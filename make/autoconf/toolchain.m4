--- conflicted
+++ resolved
@@ -839,32 +839,17 @@
     # FIXME: we should list the discovered compilers as an exclude pattern!
     # If we do that, we can do this detection before POST_DETECTION, and still
     # find the build compilers in the tools dir, if needed.
-<<<<<<< HEAD
-    UTIL_REQUIRE_PROGS(BUILD_CC, [cl cc gcc])
-    UTIL_REQUIRE_PROGS(BUILD_CXX, [cl CC g++])
+    if test "x$OPENJDK_BUILD_OS" = xmacosx; then
+      UTIL_REQUIRE_PROGS(BUILD_CC, [clang cl cc gcc])
+      UTIL_REQUIRE_PROGS(BUILD_CXX, [clang++ cl CC g++])
+    else
+      UTIL_REQUIRE_PROGS(BUILD_CC, [cl cc gcc])
+      UTIL_REQUIRE_PROGS(BUILD_CXX, [cl CC g++])
+    fi
     UTIL_LOOKUP_PROGS(BUILD_NM, nm gcc-nm)
     UTIL_LOOKUP_PROGS(BUILD_AR, ar gcc-ar)
     UTIL_LOOKUP_PROGS(BUILD_OBJCOPY, objcopy)
     UTIL_LOOKUP_PROGS(BUILD_STRIP, strip)
-=======
-    if test "x$OPENJDK_BUILD_OS" = xmacosx; then
-      UTIL_REQUIRE_PROGS(BUILD_CC, [clang cl cc gcc])
-      UTIL_REQUIRE_PROGS(BUILD_CXX, [clang++ cl CC g++])
-    else
-      UTIL_REQUIRE_PROGS(BUILD_CC, [cl cc gcc])
-      UTIL_REQUIRE_PROGS(BUILD_CXX, [cl CC g++])
-    fi
-    UTIL_FIXUP_EXECUTABLE(BUILD_CC)
-    UTIL_FIXUP_EXECUTABLE(BUILD_CXX)
-    UTIL_PATH_PROGS(BUILD_NM, nm gcc-nm)
-    UTIL_FIXUP_EXECUTABLE(BUILD_NM)
-    UTIL_PATH_PROGS(BUILD_AR, ar gcc-ar)
-    UTIL_FIXUP_EXECUTABLE(BUILD_AR)
-    UTIL_PATH_PROGS(BUILD_OBJCOPY, objcopy)
-    UTIL_FIXUP_EXECUTABLE(BUILD_OBJCOPY)
-    UTIL_PATH_PROGS(BUILD_STRIP, strip)
-    UTIL_FIXUP_EXECUTABLE(BUILD_STRIP)
->>>>>>> ec08b3f2
     # Assume the C compiler is the assembler
     BUILD_AS="$BUILD_CC -c"
     if test "x$TOOLCHAIN_TYPE" = xmicrosoft; then
