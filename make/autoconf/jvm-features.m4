#
# Copyright (c) 2011, 2020, Oracle and/or its affiliates. All rights reserved.
# DO NOT ALTER OR REMOVE COPYRIGHT NOTICES OR THIS FILE HEADER.
#
# This code is free software; you can redistribute it and/or modify it
# under the terms of the GNU General Public License version 2 only, as
# published by the Free Software Foundation.  Oracle designates this
# particular file as subject to the "Classpath" exception as provided
# by Oracle in the LICENSE file that accompanied this code.
#
# This code is distributed in the hope that it will be useful, but WITHOUT
# ANY WARRANTY; without even the implied warranty of MERCHANTABILITY or
# FITNESS FOR A PARTICULAR PURPOSE.  See the GNU General Public License
# version 2 for more details (a copy is included in the LICENSE file that
# accompanied this code).
#
# You should have received a copy of the GNU General Public License version
# 2 along with this work; if not, write to the Free Software Foundation,
# Inc., 51 Franklin St, Fifth Floor, Boston, MA 02110-1301 USA.
#
# Please contact Oracle, 500 Oracle Parkway, Redwood Shores, CA 94065 USA
# or visit www.oracle.com if you need additional information or have any
# questions.
#

###############################################################################
# Terminology used in this file:
#
# Valid features      == All possible features that the JVM knows about.
# Deprecated features == Previously known features (not considered valid).
# Available features  == Features that are possible to use in this configuration.
# Default features    == Features that are on by default in this configuration.
# Enabled features    == Features requested by the user to be present.
# Disabled features   == Features excluded from being used by the user.
# Active features     == The exact set of features to be used for a JVM variant.
#
# All valid features are considered available, unless listed as unavailable.
# All available features will be turned on as default, unless listed in a filter.
###############################################################################

# We need these as m4 defines to be able to loop over them using m4 later on.

# All valid JVM features, regardless of platform
m4_define(jvm_features_valid, m4_normalize( \
    ifdef([custom_jvm_features_valid], custom_jvm_features_valid) \
    \
    aot cds compiler1 compiler2 dtrace epsilongc g1gc graal jfr jni-check \
    jvmci jvmti link-time-opt management minimal nmt opt-size parallelgc \
    serialgc services shenandoahgc static-build vm-structs zero zgc \
))

# Deprecated JVM features (these are ignored, but with a warning)
m4_define(jvm_features_deprecated, m4_normalize(
    cmsgc trace \
))

# Feature descriptions
m4_define(jvm_feature_desc_aot, [enable ahead of time compilation (AOT)])
m4_define(jvm_feature_desc_cds, [enable class data sharing (CDS)])
m4_define(jvm_feature_desc_compiler1, [enable hotspot compiler C1])
m4_define(jvm_feature_desc_compiler2, [enable hotspot compiler C2])
m4_define(jvm_feature_desc_dtrace, [enable dtrace support])
m4_define(jvm_feature_desc_epsilongc, [include the epsilon (no-op) garbage collector])
m4_define(jvm_feature_desc_g1gc, [include the G1 garbage collector])
m4_define(jvm_feature_desc_graal, [enable Graal (jdk.internal.vm.compiler)])
m4_define(jvm_feature_desc_jfr, [enable JDK Flight Recorder (JFR)])
m4_define(jvm_feature_desc_jni_check, [enable -Xcheck:jni support])
m4_define(jvm_feature_desc_jvmci, [enable JVM Compiler Interface (JVMCI)])
m4_define(jvm_feature_desc_jvmti, [enable Java Virtual Machine Tool Interface (JVM TI)])
m4_define(jvm_feature_desc_link_time_opt, [enable link time optimization])
m4_define(jvm_feature_desc_management, [enable java.lang.management API support])
m4_define(jvm_feature_desc_minimal, [support building variant 'minimal'])
m4_define(jvm_feature_desc_nmt, [include native memory tracking (NMT)])
m4_define(jvm_feature_desc_opt_size, [optimize the JVM library for size])
m4_define(jvm_feature_desc_parallelgc, [include the parallel garbage collector])
m4_define(jvm_feature_desc_serialgc, [include the serial garbage collector])
m4_define(jvm_feature_desc_services, [enable diagnostic services and client attaching])
m4_define(jvm_feature_desc_shenandoahgc, [include the Shenandoah garbage collector])
m4_define(jvm_feature_desc_static_build, [build static library instead of dynamic])
m4_define(jvm_feature_desc_vm_structs, [export JVM structures to the Serviceablility Agent])
m4_define(jvm_feature_desc_zero, [support building variant 'zero'])
m4_define(jvm_feature_desc_zgc, [include the Z garbage collector])

###############################################################################
# Parse command line options for JVM feature selection. After this function
# has run $JVM_FEATURES_ENABLED, $JVM_FEATURES_DISABLED and $JVM_FEATURES_VALID
# can be used.
#
AC_DEFUN_ONCE([JVM_FEATURES_PARSE_OPTIONS],
[
  # Setup shell variables from the m4 lists
  UTIL_SORT_LIST(JVM_FEATURES_VALID, "jvm_features_valid")
  UTIL_SORT_LIST(JVM_FEATURES_DEPRECATED, "jvm_features_deprecated")

  # For historical reasons, some jvm features have their own, shorter names.
  # Keep those as aliases for the --enable-jvm-feature-* style arguments.
  UTIL_ALIASED_ARG_ENABLE(aot, --enable-jvm-feature-aot)
  UTIL_ALIASED_ARG_ENABLE(cds, --enable-jvm-feature-cds)
  UTIL_ALIASED_ARG_ENABLE(dtrace, --enable-jvm-feature-dtrace)

  # First check for features using the
  # --with-jvm-features="<[-]feature>[,<[-]feature> ...]" syntax.
  AC_ARG_WITH([jvm-features], [AS_HELP_STRING([--with-jvm-features],
      [JVM features to enable (foo) or disable (-foo), separated by comma. Use
      '--help' to show possible values @<:@none@:>@])])
  if test "x$with_jvm_features" != x; then
    # Replace ","  with " ".
    user_jvm_feature_list=${with_jvm_features//,/ }
    JVM_FEATURES_ENABLED=`$ECHO $user_jvm_feature_list | \
        $AWK '{ for (i=1; i<=NF; i++) if (!match($i, /^-.*/)) printf("%s ", $i) }'`
    JVM_FEATURES_DISABLED=`$ECHO $user_jvm_feature_list | \
        $AWK '{ for (i=1; i<=NF; i++) if (match($i, /^-.*/)) printf("%s ", substr($i, 2))}'`

    # Verify that the user has provided only valid (or deprecated) features
    UTIL_GET_NON_MATCHING_VALUES(invalid_features, $JVM_FEATURES_ENABLED \
        $JVM_FEATURES_DISABLED, $JVM_FEATURES_VALID $JVM_FEATURES_DEPRECATED)
    if test "x$invalid_features" != x; then
      AC_MSG_NOTICE([Unknown JVM features specified: '$invalid_features'])
      AC_MSG_NOTICE([The available JVM features are: '$JVM_FEATURES_VALID'])
      AC_MSG_ERROR([Cannot continue])
    fi

    # Check if the user has provided deprecated features
    UTIL_GET_MATCHING_VALUES(deprecated_features, $JVM_FEATURES_ENABLED \
        $JVM_FEATURES_DISABLED, $JVM_FEATURES_DEPRECATED)
    if test "x$deprecated_features" != x; then
      AC_MSG_WARN([Deprecated JVM features specified (will be ignored): '$deprecated_features'])
      # Filter out deprecated features
      UTIL_GET_NON_MATCHING_VALUES(JVM_FEATURES_ENABLED, \
          $JVM_FEATURES_ENABLED, $deprecated_features)
      UTIL_GET_NON_MATCHING_VALUES(JVM_FEATURES_DISABLED, \
          $JVM_FEATURES_DISABLED, $deprecated_features)
    fi
  fi

  # Then check for features using the "--enable-jvm-feature-<feature>" syntax.
  # Using m4, loop over all features with the variable FEATURE.
  m4_foreach(FEATURE, m4_split(jvm_features_valid), [
    # Create an m4 variable containing a shell variable name (like
    # "enable_jvm_feature_static_build"), and the description.
    m4_define(FEATURE_SHELL, [enable_jvm_feature_]m4_translit(FEATURE, -, _))
    m4_define(FEATURE_DESCRIPTION, [jvm_feature_desc_]m4_translit(FEATURE, -, _))

    AC_ARG_ENABLE(jvm-feature-FEATURE, AS_HELP_STRING(
        [--enable-jvm-feature-FEATURE], [enable jvm feature 'FEATURE' (FEATURE_DESCRIPTION)]))

    if test "x$FEATURE_SHELL" = xyes; then
      JVM_FEATURES_ENABLED="$JVM_FEATURES_ENABLED FEATURE"
    elif test "x$FEATURE_SHELL" = xno; then
      JVM_FEATURES_DISABLED="$JVM_FEATURES_DISABLED FEATURE"
    elif test "x$FEATURE_SHELL" != x; then
      AC_MSG_ERROR([Invalid value for --enable-jvm-feature-FEATURE: '$FEATURE_SHELL'])
    fi

    m4_undefine([FEATURE_SHELL])
    m4_undefine([FEATURE_DESCRIPTION])
  ])

  # Likewise, check for deprecated arguments.
  m4_foreach(FEATURE, m4_split(jvm_features_deprecated), [
    AC_ARG_ENABLE(jvm-feature-FEATURE, AS_HELP_STRING(
        [--enable-jvm-feature-FEATURE], 
        [Deprecated. Option is kept for backwards compatibility and is ignored]))

    m4_define(FEATURE_SHELL, [enable_jvm_feature_]m4_translit(FEATURE, -, _))

    if test "x$FEATURE_SHELL" != x; then
      AC_MSG_WARN([Deprecated JVM feature, will be ignored: --enable-jvm-feature-FEATURE])
    fi

    m4_undefine([FEATURE_SHELL])
  ])

  # Check if the user has both enabled and disabled a feature
  UTIL_GET_MATCHING_VALUES(enabled_and_disabled, $JVM_FEATURES_ENABLED, \
      $JVM_FEATURES_DISABLED)
  if test "x$enabled_and_disabled" != x; then
    AC_MSG_NOTICE([These feature are both enabled and disabled: '$enabled_and_disabled'])
    AC_MSG_NOTICE([This can happen if you mix --with-jvm-features and --enable-jvm-feature-*])
    AC_MSG_NOTICE([The recommendation is to only use --enable-jvm-feature-*])
    AC_MSG_ERROR([Cannot continue])
  fi

  # Clean up lists and announce results to user
  UTIL_SORT_LIST(JVM_FEATURES_ENABLED, $JVM_FEATURES_ENABLED)
  AC_MSG_CHECKING([for JVM features enabled by the user])
  if test "x$JVM_FEATURES_ENABLED" != x; then
    AC_MSG_RESULT(['$JVM_FEATURES_ENABLED'])
  else
    AC_MSG_RESULT([none])
  fi

  UTIL_SORT_LIST(JVM_FEATURES_DISABLED, $JVM_FEATURES_DISABLED)
  AC_MSG_CHECKING([for JVM features disabled by the user])
  if test "x$JVM_FEATURES_DISABLED" != x; then
    AC_MSG_RESULT(['$JVM_FEATURES_DISABLED'])
  else
    AC_MSG_RESULT([none])
  fi

  # Makefiles use VALID_JVM_FEATURES in check-jvm-feature to verify correctness.
  VALID_JVM_FEATURES="$JVM_FEATURES_VALID"
  AC_SUBST(VALID_JVM_FEATURES)
])

###############################################################################
# Helper function for the JVM_FEATURES_CHECK_* suite.
# The code in the code block should assign 'false' to the variable AVAILABLE
# if the feature is not available, and this function will handle everything
# else that is needed.
#
# arg 1: The name of the feature to test
# arg 2: The code block to execute
#
AC_DEFUN([JVM_FEATURES_CHECK_AVAILABILITY],
[
  # Assume that feature is available
  AVAILABLE=true

  # Execute feature test block
  $2

  AC_MSG_CHECKING([if JVM feature '$1' is available])
  if test "x$AVAILABLE" = "xtrue"; then
    AC_MSG_RESULT([yes])
  else
    AC_MSG_RESULT([no])
    JVM_FEATURES_PLATFORM_UNAVAILABLE="$JVM_FEATURES_PLATFORM_UNAVAILABLE $1"
  fi
])

###############################################################################
# Check if the feature 'aot' is available on this platform.
#
AC_DEFUN_ONCE([JVM_FEATURES_CHECK_AOT],
[
  JVM_FEATURES_CHECK_AVAILABILITY(aot, [
    AC_MSG_CHECKING([if platform is supported by AOT])
    # AOT is only available where JVMCI is available since it requires JVMCI.
    if test "x$OPENJDK_TARGET_CPU" = "xx86_64"; then
      AC_MSG_RESULT([yes])
    elif test "x$OPENJDK_TARGET_OS-$OPENJDK_TARGET_CPU" = "xlinux-aarch64"; then
      AC_MSG_RESULT([yes])
    else
      AC_MSG_RESULT([no, $OPENJDK_TARGET_CPU])
      AVAILABLE=false
    fi

    AC_MSG_CHECKING([if AOT source code is present])
    if test -e "${TOPDIR}/src/jdk.internal.vm.compiler" && \
        test -e "${TOPDIR}/src/jdk.aot"; then
      AC_MSG_RESULT([yes])
    else
      AC_MSG_RESULT([no, missing src/jdk.internal.vm.compiler or src/jdk.aot])
      AVAILABLE=false
    fi
  ])
])

###############################################################################
# Check if the feature 'cds' is available on this platform.
#
AC_DEFUN_ONCE([JVM_FEATURES_CHECK_CDS],
[
  JVM_FEATURES_CHECK_AVAILABILITY(cds, [
    AC_MSG_CHECKING([if platform is supported by CDS])
    if test "x$OPENJDK_TARGET_OS" != xaix; then
      AC_MSG_RESULT([yes])
    else
      AC_MSG_RESULT([no, $OPENJDK_TARGET_OS])
      AVAILABLE=false
    fi
  ])
])

###############################################################################
# Check if the feature 'dtrace' is available on this platform.
#
AC_DEFUN_ONCE([JVM_FEATURES_CHECK_DTRACE],
[
  JVM_FEATURES_CHECK_AVAILABILITY(dtrace, [
    AC_MSG_CHECKING([for dtrace tool])
    if test "x$DTRACE" != "x" && test -x "$DTRACE"; then
      AC_MSG_RESULT([$DTRACE])
    else
      AC_MSG_RESULT([no])
      AVAILABLE=false
    fi

    AC_CHECK_HEADERS([sys/sdt.h], [dtrace_headers_ok=true])
    if test "x$dtrace_headers_ok" != "xtrue"; then
      HELP_MSG_MISSING_DEPENDENCY([dtrace])
      AC_MSG_NOTICE([Cannot enable dtrace with missing dependencies. See above.])
      AVAILABLE=false
    fi
  ])
])

###############################################################################
# Check if the feature 'graal' is available on this platform.
#
AC_DEFUN_ONCE([JVM_FEATURES_CHECK_GRAAL],
[
  JVM_FEATURES_CHECK_AVAILABILITY(graal, [
    AC_MSG_CHECKING([if platform is supported by Graal])
    # Graal is only available where JVMCI is available since it requires JVMCI.
    if test "x$OPENJDK_TARGET_CPU" = "xx86_64"; then
      AC_MSG_RESULT([yes])
    elif test "x$OPENJDK_TARGET_CPU" = "xaarch64"; then
      AC_MSG_RESULT([yes])
    else
      AC_MSG_RESULT([no, $OPENJDK_TARGET_CPU])
      AVAILABLE=false
    fi
  ])
])

###############################################################################
# Check if the feature 'jfr' is available on this platform.
#
AC_DEFUN_ONCE([JVM_FEATURES_CHECK_JFR],
[
  JVM_FEATURES_CHECK_AVAILABILITY(jfr, [
    AC_MSG_CHECKING([if platform is supported by JFR])
    if test "x$OPENJDK_TARGET_OS" = xaix; then
      AC_MSG_RESULT([no, $OPENJDK_TARGET_OS-$OPENJDK_TARGET_CPU])
      AVAILABLE=false
    else
      AC_MSG_RESULT([yes])
    fi
  ])
])

###############################################################################
# Check if the feature 'jvmci' is available on this platform.
#
AC_DEFUN_ONCE([JVM_FEATURES_CHECK_JVMCI],
[
  JVM_FEATURES_CHECK_AVAILABILITY(jvmci, [
    AC_MSG_CHECKING([if platform is supported by JVMCI])
    if test "x$OPENJDK_TARGET_CPU" = "xx86_64"; then
      AC_MSG_RESULT([yes])
    elif test "x$OPENJDK_TARGET_CPU" = "xaarch64"; then
      AC_MSG_RESULT([yes])
    else
      AC_MSG_RESULT([no, $OPENJDK_TARGET_CPU])
      AVAILABLE=false
    fi
  ])
])

###############################################################################
# Check if the feature 'shenandoahgc' is available on this platform.
#
AC_DEFUN_ONCE([JVM_FEATURES_CHECK_SHENANDOAHGC],
[
  JVM_FEATURES_CHECK_AVAILABILITY(shenandoahgc, [
    AC_MSG_CHECKING([if platform is supported by Shenandoah])
    if test "x$OPENJDK_TARGET_CPU_ARCH" = "xx86" || \
        test "x$OPENJDK_TARGET_CPU" = "xaarch64" ; then
      AC_MSG_RESULT([yes])
    else
      AC_MSG_RESULT([no, $OPENJDK_TARGET_CPU])
      AVAILABLE=false
    fi
  ])
])

###############################################################################
# Check if the feature 'static-build' is available on this platform.
#
AC_DEFUN_ONCE([JVM_FEATURES_CHECK_STATIC_BUILD],
[
  JVM_FEATURES_CHECK_AVAILABILITY(static-build, [
    AC_MSG_CHECKING([if static-build is enabled in configure])
    if test "x$STATIC_BUILD" = "xtrue"; then
      AC_MSG_RESULT([yes])
    else
      AC_MSG_RESULT([no, use --enable-static-build to enable static build.])
      AVAILABLE=false
    fi
  ])
])

###############################################################################
# Check if the feature 'zgc' is available on this platform.
#
AC_DEFUN_ONCE([JVM_FEATURES_CHECK_ZGC],
[
  JVM_FEATURES_CHECK_AVAILABILITY(zgc, [
    AC_MSG_CHECKING([if platform is supported by ZGC])
    if test "x$OPENJDK_TARGET_CPU" = "xx86_64"; then
      if test "x$OPENJDK_TARGET_OS" = "xlinux" || \
          test "x$OPENJDK_TARGET_OS" = "xwindows" || \
          test "x$OPENJDK_TARGET_OS" = "xmacosx"; then
        AC_MSG_RESULT([yes])
      else
        AC_MSG_RESULT([no, $OPENJDK_TARGET_OS-$OPENJDK_TARGET_CPU])
        AVAILABLE=false
      fi
    elif test "x$OPENJDK_TARGET_CPU" = "xaarch64"; then
      if test "x$OPENJDK_TARGET_OS" = "xlinux" || \
          test "x$OPENJDK_TARGET_OS" = "xwindows"; then
        AC_MSG_RESULT([yes])
      else
        AC_MSG_RESULT([no, $OPENJDK_TARGET_OS-$OPENJDK_TARGET_CPU])
        AVAILABLE=false
      fi
    else
      AC_MSG_RESULT([no, $OPENJDK_TARGET_OS-$OPENJDK_TARGET_CPU])
      AVAILABLE=false
    fi

    if test "x$OPENJDK_TARGET_OS" = "xwindows"; then
      AC_MSG_CHECKING([if Windows APIs required for ZGC is present])
      AC_COMPILE_IFELSE(
        [AC_LANG_PROGRAM([[#include <windows.h>]],
          [[struct MEM_EXTENDED_PARAMETER x;]])
        ],
        [
          AC_MSG_RESULT([yes])
        ],
        [
          AC_MSG_RESULT([no, missing required APIs])
          AVAILABLE=false
        ]
      )
    fi
  ])
])

###############################################################################
# Setup JVM_FEATURES_PLATFORM_UNAVAILABLE and JVM_FEATURES_PLATFORM_FILTER
# to contain those features that are unavailable, or should be off by default,
# for this platform, regardless of JVM variant.
#
AC_DEFUN_ONCE([JVM_FEATURES_PREPARE_PLATFORM],
[
  # The checks below should add unavailable features to
  # JVM_FEATURES_PLATFORM_UNAVAILABLE.

  JVM_FEATURES_CHECK_AOT
  JVM_FEATURES_CHECK_CDS
  JVM_FEATURES_CHECK_DTRACE
  JVM_FEATURES_CHECK_GRAAL
  JVM_FEATURES_CHECK_JFR
  JVM_FEATURES_CHECK_JVMCI
  JVM_FEATURES_CHECK_SHENANDOAHGC
  JVM_FEATURES_CHECK_STATIC_BUILD
  JVM_FEATURES_CHECK_ZGC

  # Filter out features by default for all variants on certain platforms.
  # Make sure to just add to JVM_FEATURES_PLATFORM_FILTER, since it could
  # have a value already from custom extensions.
  if test "x$OPENJDK_TARGET_OS" = xaix; then
    JVM_FEATURES_PLATFORM_FILTER="$JVM_FEATURES_PLATFORM_FILTER jfr"
  fi
])

###############################################################################
# Setup JVM_FEATURES_VARIANT_UNAVAILABLE and JVM_FEATURES_VARIANT_FILTER
# to contain those features that are unavailable, or should be off by default,
# for this particular JVM variant.
#
# arg 1: JVM variant
#
AC_DEFUN([JVM_FEATURES_PREPARE_VARIANT],
[
  variant=$1

  # Check which features are unavailable for this JVM variant.
  # This means that is not possible to build these features for this variant.
  if test "x$variant" = "xminimal"; then
    JVM_FEATURES_VARIANT_UNAVAILABLE="cds zero"
  elif test "x$variant" = "xcore"; then
    JVM_FEATURES_VARIANT_UNAVAILABLE="cds minimal zero"
  elif test "x$variant" = "xzero"; then
    JVM_FEATURES_VARIANT_UNAVAILABLE="aot cds compiler1 compiler2 \
<<<<<<< HEAD
        epsilongc graal jvmci minimal zgc"
=======
        g1gc graal jvmci minimal shenandoahgc zgc"
>>>>>>> cb2676c8
  else
    JVM_FEATURES_VARIANT_UNAVAILABLE="minimal zero"
  fi

  # Check which features should be off by default for this JVM variant.
  if test "x$variant" = "xclient"; then
    JVM_FEATURES_VARIANT_FILTER="aot compiler2 graal jvmci link-time-opt opt-size"
  elif test "x$variant" = "xminimal"; then
    JVM_FEATURES_VARIANT_FILTER="aot cds compiler2 dtrace epsilongc g1gc \
        graal jfr jni-check jvmci jvmti management nmt parallelgc services \
        shenandoahgc vm-structs zgc"
    if test "x$OPENJDK_TARGET_CPU" = xarm ; then
      JVM_FEATURES_VARIANT_FILTER="$JVM_FEATURES_VARIANT_FILTER opt-size"
    else
      # Only arm-32 should have link-time-opt enabled as default.
      JVM_FEATURES_VARIANT_FILTER="$JVM_FEATURES_VARIANT_FILTER \
          link-time-opt"
    fi
  elif test "x$variant" = "xcore"; then
    JVM_FEATURES_VARIANT_FILTER="aot compiler1 compiler2 graal jvmci \
        link-time-opt opt-size"
  elif test "x$variant" = "xzero"; then
    JVM_FEATURES_VARIANT_FILTER="jfr link-time-opt opt-size"
  else
    JVM_FEATURES_VARIANT_FILTER="link-time-opt opt-size"
  fi
])

###############################################################################
# Calculate the actual set of active JVM features for this JVM variant. Store
# the result in JVM_FEATURES_ACTIVE.
#
# arg 1: JVM variant
#
AC_DEFUN([JVM_FEATURES_CALCULATE_ACTIVE],
[
  variant=$1

  # The default is set to all valid features except those unavailable or listed
  # in a filter.
  if test "x$variant" != xcustom; then
    UTIL_GET_NON_MATCHING_VALUES(default_for_variant, $JVM_FEATURES_VALID, \
        $JVM_FEATURES_PLATFORM_UNAVAILABLE $JVM_FEATURES_VARIANT_UNAVAILABLE \
        $JVM_FEATURES_PLATFORM_FILTER $JVM_FEATURES_VARIANT_FILTER)
  else
    # Except for the 'custom' variant, where the default is to start with an
    # empty set.
    default_for_variant=""
  fi

  # Verify that explicitly enabled features are available
  UTIL_GET_MATCHING_VALUES(enabled_but_unavailable, $JVM_FEATURES_ENABLED, \
      $JVM_FEATURES_PLATFORM_UNAVAILABLE $JVM_FEATURES_VARIANT_UNAVAILABLE)
  if test "x$enabled_but_unavailable" != x; then
    AC_MSG_NOTICE([ERROR: Unavailable JVM features explicitly enabled for '$variant': '$enabled_but_unavailable'])
    AC_MSG_ERROR([Cannot continue])
  fi

  # Notify the user if their command line options has no real effect
  UTIL_GET_MATCHING_VALUES(enabled_but_default, $JVM_FEATURES_ENABLED, \
      $default_for_variant)
  if test "x$enabled_but_default" != x; then
    AC_MSG_NOTICE([Default JVM features explicitly enabled for '$variant': '$enabled_but_default'])
  fi
  UTIL_GET_MATCHING_VALUES(disabled_but_unavailable, $JVM_FEATURES_DISABLED, \
      $JVM_FEATURES_PLATFORM_UNAVAILABLE $JVM_FEATURES_VARIANT_UNAVAILABLE)
  if test "x$disabled_but_unavailable" != x; then
    AC_MSG_NOTICE([Unavailable JVM features explicitly disabled for '$variant': '$disabled_but_unavailable'])
  fi

  # JVM_FEATURES_ACTIVE is the set of all default features and all explicitly
  # enabled features, with the explicitly disabled features filtered out.
  UTIL_GET_NON_MATCHING_VALUES(JVM_FEATURES_ACTIVE, $default_for_variant \
      $JVM_FEATURES_ENABLED, $JVM_FEATURES_DISABLED)
])

###############################################################################
# Helper function for JVM_FEATURES_VERIFY. Check if the specified JVM
# feature is active. To be used in shell if constructs, like this:
# 'if JVM_FEATURES_IS_ACTIVE(jvmti); then'
#
# Definition kept in one line to allow inlining in if statements.
# Additional [] needed to keep m4 from mangling shell constructs.
AC_DEFUN([JVM_FEATURES_IS_ACTIVE],
[ [ [[ " $JVM_FEATURES_ACTIVE " =~ ' '$1' ' ]] ] ])

###############################################################################
# Verify that the resulting set of features is consistent and legal.
#
# arg 1: JVM variant
#
AC_DEFUN([JVM_FEATURES_VERIFY],
[
  variant=$1

  # Verify that dependencies are met for inter-feature relations.
  if JVM_FEATURES_IS_ACTIVE(aot) && ! JVM_FEATURES_IS_ACTIVE(graal); then
    AC_MSG_ERROR([Specified JVM feature 'aot' requires feature 'graal' for variant '$variant'])
  fi

  if JVM_FEATURES_IS_ACTIVE(graal) && ! JVM_FEATURES_IS_ACTIVE(jvmci); then
    AC_MSG_ERROR([Specified JVM feature 'graal' requires feature 'jvmci' for variant '$variant'])
  fi

  if JVM_FEATURES_IS_ACTIVE(jvmci) && ! (JVM_FEATURES_IS_ACTIVE(compiler1) || \
      JVM_FEATURES_IS_ACTIVE(compiler2)); then
    AC_MSG_ERROR([Specified JVM feature 'jvmci' requires feature 'compiler2' or 'compiler1' for variant '$variant'])
  fi

  if JVM_FEATURES_IS_ACTIVE(jvmti) && ! JVM_FEATURES_IS_ACTIVE(services); then
    AC_MSG_ERROR([Specified JVM feature 'jvmti' requires feature 'services' for variant '$variant'])
  fi

  if JVM_FEATURES_IS_ACTIVE(management) && ! JVM_FEATURES_IS_ACTIVE(nmt); then
    AC_MSG_ERROR([Specified JVM feature 'management' requires feature 'nmt' for variant '$variant'])
  fi

  # For backwards compatibility, disable a feature "globally" if one variant
  # is missing the feature.
  if ! JVM_FEATURES_IS_ACTIVE(aot); then
    ENABLE_AOT="false"
  fi
  if ! JVM_FEATURES_IS_ACTIVE(cds); then
    ENABLE_CDS="false"
  fi
  if ! JVM_FEATURES_IS_ACTIVE(graal); then
    INCLUDE_GRAAL="false"
  fi
  if ! JVM_FEATURES_IS_ACTIVE(jvmci); then
    INCLUDE_JVMCI="false"
  fi

  # Verify that we have at least one gc selected (i.e., feature named "*gc").
  if ! JVM_FEATURES_IS_ACTIVE(.*gc); then
      AC_MSG_NOTICE([At least one gc needed for variant '$variant'.])
      AC_MSG_NOTICE([Specified features: '$JVM_FEATURES_ACTIVE'])
      AC_MSG_ERROR([Cannot continue])
  fi
])

###############################################################################
# Set up all JVM features for each enabled JVM variant. Requires that
# JVM_FEATURES_PARSE_OPTIONS has been called.
#
AC_DEFUN_ONCE([JVM_FEATURES_SETUP],
[
  # Set up variant-independent factors
  JVM_FEATURES_PREPARE_PLATFORM

  # For backwards compatibility, tentatively enable these features "globally",
  # and disable them in JVM_FEATURES_VERIFY if a variant is found that are
  # missing any of them.
  ENABLE_AOT="true"
  ENABLE_CDS="true"
  INCLUDE_GRAAL="true"
  INCLUDE_JVMCI="true"

  for variant in $JVM_VARIANTS; do
    # Figure out if any features are unavailable, or should be filtered out
    # by default, for this variant.
    # Store the result in JVM_FEATURES_VARIANT_UNAVAILABLE and
    # JVM_FEATURES_VARIANT_FILTER.
    JVM_FEATURES_PREPARE_VARIANT($variant)

    # Calculate the resulting set of enabled features for this variant.
    # The result is stored in JVM_FEATURES_ACTIVE.
    JVM_FEATURES_CALCULATE_ACTIVE($variant)

    # Verify consistency for JVM_FEATURES_ACTIVE.
    JVM_FEATURES_VERIFY($variant)

    # Keep feature list sorted and free of duplicates
    UTIL_SORT_LIST(JVM_FEATURES_ACTIVE, $JVM_FEATURES_ACTIVE)
    AC_MSG_CHECKING([JVM features to use for variant '$variant'])
    AC_MSG_RESULT(['$JVM_FEATURES_ACTIVE'])

    # Save this as e.g. JVM_FEATURES_server, using indirect variable
    # referencing.
    features_var_name=JVM_FEATURES_$variant
    eval $features_var_name=\"$JVM_FEATURES_ACTIVE\"
  done

  # Unfortunately AC_SUBST does not work with non-literally named variables,
  # so list all variants here.
  AC_SUBST(JVM_FEATURES_server)
  AC_SUBST(JVM_FEATURES_client)
  AC_SUBST(JVM_FEATURES_minimal)
  AC_SUBST(JVM_FEATURES_core)
  AC_SUBST(JVM_FEATURES_zero)
  AC_SUBST(JVM_FEATURES_custom)

  AC_SUBST(ENABLE_AOT)
  AC_SUBST(INCLUDE_GRAAL)
  AC_SUBST(INCLUDE_JVMCI)

])<|MERGE_RESOLUTION|>--- conflicted
+++ resolved
@@ -476,11 +476,7 @@
     JVM_FEATURES_VARIANT_UNAVAILABLE="cds minimal zero"
   elif test "x$variant" = "xzero"; then
     JVM_FEATURES_VARIANT_UNAVAILABLE="aot cds compiler1 compiler2 \
-<<<<<<< HEAD
-        epsilongc graal jvmci minimal zgc"
-=======
-        g1gc graal jvmci minimal shenandoahgc zgc"
->>>>>>> cb2676c8
+        graal jvmci minimal zgc"
   else
     JVM_FEATURES_VARIANT_UNAVAILABLE="minimal zero"
   fi
