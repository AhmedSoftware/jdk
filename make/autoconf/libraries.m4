--- conflicted
+++ resolved
@@ -170,13 +170,8 @@
 
   if test "x$OPENJDK_TARGET_OS" = xwindows; then
     BASIC_JVM_LIBS="$BASIC_JVM_LIBS kernel32.lib user32.lib gdi32.lib winspool.lib \
-<<<<<<< HEAD
-        comdlg32.lib advapi32.lib shell32.lib ole32.lib oleaut32.lib uuid.lib \
+        comdlg32.lib advapi32.lib shell32.lib ole32.lib oleaut32.lib powrprof.lib uuid.lib \
         wsock32.lib ws2_32.lib winmm.lib version.lib psapi.lib"
-=======
-        comdlg32.lib advapi32.lib shell32.lib ole32.lib oleaut32.lib powrprof.lib uuid.lib \
-        wsock32.lib winmm.lib version.lib psapi.lib"
->>>>>>> 88151758
   fi
   LIB_SETUP_JVM_LIBS(BUILD)
   LIB_SETUP_JVM_LIBS(TARGET)
