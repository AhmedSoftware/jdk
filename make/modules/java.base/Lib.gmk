--- conflicted
+++ resolved
@@ -193,11 +193,7 @@
       NAME := simdsort, \
       LINK_TYPE := C++, \
       OPTIMIZATION := HIGH, \
-<<<<<<< HEAD
-=======
-      CXXFLAGS := -std=c++17, \
       DISABLED_WARNINGS_gcc := unused-variable, \
->>>>>>> 07840113
       LIBS_linux := $(LIBDL) $(LIBM), \
   ))
 
