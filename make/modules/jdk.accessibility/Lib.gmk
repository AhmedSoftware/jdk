#
# Copyright (c) 2014, 2024, Oracle and/or its affiliates. All rights reserved.
# DO NOT ALTER OR REMOVE COPYRIGHT NOTICES OR THIS FILE HEADER.
#
# This code is free software; you can redistribute it and/or modify it
# under the terms of the GNU General Public License version 2 only, as
# published by the Free Software Foundation.  Oracle designates this
# particular file as subject to the "Classpath" exception as provided
# by Oracle in the LICENSE file that accompanied this code.
#
# This code is distributed in the hope that it will be useful, but WITHOUT
# ANY WARRANTY; without even the implied warranty of MERCHANTABILITY or
# FITNESS FOR A PARTICULAR PURPOSE.  See the GNU General Public License
# version 2 for more details (a copy is included in the LICENSE file that
# accompanied this code).
#
# You should have received a copy of the GNU General Public License version
# 2 along with this work; if not, write to the Free Software Foundation,
# Inc., 51 Franklin St, Fifth Floor, Boston, MA 02110-1301 USA.
#
# Please contact Oracle, 500 Oracle Parkway, Redwood Shores, CA 94065 USA
# or visit www.oracle.com if you need additional information or have any
# questions.
#

include LibCommon.gmk

################################################################################

ifeq ($(call isTargetOs, windows), true)
  ACCESSIBILITY_SRCDIR := $(TOPDIR)/src/jdk.accessibility/windows/native

  ##############################################################################
  ## Build libjavaaccessbridge
  ##############################################################################

  $(eval $(call SetupJdkLibrary, BUILD_LIBJAVAACCESSBRIDGE, \
      NAME := javaaccessbridge, \
      EXTRA_SRC := common, \
      OPTIMIZATION := LOW, \
      DISABLED_WARNINGS_microsoft := 4311 4302 4312, \
      CXXFLAGS_FILTER_OUT := -MD, \
      CXXFLAGS := -MT -DACCESSBRIDGE_ARCH_64, \
      EXTRA_HEADER_DIRS := \
          include/bridge \
          java.desktop:include, \
      JDK_LIBS := java.desktop:libjawt, \
      LIBS_windows := advapi32.lib comdlg32.lib gdi32.lib kernel32.lib \
          odbc32.lib odbccp32.lib ole32.lib oleaut32.lib shell32.lib \
          user32.lib uuid.lib winspool.lib, \
      VERSIONINFO_RESOURCE := \
          $(ACCESSIBILITY_SRCDIR)/common/AccessBridgeStatusWindow.rc, \
  ))

  TARGETS += $(BUILD_LIBJAVAACCESSBRIDGE)

  ##############################################################################
  ## Build libwindowsaccessbridge
  ##############################################################################
<<<<<<< HEAD
  define SetupWinDLL
    $(call SetupJdkLibrary, BUILD_LIBWINDOWSACCESSBRIDGE$1, \
        NAME := windowsaccessbridge$1, \
        SRC := libwindowsaccessbridge, \
        EXTRA_SRC := common, \
        OPTIMIZATION := LOW, \
        DISABLED_WARNINGS_microsoft_WinAccessBridge.cpp := 4302 4311, \
        CXXFLAGS := -DACCESSBRIDGE_ARCH_$2, \
        EXTRA_HEADER_DIRS := \
            include/bridge, \
        LDFLAGS := \
            -def:$(ACCESSIBILITY_SRCDIR)/libwindowsaccessbridge/WinAccessBridge.DEF, \
        LIBS_windows := advapi32.lib comdlg32.lib gdi32.lib kernel32.lib \
            odbc32.lib odbccp32.lib ole32.lib oleaut32.lib shell32.lib \
            user32.lib uuid.lib winspool.lib, \
        VERSIONINFO_RESOURCE := \
            $(ACCESSIBILITY_SRCDIR)/common/AccessBridgeStatusWindow.rc, \
        STATIC_LIB_EXCLUDE_OBJS := AccessBridgeDebug.obj AccessBridgeMessages.obj, \
    )

    TARGETS += $$(BUILD_LIBWINDOWSACCESSBRIDGE$1)
  endef

  ifeq ($(call isTargetCpuBits, 32), true)
    ############################################################################
    # Build libjabsysinfo
    ############################################################################

    $(eval $(call SetupJdkLibrary, BUILD_LIBJABSYSINFO, \
        NAME := jabsysinfo, \
        OPTIMIZATION := LOW, \
        VERSIONINFO_RESOURCE := \
            $(ACCESSIBILITY_SRCDIR)/common/AccessBridgeStatusWindow.rc, \
    )
=======
>>>>>>> 40a055eb

  $(eval $(call SetupJdkLibrary, BUILD_LIBWINDOWSACCESSBRIDGE, \
      NAME := windowsaccessbridge-64, \
      SRC := libwindowsaccessbridge, \
      EXTRA_SRC := common, \
      OPTIMIZATION := LOW, \
      DISABLED_WARNINGS_microsoft_WinAccessBridge.cpp := 4302 4311, \
      CXXFLAGS := -DACCESSBRIDGE_ARCH_64, \
      EXTRA_HEADER_DIRS := \
          include/bridge, \
      LDFLAGS := \
          -def:$(ACCESSIBILITY_SRCDIR)/libwindowsaccessbridge/WinAccessBridge.DEF, \
      LIBS_windows := advapi32.lib comdlg32.lib gdi32.lib kernel32.lib \
          odbc32.lib odbccp32.lib ole32.lib oleaut32.lib shell32.lib \
          user32.lib uuid.lib winspool.lib, \
      VERSIONINFO_RESOURCE := \
          $(ACCESSIBILITY_SRCDIR)/common/AccessBridgeStatusWindow.rc, \
  ))

  TARGETS += $(BUILD_LIBWINDOWSACCESSBRIDGE)
endif<|MERGE_RESOLUTION|>--- conflicted
+++ resolved
@@ -57,43 +57,6 @@
   ##############################################################################
   ## Build libwindowsaccessbridge
   ##############################################################################
-<<<<<<< HEAD
-  define SetupWinDLL
-    $(call SetupJdkLibrary, BUILD_LIBWINDOWSACCESSBRIDGE$1, \
-        NAME := windowsaccessbridge$1, \
-        SRC := libwindowsaccessbridge, \
-        EXTRA_SRC := common, \
-        OPTIMIZATION := LOW, \
-        DISABLED_WARNINGS_microsoft_WinAccessBridge.cpp := 4302 4311, \
-        CXXFLAGS := -DACCESSBRIDGE_ARCH_$2, \
-        EXTRA_HEADER_DIRS := \
-            include/bridge, \
-        LDFLAGS := \
-            -def:$(ACCESSIBILITY_SRCDIR)/libwindowsaccessbridge/WinAccessBridge.DEF, \
-        LIBS_windows := advapi32.lib comdlg32.lib gdi32.lib kernel32.lib \
-            odbc32.lib odbccp32.lib ole32.lib oleaut32.lib shell32.lib \
-            user32.lib uuid.lib winspool.lib, \
-        VERSIONINFO_RESOURCE := \
-            $(ACCESSIBILITY_SRCDIR)/common/AccessBridgeStatusWindow.rc, \
-        STATIC_LIB_EXCLUDE_OBJS := AccessBridgeDebug.obj AccessBridgeMessages.obj, \
-    )
-
-    TARGETS += $$(BUILD_LIBWINDOWSACCESSBRIDGE$1)
-  endef
-
-  ifeq ($(call isTargetCpuBits, 32), true)
-    ############################################################################
-    # Build libjabsysinfo
-    ############################################################################
-
-    $(eval $(call SetupJdkLibrary, BUILD_LIBJABSYSINFO, \
-        NAME := jabsysinfo, \
-        OPTIMIZATION := LOW, \
-        VERSIONINFO_RESOURCE := \
-            $(ACCESSIBILITY_SRCDIR)/common/AccessBridgeStatusWindow.rc, \
-    )
-=======
->>>>>>> 40a055eb
 
   $(eval $(call SetupJdkLibrary, BUILD_LIBWINDOWSACCESSBRIDGE, \
       NAME := windowsaccessbridge-64, \
@@ -111,6 +74,7 @@
           user32.lib uuid.lib winspool.lib, \
       VERSIONINFO_RESOURCE := \
           $(ACCESSIBILITY_SRCDIR)/common/AccessBridgeStatusWindow.rc, \
+      STATIC_LIB_EXCLUDE_OBJS := AccessBridgeDebug.obj AccessBridgeMessages.obj, \
   ))
 
   TARGETS += $(BUILD_LIBWINDOWSACCESSBRIDGE)
