--- conflicted
+++ resolved
@@ -854,12 +854,8 @@
           -dir:$$(JTREG_TOPDIR) \
           -reportDir:$$($1_TEST_RESULTS_DIR) \
           -workDir:$$($1_TEST_SUPPORT_DIR) \
-<<<<<<< HEAD
-          -status:$$$${JTREG_STATUS} \
           -report:$$$${JTREG_REPORT} \
-=======
           $$$${JTREG_STATUS} \
->>>>>>> 6ecd0817
           $$(JTREG_OPTIONS) \
           $$(JTREG_FAILURE_HANDLER_OPTIONS) \
           $$(JTREG_COV_OPTIONS) \
