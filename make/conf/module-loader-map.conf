#
# Copyright (c) 2014, 2024, Oracle and/or its affiliates. All rights reserved.
# DO NOT ALTER OR REMOVE COPYRIGHT NOTICES OR THIS FILE HEADER.
#
# This code is free software; you can redistribute it and/or modify it
# under the terms of the GNU General Public License version 2 only, as
# published by the Free Software Foundation.  Oracle designates this
# particular file as subject to the "Classpath" exception as provided
# by Oracle in the LICENSE file that accompanied this code.
#
# This code is distributed in the hope that it will be useful, but WITHOUT
# ANY WARRANTY; without even the implied warranty of MERCHANTABILITY or
# FITNESS FOR A PARTICULAR PURPOSE.  See the GNU General Public License
# version 2 for more details (a copy is included in the LICENSE file that
# accompanied this code).
#
# You should have received a copy of the GNU General Public License version
# 2 along with this work; if not, write to the Free Software Foundation,
# Inc., 51 Franklin St, Fifth Floor, Boston, MA 02110-1301 USA.
#
# Please contact Oracle, 500 Oracle Parkway, Redwood Shores, CA 94065 USA
# or visit www.oracle.com if you need additional information or have any
# questions.
#

################################################################################
# BOOT_MODULES are modules defined by the boot loader
# PLATFORM_MODULES are modules defined by the platform loader
#
# All other modules not declared below are defined by the application loader
# and are not included in JRE.

BOOT_MODULES= \
    java.base \
    java.datatransfer \
    java.desktop \
    java.instrument \
    java.logging \
    java.management \
    java.management.rmi \
    java.naming \
    java.prefs \
    java.rmi \
    java.security.sasl \
    java.xml \
    jdk.incubator.vector \
    jdk.internal.vm.ci \
    jdk.jfr \
    jdk.management \
    jdk.management.jfr \
    jdk.management.agent \
    jdk.net \
    jdk.nio.mapmode \
    jdk.sctp \
    jdk.unsupported \
    jdk.naming.rmi \
    #

# Modules that directly or indirectly requiring upgradeable modules
# should carefully be considered if it should be upgradeable or not.
UPGRADEABLE_PLATFORM_MODULES= \
    java.compiler \
    jdk.graal.compiler \
    jdk.graal.compiler.management \
    jdk.jsobject \
    #

PLATFORM_MODULES= \
    java.se \
    java.net.http \
    java.scripting \
    java.security.jgss \
    java.smartcardio \
    java.sql \
    java.sql.rowset \
    java.transaction.xa \
    java.xml.crypto \
    jdk.accessibility \
    jdk.charsets \
    jdk.crypto.cryptoki \
    jdk.dynalink \
    jdk.httpserver \
<<<<<<< HEAD
    jdk.management.rest \
    jdk.jsobject \
=======
>>>>>>> aa060f22
    jdk.localedata \
    jdk.naming.dns \
    jdk.security.auth \
    jdk.security.jgss \
    jdk.xml.dom \
    jdk.zipfs \
    #

PLATFORM_MODULES_windows= \
    jdk.crypto.mscapi \
    #

NATIVE_ACCESS_MODULES= \
    java.base \
    java.desktop \
    java.instrument \
    java.management \
    java.prefs \
    java.rmi \
    java.security.jgss \
    java.smartcardio \
    jdk.accessibility \
    jdk.attach \
    jdk.crypto.cryptoki \
    jdk.crypto.mscapi \
    jdk.hotspot.agent \
    jdk.internal.le \
    jdk.internal.vm.ci \
    jdk.jdi \
    jdk.jfr \
    jdk.jpackage \
    jdk.management \
    jdk.management.agent \
    jdk.net \
    jdk.sctp \
    jdk.security.auth \
    #<|MERGE_RESOLUTION|>--- conflicted
+++ resolved
@@ -80,11 +80,7 @@
     jdk.crypto.cryptoki \
     jdk.dynalink \
     jdk.httpserver \
-<<<<<<< HEAD
     jdk.management.rest \
-    jdk.jsobject \
-=======
->>>>>>> aa060f22
     jdk.localedata \
     jdk.naming.dns \
     jdk.security.auth \
