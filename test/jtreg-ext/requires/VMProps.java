/*
 * Copyright (c) 2016, 2024, Oracle and/or its affiliates. All rights reserved.
 * DO NOT ALTER OR REMOVE COPYRIGHT NOTICES OR THIS FILE HEADER.
 *
 * This code is free software; you can redistribute it and/or modify it
 * under the terms of the GNU General Public License version 2 only, as
 * published by the Free Software Foundation.
 *
 * This code is distributed in the hope that it will be useful, but WITHOUT
 * ANY WARRANTY; without even the implied warranty of MERCHANTABILITY or
 * FITNESS FOR A PARTICULAR PURPOSE.  See the GNU General Public License
 * version 2 for more details (a copy is included in the LICENSE file that
 * accompanied this code).
 *
 * You should have received a copy of the GNU General Public License version
 * 2 along with this work; if not, write to the Free Software Foundation,
 * Inc., 51 Franklin St, Fifth Floor, Boston, MA 02110-1301 USA.
 *
 * Please contact Oracle, 500 Oracle Parkway, Redwood Shores, CA 94065 USA
 * or visit www.oracle.com if you need additional information or have any
 * questions.
 */

package requires;

import java.io.BufferedInputStream;
import java.io.FileInputStream;
import java.io.IOException;
import java.io.InputStream;
import java.io.File;
import java.nio.charset.Charset;
import java.nio.file.Files;
import java.nio.file.Path;
import java.nio.file.Paths;
import java.nio.file.StandardOpenOption;
import java.time.Instant;
import java.util.ArrayList;
import java.util.Collections;
import java.util.HashMap;
import java.util.List;
import java.util.Map;
import java.util.Properties;
import java.util.Set;
import java.util.concurrent.Callable;
import java.util.concurrent.TimeUnit;
import java.util.function.Predicate;
import java.util.function.Supplier;
import java.util.regex.Matcher;
import java.util.regex.Pattern;
import java.util.stream.Stream;

import jdk.internal.foreign.CABI;
import jdk.test.whitebox.code.Compiler;
import jdk.test.whitebox.cpuinfo.CPUInfo;
import jdk.test.whitebox.gc.GC;
import jdk.test.whitebox.WhiteBox;
import jdk.test.lib.Platform;
import jdk.test.lib.Container;

/**
 * The Class to be invoked by jtreg prior Test Suite execution to
 * collect information about VM.
 * Do not use any APIs that may not be available in all target VMs.
 * Properties set by this Class will be available in the @requires expressions.
 */
public class VMProps implements Callable<Map<String, String>> {
    // value known to jtreg as an indicator of error state
    private static final String ERROR_STATE = "__ERROR__";

    private static final String GC_PREFIX = "-XX:+Use";
    private static final String GC_SUFFIX = "GC";

    private static final WhiteBox WB = WhiteBox.getWhiteBox();

    private static class SafeMap {
        private final Map<String, String> map = new HashMap<>();

        public void put(String key, Supplier<String> s) {
            String value;
            try {
                value = s.get();
            } catch (Throwable t) {
                System.err.println("failed to get value for " + key);
                t.printStackTrace(System.err);
                value = ERROR_STATE + t;
            }
            map.put(key, value);
        }
    }

    /**
     * Collects information about VM properties.
     * This method will be invoked by jtreg.
     *
     * @return Map of property-value pairs.
     */
    @Override
    public Map<String, String> call() {
        log("Entering call()");
        SafeMap map = new SafeMap();
        map.put("vm.flavor", this::vmFlavor);
        map.put("vm.compMode", this::vmCompMode);
        map.put("vm.bits", this::vmBits);
        map.put("vm.flightRecorder", this::vmFlightRecorder);
        map.put("vm.simpleArch", this::vmArch);
        map.put("vm.debug", this::vmDebug);
        map.put("vm.jvmci", this::vmJvmci);
        map.put("vm.jvmci.enabled", this::vmJvmciEnabled);
        map.put("vm.emulatedClient", this::vmEmulatedClient);
        // vm.hasSA is "true" if the VM contains the serviceability agent
        // and jhsdb.
        map.put("vm.hasSA", this::vmHasSA);
        // vm.hasJFR is "true" if JFR is included in the build of the VM and
        // so tests can be executed.
        map.put("vm.hasJFR", this::vmHasJFR);
        map.put("vm.hasDTrace", this::vmHasDTrace);
        map.put("vm.jvmti", this::vmHasJVMTI);
        map.put("vm.cpu.features", this::cpuFeatures);
        map.put("vm.pageSize", this::vmPageSize);
        map.put("vm.rtm.cpu", this::vmRTMCPU);
        map.put("vm.rtm.compiler", this::vmRTMCompiler);
        // vm.cds is true if the VM is compiled with cds support.
        map.put("vm.cds", this::vmCDS);
        map.put("vm.cds.custom.loaders", this::vmCDSForCustomLoaders);
        map.put("vm.cds.write.archived.java.heap", this::vmCDSCanWriteArchivedJavaHeap);
        map.put("vm.continuations", this::vmContinuations);
        // vm.graal.enabled is true if Graal is used as JIT
        map.put("vm.graal.enabled", this::isGraalEnabled);
        // jdk.hasLibgraal is true if the libgraal shared library file is present
        map.put("jdk.hasLibgraal", this::hasLibgraal);
        // vm.libgraal.enabled is true if libgraal is used as JIT
        map.put("vm.libgraal.enabled", this::isLibgraalEnabled);
        map.put("vm.compiler1.enabled", this::isCompiler1Enabled);
        map.put("vm.compiler2.enabled", this::isCompiler2Enabled);
        map.put("docker.support", this::dockerSupport);
        map.put("systemd.support", this::systemdSupport);
        map.put("vm.musl", this::isMusl);
        map.put("release.implementor", this::implementor);
        map.put("jdk.containerized", this::jdkContainerized);
        map.put("vm.flagless", this::isFlagless);
        map.put("jdk.foreign.linker", this::jdkForeignLinker);
        vmGC(map); // vm.gc.X = true/false
        vmGCforCDS(map); // may set vm.gc
        vmOptFinalFlags(map);

        dump(map.map);
        log("Leaving call()");
        return map.map;
    }

    /**
     * Print a stack trace before returning error state;
     * Used by the various helper functions which parse information from
     * VM properties in the case where they don't find an expected property
     * or a property doesn't conform to an expected format.
     *
     * @return {@link #ERROR_STATE}
     */
    private String errorWithMessage(String message) {
        new Exception(message).printStackTrace();
        return ERROR_STATE + message;
    }

    /**
     * @return vm.simpleArch value of "os.simpleArch" property of tested JDK.
     */
    protected String vmArch() {
        String arch = System.getProperty("os.arch");
        if (arch.equals("x86_64") || arch.equals("amd64")) {
            return "x64";
        } else if (arch.contains("86")) {
            return "x86";
        } else {
            return arch;
        }
    }

    /**
     * @return VM type value extracted from the "java.vm.name" property.
     */
    protected String vmFlavor() {
        // E.g. "Java HotSpot(TM) 64-Bit Server VM"
        String vmName = System.getProperty("java.vm.name");
        if (vmName == null) {
            return errorWithMessage("Can't get 'java.vm.name' property");
        }

        Pattern startP = Pattern.compile(".* (\\S+) VM");
        Matcher m = startP.matcher(vmName);
        if (m.matches()) {
            return m.group(1).toLowerCase();
        }
        return errorWithMessage("Can't get VM flavor from 'java.vm.name'");
    }

    /**
     * @return VM compilation mode extracted from the "java.vm.info" property.
     */
    protected String vmCompMode() {
        // E.g. "mixed mode"
        String vmInfo = System.getProperty("java.vm.info");
        if (vmInfo == null) {
            return errorWithMessage("Can't get 'java.vm.info' property");
        }
        vmInfo = vmInfo.toLowerCase();
        if (vmInfo.contains("mixed mode")) {
            return "Xmixed";
        } else if (vmInfo.contains("compiled mode")) {
            return "Xcomp";
        } else if (vmInfo.contains("interpreted mode")) {
            return "Xint";
        } else {
            return errorWithMessage("Can't get compilation mode from 'java.vm.info'");
        }
    }

    /**
     * @return VM bitness, the value of the "sun.arch.data.model" property.
     */
    protected String vmBits() {
        String dataModel = System.getProperty("sun.arch.data.model");
        if (dataModel != null) {
            return dataModel;
        } else {
            return errorWithMessage("Can't get 'sun.arch.data.model' property");
        }
    }

    /**
     * @return "true" if Flight Recorder is enabled, "false" if is disabled.
     */
    protected String vmFlightRecorder() {
        Boolean isFlightRecorder = WB.getBooleanVMFlag("FlightRecorder");
        String startFROptions = WB.getStringVMFlag("StartFlightRecording");
        if (isFlightRecorder != null && isFlightRecorder) {
            return "true";
        }
        if (startFROptions != null && !startFROptions.isEmpty()) {
            return "true";
        }
        return "false";
    }

    /**
     * @return debug level value extracted from the "jdk.debug" property.
     */
    protected String vmDebug() {
        String debug = System.getProperty("jdk.debug");
        if (debug != null) {
            return "" + debug.contains("debug");
        } else {
            return errorWithMessage("Can't get 'jdk.debug' property");
        }
    }

    /**
     * @return true if VM supports JVMCI and false otherwise
     */
    protected String vmJvmci() {
        // builds with jvmci have this flag
        if (WB.getBooleanVMFlag("EnableJVMCI") == null) {
            return "false";
        }

        // Not all GCs have full JVMCI support
        if (!WB.isJVMCISupportedByGC()) {
          return "false";
        }

        // Interpreted mode cannot enable JVMCI
        if (vmCompMode().equals("Xint")) {
          return "false";
        }

        return "true";
    }


    /**
     * @return true if JVMCI is enabled
     */
    protected String vmJvmciEnabled() {
        // builds with jvmci have this flag
        if ("false".equals(vmJvmci())) {
            return "false";
        }

        return "" + Compiler.isJVMCIEnabled();
    }


    /**
     * @return true if VM runs in emulated-client mode and false otherwise.
     */
    protected String vmEmulatedClient() {
        String vmInfo = System.getProperty("java.vm.info");
        if (vmInfo == null) {
            return errorWithMessage("Can't get 'java.vm.info' property");
        }
        return "" + vmInfo.contains(" emulated-client");
    }

    /**
     * @return supported CPU features
     */
    protected String cpuFeatures() {
        return CPUInfo.getFeatures().toString();
    }

    /**
     * For all existing GC sets vm.gc.X property.
     * Example vm.gc.G1=true means:
     *    VM supports G1
     *    User either set G1 explicitely (-XX:+UseG1GC) or did not set any GC
     *    G1 can be selected, i.e. it doesn't conflict with other VM flags
     *
     * @param map - property-value pairs
     */
    protected void vmGC(SafeMap map) {
        var isJVMCIEnabled = Compiler.isJVMCIEnabled();
        Predicate<GC> vmGCProperty = (GC gc) -> (gc.isSupported()
                                        && (!isJVMCIEnabled || gc.isSupportedByJVMCICompiler())
                                        && (gc.isSelected() || GC.isSelectedErgonomically()));
        for (GC gc: GC.values()) {
            map.put("vm.gc." + gc.name(), () -> "" + vmGCProperty.test(gc));
        }

        // Special handling for ZGC modes
        var vmGCZ = vmGCProperty.test(GC.Z);
        var genZ = WB.getBooleanVMFlag("ZGenerational");
        var genZIsDefault = WB.isDefaultVMFlag("ZGenerational");
        // vm.gc.ZGenerational=true means:
        //    vm.gc.Z is true and ZGenerational is either explicitly true, or default
        map.put("vm.gc.ZGenerational", () -> "" + (vmGCZ && (genZ || genZIsDefault)));
        // vm.gc.ZSinglegen=true means:
        //    vm.gc.Z is true and ZGenerational is either explicitly false, or default
        map.put("vm.gc.ZSinglegen", () -> "" + (vmGCZ && (!genZ || genZIsDefault)));
    }

    /**
     * "jtreg -vmoptions:-Dtest.cds.runtime.options=..." can be used to specify
     * the GC type to be used when running with a CDS archive. Set "vm.gc" accordingly,
     * so that tests that need to explicitly choose the GC type can be excluded
     * with "@requires vm.gc == null".
     *
     * @param map - property-value pairs
     */
    protected void vmGCforCDS(SafeMap map) {
        if (!GC.isSelectedErgonomically()) {
            // The GC has been explicitly specified on the command line, so
            // jtreg will set the "vm.gc" property. Let's not interfere with it.
            return;
        }

        String jtropts = System.getProperty("test.cds.runtime.options");
        if (jtropts != null) {
            for (String opt : jtropts.split(",")) {
                if (opt.startsWith(GC_PREFIX) && opt.endsWith(GC_SUFFIX)) {
                    String gc = opt.substring(GC_PREFIX.length(), opt.length() - GC_SUFFIX.length());
                    map.put("vm.gc", () -> gc);
                }
            }
        }
    }

    /**
     * Selected final flag.
     *
     * @param map - property-value pairs
     * @param flagName - flag name
     */
    private void vmOptFinalFlag(SafeMap map, String flagName) {
        map.put("vm.opt.final." + flagName,
                () -> String.valueOf(WB.getBooleanVMFlag(flagName)));
    }

    /**
     * Selected sets of final flags.
     *
     * @param map - property-value pairs
     */
    protected void vmOptFinalFlags(SafeMap map) {
        vmOptFinalFlag(map, "ClassUnloading");
        vmOptFinalFlag(map, "ClassUnloadingWithConcurrentMark");
        vmOptFinalFlag(map, "CriticalJNINatives");
        vmOptFinalFlag(map, "EnableJVMCI");
        vmOptFinalFlag(map, "EliminateAllocations");
        vmOptFinalFlag(map, "UseCompressedOops");
<<<<<<< HEAD
        vmOptFinalFlag(map, "UseTransparentHugePages");
=======
        vmOptFinalFlag(map, "UseLargePages");
>>>>>>> 4098acc2
        vmOptFinalFlag(map, "UseVectorizedMismatchIntrinsic");
        vmOptFinalFlag(map, "ZGenerational");
    }

    /**
     * @return "true" if VM has a serviceability agent.
     */
    protected String vmHasSA() {
        return "" + Platform.hasSA();
    }

    /**
     * @return "true" if the VM is compiled with Java Flight Recorder (JFR)
     * support.
     */
    protected String vmHasJFR() {
        return "" + WB.isJFRIncluded();
    }

    /**
     * @return "true" if the VM is compiled with JVMTI
     */
    protected String vmHasJVMTI() {
        return "" + WB.isJVMTIIncluded();
    }

    /**
     * @return "true" if the VM is compiled with DTrace
     */
    protected String vmHasDTrace() {
        return "" + WB.isDTraceIncluded();
    }

    /**
     * @return "true" if compiler in use supports RTM and "false" otherwise.
     * Note: Lightweight locking does not support RTM (for now).
     */
    protected String vmRTMCompiler() {
        boolean isRTMCompiler = false;

        if (Compiler.isC2Enabled() &&
            (Platform.isX86() || Platform.isX64() || Platform.isPPC()) &&
            is_LM_LIGHTWEIGHT().equals("false")) {
            isRTMCompiler = true;
        }
        return "" + isRTMCompiler;
    }

    /**
     * @return true if VM runs RTM supported CPU and false otherwise.
     */
    protected String vmRTMCPU() {
        return "" + CPUInfo.hasFeature("rtm");
    }

    /**
     * Check for CDS support.
     *
     * @return true if CDS is supported by the VM to be tested.
     */
    protected String vmCDS() {
        return "" + WB.isCDSIncluded();
    }

    /**
     * Check for CDS support for custom loaders.
     *
     * @return true if CDS provides support for customer loader in the VM to be tested.
     */
    protected String vmCDSForCustomLoaders() {
        return "" + ("true".equals(vmCDS()) && Platform.areCustomLoadersSupportedForCDS());
    }

    /**
     * @return true if this VM can write Java heap objects into the CDS archive
     */
    protected String vmCDSCanWriteArchivedJavaHeap() {
        return "" + ("true".equals(vmCDS()) && WB.canWriteJavaHeapArchive()
                     && isCDSRuntimeOptionsCompatible());
    }

    /**
     * @return true if the VM options specified via the "test.cds.runtime.options"
     * property is compatible with writing Java heap objects into the CDS archive
     */
    protected boolean isCDSRuntimeOptionsCompatible() {
        String jtropts = System.getProperty("test.cds.runtime.options");
        if (jtropts == null) {
            return true;
        }
        String CCP_DISABLED = "-XX:-UseCompressedClassPointers";
        String G1GC_ENABLED = "-XX:+UseG1GC";
        for (String opt : jtropts.split(",")) {
            if (opt.equals(CCP_DISABLED)) {
                return false;
            }
            if (opt.startsWith(GC_PREFIX) && opt.endsWith(GC_SUFFIX) &&
                !opt.equals(G1GC_ENABLED)) {
                return false;
            }
        }
        return true;
    }

    /**
     * @return "true" if this VM supports continuations.
     */
    protected String vmContinuations() {
        if (WB.getBooleanVMFlag("VMContinuations")) {
            return "true";
        } else {
            return "false";
        }
    }

    /**
     * @return System page size in bytes.
     */
    protected String vmPageSize() {
        return "" + WB.getVMPageSize();
    }

    /**
     * @return LockingMode.
     */
    protected String vmLockingMode() {
        return "" + WB.getIntVMFlag("LockingMode");
    }

    /**
     * @return "true" if LockingMode == 0 (LM_MONITOR)
     */
    protected String is_LM_MONITOR() {
        return "" + vmLockingMode().equals("0");
    }

    /**
     * @return "true" if LockingMode == 1 (LM_LEGACY)
     */
    protected String is_LM_LEGACY() {
        return "" + vmLockingMode().equals("1");
    }

    /**
     * @return "true" if LockingMode == 2 (LM_LIGHTWEIGHT)
     */
    protected String is_LM_LIGHTWEIGHT() {
        return "" + vmLockingMode().equals("2");
    }

    /**
     * Check if Graal is used as JIT compiler.
     *
     * @return true if Graal is used as JIT compiler.
     */
    protected String isGraalEnabled() {
        return "" + Compiler.isGraalEnabled();
    }

    /**
     * Check if the libgraal shared library file is present.
     *
     * @return true if the libgraal shared library file is present.
     */
    protected String hasLibgraal() {
        return "" + WB.hasLibgraal();
    }

    /**
     * Check if libgraal is used as JIT compiler.
     *
     * @return true if libgraal is used as JIT compiler.
     */
    protected String isLibgraalEnabled() {
        return "" + Compiler.isLibgraalEnabled();
    }

    /**
     * Check if Compiler1 is present.
     *
     * @return true if Compiler1 is used as JIT compiler, either alone or as part of the tiered system.
     */
    protected String isCompiler1Enabled() {
        return "" + Compiler.isC1Enabled();
    }

    /**
     * Check if Compiler2 is present.
     *
     * @return true if Compiler2 is used as JIT compiler, either alone or as part of the tiered system.
     */
    protected String isCompiler2Enabled() {
        return "" + Compiler.isC2Enabled();
    }

    /**
     * A simple check for docker support
     *
     * @return true if docker is supported in a given environment
     */
    protected String dockerSupport() {
        log("Entering dockerSupport()");

        boolean isSupported = false;
        if (Platform.isLinux()) {
           // currently docker testing is only supported for Linux,
           // on certain platforms

           String arch = System.getProperty("os.arch");

           if (Platform.isX64()) {
              isSupported = true;
           } else if (Platform.isAArch64()) {
              isSupported = true;
           } else if (Platform.isS390x()) {
              isSupported = true;
           } else if (arch.equals("ppc64le")) {
              isSupported = true;
           }
        }

        log("dockerSupport(): platform check: isSupported = " + isSupported);

        if (isSupported) {
           try {
              isSupported = checkProgramSupport("checkDockerSupport()", Container.ENGINE_COMMAND);
           } catch (Exception e) {
              isSupported = false;
           }
         }

        log("dockerSupport(): returning isSupported = " + isSupported);
        return "" + isSupported;
    }

    /**
     * A simple check for systemd support
     *
     * @return true if systemd is supported in a given environment
     */
    protected String systemdSupport() {
        log("Entering systemdSupport()");

        boolean isSupported = Platform.isLinux();
        if (isSupported) {
           try {
              isSupported = checkProgramSupport("checkSystemdSupport()", "systemd-run");
           } catch (Exception e) {
              isSupported = false;
           }
         }

        log("systemdSupport(): returning isSupported = " + isSupported);
        return "" + isSupported;
    }

    // Configures process builder to redirect process stdout and stderr to a file.
    // Returns file names for stdout and stderr.
    private Map<String, String> redirectOutputToLogFile(String msg, ProcessBuilder pb, String fileNameBase) {
        Map<String, String> result = new HashMap<>();
        String timeStamp = Instant.now().toString().replace(":", "-").replace(".", "-");

        String stdoutFileName = String.format("./%s-stdout--%s.log", fileNameBase, timeStamp);
        pb.redirectOutput(new File(stdoutFileName));
        log(msg + ": child process stdout redirected to " + stdoutFileName);
        result.put("stdout", stdoutFileName);

        String stderrFileName = String.format("./%s-stderr--%s.log", fileNameBase, timeStamp);
        pb.redirectError(new File(stderrFileName));
        log(msg + ": child process stderr redirected to " + stderrFileName);
        result.put("stderr", stderrFileName);

        return result;
    }

    private void printLogfileContent(Map<String, String> logFileNames) {
        logFileNames.entrySet().stream()
            .forEach(entry ->
                {
                    log("------------- " + entry.getKey());
                    try {
                        Files.lines(Path.of(entry.getValue()))
                            .forEach(line -> log(line));
                    } catch (IOException ie) {
                        log("Exception while reading file: " + ie);
                    }
                    log("-------------");
                });
    }

    private boolean checkProgramSupport(String logString, String cmd) throws IOException, InterruptedException {
        log(logString + ": entering");
        ProcessBuilder pb = new ProcessBuilder("which", cmd);
        Map<String, String> logFileNames =
            redirectOutputToLogFile(logString + ": which " + cmd,
                                                      pb, "which-cmd");
        Process p = pb.start();
        p.waitFor(10, TimeUnit.SECONDS);
        int exitValue = p.exitValue();

        log(String.format("%s: exitValue = %s, pid = %s", logString, exitValue, p.pid()));
        if (exitValue != 0) {
            printLogfileContent(logFileNames);
        }

        return (exitValue == 0);
    }

    /**
     * Checks musl libc.
     *
     * @return true if musl libc is used.
     */
    protected String isMusl() {
        return Boolean.toString(WB.getLibcName().contains("musl"));
    }

    private String implementor() {
        try (InputStream in = new BufferedInputStream(new FileInputStream(
                System.getProperty("java.home") + "/release"))) {
            Properties properties = new Properties();
            properties.load(in);
            String implementorProperty = properties.getProperty("IMPLEMENTOR");
            if (implementorProperty != null) {
                return implementorProperty.replace("\"", "");
            }
            return errorWithMessage("Can't get 'IMPLEMENTOR' property from 'release' file");
        } catch (IOException e) {
            e.printStackTrace();
            return errorWithMessage("Failed to read 'release' file " + e);
        }
    }

    private String jdkContainerized() {
        String isEnabled = System.getenv("TEST_JDK_CONTAINERIZED");
        return "" + "true".equalsIgnoreCase(isEnabled);
    }

    /**
     * Checks if we are in <i>almost</i> out-of-box configuration, i.e. the flags
     * which JVM is started with don't affect its behavior "significantly".
     * {@code TEST_VM_FLAGLESS} enviroment variable can be used to force this
     * method to return true or false and allow or reject any flags.
     *
     * @return true if there are no JVM flags
     */
    private String isFlagless() {
        boolean result = true;
        String flagless = System.getenv("TEST_VM_FLAGLESS");
        if (flagless != null) {
            return "" + "true".equalsIgnoreCase(flagless);
        }

        List<String> allFlags = allFlags().toList();

        // check -XX flags
        var ignoredXXFlags = Set.of(
                // added by run-test framework
                "MaxRAMPercentage",
                // added by test environment
                "CreateCoredumpOnCrash"
        );
        result &= allFlags.stream()
                          .filter(s -> s.startsWith("-XX:"))
                          // map to names:
                              // remove -XX:
                              .map(s -> s.substring(4))
                              // remove +/- from bool flags
                              .map(s -> s.charAt(0) == '+' || s.charAt(0) == '-' ? s.substring(1) : s)
                              // remove =.* from others
                              .map(s -> s.contains("=") ? s.substring(0, s.indexOf('=')) : s)
                          // skip known-to-be-there flags
                          .filter(s -> !ignoredXXFlags.contains(s))
                          .findAny()
                          .isEmpty();

        // check -X flags
        var ignoredXFlags = Set.of(
                // default, yet still seen to be explicitly set
                "mixed",
                // -XmxmNNNm added by run-test framework for non-hotspot tests
                "mx"
        );
        result &= allFlags.stream()
                          .filter(s -> s.startsWith("-X") && !s.startsWith("-XX:"))
                          // map to names:
                          // remove -X
                          .map(s -> s.substring(2))
                          // remove :.* from flags with values
                          .map(s -> s.contains(":") ? s.substring(0, s.indexOf(':')) : s)
                          // remove size like 4G, 768m which might be set for non-hotspot tests
                          .map(s -> s.replaceAll("(\\d+)[mMgGkK]", ""))
                          // skip known-to-be-there flags
                          .filter(s -> !ignoredXFlags.contains(s))
                          .findAny()
                          .isEmpty();

        return "" + result;
    }

    private Stream<String> allFlags() {
        return Stream.of((System.getProperty("test.vm.opts", "") + " " + System.getProperty("test.java.opts", "")).trim().split("\\s+"));
    }

    /*
     * A string indicating the foreign linker that is currently being used. See jdk.internal.foreign.CABI
     * for valid values.
     *
     * "FALLBACK" and "UNSUPPORTED" are special values. The former indicates the fallback linker is
     * being used. The latter indicates an unsupported platform.
     */
    private String jdkForeignLinker() {
        return String.valueOf(CABI.current());
    }

    /**
     * Dumps the map to the file if the file name is given as the property.
     * This functionality could be helpful to know context in the real
     * execution.
     *
     * @param map
     */
    protected static void dump(Map<String, String> map) {
        String dumpFileName = System.getProperty("vmprops.dump");
        if (dumpFileName == null) {
            return;
        }
        List<String> lines = new ArrayList<>();
        map.forEach((k, v) -> lines.add(k + ":" + v));
        Collections.sort(lines);
        try {
            Files.write(Paths.get(dumpFileName), lines,
                    StandardOpenOption.APPEND, StandardOpenOption.CREATE);
        } catch (IOException e) {
            throw new RuntimeException("Failed to dump properties into '"
                    + dumpFileName + "'", e);
        }
    }

    /**
     * Log diagnostic message.
     *
     * @param msg
     */
    protected static void log(String msg) {
        // Always log to a file.
        logToFile(msg);

        // Also log to stderr; guarded by property to avoid excessive verbosity.
        // By jtreg design stderr produced here will be visible
        // in the output of a parent process. Note: stdout should not be used
        // for logging as jtreg parses that output directly and only echoes it
        // in the event of a failure.
        if (Boolean.getBoolean("jtreg.log.vmprops")) {
            System.err.println("VMProps: " + msg);
        }
    }

    /**
     * Log diagnostic message to a file.
     *
     * @param msg
     */
    protected static void logToFile(String msg) {
        String fileName = "./vmprops.log";
        try {
            Files.writeString(Paths.get(fileName), msg + "\n", Charset.forName("ISO-8859-1"),
                    StandardOpenOption.APPEND, StandardOpenOption.CREATE);
        } catch (IOException e) {
            throw new RuntimeException("Failed to log into '" + fileName + "'", e);
        }
    }

    /**
     * This method is for the testing purpose only.
     *
     * @param args
     */
    public static void main(String args[]) {
        Map<String, String> map = new VMProps().call();
        map.forEach((k, v) -> System.out.println(k + ": '" + v + "'"));
    }
}<|MERGE_RESOLUTION|>--- conflicted
+++ resolved
@@ -386,11 +386,8 @@
         vmOptFinalFlag(map, "EnableJVMCI");
         vmOptFinalFlag(map, "EliminateAllocations");
         vmOptFinalFlag(map, "UseCompressedOops");
-<<<<<<< HEAD
+        vmOptFinalFlag(map, "UseLargePages");
         vmOptFinalFlag(map, "UseTransparentHugePages");
-=======
-        vmOptFinalFlag(map, "UseLargePages");
->>>>>>> 4098acc2
         vmOptFinalFlag(map, "UseVectorizedMismatchIntrinsic");
         vmOptFinalFlag(map, "ZGenerational");
     }
