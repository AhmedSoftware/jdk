--- conflicted
+++ resolved
@@ -330,9 +330,6 @@
     private final boolean dryRun;
     private final Path workDir;
 
-<<<<<<< HEAD
-    private static final Set<Status> KEEP_WORK_DIR;
-=======
     private static final Set<Status> KEEP_WORK_DIR = Functional.identity(
             () -> {
                 final String propertyName = "keep-work-dir";
@@ -341,33 +338,22 @@
                 if (keepWorkDir == null) {
                     return Set.of(Status.Failed);
                 }
->>>>>>> 1717946c
-
-    static {
-        final String propertyName = "keep-work-dir";
-        Set<String> keepWorkDir = TKit.tokenizeConfigProperty(
-                propertyName);
-        if (keepWorkDir == null) {
-            KEEP_WORK_DIR = Set.of(Status.Failed);
-        } else {
-
-            Predicate<Set<String>> isOneOf = options -> {
-                return !Collections.disjoint(keepWorkDir, options);
-            };
-
-            Set<Status> result = new HashSet<>();
-            if (isOneOf.test(Set.of("pass", "p"))) {
-                result.add(Status.Passed);
-            }
-            if (isOneOf.test(Set.of("fail", "f"))) {
-                result.add(Status.Failed);
-            }
-
-<<<<<<< HEAD
-            KEEP_WORK_DIR = Collections.unmodifiableSet(result);
-        }
-    }
-=======
+
+                Predicate<Set<String>> isOneOf = options -> {
+                    return !Collections.disjoint(keepWorkDir, options);
+                };
+
+                Set<Status> result = new HashSet<>();
+                if (isOneOf.test(Set.of("pass", "p"))) {
+                    result.add(Status.Passed);
+                }
+                if (isOneOf.test(Set.of("fail", "f"))) {
+                    result.add(Status.Failed);
+                }
+
+                return Collections.unmodifiableSet(result);
+            }).get();
+
     private static final Map<Class<?>, Function<Object, String>> PRIMITIVE_ARRAY_FORMATTERS = Map.of(
             boolean[].class, v -> Arrays.toString((boolean[])v),
             byte[].class, v -> Arrays.toString((byte[])v),
@@ -379,5 +365,4 @@
             double[].class, v -> Arrays.toString((double[])v)
     );
 
->>>>>>> 1717946c
 }