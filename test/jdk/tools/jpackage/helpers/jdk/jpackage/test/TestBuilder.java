/*
 * Copyright (c) 2019, 2024, Oracle and/or its affiliates. All rights reserved.
 * DO NOT ALTER OR REMOVE COPYRIGHT NOTICES OR THIS FILE HEADER.
 *
 * This code is free software; you can redistribute it and/or modify it
 * under the terms of the GNU General Public License version 2 only, as
 * published by the Free Software Foundation.
 *
 * This code is distributed in the hope that it will be useful, but WITHOUT
 * ANY WARRANTY; without even the implied warranty of MERCHANTABILITY or
 * FITNESS FOR A PARTICULAR PURPOSE.  See the GNU General Public License
 * version 2 for more details (a copy is included in the LICENSE file that
 * accompanied this code).
 *
 * You should have received a copy of the GNU General Public License version
 * 2 along with this work; if not, write to the Free Software Foundation,
 * Inc., 51 Franklin St, Fifth Floor, Boston, MA 02110-1301 USA.
 *
 * Please contact Oracle, 500 Oracle Parkway, Redwood Shores, CA 94065 USA
 * or visit www.oracle.com if you need additional information or have any
 * questions.
 */

package jdk.jpackage.test;

import java.lang.reflect.InvocationTargetException;
import java.lang.reflect.Method;
import java.util.ArrayList;
import java.util.Comparator;
import java.util.HashSet;
import java.util.List;
import java.util.Map;
import java.util.Objects;
import java.util.Optional;
import java.util.Set;
import java.util.function.Consumer;
import java.util.function.UnaryOperator;
import java.util.stream.Collectors;
import java.util.stream.Stream;
import jdk.jpackage.test.Annotations.AfterEach;
import jdk.jpackage.test.Annotations.BeforeEach;
import jdk.jpackage.test.Annotations.Test;
import jdk.jpackage.internal.util.function.ThrowingConsumer;
<<<<<<< HEAD
import jdk.jpackage.internal.util.function.ThrowingFunction;
=======
import static jdk.jpackage.internal.util.function.ThrowingConsumer.toConsumer;
import jdk.jpackage.internal.util.function.ThrowingFunction;
import jdk.jpackage.test.TestMethodSupplier.InvalidAnnotationException;
import static jdk.jpackage.test.TestMethodSupplier.MethodQuery.fromQualifiedMethodName;
>>>>>>> 1717946c

final class TestBuilder implements AutoCloseable {

    @Override
    public void close() throws Exception {
        flushTestGroup();
    }

    TestBuilder(Consumer<TestInstance> testConsumer) {
        this.testMethodSupplier = TestBuilderConfig.getDefault().createTestMethodSupplier();
        argProcessors = Map.of(
                CMDLINE_ARG_PREFIX + "after-run",
                arg -> getJavaMethodsFromArg(arg).map(
                        this::wrap).forEachOrdered(afterActions::add),

                CMDLINE_ARG_PREFIX + "before-run",
                arg -> getJavaMethodsFromArg(arg).map(
                        this::wrap).forEachOrdered(beforeActions::add),

                CMDLINE_ARG_PREFIX + "run",
                arg -> addTestGroup(getJavaMethodsFromArg(arg).map(
                        ThrowingFunction.toFunction(
                                this::toMethodCalls)).flatMap(s -> s).collect(
                        Collectors.toList())),

                CMDLINE_ARG_PREFIX + "exclude",
                arg -> (excludedTests = Optional.ofNullable(
                        excludedTests).orElseGet(() -> new HashSet<String>())).add(arg),

                CMDLINE_ARG_PREFIX + "include",
                arg -> (includedTests = Optional.ofNullable(
                        includedTests).orElseGet(() -> new HashSet<String>())).add(arg),

                CMDLINE_ARG_PREFIX + "space-subst",
                arg -> spaceSubstitute = arg,

                CMDLINE_ARG_PREFIX + "group",
                arg -> flushTestGroup(),

                CMDLINE_ARG_PREFIX + "dry-run",
                arg -> dryRun = true
        );
        this.testConsumer = testConsumer;
        clear();
    }

    void processCmdLineArg(String arg) throws Throwable {
        int separatorIdx = arg.indexOf('=');
        final String argName;
        final String argValue;
        if (separatorIdx != -1) {
            argName = arg.substring(0, separatorIdx);
            argValue = arg.substring(separatorIdx + 1);
        } else {
            argName = arg;
            argValue = null;
        }
        try {
            ThrowingConsumer<String> argProcessor = argProcessors.get(argName);
            if (argProcessor == null) {
                throw new ParseException("Unrecognized");
            }
            argProcessor.accept(argValue);
        } catch (ParseException ex) {
            ex.setContext(arg);
            throw ex;
        }
    }

    private void addTestGroup(List<MethodCall> newTestGroup) {
        if (testGroup != null) {
            testGroup.addAll(newTestGroup);
        } else {
            testGroup = newTestGroup;
        }
    }

    private static Stream<MethodCall> filterTests(Stream<MethodCall> tests,
            Set<String> filters, UnaryOperator<Boolean> pred, String logMsg) {
        if (filters == null) {
            return tests;
        }

        // Log all matches before returning from the function
        return tests.filter(test -> {
            String testDescription = test.createDescription().testFullName();
            boolean match = filters.stream().anyMatch(testDescription::contains);
            if (match) {
                trace(String.format(logMsg + ": %s", testDescription));
            }
            return pred.apply(match);
        }).collect(Collectors.toList()).stream();
    }

    private Stream<MethodCall> filterTestGroup() {
        Objects.requireNonNull(testGroup);

        UnaryOperator<Set<String>> restoreSpaces = filters -> {
            if (spaceSubstitute == null || filters == null) {
                return filters;
            }
            return filters.stream().map(
                    filter -> filter.replace(spaceSubstitute, " ")).collect(
                            Collectors.toSet());
        };

        if (includedTests != null) {
            return filterTests(testGroup.stream(), restoreSpaces.apply(
                    includedTests), x -> x, "Include");
        }

        return filterTests(testGroup.stream(),
                restoreSpaces.apply(excludedTests), x -> !x, "Exclude");
    }

    private void flushTestGroup() {
        if (testGroup != null) {
            filterTestGroup().forEach(this::createTestInstance);
            clear();
        }
    }

    private void createTestInstance(MethodCall testBody) {
        final List<ThrowingConsumer> curBeforeActions;
        final List<ThrowingConsumer> curAfterActions;

        Method testMethod = testBody.getMethod();
        if (Stream.of(BeforeEach.class, AfterEach.class).anyMatch(
                testMethod::isAnnotationPresent)) {
            curBeforeActions = beforeActions;
            curAfterActions = afterActions;
        } else {
            curBeforeActions = new ArrayList<>(beforeActions);
            curAfterActions = new ArrayList<>(afterActions);

            selectFrameMethods(testMethod.getDeclaringClass(), BeforeEach.class).map(
                    this::wrap).forEachOrdered(curBeforeActions::add);
            selectFrameMethods(testMethod.getDeclaringClass(), AfterEach.class).map(
                    this::wrap).forEachOrdered(curAfterActions::add);
        }

        TestInstance test = new TestInstance(testBody, curBeforeActions,
                curAfterActions, dryRun);
        if (includedTests == null) {
            trace(String.format("Create: %s", test.fullName()));
        }
        testConsumer.accept(test);
    }

    private void clear() {
        beforeActions = new ArrayList<>();
        afterActions = new ArrayList<>();
        excludedTests = null;
        includedTests = null;
        spaceSubstitute = null;
        testGroup = null;
    }

    private static Class probeClass(String name) {
        try {
            return Class.forName(name);
        } catch (ClassNotFoundException ex) {
            return null;
        }
    }

    private static Stream<Method> selectFrameMethods(Class type, Class annotationType) {
        return Stream.of(type.getMethods())
                .filter(m -> m.getParameterCount() == 0)
                .filter(m -> !m.isAnnotationPresent(Test.class))
                .filter(m -> m.isAnnotationPresent(annotationType))
                .sorted(Comparator.comparing(Method::getName));
    }

    private Stream<String> cmdLineArgValueToMethodNames(String v) {
        List<String> result = new ArrayList<>();
        String defaultClassName = null;
        for (String token : v.split(",")) {
            Class testSet = probeClass(token);
            if (testSet != null) {
                if (testMethodSupplier.isTestClass(testSet)) {
                    toConsumer(testMethodSupplier::verifyTestClass).accept(testSet);
                }

                // Test set class specified. Pull in all public methods
                // from the class with @Test annotation removing name duplicates.
                // Overloads will be handled at the next phase of processing.
                defaultClassName = token;
                result.addAll(Stream.of(testSet.getMethods())
                        .filter(m -> m.isAnnotationPresent(Test.class))
                        .filter(testMethodSupplier::isEnabled)
                        .map(Method::getName).distinct()
                        .map(name -> String.join(".", token, name))
                        .toList());

                continue;
            }

            final String qualifiedMethodName;
            final int lastDotIdx = token.lastIndexOf('.');
            if (lastDotIdx != -1) {
                qualifiedMethodName = token;
                defaultClassName = token.substring(0, lastDotIdx);
            } else if (defaultClassName == null) {
                throw new ParseException("Missing default class name in");
            } else {
                qualifiedMethodName = String.join(".", defaultClassName, token);
            }
            result.add(qualifiedMethodName);
        }
        return result.stream();
    }

    private List<Method> getJavaMethodFromString(String qualifiedMethodName) {
        int lastDotIdx = qualifiedMethodName.lastIndexOf('.');
        if (lastDotIdx == -1) {
            throw new ParseException("Missing class name in");
        }

        try {
            return testMethodSupplier.findNullaryLikeMethods(
                    fromQualifiedMethodName(qualifiedMethodName));
        } catch (NoSuchMethodException ex) {
            throw new ParseException(ex.getMessage() + ";", ex);
        }
    }

    private Stream<Method> getJavaMethodsFromArg(String argValue) {
        var methods = cmdLineArgValueToMethodNames(argValue)
                .map(this::getJavaMethodFromString)
                .flatMap(List::stream).toList();
        trace(String.format("%s -> %s", argValue, methods));
        return methods.stream();
    }

    private Stream<MethodCall> toMethodCalls(Method method) throws
            IllegalAccessException, InvocationTargetException, InvalidAnnotationException {
        return testMethodSupplier.mapToMethodCalls(method).peek(methodCall -> {
            // Make sure required constructor is accessible if the one is needed.
            // Need to probe all methods as some of them might be static
            // and some class members.
            // Only class members require ctors.
            try {
                methodCall.checkRequiredConstructor();
            } catch (NoSuchMethodException ex) {
                throw new ParseException(ex.getMessage() + ".", ex);
            }
        });
    }

    // Wraps Method.invike() into ThrowingRunnable.run()
    private ThrowingConsumer wrap(Method method) {
        return (test) -> {
            Class methodClass = method.getDeclaringClass();
            String methodName = String.join(".", methodClass.getName(),
                    method.getName());
            TKit.log(String.format("[ CALL     ] %s()", methodName));
            if (!dryRun) {
                if (methodClass.isInstance(test)) {
                    method.invoke(test);
                } else {
                    method.invoke(null);
                }
            }
        };
    }

    private static class ParseException extends IllegalArgumentException {

        ParseException(String msg) {
            super(msg);
        }

        ParseException(String msg, Exception ex) {
            super(msg, ex);
        }

        void setContext(String badCmdLineArg) {
            this.badCmdLineArg = badCmdLineArg;
        }

        @Override
        public String getMessage() {
            String msg = super.getMessage();
            if (badCmdLineArg != null) {
                msg = String.format("%s parameter=[%s]", msg, badCmdLineArg);
            }
            return msg;
        }
        private String badCmdLineArg;
    }

    static void trace(String msg) {
        if (TKit.VERBOSE_TEST_SETUP) {
            TKit.log(msg);
        }
    }

    private final TestMethodSupplier testMethodSupplier;
    private final Map<String, ThrowingConsumer<String>> argProcessors;
    private final Consumer<TestInstance> testConsumer;
    private List<MethodCall> testGroup;
    private List<ThrowingConsumer> beforeActions;
    private List<ThrowingConsumer> afterActions;
    private Set<String> excludedTests;
    private Set<String> includedTests;
    private String spaceSubstitute;
    private boolean dryRun;

<<<<<<< HEAD
    private static final Map<Class, Function<String, Object>> conv = Map.of(
            boolean.class, Boolean::valueOf,
            Boolean.class, Boolean::valueOf,
            int.class, Integer::valueOf,
            Integer.class, Integer::valueOf,
            long.class, Long::valueOf,
            Long.class, Long::valueOf,
            String.class, String::valueOf);

=======
>>>>>>> 1717946c
    static final String CMDLINE_ARG_PREFIX = "--jpt-";
}<|MERGE_RESOLUTION|>--- conflicted
+++ resolved
@@ -41,14 +41,10 @@
 import jdk.jpackage.test.Annotations.BeforeEach;
 import jdk.jpackage.test.Annotations.Test;
 import jdk.jpackage.internal.util.function.ThrowingConsumer;
-<<<<<<< HEAD
-import jdk.jpackage.internal.util.function.ThrowingFunction;
-=======
 import static jdk.jpackage.internal.util.function.ThrowingConsumer.toConsumer;
 import jdk.jpackage.internal.util.function.ThrowingFunction;
 import jdk.jpackage.test.TestMethodSupplier.InvalidAnnotationException;
 import static jdk.jpackage.test.TestMethodSupplier.MethodQuery.fromQualifiedMethodName;
->>>>>>> 1717946c
 
 final class TestBuilder implements AutoCloseable {
 
@@ -358,7 +354,6 @@
     private String spaceSubstitute;
     private boolean dryRun;
 
-<<<<<<< HEAD
     private static final Map<Class, Function<String, Object>> conv = Map.of(
             boolean.class, Boolean::valueOf,
             Boolean.class, Boolean::valueOf,
@@ -368,7 +363,5 @@
             Long.class, Long::valueOf,
             String.class, String::valueOf);
 
-=======
->>>>>>> 1717946c
     static final String CMDLINE_ARG_PREFIX = "--jpt-";
 }