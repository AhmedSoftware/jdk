###########################################################################
#
# Copyright (c) 2009, 2023, Oracle and/or its affiliates. All rights reserved.
# DO NOT ALTER OR REMOVE COPYRIGHT NOTICES OR THIS FILE HEADER.
#
# This code is free software; you can redistribute it and/or modify it
# under the terms of the GNU General Public License version 2 only, as
# published by the Free Software Foundation.
#
# This code is distributed in the hope that it will be useful, but WITHOUT
# ANY WARRANTY; without even the implied warranty of MERCHANTABILITY or
# FITNESS FOR A PARTICULAR PURPOSE.  See the GNU General Public License
# version 2 for more details (a copy is included in the LICENSE file that
# accompanied this code).
#
# You should have received a copy of the GNU General Public License version
# 2 along with this work; if not, write to the Free Software Foundation,
# Inc., 51 Franklin St, Fifth Floor, Boston, MA 02110-1301 USA.
#
# Please contact Oracle, 500 Oracle Parkway, Redwood Shores, CA 94065 USA
# or visit www.oracle.com if you need additional information or have any
# questions.
#
###########################################################################
#
# List of tests that should not be run by test/Makefile, for various reasons:
#   1. Does not run with jtreg -samevm mode
#   2. Causes problems in jtreg -samevm mode for jtreg or tests that follow it
#   3. The test is too slow or consumes too many system resources
#   4. The test fails when run on any official build systems
#
# It is possible that a test being on this list is a mistake, and that some
#   other test in samevm mode caused tests to fail, mistakes happen.
#
# Tests marked @ignore are not run by test/Makefile, but harmless to be listed.
#
# Tests that explicitly state "@run main/othervm ...", and are not listed here,
#   will be run in the same batch as the samevm tests.
#
# Shell tests are othervm by default.
#
# List items are testnames followed by labels, all MUST BE commented
#   as to why they are here and use a label:
#     generic-all   Problems on all platforms
#     generic-ARCH  Where ARCH is one of: x64, i586, ppc64, ppc64le, s390x, aarch64 etc.
#     OSNAME-all    Where OSNAME is one of: linux, windows, macosx, aix
#     OSNAME-ARCH   Specific on to one OSNAME and ARCH, e.g. macosx-x64
#     OSNAME-REV    Specific on to one OSNAME and REV, e.g. macosx-10.7.4
#
# More than one label is allowed but must be on the same line comma seperated,
# without spaces.
# If there are several lines mentioning the same test, the last one is used.
#
#############################################################################
#
# Running the tests:
#    cd test && make JT_HOME=jtreg_home PRODUCT_HOME=jdk_home jdk_all
#  Or instead of jdk_all, use any of the jdk_* targets.
#
# Samevm Notes:
#  * Although some tests may have only been seen to fail on some platforms,
#    they might be flagged as 'generic-all' because the problem they have
#    could cause hidden slowdowns on other platforms.
#    Most samevm problems will be generic-all, but windows usually dislikes
#    them the most.
#    Address already in use or connection errors indicate a generic port issue.
#    (this is not necessarily a samevm issue, but an issue for running the tests
#     on shared machines, two people or two test runs will collide).
#  * Samevm problem (windows in particular) is not closing all input/output
#  * Samevm problem when a test calls setSecurityManager()
#  * Samevm problem with setHttps*() is used? (not exactly sure here)
#  * Samevm problem when stuffing system properties with non Strings or anything
#  * Samevm problem when changing vm settings, or registering any vm actions
#  * Samevm problems with deleteOnExit(), if it must happen at end of test
#  * Samevm problems with URLClassLoader? (no details here)
#  * Samevm problems with dependence on predictable GC or finalizations
#
# Any of the above problems may mean the test needs to be flagged as "othervm".
#
#############################################################################
#
# Fixing the tests:
#
# Some tests just may need to be run with "othervm", and that can easily be
#   done by adding a @run line (or modifying any existing @run):
#      @run main/othervm NameOfMainClass
#   Make sure this @run follows any use of @library.
#   Otherwise, if the test is a samevm possibility, make sure the test is
#     cleaning up after itself, closing all streams, deleting temp files, etc.
#
# Keep in mind that the bug could be in many places, and even different per
#   platform, it could be a bug in any one of:
#      - the testcase
#      - the jdk (jdk classes, native code, or hotspot)
#      - the native compiler
#      - the javac compiler
#      - the OS (depends on what the testcase does)
#
# If you managed to really fix one of these tests, here is how you can
#    remove tests from this list:
#  1. Make sure test passes on all platforms with samevm, or mark it othervm
#  2. Make sure test passes on all platforms when run with it's entire group
#  3. Make sure both VMs are tested, -server and -client, if possible
#  4. Use your favorite build and test system to verify these results
#  5. Delete lines in this file, include the changes with your test changes
#
# You may need to repeat your testing 2 or even 3 times to verify good
#   results, some of these samevm failures are not very predictable.
#
#############################################################################

############################################################################

# jdk_awt

java/awt/event/MouseEvent/MouseClickTest/MouseClickTest.java 8168389 windows-all,macosx-all
java/awt/event/KeyEvent/SwallowKeyEvents/SwallowKeyEvents.java 8224055 macosx-all
java/awt/Focus/FocusOwnerFrameOnClick/FocusOwnerFrameOnClick.java 8081489 generic-all
java/awt/Focus/IconifiedFrameFocusChangeTest/IconifiedFrameFocusChangeTest.java 6849364 generic-all
java/awt/Focus/AutoRequestFocusTest/AutoRequestFocusToFrontTest.java 6848406 generic-all
java/awt/Focus/AutoRequestFocusTest/AutoRequestFocusSetVisibleTest.java 6848407 generic-all
java/awt/Frame/MaximizedToIconified/MaximizedToIconified.java 8296972 macosx-all
java/awt/Frame/MaximizedUndecorated/MaximizedUndecorated.java 8022302 generic-all
java/awt/Frame/RestoreToOppositeScreen/RestoreToOppositeScreen.java 8286840 linux-all
java/awt/FileDialog/FileDialogIconTest/FileDialogIconTest.java 8160558 windows-all
java/awt/event/MouseWheelEvent/InfiniteRecursion/InfiniteRecursion.java 8060176 windows-all,macosx-all
java/awt/event/MouseWheelEvent/InfiniteRecursion/InfiniteRecursion_1.java 8060176 windows-all,macosx-all
java/awt/dnd/URIListBetweenJVMsTest/URIListBetweenJVMsTest.java 8171510 macosx-all
javax/swing/dnd/7171812/bug7171812.java 8041447 macosx-all
java/awt/Focus/ChoiceFocus/ChoiceFocus.java 8169103 windows-all,macosx-all
java/awt/Focus/ClearLwQueueBreakTest/ClearLwQueueBreakTest.java 8198618 macosx-all
java/awt/Focus/ConsumeNextKeyTypedOnModalShowTest/ConsumeNextKeyTypedOnModalShowTest.java 6986252 macosx-all
java/awt/Focus/MouseClickRequestFocusRaceTest/MouseClickRequestFocusRaceTest.java 8194753 linux-all,macosx-all
java/awt/Focus/NoAutotransferToDisabledCompTest/NoAutotransferToDisabledCompTest.java 7152980 macosx-all
java/awt/Focus/ToFrontFocusTest/ToFrontFocus.java 7156130 linux-all
java/awt/Focus/WrongKeyTypedConsumedTest/WrongKeyTypedConsumedTest.java 8169096 macosx-all
java/awt/EventQueue/6980209/bug6980209.java 8198615 macosx-all
java/awt/Frame/ExceptionOnSetExtendedStateTest/ExceptionOnSetExtendedStateTest.java 8198237 macosx-all
java/awt/grab/EmbeddedFrameTest1/EmbeddedFrameTest1.java 7080150 macosx-all
java/awt/event/InputEvent/EventWhenTest/EventWhenTest.java 8168646 generic-all
java/awt/Mixing/AWT_Mixing/HierarchyBoundsListenerMixingTest.java 8049405 macosx-all
java/awt/Mixing/AWT_Mixing/OpaqueOverlappingChoice.java 8048171 generic-all
java/awt/Mixing/AWT_Mixing/JMenuBarOverlapping.java 8159451 linux-all,windows-all,macosx-all
java/awt/Mixing/AWT_Mixing/JSplitPaneOverlapping.java 6986109 generic-all
java/awt/Mixing/AWT_Mixing/JInternalFrameMoveOverlapping.java 6986109 windows-all
java/awt/Mixing/AWT_Mixing/MixingPanelsResizing.java 8049405 generic-all
java/awt/Mixing/AWT_Mixing/JComboBoxOverlapping.java 8049405 macosx-all
java/awt/Mixing/AWT_Mixing/JPopupMenuOverlapping.java 8049405 macosx-all
java/awt/Mixing/AWT_Mixing/JButtonInGlassPaneOverlapping.java 8158801 windows-all
java/awt/Mixing/AWT_Mixing/JButtonOverlapping.java 8158801 windows-all
java/awt/Mixing/AWT_Mixing/JColorChooserOverlapping.java 8158801 windows-all
java/awt/Mixing/AWT_Mixing/JEditorPaneInGlassPaneOverlapping.java 8158801 windows-all
java/awt/Mixing/AWT_Mixing/JEditorPaneOverlapping.java 8158801 windows-all
java/awt/Mixing/AWT_Mixing/JLabelInGlassPaneOverlapping.java 8158801 windows-all
java/awt/Mixing/AWT_Mixing/JLabelOverlapping.java 8158801 windows-all
java/awt/Mixing/AWT_Mixing/JListInGlassPaneOverlapping.java 8158801 windows-all
java/awt/Mixing/AWT_Mixing/JListOverlapping.java 8158801 windows-all
java/awt/Mixing/AWT_Mixing/JPanelInGlassPaneOverlapping.java 8158801 windows-all
java/awt/Mixing/AWT_Mixing/JPanelOverlapping.java 8158801 windows-all
java/awt/Mixing/AWT_Mixing/JProgressBarInGlassPaneOverlapping.java 8158801 windows-all
java/awt/Mixing/AWT_Mixing/JProgressBarOverlapping.java 8158801 windows-all
java/awt/Mixing/AWT_Mixing/JScrollBarInGlassPaneOverlapping.java 8158801 windows-all
java/awt/Mixing/AWT_Mixing/JScrollBarOverlapping.java 8158801 windows-all
java/awt/Mixing/AWT_Mixing/JSliderInGlassPaneOverlapping.java 8158801 windows-all
java/awt/Mixing/AWT_Mixing/JSliderOverlapping.java 8158801 windows-all
java/awt/Mixing/AWT_Mixing/JSpinnerInGlassPaneOverlapping.java 8158801 windows-all
java/awt/Mixing/AWT_Mixing/JSpinnerOverlapping.java 8158801 windows-all
java/awt/Mixing/AWT_Mixing/JTableInGlassPaneOverlapping.java 8158801 windows-all
java/awt/Mixing/AWT_Mixing/JTableOverlapping.java 8158801 windows-all
java/awt/Mixing/AWT_Mixing/JTextAreaInGlassPaneOverlapping.java 8158801 windows-all
java/awt/Mixing/AWT_Mixing/JTextAreaOverlapping.java 8158801 windows-all
java/awt/Mixing/AWT_Mixing/JTextFieldInGlassPaneOverlapping.java 8158801 windows-all
java/awt/Mixing/AWT_Mixing/JTextFieldOverlapping.java 8158801 windows-all
java/awt/Mixing/AWT_Mixing/JToggleButtonInGlassPaneOverlapping.java 8158801 windows-all
java/awt/Mixing/AWT_Mixing/JToggleButtonOverlapping.java 8158801 windows-all
java/awt/Mixing/NonOpaqueInternalFrame.java 7124549 macosx-all
java/awt/Focus/ActualFocusedWindowTest/ActualFocusedWindowRetaining.java 6829264 generic-all
java/awt/datatransfer/DragImage/MultiResolutionDragImageTest.java 8080982 generic-all
java/awt/datatransfer/SystemFlavorMap/AddFlavorTest.java 8079268 linux-all
java/awt/Toolkit/RealSync/Test.java 6849383 linux-all
java/awt/LightweightComponent/LightweightEventTest/LightweightEventTest.java 8159252 windows-all
java/awt/EventDispatchThread/HandleExceptionOnEDT/HandleExceptionOnEDT.java 8072110 macosx-all
java/awt/EventDispatchThread/LoopRobustness/LoopRobustness.java 8073636 macosx-all
java/awt/FullScreen/FullScreenInsets/FullScreenInsets.java 7019055,8266245 windows-all,linux-all,macosx-all
java/awt/Focus/8013611/JDK8013611.java 8175366 windows-all,macosx-all
java/awt/Focus/6981400/Test1.java 8029675 windows-all,macosx-all
java/awt/Focus/6981400/Test3.java 8173264 generic-all
java/awt/event/KeyEvent/ExtendedKeyCode/ExtendedKeyCodeTest.java 8169476 windows-all,macosx-all
java/awt/event/KeyEvent/KeyChar/KeyCharTest.java 8169474,8224055 macosx-all,windows-all
java/awt/event/KeyEvent/KeyTyped/CtrlASCII.java 8298910 linux-all

java/awt/dnd/URIListToFileListBetweenJVMsTest/URIListToFileListBetweenJVMsTest.java 8194947 generic-all
java/awt/Frame/FramesGC/FramesGC.java 8079069 macosx-all
java/awt/TrayIcon/ActionCommand/ActionCommand.java 8150540 windows-all
java/awt/TrayIcon/ActionEventMask/ActionEventMask.java 8150540,8295300 windows-all,linux-all
java/awt/TrayIcon/ActionEventTest/ActionEventTest.java 8150540,8242801 windows-all,macosx-all
java/awt/TrayIcon/ModalityTest/ModalityTest.java 8150540,8295300 windows-all,macosx-all,linux-all
java/awt/TrayIcon/MouseEventMask/MouseEventMaskTest.java 8150540,8295300 windows-all,linux-all
java/awt/TrayIcon/MouseMovedTest/MouseMovedTest.java 8150540,8295300 windows-all,linux-all
java/awt/TrayIcon/SecurityCheck/FunctionalityCheck/FunctionalityCheck.java 8150540,8295300 windows-all,linux-all
java/awt/TrayIcon/TrayIconEventModifiers/TrayIconEventModifiersTest.java 8150540,8295300 windows-all,linux-all
java/awt/TrayIcon/TrayIconEvents/TrayIconEventsTest.java 8150540,8295300 windows-all,linux-all
java/awt/TrayIcon/TrayIconMouseTest/TrayIconMouseTest.java 8150540 windows-all
java/awt/TrayIcon/TrayIconPopup/TrayIconPopupClickTest.java 8150540 windows-all,macosx-all
java/awt/TrayIcon/TrayIconPopup/TrayIconPopupTest.java 8150540 windows-all

java/awt/Window/ShapedAndTranslucentWindows/SetShapeAndClick.java 8197936 macosx-all
java/awt/Window/ShapedAndTranslucentWindows/SetShapeDynamicallyAndClick.java 8013450 macosx-all
java/awt/Window/ShapedAndTranslucentWindows/ShapedTranslucentWindowClick.java 8013450 macosx-all
java/awt/Window/ShapedAndTranslucentWindows/FocusAWTTest.java 8222328 windows-all,linux-all,macosx-all
java/awt/Window/ShapedAndTranslucentWindows/Shaped.java  8222328 windows-all,linux-all,macosx-all
java/awt/Window/ShapedAndTranslucentWindows/ShapedByAPI.java 8222328 windows-all,linux-all,macosx-all
java/awt/Window/ShapedAndTranslucentWindows/ShapedTranslucent.java 8222328 windows-all,linux-all,macosx-all
java/awt/Window/ShapedAndTranslucentWindows/StaticallyShaped.java 8165218,8222328 windows-all,macosx-all,linux-all
java/awt/Window/ShapedAndTranslucentWindows/Translucent.java 8222328 windows-all,linux-all,macosx-all
java/awt/Window/AlwaysOnTop/AutoTestOnTop.java 6847593 linux-all
java/awt/Window/GrabSequence/GrabSequence.java 6848409 macosx-all,linux-all
java/awt/Window/LocationAtScreenCorner/LocationAtScreenCorner.java 8203371 linux-all
java/awt/font/TextLayout/TextLayoutBounds.java 8169188 generic-all
java/awt/image/BufferedImage/ICMColorDataTest/ICMColorDataTest.java 8233028 generic-all
java/awt/image/DrawImage/IncorrectAlphaSurface2SW.java 8056077 linux-all
java/awt/print/Headless/HeadlessPrinterJob.java 8196088 windows-all
sun/awt/datatransfer/SuplementaryCharactersTransferTest.java 8011371 generic-all
sun/awt/shell/ShellFolderMemoryLeak.java 8197794 windows-all
sun/java2d/DirectX/OverriddenInsetsTest/OverriddenInsetsTest.java 8196102 generic-all
sun/java2d/DirectX/RenderingToCachedGraphicsTest/RenderingToCachedGraphicsTest.java 8196180 windows-all,macosx-all
sun/java2d/SunGraphics2D/EmptyClipRenderingTest.java 8144029 macosx-all,linux-all
sun/java2d/SunGraphics2D/DrawImageBilinear.java 8297175 linux-all
sun/java2d/SunGraphics2D/PolyVertTest.java 6986565 generic-all
sun/java2d/SunGraphics2D/SimplePrimQuality.java 6992007 generic-all
sun/java2d/SunGraphics2D/SourceClippingBlitTest/SourceClippingBlitTest.java 8196185 generic-all

sun/java2d/X11SurfaceData/SharedMemoryPixmapsTest/SharedMemoryPixmapsTest.sh 8221451 linux-all
java/awt/FullScreen/DisplayChangeVITest/DisplayChangeVITest.java 8169469,8273617 windows-all,macosx-aarch64
java/awt/FullScreen/UninitializedDisplayModeChangeTest/UninitializedDisplayModeChangeTest.java 8273617 macosx-all
java/awt/print/PrinterJob/PSQuestionMark.java 7003378 generic-all
java/awt/print/PrinterJob/GlyphPositions.java 7003378 generic-all
java/awt/Choice/ChoiceMouseWheelTest/ChoiceMouseWheelTest.java 6849371 macosx-all,linux-all
java/awt/Component/GetScreenLocTest/GetScreenLocTest.java 4753654 generic-all
java/awt/Component/SetEnabledPerformance/SetEnabledPerformance.java 8165863 macosx-all
java/awt/Clipboard/HTMLTransferTest/HTMLTransferTest.java 8017454 macosx-all
java/awt/Frame/MiscUndecorated/RepaintTest.java 8266244 macosx-aarch64
java/awt/Modal/FileDialog/FileDialogAppModal1Test.java 7186009 macosx-all
java/awt/Modal/FileDialog/FileDialogAppModal2Test.java 7186009 macosx-all
java/awt/Modal/FileDialog/FileDialogAppModal3Test.java 7186009 macosx-all
java/awt/Modal/FileDialog/FileDialogAppModal4Test.java 7186009 macosx-all
java/awt/Modal/FileDialog/FileDialogAppModal5Test.java 7186009 macosx-all
java/awt/Modal/FileDialog/FileDialogAppModal6Test.java 7186009 macosx-all
java/awt/Modal/FileDialog/FileDialogDocModal1Test.java 7186009 macosx-all
java/awt/Modal/FileDialog/FileDialogDocModal2Test.java 7186009 macosx-all
java/awt/Modal/FileDialog/FileDialogDocModal3Test.java 7186009 macosx-all
java/awt/Modal/FileDialog/FileDialogDocModal4Test.java 7186009 macosx-all
java/awt/Modal/FileDialog/FileDialogDocModal5Test.java 7186009 macosx-all
java/awt/Modal/FileDialog/FileDialogDocModal6Test.java 7186009 macosx-all
java/awt/Modal/FileDialog/FileDialogDocModal7Test.java 7186009 macosx-all,linux-all
java/awt/Modal/FileDialog/FileDialogModal1Test.java 7186009 macosx-all
java/awt/Modal/FileDialog/FileDialogModal2Test.java 7186009 macosx-all
java/awt/Modal/FileDialog/FileDialogModal3Test.java 7186009 macosx-all
java/awt/Modal/FileDialog/FileDialogModal4Test.java 7186009 macosx-all
java/awt/Modal/FileDialog/FileDialogModal5Test.java 7186009 macosx-all
java/awt/Modal/FileDialog/FileDialogModal6Test.java 7186009 macosx-all
java/awt/Modal/FileDialog/FileDialogNonModal1Test.java 7186009 macosx-all
java/awt/Modal/FileDialog/FileDialogNonModal2Test.java 7186009 macosx-all,linux-all
java/awt/Modal/FileDialog/FileDialogNonModal3Test.java 7186009 macosx-all
java/awt/Modal/FileDialog/FileDialogNonModal4Test.java 7186009 macosx-all
java/awt/Modal/FileDialog/FileDialogNonModal5Test.java 7186009 macosx-all
java/awt/Modal/FileDialog/FileDialogNonModal6Test.java 7186009 macosx-all,linux-all
java/awt/Modal/FileDialog/FileDialogNonModal7Test.java 7186009 macosx-all,linux-all
java/awt/Modal/FileDialog/FileDialogTKModal1Test.java 8196430 generic-all
java/awt/Modal/FileDialog/FileDialogTKModal2Test.java 8196430 generic-all
java/awt/Modal/FileDialog/FileDialogTKModal3Test.java 8196430 generic-all
java/awt/Modal/FileDialog/FileDialogTKModal4Test.java 8196430 generic-all
java/awt/Modal/FileDialog/FileDialogTKModal5Test.java 8196430 generic-all
java/awt/Modal/FileDialog/FileDialogTKModal6Test.java 8196430 generic-all
java/awt/Modal/FileDialog/FileDialogTKModal7Test.java 8196430 macosx-all
java/awt/Modal/ModalBlockingTests/BlockingDDAppModalTest.java 8198665 macosx-all
java/awt/Modal/ModalBlockingTests/BlockingDDDocModalTest.java 8198665 macosx-all
java/awt/Modal/ModalBlockingTests/BlockingDDModelessTest.java 8198665 macosx-all
java/awt/Modal/ModalBlockingTests/BlockingDDNonModalTest.java 8198665 macosx-all
java/awt/Modal/ModalBlockingTests/BlockingDDSetModalTest.java 8198665 macosx-all
java/awt/Modal/ModalBlockingTests/BlockingDDToolkitModalTest.java 8198665 macosx-all
java/awt/Modal/ModalBlockingTests/BlockingDFAppModalTest.java 8198665 macosx-all
java/awt/Modal/ModalBlockingTests/BlockingDFSetModalTest.java 8198665 macosx-all
java/awt/Modal/ModalBlockingTests/BlockingDFToolkitModalTest.java 8198665 macosx-all
java/awt/Modal/ModalBlockingTests/BlockingDFWModeless1Test.java 8198665 macosx-all
java/awt/Modal/ModalBlockingTests/BlockingDFWModeless2Test.java 8198665 macosx-all
java/awt/Modal/ModalBlockingTests/BlockingDFWNonModal1Test.java 8198665 macosx-all
java/awt/Modal/ModalBlockingTests/BlockingDFWNonModal2Test.java 8198665 macosx-all
java/awt/Modal/ModalBlockingTests/BlockingDocModalTest.java 8198665 macosx-all
java/awt/Modal/ModalBlockingTests/BlockingFDModelessTest.java 8198665 macosx-all
java/awt/Modal/ModalBlockingTests/BlockingFDNonModalTest.java 8198665 macosx-all
java/awt/Modal/ModalBlockingTests/BlockingFDWDocModal1Test.java 8198665 macosx-all
java/awt/Modal/ModalBlockingTests/BlockingFDWDocModal2Test.java 8198665 macosx-all
java/awt/Modal/ModalBlockingTests/BlockingFDWDocModal3Test.java 8198665 macosx-all
java/awt/Modal/ModalBlockingTests/BlockingFDWDocModal4Test.java 8198665 macosx-all
java/awt/Modal/ModalBlockingTests/BlockingFDWModeless1Test.java 8198665 macosx-all
java/awt/Modal/ModalBlockingTests/BlockingFDWModeless2Test.java 8198665 macosx-all
java/awt/Modal/ModalBlockingTests/BlockingFDWModeless3Test.java 8198665 macosx-all
java/awt/Modal/ModalBlockingTests/BlockingFDWModeless4Test.java 8198665 macosx-all
java/awt/Modal/ModalBlockingTests/BlockingFDWNonModal1Test.java 8198665 macosx-all
java/awt/Modal/ModalBlockingTests/BlockingFDWNonModal2Test.java 8198665 macosx-all
java/awt/Modal/ModalBlockingTests/BlockingFDWNonModal3Test.java 8198665 macosx-all
java/awt/Modal/ModalBlockingTests/BlockingFDWNonModal4Test.java 8198665 macosx-all
java/awt/Modal/ModalBlockingTests/BlockingWindowsAppModal1Test.java 8198665 macosx-all
java/awt/Modal/ModalBlockingTests/BlockingWindowsAppModal2Test.java 8198665 macosx-all
java/awt/Modal/ModalBlockingTests/BlockingWindowsAppModal3Test.java 8198665 macosx-all
java/awt/Modal/ModalBlockingTests/BlockingWindowsAppModal4Test.java 8198665 macosx-all
java/awt/Modal/ModalBlockingTests/BlockingWindowsAppModal5Test.java 8198665 macosx-all
java/awt/Modal/ModalBlockingTests/BlockingWindowsAppModal6Test.java 8198665 macosx-all
java/awt/Modal/ModalBlockingTests/BlockingWindowsDocModal1Test.java 8198665 macosx-all
java/awt/Modal/ModalBlockingTests/BlockingWindowsDocModal2Test.java 8198665 macosx-all
java/awt/Modal/ModalBlockingTests/BlockingWindowsSetModal1Test.java 8198665 macosx-all
java/awt/Modal/ModalBlockingTests/BlockingWindowsSetModal2Test.java 8198665 macosx-all
java/awt/Modal/ModalBlockingTests/BlockingWindowsSetModal3Test.java 8198665 macosx-all
java/awt/Modal/ModalBlockingTests/BlockingWindowsSetModal4Test.java 8198665 macosx-all
java/awt/Modal/ModalBlockingTests/BlockingWindowsSetModal5Test.java 8198665 macosx-all
java/awt/Modal/ModalBlockingTests/BlockingWindowsSetModal6Test.java 8198665 macosx-all
java/awt/Modal/ModalBlockingTests/BlockingWindowsToolkitModal1Test.java 8198665 macosx-all
java/awt/Modal/ModalBlockingTests/BlockingWindowsToolkitModal2Test.java 8198665 macosx-all
java/awt/Modal/ModalBlockingTests/BlockingWindowsToolkitModal3Test.java 8198665 macosx-all
java/awt/Modal/ModalBlockingTests/BlockingWindowsToolkitModal4Test.java 8198665 macosx-all
java/awt/Modal/ModalBlockingTests/BlockingWindowsToolkitModal5Test.java 8198665 macosx-all
java/awt/Modal/ModalBlockingTests/BlockingWindowsToolkitModal6Test.java 8198665 macosx-all
java/awt/Modal/ModalBlockingTests/UnblockedDialogAppModalTest.java 8198665 macosx-all
java/awt/Modal/ModalBlockingTests/UnblockedDialogDocModalTest.java 8198665 macosx-all
java/awt/Modal/ModalBlockingTests/UnblockedDialogModelessTest.java 8198665 macosx-all
java/awt/Modal/ModalBlockingTests/UnblockedDialogNonModalTest.java 8198665 macosx-all
java/awt/Modal/ModalBlockingTests/UnblockedDialogSetModalTest.java 8198665 macosx-all
java/awt/Modal/ModalBlockingTests/UnblockedDialogToolkitModalTest.java 8198665 macosx-all
java/awt/Modal/ModalDialogOrderingTest/ModalDialogOrderingTest.java 8066259 macosx-all
java/awt/Modal/ModalExclusionTests/ApplicationExcludeFrameFileTest.java 8047179 linux-all,macosx-all
java/awt/Modal/ModalExclusionTests/ApplicationExcludeDialogFileTest.java 8047179 linux-all,macosx-all
java/awt/Modal/ModalExclusionTests/ApplicationExcludeDialogPageSetupTest.java 8196431 linux-all,macosx-all
java/awt/Modal/ModalExclusionTests/ApplicationExcludeDialogPrintSetupTest.java 8196431 linux-all,macosx-all
java/awt/Modal/ModalExclusionTests/ApplicationExcludeFramePageSetupTest.java 8196431 linux-all,macosx-all
java/awt/Modal/ModalExclusionTests/ApplicationExcludeFramePrintSetupTest.java 8196431 linux-all,macosx-all
java/awt/Modal/ModalExclusionTests/ToolkitExcludeFrameFileTest.java 8047179 linux-all,macosx-all
java/awt/Modal/ModalExclusionTests/ToolkitExcludeDialogFileTest.java 8047179 linux-all,macosx-all
java/awt/Modal/ModalExclusionTests/ToolkitExcludeDialogPageSetupTest.java 8196431 linux-all,macosx-all
java/awt/Modal/ModalExclusionTests/ToolkitExcludeDialogPrintSetupTest.java 8196431 linux-all,macosx-all
java/awt/Modal/ModalExclusionTests/ToolkitExcludeFramePageSetupTest.java 8196431 linux-all,macosx-all
java/awt/Modal/ModalExclusionTests/ToolkitExcludeFramePrintSetupTest.java 8196431 linux-all,macosx-all
java/awt/Modal/ModalFocusTransferTests/FocusTransferWDFAppModal2Test.java 8058813 windows-all
java/awt/Modal/ModalFocusTransferTests/FocusTransferWDFModeless2Test.java 8196191 windows-all
java/awt/Modal/ModalFocusTransferTests/FocusTransferDWFDocModalTest.java 8196432 linux-all,macosx-all
java/awt/Modal/ModalFocusTransferTests/FocusTransferDWFModelessTest.java 8196432 linux-all,macosx-all
java/awt/Modal/ModalFocusTransferTests/FocusTransferDWFNonModalTest.java 8196432 linux-all,macosx-all
java/awt/Modal/ModalFocusTransferTests/FocusTransferDialogsModelessTest.java 8196432 linux-all
java/awt/Modal/ModalFocusTransferTests/FocusTransferDialogsNonModalTest.java 8196432 linux-all
java/awt/Modal/ModalFocusTransferTests/FocusTransferFDWDocModalTest.java 8196432 linux-all
java/awt/Modal/ModalFocusTransferTests/FocusTransferFDWModelessTest.java 8196432 linux-all
java/awt/Modal/ModalFocusTransferTests/FocusTransferFDWNonModalTest.java 8196432 linux-all
java/awt/Modal/ModalFocusTransferTests/FocusTransferFWDAppModal1Test.java 8196432 linux-all,macosx-all
java/awt/Modal/ModalFocusTransferTests/FocusTransferFWDAppModal2Test.java 8196432 linux-all,macosx-all
java/awt/Modal/ModalFocusTransferTests/FocusTransferFWDAppModal3Test.java 8196432 linux-all,macosx-all
java/awt/Modal/ModalFocusTransferTests/FocusTransferFWDAppModal4Test.java 8196432 linux-all,macosx-all
java/awt/Modal/ModalFocusTransferTests/FocusTransferFWDDocModal1Test.java 8196432 linux-all,macosx-all
java/awt/Modal/ModalFocusTransferTests/FocusTransferFWDDocModal2Test.java 8196432 linux-all,macosx-all
java/awt/Modal/ModalFocusTransferTests/FocusTransferFWDDocModal3Test.java 8196432 linux-all,macosx-all
java/awt/Modal/ModalFocusTransferTests/FocusTransferFWDDocModal4Test.java 8196432 linux-all,macosx-all
java/awt/Modal/ModalFocusTransferTests/FocusTransferFWDModeless1Test.java 8196432 linux-all,macosx-all
java/awt/Modal/ModalFocusTransferTests/FocusTransferFWDModeless2Test.java 8196432 linux-all,macosx-all
java/awt/Modal/ModalFocusTransferTests/FocusTransferFWDModeless3Test.java 8196432 linux-all,macosx-all
java/awt/Modal/ModalFocusTransferTests/FocusTransferFWDModeless4Test.java 8196432 linux-all,macosx-all
java/awt/Modal/ModalFocusTransferTests/FocusTransferFWDNonModal1Test.java 8196432 linux-all,macosx-all
java/awt/Modal/ModalFocusTransferTests/FocusTransferFWDNonModal2Test.java 8196432 linux-all,macosx-all
java/awt/Modal/ModalFocusTransferTests/FocusTransferFWDNonModal3Test.java 8196432 linux-all,macosx-all
java/awt/Modal/ModalFocusTransferTests/FocusTransferFWDNonModal4Test.java 8196432 linux-all,macosx-all
java/awt/Modal/ModalFocusTransferTests/FocusTransferWDFDocModal2Test.java 8196432 linux-all
java/awt/Modal/ModalFocusTransferTests/FocusTransferWDFNonModal2Test.java 8196432 linux-all
java/awt/Modal/MultipleDialogs/MultipleDialogs1Test.java 8198665 macosx-all
java/awt/Modal/MultipleDialogs/MultipleDialogs2Test.java 8198665 macosx-all
java/awt/Modal/MultipleDialogs/MultipleDialogs3Test.java 8198665 macosx-all
java/awt/Modal/MultipleDialogs/MultipleDialogs4Test.java 8198665 macosx-all
java/awt/Modal/MultipleDialogs/MultipleDialogs5Test.java 8198665 macosx-all
java/awt/Mouse/EnterExitEvents/DragWindowOutOfFrameTest.java 8177326 macosx-all
java/awt/Mouse/EnterExitEvents/ResizingFrameTest.java 8005021 macosx-all
java/awt/Mouse/EnterExitEvents/FullscreenEnterEventTest.java 8051455 macosx-all
java/awt/Mouse/MouseModifiersUnitTest/MouseModifiersUnitTest_Standard.java 7124407 macosx-all
java/awt/Mouse/RemovedComponentMouseListener/RemovedComponentMouseListener.java 8157170 macosx-all
java/awt/Modal/ToFront/DialogToFrontModeless1Test.java 8213530 linux-all
java/awt/Modal/ToFront/DialogToFrontNonModalTest.java 8221899 linux-all
java/awt/Modal/ToBack/ToBackAppModal1Test.java 8196441 linux-all,macosx-all
java/awt/Modal/ToBack/ToBackAppModal2Test.java 8196441 linux-all,macosx-all
java/awt/Modal/ToBack/ToBackAppModal3Test.java 8196441 linux-all,macosx-all
java/awt/Modal/ToBack/ToBackAppModal4Test.java 8196441 linux-all,macosx-all
java/awt/Modal/ToBack/ToBackAppModal5Test.java 8196441 macosx-all
java/awt/Modal/ToBack/ToBackAppModal6Test.java 8196441 linux-all
java/awt/Modal/ToBack/ToBackModal1Test.java 8196441 linux-all,macosx-all
java/awt/Modal/ToBack/ToBackModal2Test.java 8196441 linux-all,macosx-all
java/awt/Modal/ToBack/ToBackModal3Test.java 8196441 linux-all,macosx-all
java/awt/Modal/ToBack/ToBackModal4Test.java 8196441 linux-all,macosx-all
java/awt/Modal/ToBack/ToBackTKModal1Test.java 8196441 linux-all,macosx-all
java/awt/Modal/ToBack/ToBackTKModal2Test.java 8196441 linux-all,macosx-all
java/awt/Modal/ToBack/ToBackTKModal3Test.java 8196441 linux-all,macosx-all
java/awt/Modal/ToBack/ToBackTKModal4Test.java 8196441 linux-all,macosx-all
java/awt/Modal/ToBack/ToBackTKModal5Test.java 8196441 macosx-all
java/awt/Modal/ToBack/ToBackDocModal1Test.java 8196441 linux-all,macosx-all
java/awt/Modal/ToBack/ToBackDocModal2Test.java 8196441 linux-all,macosx-all
java/awt/Modal/ToBack/ToBackDocModal3Test.java 8196441 linux-all,macosx-all
java/awt/Modal/ToBack/ToBackDocModal4Test.java 8196441 linux-all,macosx-all
java/awt/Modal/ToBack/ToBackDocModal5Test.java 8196441 linux-all,macosx-all
java/awt/Modal/ToBack/ToBackModeless1Test.java 8196441 macosx-all,linux-all
java/awt/Modal/ToBack/ToBackModeless2Test.java 8196441 macosx-all,linux-all
java/awt/Modal/ToBack/ToBackModeless3Test.java 8196441 macosx-all,linux-all
java/awt/Modal/ToBack/ToBackModeless4Test.java 8196441 macosx-all,linux-all
java/awt/Modal/ToBack/ToBackModeless5Test.java 8196441 macosx-all
java/awt/Modal/ToBack/ToBackNonModal1Test.java 8196441 macosx-all,linux-all
java/awt/Modal/ToBack/ToBackNonModal2Test.java 8196441 macosx-all,linux-all
java/awt/Modal/ToBack/ToBackNonModal3Test.java 8196441 macosx-all,linux-all
java/awt/Modal/ToBack/ToBackNonModal4Test.java 8196441 macosx-all,linux-all
java/awt/Modal/ToBack/ToBackNonModal5Test.java 8196441 macosx-all
javax/print/PrintSEUmlauts/PrintSEUmlauts.java 8135174 generic-all
java/awt/font/TextLayout/LigatureCaretTest.java 8266312  generic-all
java/awt/image/VolatileImage/CustomCompositeTest.java 8199002 windows-all,linux-all
java/awt/image/VolatileImage/GradientPaints.java 8199003 linux-all
java/awt/JAWT/JAWT.sh 8197798 windows-all,linux-all
java/awt/datatransfer/ConstructFlavoredObjectTest/ConstructFlavoredObjectTest.java 8202860 linux-all
java/awt/FileDialog/FilenameFilterTest/FilenameFilterTest.java 8202882 linux-all
java/awt/Focus/NonFocusableBlockedOwnerTest/NonFocusableBlockedOwnerTest.java 7124275 macosx-all
java/awt/Focus/TranserFocusToWindow/TranserFocusToWindow.java 6848810 macosx-all,linux-all
java/awt/FileDialog/ModalFocus/FileDialogModalFocusTest.java 8194751 linux-all
java/awt/image/VolatileImage/BitmaskVolatileImage.java 8133102 linux-all
java/awt/SplashScreen/MultiResolutionSplash/unix/UnixMultiResolutionSplashTest.java 8203004 linux-all
java/awt/Robot/AcceptExtraMouseButtons/AcceptExtraMouseButtons.java 7107528 linux-all,macosx-all
java/awt/Mouse/MouseDragEvent/MouseDraggedTest.java 8080676 linux-all
java/awt/Mouse/MouseModifiersUnitTest/MouseModifiersInKeyEvent.java 8157147 linux-all,windows-all,macosx-all
java/awt/Toolkit/ToolkitPropertyTest/ToolkitPropertyTest_Enable.java 6847163
java/awt/xembed/server/RunTestXEmbed.java 7034201 linux-all
java/awt/Modal/ModalFocusTransferTests/FocusTransferDialogsDocModalTest.java 8164473 linux-all
java/awt/Frame/DisposeParentGC/DisposeParentGC.java 8079786 macosx-all

java/awt/GraphicsDevice/DisplayModes/CycleDMImage.java 7099223,8274106 macosx-aarch64,linux-all,windows-all
java/awt/keyboard/AllKeyCode/AllKeyCode.java 8242930 macosx-all
java/awt/FullScreen/8013581/bug8013581.java 8169471 macosx-all
java/awt/event/MouseEvent/RobotLWTest/RobotLWTest.java 8233568 macosx-all
java/awt/event/MouseEvent/MultipleMouseButtonsTest/MultipleMouseButtonsTest.java 8233568 macosx-all
java/awt/event/MouseEvent/ClickDuringKeypress/ClickDuringKeypress.java 8233568 macosx-all
java/awt/event/KeyEvent/DeadKey/DeadKeyMacOSXInputText.java 8233568 macosx-all
java/awt/event/KeyEvent/DeadKey/deadKeyMacOSX.java 8233568 macosx-all
java/awt/TrayIcon/RightClickWhenBalloonDisplayed/RightClickWhenBalloonDisplayed.java 8238720 windows-all
java/awt/PopupMenu/PopupMenuLocation.java 8238720 windows-all
java/awt/GridLayout/ComponentPreferredSize/ComponentPreferredSize.java 8238720 windows-all
java/awt/GridLayout/ChangeGridSize/ChangeGridSize.java   8238720 windows-all
java/awt/event/MouseEvent/FrameMouseEventAbsoluteCoordsTest/FrameMouseEventAbsoluteCoordsTest.java

# Several tests which fail sometimes on macos11
java/awt/Window/MainKeyWindowTest/TestMainKeyWindow.java 8265985 macosx-all
java/awt/security/WarningWindowDisposeTest/WarningWindowDisposeTest.java 8266059 macosx-all
java/awt/Robot/Delay/InterruptOfDelay.java 8265986 macosx-all
java/awt/MenuBar/TestNoScreenMenuBar.java 8265987 macosx-all

java/awt/Graphics2D/DrawString/DrawRotatedStringUsingRotatedFont.java 8266283 generic-all
java/awt/KeyboardFocusmanager/TypeAhead/ButtonActionKeyTest/ButtonActionKeyTest.java 8257529 windows-x64

java/awt/Window/GetScreenLocation/GetScreenLocationTest.java 8225787 linux-x64
java/awt/Dialog/MakeWindowAlwaysOnTop/MakeWindowAlwaysOnTop.java 8266243 macosx-aarch64
java/awt/dnd/BadSerializationTest/BadSerializationTest.java 8277817 linux-x64,windows-x64
java/awt/GraphicsDevice/CheckDisplayModes.java 8266242 macosx-aarch64
java/awt/GraphicsDevice/DisplayModes/UnknownRefrshRateTest.java 8286436 macosx-aarch64
java/awt/image/multiresolution/MultiresolutionIconTest.java 8291979 linux-x64,windows-all

############################################################################

# jdk_beans

java/beans/Introspector/8132566/OverridePropertyInfoTest.java   8132565 generic-all
java/beans/Introspector/8132566/OverrideUserDefPropertyInfoTest.java 8132565 generic-all

java/beans/XMLEncoder/Test6570354.java 8015593 macosx-all

############################################################################

# jdk_foreign

java/foreign/callarranger/TestAarch64CallArranger.java generic-x86
java/foreign/TestLargeSegmentCopy.java generic-x86

############################################################################

# jdk_lang

java/lang/ProcessHandle/InfoTest.java                           8211847 aix-ppc64
java/lang/invoke/LFCaching/LFMultiThreadCachingTest.java        8151492 generic-all
java/lang/invoke/LFCaching/LFGarbageCollectedTest.java          8078602 generic-all
java/lang/invoke/lambda/LambdaFileEncodingSerialization.java    8249079 linux-x64
java/lang/invoke/RicochetTest.java                              8251969 generic-all

############################################################################

# jdk_instrument

java/lang/instrument/RedefineBigClass.sh                        8065756 generic-all
java/lang/instrument/RetransformBigClass.sh                     8065756 generic-all

############################################################################

# jdk_io

java/io/pathNames/GeneralWin32.java                             8180264 windows-all
java/io/File/createTempFile/SpecialTempFile.java                8274122 windows11

############################################################################

# jdk_management

com/sun/management/OperatingSystemMXBean/GetProcessCpuLoad.java 8030957 aix-all
com/sun/management/OperatingSystemMXBean/GetSystemCpuLoad.java  8030957 aix-all

java/lang/management/MemoryMXBean/Pending.java                  8158837 generic-all
java/lang/management/MemoryMXBean/PendingAllGC.sh               8158837 generic-all
java/lang/management/ThreadMXBean/ThreadMXBeanStateTest.java    8247426 generic-all

sun/management/jdp/JdpDefaultsTest.java                         8241865 linux-aarch64,macosx-all
sun/management/jdp/JdpJmxRemoteDynamicPortTest.java             8241865 macosx-all
sun/management/jdp/JdpSpecificAddressTest.java                  8241865 macosx-all

############################################################################

# jdk_jmx

javax/management/MBeanServer/OldMBeanServerTest.java            8030957 aix-all

javax/management/monitor/DerivedGaugeMonitorTest.java           8042211 generic-all

javax/management/remote/mandatory/notif/NotifReconnectDeadlockTest.java 8042215 generic-all

javax/management/remote/mandatory/connection/RMIConnector_NPETest.java 8267887 generic-all

############################################################################

# jdk_net

java/net/MulticastSocket/NoLoopbackPackets.java                 7122846 macosx-all
java/net/MulticastSocket/SetLoopbackMode.java                   7122846 macosx-all

java/net/MulticastSocket/Test.java                              7145658 macosx-all

java/net/MulticastSocket/SetGetNetworkInterfaceTest.java        8219083 windows-all

java/net/ServerSocket/AcceptInheritHandle.java                  8211854 aix-ppc64

############################################################################

# jdk_nio

java/nio/channels/DatagramChannel/Unref.java                    8233437 generic-all

java/nio/channels/AsynchronousSocketChannel/StressLoopback.java 8211851 aix-ppc64

java/nio/channels/DatagramChannel/ManySourcesAndTargets.java    8264385 macosx-aarch64

java/nio/channels/FileChannel/FileExtensionAndMap.java          8297292 generic-all

############################################################################

# jdk_rmi

java/rmi/server/Unreferenced/finiteGCLatency/FiniteGCLatency.java 7140992 generic-all

java/rmi/transport/rapidExportUnexport/RapidExportUnexport.java 7146541 linux-all

java/rmi/transport/checkLeaseInfoLeak/CheckLeaseLeak.java       7191877 generic-all

java/rmi/registry/readTest/CodebaseTest.java                    8173324 windows-all

java/rmi/Naming/DefaultRegistryPort.java                        8005619 windows-all
java/rmi/Naming/legalRegistryNames/LegalRegistryNames.java      8005619 windows-all

############################################################################

# jdk_sctp

com/sun/nio/sctp/SctpMultiChannel/SendFailed.java               8141694 linux-all

com/sun/nio/sctp/SctpMultiChannel/SocketOptionTests.java        8141694 linux-all

com/sun/nio/sctp/SctpChannel/SocketOptionTests.java             8141694 linux-all

############################################################################

# jdk_security

sun/security/pkcs11/sslecc/ClientJSSEServerJSSE.java            8161536 generic-all

sun/security/tools/keytool/ListKeychainStore.sh                 8156889 macosx-all

<<<<<<< HEAD
javax/net/ssl/SSLEngine/IllegalRecordVersion.java               8298873 generic-all
=======
javax/net/ssl/SSLEngine/TestAllSuites.java                      8298874 generic-all
>>>>>>> 64b25ea0
javax/net/ssl/SSLEngine/EngineCloseOnAlert.java                 8298868 generic-all
javax/net/ssl/SSLEngine/CheckStatus.java                        8298872 generic-all

sun/security/provider/KeyStore/DKSTest.sh                       8180266 windows-all

sun/security/smartcardio/TestChannel.java                       8039280 generic-all
sun/security/smartcardio/TestConnect.java                       8039280 generic-all
sun/security/smartcardio/TestConnectAgain.java                  8039280 generic-all
sun/security/smartcardio/TestControl.java                       8039280 generic-all
sun/security/smartcardio/TestDefault.java                       8039280 generic-all
sun/security/smartcardio/TestDirect.java                        8039280 generic-all
sun/security/smartcardio/TestExclusive.java                     8039280 generic-all
sun/security/smartcardio/TestMultiplePresent.java               8039280 generic-all
sun/security/smartcardio/TestPresent.java                       8039280 generic-all
sun/security/smartcardio/TestTransmit.java                      8039280 generic-all
com/sun/crypto/provider/Cipher/DES/PerformanceTest.java         8039280 generic-all
com/sun/security/auth/callback/TextCallbackHandler/Default.java 8039280 generic-all
com/sun/security/auth/callback/TextCallbackHandler/Password.java 8039280 generic-all
com/sun/security/sasl/gsskerb/AuthOnly.java                     8039280 generic-all
com/sun/security/sasl/gsskerb/ConfSecurityLayer.java            8039280 generic-all
com/sun/security/sasl/gsskerb/NoSecurityLayer.java              8039280 generic-all
sun/security/provider/PolicyFile/GrantAllPermToExtWhenNoPolicy.java 8039280 generic-all
sun/security/provider/PolicyParser/PrincipalExpansionError.java 8039280 generic-all

sun/security/tools/keytool/NssTest.java                         8295343 linux-all
sun/security/pkcs11/Signature/TestRSAKeyLength.java             8295343 linux-all
sun/security/pkcs11/rsa/TestSignatures.java                     8295343 linux-all
sun/security/pkcs11/rsa/TestKeyPairGenerator.java               8295343 linux-all
sun/security/pkcs11/rsa/TestKeyFactory.java                     8295343 linux-all
sun/security/pkcs11/KeyStore/Basic.java                         8295343 linux-all

java/security/Policy/Root/Root.java                             8299994 generic-all
sun/security/provider/certpath/OCSP/OCSPNoContentLength.java    8300939 generic-all

############################################################################

# jdk_sound
javax/sound/sampled/DirectAudio/bug6372428.java                      8055097 generic-all
javax/sound/sampled/Clip/bug5070081.java                             8055097 generic-all
javax/sound/sampled/DataLine/LongFramePosition.java                  8055097 generic-all

javax/sound/sampled/Clip/Drain/ClipDrain.java          7062792 generic-all

javax/sound/sampled/Mixers/DisabledAssertionCrash.java 7067310 generic-all

javax/sound/midi/Sequencer/Recording.java 8167580,8265485 linux-all,macosx-aarch64
javax/sound/midi/Sequencer/Looping.java 8136897 generic-all

############################################################################

# jdk_imageio

############################################################################

# jdk_swing

javax/swing/plaf/basic/BasicTextUI/8001470/bug8001470.java 8233177 linux-all,windows-all

javax/swing/JWindow/ShapedAndTranslucentWindows/ShapedTranslucentPerPixelTranslucentGradient.java 8233582 linux-all
javax/swing/JWindow/ShapedAndTranslucentWindows/ShapedPerPixelTranslucentGradient.java 8233582 linux-all
javax/swing/JWindow/ShapedAndTranslucentWindows/PerPixelTranslucentSwing.java 8194128 macosx-all
javax/swing/JWindow/ShapedAndTranslucentWindows/SetShapeAndClickSwing.java 8013450 macosx-all
javax/swing/JWindow/ShapedAndTranslucentWindows/TranslucentJComboBox.java 8024627 macosx-all
# The next test below is an intermittent failure
javax/swing/JTree/DnD/LastNodeLowerHalfDrop.java 8159131 linux-all
javax/swing/JTree/4633594/JTreeFocusTest.java 7105441 macosx-all
javax/swing/AbstractButton/6711682/bug6711682.java 8060765 windows-all,macosx-all
javax/swing/JFileChooser/6396844/TwentyThousandTest.java 8198003 generic-all
javax/swing/JPopupMenu/6800513/bug6800513.java 7184956 macosx-all
javax/swing/JTabbedPane/8007563/Test8007563.java 8051591 generic-all
javax/swing/JTabbedPane/4624207/bug4624207.java 8064922 macosx-all
javax/swing/SwingUtilities/TestBadBreak/TestBadBreak.java 8160720 generic-all
javax/swing/JFileChooser/6798062/bug6798062.java 8146446 windows-all
javax/swing/JPopupMenu/4870644/bug4870644.java 8194130 macosx-all,linux-all
javax/swing/dnd/8139050/NativeErrorsInTableDnD.java 8202765  macosx-all,linux-all
javax/swing/JEditorPane/6917744/bug6917744.java 8213124 macosx-all
javax/swing/JRadioButton/4314194/bug4314194.java 8298153 linux-all

# Several tests which fail on some hidpi systems/macosx12-aarch64 system
java/awt/Window/8159168/SetShapeTest.java 8274106 macosx-aarch64
java/awt/image/multiresolution/MultiResolutionJOptionPaneIconTest.java 8274106 macosx-aarch64
javax/swing/JFrame/8175301/ScaledFrameBackgroundTest.java 8274106 macosx-aarch64

java/awt/Mouse/EnterExitEvents/DragWindowTest.java 8298823 macosx-all
java/awt/Focus/NonFocusableWindowTest/NonfocusableOwnerTest.java 8280392 windows-x64
java/awt/Mixing/AWT_Mixing/OpaqueOverlapping.java 8294264 windows-x64
java/awt/Mixing/AWT_Mixing/ViewportOverlapping.java 8253184,8295813 windows-x64

sanity/client/SwingSet/src/ToolTipDemoTest.java 8293001 linux-all
sanity/client/SwingSet/src/ButtonDemoScreenshotTest.java 8265770 macosx-all

############################################################################

# jdk_text

############################################################################

# jdk_time

############################################################################

# core_tools


############################################################################

# core_svc

############################################################################

# jdk_jdi

com/sun/jdi/RepStep.java                                        8043571 generic-all

com/sun/jdi/InvokeHangTest.java                                 8218463 linux-all

com/sun/jdi/AfterThreadDeathTest.java                           8232839 linux-all

############################################################################

# jdk_time

############################################################################

# jdk_util

java/util/Locale/LocaleProvidersRun.java                        8268379 macosx-x64
sun/util/locale/provider/CalendarDataRegression.java            8268379 macosx-x64
java/util/concurrent/forkjoin/AsyncShutdownNow.java             8286352 linux-all,windows-x64
java/util/concurrent/ExecutorService/CloseTest.java             8288899 macosx-aarch64

############################################################################

# jdk_instrument

############################################################################

# svc_tools

sun/tools/jstatd/TestJstatdDefaults.java                        8081569,8226420 windows-all
sun/tools/jstatd/TestJstatdRmiPort.java                         8226420,8251259,8293577 generic-all
sun/tools/jstatd/TestJstatdServer.java                          8081569,8226420 windows-all

sun/tools/jstat/jstatLineCounts1.sh                             8268211 linux-aarch64
sun/tools/jstat/jstatLineCounts2.sh                             8268211 linux-aarch64
sun/tools/jstat/jstatLineCounts3.sh                             8268211 linux-aarch64
sun/tools/jstat/jstatLineCounts4.sh                             8268211 linux-aarch64

sun/tools/jhsdb/JStackStressTest.java                           8276210 linux-aarch64

############################################################################

# jdk_other

javax/rmi/ssl/SSLSocketParametersTest.sh                        8162906 generic-all

javax/script/Test7.java                                         8239361 generic-all

############################################################################

# jdk_jfr

jdk/jfr/event/compiler/TestCodeSweeper.java                     8225209 generic-all
jdk/jfr/event/os/TestThreadContextSwitches.java                 8247776 windows-all
jdk/jfr/startupargs/TestStartName.java                          8214685 windows-x64
jdk/jfr/startupargs/TestStartDuration.java                      8214685 windows-x64
jdk/jfr/jvm/TestWaste.java                                      8282427 generic-all
jdk/jfr/api/consumer/recordingstream/TestOnEvent.java           8255404 linux-x64

############################################################################

# jdk_internal

############################################################################

# jdk_jpackage

############################################################################
# Client manual tests

javax/swing/JFileChooser/6698013/bug6698013.java 8024419 macosx-all
javax/swing/JColorChooser/8065098/bug8065098.java 8065647 macosx-all
javax/swing/JTabbedPane/4666224/bug4666224.html 8144124  macosx-all
javax/swing/SwingUtilities/TestTextPosInPrint.java 8227025 windows-all

java/awt/event/MouseEvent/SpuriousExitEnter/SpuriousExitEnter_1.java 7131438,8022539 generic-all
java/awt/event/MouseEvent/SpuriousExitEnter/SpuriousExitEnter_2.java 7131438,8022539 generic-all
java/awt/Modal/WsDisabledStyle/CloseBlocker/CloseBlocker.java 7187741 linux-all,macosx-all
java/awt/xembed/server/TestXEmbedServerJava.java 8001150,8004031 generic-all
java/awt/Modal/PrintDialogsTest/PrintDialogsTest.java 8068378 generic-all
java/awt/dnd/DnDFileGroupDescriptor/DnDFileGroupDescriptor.html 8080185 macosx-all,linux-all
java/awt/event/MouseEvent/AltGraphModifierTest/AltGraphModifierTest.java 8162380 generic-all
java/awt/image/VolatileImage/VolatileImageConfigurationTest.java 8171069 macosx-all,linux-all
java/awt/Modal/InvisibleParentTest/InvisibleParentTest.java 8172245 linux-all
java/awt/print/Dialog/RestoreActiveWindowTest/RestoreActiveWindowTest.java 8185429 macosx-all
java/awt/TrayIcon/DblClickActionEventTest/DblClickActionEventTest.html 8203867 macosx-all
java/awt/Frame/FrameStateTest/FrameStateTest.html 8203920 macosx-all,linux-all
java/awt/print/PrinterJob/ScaledText/ScaledText.java 8231226 macosx-all
java/awt/font/TextLayout/TestJustification.html 8250791 macosx-all
java/awt/TrayIcon/DragEventSource/DragEventSource.java 8252242 macosx-all
java/awt/FileDialog/DefaultFocusOwner/DefaultFocusOwner.java 7187728 macosx-all,linux-all
java/awt/FileDialog/RegexpFilterTest/RegexpFilterTest.html 7187728 macosx-all,linux-all
java/awt/print/PageFormat/Orient.java 8016055 macosx-all
java/awt/TextArea/TextAreaCursorTest/HoveringAndDraggingTest.java 8024986 macosx-all,linux-all
java/awt/event/MouseEvent/SpuriousExitEnter/SpuriousExitEnter.java 8254841 macosx-all
java/awt/Focus/AppletInitialFocusTest/AppletInitialFocusTest1.java 8256289 windows-x64
java/awt/FullScreen/TranslucentWindow/TranslucentWindow.java 8258103 linux-all
java/awt/Focus/FrameMinimizeTest/FrameMinimizeTest.java 8016266 linux-x64<|MERGE_RESOLUTION|>--- conflicted
+++ resolved
@@ -585,11 +585,7 @@
 
 sun/security/tools/keytool/ListKeychainStore.sh                 8156889 macosx-all
 
-<<<<<<< HEAD
 javax/net/ssl/SSLEngine/IllegalRecordVersion.java               8298873 generic-all
-=======
-javax/net/ssl/SSLEngine/TestAllSuites.java                      8298874 generic-all
->>>>>>> 64b25ea0
 javax/net/ssl/SSLEngine/EngineCloseOnAlert.java                 8298868 generic-all
 javax/net/ssl/SSLEngine/CheckStatus.java                        8298872 generic-all
 
