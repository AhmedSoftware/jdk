###########################################################################
#
# Copyright (c) 2009, 2023, Oracle and/or its affiliates. All rights reserved.
# DO NOT ALTER OR REMOVE COPYRIGHT NOTICES OR THIS FILE HEADER.
#
# This code is free software; you can redistribute it and/or modify it
# under the terms of the GNU General Public License version 2 only, as
# published by the Free Software Foundation.
#
# This code is distributed in the hope that it will be useful, but WITHOUT
# ANY WARRANTY; without even the implied warranty of MERCHANTABILITY or
# FITNESS FOR A PARTICULAR PURPOSE.  See the GNU General Public License
# version 2 for more details (a copy is included in the LICENSE file that
# accompanied this code).
#
# You should have received a copy of the GNU General Public License version
# 2 along with this work; if not, write to the Free Software Foundation,
# Inc., 51 Franklin St, Fifth Floor, Boston, MA 02110-1301 USA.
#
# Please contact Oracle, 500 Oracle Parkway, Redwood Shores, CA 94065 USA
# or visit www.oracle.com if you need additional information or have any
# questions.
#
###########################################################################
#
# List of tests that should not be run by test/Makefile, for various reasons:
#   1. Does not run with jtreg -samevm mode
#   2. Causes problems in jtreg -samevm mode for jtreg or tests that follow it
#   3. The test is too slow or consumes too many system resources
#   4. The test fails when run on any official build systems
#
# It is possible that a test being on this list is a mistake, and that some
#   other test in samevm mode caused tests to fail, mistakes happen.
#
# Tests marked @ignore are not run by test/Makefile, but harmless to be listed.
#
# Tests that explicitly state "@run main/othervm ...", and are not listed here,
#   will be run in the same batch as the samevm tests.
#
# Shell tests are othervm by default.
#
# List items are testnames followed by labels, all MUST BE commented
#   as to why they are here and use a label:
#     generic-all   Problems on all platforms
#     generic-ARCH  Where ARCH is one of: x64, i586, ppc64, ppc64le, s390x, aarch64 etc.
#     OSNAME-all    Where OSNAME is one of: linux, windows, macosx, aix
#     OSNAME-ARCH   Specific on to one OSNAME and ARCH, e.g. macosx-x64
#     OSNAME-REV    Specific on to one OSNAME and REV, e.g. macosx-10.7.4
#
# More than one label is allowed but must be on the same line comma seperated,
# without spaces.
# If there are several lines mentioning the same test, the last one is used.
#
#############################################################################
#
# Running the tests:
#    cd test && make JT_HOME=jtreg_home PRODUCT_HOME=jdk_home jdk_all
#  Or instead of jdk_all, use any of the jdk_* targets.
#
# Samevm Notes:
#  * Although some tests may have only been seen to fail on some platforms,
#    they might be flagged as 'generic-all' because the problem they have
#    could cause hidden slowdowns on other platforms.
#    Most samevm problems will be generic-all, but windows usually dislikes
#    them the most.
#    Address already in use or connection errors indicate a generic port issue.
#    (this is not necessarily a samevm issue, but an issue for running the tests
#     on shared machines, two people or two test runs will collide).
#  * Samevm problem (windows in particular) is not closing all input/output
#  * Samevm problem when a test calls setSecurityManager()
#  * Samevm problem with setHttps*() is used? (not exactly sure here)
#  * Samevm problem when stuffing system properties with non Strings or anything
#  * Samevm problem when changing vm settings, or registering any vm actions
#  * Samevm problems with deleteOnExit(), if it must happen at end of test
#  * Samevm problems with URLClassLoader? (no details here)
#  * Samevm problems with dependence on predictable GC or finalizations
#
# Any of the above problems may mean the test needs to be flagged as "othervm".
#
#############################################################################
#
# Fixing the tests:
#
# Some tests just may need to be run with "othervm", and that can easily be
#   done by adding a @run line (or modifying any existing @run):
#      @run main/othervm NameOfMainClass
#   Make sure this @run follows any use of @library.
#   Otherwise, if the test is a samevm possibility, make sure the test is
#     cleaning up after itself, closing all streams, deleting temp files, etc.
#
# Keep in mind that the bug could be in many places, and even different per
#   platform, it could be a bug in any one of:
#      - the testcase
#      - the jdk (jdk classes, native code, or hotspot)
#      - the native compiler
#      - the javac compiler
#      - the OS (depends on what the testcase does)
#
# If you managed to really fix one of these tests, here is how you can
#    remove tests from this list:
#  1. Make sure test passes on all platforms with samevm, or mark it othervm
#  2. Make sure test passes on all platforms when run with it's entire group
#  3. Make sure both VMs are tested, -server and -client, if possible
#  4. Use your favorite build and test system to verify these results
#  5. Delete lines in this file, include the changes with your test changes
#
# You may need to repeat your testing 2 or even 3 times to verify good
#   results, some of these samevm failures are not very predictable.
#
#############################################################################

############################################################################

# jdk_awt

java/awt/event/MouseEvent/MouseClickTest/MouseClickTest.java 8168389 windows-all,macosx-all
java/awt/event/KeyEvent/SwallowKeyEvents/SwallowKeyEvents.java 8224055 macosx-all
java/awt/Focus/FocusOwnerFrameOnClick/FocusOwnerFrameOnClick.java 8081489 generic-all
java/awt/Focus/IconifiedFrameFocusChangeTest/IconifiedFrameFocusChangeTest.java 6849364 generic-all
java/awt/Focus/AutoRequestFocusTest/AutoRequestFocusToFrontTest.java 6848406 generic-all
java/awt/Focus/AutoRequestFocusTest/AutoRequestFocusSetVisibleTest.java 6848407 generic-all
java/awt/Frame/MaximizedToIconified/MaximizedToIconified.java 8296972 macosx-all
java/awt/Frame/MaximizedUndecorated/MaximizedUndecorated.java 8022302 generic-all
java/awt/Frame/RestoreToOppositeScreen/RestoreToOppositeScreen.java 8286840 linux-all
java/awt/FileDialog/FileDialogIconTest/FileDialogIconTest.java 8160558 windows-all
java/awt/event/MouseWheelEvent/InfiniteRecursion/InfiniteRecursion.java 8060176 windows-all,macosx-all
java/awt/event/MouseWheelEvent/InfiniteRecursion/InfiniteRecursion_1.java 8060176 windows-all,macosx-all
java/awt/dnd/URIListBetweenJVMsTest/URIListBetweenJVMsTest.java 8171510 macosx-all
javax/swing/dnd/7171812/bug7171812.java 8041447 macosx-all
java/awt/Focus/ChoiceFocus/ChoiceFocus.java 8169103 windows-all,macosx-all
java/awt/Focus/ClearLwQueueBreakTest/ClearLwQueueBreakTest.java 8198618 macosx-all
java/awt/Focus/ConsumeNextKeyTypedOnModalShowTest/ConsumeNextKeyTypedOnModalShowTest.java 6986252 macosx-all
java/awt/Focus/MouseClickRequestFocusRaceTest/MouseClickRequestFocusRaceTest.java 8194753 linux-all,macosx-all
java/awt/Focus/NoAutotransferToDisabledCompTest/NoAutotransferToDisabledCompTest.java 7152980 macosx-all
java/awt/Focus/ToFrontFocusTest/ToFrontFocus.java 7156130 linux-all
java/awt/Focus/WrongKeyTypedConsumedTest/WrongKeyTypedConsumedTest.java 8169096 macosx-all
java/awt/EventQueue/6980209/bug6980209.java 8198615 macosx-all
java/awt/Frame/ExceptionOnSetExtendedStateTest/ExceptionOnSetExtendedStateTest.java 8198237 macosx-all
java/awt/grab/EmbeddedFrameTest1/EmbeddedFrameTest1.java 7080150 macosx-all
java/awt/event/InputEvent/EventWhenTest/EventWhenTest.java 8168646 generic-all
java/awt/Mixing/AWT_Mixing/HierarchyBoundsListenerMixingTest.java 8049405 macosx-all
java/awt/Mixing/AWT_Mixing/OpaqueOverlappingChoice.java 8048171 generic-all
java/awt/Mixing/AWT_Mixing/JMenuBarOverlapping.java 8159451 linux-all,windows-all,macosx-all
java/awt/Mixing/AWT_Mixing/JSplitPaneOverlapping.java 6986109 generic-all
java/awt/Mixing/AWT_Mixing/JInternalFrameMoveOverlapping.java 6986109 windows-all
java/awt/Mixing/AWT_Mixing/MixingPanelsResizing.java 8049405 generic-all
java/awt/Mixing/AWT_Mixing/JComboBoxOverlapping.java 8049405 macosx-all
java/awt/Mixing/AWT_Mixing/JPopupMenuOverlapping.java 8049405 macosx-all
java/awt/Mixing/AWT_Mixing/JButtonInGlassPaneOverlapping.java 8158801 windows-all
java/awt/Mixing/AWT_Mixing/JButtonOverlapping.java 8158801 windows-all
java/awt/Mixing/AWT_Mixing/JColorChooserOverlapping.java 8158801 windows-all
java/awt/Mixing/AWT_Mixing/JEditorPaneInGlassPaneOverlapping.java 8158801 windows-all
java/awt/Mixing/AWT_Mixing/JEditorPaneOverlapping.java 8158801 windows-all
java/awt/Mixing/AWT_Mixing/JLabelInGlassPaneOverlapping.java 8158801 windows-all
java/awt/Mixing/AWT_Mixing/JLabelOverlapping.java 8158801 windows-all
java/awt/Mixing/AWT_Mixing/JListInGlassPaneOverlapping.java 8158801 windows-all
java/awt/Mixing/AWT_Mixing/JListOverlapping.java 8158801 windows-all
java/awt/Mixing/AWT_Mixing/JPanelInGlassPaneOverlapping.java 8158801 windows-all
java/awt/Mixing/AWT_Mixing/JPanelOverlapping.java 8158801 windows-all
java/awt/Mixing/AWT_Mixing/JProgressBarInGlassPaneOverlapping.java 8158801 windows-all
java/awt/Mixing/AWT_Mixing/JProgressBarOverlapping.java 8158801 windows-all
java/awt/Mixing/AWT_Mixing/JScrollBarInGlassPaneOverlapping.java 8158801 windows-all
java/awt/Mixing/AWT_Mixing/JScrollBarOverlapping.java 8158801 windows-all
java/awt/Mixing/AWT_Mixing/JSliderInGlassPaneOverlapping.java 8158801 windows-all
java/awt/Mixing/AWT_Mixing/JSliderOverlapping.java 8158801 windows-all
java/awt/Mixing/AWT_Mixing/JSpinnerInGlassPaneOverlapping.java 8158801 windows-all
java/awt/Mixing/AWT_Mixing/JSpinnerOverlapping.java 8158801 windows-all
java/awt/Mixing/AWT_Mixing/JTableInGlassPaneOverlapping.java 8158801 windows-all
java/awt/Mixing/AWT_Mixing/JTableOverlapping.java 8158801 windows-all
java/awt/Mixing/AWT_Mixing/JTextAreaInGlassPaneOverlapping.java 8158801 windows-all
java/awt/Mixing/AWT_Mixing/JTextAreaOverlapping.java 8158801 windows-all
java/awt/Mixing/AWT_Mixing/JTextFieldInGlassPaneOverlapping.java 8158801 windows-all
java/awt/Mixing/AWT_Mixing/JTextFieldOverlapping.java 8158801 windows-all
java/awt/Mixing/AWT_Mixing/JToggleButtonInGlassPaneOverlapping.java 8158801 windows-all
java/awt/Mixing/AWT_Mixing/JToggleButtonOverlapping.java 8158801 windows-all
java/awt/Mixing/NonOpaqueInternalFrame.java 7124549 macosx-all
java/awt/Focus/ActualFocusedWindowTest/ActualFocusedWindowRetaining.java 6829264 generic-all
java/awt/datatransfer/DragImage/MultiResolutionDragImageTest.java 8080982 generic-all
java/awt/datatransfer/SystemFlavorMap/AddFlavorTest.java 8079268 linux-all
java/awt/Toolkit/RealSync/Test.java 6849383 linux-all
java/awt/LightweightComponent/LightweightEventTest/LightweightEventTest.java 8159252 windows-all
java/awt/EventDispatchThread/HandleExceptionOnEDT/HandleExceptionOnEDT.java 8072110 macosx-all
java/awt/EventDispatchThread/LoopRobustness/LoopRobustness.java 8073636 macosx-all
java/awt/FullScreen/FullScreenInsets/FullScreenInsets.java 7019055,8266245 windows-all,linux-all,macosx-all
java/awt/Focus/8013611/JDK8013611.java 8175366 windows-all,macosx-all
java/awt/Focus/6981400/Test1.java 8029675 windows-all,macosx-all
java/awt/Focus/6981400/Test3.java 8173264 generic-all
java/awt/event/KeyEvent/ExtendedKeyCode/ExtendedKeyCodeTest.java 8169476 windows-all,macosx-all
java/awt/event/KeyEvent/KeyChar/KeyCharTest.java 8169474,8224055 macosx-all,windows-all
java/awt/event/KeyEvent/KeyTyped/CtrlASCII.java 8298910 linux-all

java/awt/dnd/URIListToFileListBetweenJVMsTest/URIListToFileListBetweenJVMsTest.java 8194947 generic-all
java/awt/Frame/FramesGC/FramesGC.java 8079069 macosx-all
java/awt/TrayIcon/ActionCommand/ActionCommand.java 8150540 windows-all
java/awt/TrayIcon/ActionEventMask/ActionEventMask.java 8150540,8295300 windows-all,linux-all
java/awt/TrayIcon/ActionEventTest/ActionEventTest.java 8150540,8242801 windows-all,macosx-all
java/awt/TrayIcon/ModalityTest/ModalityTest.java 8150540,8295300 windows-all,macosx-all,linux-all
java/awt/TrayIcon/MouseEventMask/MouseEventMaskTest.java 8150540,8295300 windows-all,linux-all
java/awt/TrayIcon/MouseMovedTest/MouseMovedTest.java 8150540,8295300 windows-all,linux-all
java/awt/TrayIcon/SecurityCheck/FunctionalityCheck/FunctionalityCheck.java 8150540,8295300 windows-all,linux-all
java/awt/TrayIcon/TrayIconEventModifiers/TrayIconEventModifiersTest.java 8150540,8295300 windows-all,linux-all
java/awt/TrayIcon/TrayIconEvents/TrayIconEventsTest.java 8150540,8295300 windows-all,linux-all
java/awt/TrayIcon/TrayIconMouseTest/TrayIconMouseTest.java 8150540 windows-all
java/awt/TrayIcon/TrayIconPopup/TrayIconPopupClickTest.java 8150540 windows-all,macosx-all
java/awt/TrayIcon/TrayIconPopup/TrayIconPopupTest.java 8150540 windows-all

java/awt/Window/ShapedAndTranslucentWindows/SetShapeAndClick.java 8197936 macosx-all
java/awt/Window/ShapedAndTranslucentWindows/SetShapeDynamicallyAndClick.java 8013450 macosx-all
java/awt/Window/ShapedAndTranslucentWindows/ShapedTranslucentWindowClick.java 8013450 macosx-all
java/awt/Window/ShapedAndTranslucentWindows/FocusAWTTest.java 8222328 windows-all,linux-all,macosx-all
java/awt/Window/ShapedAndTranslucentWindows/Shaped.java  8222328 windows-all,linux-all,macosx-all
java/awt/Window/ShapedAndTranslucentWindows/ShapedByAPI.java 8222328 windows-all,linux-all,macosx-all
java/awt/Window/ShapedAndTranslucentWindows/ShapedTranslucent.java 8222328 windows-all,linux-all,macosx-all
java/awt/Window/ShapedAndTranslucentWindows/StaticallyShaped.java 8165218,8222328 windows-all,macosx-all,linux-all
java/awt/Window/ShapedAndTranslucentWindows/Translucent.java 8222328 windows-all,linux-all,macosx-all
java/awt/Window/AlwaysOnTop/AutoTestOnTop.java 6847593 linux-all
java/awt/Window/GrabSequence/GrabSequence.java 6848409 macosx-all,linux-all
java/awt/Window/LocationAtScreenCorner/LocationAtScreenCorner.java 8203371 linux-all
java/awt/font/TextLayout/TextLayoutBounds.java 8169188 generic-all
java/awt/image/BufferedImage/ICMColorDataTest/ICMColorDataTest.java 8233028 generic-all
java/awt/image/DrawImage/IncorrectAlphaSurface2SW.java 8056077 linux-all
java/awt/print/Headless/HeadlessPrinterJob.java 8196088 windows-all
sun/awt/datatransfer/SuplementaryCharactersTransferTest.java 8011371 generic-all
sun/awt/shell/ShellFolderMemoryLeak.java 8197794 windows-all
sun/java2d/DirectX/OverriddenInsetsTest/OverriddenInsetsTest.java 8196102 generic-all
sun/java2d/DirectX/RenderingToCachedGraphicsTest/RenderingToCachedGraphicsTest.java 8196180 windows-all,macosx-all
sun/java2d/SunGraphics2D/EmptyClipRenderingTest.java 8144029 macosx-all,linux-all
sun/java2d/SunGraphics2D/DrawImageBilinear.java 8297175 linux-all
sun/java2d/SunGraphics2D/PolyVertTest.java 6986565 generic-all
sun/java2d/SunGraphics2D/SimplePrimQuality.java 6992007 generic-all
sun/java2d/SunGraphics2D/SourceClippingBlitTest/SourceClippingBlitTest.java 8196185 generic-all

sun/java2d/X11SurfaceData/SharedMemoryPixmapsTest/SharedMemoryPixmapsTest.sh 8221451 linux-all
java/awt/FullScreen/DisplayChangeVITest/DisplayChangeVITest.java 8169469,8273617 windows-all,macosx-aarch64
java/awt/FullScreen/UninitializedDisplayModeChangeTest/UninitializedDisplayModeChangeTest.java 8273617 macosx-all
java/awt/print/PrinterJob/PSQuestionMark.java 7003378 generic-all
java/awt/print/PrinterJob/GlyphPositions.java 7003378 generic-all
java/awt/Choice/ChoiceMouseWheelTest/ChoiceMouseWheelTest.java 6849371 macosx-all,linux-all
java/awt/Component/GetScreenLocTest/GetScreenLocTest.java 4753654 generic-all
java/awt/Component/SetEnabledPerformance/SetEnabledPerformance.java 8165863 macosx-all
java/awt/Clipboard/HTMLTransferTest/HTMLTransferTest.java 8017454 macosx-all
java/awt/Frame/MiscUndecorated/RepaintTest.java 8266244 macosx-aarch64
java/awt/Modal/FileDialog/FileDialogAppModal1Test.java 7186009 macosx-all
java/awt/Modal/FileDialog/FileDialogAppModal2Test.java 7186009 macosx-all
java/awt/Modal/FileDialog/FileDialogAppModal3Test.java 7186009 macosx-all
java/awt/Modal/FileDialog/FileDialogAppModal4Test.java 7186009 macosx-all
java/awt/Modal/FileDialog/FileDialogAppModal5Test.java 7186009 macosx-all
java/awt/Modal/FileDialog/FileDialogAppModal6Test.java 7186009 macosx-all
java/awt/Modal/FileDialog/FileDialogDocModal1Test.java 7186009 macosx-all
java/awt/Modal/FileDialog/FileDialogDocModal2Test.java 7186009 macosx-all
java/awt/Modal/FileDialog/FileDialogDocModal3Test.java 7186009 macosx-all
java/awt/Modal/FileDialog/FileDialogDocModal4Test.java 7186009 macosx-all
java/awt/Modal/FileDialog/FileDialogDocModal5Test.java 7186009 macosx-all
java/awt/Modal/FileDialog/FileDialogDocModal6Test.java 7186009 macosx-all
java/awt/Modal/FileDialog/FileDialogDocModal7Test.java 7186009 macosx-all,linux-all
java/awt/Modal/FileDialog/FileDialogModal1Test.java 7186009 macosx-all
java/awt/Modal/FileDialog/FileDialogModal2Test.java 7186009 macosx-all
java/awt/Modal/FileDialog/FileDialogModal3Test.java 7186009 macosx-all
java/awt/Modal/FileDialog/FileDialogModal4Test.java 7186009 macosx-all
java/awt/Modal/FileDialog/FileDialogModal5Test.java 7186009 macosx-all
java/awt/Modal/FileDialog/FileDialogModal6Test.java 7186009 macosx-all
java/awt/Modal/FileDialog/FileDialogNonModal1Test.java 7186009 macosx-all
java/awt/Modal/FileDialog/FileDialogNonModal2Test.java 7186009 macosx-all,linux-all
java/awt/Modal/FileDialog/FileDialogNonModal3Test.java 7186009 macosx-all
java/awt/Modal/FileDialog/FileDialogNonModal4Test.java 7186009 macosx-all
java/awt/Modal/FileDialog/FileDialogNonModal5Test.java 7186009 macosx-all
java/awt/Modal/FileDialog/FileDialogNonModal6Test.java 7186009 macosx-all,linux-all
java/awt/Modal/FileDialog/FileDialogNonModal7Test.java 7186009 macosx-all,linux-all
java/awt/Modal/FileDialog/FileDialogTKModal1Test.java 8196430 generic-all
java/awt/Modal/FileDialog/FileDialogTKModal2Test.java 8196430 generic-all
java/awt/Modal/FileDialog/FileDialogTKModal3Test.java 8196430 generic-all
java/awt/Modal/FileDialog/FileDialogTKModal4Test.java 8196430 generic-all
java/awt/Modal/FileDialog/FileDialogTKModal5Test.java 8196430 generic-all
java/awt/Modal/FileDialog/FileDialogTKModal6Test.java 8196430 generic-all
java/awt/Modal/FileDialog/FileDialogTKModal7Test.java 8196430 macosx-all
java/awt/Modal/ModalBlockingTests/BlockingDDAppModalTest.java 8198665 macosx-all
java/awt/Modal/ModalBlockingTests/BlockingDDDocModalTest.java 8198665 macosx-all
java/awt/Modal/ModalBlockingTests/BlockingDDModelessTest.java 8198665 macosx-all
java/awt/Modal/ModalBlockingTests/BlockingDDNonModalTest.java 8198665 macosx-all
java/awt/Modal/ModalBlockingTests/BlockingDDSetModalTest.java 8198665 macosx-all
java/awt/Modal/ModalBlockingTests/BlockingDDToolkitModalTest.java 8198665 macosx-all
java/awt/Modal/ModalBlockingTests/BlockingDFAppModalTest.java 8198665 macosx-all
java/awt/Modal/ModalBlockingTests/BlockingDFSetModalTest.java 8198665 macosx-all
java/awt/Modal/ModalBlockingTests/BlockingDFToolkitModalTest.java 8198665 macosx-all
java/awt/Modal/ModalBlockingTests/BlockingDFWModeless1Test.java 8198665 macosx-all
java/awt/Modal/ModalBlockingTests/BlockingDFWModeless2Test.java 8198665 macosx-all
java/awt/Modal/ModalBlockingTests/BlockingDFWNonModal1Test.java 8198665 macosx-all
java/awt/Modal/ModalBlockingTests/BlockingDFWNonModal2Test.java 8198665 macosx-all
java/awt/Modal/ModalBlockingTests/BlockingDocModalTest.java 8198665 macosx-all
java/awt/Modal/ModalBlockingTests/BlockingFDModelessTest.java 8198665 macosx-all
java/awt/Modal/ModalBlockingTests/BlockingFDNonModalTest.java 8198665 macosx-all
java/awt/Modal/ModalBlockingTests/BlockingFDWDocModal1Test.java 8198665 macosx-all
java/awt/Modal/ModalBlockingTests/BlockingFDWDocModal2Test.java 8198665 macosx-all
java/awt/Modal/ModalBlockingTests/BlockingFDWDocModal3Test.java 8198665 macosx-all
java/awt/Modal/ModalBlockingTests/BlockingFDWDocModal4Test.java 8198665 macosx-all
java/awt/Modal/ModalBlockingTests/BlockingFDWModeless1Test.java 8198665 macosx-all
java/awt/Modal/ModalBlockingTests/BlockingFDWModeless2Test.java 8198665 macosx-all
java/awt/Modal/ModalBlockingTests/BlockingFDWModeless3Test.java 8198665 macosx-all
java/awt/Modal/ModalBlockingTests/BlockingFDWModeless4Test.java 8198665 macosx-all
java/awt/Modal/ModalBlockingTests/BlockingFDWNonModal1Test.java 8198665 macosx-all
java/awt/Modal/ModalBlockingTests/BlockingFDWNonModal2Test.java 8198665 macosx-all
java/awt/Modal/ModalBlockingTests/BlockingFDWNonModal3Test.java 8198665 macosx-all
java/awt/Modal/ModalBlockingTests/BlockingFDWNonModal4Test.java 8198665 macosx-all
java/awt/Modal/ModalBlockingTests/BlockingWindowsAppModal1Test.java 8198665 macosx-all
java/awt/Modal/ModalBlockingTests/BlockingWindowsAppModal2Test.java 8198665 macosx-all
java/awt/Modal/ModalBlockingTests/BlockingWindowsAppModal3Test.java 8198665 macosx-all
java/awt/Modal/ModalBlockingTests/BlockingWindowsAppModal4Test.java 8198665 macosx-all
java/awt/Modal/ModalBlockingTests/BlockingWindowsAppModal5Test.java 8198665 macosx-all
java/awt/Modal/ModalBlockingTests/BlockingWindowsAppModal6Test.java 8198665 macosx-all
java/awt/Modal/ModalBlockingTests/BlockingWindowsDocModal1Test.java 8198665 macosx-all
java/awt/Modal/ModalBlockingTests/BlockingWindowsDocModal2Test.java 8198665 macosx-all
java/awt/Modal/ModalBlockingTests/BlockingWindowsSetModal1Test.java 8198665 macosx-all
java/awt/Modal/ModalBlockingTests/BlockingWindowsSetModal2Test.java 8198665 macosx-all
java/awt/Modal/ModalBlockingTests/BlockingWindowsSetModal3Test.java 8198665 macosx-all
java/awt/Modal/ModalBlockingTests/BlockingWindowsSetModal4Test.java 8198665 macosx-all
java/awt/Modal/ModalBlockingTests/BlockingWindowsSetModal5Test.java 8198665 macosx-all
java/awt/Modal/ModalBlockingTests/BlockingWindowsSetModal6Test.java 8198665 macosx-all
java/awt/Modal/ModalBlockingTests/BlockingWindowsToolkitModal1Test.java 8198665 macosx-all
java/awt/Modal/ModalBlockingTests/BlockingWindowsToolkitModal2Test.java 8198665 macosx-all
java/awt/Modal/ModalBlockingTests/BlockingWindowsToolkitModal3Test.java 8198665 macosx-all
java/awt/Modal/ModalBlockingTests/BlockingWindowsToolkitModal4Test.java 8198665 macosx-all
java/awt/Modal/ModalBlockingTests/BlockingWindowsToolkitModal5Test.java 8198665 macosx-all
java/awt/Modal/ModalBlockingTests/BlockingWindowsToolkitModal6Test.java 8198665 macosx-all
java/awt/Modal/ModalBlockingTests/UnblockedDialogAppModalTest.java 8198665 macosx-all
java/awt/Modal/ModalBlockingTests/UnblockedDialogDocModalTest.java 8198665 macosx-all
java/awt/Modal/ModalBlockingTests/UnblockedDialogModelessTest.java 8198665 macosx-all
java/awt/Modal/ModalBlockingTests/UnblockedDialogNonModalTest.java 8198665 macosx-all
java/awt/Modal/ModalBlockingTests/UnblockedDialogSetModalTest.java 8198665 macosx-all
java/awt/Modal/ModalBlockingTests/UnblockedDialogToolkitModalTest.java 8198665 macosx-all
java/awt/Modal/ModalDialogOrderingTest/ModalDialogOrderingTest.java 8066259 macosx-all
java/awt/Modal/ModalExclusionTests/ApplicationExcludeFrameFileTest.java 8047179 linux-all,macosx-all
java/awt/Modal/ModalExclusionTests/ApplicationExcludeDialogFileTest.java 8047179 linux-all,macosx-all
java/awt/Modal/ModalExclusionTests/ApplicationExcludeDialogPageSetupTest.java 8196431 linux-all,macosx-all
java/awt/Modal/ModalExclusionTests/ApplicationExcludeDialogPrintSetupTest.java 8196431 linux-all,macosx-all
java/awt/Modal/ModalExclusionTests/ApplicationExcludeFramePageSetupTest.java 8196431 linux-all,macosx-all
java/awt/Modal/ModalExclusionTests/ApplicationExcludeFramePrintSetupTest.java 8196431 linux-all,macosx-all
java/awt/Modal/ModalExclusionTests/ToolkitExcludeFrameFileTest.java 8047179 linux-all,macosx-all
java/awt/Modal/ModalExclusionTests/ToolkitExcludeDialogFileTest.java 8047179 linux-all,macosx-all
java/awt/Modal/ModalExclusionTests/ToolkitExcludeDialogPageSetupTest.java 8196431 linux-all,macosx-all
java/awt/Modal/ModalExclusionTests/ToolkitExcludeDialogPrintSetupTest.java 8196431 linux-all,macosx-all
java/awt/Modal/ModalExclusionTests/ToolkitExcludeFramePageSetupTest.java 8196431 linux-all,macosx-all
java/awt/Modal/ModalExclusionTests/ToolkitExcludeFramePrintSetupTest.java 8196431 linux-all,macosx-all
java/awt/Modal/ModalFocusTransferTests/FocusTransferWDFAppModal2Test.java 8058813 windows-all
java/awt/Modal/ModalFocusTransferTests/FocusTransferWDFModeless2Test.java 8196191 windows-all
java/awt/Modal/ModalFocusTransferTests/FocusTransferDWFDocModalTest.java 8196432 linux-all,macosx-all
java/awt/Modal/ModalFocusTransferTests/FocusTransferDWFModelessTest.java 8196432 linux-all,macosx-all
java/awt/Modal/ModalFocusTransferTests/FocusTransferDWFNonModalTest.java 8196432 linux-all,macosx-all
java/awt/Modal/ModalFocusTransferTests/FocusTransferDialogsModelessTest.java 8196432 linux-all
java/awt/Modal/ModalFocusTransferTests/FocusTransferDialogsNonModalTest.java 8196432 linux-all
java/awt/Modal/ModalFocusTransferTests/FocusTransferFDWDocModalTest.java 8196432 linux-all
java/awt/Modal/ModalFocusTransferTests/FocusTransferFDWModelessTest.java 8196432 linux-all
java/awt/Modal/ModalFocusTransferTests/FocusTransferFDWNonModalTest.java 8196432 linux-all
java/awt/Modal/ModalFocusTransferTests/FocusTransferFWDAppModal1Test.java 8196432 linux-all,macosx-all
java/awt/Modal/ModalFocusTransferTests/FocusTransferFWDAppModal2Test.java 8196432 linux-all,macosx-all
java/awt/Modal/ModalFocusTransferTests/FocusTransferFWDAppModal3Test.java 8196432 linux-all,macosx-all
java/awt/Modal/ModalFocusTransferTests/FocusTransferFWDAppModal4Test.java 8196432 linux-all,macosx-all
java/awt/Modal/ModalFocusTransferTests/FocusTransferFWDDocModal1Test.java 8196432 linux-all,macosx-all
java/awt/Modal/ModalFocusTransferTests/FocusTransferFWDDocModal2Test.java 8196432 linux-all,macosx-all
java/awt/Modal/ModalFocusTransferTests/FocusTransferFWDDocModal3Test.java 8196432 linux-all,macosx-all
java/awt/Modal/ModalFocusTransferTests/FocusTransferFWDDocModal4Test.java 8196432 linux-all,macosx-all
java/awt/Modal/ModalFocusTransferTests/FocusTransferFWDModeless1Test.java 8196432 linux-all,macosx-all
java/awt/Modal/ModalFocusTransferTests/FocusTransferFWDModeless2Test.java 8196432 linux-all,macosx-all
java/awt/Modal/ModalFocusTransferTests/FocusTransferFWDModeless3Test.java 8196432 linux-all,macosx-all
java/awt/Modal/ModalFocusTransferTests/FocusTransferFWDModeless4Test.java 8196432 linux-all,macosx-all
java/awt/Modal/ModalFocusTransferTests/FocusTransferFWDNonModal1Test.java 8196432 linux-all,macosx-all
java/awt/Modal/ModalFocusTransferTests/FocusTransferFWDNonModal2Test.java 8196432 linux-all,macosx-all
java/awt/Modal/ModalFocusTransferTests/FocusTransferFWDNonModal3Test.java 8196432 linux-all,macosx-all
java/awt/Modal/ModalFocusTransferTests/FocusTransferFWDNonModal4Test.java 8196432 linux-all,macosx-all
java/awt/Modal/ModalFocusTransferTests/FocusTransferWDFDocModal2Test.java 8196432 linux-all
java/awt/Modal/ModalFocusTransferTests/FocusTransferWDFNonModal2Test.java 8196432 linux-all
java/awt/Modal/MultipleDialogs/MultipleDialogs1Test.java 8198665 macosx-all
java/awt/Modal/MultipleDialogs/MultipleDialogs2Test.java 8198665 macosx-all
java/awt/Modal/MultipleDialogs/MultipleDialogs3Test.java 8198665 macosx-all
java/awt/Modal/MultipleDialogs/MultipleDialogs4Test.java 8198665 macosx-all
java/awt/Modal/MultipleDialogs/MultipleDialogs5Test.java 8198665 macosx-all
java/awt/Mouse/EnterExitEvents/DragWindowOutOfFrameTest.java 8177326 macosx-all
java/awt/Mouse/EnterExitEvents/ResizingFrameTest.java 8005021 macosx-all
java/awt/Mouse/EnterExitEvents/FullscreenEnterEventTest.java 8051455 macosx-all
java/awt/Mouse/MouseModifiersUnitTest/MouseModifiersUnitTest_Standard.java 7124407 macosx-all
java/awt/Mouse/RemovedComponentMouseListener/RemovedComponentMouseListener.java 8157170 macosx-all
java/awt/Modal/ToFront/DialogToFrontModeless1Test.java 8213530 linux-all
java/awt/Modal/ToFront/DialogToFrontNonModalTest.java 8221899 linux-all
java/awt/Modal/ToBack/ToBackAppModal1Test.java 8196441 linux-all,macosx-all
java/awt/Modal/ToBack/ToBackAppModal2Test.java 8196441 linux-all,macosx-all
java/awt/Modal/ToBack/ToBackAppModal3Test.java 8196441 linux-all,macosx-all
java/awt/Modal/ToBack/ToBackAppModal4Test.java 8196441 linux-all,macosx-all
java/awt/Modal/ToBack/ToBackAppModal5Test.java 8196441 macosx-all
java/awt/Modal/ToBack/ToBackAppModal6Test.java 8196441 linux-all
java/awt/Modal/ToBack/ToBackModal1Test.java 8196441 linux-all,macosx-all
java/awt/Modal/ToBack/ToBackModal2Test.java 8196441 linux-all,macosx-all
java/awt/Modal/ToBack/ToBackModal3Test.java 8196441 linux-all,macosx-all
java/awt/Modal/ToBack/ToBackModal4Test.java 8196441 linux-all,macosx-all
java/awt/Modal/ToBack/ToBackTKModal1Test.java 8196441 linux-all,macosx-all
java/awt/Modal/ToBack/ToBackTKModal2Test.java 8196441 linux-all,macosx-all
java/awt/Modal/ToBack/ToBackTKModal3Test.java 8196441 linux-all,macosx-all
java/awt/Modal/ToBack/ToBackTKModal4Test.java 8196441 linux-all,macosx-all
java/awt/Modal/ToBack/ToBackTKModal5Test.java 8196441 macosx-all
java/awt/Modal/ToBack/ToBackDocModal1Test.java 8196441 linux-all,macosx-all
java/awt/Modal/ToBack/ToBackDocModal2Test.java 8196441 linux-all,macosx-all
java/awt/Modal/ToBack/ToBackDocModal3Test.java 8196441 linux-all,macosx-all
java/awt/Modal/ToBack/ToBackDocModal4Test.java 8196441 linux-all,macosx-all
java/awt/Modal/ToBack/ToBackDocModal5Test.java 8196441 linux-all,macosx-all
java/awt/Modal/ToBack/ToBackModeless1Test.java 8196441 macosx-all,linux-all
java/awt/Modal/ToBack/ToBackModeless2Test.java 8196441 macosx-all,linux-all
java/awt/Modal/ToBack/ToBackModeless3Test.java 8196441 macosx-all,linux-all
java/awt/Modal/ToBack/ToBackModeless4Test.java 8196441 macosx-all,linux-all
java/awt/Modal/ToBack/ToBackModeless5Test.java 8196441 macosx-all
java/awt/Modal/ToBack/ToBackNonModal1Test.java 8196441 macosx-all,linux-all
java/awt/Modal/ToBack/ToBackNonModal2Test.java 8196441 macosx-all,linux-all
java/awt/Modal/ToBack/ToBackNonModal3Test.java 8196441 macosx-all,linux-all
java/awt/Modal/ToBack/ToBackNonModal4Test.java 8196441 macosx-all,linux-all
java/awt/Modal/ToBack/ToBackNonModal5Test.java 8196441 macosx-all
javax/print/PrintSEUmlauts/PrintSEUmlauts.java 8135174 generic-all
java/awt/font/TextLayout/LigatureCaretTest.java 8266312  generic-all
java/awt/image/VolatileImage/CustomCompositeTest.java 8199002 windows-all,linux-all
java/awt/image/VolatileImage/GradientPaints.java 8199003 linux-all
java/awt/JAWT/JAWT.sh 8197798 windows-all,linux-all
java/awt/datatransfer/ConstructFlavoredObjectTest/ConstructFlavoredObjectTest.java 8202860 linux-all
java/awt/FileDialog/FilenameFilterTest/FilenameFilterTest.java 8202882 linux-all
java/awt/Focus/NonFocusableBlockedOwnerTest/NonFocusableBlockedOwnerTest.java 7124275 macosx-all
java/awt/Focus/TranserFocusToWindow/TranserFocusToWindow.java 6848810 macosx-all,linux-all
java/awt/FileDialog/ModalFocus/FileDialogModalFocusTest.java 8194751 linux-all
java/awt/image/VolatileImage/BitmaskVolatileImage.java 8133102 linux-all
java/awt/SplashScreen/MultiResolutionSplash/unix/UnixMultiResolutionSplashTest.java 8203004 linux-all
java/awt/Robot/AcceptExtraMouseButtons/AcceptExtraMouseButtons.java 7107528 linux-all,macosx-all
java/awt/Mouse/MouseDragEvent/MouseDraggedTest.java 8080676 linux-all
java/awt/Mouse/MouseModifiersUnitTest/MouseModifiersInKeyEvent.java 8157147 linux-all,windows-all,macosx-all
java/awt/Toolkit/ToolkitPropertyTest/ToolkitPropertyTest_Enable.java 6847163
java/awt/xembed/server/RunTestXEmbed.java 7034201 linux-all
java/awt/Modal/ModalFocusTransferTests/FocusTransferDialogsDocModalTest.java 8164473 linux-all
java/awt/Frame/DisposeParentGC/DisposeParentGC.java 8079786 macosx-all

java/awt/GraphicsDevice/DisplayModes/CycleDMImage.java 7099223,8274106 macosx-aarch64,linux-all,windows-all
java/awt/keyboard/AllKeyCode/AllKeyCode.java 8242930 macosx-all
java/awt/FullScreen/8013581/bug8013581.java 8169471 macosx-all
java/awt/event/MouseEvent/RobotLWTest/RobotLWTest.java 8233568 macosx-all
java/awt/event/MouseEvent/MultipleMouseButtonsTest/MultipleMouseButtonsTest.java 8233568 macosx-all
java/awt/event/MouseEvent/ClickDuringKeypress/ClickDuringKeypress.java 8233568 macosx-all
java/awt/event/KeyEvent/DeadKey/DeadKeyMacOSXInputText.java 8233568 macosx-all
java/awt/event/KeyEvent/DeadKey/deadKeyMacOSX.java 8233568 macosx-all
java/awt/TrayIcon/RightClickWhenBalloonDisplayed/RightClickWhenBalloonDisplayed.java 8238720 windows-all
java/awt/PopupMenu/PopupMenuLocation.java 8238720 windows-all
java/awt/GridLayout/ComponentPreferredSize/ComponentPreferredSize.java 8238720 windows-all
java/awt/GridLayout/ChangeGridSize/ChangeGridSize.java   8238720 windows-all
java/awt/event/MouseEvent/FrameMouseEventAbsoluteCoordsTest/FrameMouseEventAbsoluteCoordsTest.java

# Several tests which fail sometimes on macos11
java/awt/Window/MainKeyWindowTest/TestMainKeyWindow.java 8265985 macosx-all
java/awt/security/WarningWindowDisposeTest/WarningWindowDisposeTest.java 8266059 macosx-all
java/awt/Robot/Delay/InterruptOfDelay.java 8265986 macosx-all
java/awt/MenuBar/TestNoScreenMenuBar.java 8265987 macosx-all

java/awt/Graphics2D/DrawString/DrawRotatedStringUsingRotatedFont.java 8266283 generic-all
java/awt/KeyboardFocusmanager/TypeAhead/ButtonActionKeyTest/ButtonActionKeyTest.java 8257529 windows-x64

java/awt/Window/GetScreenLocation/GetScreenLocationTest.java 8225787 linux-x64
java/awt/Dialog/MakeWindowAlwaysOnTop/MakeWindowAlwaysOnTop.java 8266243 macosx-aarch64
java/awt/dnd/BadSerializationTest/BadSerializationTest.java 8277817 linux-x64,windows-x64
java/awt/GraphicsDevice/CheckDisplayModes.java 8266242 macosx-aarch64
java/awt/GraphicsDevice/DisplayModes/UnknownRefrshRateTest.java 8286436 macosx-aarch64
java/awt/image/multiresolution/MultiresolutionIconTest.java 8291979 linux-x64,windows-all

############################################################################

# jdk_beans

java/beans/Introspector/8132566/OverridePropertyInfoTest.java   8132565 generic-all
java/beans/Introspector/8132566/OverrideUserDefPropertyInfoTest.java 8132565 generic-all

java/beans/XMLEncoder/Test6570354.java 8015593 macosx-all

############################################################################

# jdk_foreign

java/foreign/callarranger/TestAarch64CallArranger.java generic-x86
java/foreign/TestLargeSegmentCopy.java generic-x86

############################################################################

# jdk_lang

java/lang/ProcessHandle/InfoTest.java                           8211847 aix-ppc64
java/lang/invoke/LFCaching/LFMultiThreadCachingTest.java        8151492 generic-all
java/lang/invoke/LFCaching/LFGarbageCollectedTest.java          8078602 generic-all
java/lang/invoke/lambda/LambdaFileEncodingSerialization.java    8249079 linux-x64
java/lang/invoke/RicochetTest.java                              8251969 generic-all

############################################################################

# jdk_instrument

java/lang/instrument/RedefineBigClass.sh                        8065756 generic-all
java/lang/instrument/RetransformBigClass.sh                     8065756 generic-all

############################################################################

# jdk_io

java/io/pathNames/GeneralWin32.java                             8180264 windows-all
java/io/File/createTempFile/SpecialTempFile.java                8274122 windows11

############################################################################

# jdk_management

com/sun/management/OperatingSystemMXBean/GetProcessCpuLoad.java 8030957 aix-all
com/sun/management/OperatingSystemMXBean/GetSystemCpuLoad.java  8030957 aix-all

java/lang/management/MemoryMXBean/Pending.java                  8158837 generic-all
java/lang/management/MemoryMXBean/PendingAllGC.sh               8158837 generic-all
java/lang/management/ThreadMXBean/ThreadMXBeanStateTest.java    8247426 generic-all

sun/management/jdp/JdpDefaultsTest.java                         8241865 linux-aarch64,macosx-all
sun/management/jdp/JdpJmxRemoteDynamicPortTest.java             8241865 macosx-all
sun/management/jdp/JdpSpecificAddressTest.java                  8241865 macosx-all

############################################################################

# jdk_jmx

javax/management/MBeanServer/OldMBeanServerTest.java            8030957 aix-all

javax/management/monitor/DerivedGaugeMonitorTest.java           8042211 generic-all

javax/management/remote/mandatory/notif/NotifReconnectDeadlockTest.java 8042215 generic-all

javax/management/remote/mandatory/connection/RMIConnector_NPETest.java 8267887 generic-all

############################################################################

# jdk_net

java/net/MulticastSocket/NoLoopbackPackets.java                 7122846 macosx-all
java/net/MulticastSocket/SetLoopbackMode.java                   7122846 macosx-all

java/net/MulticastSocket/Test.java                              7145658 macosx-all

java/net/MulticastSocket/SetGetNetworkInterfaceTest.java        8219083 windows-all

java/net/ServerSocket/AcceptInheritHandle.java                  8211854 aix-ppc64

############################################################################

# jdk_nio

java/nio/channels/DatagramChannel/Unref.java                    8233437 generic-all

java/nio/channels/AsynchronousSocketChannel/StressLoopback.java 8211851 aix-ppc64

java/nio/channels/DatagramChannel/ManySourcesAndTargets.java    8264385 macosx-aarch64

java/nio/channels/FileChannel/FileExtensionAndMap.java          8297292 generic-all

############################################################################

# jdk_rmi

java/rmi/server/Unreferenced/finiteGCLatency/FiniteGCLatency.java 7140992 generic-all

java/rmi/transport/rapidExportUnexport/RapidExportUnexport.java 7146541 linux-all

java/rmi/transport/checkLeaseInfoLeak/CheckLeaseLeak.java       7191877 generic-all

java/rmi/registry/readTest/CodebaseTest.java                    8173324 windows-all

java/rmi/Naming/DefaultRegistryPort.java                        8005619 windows-all
java/rmi/Naming/legalRegistryNames/LegalRegistryNames.java      8005619 windows-all

############################################################################

# jdk_sctp

com/sun/nio/sctp/SctpMultiChannel/SendFailed.java               8141694 linux-all

com/sun/nio/sctp/SctpMultiChannel/SocketOptionTests.java        8141694 linux-all

com/sun/nio/sctp/SctpChannel/SocketOptionTests.java             8141694 linux-all

############################################################################

# jdk_security

sun/security/pkcs11/sslecc/ClientJSSEServerJSSE.java            8161536 generic-all

sun/security/tools/keytool/ListKeychainStore.sh                 8156889 macosx-all

javax/net/ssl/SSLEngine/TestAllSuites.java                      8298874 generic-all
javax/net/ssl/SSLEngine/EngineCloseOnAlert.java                 8298868 generic-all
<<<<<<< HEAD
javax/net/ssl/SSLEngine/ConnectionTest.java                     8298869 generic-all
javax/net/ssl/SSLEngine/Basics.java                             8298867 generic-all
=======
javax/net/ssl/SSLEngine/CheckStatus.java                        8298872 generic-all
>>>>>>> e4252bb9

sun/security/provider/KeyStore/DKSTest.sh                       8180266 windows-all

sun/security/smartcardio/TestChannel.java                       8039280 generic-all
sun/security/smartcardio/TestConnect.java                       8039280 generic-all
sun/security/smartcardio/TestConnectAgain.java                  8039280 generic-all
sun/security/smartcardio/TestControl.java                       8039280 generic-all
sun/security/smartcardio/TestDefault.java                       8039280 generic-all
sun/security/smartcardio/TestDirect.java                        8039280 generic-all
sun/security/smartcardio/TestExclusive.java                     8039280 generic-all
sun/security/smartcardio/TestMultiplePresent.java               8039280 generic-all
sun/security/smartcardio/TestPresent.java                       8039280 generic-all
sun/security/smartcardio/TestTransmit.java                      8039280 generic-all
com/sun/crypto/provider/Cipher/DES/PerformanceTest.java         8039280 generic-all
com/sun/security/auth/callback/TextCallbackHandler/Default.java 8039280 generic-all
com/sun/security/auth/callback/TextCallbackHandler/Password.java 8039280 generic-all
com/sun/security/sasl/gsskerb/AuthOnly.java                     8039280 generic-all
com/sun/security/sasl/gsskerb/ConfSecurityLayer.java            8039280 generic-all
com/sun/security/sasl/gsskerb/NoSecurityLayer.java              8039280 generic-all
sun/security/provider/PolicyFile/GrantAllPermToExtWhenNoPolicy.java 8039280 generic-all
sun/security/provider/PolicyParser/PrincipalExpansionError.java 8039280 generic-all

sun/security/tools/keytool/NssTest.java                         8295343 linux-all
sun/security/pkcs11/Signature/TestRSAKeyLength.java             8295343 linux-all
sun/security/pkcs11/rsa/TestSignatures.java                     8295343 linux-all
sun/security/pkcs11/rsa/TestKeyPairGenerator.java               8295343 linux-all
sun/security/pkcs11/rsa/TestKeyFactory.java                     8295343 linux-all
sun/security/pkcs11/KeyStore/Basic.java                         8295343 linux-all

java/security/Policy/Root/Root.java                             8299994 generic-all
sun/security/provider/certpath/OCSP/OCSPNoContentLength.java    8300939 generic-all

############################################################################

# jdk_sound
javax/sound/sampled/DirectAudio/bug6372428.java                      8055097 generic-all
javax/sound/sampled/Clip/bug5070081.java                             8055097 generic-all
javax/sound/sampled/DataLine/LongFramePosition.java                  8055097 generic-all

javax/sound/sampled/Clip/Drain/ClipDrain.java          7062792 generic-all

javax/sound/sampled/Mixers/DisabledAssertionCrash.java 7067310 generic-all

javax/sound/midi/Sequencer/Recording.java 8167580,8265485 linux-all,macosx-aarch64
javax/sound/midi/Sequencer/Looping.java 8136897 generic-all

############################################################################

# jdk_imageio

############################################################################

# jdk_swing

javax/swing/plaf/basic/BasicTextUI/8001470/bug8001470.java 8233177 linux-all,windows-all

javax/swing/JWindow/ShapedAndTranslucentWindows/ShapedTranslucentPerPixelTranslucentGradient.java 8233582 linux-all
javax/swing/JWindow/ShapedAndTranslucentWindows/ShapedPerPixelTranslucentGradient.java 8233582 linux-all
javax/swing/JWindow/ShapedAndTranslucentWindows/PerPixelTranslucentSwing.java 8194128 macosx-all
javax/swing/JWindow/ShapedAndTranslucentWindows/SetShapeAndClickSwing.java 8013450 macosx-all
javax/swing/JWindow/ShapedAndTranslucentWindows/TranslucentJComboBox.java 8024627 macosx-all
# The next test below is an intermittent failure
javax/swing/JTree/DnD/LastNodeLowerHalfDrop.java 8159131 linux-all
javax/swing/JTree/4633594/JTreeFocusTest.java 7105441 macosx-all
javax/swing/AbstractButton/6711682/bug6711682.java 8060765 windows-all,macosx-all
javax/swing/JFileChooser/6396844/TwentyThousandTest.java 8198003 generic-all
javax/swing/JPopupMenu/6800513/bug6800513.java 7184956 macosx-all
javax/swing/JTabbedPane/8007563/Test8007563.java 8051591 generic-all
javax/swing/JTabbedPane/4624207/bug4624207.java 8064922 macosx-all
javax/swing/SwingUtilities/TestBadBreak/TestBadBreak.java 8160720 generic-all
javax/swing/JFileChooser/6798062/bug6798062.java 8146446 windows-all
javax/swing/JPopupMenu/4870644/bug4870644.java 8194130 macosx-all,linux-all
javax/swing/dnd/8139050/NativeErrorsInTableDnD.java 8202765  macosx-all,linux-all
javax/swing/JEditorPane/6917744/bug6917744.java 8213124 macosx-all
javax/swing/JRadioButton/4314194/bug4314194.java 8298153 linux-all

# Several tests which fail on some hidpi systems/macosx12-aarch64 system
java/awt/Window/8159168/SetShapeTest.java 8274106 macosx-aarch64
java/awt/image/multiresolution/MultiResolutionJOptionPaneIconTest.java 8274106 macosx-aarch64
javax/swing/JFrame/8175301/ScaledFrameBackgroundTest.java 8274106 macosx-aarch64

java/awt/Mouse/EnterExitEvents/DragWindowTest.java 8298823 macosx-all
java/awt/Focus/NonFocusableWindowTest/NonfocusableOwnerTest.java 8280392 windows-x64
java/awt/Mixing/AWT_Mixing/OpaqueOverlapping.java 8294264 windows-x64
java/awt/Mixing/AWT_Mixing/ViewportOverlapping.java 8253184,8295813 windows-x64

sanity/client/SwingSet/src/ToolTipDemoTest.java 8293001 linux-all
sanity/client/SwingSet/src/ButtonDemoScreenshotTest.java 8265770 macosx-all

############################################################################

# jdk_text

############################################################################

# jdk_time

############################################################################

# core_tools


############################################################################

# core_svc

############################################################################

# jdk_jdi

com/sun/jdi/RepStep.java                                        8043571 generic-all

com/sun/jdi/InvokeHangTest.java                                 8218463 linux-all

com/sun/jdi/AfterThreadDeathTest.java                           8232839 linux-all

############################################################################

# jdk_time

############################################################################

# jdk_util

java/util/Locale/LocaleProvidersRun.java                        8268379 macosx-x64
sun/util/locale/provider/CalendarDataRegression.java            8268379 macosx-x64
java/util/concurrent/forkjoin/AsyncShutdownNow.java             8286352 linux-all,windows-x64
java/util/concurrent/ExecutorService/CloseTest.java             8288899 macosx-aarch64

############################################################################

# jdk_instrument

############################################################################

# svc_tools

sun/tools/jstatd/TestJstatdDefaults.java                        8081569,8226420 windows-all
sun/tools/jstatd/TestJstatdRmiPort.java                         8226420,8251259,8293577 generic-all
sun/tools/jstatd/TestJstatdServer.java                          8081569,8226420 windows-all

sun/tools/jstat/jstatLineCounts1.sh                             8268211 linux-aarch64
sun/tools/jstat/jstatLineCounts2.sh                             8268211 linux-aarch64
sun/tools/jstat/jstatLineCounts3.sh                             8268211 linux-aarch64
sun/tools/jstat/jstatLineCounts4.sh                             8268211 linux-aarch64

sun/tools/jhsdb/JStackStressTest.java                           8276210 linux-aarch64

############################################################################

# jdk_other

javax/rmi/ssl/SSLSocketParametersTest.sh                        8162906 generic-all

javax/script/Test7.java                                         8239361 generic-all

############################################################################

# jdk_jfr

jdk/jfr/event/compiler/TestCodeSweeper.java                     8225209 generic-all
jdk/jfr/event/os/TestThreadContextSwitches.java                 8247776 windows-all
jdk/jfr/startupargs/TestStartName.java                          8214685 windows-x64
jdk/jfr/startupargs/TestStartDuration.java                      8214685 windows-x64
jdk/jfr/jvm/TestWaste.java                                      8282427 generic-all
jdk/jfr/api/consumer/recordingstream/TestOnEvent.java           8255404 linux-x64

############################################################################

# jdk_internal

############################################################################

# jdk_jpackage

############################################################################
# Client manual tests

javax/swing/JFileChooser/6698013/bug6698013.java 8024419 macosx-all
javax/swing/JColorChooser/8065098/bug8065098.java 8065647 macosx-all
javax/swing/JTabbedPane/4666224/bug4666224.html 8144124  macosx-all
javax/swing/SwingUtilities/TestTextPosInPrint.java 8227025 windows-all

java/awt/event/MouseEvent/SpuriousExitEnter/SpuriousExitEnter_1.java 7131438,8022539 generic-all
java/awt/event/MouseEvent/SpuriousExitEnter/SpuriousExitEnter_2.java 7131438,8022539 generic-all
java/awt/Modal/WsDisabledStyle/CloseBlocker/CloseBlocker.java 7187741 linux-all,macosx-all
java/awt/xembed/server/TestXEmbedServerJava.java 8001150,8004031 generic-all
java/awt/Modal/PrintDialogsTest/PrintDialogsTest.java 8068378 generic-all
java/awt/dnd/DnDFileGroupDescriptor/DnDFileGroupDescriptor.html 8080185 macosx-all,linux-all
java/awt/event/MouseEvent/AltGraphModifierTest/AltGraphModifierTest.java 8162380 generic-all
java/awt/image/VolatileImage/VolatileImageConfigurationTest.java 8171069 macosx-all,linux-all
java/awt/Modal/InvisibleParentTest/InvisibleParentTest.java 8172245 linux-all
java/awt/print/Dialog/RestoreActiveWindowTest/RestoreActiveWindowTest.java 8185429 macosx-all
java/awt/TrayIcon/DblClickActionEventTest/DblClickActionEventTest.html 8203867 macosx-all
java/awt/Frame/FrameStateTest/FrameStateTest.html 8203920 macosx-all,linux-all
java/awt/print/PrinterJob/ScaledText/ScaledText.java 8231226 macosx-all
java/awt/font/TextLayout/TestJustification.html 8250791 macosx-all
java/awt/TrayIcon/DragEventSource/DragEventSource.java 8252242 macosx-all
java/awt/FileDialog/DefaultFocusOwner/DefaultFocusOwner.java 7187728 macosx-all,linux-all
java/awt/FileDialog/RegexpFilterTest/RegexpFilterTest.html 7187728 macosx-all,linux-all
java/awt/print/PageFormat/Orient.java 8016055 macosx-all
java/awt/TextArea/TextAreaCursorTest/HoveringAndDraggingTest.java 8024986 macosx-all,linux-all
java/awt/event/MouseEvent/SpuriousExitEnter/SpuriousExitEnter.java 8254841 macosx-all
java/awt/Focus/AppletInitialFocusTest/AppletInitialFocusTest1.java 8256289 windows-x64
java/awt/FullScreen/TranslucentWindow/TranslucentWindow.java 8258103 linux-all
java/awt/Focus/FrameMinimizeTest/FrameMinimizeTest.java 8016266 linux-x64<|MERGE_RESOLUTION|>--- conflicted
+++ resolved
@@ -587,12 +587,6 @@
 
 javax/net/ssl/SSLEngine/TestAllSuites.java                      8298874 generic-all
 javax/net/ssl/SSLEngine/EngineCloseOnAlert.java                 8298868 generic-all
-<<<<<<< HEAD
-javax/net/ssl/SSLEngine/ConnectionTest.java                     8298869 generic-all
-javax/net/ssl/SSLEngine/Basics.java                             8298867 generic-all
-=======
-javax/net/ssl/SSLEngine/CheckStatus.java                        8298872 generic-all
->>>>>>> e4252bb9
 
 sun/security/provider/KeyStore/DKSTest.sh                       8180266 windows-all
 
