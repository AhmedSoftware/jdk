--- conflicted
+++ resolved
@@ -755,11 +755,7 @@
 jdk/jfr/startupargs/TestStartDuration.java                      8214685 windows-x64
 jdk/jfr/jvm/TestWaste.java                                      8282427 generic-all
 jdk/jfr/api/consumer/recordingstream/TestOnEvent.java           8255404 linux-x64
-<<<<<<< HEAD
 jdk/jfr/api/consumer/recordingstream/TestStop.java              8298043 generic-all
-=======
-jdk/jfr/api/consumer/TestRecordingFileWrite.java                8287699 generic-all
->>>>>>> 9353899b
 
 ############################################################################
 
