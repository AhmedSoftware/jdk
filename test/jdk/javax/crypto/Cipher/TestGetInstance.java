/*
 * Copyright (c) 2003, 2024, Oracle and/or its affiliates. All rights reserved.
 * DO NOT ALTER OR REMOVE COPYRIGHT NOTICES OR THIS FILE HEADER.
 *
 * This code is free software; you can redistribute it and/or modify it
 * under the terms of the GNU General Public License version 2 only, as
 * published by the Free Software Foundation.
 *
 * This code is distributed in the hope that it will be useful, but WITHOUT
 * ANY WARRANTY; without even the implied warranty of MERCHANTABILITY or
 * FITNESS FOR A PARTICULAR PURPOSE.  See the GNU General Public License
 * version 2 for more details (a copy is included in the LICENSE file that
 * accompanied this code).
 *
 * You should have received a copy of the GNU General Public License version
 * 2 along with this work; if not, write to the Free Software Foundation,
 * Inc., 51 Franklin St, Fifth Floor, Boston, MA 02110-1301 USA.
 *
 * Please contact Oracle, 500 Oracle Parkway, Redwood Shores, CA 94065 USA
 * or visit www.oracle.com if you need additional information or have any
 * questions.
 */

/*
 * @test
 * @bug 4898428
 * @summary test that the new getInstance() implementation works correctly
 * @author Andreas Sterbenz
 */

import java.security.*;
import java.security.spec.*;

import javax.crypto.*;

public class TestGetInstance {

    private static void same(Provider p1, Provider p2) throws Exception {
        if (p1 != p2) {
           throw new Exception("not same object");
        }
    }

    public static void main(String[] args) throws Exception {
        Provider p = Security.getProvider(
                System.getProperty("test.provider.name", "SunJCE"));

        Cipher c;

        c = Cipher.getInstance("PBEWithHmacSHA1AndAES_128");
        same(p, c.getProvider());

<<<<<<< HEAD
        c = Cipher.getInstance("aes", "SunJCE");
        same(p, c.getProvider());
        c = Cipher.getInstance("aes/cbc/pkcs5padding", "SunJCE");
=======
        c = Cipher.getInstance("des",
                System.getProperty("test.provider.name", "SunJCE"));
        same(p, c.getProvider());
        c = Cipher.getInstance("des/cbc/pkcs5padding",
                System.getProperty("test.provider.name", "SunJCE"));
>>>>>>> 2f1ba5ef
        same(p, c.getProvider());

        c = Cipher.getInstance("aes", p);
        same(p, c.getProvider());
        c = Cipher.getInstance("aes/cbc/pkcs5padding", p);
        same(p, c.getProvider());

        try {
            c = Cipher.getInstance("AES/XYZ/PKCS5Padding");
            throw new AssertionError();
        } catch (NoSuchAlgorithmException e) {
            System.out.println(e);
        }
        try {
<<<<<<< HEAD
            c = Cipher.getInstance("AES/XYZ/PKCS5Padding", "SunJCE");
=======
            c = Cipher.getInstance("DES/XYZ/PKCS5Padding",
                    System.getProperty("test.provider.name", "SunJCE"));
>>>>>>> 2f1ba5ef
            throw new AssertionError();
        } catch (NoSuchAlgorithmException e) {
            System.out.println(e);
        }
        try {
            c = Cipher.getInstance("AES/XYZ/PKCS5Padding", p);
            throw new AssertionError();
        } catch (NoSuchAlgorithmException e) {
            System.out.println(e);
        }

        try {
            c = Cipher.getInstance("AES/CBC/XYZPadding");
            throw new AssertionError();
        } catch (NoSuchAlgorithmException e) {
            System.out.println(e);
        }
        try {
<<<<<<< HEAD
            c = Cipher.getInstance("AES/CBC/XYZPadding", "SunJCE");
=======
            c = Cipher.getInstance("DES/CBC/XYZPadding",
                    System.getProperty("test.provider.name", "SunJCE"));
>>>>>>> 2f1ba5ef
            throw new AssertionError();
        } catch (NoSuchPaddingException e) {
            System.out.println(e);
        }
        try {
            c = Cipher.getInstance("AES/CBC/XYZPadding", p);
            throw new AssertionError();
        } catch (NoSuchPaddingException e) {
            System.out.println(e);
        }

        try {
            c = Cipher.getInstance("foo");
            throw new AssertionError();
        } catch (NoSuchAlgorithmException e) {
            System.out.println(e);
        }
        try {
            c = Cipher.getInstance("foo",
                    System.getProperty("test.provider.name", "SunJCE"));
            throw new AssertionError();
        } catch (NoSuchAlgorithmException e) {
            System.out.println(e);
        }
        try {
            c = Cipher.getInstance("foo", p);
            throw new AssertionError();
        } catch (NoSuchAlgorithmException e) {
            System.out.println(e);
        }

        try {
            c = Cipher.getInstance("foo",
                    System.getProperty("test.provider.name", "SUN"));
            throw new AssertionError();
        } catch (NoSuchAlgorithmException e) {
            System.out.println(e);
        }
        try {
            c = Cipher.getInstance("foo", Security.getProvider(
                    System.getProperty("test.provider.name", "SUN")));
            throw new AssertionError();
        } catch (NoSuchAlgorithmException e) {
            System.out.println(e);
        }
        try {
            c = Cipher.getInstance("foo", "bar");
            throw new AssertionError();
        } catch (NoSuchProviderException e) {
            System.out.println(e);
        }

        System.out.println("All Tests ok");
    }
}<|MERGE_RESOLUTION|>--- conflicted
+++ resolved
@@ -50,17 +50,11 @@
         c = Cipher.getInstance("PBEWithHmacSHA1AndAES_128");
         same(p, c.getProvider());
 
-<<<<<<< HEAD
-        c = Cipher.getInstance("aes", "SunJCE");
-        same(p, c.getProvider());
-        c = Cipher.getInstance("aes/cbc/pkcs5padding", "SunJCE");
-=======
-        c = Cipher.getInstance("des",
+        c = Cipher.getInstance("aes",
                 System.getProperty("test.provider.name", "SunJCE"));
         same(p, c.getProvider());
-        c = Cipher.getInstance("des/cbc/pkcs5padding",
+        c = Cipher.getInstance("aes/cbc/pkcs5padding",
                 System.getProperty("test.provider.name", "SunJCE"));
->>>>>>> 2f1ba5ef
         same(p, c.getProvider());
 
         c = Cipher.getInstance("aes", p);
@@ -75,12 +69,8 @@
             System.out.println(e);
         }
         try {
-<<<<<<< HEAD
-            c = Cipher.getInstance("AES/XYZ/PKCS5Padding", "SunJCE");
-=======
-            c = Cipher.getInstance("DES/XYZ/PKCS5Padding",
+            c = Cipher.getInstance("AES/XYZ/PKCS5Padding",
                     System.getProperty("test.provider.name", "SunJCE"));
->>>>>>> 2f1ba5ef
             throw new AssertionError();
         } catch (NoSuchAlgorithmException e) {
             System.out.println(e);
@@ -99,12 +89,8 @@
             System.out.println(e);
         }
         try {
-<<<<<<< HEAD
-            c = Cipher.getInstance("AES/CBC/XYZPadding", "SunJCE");
-=======
-            c = Cipher.getInstance("DES/CBC/XYZPadding",
+            c = Cipher.getInstance("AES/CBC/XYZPadding",
                     System.getProperty("test.provider.name", "SunJCE"));
->>>>>>> 2f1ba5ef
             throw new AssertionError();
         } catch (NoSuchPaddingException e) {
             System.out.println(e);
