/*
 * Copyright (c) 2003, 2024, Oracle and/or its affiliates. All rights reserved.
 * DO NOT ALTER OR REMOVE COPYRIGHT NOTICES OR THIS FILE HEADER.
 *
 * This code is free software; you can redistribute it and/or modify it
 * under the terms of the GNU General Public License version 2 only, as
 * published by the Free Software Foundation.
 *
 * This code is distributed in the hope that it will be useful, but WITHOUT
 * ANY WARRANTY; without even the implied warranty of MERCHANTABILITY or
 * FITNESS FOR A PARTICULAR PURPOSE.  See the GNU General Public License
 * version 2 for more details (a copy is included in the LICENSE file that
 * accompanied this code).
 *
 * You should have received a copy of the GNU General Public License version
 * 2 along with this work; if not, write to the Free Software Foundation,
 * Inc., 51 Franklin St, Fifth Floor, Boston, MA 02110-1301 USA.
 *
 * Please contact Oracle, 500 Oracle Parkway, Redwood Shores, CA 94065 USA
 * or visit www.oracle.com if you need additional information or have any
 * questions.
 */

/*
 * @test
 * @bug 4898428
 * @summary test that the new getInstance() implementation works correctly
 * @author Andreas Sterbenz
 */

import java.security.*;

import javax.crypto.*;

public class TestGetInstance {

    private static void same(Object o1, Object o2) throws Exception {
        if (o1 != o2) {
            throw new Exception("not same object");
        }
    }

    public static void main(String[] args) throws Exception {
        long start = System.currentTimeMillis();

        Provider p = Security.getProvider(System.getProperty("test.provider.name", "SunJCE"));

        KeyGenerator kg;

        kg = KeyGenerator.getInstance("aes");
        System.out.println("Default: " + kg.getProvider().getName());
<<<<<<< HEAD
        kg = KeyGenerator.getInstance("aes", "SunJCE");
=======
        kg = KeyGenerator.getInstance("des",
                System.getProperty("test.provider.name", "SunJCE"));
>>>>>>> 2f1ba5ef
        same(p, kg.getProvider());
        kg = KeyGenerator.getInstance("aes", p);
        same(p, kg.getProvider());

        try {
            kg = KeyGenerator.getInstance("foo");
            throw new AssertionError();
        } catch (NoSuchAlgorithmException e) {
            System.out.println(e);
        }
        try {
            kg = KeyGenerator.getInstance("foo",
                    System.getProperty("test.provider.name", "SunJCE"));
            throw new AssertionError();
        } catch (NoSuchAlgorithmException e) {
            System.out.println(e);
        }
        try {
            kg = KeyGenerator.getInstance("foo", p);
            throw new AssertionError();
        } catch (NoSuchAlgorithmException e) {
            System.out.println(e);
        }

        try {
            kg = KeyGenerator.getInstance("foo",
                    System.getProperty("test.provider.name", "SUN"));
            throw new AssertionError();
        } catch (NoSuchAlgorithmException e) {
            System.out.println(e);
        }
        try {
            kg = KeyGenerator.getInstance("foo",
                    Security.getProvider(System.getProperty("test.provider.name", "SUN")));
            throw new AssertionError();
        } catch (NoSuchAlgorithmException e) {
            System.out.println(e);
        }
        try {
            kg = KeyGenerator.getInstance("foo", "foo");
            throw new AssertionError();
        } catch (NoSuchProviderException e) {
            System.out.println(e);
        }

        long stop = System.currentTimeMillis();
        System.out.println("Done (" + (stop - start) + " ms).");
    }
}<|MERGE_RESOLUTION|>--- conflicted
+++ resolved
@@ -49,12 +49,8 @@
 
         kg = KeyGenerator.getInstance("aes");
         System.out.println("Default: " + kg.getProvider().getName());
-<<<<<<< HEAD
-        kg = KeyGenerator.getInstance("aes", "SunJCE");
-=======
-        kg = KeyGenerator.getInstance("des",
+        kg = KeyGenerator.getInstance("aes",
                 System.getProperty("test.provider.name", "SunJCE"));
->>>>>>> 2f1ba5ef
         same(p, kg.getProvider());
         kg = KeyGenerator.getInstance("aes", p);
         same(p, kg.getProvider());
