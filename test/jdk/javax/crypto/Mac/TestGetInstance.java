--- conflicted
+++ resolved
@@ -49,11 +49,7 @@
 
         mac = Mac.getInstance("hmacsha256");
         System.out.println("Default: " + mac.getProvider().getName());
-<<<<<<< HEAD
-        mac = Mac.getInstance("hmacsha256", "SunJCE");
-=======
-        mac = Mac.getInstance("hmacmd5", System.getProperty("test.provider.name", "SunJCE"));
->>>>>>> 2f1ba5ef
+        mac = Mac.getInstance("hmacsha256", System.getProperty("test.provider.name", "SunJCE"));
         same(p, mac.getProvider());
         mac = Mac.getInstance("hmacsha256", p);
         same(p, mac.getProvider());
