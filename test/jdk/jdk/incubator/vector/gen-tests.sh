--- conflicted
+++ resolved
@@ -159,13 +159,10 @@
     fpvectortype=${typeprefix}${Fptype}${bits}Vector
     shape=S${bits}Bit
     Shape=S_${bits}_BIT
-<<<<<<< HEAD
     numLanes=$((bits / (sizeInBytes * 8)))
-=======
     if [[ "${vectortype}" == "ByteMaxVector" ]]; then
       args="$args -KByteMax"
     fi
->>>>>>> e663ba96
     bitargs="$args -Dbits=$bits -Dvectortype=$vectortype -Dvectorteststype=$vectorteststype -Dvectorbenchtype=$vectorbenchtype -Dmasktype=$masktype -Dbitsvectortype=$bitsvectortype -Dfpvectortype=$fpvectortype -Dshape=$shape -DShape=$Shape"
     if [ $bits == 'Max' ]; then
       bitargs="$bitargs -KMaxBit"
