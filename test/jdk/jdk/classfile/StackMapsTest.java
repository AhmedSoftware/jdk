--- conflicted
+++ resolved
@@ -226,15 +226,9 @@
                 .andThen(ClassTransform.endHandler(clb -> clb.withVersion(49, 0)))));
         assertFalse(ClassPrinter.toTree(version49, ClassPrinter.Verbosity.CRITICAL_ATTRIBUTES).walk().anyMatch(n -> n.name().equals("stack map frames")));
 
-<<<<<<< HEAD
-        //test transformation to class version 51 with re-generation of StackMapTable attributes
-         assertEmpty(Classfile.parse(version49.transform(ClassTransform.transformingMethodBodies(CodeTransform.ACCEPT_ALL)
-                .andThen(ClassTransform.endHandler(clb -> clb.withVersion(51, 0))))).verify(null));
-=======
         //test transformation to class version 50 with re-generation of StackMapTable attributes
          assertEmpty(Classfile.parse(version49.transform(ClassTransform.transformingMethodBodies(CodeTransform.ACCEPT_ALL)
                 .andThen(ClassTransform.endHandler(clb -> clb.withVersion(50, 0))))).verify(null));
->>>>>>> a05560d9
     }
 
     private static final FileSystem JRT = FileSystems.getFileSystem(URI.create("jrt:/"));
