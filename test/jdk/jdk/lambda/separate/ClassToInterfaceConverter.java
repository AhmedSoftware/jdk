--- conflicted
+++ resolved
@@ -23,17 +23,10 @@
 
 package separate;
 
-<<<<<<< HEAD
-import jdk.internal.classfile.*;
-import jdk.internal.classfile.instruction.InvokeInstruction;
-import static java.lang.constant.ConstantDescs.INIT_NAME;
-import static jdk.internal.classfile.Classfile.*;
-=======
 import java.lang.classfile.*;
 import java.lang.classfile.instruction.InvokeInstruction;
 import static java.lang.constant.ConstantDescs.INIT_NAME;
 import static java.lang.classfile.ClassFile.*;
->>>>>>> 2c003f1f
 
 public class ClassToInterfaceConverter implements ClassFilePreprocessor {
 
@@ -57,11 +50,7 @@
             }
         };
 
-<<<<<<< HEAD
-        return Classfile.of().transform(classModel,
-=======
         return ClassFile.of().transform(classModel,
->>>>>>> 2c003f1f
             ClassTransform.dropping(ce -> ce instanceof MethodModel mm && mm.methodName().equalsString(INIT_NAME))
                           .andThen(ClassTransform.transformingMethodBodies(ct))
                           .andThen(ClassTransform.endHandler(b -> b.withFlags(ACC_INTERFACE | ACC_ABSTRACT | ACC_PUBLIC)))
@@ -69,11 +58,7 @@
     }
 
     public byte[] preprocess(String classname, byte[] bytes) {
-<<<<<<< HEAD
-        ClassModel classModel = Classfile.of().parse(bytes);
-=======
         ClassModel classModel = ClassFile.of().parse(bytes);
->>>>>>> 2c003f1f
         if (classModel.thisClass().asInternalName().equals(whichClass)) {
             return convertToInterface(classModel);
         } else {
