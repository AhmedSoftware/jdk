--- conflicted
+++ resolved
@@ -70,15 +70,8 @@
     // The goal is to remove this list of Non-final instance @CS methods
     // over time.  Do not add any new one to this list.
     private static final Set<String> KNOWN_NON_FINAL_CSMS =
-<<<<<<< HEAD
-        Set.of("java/io/ObjectStreamField#getType ()Ljava/lang/Class;",
-               "java/lang/Runtime#load (Ljava/lang/String;)V",
+        Set.of("java/lang/Runtime#load (Ljava/lang/String;)V",
                "java/lang/Runtime#loadLibrary (Ljava/lang/String;)V"
-=======
-        Set.of("java/lang/Runtime#load (Ljava/lang/String;)V",
-               "java/lang/Runtime#loadLibrary (Ljava/lang/String;)V",
-               "javax/sql/rowset/serial/SerialJavaObject#getFields ()[Ljava/lang/reflect/Field;"
->>>>>>> 92271af6
         );
 
     // These non-static non-final methods must not have @CallerSensitiveAdapter
