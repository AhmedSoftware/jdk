--- conflicted
+++ resolved
@@ -565,11 +565,7 @@
         try (FileChannel channel = FileChannel.open(tmp.toPath(), StandardOpenOption.WRITE)) {
             MemorySegment segment = MemorySegment.allocateNative(10).share();
             for (int i = 0; i < 10; i++) {
-<<<<<<< HEAD
-                MemoryAccess.setByteAtIndex(segment, i, (byte) i);
-=======
                 MemoryAccess.setByteAtOffset(segment, i, (byte) i);
->>>>>>> 3e70aac5
             }
             ByteBuffer bb = segment.asByteBuffer();
             segment.close();
@@ -584,11 +580,7 @@
         try (FileChannel channel = FileChannel.open(tmp.toPath(), StandardOpenOption.WRITE)) {
             MemorySegment segment = MemorySegment.allocateNative(10);
             for (int i = 0; i < 10; i++) {
-<<<<<<< HEAD
-                MemoryAccess.setByteAtIndex(segment, i, (byte) i);
-=======
                 MemoryAccess.setByteAtOffset(segment, i, (byte) i);
->>>>>>> 3e70aac5
             }
             ByteBuffer bb = segment.asByteBuffer();
             segment.close();
@@ -602,11 +594,7 @@
         try (FileChannel channel = FileChannel.open(tmp.toPath(), StandardOpenOption.WRITE)) {
             MemorySegment segment = MemorySegment.allocateNative(10);
             for (int i = 0; i < 10; i++) {
-<<<<<<< HEAD
-                MemoryAccess.setByteAtIndex(segment, i, (byte) i);
-=======
                 MemoryAccess.setByteAtOffset(segment, i, (byte) i);
->>>>>>> 3e70aac5
             }
             ByteBuffer bb = segment.asByteBuffer();
             channel.write(bb);
@@ -671,11 +659,7 @@
     @DataProvider(name = "resizeOps")
     public Object[][] resizeOps() {
         Consumer<MemorySegment> byteInitializer =
-<<<<<<< HEAD
-                (base) -> initBytes(base, bytes, (addr, pos) -> MemoryAccess.setByteAtIndex(addr, pos, (byte)(long)pos));
-=======
                 (base) -> initBytes(base, bytes, (addr, pos) -> MemoryAccess.setByteAtOffset(addr, pos, (byte)(long)pos));
->>>>>>> 3e70aac5
         Consumer<MemorySegment> charInitializer =
                 (base) -> initBytes(base, chars, (addr, pos) -> MemoryAccess.setCharAtIndex(addr, pos, ByteOrder.BIG_ENDIAN, (char)(long)pos));
         Consumer<MemorySegment> shortInitializer =
@@ -690,11 +674,7 @@
                 (base) -> initBytes(base, doubles, (addr, pos) -> MemoryAccess.setDoubleAtIndex(addr, pos, ByteOrder.BIG_ENDIAN, (double)(long)pos));
 
         Consumer<MemorySegment> byteChecker =
-<<<<<<< HEAD
-                (base) -> checkBytes(base, bytes, Function.identity(), (addr, pos) -> MemoryAccess.getByteAtIndex(addr, pos), ByteBuffer::get);
-=======
                 (base) -> checkBytes(base, bytes, Function.identity(), (addr, pos) -> MemoryAccess.getByteAtOffset(addr, pos), ByteBuffer::get);
->>>>>>> 3e70aac5
         Consumer<MemorySegment> charChecker =
                 (base) -> checkBytes(base, chars, ByteBuffer::asCharBuffer, (addr, pos) -> MemoryAccess.getCharAtIndex(addr, pos, ByteOrder.BIG_ENDIAN), CharBuffer::get);
         Consumer<MemorySegment> shortChecker =
