/*
 * Copyright (c) 2001, 2023, Oracle and/or its affiliates. All rights reserved.
 * DO NOT ALTER OR REMOVE COPYRIGHT NOTICES OR THIS FILE HEADER.
 *
 * This code is free software; you can redistribute it and/or modify it
 * under the terms of the GNU General Public License version 2 only, as
 * published by the Free Software Foundation.
 *
 * This code is distributed in the hope that it will be useful, but WITHOUT
 * ANY WARRANTY; without even the implied warranty of MERCHANTABILITY or
 * FITNESS FOR A PARTICULAR PURPOSE.  See the GNU General Public License
 * version 2 for more details (a copy is included in the LICENSE file that
 * accompanied this code).
 *
 * You should have received a copy of the GNU General Public License version
 * 2 along with this work; if not, write to the Free Software Foundation,
 * Inc., 51 Franklin St, Fifth Floor, Boston, MA 02110-1301 USA.
 *
 * Please contact Oracle, 500 Oracle Parkway, Redwood Shores, CA 94065 USA
 * or visit www.oracle.com if you need additional information or have any
 * questions.
 */

/*
 * @test
 * @bug 4243802
<<<<<<< HEAD
 * @summary confirm that Calendar.setTimeInMillis() and
 * getTimeInMillis() can be called from a user program. (They used to
 * be protected methods.)
=======
 * @summary confirm that Calendar.setTimeInMillis() and getTimeInMillis()
 *          can be called from a user program. They used to be protected methods.
>>>>>>> 47569a25
 * @run junit bug4243802
 */

import java.util.Calendar;
import java.util.Locale;
import java.util.TimeZone;

<<<<<<< HEAD
import org.junit.jupiter.api.Test;

import static org.junit.jupiter.api.Assertions.fail;

public class bug4243802 {
=======
import org.junit.jupiter.api.AfterAll;
import org.junit.jupiter.api.BeforeAll;

import org.junit.jupiter.api.Test;

import static org.junit.jupiter.api.Assertions.assertEquals;

public class bug4243802 {

    private static final TimeZone savedTz = TimeZone.getDefault();
    private static final Locale savedLocale = Locale.getDefault();

    // Save JVM default Locale and TimeZone
    @BeforeAll
    static void initAll() {
        Locale.setDefault(Locale.US);
        TimeZone.setDefault(TimeZone.getTimeZone("America/Los_Angeles"));
    }

    // Restore JVM default Locale and TimeZone
    @AfterAll
    static void tearDownAll() {
        Locale.setDefault(savedLocale);
        TimeZone.setDefault(savedTz);
    }
>>>>>>> 47569a25

    /*
     * Test getTimeInMillis() and setTimeInMillis(). Compare a Calendar
     * set with a traditional date to one set using setTimeInMillis(),
     * where both Calendars should be of equal times.
     */
    @Test
<<<<<<< HEAD
    public void Test4243802() {
        TimeZone saveZone = TimeZone.getDefault();
        Locale saveLocale = Locale.getDefault();
        try {
            Locale.setDefault(Locale.US);
            TimeZone.setDefault(TimeZone.getTimeZone("America/Los_Angeles"));
=======
    public void setCalendarWithoutDateTest() {
        Calendar cal1 = Calendar.getInstance();
        Calendar cal2 = Calendar.getInstance();
>>>>>>> 47569a25

        cal1.clear();
        cal2.clear();

<<<<<<< HEAD
            cal1.clear();
            cal2.clear();
            cal1.set(2001, Calendar.JANUARY, 25, 1, 23, 45);
            cal2.setTimeInMillis(cal1.getTimeInMillis());
            if ((cal2.get(Calendar.YEAR) != 2001) ||
                (cal2.get(Calendar.MONTH) != Calendar.JANUARY) ||
                (cal2.get(Calendar.DAY_OF_MONTH) != 25) ||
                (cal2.get(Calendar.HOUR_OF_DAY) != 1) ||
                (cal2.get(Calendar.MINUTE) != 23) ||
                (cal2.get(Calendar.SECOND) != 45) ||
                (cal2.get(Calendar.MILLISECOND) != 0)) {
                 fail("Failed: expected 1/25/2001 1:23:45.000" +
                       ", got " + (cal2.get(Calendar.MONTH)+1) + "/" +
                       cal2.get(Calendar.DAY_OF_MONTH) +"/" +
                       cal2.get(Calendar.YEAR) + " " +
                       cal2.get(Calendar.HOUR_OF_DAY) + ":" +
                       cal2.get(Calendar.MINUTE) + ":" +
                       cal2.get(Calendar.SECOND) + "." +
                       toMillis(cal2.get(Calendar.MILLISECOND)));
            }
            System.out.println("Passed.");
        }
        finally {
            Locale.setDefault(saveLocale);
            TimeZone.setDefault(saveZone);
        }
=======
        cal1.set(2001, Calendar.JANUARY, 25, 1, 23, 45);
        // Build the second calendar using the getTimeInMillis of the first
        cal2.setTimeInMillis(cal1.getTimeInMillis());

        assertEquals(2001, cal2.get(Calendar.YEAR), getErrMsg(cal1));
        assertEquals(Calendar.JANUARY, cal2.get(Calendar.MONTH), getErrMsg(cal1));
        assertEquals(25, cal2.get(Calendar.DAY_OF_MONTH), getErrMsg(cal1));
        assertEquals(1, cal2.get(Calendar.HOUR_OF_DAY), getErrMsg(cal1));
        assertEquals(23, cal2.get(Calendar.MINUTE), getErrMsg(cal1));
        assertEquals(45, cal2.get(Calendar.SECOND), getErrMsg(cal1));
        assertEquals(0, cal2.get(Calendar.MILLISECOND), getErrMsg(cal1));
    }

    // Utility to build a long error message
    private static String getErrMsg(Calendar cal) {
        return "Failed: expected 1/25/2001 1:23:45.000" +
                ", got " + (cal.get(Calendar.MONTH)+1) + "/" +
                cal.get(Calendar.DAY_OF_MONTH) +"/" +
                cal.get(Calendar.YEAR) + " " +
                cal.get(Calendar.HOUR_OF_DAY) + ":" +
                cal.get(Calendar.MINUTE) + ":" +
                cal.get(Calendar.SECOND) + "." +
                toMillis(cal.get(Calendar.MILLISECOND));
>>>>>>> 47569a25
    }

    // Utility to convert value to format of expected milisecond value
    private static String toMillis(int m) {
        StringBuilder sb = new StringBuilder();
        if (m < 100) {
            sb.append('0');
        }
        if (m < 10) {
            sb.append('0');
        }
        return sb.append(m).toString();
    }
}<|MERGE_RESOLUTION|>--- conflicted
+++ resolved
@@ -24,14 +24,9 @@
 /*
  * @test
  * @bug 4243802
-<<<<<<< HEAD
  * @summary confirm that Calendar.setTimeInMillis() and
- * getTimeInMillis() can be called from a user program. (They used to
- * be protected methods.)
-=======
- * @summary confirm that Calendar.setTimeInMillis() and getTimeInMillis()
- *          can be called from a user program. They used to be protected methods.
->>>>>>> 47569a25
+ *          getTimeInMillis() can be called from a user program. (They used to
+ *          be protected methods.)
  * @run junit bug4243802
  */
 
@@ -39,26 +34,19 @@
 import java.util.Locale;
 import java.util.TimeZone;
 
-<<<<<<< HEAD
-import org.junit.jupiter.api.Test;
-
-import static org.junit.jupiter.api.Assertions.fail;
-
-public class bug4243802 {
-=======
 import org.junit.jupiter.api.AfterAll;
 import org.junit.jupiter.api.BeforeAll;
-
 import org.junit.jupiter.api.Test;
 
 import static org.junit.jupiter.api.Assertions.assertEquals;
 
 public class bug4243802 {
 
+    // Save JVM default Locale and TimeZone
     private static final TimeZone savedTz = TimeZone.getDefault();
     private static final Locale savedLocale = Locale.getDefault();
 
-    // Save JVM default Locale and TimeZone
+    // Set custom JVM default Locale and TimeZone
     @BeforeAll
     static void initAll() {
         Locale.setDefault(Locale.US);
@@ -71,7 +59,6 @@
         Locale.setDefault(savedLocale);
         TimeZone.setDefault(savedTz);
     }
->>>>>>> 47569a25
 
     /*
      * Test getTimeInMillis() and setTimeInMillis(). Compare a Calendar
@@ -79,50 +66,11 @@
      * where both Calendars should be of equal times.
      */
     @Test
-<<<<<<< HEAD
-    public void Test4243802() {
-        TimeZone saveZone = TimeZone.getDefault();
-        Locale saveLocale = Locale.getDefault();
-        try {
-            Locale.setDefault(Locale.US);
-            TimeZone.setDefault(TimeZone.getTimeZone("America/Los_Angeles"));
-=======
     public void setCalendarWithoutDateTest() {
         Calendar cal1 = Calendar.getInstance();
         Calendar cal2 = Calendar.getInstance();
->>>>>>> 47569a25
-
         cal1.clear();
         cal2.clear();
-
-<<<<<<< HEAD
-            cal1.clear();
-            cal2.clear();
-            cal1.set(2001, Calendar.JANUARY, 25, 1, 23, 45);
-            cal2.setTimeInMillis(cal1.getTimeInMillis());
-            if ((cal2.get(Calendar.YEAR) != 2001) ||
-                (cal2.get(Calendar.MONTH) != Calendar.JANUARY) ||
-                (cal2.get(Calendar.DAY_OF_MONTH) != 25) ||
-                (cal2.get(Calendar.HOUR_OF_DAY) != 1) ||
-                (cal2.get(Calendar.MINUTE) != 23) ||
-                (cal2.get(Calendar.SECOND) != 45) ||
-                (cal2.get(Calendar.MILLISECOND) != 0)) {
-                 fail("Failed: expected 1/25/2001 1:23:45.000" +
-                       ", got " + (cal2.get(Calendar.MONTH)+1) + "/" +
-                       cal2.get(Calendar.DAY_OF_MONTH) +"/" +
-                       cal2.get(Calendar.YEAR) + " " +
-                       cal2.get(Calendar.HOUR_OF_DAY) + ":" +
-                       cal2.get(Calendar.MINUTE) + ":" +
-                       cal2.get(Calendar.SECOND) + "." +
-                       toMillis(cal2.get(Calendar.MILLISECOND)));
-            }
-            System.out.println("Passed.");
-        }
-        finally {
-            Locale.setDefault(saveLocale);
-            TimeZone.setDefault(saveZone);
-        }
-=======
         cal1.set(2001, Calendar.JANUARY, 25, 1, 23, 45);
         // Build the second calendar using the getTimeInMillis of the first
         cal2.setTimeInMillis(cal1.getTimeInMillis());
@@ -146,7 +94,6 @@
                 cal.get(Calendar.MINUTE) + ":" +
                 cal.get(Calendar.SECOND) + "." +
                 toMillis(cal.get(Calendar.MILLISECOND));
->>>>>>> 47569a25
     }
 
     // Utility to convert value to format of expected milisecond value
