/*
 * Copyright (c) 2017, Oracle and/or its affiliates. All rights reserved.
 * DO NOT ALTER OR REMOVE COPYRIGHT NOTICES OR THIS FILE HEADER.
 *
 * This code is free software; you can redistribute it and/or modify it
 * under the terms of the GNU General Public License version 2 only, as
 * published by the Free Software Foundation.
 *
 * This code is distributed in the hope that it will be useful, but WITHOUT
 * ANY WARRANTY; without even the implied warranty of MERCHANTABILITY or
 * FITNESS FOR A PARTICULAR PURPOSE.  See the GNU General Public License
 * version 2 for more details (a copy is included in the LICENSE file that
 * accompanied this code).
 *
 * You should have received a copy of the GNU General Public License version
 * 2 along with this work; if not, write to the Free Software Foundation,
 * Inc., 51 Franklin St, Fifth Floor, Boston, MA 02110-1301 USA.
 *
 * Please contact Oracle, 500 Oracle Parkway, Redwood Shores, CA 94065 USA
 * or visit www.oracle.com if you need additional information or have any
 * questions.
 */

/*
 * @test
 * @bug 8186046
 * @summary Test bootstrap methods returning the wrong type
 * @library /java/lang/invoke/common
 * @build test.java.lang.invoke.lib.InstructionHelper
<<<<<<< HEAD
 * @modules java.base/jdk.internal.classfile
 *          java.base/jdk.internal.classfile.attribute
 *          java.base/jdk.internal.classfile.constantpool
 *          java.base/jdk.internal.classfile.instruction
 *          java.base/jdk.internal.classfile.components
=======
 * @enablePreview
>>>>>>> 2c003f1f
 * @run testng CondyWrongType
 * @run testng/othervm -XX:+UnlockDiagnosticVMOptions -XX:UseBootstrapCallInfo=3 CondyWrongType
 */

import org.testng.Assert;
import org.testng.annotations.DataProvider;
import org.testng.annotations.Test;
import test.java.lang.invoke.lib.InstructionHelper;

import java.lang.invoke.MethodHandle;
import java.lang.invoke.MethodHandles;
import java.lang.invoke.MethodType;
import java.lang.invoke.WrongMethodTypeException;
import java.math.BigDecimal;
import java.util.ArrayList;
import java.util.List;
import java.util.Map;

import static java.lang.invoke.MethodType.methodType;

public class CondyWrongType {

    @DataProvider
    public Object[][] primitivesProvider() throws Exception {
        Map<String, Class<?>> typeMap = Map.of(
                "B", byte.class,
                "C", char.class,
                "D", double.class,
                "F", float.class,
                "I", int.class,
                "J", long.class,
                "S", short.class,
                "Z", boolean.class
        );

        List<Object[]> cases = new ArrayList<>();
        for (String name : typeMap.keySet()) {
            MethodHandle zero = MethodHandles.zero(typeMap.get(name));
            for (String type : typeMap.keySet()) {
                // Use asType transformation to detect if primitive conversion
                // is supported from the BSM value type to the dynamic constant type
                boolean pass = true;
                try {
                    zero.asType(MethodType.methodType(typeMap.get(type)));
                } catch (WrongMethodTypeException e) {
                    pass = false;
                }
                cases.add(new Object[]{name, type, pass});
            }
        }

        return cases.stream().toArray(Object[][]::new);
    }

    @Test(dataProvider = "primitivesProvider")
    public void testPrimitives(String name, String type, boolean pass) {
        test(name, type, pass);
    }

    @Test
    public void testReferences() {
        test("String", "Ljava/math/BigDecimal;", false);
        test("BigDecimal", "Ljava/lang/String;", false);
    }

    @Test
    public void testReferenceAndPrimitives() {
        test("String", "B", false);
        test("String", "C", false);
        test("String", "D", false);
        test("String", "F", false);
        test("String", "I", false);
        test("String", "J", false);
        test("String", "S", false);
        test("String", "Z", false);
    }

    static void test(String name, String type, boolean pass) {
        MethodHandle mh = caster(name, type);
        Throwable caught = null;
        try {
            mh.invoke();
        } catch (Throwable t) {
            caught = t;
        }

        if (caught == null) {
            if (pass) {
                return;
            } else {
                Assert.fail("Throwable expected");
            }
        } else if (pass) {
            Assert.fail("Throwable not expected");
        }

        Assert.assertTrue(BootstrapMethodError.class.isAssignableFrom(caught.getClass()));
        caught = caught.getCause();
        Assert.assertNotNull(caught);
        Assert.assertTrue(ClassCastException.class.isAssignableFrom(caught.getClass()));
    }

    static Object bsm(MethodHandles.Lookup l, String name, Class<?> type) {
        switch (name) {
            case "B":
                return (byte) 1;
            case "C":
                return 'A';
            case "D":
                return 1.0;
            case "F":
                return 1.0f;
            case "I":
                return 1;
            case "J":
                return 1L;
            case "S":
                return (short) 1;
            case "Z":
                return true;
            case "String":
                return "string";
            case "BigDecimal":
                return BigDecimal.ONE;
            default:
                throw new UnsupportedOperationException();
        }
    }

    static MethodHandle caster(String name, String type) {
        try {
            return InstructionHelper.ldcDynamicConstant(
                    MethodHandles.lookup(),
                    name, type,
                    "bsm",
                    methodType(Object.class, MethodHandles.Lookup.class, String.class, Class.class).descriptorString());
        } catch (Exception e) {
            throw new Error(e);
        }
    }
}<|MERGE_RESOLUTION|>--- conflicted
+++ resolved
@@ -27,15 +27,7 @@
  * @summary Test bootstrap methods returning the wrong type
  * @library /java/lang/invoke/common
  * @build test.java.lang.invoke.lib.InstructionHelper
-<<<<<<< HEAD
- * @modules java.base/jdk.internal.classfile
- *          java.base/jdk.internal.classfile.attribute
- *          java.base/jdk.internal.classfile.constantpool
- *          java.base/jdk.internal.classfile.instruction
- *          java.base/jdk.internal.classfile.components
-=======
  * @enablePreview
->>>>>>> 2c003f1f
  * @run testng CondyWrongType
  * @run testng/othervm -XX:+UnlockDiagnosticVMOptions -XX:UseBootstrapCallInfo=3 CondyWrongType
  */
