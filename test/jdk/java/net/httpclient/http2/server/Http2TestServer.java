--- conflicted
+++ resolved
@@ -356,18 +356,8 @@
                         // the connection might not have been closed
                         // and if so then the client might wait
                         // forever.
-<<<<<<< HEAD
-                        if (c != null) {
-                            removeConnection(addr, c);
-                            c.close(ErrorFrame.PROTOCOL_ERROR);
-                        } else {
-                            socket.close();
-                        }
-                        System.err.println("TestServer: start exception: " + e);
+                        System.err.println(name + ": start exception: " + e);
                         e.printStackTrace();
-=======
-                        System.err.println(name + ": start exception: " + e);
->>>>>>> b490a58e
                     }
                     System.err.println(name + ": stopping is: " + stopping);
                 }
