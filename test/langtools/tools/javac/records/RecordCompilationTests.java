--- conflicted
+++ resolved
@@ -1673,7 +1673,41 @@
         }
     }
 
-<<<<<<< HEAD
+    public void testAnnotationsOnVarargsRecComp() {
+        assertOK(
+                """
+                import java.lang.annotation.*;
+
+                @Target({ElementType.TYPE_USE})
+                @interface Simple {}
+
+                record R(@Simple int... val) {
+                    static void test() {
+                        R rec = new R(10, 20);
+                    }
+                }
+                """
+        );
+        assertOK(
+                """
+                import java.lang.annotation.*;
+
+                @Target({ElementType.TYPE_USE})
+                @interface SimpleContainer{ Simple[] value(); }
+
+                @Repeatable(SimpleContainer.class)
+                @Target({ElementType.TYPE_USE})
+                @interface Simple {}
+
+                record R(@Simple int... val) {
+                    static void test() {
+                        R rec = new R(10, 20);
+                    }
+                }
+                """
+        );
+    }
+
     public void testSaveVarargsAnno() {
         // the compiler would generate an erronous accessor
         assertFail("compiler.err.varargs.invalid.trustme.anno",
@@ -1686,38 +1720,6 @@
                 """
                 record R(@SafeVarargs String... s) {
                     public String[] s() { return s; }
-=======
-    public void testAnnotationsOnVarargsRecComp() {
-        assertOK(
-                """
-                import java.lang.annotation.*;
-
-                @Target({ElementType.TYPE_USE})
-                @interface Simple {}
-
-                record R(@Simple int... val) {
-                    static void test() {
-                        R rec = new R(10, 20);
-                    }
-                }
-                """
-        );
-        assertOK(
-                """
-                import java.lang.annotation.*;
-
-                @Target({ElementType.TYPE_USE})
-                @interface SimpleContainer{ Simple[] value(); }
-
-                @Repeatable(SimpleContainer.class)
-                @Target({ElementType.TYPE_USE})
-                @interface Simple {}
-
-                record R(@Simple int... val) {
-                    static void test() {
-                        R rec = new R(10, 20);
-                    }
->>>>>>> a50fdd54
                 }
                 """
         );
