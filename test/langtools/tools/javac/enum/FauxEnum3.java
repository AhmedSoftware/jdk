/*
 * @test /nodynamiccopyright/
 * @bug 5009574
 * @summary verify an enum type can't be directly subclassed
 * @author Joseph D. Darcy
 *
 * @compile/fail/ref=FauxEnum3.out -XDrawDiagnostics  FauxEnum3.java
<<<<<<< HEAD
 * @compile/fail/ref=FauxEnum3-preview.out -XDrawDiagnostics --enable-preview -source ${jdk.version} FauxEnum3.java
=======
>>>>>>> ea26ff11
 */

public final class FauxEnum3 extends SpecializedEnum {}

enum SpecializedEnum {
    RED {
        boolean special() {return true;}
    },
    GREEN,
    BLUE;
    boolean special() {return false;}
}<|MERGE_RESOLUTION|>--- conflicted
+++ resolved
@@ -5,10 +5,6 @@
  * @author Joseph D. Darcy
  *
  * @compile/fail/ref=FauxEnum3.out -XDrawDiagnostics  FauxEnum3.java
-<<<<<<< HEAD
- * @compile/fail/ref=FauxEnum3-preview.out -XDrawDiagnostics --enable-preview -source ${jdk.version} FauxEnum3.java
-=======
->>>>>>> ea26ff11
  */
 
 public final class FauxEnum3 extends SpecializedEnum {}
