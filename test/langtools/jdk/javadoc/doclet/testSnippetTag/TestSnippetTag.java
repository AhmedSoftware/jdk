/*
 * Copyright (c) 2020, 2024, Oracle and/or its affiliates. All rights reserved.
 * DO NOT ALTER OR REMOVE COPYRIGHT NOTICES OR THIS FILE HEADER.
 *
 * This code is free software; you can redistribute it and/or modify it
 * under the terms of the GNU General Public License version 2 only, as
 * published by the Free Software Foundation.
 *
 * This code is distributed in the hope that it will be useful, but WITHOUT
 * ANY WARRANTY; without even the implied warranty of MERCHANTABILITY or
 * FITNESS FOR A PARTICULAR PURPOSE.  See the GNU General Public License
 * version 2 for more details (a copy is included in the LICENSE file that
 * accompanied this code).
 *
 * You should have received a copy of the GNU General Public License version
 * 2 along with this work; if not, write to the Free Software Foundation,
 * Inc., 51 Franklin St, Fifth Floor, Boston, MA 02110-1301 USA.
 *
 * Please contact Oracle, 500 Oracle Parkway, Redwood Shores, CA 94065 USA
 * or visit www.oracle.com if you need additional information or have any
 * questions.
 */

/*
 * @test
 * @bug 8266666 8275788 8276964 8299080
 * @summary Implementation for snippets
 * @library /tools/lib ../../lib
 * @modules jdk.compiler/com.sun.tools.javac.api
 *          jdk.compiler/com.sun.tools.javac.main
 *          jdk.javadoc/jdk.javadoc.internal.tool
 * @build javadoc.tester.* toolbox.ToolBox toolbox.ModuleBuilder builder.ClassBuilder
 * @run main TestSnippetTag
 */

import java.io.IOException;
import java.nio.file.Files;
import java.nio.file.Path;
import java.nio.file.Paths;
import java.nio.file.StandardOpenOption;
import java.util.ArrayList;
import java.util.List;
import java.util.Optional;
import java.util.concurrent.atomic.AtomicInteger;
import java.util.function.Function;
import java.util.regex.Pattern;

import builder.ClassBuilder;
import builder.ClassBuilder.MethodBuilder;
import toolbox.ModuleBuilder;

// FIXME
//   0. Add tests for snippets in all types of elements: e.g., fields
//      and constructors (i.e. not only methods.)
//   1. Add tests for nested structure under "snippet-files/"
//   2. Add negative tests for region
//   3. Add tests for hybrid snippets

/*
 * General notes
 * =============
 *
 * To simplify maintenance of this test suite, a test name uses a convention.
 * By convention, a test name is a concatenation of the following parts:
 *
 *    1. "test"
 *    2. ("Positive", "Negative")
 *    3. ("Inline", "External", "Hybrid")
 *    4. ("Tag", "Markup")
 *    5. <custom string>
 *
 * A test can be either positive or negative; it cannot be both or neither.
 * A test can exercise inline, external or hybrid variant or any combination
 * thereof, including none at all. A test can exercise tag syntax, markup syntax
 * or both.
 *
 * 1. Some of the below tests could benefit from using a combinatorics library
 * as they are otherwise very wordy.
 *
 * 2. One has to be careful when using JavadocTester.checkOutput with duplicating
 * strings. If JavadocTester.checkOutput(x) is true, then it will also be true
 * if x is passed to that method additionally N times: JavadocTester.checkOutput(x, x, ..., x).
 * This is because a single occurrence of x in the output will be matched N times.
 */
public class TestSnippetTag extends SnippetTester {

    public static void main(String... args) throws Exception {
        new TestSnippetTag().runTests();
    }

    /*
     * Make sure the "id" and "lang" attributes defined in JEP 413 are translated
     * to HTML. In particular, verify that the "lang" attribute is translated
     * to a value added to the "class" attribute as recommended by the HTML5 specification:
     * https://html.spec.whatwg.org/multipage/text-level-semantics.html#the-code-element
     */
    @Test
    public void testPositiveInlineTag_IdAndLangAttributes(Path base) throws IOException {
        Path srcDir = base.resolve("src");
        Path outDir = base.resolve("out");

        // A record of a snippet content and matching expected attribute values
        record SnippetAttributes(String content, String id, String lang) { }

        // TODO: use combinatorial methods, e.g. just like in TestSnippetMarkup
        final var snippets = List.of(
                new SnippetAttributes("""
                    {@snippet id="foo1" :
                        Hello, Snippet!
                    }
                    """, "foo1", "java"),
                new SnippetAttributes("""
                    {@snippet id="foo2":
                        Hello, Snippet!
                    }
                    """, "foo2", "java"),
                new SnippetAttributes("""
                    {@snippet id='foo3' :
                        Hello, Snippet!
                    }
                    """, "foo3", "java"),
                new SnippetAttributes("""
                    {@snippet id='foo4':
                        Hello, Snippet!
                    }
                    """, "foo4", "java"),
                new SnippetAttributes("""
                    {@snippet id=foo5 :
                        Hello, Snippet!
                    }
                    """, "foo5", "java"),
// (1) Haven't yet decided on this one. It's a consistency issue. On the one
// hand, `:` is considered a part of a javadoc tag's name (e.g. JDK-4750173);
// on the other hand, snippet markup treats `:` (next-line modifier) as a value
// terminator.
//                new SnippetAttributes("""
//                    {@snippet id=foo6:
//                        Hello, Snippet!
//                    }
//                    """, "foo6", "java"),

                new SnippetAttributes("""
                    {@snippet id="" :
                        Hello, Snippet!
                    }
                    """, null, "java"),
                new SnippetAttributes("""
                    {@snippet id="":
                        Hello, Snippet!
                    }
                    """, null, "java"),
                new SnippetAttributes("""
                    {@snippet id='':
                        Hello, Snippet!
                    }
                    """, null, "java"),
                new SnippetAttributes("""
                    {@snippet id=:
                        Hello, Snippet!
                    }
                    """, null, "java"),
                new SnippetAttributes("""
                    {@snippet lang="java" :
                        Hello, Snippet!
                    }
                    """, null, "java"),
                new SnippetAttributes("""
                    {@snippet lang="java":
                        Hello, Snippet!
                    }
                    """, null, "java"),
                new SnippetAttributes("""
                    {@snippet lang='java' :
                        Hello, Snippet!
                    }
                    """, null, "java"),
                new SnippetAttributes("""
                    {@snippet lang='java':
                        Hello, Snippet!
                    }
                    """, null, "java"),
                new SnippetAttributes("""
                    {@snippet lang=java :
                        Hello, Snippet!
                    }
                    """, null, "java"),
                new SnippetAttributes("""
                    {@snippet lang="properties" :
                        Hello, Snippet!
                    }
                    """, null, "properties"),
                new SnippetAttributes("""
                    {@snippet lang="text" :
                        Hello, Snippet!
                    }
                    """, null, "text"),
                new SnippetAttributes("""
                    {@snippet lang="" :
                        Hello, Snippet!
                    }
                    """, null, null),
                new SnippetAttributes("""
                    {@snippet lang="foo" id="bar" :
                        Hello, Snippet!
                    }
                    """, "bar", "foo")
        );
        ClassBuilder classBuilder = new ClassBuilder(tb, "pkg.A")
                .setModifiers("public", "class");
        forEachNumbered(snippets, (s, i) -> {
            classBuilder.addMembers(
                    MethodBuilder.parse("public void case%s() { }".formatted(i))
                            .setComments("A method.", s.content()));
        });
        classBuilder.write(srcDir);
        javadoc("-d", outDir.toString(),
                "-sourcepath", srcDir.toString(),
                "pkg");
        checkExit(Exit.OK);
        checkLinks();
        for (int j = 0; j < snippets.size(); j++) {
            var attr = snippets.get(j);
            Optional<String> id = (attr.id() != null ? Optional.of(attr.id()) : Optional.of("snippet-case" + j + "()1"));
            var snippetHtml = getSnippetHtmlRepresentation("pkg/A.html", "    Hello, Snippet!\n",
                    Optional.ofNullable(attr.lang()), id);
            checkOutput("pkg/A.html", true,
                        """
                        <span class="element-name">case%s</span>()</div>
                        <div class="block">A method.
                         \s
                        %s
                        """.formatted(j, snippetHtml));
        }
    }

    /*
     * If the "lang" attribute is absent in the snippet tag for an external snippet,
     * then the "class" attribute is derived from the snippet source file extension.
     *
     * If the "class" attribute can be derived both from the "lang" attribute and
     * the file extension, then it is derived from the "lang" attribute.
     */
    // TODO: restructure this as a list of TestCase records
    @Test
    public void testPositiveInlineExternalTagMarkup_ImplicitAttributes(Path base) throws IOException {
        Path srcDir = base.resolve("src");
        Path outDir = base.resolve("out");

        ClassBuilder classBuilder = new ClassBuilder(tb, "com.example.Cls")
                .setModifiers("public", "class");
        classBuilder.setComments("""
                {@snippet class="Snippets" region="code" id="snippet1"}
                {@snippet file="Snippets.java" region="code" id="snippet2"}
                {@snippet class="Snippets" region="code" id="snippet3" lang="none"}
                {@snippet file="Snippets.java" region="code" id="snippet4" lang="none"}
                {@snippet class="Snippets" region="code" id="snippet5" lang=""}
                {@snippet file="Snippets.java" region="code" id="snippet6" lang=""}
                {@snippet file="user.properties" id="snippet7"}
                {@snippet file="user.properties" id="snippet8" lang="none"}
                {@snippet file="user.properties" id="snippet9" lang=""}
                """);
        addSnippetFile(srcDir, "com.example", "Snippets.java", """
                public class Snippets {
                    public static void printMessage(String msg) {
                        // @start region="code"
                        System.out.println(msg);
                        // @end
                    }
                }
                """);
        addSnippetFile(srcDir, "com.example", "user.properties", """
                user=jane
                home=/home/jane
                """);
        classBuilder.write(srcDir);
        javadoc("-d", outDir.toString(),
                "-sourcepath", srcDir.toString(),
                "com.example");
        checkExit(Exit.OK);
        checkLinks();
        final var javaContent = """
                System.out.println(msg);
                """;
        final var propertiesContent = """
                user=jane
                home=/home/jane
                """;
        checkOutput("com/example/Cls.html", true,
                getSnippetHtmlRepresentation("com/example/Cls.html", javaContent, Optional.of("java"), Optional.of("snippet1")),
                getSnippetHtmlRepresentation("com/example/Cls.html", javaContent, Optional.of("java"), Optional.of("snippet2")),
                getSnippetHtmlRepresentation("com/example/Cls.html", javaContent, Optional.of("none"), Optional.of("snippet3")),
                getSnippetHtmlRepresentation("com/example/Cls.html", javaContent, Optional.of("none"), Optional.of("snippet4")),
                getSnippetHtmlRepresentation("com/example/Cls.html", javaContent, Optional.empty(), Optional.of("snippet5")),
                getSnippetHtmlRepresentation("com/example/Cls.html", javaContent, Optional.empty(), Optional.of("snippet6")),
                getSnippetHtmlRepresentation("com/example/user.properties", propertiesContent, Optional.of("properties"), Optional.of("snippet7")),
                getSnippetHtmlRepresentation("com/example/user.properties", propertiesContent, Optional.of("none"), Optional.of("snippet8")),
                getSnippetHtmlRepresentation("com/example/user.properties", propertiesContent, Optional.empty(), Optional.of("snippet9")));
    }

    @Test
    public void testNegativeInlineTag_BadTagSyntax(Path base) throws IOException {
        // TODO consider improving diagnostic output by providing more specific
        //  error messages and better positioning the caret (depends on JDK-8273244)

        // Capture is created to expose TestCase only to the testErrors method;
        // The resulting complexity suggests this whole method should be
        // extracted into a separate test file
        class Capture {
            static final AtomicInteger counter = new AtomicInteger();

            record TestCase(String input, String expectedError) { }

            void testErrors(List<TestCase> testCases) throws IOException {
                List<String> inputs = testCases.stream().map(s -> s.input).toList();
                StringBuilder methods = new StringBuilder();
                forEachNumbered(inputs, (i, n) -> {
                    methods.append(
                        """

                        /**
                        %s*/
                        public void case%s() {}
                        """.formatted(i, n));
                });

                String classString =
                    """
                    public class A {
                    %s
                    }
                    """.formatted(methods.toString());

                String suffix = String.valueOf(counter.incrementAndGet());

                Path src = Files.createDirectories(base.resolve("src" + suffix));
                tb.writeJavaFiles(src, classString);

                javadoc("-d", base.resolve("out" + suffix).toString(),
                    "-sourcepath", src.toString(),
                    src.resolve("A.java").toString());
                checkExit(Exit.ERROR);
                checkOrder(Output.OUT, testCases.stream().map(TestCase::expectedError).toArray(String[]::new));
                checkNoCrashes();
            }
        }

        new Capture().testErrors(List.of(
            // <editor-fold desc="missing newline after colon">
            new Capture.TestCase(
                """
                {@snippet :}
                """,
                """
                error: unexpected content
                {@snippet :}
                          ^
                """),
            new Capture.TestCase(
                """
                {@snippet : }
                """,
                """
                error: unexpected content
                {@snippet : }
                          ^
                """),
            new Capture.TestCase(
                """
                {@snippet :a}
                """,
                """
                error: unexpected content
                {@snippet :a}
                          ^
                """),
            new Capture.TestCase(
                """
                {@snippet
                :}
                """,
                """
                error: unexpected content
                :}
                ^
                """),
            new Capture.TestCase(
                """
                {@snippet
                : }
                """,
                """
                error: unexpected content
                : }
                ^
                """),
            new Capture.TestCase(
                """
                {@snippet
                :a}
                """,
                """
                error: unexpected content
                :a}
                ^
                """),
            new Capture.TestCase(
                """
                {@snippet
                 :}
                """,
                """
                error: unexpected content
                 :}
                 ^
                """),
            new Capture.TestCase(
                """
                {@snippet
                 : }
                """,
                """
                error: unexpected content
                 : }
                 ^
                """),
            new Capture.TestCase(
                """
                {@snippet
                 :a}
                """,
                """
                error: unexpected content
                 :a}
                 ^
                """),
            // </editor-fold>
            // <editor-fold desc="unexpected end of attribute">
            // In this and some other tests cases below, the tested behavior
            // is expected, although it might seem counterintuitive.
            // It might seem like the closing curly should close the tag,
            // where in fact it belongs to the attribute value.
            new Capture.TestCase(
                """
                {@snippet file="}
                """,
                """
                error: no content
                {@snippet file="}
                                ^
                """),
            new Capture.TestCase(
                """
                {@snippet file="
                }
                """,
                """
                error: no content
                }
                ^
                """),
            new Capture.TestCase(
                """
                {@snippet file='}
                """,
                """
                error: no content
                {@snippet file='}
                                ^
                """),
            new Capture.TestCase(
                """
                {@snippet file='
                }
                """,
                """
                error: no content
                }
                ^
                """),
            new Capture.TestCase(
                """
                {@snippet file='
                    }
                """,
                """
                error: no content
                    }
                    ^
                """),
            new Capture.TestCase(
                """
                {@snippet
                file='
                    }
                """,
                """
                error: no content
                    }
                    ^
                """),
            new Capture.TestCase(
                """
                {@snippet
                file='}
                """,
                """
                error: no content
                file='}
                      ^
                """),
            // </editor-fold>
            // <editor-fold desc="missing attribute value">
            new Capture.TestCase(
                """
                {@snippet file=}
                """,
                """
                error: illegal value for attribute "file": ""
                {@snippet file=}
                          ^
                """),
            new Capture.TestCase(
                """
                {@snippet file=:
                }
                """,
                """
                error: illegal value for attribute "file": ""
                {@snippet file=:
                          ^
                """)
            // </editor-fold>
        ));

        // The below errors are checked separately because they might appear
        // out of order with respect to the errors checked above.
        // This is because the errors below are modelled as exceptions thrown
        // at parse time, when there are no doc trees yet. And the errors above
        // are modelled as erroneous trees that are processed after the parsing
        // is finished.

        new Capture().testErrors(List.of(
            // <editor-fold desc="unexpected end of input">
            // now newline after :
            new Capture.TestCase(
                """
                {@snippet file=:}
                """,
                """
                error: unexpected content
                {@snippet file=:}
                               ^
                """),
            new Capture.TestCase(
                """
                {@snippet
                """,
                """
                error: no content
                {@snippet
                        ^
                """),
            new Capture.TestCase(
                """
                {@snippet file
                """,
                """
                error: no content
                {@snippet file
                             ^
                """),
            new Capture.TestCase(
                """
                {@snippet file=
                """,
                """
                error: no content
                {@snippet file=
                              ^
                """),
            new Capture.TestCase(
                """
                {@snippet file="
                """,
                """
                error: no content
                {@snippet file="
                               ^
                """),
            new Capture.TestCase(
                """
                {@snippet file='
                """,
                """
                error: no content
                {@snippet file='
                               ^
                """),
            new Capture.TestCase(
                """
                {@snippet :""",
                """
                error: no content
                {@snippet :*/
                          ^
                """),
            new Capture.TestCase(
                """
                {@snippet :
                    Hello, World!""",
                """
                error: unterminated inline tag
                    Hello, World!*/
                                ^
                """),
            new Capture.TestCase(
                """
                {@snippet file="gibberish" :\
                """,
                """
                error: no content
                {@snippet file="gibberish" :*/
                                           ^
                """),
            new Capture.TestCase(
                """
                {@snippet file="gibberish" :
                """,
                """
                error: unterminated inline tag
                {@snippet file="gibberish" :
                                           ^
                """)
            // </editor-fold>
        ));
    }

    /*
     * A colon that is not separated from a tag name by whitespace is considered
     * a part of that name. This behavior is historical. For more context see,
     * for example, JDK-4750173.
     */
    @Test
    public void testNegativeInlineTagUnknownTag(Path base) throws IOException {
        Path srcDir = base.resolve("src");
        Path outDir = base.resolve("out");
        final var unknownTags = List.of(
                """
                {@snippet:}
                """,
                """
                {@snippet:
                }
                """
        );
        ClassBuilder classBuilder = new ClassBuilder(tb, "pkg.A")
                .setModifiers("public", "class");
        forEachNumbered(unknownTags, (s, i) -> {
            classBuilder.addMembers(
                    MethodBuilder.parse("public void case%s() { }".formatted(i))
                            .setComments(s));
        });
        classBuilder.write(srcDir);
        javadoc("-d", outDir.toString(),
                "-sourcepath", srcDir.toString(),
                "pkg");
        checkExit(Exit.ERROR);
        long actual = Pattern.compile("error: unknown tag. Mistyped @snippet")
                .matcher(getOutput(Output.OUT)).results().count();
        checking("Number of errors");
        int expected = unknownTags.size();
        if (actual == expected) {
            passed("");
        } else {
            failed(actual + " vs " + expected);
        }
        checkNoCrashes();
    }

    @Test
    public void testPositiveInlineTag(Path base) throws Exception {
        Path srcDir = base.resolve("src");
        Path outDir = base.resolve("out");

        record TestCase(String input, String expectedOutput) { }

        final var testCases = List.of(
                // minimal empty
                new TestCase("""
                             {@snippet :
                             }
                             """,
                             """
                             """),
                // empty with a newline before `:` as a separator
                new TestCase("""
                             {@snippet
                             :
                             }
                             """,
                             """
                             """),
                // empty with a newline followed by whitespace before `:`
                new TestCase("""
                             {@snippet
                                       :
                             }
                             """,
                             """
                             """),
                // empty with whitespace followed by a newline before `:`
                new TestCase("""
                             {@snippet    \s
                             :
                             }
                             """,
                             """
                             """),
                // basic
                new TestCase("""
                             {@snippet :
                                 Hello, Snippet!
                             }
                             """,
                             """
                                 Hello, Snippet!
                             """),
                // leading whitespace before `:`
                new TestCase("""
                             {@snippet       :
                                 Hello, Snippet!
                             }
                             """,
                             """
                                 Hello, Snippet!
                             """),
                // trailing whitespace after `:`
                new TestCase("""
                             {@snippet :      \s
                                 Hello, Snippet!
                             }
                             """,
                             """
                                 Hello, Snippet!
                             """),
                // attributes do not interfere with body
                new TestCase("""
                             {@snippet  attr1="val1"    :
                                 Hello, Snippet!
                             }
                             """,
                             """
                                 Hello, Snippet!
                             """),
                // multi-line
                new TestCase("""
                             {@snippet :
                                 Hello
                                 ,
                                  Snippet!
                             }
                             """,
                             """
                                 Hello
                                 ,
                                  Snippet!
                             """),
                // leading empty line
                new TestCase("""
                             {@snippet :

                                 Hello
                                 ,
                                  Snippet!
                             }
                             """,
                             """

                                 Hello
                                 ,
                                  Snippet!
                             """),
                // trailing empty line
                new TestCase("""
                             {@snippet :
                                 Hello
                                 ,
                                  Snippet!

                             }
                             """,
                             """
                                 Hello
                                 ,
                                  Snippet!

                             """),
                // controlling indent with `}`
                new TestCase("""
                             {@snippet :
                                 Hello
                                 ,
                                  Snippet!
                                 }
                             """,
                             """
                             Hello
                             ,
                              Snippet!
                             """
                ),
                // no trailing newline before `}
                new TestCase("""
                             {@snippet :
                                 Hello
                                 ,
                                  Snippet!}
                             """,
                             """
                             Hello
                             ,
                              Snippet!"""),
                // trailing space is stripped
                new TestCase("""
                             {@snippet :
                                 Hello
                                 ,    \s
                                  Snippet!
                             }
                             """,
                             """
                                 Hello
                                 ,
                                  Snippet!
                             """),
                // escapes of Text Blocks and string literals are not interpreted
                new TestCase("""
                             {@snippet :
                                 \\b\\t\\n\\f\\r\\"\\'\\\
                                 Hello\\
                                 ,\\s
                                  Snippet!
                             }
                             """,
                             """
                                 \\b\\t\\n\\f\\r\\"\\'\\    Hello\\
                                 ,\\s
                                  Snippet!
                             """),
                // HTML is not interpreted
                new TestCase("""
                             {@snippet :
                                 </pre>
                                     <!-- comment -->
                                 <b>&trade;</b> &#8230; " '
                             }
                             """,
                             """
                                 &lt;/pre&gt;
                                     &lt;!-- comment --&gt;
                                 &lt;b&gt;&amp;trade;&lt;/b&gt; &amp;#8230; " '
                             """)
        );
        ClassBuilder classBuilder = new ClassBuilder(tb, "pkg.A")
                .setModifiers("public", "class");
        forEachNumbered(testCases, (t, id) -> {
            classBuilder
                    .addMembers(
                            MethodBuilder
                                    .parse("public void case%s() { }".formatted(id))
                                    .setComments(t.input()));
        });
        classBuilder.write(srcDir);
        javadoc("-d", outDir.toString(),
                "-sourcepath", srcDir.toString(),
                "pkg");
        checkExit(Exit.OK);
        forEachNumbered(testCases, (t, id) -> {
            checkOutput("pkg/A.html", true,
                        """
                        <span class="element-name">case%s</span>()</div>
                        <div class="block">
                        %s""".formatted(id, getSnippetHtmlRepresentation("pkg/A.html", t.expectedOutput(), Optional.empty(),
                                Optional.of("snippet-case" + id + "()2"))));
        });
    }

    @Test
    public void testPositiveExternalTag_File(Path base) throws Exception {
        Path srcDir = base.resolve("src");
        Path outDir = base.resolve("out");

        record TestCase(String input, Function<String, String> expectedTransformation) {

            TestCase(String input) {
                this(input, Function.identity());
            }
        }

        final var testCases = List.of(
                new TestCase("""
                             Hello, Snippet!
                             """),
                new TestCase("""
                                 Hello, Snippet!
                             """),
                new TestCase("""
                                 Hello
                                 ,
                                  Snippet!
                             """),
                new TestCase("""

                                 Hello
                                 ,
                                  Snippet!
                             """),
                new TestCase("""
                                 Hello
                                 ,
                                  Snippet!

                             """),
                new TestCase("""
                                 Hello
                                 ,        \s
                                  Snippet!
                             """,
                             String::stripIndent),
                new TestCase("""
                             Hello
                             ,
                              Snippet!"""),
                new TestCase("""
                                 \\b\\t\\n\\f\\r\\"\\'\\\
                                 Hello\\
                                 ,\\s
                                  Snippet!
                             """),
                new TestCase("""
                                 </pre>
                                     <!-- comment -->
                                 <b>&trade;</b> &#8230; " '
                             """,
                             s -> s.replace("&", "&amp;").replace("<", "&lt;").replace(">", "&gt;")),
                new TestCase("""
                                 &lt;/pre&gt;
                                     &lt;!-- comment --&gt;
                                 &lt;b&gt;&amp;trade;&lt;/b&gt; &amp;#8230; " '
                             """,
                             s -> s.replaceAll("&", "&amp;"))
        );
        ClassBuilder classBuilder = new ClassBuilder(tb, "pkg.A")
                .setModifiers("public", "class");
        forEachNumbered(testCases, (t, id) -> {
            classBuilder
                    .addMembers(
                            MethodBuilder
                                    .parse("public void case%s() { }".formatted(id))
                                    .setComments("""
                                                 {@snippet file="%s.txt"}
                                                 """.formatted(id)));
            addSnippetFile(srcDir, "pkg", "%s.txt".formatted(id), t.input());
        });
        classBuilder.write(srcDir);
        javadoc("-d", outDir.toString(),
                "-sourcepath", srcDir.toString(),
                "pkg");
        checkExit(Exit.OK);
        forEachNumbered(testCases, (testCase, index) -> {
            String expectedOutput = testCase.expectedTransformation().apply(testCase.input());
            checkOutput("pkg/A.html", true,
                        """
                        <span class="element-name">case%s</span>()</div>
                        <div class="block">
<<<<<<< HEAD
                        %s""".formatted(index, getSnippetHtmlRepresentation("pkg/A.html", expectedOutput, Optional.of("txt"))));
=======
                        %s""".formatted(index, getSnippetHtmlRepresentation("pkg/A.html", expectedOutput, Optional.empty(),
                                Optional.of("snippet-case" + index + "()2"))));
>>>>>>> a96de6d8
        });
    }

    @Test
    public void testPositiveInlineTag_InDocFiles(Path base) throws IOException {
        Path srcDir = base.resolve("src");
        Path outDir = base.resolve("out");
        // If there is no *.java files, javadoc will not create an output
        // directory; so this class is created solely to trigger output.
        new ClassBuilder(tb, "pkg.A")
                .setModifiers("public", "class")
                .addMembers(
                        MethodBuilder
                                .parse("public void m() { }")
                                // a (convenience) user entry point to the html file (not used by test)
                                .setComments("<a href=\"doc-files/file.html\">A document</a>"))
                .write(srcDir);
        var content = """
                              Unlike Java files, HTML files don't mind hosting
                              the */ sequence in a @snippet tag
                      """;
        String html = """
                      <!DOCTYPE html>
                      <html lang="en">
                        <head>
                          <meta charset="utf-8">
                          <title>title</title>
                        </head>
                        <body>
                          <!-- yet another user entry point to the html file (not used by test): through an index page -->
                          {@index this A document}
                          {@snippet :
                              %s}
                        </body>
                      </html>
                      """.formatted(content);
        Path p = Files.createDirectories(srcDir.resolve("pkg").resolve("doc-files"));
        Files.writeString(p.resolve("file.html"), html, StandardOpenOption.CREATE_NEW);
        javadoc("-d", outDir.toString(),
                "-sourcepath", srcDir.toString(),
                "pkg");
        checkExit(Exit.OK);
        checkOutput("pkg/doc-files/file.html", true, content);
    }

    @Test
    public void testPositiveExternalTag_InDocFiles(Path base) throws IOException {
        Path srcDir = base.resolve("src");
        Path outDir = base.resolve("out");
        // If there is no *.java files, javadoc will not create an output
        // directory; so this class is created solely to trigger output.
        new ClassBuilder(tb, "pkg.A")
                .setModifiers("public", "class")
                .addMembers(
                        MethodBuilder
                                .parse("public void m() { }")
                                // a (convenience) user entry point to the html file (not used by test)
                                .setComments("<a href=\"doc-files/file.html\">A document</a>"))
                .write(srcDir);
        String html = """
                      <!DOCTYPE html>
                      <html lang="en">
                        <head>
                          <meta charset="utf-8">
                          <title>title</title>
                        </head>
                        <body>
                          <!-- yet another user entry point to the html file (not used by test): through an index page -->
                          {@index this A document}
                          {@snippet file="file.txt"}
                        </body>
                      </html>
                      """;
        Path p = Files.createDirectories(srcDir.resolve("pkg").resolve("doc-files"));
        Files.writeString(p.resolve("file.html"), html, StandardOpenOption.CREATE_NEW);
        String content = """
                            Unlike Java files, text files don't mind hosting
                            the */ sequence in a @snippet tag
                         """;
        addSnippetFile(srcDir, "pkg", "file.txt", content);
        javadoc("-d", outDir.toString(),
                "-sourcepath", srcDir.toString(),
                "pkg");
        checkExit(Exit.OK);
        checkOutput("pkg/doc-files/file.html", true, content);
    }

    @Test
    public void testNegativeExternalTag_FileNotFound(Path base) throws Exception {
        Path srcDir = base.resolve("src");
        Path outDir = base.resolve("out");
        var fileName = "text.txt";
        new ClassBuilder(tb, "pkg.A")
                .setModifiers("public", "class")
                .addMembers(
                        MethodBuilder
                                .parse("public void test() { }")
                                .setComments("""
                                             {@snippet file="%s"}
                                             """.formatted(fileName)))
                .write(srcDir);
        javadoc("-d", outDir.toString(),
                "-sourcepath", srcDir.toString(),
                "pkg");
        checkExit(Exit.ERROR);
        checkOutput(Output.OUT, true,
                    """
                    A.java:4: error: file not found on source path or snippet path: %s""".formatted(fileName));
        checkOutput("pkg/A.html", true, """
                        <details class="invalid-tag">
                        <summary>invalid @snippet</summary>
                        <pre>file not found on source path or snippet path: text.txt</pre>
                        </details>
                        """);
        checkNoCrashes();
    }

    @Test // TODO perhaps this could be unified with testPositiveExternalTagFile
    public void testNegativeExternalTag_FileModuleSourcePath(Path base) throws Exception {
        Path srcDir = base.resolve("src");
        Path outDir = base.resolve("out");
        var fileName = "snippet.txt";
        String MODULE_NAME = "mdl1";
        String PACKAGE_NAME = "pkg1.pkg2";
        Path moduleDir = new ModuleBuilder(tb, MODULE_NAME)
                .exports(PACKAGE_NAME)
                .write(srcDir);
        new ClassBuilder(tb, String.join(".", PACKAGE_NAME, "A"))
                .setModifiers("public", "class")
                .addMembers(
                        MethodBuilder
                                .parse("public void test() { }")
                                .setComments("""
                                             {@snippet file="%s"}
                                             """.formatted(fileName)))
                .write(moduleDir);
        addSnippetFile(moduleDir, PACKAGE_NAME, fileName, "content");
        javadoc("-d", outDir.toString(),
                "--module-source-path", srcDir.toString(),
                "--module", MODULE_NAME);
        checkExit(Exit.OK);
    }

    @Test // TODO perhaps this could be unified with testNegativeExternalTagFileNotFound
    public void testNegativeExternalTag_FileNotFoundModuleSourcePath(Path base) throws Exception {
        Path srcDir = base.resolve("src");
        Path outDir = base.resolve("out");
        var fileName = "text.txt";
        var MODULE_NAME = "mdl1";
        var PACKAGE_NAME = "pkg1.pkg2";
        Path moduleDir = new ModuleBuilder(tb, MODULE_NAME)
                .exports(PACKAGE_NAME)
                .write(srcDir);
        new ClassBuilder(tb, String.join(".", PACKAGE_NAME, "A"))
                .setModifiers("public", "class")
                .addMembers(
                        MethodBuilder
                                .parse("public void test() { }")
                                .setComments("""
                                             {@snippet file="%s"}
                                             """.formatted(fileName)))
                .write(moduleDir);
        javadoc("-d", outDir.toString(),
                "--module-source-path", srcDir.toString(),
                "--module", MODULE_NAME);
        checkExit(Exit.ERROR);
        checkOutput(Output.OUT, true,
                    """
                    A.java:4: error: file not found on source path or snippet path: %s""".formatted(fileName));
        checkNoCrashes();
    }

    @Test
    public void testNegativeTag_NoContents(Path base) throws Exception {
        Path srcDir = base.resolve("src");
        Path outDir = base.resolve("out");
        new ClassBuilder(tb, "pkg.A")
                .setComments("""
                             {@snippet}
                             """)
                .setModifiers("public", "class")
                .write(srcDir);
        javadoc("-d", outDir.toString(),
                "-sourcepath", srcDir.toString(),
                "pkg");
        checkExit(Exit.ERROR);
        checkOutput(Output.OUT, true,
                    """
                    A.java:3: error: @snippet does not specify contents""");
        checkOutput("pkg/A.html", true, """
                        <details class="invalid-tag">
                        <summary>invalid @snippet</summary>
                        <pre>@snippet does not specify contents</pre>
                        </details>
                        """);
        checkNoCrashes();
    }

    @Test
    public void testNegativeExternalTagMarkup(Path base) throws Exception {
        // External snippet issues are handled similarly to those of internal snippet
        Path srcDir = base.resolve("src");
        Path outDir = base.resolve("out");
        addSnippetFile(srcDir, "pkg", "file.txt", """
                                                  // @start
                                                  """
        );
        ClassBuilder classBuilder = new ClassBuilder(tb, "pkg.A")
                .setModifiers("public", "class")
                .addMembers(
                        MethodBuilder
                                .parse("public void case0() { }")
                                .setComments("""
                                             {@snippet file="file.txt"}
                                             """));
        classBuilder.write(srcDir);
        javadoc("-d", outDir.toString(),
                "-sourcepath", srcDir.toString(),
                "pkg");
        checkExit(Exit.ERROR);
        checkOutput(Output.OUT, true,
"""
: error: snippet markup: missing attribute "region"
// @start
    ^""");
        checkNoCrashes();
    }

    @Test
    public void testNegativeInlineTag_AttributeConflict20(Path base) throws Exception {
        Path srcDir = base.resolve("src");
        Path outDir = base.resolve("out");
        new ClassBuilder(tb, "pkg.A")
                .setComments("""
                             {@snippet file="" class="" :
                                 Hello, Snippet!
                             }
                             """)
                .setModifiers("public", "class")
                .write(srcDir);

        javadoc("-d", outDir.toString(),
                "-sourcepath", srcDir.toString(),
                "pkg");
        checkExit(Exit.ERROR);
        // TODO
        //   In this and all similar tests check that there are no other errors, let alone errors related to {@snippet}
        //   To achieve that, we might need to change JavadocTester (i.e. add "consume output", "check that the output is empty", etc.)
        checkOutput(Output.OUT, true,
                    """
                    A.java:3: error: @snippet specifies multiple external contents, which is ambiguous""");
        checkOutput("pkg/A.html", true, """
                        <details class="invalid-tag">
                        <summary>invalid @snippet</summary>
                        <pre>@snippet specifies multiple external contents, which is ambiguous</pre>
                        </details>
                        """);
        checkNoCrashes();
    }

    @Test
    public void testNegativeInlineTag_AttributeConflict30(Path base) throws Exception {
        Path srcDir = base.resolve("src");
        Path outDir = base.resolve("out");
        new ClassBuilder(tb, "pkg.A")
                .setComments("""
                             {@snippet class="" file="" :
                                 Hello, Snippet!
                             }
                             """)
                .setModifiers("public", "class")
                .write(srcDir);
        javadoc("-d", outDir.toString(),
                "-sourcepath", srcDir.toString(),
                "pkg");
        checkExit(Exit.ERROR);
        checkOutputEither(Output.OUT,
                          """
                          A.java:3: error: @snippet specifies multiple external contents, which is ambiguous""");
        checkNoCrashes();
    }

    @Test
    public void testNegativeInlineTag_AttributeConflict60(Path base) throws Exception {
        Path srcDir = base.resolve("src");
        Path outDir = base.resolve("out");
        new ClassBuilder(tb, "pkg.A")
                .setComments("""
                             {@snippet file="" file=""}
                             """)
                .setModifiers("public", "class")
                .write(srcDir);
        javadoc("-d", outDir.toString(),
                "-sourcepath", srcDir.toString(),
                "pkg");
        checkExit(Exit.ERROR);
        checkOutput(Output.OUT, true,
                    """
                    A.java:3: error: repeated attribute: "file\"""");
        checkNoCrashes();
    }

    @Test
    public void testNegativeInlineTag_AttributeConflict70(Path base) throws Exception {
        Path srcDir = base.resolve("src");
        Path outDir = base.resolve("out");
        new ClassBuilder(tb, "pkg.A")
                .setComments("""
                             {@snippet class="" class="" }
                             """)
                .setModifiers("public", "class")
                .write(srcDir);
        javadoc("-d", outDir.toString(),
                "-sourcepath", srcDir.toString(),
                "pkg");
        checkExit(Exit.ERROR);
        checkOutput(Output.OUT, true,
                    """
                    A.java:3: error: repeated attribute: "class\"""");
        checkNoCrashes();
    }

    @Test
    public void testNegativeInlineTag_AttributeConflict80(Path base) throws Exception {
        Path srcDir = base.resolve("src");
        Path outDir = base.resolve("out");
        new ClassBuilder(tb, "pkg.A")
                .setComments("""
                             {@snippet class="" class="" :
                                 Hello, Snippet!
                             }
                             """)
                .setModifiers("public", "class")
                .write(srcDir);
        javadoc("-d", outDir.toString(),
                "-sourcepath", srcDir.toString(),
                "pkg");
        checkExit(Exit.ERROR);
        checkOutputEither(Output.OUT,
                          """
                          A.java:3: error: repeated attribute: "class\"""",
                          """
                          A.java:3: error: @snippet specifies external and inline contents, which is ambiguous""");
        checkNoCrashes();
    }

    @Test
    public void testNegativeInlineTag_AttributeConflict90(Path base) throws Exception {
        Path srcDir = base.resolve("src");
        Path outDir = base.resolve("out");
        new ClassBuilder(tb, "pkg.A")
                .setComments("""
                             {@snippet file="" file="" :
                                 Hello, Snippet!
                             }
                             """)
                .setModifiers("public", "class")
                .write(srcDir);
        javadoc("-d", outDir.toString(),
                "-sourcepath", srcDir.toString(),
                "pkg");
        checkExit(Exit.ERROR);
        checkOutputEither(Output.OUT,
                          """
                          A.java:3: error: repeated attribute: "file\"""",
                          """
                          A.java:3: error: @snippet specifies external and inline contents, which is ambiguous""");
        checkNoCrashes();
    }

    @Test
    public void testNegativeTag_PositionResolution(Path base) throws Exception {
        Path srcDir = base.resolve("src");
        Path outDir = base.resolve("out");
        new ClassBuilder(tb, "pkg.A")
                .setComments("""
                             {@snippet} {@snippet}
                             """)
                .setModifiers("public", "class")
                .write(srcDir);
        javadoc("-d", outDir.toString(),
                "-sourcepath", srcDir.toString(),
                "pkg");
        checkExit(Exit.ERROR);
        checkOutput(Output.OUT, true,
                    """
                    A.java:3: error: @snippet does not specify contents
                     * {@snippet} {@snippet}
                       ^
                    """,
                    """
                    A.java:3: error: @snippet does not specify contents
                     * {@snippet} {@snippet}
                                  ^
                    """);
        checkNoCrashes();
    }

    @Test
    public void testPositiveInlineTag_AttributeConflictRegion(Path base) throws Exception {
        record TestCase(Snippet snippet, String expectedOutput) { }
        final var testCases = List.of(
                new TestCase(newSnippetBuilder()
                                     .body("""
                                           // @start region=here :
                                           Hello
                                           ,
                                            Snippet!
                                           // @end
                                           """)
                                     .region("here")
                                     .build(),
                             """
                             Hello
                             ,
                              Snippet!
                             """
                )
                ,
                new TestCase(newSnippetBuilder()
                                     .body("""
                                               // @start region=here :
                                               Hello
                                               ,
                                                Snippet!
                                           // @end
                                               """)
                                     .region("here")
                                     .build(),
                             """
                                 Hello
                                 ,
                                  Snippet!
                             """)
                ,
                new TestCase(newSnippetBuilder()
                                     .body("""
                                               // @start region=here :
                                               Hello
                                               ,
                                                Snippet!// @end
                                           """)
                                     .region("here")
                                     .build(),
                             """
                             Hello
                             ,
                              Snippet!\
                             """
                )
                ,
                new TestCase(newSnippetBuilder()
                                     .body("""
                                           // @start region=there :
                                           // @end

                                               // @start region=here :
                                               Hello
                                               ,
                                                Snippet!
                                               // @end
                                                  """)
                                     .region("here")
                                     .build(),
                             """
                             Hello
                             ,
                              Snippet!
                             """
                )
                ,
//                entry(newSnippetBuilder()
//                              .body("""
//                                    // @start region=here :
//                                        Hello
//                                    // @end
//
//                                         , Snippet!
//                                    // @end
//                                        """)
//                              .region("here")
//                              .build()
//                        ,
//                      """
//                          Hello
//                      """
//                )
//                ,
                new TestCase(newSnippetBuilder()
                                     .body("""
                                           // @start region=here :
                                               This is the only line you should see.
                                           // @end
                                           // @start region=hereafter :
                                               You should NOT see this.
                                           // @end
                                               """)
                                     .region("here")
                                     .build(),
                             """
                                 This is the only line you should see.
                             """
                )
                ,
                new TestCase(newSnippetBuilder()
                                     .body("""
                                           // @start region=here :
                                               You should NOT see this.
                                           // @end
                                           // @start region=hereafter :
                                               This is the only line you should see.
                                           // @end
                                               """)
                                     .region("hereafter")
                                     .build(),
                             """
                                 This is the only line you should see.
                             """
                )
                ,
                new TestCase(newSnippetBuilder()
                                     .body("""
                                           // @start region=beforehand :
                                               You should NOT see this.
                                           // @end
                                           // @start region=before :
                                               This is the only line you should see.
                                           // @end
                                               """)
                                     .region("before")
                                     .build(),
                             """
                                 This is the only line you should see.
                             """
                )
                ,
                new TestCase(newSnippetBuilder()
                                     .body("""
                                           // @start region=beforehand :
                                               This is the only line you should see.
                                           // @end
                                           // @start region=before :
                                               You should NOT see this.
                                           // @end
                                               """)
                                     .region("beforehand")
                                     .build(),
                             """
                                 This is the only line you should see.
                             """
                )
        );
        Path srcDir = base.resolve("src");
        Path outDir = base.resolve("out");
        ClassBuilder classBuilder = new ClassBuilder(tb, "pkg.A")
                .setModifiers("public", "class");
        forEachNumbered(testCases, (t, id) -> {
            var snippet = t.snippet();
            classBuilder
                    .addMembers(
                            MethodBuilder
                                    .parse("public void case%s() { }".formatted(id))
                                    .setComments("""
                                                 {@snippet region="%s" :
                                                 %s}
                                                 """.formatted(snippet.regionName(), snippet.body())));
        });
        classBuilder.write(srcDir);
        javadoc("-d", outDir.toString(),
                "-sourcepath", srcDir.toString(),
                "pkg");
        checkExit(Exit.OK);
        forEachNumbered(testCases, (t, index) -> {
            checkOutput("pkg/A.html", true,
                        """
                        <span class="element-name">case%s</span>()</div>
                        <div class="block">
                        %s""".formatted(index, getSnippetHtmlRepresentation("pkg/A.html", t.expectedOutput(), Optional.empty(),
                                Optional.of("snippet-case" + index + "()2"))));
        });
    }

    private static Snippet.Builder newSnippetBuilder() {
        return new Snippet.Builder();
    }

    private record Snippet(String regionName, String body, String fileContent) {

        static class Builder {

            private String regionName;
            private String body;
            private String fileContent;

            Builder region(String name) {
                this.regionName = name;
                return this;
            }

            Builder body(String content) {
                this.body = content;
                return this;
            }

            Builder fileContent(String fileContent) {
                this.fileContent = fileContent;
                return this;
            }

            Snippet build() {
                return new Snippet(regionName, body, fileContent);
            }
        }
    }

    @Test
    public void testNegativeInlineTagMarkup_AttributeValueSyntaxUnquotedCurly(Path base) throws Exception {
        Path srcDir = base.resolve("src");
        Path outDir = base.resolve("out");
        /*
         * The snippet region attribute's value is empty because the tag is
         * terminated by the first }
         *
         *    v                v
         *    {@snippet region=} :
         *        // @start region="}" @end
         *    }
         */
        ClassBuilder classBuilder = new ClassBuilder(tb, "pkg.A")
                .setModifiers("public", "class")
                .addMembers(
                        MethodBuilder
                                .parse("public void case0() { }")
                                .setComments("""
                                             {@snippet region=} :
                                                 // @start region="}" @end
                                             }
                                             """));
        classBuilder.write(srcDir);
        javadoc("-d", outDir.toString(),
                "-sourcepath", srcDir.toString(),
                "pkg");
        checkExit(Exit.ERROR);
        checkOutput(Output.OUT, true,
                    """
                    A.java:4: error: @snippet does not specify contents""");
        checkNoCrashes();
    }

    @Test
    public void testPositiveInlineTagMarkup_SyntaxCurly(Path base) throws Exception {
        /*
         * The snippet has to be external, otherwise its content would
         * interfere with the test: that internal closing curly would
         * terminate the @snippet tag:
         *
         *     v
         *     {@snippet region="}" :
         *         // @start region="}" @end
         *                           ^
         *     }
         */
        Path srcDir = base.resolve("src");
        Path outDir = base.resolve("out");
        addSnippetFile(srcDir, "pkg", "file.txt", """
                                                  // @start region="}" @end
                                                  """
        );
        ClassBuilder classBuilder = new ClassBuilder(tb, "pkg.A")
                .setModifiers("public", "class")
                .addMembers(
                        MethodBuilder
                                .parse("public void case0() { }")
                                .setComments("""
                                             {@snippet region="}" file="file.txt"}
                                             """))
                .addMembers(
                        MethodBuilder
                                .parse("public void case1() { }")
                                .setComments("""
                                             {@snippet region='}' file="file.txt"}
                                             """));
        classBuilder.write(srcDir);
        javadoc("-d", outDir.toString(),
                "-sourcepath", srcDir.toString(),
                "pkg");
        checkExit(Exit.OK);
        checkOutput("pkg/A.html", true,
                    """
                    <span class="element-name">case0</span>()</div>
                    <div class="block">
<<<<<<< HEAD
                    """ + getSnippetHtmlRepresentation("pkg/A.html", "", Optional.of("txt")));
=======
                    """ + getSnippetHtmlRepresentation("pkg/A.html", "", Optional.empty(),
                            Optional.of("snippet-case0()2")));
>>>>>>> a96de6d8
        checkOutput("pkg/A.html", true,
                    """
                    <span class="element-name">case1</span>()</div>
                    <div class="block">
<<<<<<< HEAD
                    """ + getSnippetHtmlRepresentation("pkg/A.html", "", Optional.of("txt")));
=======
                    """ + getSnippetHtmlRepresentation("pkg/A.html", "", Optional.empty(),
                            Optional.of("snippet-case1()2")));
>>>>>>> a96de6d8
    }

    @Test // TODO: use combinatorial methods
    public void testPositiveExternalTagMarkup_AttributeValueSyntax(Path base) throws Exception {
        Path srcDir = base.resolve("src");
        Path outDir = base.resolve("out");
        // Test most expected use cases for external snippet
        final var snippets = List.of(
                """
                {@snippet file=file region=region}
                """,
                """
                {@snippet file=file region= region}
                """,
                """
                {@snippet file=file region="region"}
                """,
                """
                {@snippet file=file region='region'}
                """,
                """
                {@snippet file= file region=region}
                """,
                """
                {@snippet file= file region= region}
                """,
                """
                {@snippet file= file region="region"}
                """,
                """
                {@snippet file= file region='region'}
                """,
                """
                {@snippet file="file" region=region}
                """,
                """
                {@snippet file="file" region= region}
                """,
                """
                {@snippet file="file" region="region"}
                """,
                """
                {@snippet file="file" region='region'}
                """,
                """
                {@snippet file='file' region=region}
                """,
                """
                {@snippet file='file' region= region}
                """,
                """
                {@snippet file='file' region="region"}
                """,
                """
                {@snippet file='file' region='region'}
                """,
                // ---------------------------------------------------------------
                """
                {@snippet region=region file=file}
                """,
                """
                {@snippet region=region file="file"}
                """,
                """
                {@snippet region="region" file="file"}
                """,
                """
                {@snippet file="file"
                          region="region"}
                """,
                """
                {@snippet file="file"
                          region=region}
                """
        );
        addSnippetFile(srcDir, "pkg", "file", """
                                              1 // @start region=bar @end
                                              2 // @start region=region @end
                                              3 // @start region=foo @end
                                              """);
        ClassBuilder classBuilder = new ClassBuilder(tb, "pkg.A")
                .setModifiers("public", "class");
        forEachNumbered(snippets, (s, i) -> {
            classBuilder.addMembers(
                    MethodBuilder.parse("public void case%s() { }".formatted(i)).setComments(s));
        });
        classBuilder.write(srcDir);
        javadoc("-d", outDir.toString(),
                "-sourcepath", srcDir.toString(),
                "pkg");
        checkExit(Exit.OK);
        for (int j = 0; j < snippets.size(); j++) {
            checkOutput("pkg/A.html", true,
                        """
                        <span class="element-name">case%s</span>()</div>
                        <div class="block">
                        %s
<<<<<<< HEAD
                        """.formatted(j, getSnippetHtmlRepresentation("pkg/A.html", "2", Optional.empty())));
=======
                        """.formatted(j, getSnippetHtmlRepresentation("pkg/A.html", "2", Optional.empty(),
                                Optional.of("snippet-case" + j + "()2"))));
>>>>>>> a96de6d8
        }
    }

    @Test
    public void testPositiveInlineTagMarkup_Comment(Path base) throws Exception {
        record TestCase(Snippet snippet, String expectedOutput) { }
        final var testCases = List.of(
                new TestCase(newSnippetBuilder()
                                     .body("""
                                           // // @replace substring="//" replacement="Hello"
                                           ,
                                            Snippet!""")
                                     .build(),
                             """
                             Hello
                             ,
                              Snippet!"""
                )
                ,
                new TestCase(newSnippetBuilder()
                                     .body("""
                                           //             // @replace substring="//" replacement="Hello"
                                           ,
                                            Snippet!""")
                                     .build(),
                             """
                             Hello
                             ,
                              Snippet!"""
                )
                ,
                new TestCase(newSnippetBuilder()
                                     .body("""
                                           // // @replace substring="//" replacement=" Hello"
                                           ,
                                            Snippet!""")
                                     .build(),
                             """
                              Hello
                             ,
                              Snippet!"""
                )
// Uncomment when parser has improved (this would allow to write meta snippets,
// i.e. snippets showing how to write snippets.
//
//                ,
//                entry(newSnippetBuilder()
//                              .body("""
//                                    // snippet-comment : // snippet-comment : my comment""")
//                              .build(),
//                      """
//                      // snippet-comment : my comment"""
//                )
        );
        Path srcDir = base.resolve("src");
        Path outDir = base.resolve("out");
        ClassBuilder classBuilder = new ClassBuilder(tb, "pkg.A")
                .setModifiers("public", "class");
        forEachNumbered(testCases, (t, id) -> {
            classBuilder
                    .addMembers(
                            MethodBuilder
                                    .parse("public void case%s() { }".formatted(id))
                                    .setComments("""
                                                 {@snippet :
                                                 %s}
                                                 """.formatted(t.snippet().body())));
        });
        classBuilder.write(srcDir);
        javadoc("-d", outDir.toString(),
                "-sourcepath", srcDir.toString(),
                "pkg");
        checkExit(Exit.OK);
        forEachNumbered(testCases, (t, index) -> {
            checkOutput("pkg/A.html", true,
                        """
                        <span class="element-name">case%s</span>()</div>
                        <div class="block">
                        %s""".formatted(index, getSnippetHtmlRepresentation("pkg/A.html", t.expectedOutput(), Optional.empty(),
                                Optional.of("snippet-case" + index + "()2"))));
        });
    }

    @Test
    public void testPositiveExternalHybridLangAttribute(Path base) throws Exception {

        Path srcDir = base.resolve("src");
        Path outDir = base.resolve("out");

        record TestCase(String tag, String expectedContent, String expectedLang) { }

        final var testCases = List.of(
                // -------------------- external snippets --------------------
                // if there's no file extension and no lang attribute, then
                // markup is that of "java" and the class="language-" attribute
                // is absent
                new TestCase("""
                        {@snippet file=".file"}
                        """, """
                        # @highlight substring=hi:
                        hi <span class="bold">there</span>
                        """, null),
                new TestCase("""
                        {@snippet file="file"}
                        """, """
                        # @highlight substring=hi:
                        hi <span class="bold">there</span>
                        """, null),
                // if the file extension differs from the value of the lang
                // attribute, which is set to "java", "properties" or other,
                // then the class="language-" attribute is that of lang and
                // markup is that of "properties" for lang=properties and
                // markup is that of "java" for anything else
                new TestCase("""
                        {@snippet file="File.java" lang=properties}
                        """, """
                        <span class="bold">hi</span> there // @<span class="bold">hi</span>ghlight substring=there
                        """, "properties"),
                new TestCase("""
                        {@snippet file="file.properties" lang=java}
                        """, """
                        # @highlight substring=hi:
                        hi <span class="bold">there</span>
                        """, "java"),
                new TestCase("""
                        {@snippet file="File.java" lang=txt}
                        """, """
                        # @highlight substring=hi:
                        hi <span class="bold">there</span>
                        """, "txt"),
                // if there's no file extension, but the lang attribute is set
                // to "java", "properties", or other, then the class="language-"
                // attribute is that of lang and markup is that of "properties"
                // for lang=properties and markup is that of "java" for
                // anything else
                new TestCase("""
                        {@snippet file="file" lang=properties}
                        """, """
                        <span class="bold">hi</span> there // @<span class="bold">hi</span>ghlight substring=there
                        """, "properties"),
                new TestCase("""
                        {@snippet file="file" lang=java}
                        """, """
                        # @highlight substring=hi:
                        hi <span class="bold">there</span>
                        """, "java"),
                new TestCase("""
                        {@snippet file="file" lang=txt}
                        """, """
                        # @highlight substring=hi:
                        hi <span class="bold">there</span>
                        """, "txt"),
                // --------------------- hybrid snippets ---------------------
                // the lang attribute "overrides" file extension
                new TestCase("""
                        {@snippet file="File.java" lang=properties:
                        # @highlight substring=hi:
                        hi there // @highlight substring=there
                        }
                        """, """
                        <span class="bold">hi</span> there // @<span class="bold">hi</span>ghlight substring=there
                        """, "properties"),
                // if the lang attribute is absent, file extension determines
                // markup and the the class="language-" attribute
                new TestCase("""
                        {@snippet file="file.properties":
                        # @highlight substring=hi:
                        hi there // @highlight substring=there
                        }
                        """, """
                        <span class="bold">hi</span> there // @<span class="bold">hi</span>ghlight substring=there
                        """, "properties")
        );

        for (var f : List.of(".file", "file", "File.java", "file.properties"))
            addSnippetFile(srcDir, "pkg", f, """
                    # @highlight substring=hi:
                    hi there // @highlight substring=there
                    """);

        ClassBuilder classBuilder = new ClassBuilder(tb, "pkg.A")
                .setModifiers("public", "class");
        forEachNumbered(testCases, (s, i) -> classBuilder.addMembers(
                MethodBuilder.parse("public void case%s() { }".formatted(i)).setComments(s.tag)));
        classBuilder.write(srcDir);
        javadoc("-d", outDir.toString(),
                "-sourcepath", srcDir.toString(),
                "pkg");
        checkExit(Exit.OK);
        forEachNumbered(testCases, (t, i) -> checkOutput("pkg/A.html", true, """
                        <span class="element-name">case%s</span>()</div>
                        <div class="block">
                        %s
                        """.formatted(i, getSnippetHtmlRepresentation("pkg/A.html", t.expectedContent, Optional.ofNullable(t.expectedLang)))));
    }

    //@Test
    public void testNegativeHybridTag_FileNotFound(Path base) throws Exception {
        Path srcDir = base.resolve("src");
        Path outDir = base.resolve("out");
        var fileName = "text.txt";
        new ClassBuilder(tb, "pkg.A")
                .setModifiers("public", "class")
                .addMembers(
                        MethodBuilder
                                .parse("public void test() { }")
                                .setComments("""
                                             {@snippet file="%s":
                                                 Hello, Snippet!}
                                             """.formatted(fileName)))
                .write(srcDir);
        javadoc("-d", outDir.toString(),
                "-sourcepath", srcDir.toString(),
                "pkg");
        checkExit(Exit.ERROR);
        checkOutput(Output.OUT, true,
                    """
                    A.java:4: error: file not found on source path or snippet path: %s""".formatted(fileName));
        checkNoCrashes();
    }

    @Test
    public void testNegativeTag_ValuelessAttributes(Path base) throws IOException {
        // none of these attributes should ever be valueless
        record TestCase(String input, String expectedError) { }
        var testCases = new ArrayList<TestCase>();
        for (String attrName : List.of("class", "file", "id", "lang", "region")) {
            // special case: valueless region attribute
            TestCase t = new TestCase("""
                        {@snippet %s:
                            First line
                              Second line
                        }
                        """.formatted(attrName),
                        """
                        : error: missing value for attribute "%s"
                        {@snippet %s:
                                  ^""".formatted(attrName, attrName));
            testCases.add(t);
        }

        List<String> inputs = testCases.stream().map(s -> s.input).toList();
        StringBuilder methods = new StringBuilder();
        forEachNumbered(inputs, (i, n) -> {
            methods.append(
                    """

                    /**
                    %s*/
                    public void case%s() {}
                    """.formatted(i, n));
        });

        String classString =
                """
                public class A {
                %s
                }
                """.formatted(methods.toString());

        Path src = Files.createDirectories(base.resolve("src"));
        tb.writeJavaFiles(src, classString);

        javadoc("-d", base.resolve("out").toString(),
                "-sourcepath", src.toString(),
                src.resolve("A.java").toString());
        checkExit(Exit.ERROR);
        // use the facility from JDK-8273154 when it becomes available
        checkOutput(Output.OUT, true, testCases.stream().map(TestCase::expectedError).toArray(String[]::new));
        checkNoCrashes();
    }

    @Test
    public void testNegativeTag_BlankRegion(Path base) throws Exception {
        // If a blank region were allowed, it could not be used without quotes
        record TestCase(String input, String expectedError) { }

      var testCases = new ArrayList<TestCase>();
      for (String quote : List.of("", "'", "\""))
          for (String value : List.of("", " ")) {
              var t = new TestCase("""
                        {@snippet region=%s%s%s:
                            First line
                              Second line
                        }
                        """.formatted(quote, value, quote),
                        """
                        : error: illegal value for attribute "region": "%s"
                        {@snippet region=%s%s%s:
                                  ^
                        """.formatted(
                                quote.isEmpty() ? "" : value, // unquoted whitespace translates to empty string
                                quote, value, quote));
              testCases.add(t);
          }

        List<String> inputs = testCases.stream().map(s -> s.input).toList();
        StringBuilder methods = new StringBuilder();
        forEachNumbered(inputs, (i, n) -> {
            methods.append(
                    """

                    /**
                    %s*/
                    public void case%s() {}
                    """.formatted(i, n));
        });

        String classString =
                """
                public class A {
                %s
                }
                """.formatted(methods.toString());

        Path src = Files.createDirectories(base.resolve("src"));
        tb.writeJavaFiles(src, classString);

        javadoc("-d", base.resolve("out").toString(),
                "-sourcepath", src.toString(),
                src.resolve("A.java").toString());
        checkExit(Exit.ERROR);
        // use the facility from JDK-8273154 when it becomes available
        checkOutput(Output.OUT, true, testCases.stream().map(TestCase::expectedError).toArray(String[]::new));
        checkNoCrashes();
    }

    @Test
    public void testNegativeHybridTagMarkup_RegionNotFound(Path base) throws Exception {
        Path srcDir = base.resolve("src");
        Path outDir = base.resolve("out");
        var fileName = "text.txt";
        var region = "here";
        var content =
                """
                Hello, Snippet!""";

        new ClassBuilder(tb, "pkg.A")
                .setModifiers("public", "class")
                .addMembers(
                        MethodBuilder
                                .parse("public void test() { }")
                                .setComments("""
                                             {@snippet region="%s" file="%s":
                                             %s}
                                             """.formatted(region, fileName, content)))
                .write(srcDir);
        addSnippetFile(srcDir, "pkg", fileName, content);
        javadoc("-d", outDir.toString(),
                "-sourcepath", srcDir.toString(),
                "pkg");
        checkExit(Exit.ERROR);
        checkOutput(Output.OUT, true,
                    """
                    A.java:4: error: region not found: "%s\"""".formatted(region));
        checkNoCrashes();
    }

    @Test
    public void testNegativeHybridTag_Mismatch(Path base) throws Exception {
        Path srcDir = base.resolve("src");
        Path outDir = base.resolve("out");
        var fileName = "text.txt";
        var content =
                """
                Hello, Snippet!""";
        new ClassBuilder(tb, "pkg.A")
                .setModifiers("public", "class")
                .addMembers(
                        MethodBuilder
                                .parse("public void test() { }")
                                .setComments("""
                                             {@snippet file="%s":
                                             %s}
                                             """.formatted(fileName, content)))
                .write(srcDir);
        addSnippetFile(srcDir, "pkg", fileName, content + "...more");
        javadoc("-d", outDir.toString(),
                "-sourcepath", srcDir.toString(),
                "pkg");
        checkExit(Exit.ERROR);
        checkOutput(Output.OUT, true,
                    """
                    A.java:4: error: contents mismatch""");
        checkOutput("pkg/A.html", true, """
                        <details class="invalid-tag">
                        <summary>invalid @snippet</summary>
                        <pre>contents mismatch:
                        ----------------- inline -------------------
                        Hello, Snippet!
                        ----------------- external -----------------
                        Hello, Snippet!...more
                        </pre>
                        </details>
                        """);
        checkNoCrashes();
    }

    @Test
    public void testNegativeHybridTagMarkup_RegionRegionMismatch(Path base) throws Exception {
        Path srcDir = base.resolve("src");
        Path outDir = base.resolve("out");
        var fileName = "text.txt";
        var region = "here";
        var content =
                """
                Hello, Snippet!""";
        new ClassBuilder(tb, "pkg.A")
                .setModifiers("public", "class")
                .addMembers(
                        MethodBuilder
                                .parse("public void test() { }")
                                .setComments("""
                                             {@snippet region="%s" file="%s":
                                             Above the region.
                                             // @start region="%s" :
                                             %s ...more
                                             // @end
                                             Below the region}
                                             """.formatted(region, fileName, region, content)))
                .write(srcDir);
        addSnippetFile(srcDir, "pkg", fileName,
                       """
                       This line is above the region.
                       // @start region="%s" :
                       %s
                       // @end
                       This line is below the region.""".formatted(region, content));
        javadoc("-d", outDir.toString(),
                "-sourcepath", srcDir.toString(),
                "pkg");
        checkExit(Exit.ERROR);
        checkOutput(Output.OUT, true,
                    """
                    A.java:4: error: contents mismatch""");
        checkOutput("pkg/A.html", true, """
                        <details class="invalid-tag">
                        <summary>invalid @snippet</summary>
                        <pre>contents mismatch:
                        ----------------- inline -------------------
                        Hello, Snippet! ...more

                        ----------------- external -----------------
                        Hello, Snippet!

                        </pre>
                        </details>
                        """);
        checkNoCrashes();
    }

    @Test
    public void testNegativeHybridTagMarkup_Region1Mismatch(Path base) throws Exception {
        Path srcDir = base.resolve("src");
        Path outDir = base.resolve("out");
        var fileName = "text.txt";
        var region = "here";
        var content =
                """
                Hello, Snippet!""";
        new ClassBuilder(tb, "pkg.A")
                .setModifiers("public", "class")
                .addMembers(
                        MethodBuilder
                                .parse("public void test() { }")
                                .setComments("""
                                             {@snippet region="%s" file="%s":
                                             Above the region.
                                             // @start region="%s" :
                                             %s ...more
                                             // @end
                                             Below the region}
                                             """.formatted(region, fileName, region, content)))
                .write(srcDir);
        addSnippetFile(srcDir, "pkg", fileName, content);
        javadoc("-d", outDir.toString(),
                "-sourcepath", srcDir.toString(),
                "pkg");
        checkExit(Exit.ERROR);
        checkOutput(Output.OUT, true,
                    """
                    A.java:4: error: contents mismatch""");
        checkNoCrashes();
    }

    @Test
    public void testNegativeHybridTagMarkup_Region2Mismatch(Path base) throws Exception {
        Path srcDir = base.resolve("src");
        Path outDir = base.resolve("out");
        var fileName = "text.txt";
        var region = "here";
        var content =
                """
                Hello, Snippet!""";
        new ClassBuilder(tb, "pkg.A")
                .setModifiers("public", "class")
                .addMembers(
                        MethodBuilder
                                .parse("public void test() { }")
                                .setComments("""
                                             {@snippet region="%s" file="%s":
                                             %s}
                                             """.formatted(region, fileName, content)))
                .write(srcDir);
        addSnippetFile(srcDir, "pkg", fileName,
                       """
                       Above the region.
                       // @start region="%s" :
                       %s ...more
                       // @end
                       Below the region
                       """.formatted(region, content));
        javadoc("-d", outDir.toString(),
                "-sourcepath", srcDir.toString(),
                "pkg");
        checkExit(Exit.ERROR);
        checkOutput(Output.OUT, true,
                    """
                    A.java:4: error: contents mismatch""");
        checkNoCrashes();
    }

    @Test
    public void testPositiveHybridTagMarkup(Path base) throws Exception {
        record TestCase(Snippet snippet, String expectedOutput) { }
        final var testCases = List.of(
                new TestCase(newSnippetBuilder()
                                     .body("""
                                           Hello
                                           ,
                                            Snippet!""")
                                     .fileContent(
                                             """
                                             Hello
                                             ,
                                              Snippet!""")
                                     .build(),
                             """
                             Hello
                             ,
                              Snippet!"""
                )
                ,
                new TestCase(newSnippetBuilder()
                                     .body("""
                                             Hello
                                             ,
                                              Snippet!
                                           """)
                                     .region("here")
                                     .fileContent(
                                             """
                                             Above the region.
                                             // @start region=here :
                                               Hello
                                               ,
                                                Snippet!
                                             // @end
                                             Below the region.
                                             """)
                                     .build(),
                             """
                               Hello
                               ,
                                Snippet!
                             """
                )
                ,
                new TestCase(newSnippetBuilder()
                                     .body("""
                                           Above the region.
                                           // @start region=here :
                                             Hello
                                             ,
                                              Snippet!
                                           // @end
                                           Below the region.
                                           """)
                                     .region("here")
                                     .fileContent(
                                             """
                                               Hello
                                               ,
                                                Snippet!
                                             """)
                                     .build(),
                             """
                               Hello
                               ,
                                Snippet!
                             """
                )
                ,
                new TestCase(newSnippetBuilder()
                                     .body("""
                                           Above the region.
                                           // @start region=here :
                                             Hello
                                             ,
                                              Snippet!
                                           // @end
                                           Below the region.
                                           """)
                                     .region("here")
                                     .fileContent(
                                             """
                                             Above the region.
                                             // @start region=here :
                                               Hello
                                               ,
                                                Snippet!
                                             // @end
                                             Below the region.
                                             """)
                                     .build(),
                             """
                               Hello
                               ,
                                Snippet!
                             """
                )
        );
        Path srcDir = base.resolve("src");
        Path outDir = base.resolve("out");
        ClassBuilder classBuilder = new ClassBuilder(tb, "pkg.A")
                .setModifiers("public", "class");
        forEachNumbered(testCases, (t, id) -> {
            var snippet = t.snippet();
            final String r = snippet.regionName() == null ? "" : "region=\"" + snippet.regionName() + "\"";
            final String f = snippet.fileContent() == null ? "" : "file=\"%s.txt\"".formatted(id);
            classBuilder
                    .addMembers(
                            MethodBuilder
                                    .parse("public void case%s() { }".formatted(id))
                                    .setComments("""
                                                 {@snippet %s %s:
                                                 %s}
                                                 """.formatted(r, f, snippet.body())));
            addSnippetFile(srcDir, "pkg", "%s.txt".formatted(id), snippet.fileContent());
        });
        classBuilder.write(srcDir);
        javadoc("-d", outDir.toString(),
                "-sourcepath", srcDir.toString(),
                "pkg");
        checkExit(Exit.OK);
        forEachNumbered(testCases, (t, index) -> {
            checkOutput("pkg/A.html", true,
                        """
                        <span class="element-name">case%s</span>()</div>
                        <div class="block">
<<<<<<< HEAD
                        %s""".formatted(index, getSnippetHtmlRepresentation("pkg/A.html", t.expectedOutput(), Optional.of("txt"))));
=======
                        %s""".formatted(index, getSnippetHtmlRepresentation("pkg/A.html", t.expectedOutput(), Optional.empty(),
                                Optional.of("snippet-case" + index + "()2"))));
>>>>>>> a96de6d8
        });
    }

    @Test
    public void testNegativeInlineTagMarkup_InvalidRegexDiagnostics(Path base) throws Exception {

        record TestCase(String input, String expectedError) { }

        // WARNING: debugging these test cases by reading .jtr files might prove
        // confusing. This is because of how jtharness, which is used by jtreg,
        // represents special symbols it encounters in standard streams. While
        // CR, LR and TAB are output as they are, \ is output as \\ and the rest
        // of the escape sequences are output using the \\uxxxx notation. This
        // might affect relative symbol positioning on adjacent lines. For
        // example, it might be hard to judge the true (i.e. console) position
        // of the caret. Try using -show:System.out jtreg option to remediate
        // that.

        final var testCases = List.of(
                new TestCase("""
                    {@snippet :
                    hello there //   @highlight   regex ="\t**"
                    }""",
                             """
                    error: snippet markup: invalid regex
                    hello there //   @highlight   regex ="\t**"
                                                          \t ^
                    """),
                new TestCase("""
                    {@snippet :
                    hello there //   @highlight   regex ="\\t**"
                    }""",
                        """
                    error: snippet markup: invalid regex
                    hello there //   @highlight   regex ="\\t**"
                                                             ^
                    """),
                new TestCase("""
                    {@snippet :
                    hello there // @highlight regex="\\.\\*\\+\\E"
                    }""",
                             """
                    error: snippet markup: invalid regex
                    hello there // @highlight regex="\\.\\*\\+\\E"
                                                     \s\s\s\s   ^
                    """), // use \s to counteract shift introduced by \\ so as to visually align ^ right below E
                new TestCase("""
                    {@snippet :
                    hello there //   @highlight  type="italics" regex ="  ["
                    }""",
                        """
                    error: snippet markup: invalid regex
                    hello there //   @highlight  type="italics" regex ="  ["
                                                                          ^
                    """)
                );

        List<String> inputs = testCases.stream().map(s -> s.input).toList();
        StringBuilder methods = new StringBuilder();
        forEachNumbered(inputs, (i, n) -> {
            methods.append(
                    """

                    /**
                    %s*/
                    public void case%s() {}
                    """.formatted(i, n));
        });

        String classString =
                """
                public class A {
                %s
                }
                """.formatted(methods.toString());

        Path src = Files.createDirectories(base.resolve("src"));
        tb.writeJavaFiles(src, classString);

        javadoc("-d", base.resolve("out").toString(),
                "-sourcepath", src.toString(),
                src.resolve("A.java").toString());
        checkExit(Exit.ERROR);
        checkOrder(Output.OUT, testCases.stream().map(TestCase::expectedError).toArray(String[]::new));
        checkOutput("A.html", true, """
                        <details class="invalid-tag">
                        <summary>invalid @snippet</summary>
                        <pre>invalid regex</pre>
                        </details>
                        """);
        checkNoCrashes();
    }

    @Test
    public void testNegativeInlineTagMarkup_ErrorMessages(Path base) throws Exception {

        record TestCase(String input, String expectedError) { }

        final var testCases = List.of(
                new TestCase("""
                        {@snippet :
                            hello // @link
                        }""",
                             """
                        error: snippet markup: missing attribute "target"
                            hello // @link
                                      ^
                             """),
                new TestCase("""
                        {@snippet :
                            hello // @start
                        }""",
                             """
                        error: snippet markup: missing attribute "region"
                            hello // @start
                                      ^
                             """),
                new TestCase("""
                        {@snippet :
                            hello // @replace
                        }""",
                             """
                        error: snippet markup: missing attribute "replacement"
                            hello // @replace
                                      ^
                             """),
                /* ---------------------- */
                new TestCase("""
                        {@snippet :
                            hello // @highlight regex=\\w+ substring=hello
                        }""",
                        """
                        error: snippet markup: attributes "substring" and "regex" used simultaneously
                            hello // @highlight regex=\\w+ substring=hello
                                                          ^
                        """),
                new TestCase("""
                        {@snippet :
                            hello // @start region="x" name="here"
                        }""",
                        """
                        error: snippet markup: unexpected attribute
                            hello // @start region="x" name="here"
                                                       ^
                        """),
                new TestCase("""
                        {@snippet :
                            hello // @start region=""
                        }""",
                        """
                        error: snippet markup: invalid attribute value
                            hello // @start region=""
                                                    ^
                        """),
                new TestCase("""
                        {@snippet :
                            hello // @link target="Object#equals()" type=fluffy
                        }""",
                        """
                        error: snippet markup: invalid attribute value
                            hello // @link target="Object#equals()" type=fluffy
                                                                         ^
                        """),
                /* ---------------------- */
                new TestCase("""
                        {@snippet :
                            hello
                            there // @highlight substring="
                        }""",
                             """
                        error: snippet markup: unterminated attribute value
                            there // @highlight substring="
                                                          ^
                             """),
                new TestCase("""
                        {@snippet :
                            hello // @start region="this"
                            world // @start region="this"
                            !     // @end
                        }""",
                        """
                        error: snippet markup: duplicated region
                            world // @start region="this"
                                                    ^
                        """),
                new TestCase("""
                        {@snippet :
                            hello // @end
                        }""",
                        """
                        error: snippet markup: no region to end
                            hello // @end
                                      ^
                        """),
                new TestCase("""
                        {@snippet :
                            hello // @start region=this
                        }""",
                        """
                        error: snippet markup: unpaired region
                            hello // @start region=this
                                      ^
                        """),
                new TestCase("""
                        {@snippet :
                            hello // @highlight substring="hello" :
                        }""",
                             """
                        error: snippet markup: tag refers to non-existent lines
                            hello // @highlight substring="hello" :
                                      ^
                        """)
        );
        List<String> inputs = testCases.stream().map(s -> s.input).toList();
        StringBuilder methods = new StringBuilder();
        forEachNumbered(inputs, (i, n) -> {
            methods.append(
                    """

                    /**
                    %s*/
                    public void case%s() {}
                    """.formatted(i, n));
        });

        String classString =
                """
                public class A {
                %s
                }
                """.formatted(methods.toString());

        Path src = Files.createDirectories(base.resolve("src"));
        tb.writeJavaFiles(src, classString);

        javadoc("-d", base.resolve("out").toString(),
                "-sourcepath", src.toString(),
                src.resolve("A.java").toString());
        checkExit(Exit.ERROR);
        // use the facility from JDK-8273154 when it becomes available
        checkOutput(Output.OUT, true, testCases.stream().map(TestCase::expectedError).toArray(String[]::new));
        checkOutput("A.html", true, """
                        <details class="invalid-tag">
                        <summary>invalid @snippet</summary>
                        <pre>missing attribute "target"</pre>
                        </details>
                        """);
        checkNoCrashes();
    }
}<|MERGE_RESOLUTION|>--- conflicted
+++ resolved
@@ -880,7 +880,7 @@
                         """
                         <span class="element-name">case%s</span>()</div>
                         <div class="block">
-                        %s""".formatted(id, getSnippetHtmlRepresentation("pkg/A.html", t.expectedOutput(), Optional.empty(),
+                        %s""".formatted(id, getSnippetHtmlRepresentation("pkg/A.html", t.expectedOutput(), Optional.of("java"),
                                 Optional.of("snippet-case" + id + "()2"))));
         });
     }
@@ -973,12 +973,8 @@
                         """
                         <span class="element-name">case%s</span>()</div>
                         <div class="block">
-<<<<<<< HEAD
-                        %s""".formatted(index, getSnippetHtmlRepresentation("pkg/A.html", expectedOutput, Optional.of("txt"))));
-=======
-                        %s""".formatted(index, getSnippetHtmlRepresentation("pkg/A.html", expectedOutput, Optional.empty(),
+                        %s""".formatted(index, getSnippetHtmlRepresentation("pkg/A.html", expectedOutput, Optional.of("txt"),
                                 Optional.of("snippet-case" + index + "()2"))));
->>>>>>> a96de6d8
         });
     }
 
@@ -1556,7 +1552,7 @@
                         """
                         <span class="element-name">case%s</span>()</div>
                         <div class="block">
-                        %s""".formatted(index, getSnippetHtmlRepresentation("pkg/A.html", t.expectedOutput(), Optional.empty(),
+                        %s""".formatted(index, getSnippetHtmlRepresentation("pkg/A.html", t.expectedOutput(), Optional.of("java"),
                                 Optional.of("snippet-case" + index + "()2"))));
         });
     }
@@ -1670,22 +1666,14 @@
                     """
                     <span class="element-name">case0</span>()</div>
                     <div class="block">
-<<<<<<< HEAD
-                    """ + getSnippetHtmlRepresentation("pkg/A.html", "", Optional.of("txt")));
-=======
-                    """ + getSnippetHtmlRepresentation("pkg/A.html", "", Optional.empty(),
+                    """ + getSnippetHtmlRepresentation("pkg/A.html", "", Optional.of("txt"),
                             Optional.of("snippet-case0()2")));
->>>>>>> a96de6d8
         checkOutput("pkg/A.html", true,
                     """
                     <span class="element-name">case1</span>()</div>
                     <div class="block">
-<<<<<<< HEAD
-                    """ + getSnippetHtmlRepresentation("pkg/A.html", "", Optional.of("txt")));
-=======
-                    """ + getSnippetHtmlRepresentation("pkg/A.html", "", Optional.empty(),
+                    """ + getSnippetHtmlRepresentation("pkg/A.html", "", Optional.of("txt"),
                             Optional.of("snippet-case1()2")));
->>>>>>> a96de6d8
     }
 
     @Test // TODO: use combinatorial methods
@@ -1783,12 +1771,8 @@
                         <span class="element-name">case%s</span>()</div>
                         <div class="block">
                         %s
-<<<<<<< HEAD
-                        """.formatted(j, getSnippetHtmlRepresentation("pkg/A.html", "2", Optional.empty())));
-=======
                         """.formatted(j, getSnippetHtmlRepresentation("pkg/A.html", "2", Optional.empty(),
                                 Optional.of("snippet-case" + j + "()2"))));
->>>>>>> a96de6d8
         }
     }
 
@@ -1867,7 +1851,7 @@
                         """
                         <span class="element-name">case%s</span>()</div>
                         <div class="block">
-                        %s""".formatted(index, getSnippetHtmlRepresentation("pkg/A.html", t.expectedOutput(), Optional.empty(),
+                        %s""".formatted(index, getSnippetHtmlRepresentation("pkg/A.html", t.expectedOutput(), Optional.of("java"),
                                 Optional.of("snippet-case" + index + "()2"))));
         });
     }
@@ -1982,7 +1966,8 @@
                         <span class="element-name">case%s</span>()</div>
                         <div class="block">
                         %s
-                        """.formatted(i, getSnippetHtmlRepresentation("pkg/A.html", t.expectedContent, Optional.ofNullable(t.expectedLang)))));
+                        """.formatted(i, getSnippetHtmlRepresentation("pkg/A.html", t.expectedContent, Optional.ofNullable(t.expectedLang),
+                Optional.of("snippet-case" + i + "()2")))));
     }
 
     //@Test
@@ -2439,12 +2424,8 @@
                         """
                         <span class="element-name">case%s</span>()</div>
                         <div class="block">
-<<<<<<< HEAD
-                        %s""".formatted(index, getSnippetHtmlRepresentation("pkg/A.html", t.expectedOutput(), Optional.of("txt"))));
-=======
-                        %s""".formatted(index, getSnippetHtmlRepresentation("pkg/A.html", t.expectedOutput(), Optional.empty(),
+                        %s""".formatted(index, getSnippetHtmlRepresentation("pkg/A.html", t.expectedOutput(), Optional.of("txt"),
                                 Optional.of("snippet-case" + index + "()2"))));
->>>>>>> a96de6d8
         });
     }
 
