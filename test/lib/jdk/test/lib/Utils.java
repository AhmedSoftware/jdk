--- conflicted
+++ resolved
@@ -62,17 +62,14 @@
 import java.util.LinkedList;
 import java.util.List;
 import java.util.Random;
-<<<<<<< HEAD
 import java.util.concurrent.atomic.AtomicBoolean;
-=======
-import java.util.Set;
->>>>>>> 05128c21
 import java.util.function.BooleanSupplier;
 import java.util.concurrent.TimeUnit;
 import java.util.function.Consumer;
 import java.util.function.Function;
 import java.util.regex.Matcher;
 import java.util.regex.Pattern;
+import java.util.Set;
 import java.util.stream.Collectors;
 
 import static jdk.test.lib.Asserts.assertTrue;
@@ -842,7 +839,6 @@
     }
 
     /**
-<<<<<<< HEAD
      * Display instruction message with GUI and prompt user input into a text field.
      *
      * @param title title string
@@ -891,7 +887,9 @@
             dialog.dispose();
         }
         return host;
-=======
+    }
+
+    /**
      * Converts slashes in a pathname to backslashes
      * if slashes is not the file separator.
      */
@@ -1105,6 +1103,5 @@
      */
     public static void fullAccess(Path file) throws IOException {
         grantFileAccess(file, false);
->>>>>>> 05128c21
     }
 }