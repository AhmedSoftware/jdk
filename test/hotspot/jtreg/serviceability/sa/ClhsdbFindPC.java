--- conflicted
+++ resolved
@@ -105,19 +105,14 @@
             System.out.println("with pid " + theApp.getPid());
 
             if (withCore) {
-<<<<<<< HEAD
                 String crashOutput = theApp.getOutput().getStdout();
                 // Get the core file name if we are debugging a core instead of live process
-                coreFileName = CoreUtils.getCoreFileLocation(crashOutput);
+                coreFileName = CoreUtils.getCoreFileLocation(crashOutput, theApp.getPid());
                 // Get the SEGV Address from the following line:
                 //  #  SIGSEGV (0xb) at pc=0x00007f20a897f7f4, pid=8561, tid=8562
                 String[] parts = crashOutput.split(" pc=");
                 String[] tokens = parts[1].split(",");
                 segvAddress = tokens[0];
-=======
-                coreFileName = CoreUtils.getCoreFileLocation(theApp.getOutput().getStdout(), theApp.getPid());
-            }
->>>>>>> cc5691c6
 
                 // Test the 'findpc' command passing in the SEGV address
                 cmds = new ArrayList<String>();
