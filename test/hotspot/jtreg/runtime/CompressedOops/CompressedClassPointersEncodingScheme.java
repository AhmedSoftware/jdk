/*
 * Copyright (c) 2013, 2024, Oracle and/or its affiliates. All rights reserved.
 * DO NOT ALTER OR REMOVE COPYRIGHT NOTICES OR THIS FILE HEADER.
 *
 * This code is free software; you can redistribute it and/or modify it
 * under the terms of the GNU General Public License version 2 only, as
 * published by the Free Software Foundation.
 *
 * This code is distributed in the hope that it will be useful, but WITHOUT
 * ANY WARRANTY; without even the implied warranty of MERCHANTABILITY or
 * FITNESS FOR A PARTICULAR PURPOSE.  See the GNU General Public License
 * version 2 for more details (a copy is included in the LICENSE file that
 * accompanied this code).
 *
 * You should have received a copy of the GNU General Public License version
 * 2 along with this work; if not, write to the Free Software Foundation,
 * Inc., 51 Franklin St, Fifth Floor, Boston, MA 02110-1301 USA.
 *
 * Please contact Oracle, 500 Oracle Parkway, Redwood Shores, CA 94065 USA
 * or visit www.oracle.com if you need additional information or have any
 * questions.
 */

/*
 * @test
 * @summary Testing that, faced with a given (possibly odd) mapping address of class space, the encoding
 *          scheme fits the address
 * @requires vm.bits == 64 & !vm.graal.enabled & vm.debug == true
 * @requires vm.flagless
 * @library /test/lib
 * @modules java.base/jdk.internal.misc
 *          java.management
 * @run driver CompressedClassPointersEncodingScheme
 */

import jdk.test.lib.Platform;
import jdk.test.lib.process.OutputAnalyzer;
import jdk.test.lib.process.ProcessTools;
import jtreg.SkippedException;

import java.io.IOException;

public class CompressedClassPointersEncodingScheme {

    private static void test(long forceAddress, boolean COH, long classSpaceSize, long expectedEncodingBase, int expectedEncodingShift) throws IOException {
        String forceAddressString = String.format("0x%016X", forceAddress).toLowerCase();
        String expectedEncodingBaseString = String.format("0x%016X", expectedEncodingBase).toLowerCase();
        ProcessBuilder pb = ProcessTools.createLimitedTestJavaProcessBuilder(
                "-Xshare:off", // to make CompressedClassSpaceBaseAddress work
                "-XX:+UnlockDiagnosticVMOptions",
                "-XX:-UseCompressedOops", // keep VM from optimizing heap location
                "-XX:+UnlockExperimentalVMOptions",
                "-XX:" + (COH ? "+" : "-") + "UseCompactObjectHeaders",
                "-XX:" + (COH ? "+" : "-") + "UseObjectMonitorTable",
                "-XX:CompressedClassSpaceBaseAddress=" + forceAddress,
                "-XX:CompressedClassSpaceSize=" + classSpaceSize,
                "-Xmx128m",
                "-Xlog:metaspace*",
                "-version");
        OutputAnalyzer output = new OutputAnalyzer(pb.start());

        output.reportDiagnosticSummary();

        // We ignore cases where we were not able to map at the force address
        if (output.contains("reserving class space failed")) {
            System.out.println("Skipping because we cannot force ccs to " + forceAddressString);
            return;
        }

        output.shouldHaveExitValue(0);
        output.shouldContain("Narrow klass base: " + expectedEncodingBaseString + ", Narrow klass shift: " + expectedEncodingShift);
    }

    private static void testFailure(String forceAddressString) throws IOException {
        ProcessBuilder pb = ProcessTools.createLimitedTestJavaProcessBuilder(
                "-Xshare:off", // to make CompressedClassSpaceBaseAddress work
                "-XX:+UnlockDiagnosticVMOptions",
                "-XX:CompressedClassSpaceBaseAddress=" + forceAddressString,
                "-Xmx128m",
                "-Xlog:metaspace*",
                "-version");
        OutputAnalyzer output = new OutputAnalyzer(pb.start());

        output.reportDiagnosticSummary();

        // We ignore cases where we were not able to map at the force address
        if (!output.contains("Successfully forced class space address to " + forceAddressString)) {
            throw new SkippedException("Skipping because we cannot force ccs to " + forceAddressString);
        }

        if (Platform.isAArch64()) {
            output.shouldHaveExitValue(1);
            output.shouldContain("Error occurred during initialization of VM");
            output.shouldContain("CompressedClassSpaceBaseAddress=" + forceAddressString +
                                 " given with shift 0, cannot be used to encode class pointers");
        } else {
            output.shouldHaveExitValue(0);
        }
    }

    final static long K = 1024;
    final static long M = K * 1024;
    final static long G = M * 1024;
    public static void main(String[] args) throws Exception {
        // Test ccs nestling right at the end of the 4G range
        // Expecting base=0, shift=0
        test(4 * G - 128 * M, false, 128 * M, 0, 0);

        // Test ccs nestling right at the end of the 32G range
        // Expecting:
        // - non-aarch64: base=0, shift=3
        // - aarch64: base to start of class range, shift 0
        if (Platform.isAArch64()) {
            // The best we can do on aarch64 is to be *near* the end of the 32g range, since a valid encoding base
            // on aarch64 must be 4G aligned, and the max. class space size is 3G.
            long forceAddress = 0x7_0000_0000L; // 28g, and also a valid EOR immediate
            test(forceAddress, false, 3 * G, forceAddress, 0);
        } else {
            test(32 * G - 128 * M, false, 128 * M, 0, 3);
        }

        // Test ccs starting *below* 4G, but extending upwards beyond 4G. All platforms except aarch64 should pick
        // zero based encoding. On aarch64, this test is excluded since the only valid mode would be XOR, but bit
        // pattern for base and bit pattern would overlap.
        if (!Platform.isAArch64()) {
            test(4 * G - 128 * M, false, 2 * 128 * M, 0, 3);
        }
        // add more...
<<<<<<< HEAD
        testFailure("0x0000040001000000");
=======

        // Compact Object Header Mode:
        // On aarch64 and x64 we expect the VM to chose the smallest possible shift value needed to cover
        // the encoding range. We expect the encoding Base to start at the class space start - but to enforce that,
        // we choose a high address.
        if (Platform.isAArch64() || Platform.isX64() || Platform.isRISCV64()) {
            long forceAddress = 32 * G;

            long ccsSize = 128 * M;
            int expectedShift = 6;
            test(forceAddress, true, ccsSize, forceAddress, expectedShift);

            ccsSize = 512 * M;
            expectedShift = 8;
            test(forceAddress, true, ccsSize, forceAddress, expectedShift);

            ccsSize = G;
            expectedShift = 9;
            test(forceAddress, true, ccsSize, forceAddress, expectedShift);

            ccsSize = 3 * G;
            expectedShift = 10;
            test(forceAddress, true, ccsSize, forceAddress, expectedShift);
        }
>>>>>>> 50b6e41e
    }
}<|MERGE_RESOLUTION|>--- conflicted
+++ resolved
@@ -126,9 +126,6 @@
             test(4 * G - 128 * M, false, 2 * 128 * M, 0, 3);
         }
         // add more...
-<<<<<<< HEAD
-        testFailure("0x0000040001000000");
-=======
 
         // Compact Object Header Mode:
         // On aarch64 and x64 we expect the VM to chose the smallest possible shift value needed to cover
@@ -153,6 +150,9 @@
             expectedShift = 10;
             test(forceAddress, true, ccsSize, forceAddress, expectedShift);
         }
->>>>>>> 50b6e41e
+
+        // Test failure for -XX:CompressedClassBaseAddress and -Xshare:off
+        testFailure("0x0000040001000000");
+
     }
 }