--- conflicted
+++ resolved
@@ -87,13 +87,10 @@
                 "1G", Integer.toString(((int) Math.pow(2, 20)) * 1024),
                 "1500M", Integer.toString(((int) Math.pow(2, 20)) * (1500 - 1024))
             );
-<<<<<<< HEAD
             hostMaxMem = getHostMaxMemory();
             testOperatingSystemMXBeanIgnoresMemLimitExceedingPhysicalMemory();
             testMetricsIgnoresMemLimitExceedingPhysicalMemory();
-=======
             testContainerMemExceedsPhysical();
->>>>>>> 4732abf7
         } finally {
             if (!DockerTestUtils.RETAIN_IMAGE_AFTER_TEST) {
                 DockerTestUtils.removeDockerImage(imageName);
