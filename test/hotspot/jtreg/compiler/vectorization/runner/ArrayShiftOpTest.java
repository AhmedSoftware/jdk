--- conflicted
+++ resolved
@@ -135,8 +135,6 @@
     }
 
     @Test
-<<<<<<< HEAD
-=======
     @IR(applyIfCPUFeatureOr = {"sve", "true", "avx2", "true"},
         counts = {IRNode.STORE_VECTOR, ">0"})
     @IR(applyIfCPUFeature = {"avx512f", "true"},
@@ -155,7 +153,6 @@
 
 
     @Test
->>>>>>> 5d2a19de
     @IR(applyIfCPUFeatureOr = {"asimd", "true", "sse2", "true"},
         counts = {IRNode.RSHIFT_VI, ">0"})
     @IR(applyIfPlatform = {"riscv64", "true"},
