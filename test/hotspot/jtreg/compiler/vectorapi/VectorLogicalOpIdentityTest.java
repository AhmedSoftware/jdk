/*
 * Copyright (c) 2022, 2023, Arm Limited. All rights reserved.
 * Copyright (c) 2023, Oracle and/or its affiliates. All rights reserved.
 * DO NOT ALTER OR REMOVE COPYRIGHT NOTICES OR THIS FILE HEADER.
 *
 * This code is free software; you can redistribute it and/or modify it
 * under the terms of the GNU General Public License version 2 only, as
 * published by the Free Software Foundation.
 *
 * This code is distributed in the hope that it will be useful, but WITHOUT
 * ANY WARRANTY; without even the implied warranty of MERCHANTABILITY or
 * FITNESS FOR A PARTICULAR PURPOSE.  See the GNU General Public License
 * version 2 for more details (a copy is included in the LICENSE file that
 * accompanied this code).
 *
 * You should have received a copy of the GNU General Public License version
 * 2 along with this work; if not, write to the Free Software Foundation,
 * Inc., 51 Franklin St, Fifth Floor, Boston, MA 02110-1301 USA.
 *
 * Please contact Oracle, 500 Oracle Parkway, Redwood Shores, CA 94065 USA
 * or visit www.oracle.com if you need additional information or have any
 * questions.
 */

package compiler.vectorapi;

import compiler.lib.ir_framework.*;

import java.util.Random;

import jdk.incubator.vector.ByteVector;
import jdk.incubator.vector.IntVector;
import jdk.incubator.vector.LongVector;
import jdk.incubator.vector.ShortVector;
import jdk.incubator.vector.VectorMask;
import jdk.incubator.vector.VectorOperators;
import jdk.incubator.vector.VectorSpecies;

import jdk.test.lib.Asserts;
import jdk.test.lib.Utils;

/**
 * @test
 * @bug 8288294
 * @key randomness
 * @library /test/lib /
 * @summary Add identity transformations for vector logic operations
 * @requires (os.simpleArch == "x64" & vm.cpu.features ~= ".*avx.*") | os.arch=="aarch64"
 * @modules jdk.incubator.vector
 *
 * @run driver compiler.vectorapi.VectorLogicalOpIdentityTest
 */

public class VectorLogicalOpIdentityTest {
    private static final VectorSpecies<Byte> B_SPECIES = ByteVector.SPECIES_MAX;
    private static final VectorSpecies<Short> S_SPECIES = ShortVector.SPECIES_MAX;
    private static final VectorSpecies<Integer> I_SPECIES = IntVector.SPECIES_MAX;
    private static final VectorSpecies<Long> L_SPECIES = LongVector.SPECIES_MAX;

    private static int LENGTH = 128;
    private static final Random RD = Utils.getRandomInstance();

    private static byte[] ba;
    private static byte[] br;
    private static short[] sa;
    private static short[] sr;
    private static int[] ia;
    private static int[] ib;
    private static int[] ir;
    private static long[] la;
    private static long[] lb;
    private static long[] lr;
    private static boolean[] m;
    private static boolean[] mr;

    static {
        ba = new byte[LENGTH];
        br = new byte[LENGTH];
        sa = new short[LENGTH];
        sr = new short[LENGTH];
        ia = new int[LENGTH];
        ib = new int[LENGTH];
        ir = new int[LENGTH];
        la = new long[LENGTH];
        lb = new long[LENGTH];
        lr = new long[LENGTH];
        m = new boolean[LENGTH];
        mr = new boolean[LENGTH];

        for (int i = 0; i < LENGTH; i++) {
            ba[i] = (byte) RD.nextInt(25);
            sa[i] = (short) RD.nextInt(25);
            ia[i] = RD.nextInt(25);
            ib[i] = RD.nextInt(25);
            la[i] = RD.nextLong(25);
            lb[i] = RD.nextLong(25);
            m[i] = RD.nextBoolean();
        }
    }

    private static long and(long a, long b) {
        return a & b;
    }

    @Test
    @Warmup(10000)
    @IR(failOn = IRNode.AND_VB, counts = {IRNode.LOAD_VECTOR_B, ">=1"})
    public static void testAndMinusOne() {
        ByteVector av = ByteVector.fromArray(B_SPECIES, ba, 0);
        av.and((byte) -1).intoArray(br, 0);

        // Verify results
        for (int i = 0; i < B_SPECIES.length(); i++) {
            Asserts.assertEquals((byte) and(ba[i], (byte) -1), br[i]);
        }
    }

    @Test
    @Warmup(10000)
    @IR(failOn = IRNode.AND_VS, counts = {IRNode.STORE_VECTOR, ">=1"})
    public static void testAndZero() {
        ShortVector av = ShortVector.fromArray(S_SPECIES, sa, 0);
        av.and((short) 0).intoArray(sr, 0);

        // Verify results
        for (int i = 0; i < S_SPECIES.length(); i++) {
            Asserts.assertEquals((short) and(sa[i], (short) 0), sr[i]);
        }
    }

    @Test
    @Warmup(10000)
    @IR(failOn = IRNode.AND_VI, counts = {IRNode.LOAD_VECTOR_I, ">=1"})
    public static void testAndSame() {
        IntVector av = IntVector.fromArray(I_SPECIES, ia, 0);
        av.and(av).intoArray(ir, 0);

        // Verify results
        for (int i = 0; i < I_SPECIES.length(); i++) {
            Asserts.assertEquals((int) and(ia[i], ia[i]), ir[i]);
        }
    }

    @Test
    @Warmup(10000)
    @IR(failOn = IRNode.AND_VL, counts = {IRNode.LOAD_VECTOR_L, ">=1"})
    public static void testMaskedAndMinusOne1() {
        VectorMask<Long> mask = VectorMask.fromArray(L_SPECIES, m, 0);
        LongVector av = LongVector.fromArray(L_SPECIES, la, 0);
        LongVector bv = LongVector.broadcast(L_SPECIES, -1);
        av.lanewise(VectorOperators.AND, bv, mask).intoArray(lr, 0);

        // Verify results
        for (int i = 0; i < L_SPECIES.length(); i++) {
            if (m[i]) {
                Asserts.assertEquals(and(la[i], -1), lr[i]);
            } else {
                Asserts.assertEquals(la[i], lr[i]);
            }
        }
    }

    // Masked AndV in this test should not be optimized out on SVE.
    @Test
    @Warmup(10000)
<<<<<<< HEAD
    @IR(counts = {IRNode.LOAD_VECTOR_B, ">=1"})
    @IR(failOn = IRNode.AND_VB, applyIfCPUFeatureAnd = {"asimd", "true", "sve", "false"})
=======
    @IR(counts = {IRNode.LOAD_VECTOR, ">=1"})
    @IR(failOn = IRNode.AND_V, applyIfCPUFeature = {"asimd", "true"}, applyIf = {"UseSVE", "0"})
>>>>>>> 711cddd8
    public static void testMaskedAndMinusOne2() {
        VectorMask<Byte> mask = VectorMask.fromArray(B_SPECIES, m, 0);
        ByteVector av = ByteVector.fromArray(B_SPECIES, ba, 0);
        ByteVector bv = ByteVector.broadcast(B_SPECIES, (byte) -1);
        bv.lanewise(VectorOperators.AND, av, mask).intoArray(br, 0);

        // Verify results
        for (int i = 0; i < B_SPECIES.length(); i++) {
            if (m[i]) {
                Asserts.assertEquals((byte) and(ba[i], (byte) -1), br[i]);
            } else {
                Asserts.assertEquals((byte) -1, br[i]);
            }
        }
    }

    // Masked AndV in this test should not be optimized out on SVE.
    @Test
    @Warmup(10000)
    @IR(counts = {IRNode.STORE_VECTOR, ">=1"})
<<<<<<< HEAD
    @IR(failOn = IRNode.AND_VS, applyIfCPUFeatureAnd = {"asimd", "true", "sve", "false"})
=======
    @IR(failOn = IRNode.AND_V, applyIfCPUFeature = {"asimd", "true"}, applyIf = {"UseSVE", "0"})
>>>>>>> 711cddd8
    public static void testMaskedAndZero1() {
        VectorMask<Short> mask = VectorMask.fromArray(S_SPECIES, m, 0);
        ShortVector av = ShortVector.fromArray(S_SPECIES, sa, 0);
        ShortVector bv = ShortVector.broadcast(S_SPECIES, (short) 0);
        av.lanewise(VectorOperators.AND, bv, mask).intoArray(sr, 0);

        // Verify results
        for (int i = 0; i < S_SPECIES.length(); i++) {
            if (m[i]) {
                Asserts.assertEquals((short) and(sa[i], (short) 0), sr[i]);
            } else {
                Asserts.assertEquals(sa[i], sr[i]);
            }
        }
    }

    @Test
    @Warmup(10000)
    @IR(failOn = IRNode.AND_VI, counts = {IRNode.STORE_VECTOR, ">=1"})
    public static void testMaskedAndZero2() {
        VectorMask<Integer> mask = VectorMask.fromArray(I_SPECIES, m, 0);
        IntVector av = IntVector.fromArray(I_SPECIES, ia, 0);
        IntVector bv = IntVector.broadcast(I_SPECIES, 0);
        bv.lanewise(VectorOperators.AND, av, mask).intoArray(ir, 0);

        // Verify results
        for (int i = 0; i < I_SPECIES.length(); i++) {
            if (m[i]) {
                Asserts.assertEquals((int) and(ba[i], 0), ir[i]);
            } else {
                Asserts.assertEquals(0, ir[i]);
            }
        }
    }

    @Test
    @Warmup(10000)
    @IR(failOn = IRNode.AND_VL, counts = {IRNode.LOAD_VECTOR_L, ">=1"})
    public static void testMaskedAndSame() {
        VectorMask<Long> mask = VectorMask.fromArray(L_SPECIES, m, 0);
        LongVector av = LongVector.fromArray(L_SPECIES, la, 0);
        av.lanewise(VectorOperators.AND, av, mask).intoArray(lr, 0);

        // Verify results
        for (int i = 0; i < L_SPECIES.length(); i++) {
            if (m[i]) {
                Asserts.assertEquals(and(la[i], la[i]), lr[i]);
            } else {
                Asserts.assertEquals(la[i], lr[i]);
            }
        }
    }

    // Transform AndV(AndV(a, b), b) ==> AndV(a, b)
    @Test
    @Warmup(10000)
    @IR(counts = {IRNode.AND_VI, "1"})
    public static void testAndSameValue1() {
        IntVector av = IntVector.fromArray(I_SPECIES, ia, 0);
        IntVector bv = IntVector.fromArray(I_SPECIES, ib, 0);
        (av.and(bv).and(bv)).intoArray(ir, 0);

        // Verify results
        for (int i = 0; i < I_SPECIES.length(); i++) {
            Asserts.assertEquals((int) and(and(ia[i], ib[i]), ib[i]), ir[i]);
        }
    }

    // Transform AndV(AndV(a, b), a) ==> AndV(a, b)
    @Test
    @Warmup(10000)
    @IR(counts = {IRNode.AND_VL, "1"})
    public static void testAndSameValue2() {
        LongVector av = LongVector.fromArray(L_SPECIES, la, 0);
        LongVector bv = LongVector.fromArray(L_SPECIES, lb, 0);
        (av.and(bv).and(av)).intoArray(lr, 0);

        // Verify results
        for (int i = 0; i < L_SPECIES.length(); i++) {
            Asserts.assertEquals(and(and(la[i], lb[i]), la[i]), lr[i]);
        }
    }

    // Transform AndV(b, AndV(a, b)) ==> AndV(a, b)
    @Test
    @Warmup(10000)
    @IR(counts = {IRNode.AND_VI, "1"})
    public static void testAndSameValue3() {
        IntVector av = IntVector.fromArray(I_SPECIES, ia, 0);
        IntVector bv = IntVector.fromArray(I_SPECIES, ib, 0);
        (bv.and(av.and(bv))).intoArray(ir, 0);

        // Verify results
        for (int i = 0; i < I_SPECIES.length(); i++) {
            Asserts.assertEquals((int) and(ib[i], and(ia[i], ib[i])), ir[i]);
        }
    }

    // Transform AndV(a, AndV(a, b)) ==> AndV(a, b)
    @Test
    @Warmup(10000)
    @IR(counts = {IRNode.AND_VL, "1"})
    public static void testAndSameValue4() {
        LongVector av = LongVector.fromArray(L_SPECIES, la, 0);
        LongVector bv = LongVector.fromArray(L_SPECIES, lb, 0);
        (av.and(av.and(bv))).intoArray(lr, 0);

        // Verify results
        for (int i = 0; i < L_SPECIES.length(); i++) {
            Asserts.assertEquals(and(la[i], and(la[i], lb[i])), lr[i]);
        }
    }

    // Transform AndV(AndV(a, b, m), b, m) ==> AndV(a, b, m)
    @Test
    @Warmup(10000)
<<<<<<< HEAD
    @IR(counts = {IRNode.AND_VI, "1"}, applyIfCPUFeatureOr = {"sve", "true", "avx512", "true"})
=======
    @IR(counts = {IRNode.AND_V, "1"}, applyIfCPUFeature = {"sve", "true"}, applyIf = {"UseSVE", "> 0"})
    @IR(counts = {IRNode.AND_V, "1"}, applyIfCPUFeature = {"avx512", "true"})
>>>>>>> 711cddd8
    public static void testAndMaskSameValue1() {
        VectorMask<Integer> mask = VectorMask.fromArray(I_SPECIES, m, 0);
        IntVector av = IntVector.fromArray(I_SPECIES, ia, 0);
        IntVector bv = IntVector.fromArray(I_SPECIES, ib, 0);
        av.lanewise(VectorOperators.AND, bv, mask)
        .lanewise(VectorOperators.AND, bv, mask).intoArray(ir, 0);

        // Verify results
        for (int i = 0; i < I_SPECIES.length(); i++) {
            if (m[i]) {
              Asserts.assertEquals((int) and(and(ia[i], ib[i]), ib[i]), ir[i]);
            } else {
              Asserts.assertEquals(ia[i], ir[i]);
            }
        }
    }

    // Transform AndV(AndV(a, b, m), a, m) ==> AndV(a, b, m)
    @Test
    @Warmup(10000)
<<<<<<< HEAD
    @IR(counts = {IRNode.AND_VL, "1"}, applyIfCPUFeatureOr = {"sve", "true", "avx512", "true"})
=======
    @IR(counts = {IRNode.AND_V, "1"}, applyIfCPUFeature = {"sve", "true"}, applyIf = {"UseSVE", "> 0"})
    @IR(counts = {IRNode.AND_V, "1"}, applyIfCPUFeature = {"avx512", "true"})
>>>>>>> 711cddd8
    public static void testAndMaskSameValue2() {
        VectorMask<Long> mask = VectorMask.fromArray(L_SPECIES, m, 0);
        LongVector av = LongVector.fromArray(L_SPECIES, la, 0);
        LongVector bv = LongVector.fromArray(L_SPECIES, lb, 0);
        av.lanewise(VectorOperators.AND, bv, mask)
        .lanewise(VectorOperators.AND, av, mask).intoArray(lr, 0);

        // Verify results
        for (int i = 0; i < L_SPECIES.length(); i++) {
            if (m[i]) {
              Asserts.assertEquals(and(and(la[i], lb[i]), la[i]), lr[i]);
            } else {
              Asserts.assertEquals(la[i], lr[i]);
            }
        }
    }

    // Transform AndV(a, AndV(a, b, m), m) ==> AndV(a, b, m)
    @Test
    @Warmup(10000)
<<<<<<< HEAD
    @IR(counts = {IRNode.AND_VI, "1"}, applyIfCPUFeatureOr = {"sve", "true", "avx512", "true"})
=======
    @IR(counts = {IRNode.AND_V, "1"}, applyIfCPUFeature = {"sve", "true"}, applyIf = {"UseSVE", "> 0"})
    @IR(counts = {IRNode.AND_V, "1"}, applyIfCPUFeature = {"avx512", "true"})
>>>>>>> 711cddd8
    public static void testAndMaskSameValue3() {
        VectorMask<Integer> mask = VectorMask.fromArray(I_SPECIES, m, 0);
        IntVector av = IntVector.fromArray(I_SPECIES, ia, 0);
        IntVector bv = IntVector.fromArray(I_SPECIES, ib, 0);
        av.lanewise(VectorOperators.AND, av.lanewise(VectorOperators.AND, bv, mask), mask)
        .intoArray(ir, 0);

        // Verify results
        for (int i = 0; i < I_SPECIES.length(); i++) {
            if (m[i]) {
              Asserts.assertEquals((int) and(ia[i], and(ia[i], ib[i])), ir[i]);
            } else {
              Asserts.assertEquals(ia[i], ir[i]);
            }
        }
    }

    private static long or(long a, long b) {
        return a | b;
    }

    @Test
    @Warmup(10000)
    @IR(failOn = IRNode.OR_VB, counts = {IRNode.STORE_VECTOR, ">=1"})
    public static void testOrMinusOne() {
        ByteVector av = ByteVector.fromArray(B_SPECIES, ba, 0);
        av.or((byte) -1).intoArray(br, 0);

        // Verify results
        for (int i = 0; i < B_SPECIES.length(); i++) {
            Asserts.assertEquals((byte) or(ba[i], (byte) -1), br[i]);
        }
    }

    @Test
    @Warmup(10000)
    @IR(failOn = IRNode.OR_VS, counts = {IRNode.LOAD_VECTOR_S, ">=1"})
    public static void testOrZero() {
        ShortVector av = ShortVector.fromArray(S_SPECIES, sa, 0);
        av.or((short) 0).intoArray(sr, 0);

        // Verify results
        for (int i = 0; i < S_SPECIES.length(); i++) {
            Asserts.assertEquals((short) or(sa[i], (short) 0), sr[i]);
        }
    }

    @Test
    @Warmup(10000)
    @IR(failOn = IRNode.OR_VI, counts = {IRNode.LOAD_VECTOR_I, ">=1"})
    public static void testOrSame() {
        IntVector av = IntVector.fromArray(I_SPECIES, ia, 0);
        av.or(av).intoArray(ir, 0);

        // Verify results
        for (int i = 0; i < I_SPECIES.length(); i++) {
            Asserts.assertEquals((int) or(ia[i], ia[i]), ir[i]);
        }
    }

    // Masked OrV in this test should not be optimized out on SVE.
    @Test
    @Warmup(10000)
    @IR(counts = {IRNode.STORE_VECTOR, ">=1"})
<<<<<<< HEAD
    @IR(failOn = IRNode.OR_VB, applyIfCPUFeatureAnd = {"asimd", "true", "sve", "false"})
=======
    @IR(failOn = IRNode.OR_V, applyIfCPUFeature = {"asimd", "true"}, applyIf = {"UseSVE", "0"})
>>>>>>> 711cddd8
    public static void testMaskedOrMinusOne1() {
        VectorMask<Byte> mask = VectorMask.fromArray(B_SPECIES, m, 0);
        ByteVector av = ByteVector.fromArray(B_SPECIES, ba, 0);
        ByteVector bv = ByteVector.broadcast(B_SPECIES, -1);
        av.lanewise(VectorOperators.OR, bv, mask).intoArray(br, 0);

        // Verify results
        for (int i = 0; i < B_SPECIES.length(); i++) {
            if (m[i]) {
                Asserts.assertEquals((byte) or(ba[i], -1), br[i]);
            } else {
                Asserts.assertEquals(ba[i], br[i]);
            }
        }
    }

    @Test
    @Warmup(10000)
    @IR(failOn = IRNode.OR_VB, counts = {IRNode.STORE_VECTOR, ">=1"})
    public static void testMaskedOrMinusOne2() {
        VectorMask<Byte> mask = VectorMask.fromArray(B_SPECIES, m, 0);
        ByteVector av = ByteVector.fromArray(B_SPECIES, ba, 0);
        ByteVector bv = ByteVector.broadcast(B_SPECIES, (byte) -1);
        bv.lanewise(VectorOperators.OR, av, mask).intoArray(br, 0);

        // Verify results
        for (int i = 0; i < B_SPECIES.length(); i++) {
            if (m[i]) {
                Asserts.assertEquals((byte) or(ba[i], (byte) -1), br[i]);
            } else {
                Asserts.assertEquals((byte) -1, br[i]);
            }
        }
    }

    @Test
    @Warmup(10000)
    @IR(failOn = IRNode.OR_VS, counts = {IRNode.LOAD_VECTOR_S, ">=1"})
    public static void testMaskedOrZero1() {
        VectorMask<Short> mask = VectorMask.fromArray(S_SPECIES, m, 0);
        ShortVector av = ShortVector.fromArray(S_SPECIES, sa, 0);
        ShortVector bv = ShortVector.broadcast(S_SPECIES, (short) 0);
        av.lanewise(VectorOperators.OR, bv, mask).intoArray(sr, 0);

        // Verify results
        for (int i = 0; i < S_SPECIES.length(); i++) {
            if (m[i]) {
                Asserts.assertEquals((short) or(sa[i], (short) 0), sr[i]);
            } else {
                Asserts.assertEquals(sa[i], sr[i]);
            }
        }
    }

    // Masked OrV in this test should not be optimized out on SVE.
    @Test
    @Warmup(10000)
<<<<<<< HEAD
    @IR(counts = {IRNode.LOAD_VECTOR_B, ">=1"})
    @IR(failOn = IRNode.OR_VB, applyIfCPUFeatureAnd = {"asimd", "true", "sve", "false"})
=======
    @IR(counts = {IRNode.LOAD_VECTOR, ">=1"})
    @IR(failOn = IRNode.OR_V, applyIfCPUFeature = {"asimd", "true"}, applyIf = {"UseSVE", "0"})
>>>>>>> 711cddd8
    public static void testMaskedOrZero2() {
        VectorMask<Byte> mask = VectorMask.fromArray(B_SPECIES, m, 0);
        ByteVector av = ByteVector.fromArray(B_SPECIES, ba, 0);
        ByteVector bv = ByteVector.broadcast(B_SPECIES, 0);
        bv.lanewise(VectorOperators.OR, av, mask).intoArray(br, 0);

        // Verify results
        for (int i = 0; i < B_SPECIES.length(); i++) {
            if (m[i]) {
                Asserts.assertEquals((byte) or(ba[i], 0), br[i]);
            } else {
                Asserts.assertEquals((byte) 0, br[i]);
            }
        }
    }

    @Test
    @Warmup(10000)
    @IR(failOn = IRNode.OR_VL, counts = {IRNode.LOAD_VECTOR_L, ">=1"})
    public static void testMaskedOrSame() {
        VectorMask<Long> mask = VectorMask.fromArray(L_SPECIES, m, 0);
        LongVector av = LongVector.fromArray(L_SPECIES, la, 0);
        av.lanewise(VectorOperators.OR, av, mask).intoArray(lr, 0);

        // Verify results
        for (int i = 0; i < L_SPECIES.length(); i++) {
            if (m[i]) {
                Asserts.assertEquals(or(la[i], la[i]), lr[i]);
            } else {
                Asserts.assertEquals(la[i], lr[i]);
            }
        }
    }

    // Transform OrV(OrV(a, b), b) ==> OrV(a, b)
    @Test
    @Warmup(10000)
    @IR(counts = {IRNode.OR_VI, "1"})
    public static void testOrSameValue1() {
        IntVector av = IntVector.fromArray(I_SPECIES, ia, 0);
        IntVector bv = IntVector.fromArray(I_SPECIES, ib, 0);
        (av.or(bv).or(bv)).intoArray(ir, 0);

        // Verify results
        for (int i = 0; i < I_SPECIES.length(); i++) {
            Asserts.assertEquals((int) or(or(ia[i], ib[i]), ib[i]), ir[i]);
        }
    }

    // Transform OrV(OrV(a, b), a) ==> OrV(a, b)
    @Test
    @Warmup(10000)
    @IR(counts = {IRNode.OR_VL, "1"})
    public static void testOrSameValue2() {
        LongVector av = LongVector.fromArray(L_SPECIES, la, 0);
        LongVector bv = LongVector.fromArray(L_SPECIES, lb, 0);
        (av.or(bv).or(av)).intoArray(lr, 0);

        // Verify results
        for (int i = 0; i < L_SPECIES.length(); i++) {
            Asserts.assertEquals(or(or(la[i], lb[i]), la[i]), lr[i]);
        }
    }

    // Transform OrV(b, OrV(a, b)) ==> OrV(a, b)
    @Test
    @Warmup(10000)
    @IR(counts = {IRNode.OR_VI, "1"})
    public static void testOrSameValue3() {
        IntVector av = IntVector.fromArray(I_SPECIES, ia, 0);
        IntVector bv = IntVector.fromArray(I_SPECIES, ib, 0);
        (bv.or(av.or(bv))).intoArray(ir, 0);

        // Verify results
        for (int i = 0; i < I_SPECIES.length(); i++) {
            Asserts.assertEquals((int) or(ib[i], or(ia[i], ib[i])), ir[i]);
        }
    }

    // Transform OrV(a, OrV(a, b)) ==> OrV(a, b)
    @Test
    @Warmup(10000)
    @IR(counts = {IRNode.OR_VL, "1"})
    public static void testOrSameValue4() {
        LongVector av = LongVector.fromArray(L_SPECIES, la, 0);
        LongVector bv = LongVector.fromArray(L_SPECIES, lb, 0);
        (av.or(av.or(bv))).intoArray(lr, 0);

        // Verify results
        for (int i = 0; i < L_SPECIES.length(); i++) {
            Asserts.assertEquals(or(la[i], or(la[i], lb[i])), lr[i]);
        }
    }

    // Transform OrV(OrV(a, b, m), b, m) ==> OrV(a, b, m)
    @Test
    @Warmup(10000)
<<<<<<< HEAD
    @IR(counts = {IRNode.OR_VI, "1"}, applyIfCPUFeatureOr = {"sve", "true", "avx512", "true"})
=======
    @IR(counts = {IRNode.OR_V, "1"}, applyIfCPUFeature = {"sve", "true"}, applyIf = {"UseSVE", "> 0"})
    @IR(counts = {IRNode.OR_V, "1"}, applyIfCPUFeature = {"avx512", "true"})
>>>>>>> 711cddd8
    public static void testOrMaskSameValue1() {
        VectorMask<Integer> mask = VectorMask.fromArray(I_SPECIES, m, 0);
        IntVector av = IntVector.fromArray(I_SPECIES, ia, 0);
        IntVector bv = IntVector.fromArray(I_SPECIES, ib, 0);
        av.lanewise(VectorOperators.OR, bv, mask)
        .lanewise(VectorOperators.OR, bv, mask).intoArray(ir, 0);

        // Verify results
        for (int i = 0; i < I_SPECIES.length(); i++) {
            if (m[i]) {
              Asserts.assertEquals((int) or(or(ia[i], ib[i]), ib[i]), ir[i]);
            } else {
              Asserts.assertEquals(ia[i], ir[i]);
            }
        }
    }

    // Transform OrV(OrV(a, b, m), a, m) ==> OrV(a, b, m)
    @Test
    @Warmup(10000)
<<<<<<< HEAD
    @IR(counts = {IRNode.OR_VL, "1"}, applyIfCPUFeatureOr = {"sve", "true", "avx512", "true"})
=======
    @IR(counts = {IRNode.OR_V, "1"}, applyIfCPUFeature = {"sve", "true"}, applyIf = {"UseSVE", "> 0"})
    @IR(counts = {IRNode.OR_V, "1"}, applyIfCPUFeature = {"avx512", "true"})
>>>>>>> 711cddd8
    public static void testOrMaskSameValue2() {
        VectorMask<Long> mask = VectorMask.fromArray(L_SPECIES, m, 0);
        LongVector av = LongVector.fromArray(L_SPECIES, la, 0);
        LongVector bv = LongVector.fromArray(L_SPECIES, lb, 0);
        av.lanewise(VectorOperators.OR, bv, mask)
        .lanewise(VectorOperators.OR, av, mask).intoArray(lr, 0);

        // Verify results
        for (int i = 0; i < L_SPECIES.length(); i++) {
            if (m[i]) {
              Asserts.assertEquals(or(or(la[i], lb[i]), la[i]), lr[i]);
            } else {
              Asserts.assertEquals(la[i], lr[i]);
            }
        }
    }

    // Transform OrV(a, OrV(a, b, m), m) ==> OrV(a, b, m)
    @Test
    @Warmup(10000)
<<<<<<< HEAD
    @IR(counts = {IRNode.OR_VI, "1"}, applyIfCPUFeatureOr = {"sve", "true", "avx512", "true"})
=======
    @IR(counts = {IRNode.OR_V, "1"}, applyIfCPUFeature = {"sve", "true"}, applyIf = {"UseSVE", "> 0"})
    @IR(counts = {IRNode.OR_V, "1"}, applyIfCPUFeature = {"avx512", "true"})
>>>>>>> 711cddd8
    public static void testOrMaskSameValue3() {
        VectorMask<Integer> mask = VectorMask.fromArray(I_SPECIES, m, 0);
        IntVector av = IntVector.fromArray(I_SPECIES, ia, 0);
        IntVector bv = IntVector.fromArray(I_SPECIES, ib, 0);
        av.lanewise(VectorOperators.OR, av.lanewise(VectorOperators.OR, bv, mask), mask)
        .intoArray(ir, 0);

        // Verify results
        for (int i = 0; i < I_SPECIES.length(); i++) {
            if (m[i]) {
              Asserts.assertEquals((int) or(ia[i], or(ia[i], ib[i])), ir[i]);
            } else {
              Asserts.assertEquals(ia[i], ir[i]);
            }
        }
    }

    private static long xor(long a, long b) {
        return a ^ b;
    }

    @Test
    @Warmup(10000)
    @IR(failOn = IRNode.XOR_VB, counts = {IRNode.STORE_VECTOR, ">=1"})
    public static void testXorSame() {
        ByteVector av = ByteVector.fromArray(B_SPECIES, ba, 0);
        av.lanewise(VectorOperators.XOR, av).intoArray(br, 0);

        // Verify results
        for (int i = 0; i < B_SPECIES.length(); i++) {
            Asserts.assertEquals((byte) xor(ba[i], ba[i]), br[i]);
        }
    }

    // Masked XorV in this test should not be optimized out on SVE.
    @Test
    @Warmup(10000)
    @IR(counts = {IRNode.STORE_VECTOR, ">=1"})
<<<<<<< HEAD
    @IR(failOn = IRNode.XOR_VS, applyIfCPUFeatureAnd = {"asimd", "true", "sve", "false"})
=======
    @IR(failOn = IRNode.XOR_V, applyIfCPUFeature = {"asimd", "true"}, applyIf = {"UseSVE", "0"})
>>>>>>> 711cddd8
    public static void testMaskedXorSame() {
        VectorMask<Short> mask = VectorMask.fromArray(S_SPECIES, m, 0);
        ShortVector av = ShortVector.fromArray(S_SPECIES, sa, 0);
        av.lanewise(VectorOperators.XOR, av, mask).intoArray(sr, 0);

        // Verify results
        for (int i = 0; i < S_SPECIES.length(); i++) {
            if (m[i]) {
                Asserts.assertEquals((short) xor(sa[i], sa[i]), sr[i]);
            } else {
                Asserts.assertEquals(sa[i], sr[i]);
            }
        }
    }

    // Following are the vector mask logic operations tests
    @Test
    @Warmup(10000)
    @IR(failOn = {IRNode.AND_VI, IRNode.AND_V_MASK}, counts = {IRNode.STORE_VECTOR, ">=1"})
    public static void testMaskAndMinusOne() {
        VectorMask<Integer> ma = VectorMask.fromArray(I_SPECIES, m, 0);
        VectorMask<Integer> mb = I_SPECIES.maskAll(true);
        ma.and(mb).intoArray(mr, 0);

        // Verify results
        for (int i = 0; i < I_SPECIES.length(); i++) {
            Asserts.assertEquals(m[i], mr[i]);
        }
    }

    @Test
    @Warmup(10000)
    @IR(failOn = {IRNode.AND_VS, IRNode.AND_V_MASK}, counts = {IRNode.STORE_VECTOR, ">=1"})
    public static void testMaskAndZero() {
        VectorMask<Short> ma = VectorMask.fromArray(S_SPECIES, m, 0);
        VectorMask<Short> mb = S_SPECIES.maskAll(false);
        ma.and(mb).intoArray(mr, 0);

        // Verify results
        for (int i = 0; i < S_SPECIES.length(); i++) {
            Asserts.assertEquals(false, mr[i]);
        }
    }

    @Test
    @Warmup(10000)
    @IR(failOn = {IRNode.AND_VB, IRNode.AND_V_MASK}, counts = {IRNode.STORE_VECTOR, ">=1"})
    public static void testMaskAndSame() {
        VectorMask<Byte> ma = VectorMask.fromArray(B_SPECIES, m, 0);
        ma.and(ma).intoArray(mr, 0);

        // Verify results
        for (int i = 0; i < B_SPECIES.length(); i++) {
            Asserts.assertEquals(m[i], mr[i]);
        }
    }

    @Test
    @Warmup(10000)
    @IR(failOn = {IRNode.OR_VS, IRNode.OR_V_MASK}, counts = {IRNode.STORE_VECTOR, ">=1"})
    public static void testMaskOrMinusOne() {
        VectorMask<Short> ma = VectorMask.fromArray(S_SPECIES, m, 0);
        VectorMask<Short> mb = S_SPECIES.maskAll(true);
        ma.or(mb).intoArray(mr, 0);

        // Verify results
        for (int i = 0; i < S_SPECIES.length(); i++) {
            Asserts.assertEquals(true, mr[i]);
        }
    }

    @Test
    @Warmup(10000)
    @IR(failOn = {IRNode.OR_VI, IRNode.OR_V_MASK}, counts = {IRNode.STORE_VECTOR, ">=1"})
    public static void testMaskOrZero() {
        VectorMask<Integer> ma = VectorMask.fromArray(I_SPECIES, m, 0);
        VectorMask<Integer> mb = I_SPECIES.maskAll(false);
        ma.or(mb).intoArray(mr, 0);

        // Verify results
        for (int i = 0; i < I_SPECIES.length(); i++) {
            Asserts.assertEquals(m[i], mr[i]);
        }
    }

    @Test
    @Warmup(10000)
    @IR(failOn = {IRNode.OR_VB, IRNode.OR_V_MASK}, counts = {IRNode.STORE_VECTOR, ">=1"})
    public static void testMaskOrSame() {
        VectorMask<Byte> ma = VectorMask.fromArray(B_SPECIES, m, 0);
        ma.or(ma).intoArray(mr, 0);

        // Verify results
        for (int i = 0; i < B_SPECIES.length(); i++) {
            Asserts.assertEquals(m[i], mr[i]);
        }
    }

    @Test
    @Warmup(10000)
    @IR(failOn = {IRNode.XOR_VI, IRNode.XOR_V_MASK}, counts = {IRNode.STORE_VECTOR, ">=1"})
    public static void testMaskXorSame() {
        VectorMask<Integer> ma = I_SPECIES.maskAll(true);
        ma.not().intoArray(mr, 0);

        // Verify results
        for (int i = 0; i < I_SPECIES.length(); i++) {
            Asserts.assertEquals(false, mr[i]);
        }
    }

    public static void main(String[] args) {
        TestFramework.runWithFlags("--add-modules=jdk.incubator.vector");
    }
}<|MERGE_RESOLUTION|>--- conflicted
+++ resolved
@@ -163,13 +163,8 @@
     // Masked AndV in this test should not be optimized out on SVE.
     @Test
     @Warmup(10000)
-<<<<<<< HEAD
     @IR(counts = {IRNode.LOAD_VECTOR_B, ">=1"})
-    @IR(failOn = IRNode.AND_VB, applyIfCPUFeatureAnd = {"asimd", "true", "sve", "false"})
-=======
-    @IR(counts = {IRNode.LOAD_VECTOR, ">=1"})
-    @IR(failOn = IRNode.AND_V, applyIfCPUFeature = {"asimd", "true"}, applyIf = {"UseSVE", "0"})
->>>>>>> 711cddd8
+    @IR(failOn = IRNode.AND_VB, applyIfCPUFeature = {"asimd", "true"}, applyIf = {"UseSVE", "0"})
     public static void testMaskedAndMinusOne2() {
         VectorMask<Byte> mask = VectorMask.fromArray(B_SPECIES, m, 0);
         ByteVector av = ByteVector.fromArray(B_SPECIES, ba, 0);
@@ -190,11 +185,7 @@
     @Test
     @Warmup(10000)
     @IR(counts = {IRNode.STORE_VECTOR, ">=1"})
-<<<<<<< HEAD
-    @IR(failOn = IRNode.AND_VS, applyIfCPUFeatureAnd = {"asimd", "true", "sve", "false"})
-=======
-    @IR(failOn = IRNode.AND_V, applyIfCPUFeature = {"asimd", "true"}, applyIf = {"UseSVE", "0"})
->>>>>>> 711cddd8
+    @IR(failOn = IRNode.AND_VS, applyIfCPUFeature = {"asimd", "true"}, applyIf = {"UseSVE", "0"})
     public static void testMaskedAndZero1() {
         VectorMask<Short> mask = VectorMask.fromArray(S_SPECIES, m, 0);
         ShortVector av = ShortVector.fromArray(S_SPECIES, sa, 0);
@@ -311,12 +302,8 @@
     // Transform AndV(AndV(a, b, m), b, m) ==> AndV(a, b, m)
     @Test
     @Warmup(10000)
-<<<<<<< HEAD
-    @IR(counts = {IRNode.AND_VI, "1"}, applyIfCPUFeatureOr = {"sve", "true", "avx512", "true"})
-=======
-    @IR(counts = {IRNode.AND_V, "1"}, applyIfCPUFeature = {"sve", "true"}, applyIf = {"UseSVE", "> 0"})
-    @IR(counts = {IRNode.AND_V, "1"}, applyIfCPUFeature = {"avx512", "true"})
->>>>>>> 711cddd8
+    @IR(counts = {IRNode.AND_VI, "1"}, applyIfCPUFeature = {"sve", "true"}, applyIf = {"UseSVE", "> 0"})
+    @IR(counts = {IRNode.AND_VI, "1"}, applyIfCPUFeature = {"avx512", "true"})
     public static void testAndMaskSameValue1() {
         VectorMask<Integer> mask = VectorMask.fromArray(I_SPECIES, m, 0);
         IntVector av = IntVector.fromArray(I_SPECIES, ia, 0);
@@ -337,12 +324,8 @@
     // Transform AndV(AndV(a, b, m), a, m) ==> AndV(a, b, m)
     @Test
     @Warmup(10000)
-<<<<<<< HEAD
-    @IR(counts = {IRNode.AND_VL, "1"}, applyIfCPUFeatureOr = {"sve", "true", "avx512", "true"})
-=======
-    @IR(counts = {IRNode.AND_V, "1"}, applyIfCPUFeature = {"sve", "true"}, applyIf = {"UseSVE", "> 0"})
-    @IR(counts = {IRNode.AND_V, "1"}, applyIfCPUFeature = {"avx512", "true"})
->>>>>>> 711cddd8
+    @IR(counts = {IRNode.AND_VL, "1"}, applyIfCPUFeature = {"sve", "true"}, applyIf = {"UseSVE", "> 0"})
+    @IR(counts = {IRNode.AND_VL, "1"}, applyIfCPUFeature = {"avx512", "true"})
     public static void testAndMaskSameValue2() {
         VectorMask<Long> mask = VectorMask.fromArray(L_SPECIES, m, 0);
         LongVector av = LongVector.fromArray(L_SPECIES, la, 0);
@@ -363,12 +346,8 @@
     // Transform AndV(a, AndV(a, b, m), m) ==> AndV(a, b, m)
     @Test
     @Warmup(10000)
-<<<<<<< HEAD
-    @IR(counts = {IRNode.AND_VI, "1"}, applyIfCPUFeatureOr = {"sve", "true", "avx512", "true"})
-=======
-    @IR(counts = {IRNode.AND_V, "1"}, applyIfCPUFeature = {"sve", "true"}, applyIf = {"UseSVE", "> 0"})
-    @IR(counts = {IRNode.AND_V, "1"}, applyIfCPUFeature = {"avx512", "true"})
->>>>>>> 711cddd8
+    @IR(counts = {IRNode.AND_VI, "1"}, applyIfCPUFeature = {"sve", "true"}, applyIf = {"UseSVE", "> 0"})
+    @IR(counts = {IRNode.AND_VI, "1"}, applyIfCPUFeature = {"avx512", "true"})
     public static void testAndMaskSameValue3() {
         VectorMask<Integer> mask = VectorMask.fromArray(I_SPECIES, m, 0);
         IntVector av = IntVector.fromArray(I_SPECIES, ia, 0);
@@ -433,11 +412,7 @@
     @Test
     @Warmup(10000)
     @IR(counts = {IRNode.STORE_VECTOR, ">=1"})
-<<<<<<< HEAD
-    @IR(failOn = IRNode.OR_VB, applyIfCPUFeatureAnd = {"asimd", "true", "sve", "false"})
-=======
-    @IR(failOn = IRNode.OR_V, applyIfCPUFeature = {"asimd", "true"}, applyIf = {"UseSVE", "0"})
->>>>>>> 711cddd8
+    @IR(failOn = IRNode.OR_VB, applyIfCPUFeature = {"asimd", "true"}, applyIf = {"UseSVE", "0"})
     public static void testMaskedOrMinusOne1() {
         VectorMask<Byte> mask = VectorMask.fromArray(B_SPECIES, m, 0);
         ByteVector av = ByteVector.fromArray(B_SPECIES, ba, 0);
@@ -495,13 +470,8 @@
     // Masked OrV in this test should not be optimized out on SVE.
     @Test
     @Warmup(10000)
-<<<<<<< HEAD
     @IR(counts = {IRNode.LOAD_VECTOR_B, ">=1"})
-    @IR(failOn = IRNode.OR_VB, applyIfCPUFeatureAnd = {"asimd", "true", "sve", "false"})
-=======
-    @IR(counts = {IRNode.LOAD_VECTOR, ">=1"})
-    @IR(failOn = IRNode.OR_V, applyIfCPUFeature = {"asimd", "true"}, applyIf = {"UseSVE", "0"})
->>>>>>> 711cddd8
+    @IR(failOn = IRNode.OR_VB, applyIfCPUFeature = {"asimd", "true"}, applyIf = {"UseSVE", "0"})
     public static void testMaskedOrZero2() {
         VectorMask<Byte> mask = VectorMask.fromArray(B_SPECIES, m, 0);
         ByteVector av = ByteVector.fromArray(B_SPECIES, ba, 0);
@@ -599,12 +569,8 @@
     // Transform OrV(OrV(a, b, m), b, m) ==> OrV(a, b, m)
     @Test
     @Warmup(10000)
-<<<<<<< HEAD
-    @IR(counts = {IRNode.OR_VI, "1"}, applyIfCPUFeatureOr = {"sve", "true", "avx512", "true"})
-=======
-    @IR(counts = {IRNode.OR_V, "1"}, applyIfCPUFeature = {"sve", "true"}, applyIf = {"UseSVE", "> 0"})
-    @IR(counts = {IRNode.OR_V, "1"}, applyIfCPUFeature = {"avx512", "true"})
->>>>>>> 711cddd8
+    @IR(counts = {IRNode.OR_VI, "1"}, applyIfCPUFeature = {"sve", "true"}, applyIf = {"UseSVE", "> 0"})
+    @IR(counts = {IRNode.OR_VI, "1"}, applyIfCPUFeature = {"avx512", "true"})
     public static void testOrMaskSameValue1() {
         VectorMask<Integer> mask = VectorMask.fromArray(I_SPECIES, m, 0);
         IntVector av = IntVector.fromArray(I_SPECIES, ia, 0);
@@ -625,12 +591,8 @@
     // Transform OrV(OrV(a, b, m), a, m) ==> OrV(a, b, m)
     @Test
     @Warmup(10000)
-<<<<<<< HEAD
-    @IR(counts = {IRNode.OR_VL, "1"}, applyIfCPUFeatureOr = {"sve", "true", "avx512", "true"})
-=======
-    @IR(counts = {IRNode.OR_V, "1"}, applyIfCPUFeature = {"sve", "true"}, applyIf = {"UseSVE", "> 0"})
-    @IR(counts = {IRNode.OR_V, "1"}, applyIfCPUFeature = {"avx512", "true"})
->>>>>>> 711cddd8
+    @IR(counts = {IRNode.OR_VL, "1"}, applyIfCPUFeature = {"sve", "true"}, applyIf = {"UseSVE", "> 0"})
+    @IR(counts = {IRNode.OR_VL, "1"}, applyIfCPUFeature = {"avx512", "true"})
     public static void testOrMaskSameValue2() {
         VectorMask<Long> mask = VectorMask.fromArray(L_SPECIES, m, 0);
         LongVector av = LongVector.fromArray(L_SPECIES, la, 0);
@@ -651,12 +613,8 @@
     // Transform OrV(a, OrV(a, b, m), m) ==> OrV(a, b, m)
     @Test
     @Warmup(10000)
-<<<<<<< HEAD
-    @IR(counts = {IRNode.OR_VI, "1"}, applyIfCPUFeatureOr = {"sve", "true", "avx512", "true"})
-=======
-    @IR(counts = {IRNode.OR_V, "1"}, applyIfCPUFeature = {"sve", "true"}, applyIf = {"UseSVE", "> 0"})
-    @IR(counts = {IRNode.OR_V, "1"}, applyIfCPUFeature = {"avx512", "true"})
->>>>>>> 711cddd8
+    @IR(counts = {IRNode.OR_VI, "1"}, applyIfCPUFeature = {"sve", "true"}, applyIf = {"UseSVE", "> 0"})
+    @IR(counts = {IRNode.OR_VI, "1"}, applyIfCPUFeature = {"avx512", "true"})
     public static void testOrMaskSameValue3() {
         VectorMask<Integer> mask = VectorMask.fromArray(I_SPECIES, m, 0);
         IntVector av = IntVector.fromArray(I_SPECIES, ia, 0);
@@ -695,11 +653,7 @@
     @Test
     @Warmup(10000)
     @IR(counts = {IRNode.STORE_VECTOR, ">=1"})
-<<<<<<< HEAD
-    @IR(failOn = IRNode.XOR_VS, applyIfCPUFeatureAnd = {"asimd", "true", "sve", "false"})
-=======
-    @IR(failOn = IRNode.XOR_V, applyIfCPUFeature = {"asimd", "true"}, applyIf = {"UseSVE", "0"})
->>>>>>> 711cddd8
+    @IR(failOn = IRNode.XOR_VS, applyIfCPUFeature = {"asimd", "true"}, applyIf = {"UseSVE", "0"})
     public static void testMaskedXorSame() {
         VectorMask<Short> mask = VectorMask.fromArray(S_SPECIES, m, 0);
         ShortVector av = ShortVector.fromArray(S_SPECIES, sa, 0);
