/*
 * Copyright (c) 2022, Arm Limited. All rights reserved.
 * DO NOT ALTER OR REMOVE COPYRIGHT NOTICES OR THIS FILE HEADER.
 *
 * This code is free software; you can redistribute it and/or modify it
 * under the terms of the GNU General Public License version 2 only, as
 * published by the Free Software Foundation.
 *
 * This code is distributed in the hope that it will be useful, but WITHOUT
 * ANY WARRANTY; without even the implied warranty of MERCHANTABILITY or
 * FITNESS FOR A PARTICULAR PURPOSE.  See the GNU General Public License
 * version 2 for more details (a copy is included in the LICENSE file that
 * accompanied this code).
 *
 * You should have received a copy of the GNU General Public License version
 * 2 along with this work; if not, write to the Free Software Foundation,
 * Inc., 51 Franklin St, Fifth Floor, Boston, MA 02110-1301 USA.
 *
 * Please contact Oracle, 500 Oracle Parkway, Redwood Shores, CA 94065 USA
 * or visit www.oracle.com if you need additional information or have any
 * questions.
 */

/*
 * @test
 * @bug 8289996
 * @summary Test range check hoisting for some scaled iv at array index
 * @library /test/lib /
 * @requires vm.debug & vm.compiler2.enabled & (os.simpleArch == "x64" | os.arch == "aarch64")
 * @modules jdk.incubator.vector
 * @compile -source ${jdk.version} TestRangeCheckHoistingScaledIV.java
 * @run main/othervm compiler.rangechecks.TestRangeCheckHoistingScaledIV
 */

package compiler.rangechecks;

import java.lang.foreign.MemorySegment;
import java.nio.ByteOrder;

import jdk.incubator.vector.ByteVector;
import jdk.incubator.vector.VectorSpecies;
import jdk.test.lib.process.OutputAnalyzer;
import jdk.test.lib.process.ProcessTools;

public class TestRangeCheckHoistingScaledIV {

    // Inner class for test loops
    class Launcher {
        private static final int SIZE = 16000;
        private static final VectorSpecies<Byte> SPECIES = ByteVector.SPECIES_64;
        private static final ByteOrder ORDER = ByteOrder.nativeOrder();

        private static byte[] ta = new byte[SIZE];
        private static byte[] tb = new byte[SIZE];

        private static MemorySegment sa = MemorySegment.ofArray(ta);
        private static MemorySegment sb = MemorySegment.ofArray(tb);

        private static int count = 789;

        // Normal array accesses with int range checks
        public static void scaledIntIV() {
            for (int i = 0; i < count; i += 2) {
                tb[7 * i] = ta[3 * i];
            }
        }

        // Memory segment accesses with long range checks
        public static void scaledLongIV() {
            for (long l = 0; l < count; l += 64) {
                ByteVector v = ByteVector.fromMemorySegment(SPECIES, sa, l * 6, ORDER);
                v.intoMemorySegment(sb, l * 15, ORDER);
            }
        }

        public static void main(String[] args) {
            for (int i = 0; i < 20000; i++) {
                scaledIntIV();
                scaledLongIV();
            }
        }
    }

    public static void main(String[] args) throws Exception {
<<<<<<< HEAD
        ProcessBuilder pb = ProcessTools.createJavaProcessBuilder(
                "--add-modules", "jdk.incubator.vector",
=======
        ProcessBuilder pb = ProcessTools.createTestJvm(
                "--enable-preview", "--add-modules", "jdk.incubator.vector",
>>>>>>> e409d07a
                "-Xbatch", "-XX:+TraceLoopPredicate", Launcher.class.getName());
        OutputAnalyzer analyzer = new OutputAnalyzer(pb.start());
        analyzer.shouldHaveExitValue(0);
        analyzer.outputTo(System.out);

        // Check if int range checks are hoisted
        analyzer.stdoutShouldContain("rc_predicate init * 3");
        analyzer.stdoutShouldContain("rc_predicate init * 7");

        // Check if long range checks are hoisted
        analyzer.stdoutShouldContain("rc_predicate init * 6");
        analyzer.stdoutShouldContain("rc_predicate init * 15");
    }
}<|MERGE_RESOLUTION|>--- conflicted
+++ resolved
@@ -82,13 +82,8 @@
     }
 
     public static void main(String[] args) throws Exception {
-<<<<<<< HEAD
-        ProcessBuilder pb = ProcessTools.createJavaProcessBuilder(
+        ProcessBuilder pb = ProcessTools.createTestJvm(
                 "--add-modules", "jdk.incubator.vector",
-=======
-        ProcessBuilder pb = ProcessTools.createTestJvm(
-                "--enable-preview", "--add-modules", "jdk.incubator.vector",
->>>>>>> e409d07a
                 "-Xbatch", "-XX:+TraceLoopPredicate", Launcher.class.getName());
         OutputAnalyzer analyzer = new OutputAnalyzer(pb.start());
         analyzer.shouldHaveExitValue(0);
