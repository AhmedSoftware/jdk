--- conflicted
+++ resolved
@@ -1,9 +1,5 @@
 /*
-<<<<<<< HEAD
- * Copyright (c) 2022, 2023, Oracle and/or its affiliates. All rights reserved.
-=======
  * Copyright (c) 2024, Oracle and/or its affiliates. All rights reserved.
->>>>>>> f0169341
  * DO NOT ALTER OR REMOVE COPYRIGHT NOTICES OR THIS FILE HEADER.
  *
  * This code is free software; you can redistribute it and/or modify it
@@ -42,12 +38,8 @@
         TestFramework.run();
     }
 
-<<<<<<< HEAD
     @Run(test = {"test1", "test2", "test3",
-                 "test4", "test5"})
-=======
-    @Run(test = { "test1", "test2" })
->>>>>>> f0169341
+                 "test4", "test5", "test6"})
     public void runMethod() {
         int a = RunInfo.getRandom().nextInt();
         int b = RunInfo.getRandom().nextInt();
@@ -64,14 +56,11 @@
     @DontCompile
     public void assertResult(int a, int b) {
         Asserts.assertEQ((0 - a) & 1, test1(a));
-<<<<<<< HEAD
-        Asserts.assertEQ(b << 8, test2(a, b));
-        Asserts.assertEQ(1, test3(a, b));
-        Asserts.assertEQ(0, test4(a, b));
-        Asserts.assertEQ(1, test5(a, b));
-=======
         Asserts.assertEQ((~a) & (~b), test2(a, b));
->>>>>>> f0169341
+        Asserts.assertEQ(b << 8, test3(a, b));
+        Asserts.assertEQ(1, test4(a, b));
+        Asserts.assertEQ(0, test5(a, b));
+        Asserts.assertEQ(1, test6(a, b));
     }
 
     @Test
@@ -83,39 +72,39 @@
     }
 
     @Test
-<<<<<<< HEAD
+    @IR(failOn = { IRNode.AND })
+    @IR(counts = { IRNode.OR, "1",
+                   IRNode.XOR, "1" })
+    // Checks (~a) & (~b) => ~(a | b)
+    public int test2(int a, int b) {
+        return (~a) & (~b);
+    }
+
+    @Test
     @IR(failOn = {IRNode.AND_I, IRNode.OR_I})
     // All bits that can be unset in one operand is known to be unset in the other
-    public int test2(int x, int y) {
+    public int test3(int x, int y) {
         return (x | -256) & (y << 8);
     }
 
     @Test
     @IR(failOn = {IRNode.AND_I, IRNode.OR_I})
     // Bits set in both are set in the result
-    public int test3(int x, int y) {
+    public int test4(int x, int y) {
         return ((x | 3) & (y | 101)) & 1;
     }
 
     @Test
     @IR(failOn = {IRNode.AND_I})
     // Bits unset in either are unset in the result
-    public int test4(int x, int y) {
+    public int test5(int x, int y) {
         return (x & (y & 6)) & 1;
     }
 
     @Test
     @IR(failOn = {IRNode.AND_I})
     // The unsigned value of the result is smaller than both operands
-    public int test5(int x, int y) {
+    public int test6(int x, int y) {
         return Integer.compareUnsigned(((byte)x + 150) & y, 300) < 0 ? 1 : 0;
-=======
-    @IR(failOn = { IRNode.AND })
-    @IR(counts = { IRNode.OR, "1",
-                   IRNode.XOR, "1" })
-    // Checks (~a) & (~b) => ~(a | b)
-    public int test2(int a, int b) {
-        return (~a) & (~b);
->>>>>>> f0169341
     }
 }