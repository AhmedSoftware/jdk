--- conflicted
+++ resolved
@@ -114,19 +114,19 @@
 #endif
 };
 
-<<<<<<< HEAD
-// FixedArenaBitMap is the shorthand combination of Arena and ArenaBitMap.
+// TestArenaBitMap is the shorthand combination of Arena and ArenaBitMap.
 // Multiple inheritance guarantees to construct Arena first.
-class FixedArenaBitMap : private Arena, public ArenaBitMap {
+class TestArenaBitMap : private Arena, public ArenaBitMap {
  public:
-  FixedArenaBitMap() : FixedArenaBitMap(0) {}
-  FixedArenaBitMap(idx_t size_in_bits, bool clear = true) : Arena(mtTest),
-                                                            ArenaBitMap(static_cast<Arena*>(this), size_in_bits, clear) {}
-=======
+  TestArenaBitMap() : TestArenaBitMap(0) {}
+  TestArenaBitMap(idx_t size_in_bits, bool clear = true) : Arena(mtTest),
+                                                           ArenaBitMap(static_cast<Arena*>(this), size_in_bits, clear) {}
+};
+
 class TestCHeapBitMap : public CHeapBitMap {
 public:
   TestCHeapBitMap(size_t size = 0) : CHeapBitMap(size, mtTest) {}
->>>>>>> 581133a0
+
 };
 
 TEST_VM(BitMap, resize_grow) {
@@ -134,7 +134,7 @@
   EXPECT_FALSE(HasFailure()) << "Failed on type ResourceBitMap";
   BitMapTest::testResizeGrow<TestCHeapBitMap>();
   EXPECT_FALSE(HasFailure()) << "Failed on type CHeapBitMap";
-  BitMapTest::testResizeGrow<FixedArenaBitMap>();
+  BitMapTest::testResizeGrow<TestArenaBitMap>();
   EXPECT_FALSE(HasFailure()) << "Failed on type ArenaBitMap";
 }
 
@@ -143,7 +143,7 @@
   EXPECT_FALSE(HasFailure()) << "Failed on type ResourceBitMap";
   BitMapTest::testResizeShrink<TestCHeapBitMap>();
   EXPECT_FALSE(HasFailure()) << "Failed on type CHeapBitMap";
-  BitMapTest::testResizeShrink<FixedArenaBitMap>();
+  BitMapTest::testResizeShrink<TestArenaBitMap>();
   EXPECT_FALSE(HasFailure()) << "Failed on type ArenaBitMap";
 }
 
@@ -152,7 +152,7 @@
   EXPECT_FALSE(HasFailure()) << "Failed on type ResourceBitMap";
   BitMapTest::testResizeSame<TestCHeapBitMap>();
   EXPECT_FALSE(HasFailure()) << "Failed on type CHeapBitMap";
-  BitMapTest::testResizeSame<FixedArenaBitMap>();
+  BitMapTest::testResizeSame<TestArenaBitMap>();
   EXPECT_FALSE(HasFailure()) << "Failed on type ArenaBitMap";
 }
 
@@ -179,7 +179,7 @@
   EXPECT_FALSE(HasFailure()) << "Failed on type ResourceBitMap";
   BitMapTest::testInitialize<TestCHeapBitMap>();
   EXPECT_FALSE(HasFailure()) << "Failed on type CHeapBitMap";
-  BitMapTest::testInitialize<FixedArenaBitMap>();
+  BitMapTest::testInitialize<TestArenaBitMap>();
   EXPECT_FALSE(HasFailure()) << "Failed on type ArenaBitMap";
 }
 
@@ -188,7 +188,7 @@
 
   for (auto size : sizes) {
     BitMapTest::testReinitialize<ResourceBitMap>(size);
-    BitMapTest::testReinitialize<FixedArenaBitMap>(size);
+    BitMapTest::testReinitialize<TestArenaBitMap>(size);
   }
 }
 
@@ -199,7 +199,7 @@
 
   for (auto size : sizes) {
     BitMapTest::testPrintOn<ResourceBitMap>(size);
-    BitMapTest::testPrintOn<FixedArenaBitMap>(size);
+    BitMapTest::testPrintOn<TestArenaBitMap>(size);
   }
 }
 
