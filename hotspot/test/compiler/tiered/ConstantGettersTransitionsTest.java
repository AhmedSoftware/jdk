/*
 * Copyright (c) 2014, 2015, Oracle and/or its affiliates. All rights reserved.
 * DO NOT ALTER OR REMOVE COPYRIGHT NOTICES OR THIS FILE HEADER.
 *
 * This code is free software; you can redistribute it and/or modify it
 * under the terms of the GNU General Public License version 2 only, as
 * published by the Free Software Foundation.
 *
 * This code is distributed in the hope that it will be useful, but WITHOUT
 * ANY WARRANTY; without even the implied warranty of MERCHANTABILITY or
 * FITNESS FOR A PARTICULAR PURPOSE.  See the GNU General Public License
 * version 2 for more details (a copy is included in the LICENSE file that
 * accompanied this code).
 *
 * You should have received a copy of the GNU General Public License version
 * 2 along with this work; if not, write to the Free Software Foundation,
 * Inc., 51 Franklin St, Fifth Floor, Boston, MA 02110-1301 USA.
 *
 * Please contact Oracle, 500 Oracle Parkway, Redwood Shores, CA 94065 USA
 * or visit www.oracle.com if you need additional information or have any
 * questions.
 */

import java.lang.reflect.Executable;
import java.util.concurrent.Callable;
import compiler.whitebox.CompilerWhiteBoxTest;

/**
 * @test ConstantGettersTransitionsTest
<<<<<<< HEAD
 * @library /testlibrary /test/lib /compiler/whitebox
=======
 * @library /testlibrary /../../test/lib /
>>>>>>> eee22b28
 * @modules java.base/sun.misc
 *          java.management
 * @build TransitionsTestExecutor ConstantGettersTransitionsTest
 * @run main ClassFileInstaller sun.hotspot.WhiteBox sun.hotspot.WhiteBox$WhiteBoxPermission
 * @run main/othervm/timeout=240 -Xmixed -Xbootclasspath/a:. -XX:+UnlockDiagnosticVMOptions
 *                   -XX:+WhiteBoxAPI -XX:+TieredCompilation
 *                   -XX:CompileCommand=compileonly,ConstantGettersTestCase$TrivialMethods::*
 *                   TransitionsTestExecutor ConstantGettersTransitionsTest
 * @summary Test the correctness of compilation level transitions for constant getters methods
 */
public class ConstantGettersTransitionsTest extends LevelTransitionTest {
    public static void main(String[] args) {
        assert (!CompilerWhiteBoxTest.skipOnTieredCompilation(false));

        // run test cases
        for (TestCase testCase : ConstantGettersTestCase.values()) {
            new ConstantGettersTransitionsTest(testCase).runTest();
        }
    }

    @Override
    protected boolean isTrivial() {
        return true;
    }

    private ConstantGettersTransitionsTest(TestCase testCase) {
        super(testCase);
    }
}

enum ConstantGettersTestCase implements CompilerWhiteBoxTest.TestCase {
    ICONST_M1,
    ICONST_0,
    ICONST_1,
    ICONST_2,
    ICONST_3,
    ICONST_4,
    ICONST_5,
    LCONST_0,
    LCONST_1,
    FCONST_0,
    FCONST_1,
    FCONST_2,
    DCONST_0,
    DCONST_1,
    DCONST_W,
    BYTE,
    SHORT,
    CHAR;

    private final Executable executable;
    private final Callable<Integer> callable;

    @Override
    public Executable getExecutable() {
        return executable;
    }

    @Override
    public Callable<Integer> getCallable() {
        return callable;
    }

    @Override
    public boolean isOsr() {
        return false;
    }

    private ConstantGettersTestCase() {
        String name = "make" + this.name();
        this.executable = LevelTransitionTest.Helper.getMethod(TrivialMethods.class, name);
        this.callable = LevelTransitionTest.Helper.getCallable(new TrivialMethods(), name);
    }

    /**
     * Contains methods that load constants with certain types of bytecodes
     * See JVMS 2.11.2. Load and Store Instructions
     * Note that it doesn't have a method for ldc_w instruction
     */
    private static class TrivialMethods {
        public static int makeICONST_M1() {
            return -1;
        }

        public static int makeICONST_0() {
            return 0;
        }

        public static int makeICONST_1() {
            return 1;
        }

        public static int makeICONST_2() {
            return 2;
        }

        public static int makeICONST_3() {
            return 3;
        }

        public static int makeICONST_4() {
            return 4;
        }

        public static int makeICONST_5() {
            return 5;
        }

        public static long makeLCONST_0() {
            return 0L;
        }

        public static long makeLCONST_1() {
            return 1L;
        }

        public static float makeFCONST_0() {
            return 0F;
        }

        public static float makeFCONST_1() {
            return 1F;
        }

        public static float makeFCONST_2() {
            return 2F;
        }

        public static double makeDCONST_0() {
            return 0D;
        }

        public static double makeDCONST_1() {
            return 1D;
        }

        public static double makeDCONST_W() {
            // ldc2_w
            return Double.MAX_VALUE;
        }

        public static Object makeOBJECT() {
            // aconst_null
            return null;
        }

        public static byte makeBYTE() {
            // bipush
            return (byte) 0x7F;
        }

        public static short makeSHORT() {
            // sipush
            return (short) 0x7FFF;
        }

        public static char makeCHAR() {
            // ldc
            return (char) 0xFFFF;
        }

        public static boolean makeBOOLEAN() {
            return true;
        }
    }
}<|MERGE_RESOLUTION|>--- conflicted
+++ resolved
@@ -27,11 +27,7 @@
 
 /**
  * @test ConstantGettersTransitionsTest
-<<<<<<< HEAD
- * @library /testlibrary /test/lib /compiler/whitebox
-=======
- * @library /testlibrary /../../test/lib /
->>>>>>> eee22b28
+ * @library /testlibrary /test/lib /compiler/whitebox /
  * @modules java.base/sun.misc
  *          java.management
  * @build TransitionsTestExecutor ConstantGettersTransitionsTest
