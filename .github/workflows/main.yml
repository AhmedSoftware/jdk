--- conflicted
+++ resolved
@@ -345,20 +345,6 @@
       bootjdk-platform: linux-x64
       runs-on: ubuntu-22.04
 
-<<<<<<< HEAD
-=======
-  test-macos-x64:
-    name: macos-x64
-    needs:
-      - build-macos-x64
-    uses: ./.github/workflows/test.yml
-    with:
-      platform: macos-x64
-      bootjdk-platform: macos-x64
-      runs-on: macos-13
-      xcode-toolset-version: '14.3.1'
-
->>>>>>> b8b70c8b
   test-macos-aarch64:
     name: macos-aarch64
     needs:
@@ -378,52 +364,4 @@
     with:
       platform: windows-x64
       bootjdk-platform: windows-x64
-<<<<<<< HEAD
-      runs-on: windows-2019
-
-  # Remove bundles so they are not misconstrued as binary distributions from the JDK project
-  remove-bundles:
-    name: 'Remove bundle artifacts'
-    runs-on: ubuntu-22.04
-    if: always()
-    needs:
-      - build-linux-x64
-      - build-linux-x86-hs
-      - build-linux-x64-hs-nopch
-      - build-linux-x64-hs-zero
-      - build-linux-x64-hs-minimal
-      - build-linux-x64-hs-optimized
-      - build-linux-cross-compile
-      - build-alpine-linux-x64
-      - build-macos-x64
-      - build-macos-aarch64
-      - build-windows-x64
-      - build-windows-aarch64
-      - test-linux-x64
-      - test-macos-aarch64
-      - test-windows-x64
-
-    steps:
-      - name: 'Remove bundle artifacts'
-        run: |
-          # Find and remove all bundle artifacts
-          # See: https://docs.github.com/en/rest/actions/artifacts?apiVersion=2022-11-28
-          ALL_ARTIFACT_IDS="$(curl -sL \
-              -H 'Accept: application/vnd.github+json' \
-              -H 'Authorization: Bearer ${{ github.token }}' \
-              -H 'X-GitHub-Api-Version: 2022-11-28' \
-              '${{ github.api_url }}/repos/${{ github.repository }}/actions/runs/${{ github.run_id }}/artifacts?per_page=100')"
-          BUNDLE_ARTIFACT_IDS="$(echo "$ALL_ARTIFACT_IDS" | jq -r -c '.artifacts | map(select(.name|startswith("bundles-"))) | .[].id')"
-          for id in $BUNDLE_ARTIFACT_IDS; do
-            echo "Removing $id"
-            curl -sL \
-                -X DELETE \
-                -H 'Accept: application/vnd.github+json' \
-                -H 'Authorization: Bearer ${{ github.token }}' \
-                -H 'X-GitHub-Api-Version: 2022-11-28' \
-                "${{ github.api_url }}/repos/${{ github.repository }}/actions/artifacts/$id" \
-            || echo "Failed to remove bundle"
-          done
-=======
-      runs-on: windows-2019
->>>>>>> b8b70c8b
+      runs-on: windows-2019