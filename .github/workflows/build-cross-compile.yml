--- conflicted
+++ resolved
@@ -56,32 +56,32 @@
           - target-cpu: aarch64
             gnu-arch: aarch64
             dist-arch: arm64
-            dist-name: buster
+            dist-name: bullseye
             dist-repository: https://httpredir.debian.org/debian/
             dist-components: 'main'
           - target-cpu: arm
             gnu-arch: arm
             dist-arch: armhf
-            dist-name: buster
+            dist-name: bullseye
             dist-repository: https://httpredir.debian.org/debian/
             dist-components: 'main'
             gnu-abi: eabihf
           - target-cpu: s390x
             gnu-arch: s390x
             dist-arch: s390x
-            dist-name: buster
+            dist-name: bullseye
             dist-repository: https://httpredir.debian.org/debian/
             dist-components: 'main'
           - target-cpu: ppc64le
             gnu-arch: powerpc64le
             dist-arch: ppc64el
-            dist-name: buster
+            dist-name: bullseye
             dist-repository: https://httpredir.debian.org/debian/
             dist-components: 'main'
           - target-cpu: riscv64
             gnu-arch: riscv64
             dist-arch: riscv64
-            dist-name: focal
+            dist-name: jammy
             dist-repository: http://ports.ubuntu.com/ubuntu-ports
             dist-components: 'main,universe'
 
@@ -135,11 +135,7 @@
           --components=${{ matrix.dist-components }}
           --include=fakeroot,symlinks,build-essential,libx11-dev,libxext-dev,libxrender-dev,libxrandr-dev,libxtst-dev,libxt-dev,libcups2-dev,libfontconfig1-dev,libasound2-dev,libfreetype6-dev,libpng-dev
           --resolve-deps
-<<<<<<< HEAD
           ${{ matrix.dist-name }}
-=======
-          bullseye
->>>>>>> d7536588
           sysroot
           ${{ matrix.dist-repository }}
         if: steps.get-cached-sysroot.outputs.cache-hit != 'true'
