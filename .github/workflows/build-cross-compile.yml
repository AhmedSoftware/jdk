#
# Copyright (c) 2022, Oracle and/or its affiliates. All rights reserved.
# DO NOT ALTER OR REMOVE COPYRIGHT NOTICES OR THIS FILE HEADER.
#
# This code is free software; you can redistribute it and/or modify it
# under the terms of the GNU General Public License version 2 only, as
# published by the Free Software Foundation.  Oracle designates this
# particular file as subject to the "Classpath" exception as provided
# by Oracle in the LICENSE file that accompanied this code.
#
# This code is distributed in the hope that it will be useful, but WITHOUT
# ANY WARRANTY; without even the implied warranty of MERCHANTABILITY or
# FITNESS FOR A PARTICULAR PURPOSE.  See the GNU General Public License
# version 2 for more details (a copy is included in the LICENSE file that
# accompanied this code).
#
# You should have received a copy of the GNU General Public License version
# 2 along with this work; if not, write to the Free Software Foundation,
# Inc., 51 Franklin St, Fifth Floor, Boston, MA 02110-1301 USA.
#
# Please contact Oracle, 500 Oracle Parkway, Redwood Shores, CA 94065 USA
# or visit www.oracle.com if you need additional information or have any
# questions.
#

name: 'Build (cross-compile)'

on:
  workflow_call:
    inputs:
      gcc-major-version:
        required: true
        type: string
      extra-conf-options:
        required: false
        type: string
      configure-arguments:
        required: false
        type: string
      make-arguments:
        required: false
        type: string

jobs:
  build-cross-compile:
    name: build
    runs-on: ubuntu-22.04

    strategy:
      fail-fast: false
      matrix:
        target-cpu:
          - aarch64
          - arm
          - s390x
          - ppc64le
          - riscv64
        include:
          - target-cpu: aarch64
            gnu-arch: aarch64
            debian-arch: arm64
            debian-repository: https://httpredir.debian.org/debian/
            debian-version: bullseye
          - target-cpu: arm
            gnu-arch: arm
            debian-arch: armhf
            debian-repository: https://httpredir.debian.org/debian/
            debian-version: bullseye
            gnu-abi: eabihf
          - target-cpu: s390x
            gnu-arch: s390x
            debian-arch: s390x
            debian-repository: https://httpredir.debian.org/debian/
            debian-version: bullseye
          - target-cpu: ppc64le
            gnu-arch: powerpc64le
            debian-arch: ppc64el
            debian-repository: https://httpredir.debian.org/debian/
            debian-version: bullseye
          - target-cpu: riscv64
            gnu-arch: riscv64
            debian-arch: riscv64
            debian-repository: https://httpredir.debian.org/debian/
            debian-version: sid

    steps:
      - name: 'Checkout the JDK source'
        uses: actions/checkout@v3

      - name: 'Get the BootJDK'
        id: bootjdk
        uses: ./.github/actions/get-bootjdk
        with:
          platform: linux-x64

        # Use linux-x64 JDK bundle as build JDK
      - name: 'Get build JDK'
        id: buildjdk
        uses: ./.github/actions/get-bundles
        with:
          platform: linux-x64

        # Upgrading apt to solve libc6 installation bugs, see JDK-8260460.
      - name: 'Install toolchain and dependencies'
        run: |
          # Install dependencies using apt-get
          sudo apt-get update
          sudo apt-get install --only-upgrade apt
          sudo apt-get install \
<<<<<<< HEAD
              gcc-${{ inputs.gcc-major-version }}=${{ inputs.apt-gcc-version }} \
              g++-${{ inputs.gcc-major-version }}=${{ inputs.apt-gcc-version }} \
              gcc-${{ inputs.gcc-major-version }}-${{ matrix.gnu-arch }}-linux-gnu${{ matrix.gnu-abi}}=${{ inputs.apt-gcc-cross-version }} \
              g++-${{ inputs.gcc-major-version }}-${{ matrix.gnu-arch }}-linux-gnu${{ matrix.gnu-abi}}=${{ inputs.apt-gcc-cross-version }} \
              libxrandr-dev libxtst-dev libcups2-dev libasound2-dev
=======
              gcc-${{ inputs.gcc-major-version }} \
              g++-${{ inputs.gcc-major-version }} \
              gcc-${{ inputs.gcc-major-version }}-${{ matrix.gnu-arch }}-linux-gnu${{ matrix.gnu-abi}} \
              g++-${{ inputs.gcc-major-version }}-${{ matrix.gnu-arch }}-linux-gnu${{ matrix.gnu-abi}} \
              libxrandr-dev libxtst-dev libcups2-dev libasound2-dev \
              debian-ports-archive-keyring
>>>>>>> 2be469f8
          sudo update-alternatives --install /usr/bin/gcc gcc /usr/bin/gcc-${{ inputs.gcc-major-version }} 100 --slave /usr/bin/g++ g++ /usr/bin/g++-${{ inputs.gcc-major-version }}

      - name: 'Check cache for sysroot'
        id: get-cached-sysroot
        uses: actions/cache@v3
        with:
          path: sysroot
          key: sysroot-${{ matrix.debian-arch }}-${{ hashFiles('./.github/workflows/build-cross-compile.yml') }}

      - name: 'Install sysroot dependencies'
        run: sudo apt-get install debootstrap qemu-user-static
        if: steps.get-cached-sysroot.outputs.cache-hit != 'true'

      - name: 'Create sysroot'
        run: >
          sudo debootstrap
          --arch=${{ matrix.debian-arch }}
          --verbose
          --include=fakeroot,symlinks,build-essential,libx11-dev,libxext-dev,libxrender-dev,libxrandr-dev,libxtst-dev,libxt-dev,libcups2-dev,libfontconfig1-dev,libasound2-dev,libfreetype-dev,libpng-dev
          --resolve-deps
          --variant=minbase
          ${{ matrix.debian-version }}
          sysroot
          ${{ matrix.debian-repository }}
        if: steps.get-cached-sysroot.outputs.cache-hit != 'true'

      - name: 'Prepare sysroot'
        run: |
          # Prepare sysroot and remove unused files to minimize cache
          sudo chroot sysroot symlinks -cr .
          sudo chown ${USER} -R sysroot
          rm -rf sysroot/{dev,proc,run,sys,var}
          rm -rf sysroot/usr/{sbin,bin,share}
          rm -rf sysroot/usr/lib/{apt,gcc,udev,systemd}
          rm -rf sysroot/usr/libexec/gcc
        if: steps.get-cached-sysroot.outputs.cache-hit != 'true'

      - name: 'Configure'
        run: >
          bash configure
          --with-conf-name=linux-${{ matrix.target-cpu }}
          --with-version-opt=${GITHUB_ACTOR}-${GITHUB_SHA}
          --with-boot-jdk=${{ steps.bootjdk.outputs.path }}
          --with-zlib=system
          --enable-debug
          --disable-precompiled-headers
          --openjdk-target=${{ matrix.gnu-arch }}-linux-gnu${{ matrix.gnu-abi}}
          --with-sysroot=sysroot
          --with-build-jdk=${{ steps.buildjdk.outputs.jdk-path }}
          --with-jmod-compress=zip-1
          CC=${{ matrix.gnu-arch }}-linux-gnu${{ matrix.gnu-abi}}-gcc-${{ inputs.gcc-major-version }}
          CXX=${{ matrix.gnu-arch }}-linux-gnu${{ matrix.gnu-abi}}-g++-${{ inputs.gcc-major-version }}
          ${{ inputs.extra-conf-options }} ${{ inputs.configure-arguments }} || (
          echo "Dumping config.log:" &&
          cat config.log &&
          exit 1)

      - name: 'Build'
        id: build
        uses: ./.github/actions/do-build
        with:
          make-target: 'hotspot ${{ inputs.make-arguments }}'
          platform: linux-${{ matrix.target-cpu }}<|MERGE_RESOLUTION|>--- conflicted
+++ resolved
@@ -107,20 +107,11 @@
           sudo apt-get update
           sudo apt-get install --only-upgrade apt
           sudo apt-get install \
-<<<<<<< HEAD
-              gcc-${{ inputs.gcc-major-version }}=${{ inputs.apt-gcc-version }} \
-              g++-${{ inputs.gcc-major-version }}=${{ inputs.apt-gcc-version }} \
-              gcc-${{ inputs.gcc-major-version }}-${{ matrix.gnu-arch }}-linux-gnu${{ matrix.gnu-abi}}=${{ inputs.apt-gcc-cross-version }} \
-              g++-${{ inputs.gcc-major-version }}-${{ matrix.gnu-arch }}-linux-gnu${{ matrix.gnu-abi}}=${{ inputs.apt-gcc-cross-version }} \
-              libxrandr-dev libxtst-dev libcups2-dev libasound2-dev
-=======
               gcc-${{ inputs.gcc-major-version }} \
               g++-${{ inputs.gcc-major-version }} \
               gcc-${{ inputs.gcc-major-version }}-${{ matrix.gnu-arch }}-linux-gnu${{ matrix.gnu-abi}} \
               g++-${{ inputs.gcc-major-version }}-${{ matrix.gnu-arch }}-linux-gnu${{ matrix.gnu-abi}} \
-              libxrandr-dev libxtst-dev libcups2-dev libasound2-dev \
-              debian-ports-archive-keyring
->>>>>>> 2be469f8
+              libxrandr-dev libxtst-dev libcups2-dev libasound2-dev
           sudo update-alternatives --install /usr/bin/gcc gcc /usr/bin/gcc-${{ inputs.gcc-major-version }} 100 --slave /usr/bin/g++ g++ /usr/bin/g++-${{ inputs.gcc-major-version }}
 
       - name: 'Check cache for sysroot'
