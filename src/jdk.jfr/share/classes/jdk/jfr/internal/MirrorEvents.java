--- conflicted
+++ resolved
@@ -51,29 +51,6 @@
 import jdk.jfr.events.X509ValidationEvent;
 import jdk.jfr.internal.util.Utils;
 
-<<<<<<< HEAD
-public final class MirrorEvents {
-    private static final Class<?>[] mirrorEventClasses = {
-        DeserializationEvent.class,
-        ProcessStartEvent.class,
-        SecurityPropertyModificationEvent.class,
-        SecurityProviderServiceEvent.class,
-        SerializationMisdeclarationEvent.class,
-        SocketConnectEvent.class,
-        SocketReadEvent.class,
-        SocketWriteEvent.class,
-        ThreadSleepEvent.class,
-        TLSHandshakeEvent.class,
-        VirtualThreadStartEvent.class,
-        VirtualThreadEndEvent.class,
-        VirtualThreadPinnedEvent.class,
-        VirtualThreadSubmitFailedEvent.class,
-        X509CertificateEvent.class,
-        X509ValidationEvent.class,
-        ErrorThrownEvent.class,
-        ExceptionStatisticsEvent.class,
-        ExceptionThrownEvent.class,
-=======
 /**
  * This class registers all mirror events.
  */
@@ -90,6 +67,7 @@
         register("jdk.internal.event.SecurityPropertyModificationEvent", SecurityPropertyModificationEvent.class);
         register("jdk.internal.event.SecurityProviderServiceEvent", SecurityProviderServiceEvent.class);
         register("jdk.internal.event.SerializationMisdeclarationEvent", SerializationMisdeclarationEvent.class);
+        register("jdk.internal.event.SocketConnectEvent", SocketConnectEvent.class);
         register("jdk.internal.event.SocketReadEvent", SocketReadEvent.class);
         register("jdk.internal.event.SocketWriteEvent", SocketWriteEvent.class);
         register("jdk.internal.event.ThreadSleepEvent", ThreadSleepEvent.class);
@@ -103,7 +81,6 @@
         register("jdk.internal.event.ErrorThrownEvent", ErrorThrownEvent.class);
         register("jdk.internal.event.ExceptionStatisticsEvent", ExceptionStatisticsEvent.class);
         register("jdk.internal.event.ExceptionThrownEvent", ExceptionThrownEvent.class);
->>>>>>> 62acc9c1
     };
 
     private static void register(String eventClassName, Class<? extends MirrorEvent> mirrorClass) {
