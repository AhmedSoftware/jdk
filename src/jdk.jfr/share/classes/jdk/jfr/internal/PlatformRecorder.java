/*
 * Copyright (c) 2016, 2023, Oracle and/or its affiliates. All rights reserved.
 * DO NOT ALTER OR REMOVE COPYRIGHT NOTICES OR THIS FILE HEADER.
 *
 * This code is free software; you can redistribute it and/or modify it
 * under the terms of the GNU General Public License version 2 only, as
 * published by the Free Software Foundation.  Oracle designates this
 * particular file as subject to the "Classpath" exception as provided
 * by Oracle in the LICENSE file that accompanied this code.
 *
 * This code is distributed in the hope that it will be useful, but WITHOUT
 * ANY WARRANTY; without even the implied warranty of MERCHANTABILITY or
 * FITNESS FOR A PARTICULAR PURPOSE.  See the GNU General Public License
 * version 2 for more details (a copy is included in the LICENSE file that
 * accompanied this code).
 *
 * You should have received a copy of the GNU General Public License version
 * 2 along with this work; if not, write to the Free Software Foundation,
 * Inc., 51 Franklin St, Fifth Floor, Boston, MA 02110-1301 USA.
 *
 * Please contact Oracle, 500 Oracle Parkway, Redwood Shores, CA 94065 USA
 * or visit www.oracle.com if you need additional information or have any
 * questions.
 */

package jdk.jfr.internal;

import static jdk.jfr.internal.LogLevel.ERROR;
import static jdk.jfr.internal.LogLevel.INFO;
import static jdk.jfr.internal.LogLevel.TRACE;
import static jdk.jfr.internal.LogLevel.WARN;
import static jdk.jfr.internal.LogTag.JFR;
import static jdk.jfr.internal.LogTag.JFR_SYSTEM;

import java.io.IOException;
import java.security.AccessControlContext;
import java.security.AccessController;
import java.time.Duration;
import java.time.Instant;
import java.util.ArrayList;
import java.util.Collections;
import java.util.HashMap;
import java.util.HashSet;
import java.util.List;
import java.util.Map;
import java.util.Set;
import java.util.Timer;
import java.util.TimerTask;
import java.util.concurrent.CopyOnWriteArrayList;

import jdk.jfr.FlightRecorder;
import jdk.jfr.FlightRecorderListener;
import jdk.jfr.Recording;
import jdk.jfr.RecordingState;
import jdk.jfr.events.ActiveRecordingEvent;
import jdk.jfr.events.ActiveSettingEvent;
import jdk.jfr.internal.SecuritySupport.SafePath;
import jdk.jfr.internal.SecuritySupport.SecureRecorderListener;
import jdk.jfr.internal.consumer.EventLog;
import jdk.jfr.internal.instrument.JDKEvents;
import jdk.jfr.internal.periodic.PeriodicEvents;
import jdk.jfr.internal.util.Utils;

public final class PlatformRecorder {


    private final ArrayList<PlatformRecording> recordings = new ArrayList<>();
    private static final List<SecureRecorderListener> changeListeners = new ArrayList<>();
    private final Repository repository;
    private final Thread shutdownHook;

    private Timer timer;
    private long recordingCounter = 0;
    private RepositoryChunk currentChunk;
    private boolean inShutdown;
    private boolean runPeriodicTask;

    public PlatformRecorder() throws Exception {
        repository = Repository.getRepository();
        Logger.log(JFR_SYSTEM, INFO, "Initialized disk repository");
        repository.ensureRepository();
        JVMSupport.createJFR();
        Logger.log(JFR_SYSTEM, INFO, "Created native");
        JDKEvents.initialize();
        Logger.log(JFR_SYSTEM, INFO, "Registered JDK events");
        JDKEvents.addInstrumentation();
        startDiskMonitor();
        shutdownHook = SecuritySupport.createThreadWitNoPermissions("JFR Shutdown Hook", new ShutdownHook(this));
        SecuritySupport.setUncaughtExceptionHandler(shutdownHook, new ShutdownHook.ExceptionHandler());
        SecuritySupport.registerShutdownHook(shutdownHook);
    }


    private static Timer createTimer() {
        try {
            List<Timer> result = new CopyOnWriteArrayList<>();
            Thread t = SecuritySupport.createThreadWitNoPermissions("Permissionless thread", ()-> {
                result.add(new Timer("JFR Recording Scheduler", true));
            });
            JVM.exclude(t);
            t.start();
            t.join();
            return result.getFirst();
        } catch (InterruptedException e) {
            throw new IllegalStateException("Not able to create timer task. " + e.getMessage(), e);
        }
    }

    public synchronized PlatformRecording newRecording(Map<String, String> settings) {
        return newRecording(settings, ++recordingCounter);
    }

    // To be used internally when doing dumps.
    // Caller must have recorder lock and close recording before releasing lock
    public PlatformRecording newTemporaryRecording() {
        if(!Thread.holdsLock(this)) {
            throw new InternalError("Caller must have recorder lock");
        }
        return newRecording(new HashMap<>(), 0);
    }

    private synchronized PlatformRecording newRecording(Map<String, String> settings, long id) {
        PlatformRecording recording = new PlatformRecording(this, id);
        if (!settings.isEmpty()) {
            recording.setSettings(settings);
        }
        recordings.add(recording);
        return recording;
    }

    synchronized void finish(PlatformRecording recording) {
        if (recording.getState() == RecordingState.RUNNING) {
            recording.stop("Recording closed");
        }
        recordings.remove(recording);
    }

    public synchronized List<PlatformRecording> getRecordings() {
        return Collections.unmodifiableList(new ArrayList<PlatformRecording>(recordings));
    }

    public static synchronized void addListener(FlightRecorderListener changeListener) {
        @SuppressWarnings("removal")
        AccessControlContext context = AccessController.getContext();
        SecureRecorderListener sl = new SecureRecorderListener(context, changeListener);
        boolean runInitialized;
        synchronized (PlatformRecorder.class) {
            runInitialized = FlightRecorder.isInitialized();
            changeListeners.add(sl);
        }
        if (runInitialized) {
            sl.recorderInitialized(FlightRecorder.getFlightRecorder());
        }
    }

    public static synchronized boolean removeListener(FlightRecorderListener changeListener) {
        for (SecureRecorderListener s : new ArrayList<>(changeListeners)) {
            if (s.getChangeListener() == changeListener) {
                changeListeners.remove(s);
                return true;
            }
        }
        return false;
    }

    static synchronized List<FlightRecorderListener> getListeners() {
        return new ArrayList<>(changeListeners);
    }

    synchronized Timer getTimer() {
        if (timer == null) {
            timer = createTimer();
        }
        return timer;
    }

    public static void notifyRecorderInitialized(FlightRecorder recorder) {
        Logger.log(JFR_SYSTEM, TRACE, "Notifying listeners that Flight Recorder is initialized");
        for (FlightRecorderListener r : getListeners()) {
            r.recorderInitialized(recorder);
        }
    }

    synchronized void setInShutDown() {
        this.inShutdown = true;
    }

    // called by shutdown hook
    synchronized void destroy() {
        try {
            if (timer != null) {
                timer.cancel();
            }
        } catch (Exception ex) {
            Logger.log(JFR_SYSTEM, WARN, "Shutdown hook could not cancel timer");
        }

        for (PlatformRecording p : getRecordings()) {
            if (p.getState() == RecordingState.RUNNING) {
                try {
                    p.stop("Shutdown");
                } catch (Exception ex) {
                    Logger.log(JFR, WARN, "Recording " + p.getName() + ":" + p.getId() + " could not be stopped");
                }
            }
        }

        JDKEvents.remove();

        if (JVMSupport.hasJFR()) {
            if (JVM.isRecording()) {
                JVM.endRecording();
            }
            JVMSupport.destroyJFR();
        }
        repository.clear();
    }

    synchronized long start(PlatformRecording recording) {
        // State can only be NEW or DELAYED because of previous checks
        Instant startTime = null;
        boolean toDisk = recording.isToDisk();
        boolean beginPhysical = true;
        long streamInterval = recording.getStreamIntervalMillis();
        for (PlatformRecording s : getRecordings()) {
            if (s.getState() == RecordingState.RUNNING) {
                beginPhysical = false;
                if (s.isToDisk()) {
                    toDisk = true;
                }
                streamInterval = Math.min(streamInterval, s.getStreamIntervalMillis());
            }
        }
        long startNanos = -1;
        if (beginPhysical) {
            RepositoryChunk newChunk = null;
            if (toDisk) {
                newChunk = repository.newChunk();
                if (EventLog.shouldLog()) {
                    EventLog.start();
                }
                MetadataRepository.getInstance().setOutput(newChunk.getFile().toString());
            } else {
                MetadataRepository.getInstance().setOutput(null);
            }
            currentChunk = newChunk;
            JVM.beginRecording();
            startNanos = JVMSupport.getChunkStartNanos();
            startTime = Utils.epochNanosToInstant(startNanos);
            if (currentChunk != null) {
                currentChunk.setStartTime(startTime);
            }
            recording.setState(RecordingState.RUNNING);
            updateSettings(false);
            recording.setStartTime(startTime);
            writeMetaEvents();
            setRunPeriodicTask(true);
        } else {
            RepositoryChunk newChunk = null;
            if (toDisk) {
                newChunk = repository.newChunk();
                if (EventLog.shouldLog()) {
                    EventLog.start();
                }
                PeriodicEvents.doChunkEnd();
                String p = newChunk.getFile().toString();
                startTime = MetadataRepository.getInstance().setOutput(p);
                newChunk.setStartTime(startTime);
            }
            startNanos = JVMSupport.getChunkStartNanos();
            startTime = Utils.epochNanosToInstant(startNanos);
            recording.setStartTime(startTime);
            recording.setState(RecordingState.RUNNING);
            updateSettings(false);
            writeMetaEvents();
            if (currentChunk != null) {
                finishChunk(currentChunk, startTime, recording);
            }
            currentChunk = newChunk;
        }
        if (toDisk) {
            PeriodicEvents.setFlushInterval(streamInterval);
        }
        PeriodicEvents.doChunkBegin();
        Duration duration = recording.getDuration();
        if (duration != null) {
            recording.setStopTime(startTime.plus(duration));
        }
        recording.updateTimer();
        return startNanos;
    }

    synchronized void stop(PlatformRecording recording) {
        RecordingState state = recording.getState();
        Instant stopTime;

        if (Utils.isAfter(state, RecordingState.RUNNING)) {
            throw new IllegalStateException("Can't stop an already stopped recording.");
        }
        if (Utils.isBefore(state, RecordingState.RUNNING)) {
            throw new IllegalStateException("Recording must be started before it can be stopped.");
        }
        boolean toDisk = false;
        boolean endPhysical = true;
        long streamInterval = Long.MAX_VALUE;
        for (PlatformRecording s : getRecordings()) {
            RecordingState rs = s.getState();
            if (s != recording && RecordingState.RUNNING == rs) {
                endPhysical = false;
                if (s.isToDisk()) {
                    toDisk = true;
                }
                streamInterval = Math.min(streamInterval, s.getStreamIntervalMillis());
            }
        }
        OldObjectSample.emit(recording);
        recording.setFinalStartnanos(JVMSupport.getChunkStartNanos());

        if (endPhysical) {
            PeriodicEvents.doChunkEnd();
            if (recording.isToDisk()) {
                if (inShutdown) {
                    JVM.markChunkFinal();
                }
                stopTime = MetadataRepository.getInstance().setOutput(null);
                finishChunk(currentChunk, stopTime, null);
                currentChunk = null;
            } else {
                // last memory
                stopTime = dumpMemoryToDestination(recording);
            }
            JVM.endRecording();
            recording.setStopTime(stopTime);
            disableEvents();
            setRunPeriodicTask(false);
        } else {
            RepositoryChunk newChunk = null;
            PeriodicEvents.doChunkEnd();
            updateSettingsButIgnoreRecording(recording, false);

            String path = null;
            if (toDisk) {
                newChunk = repository.newChunk();
                path = newChunk.getFile().toString();
            }
            stopTime = MetadataRepository.getInstance().setOutput(path);
            if (toDisk) {
                newChunk.setStartTime(stopTime);
            }
            recording.setStopTime(stopTime);
            writeMetaEvents();
            if (currentChunk != null) {
                finishChunk(currentChunk, stopTime, null);
            }
            currentChunk = newChunk;
            PeriodicEvents.doChunkBegin();
        }

        if (toDisk) {
            PeriodicEvents.setFlushInterval(streamInterval);
        } else {
            PeriodicEvents.setFlushInterval(Long.MAX_VALUE);
        }
        recording.setState(RecordingState.STOPPED);
        if (!isToDisk()) {
            EventLog.stop();
        }
    }

    private Instant dumpMemoryToDestination(PlatformRecording recording)  {
        WriteableUserPath dest = recording.getDestination();
        if (dest != null) {
            Instant t = MetadataRepository.getInstance().setOutput(dest.getRealPathText());
            recording.clearDestination();
            return t;
        }
        return Instant.now();
    }
    private void disableEvents() {
        MetadataRepository.getInstance().disableEvents();
    }

    void updateSettings(boolean writeSettingEvents) {
        updateSettingsButIgnoreRecording(null, writeSettingEvents);
    }

    void updateSettingsButIgnoreRecording(PlatformRecording ignoreMe, boolean writeSettingEvents) {
        List<PlatformRecording> recordings = getRunningRecordings();
        List<Map<String, String>> list = new ArrayList<>(recordings.size());
        for (PlatformRecording r : recordings) {
            if (r != ignoreMe) {
                list.add(r.getSettings());
            }
        }
        MetadataRepository.getInstance().setSettings(list, writeSettingEvents);
    }



    synchronized void rotateDisk() {
        RepositoryChunk newChunk = repository.newChunk();
        PeriodicEvents.doChunkEnd();
        String path = newChunk.getFile().toString();
        Instant timestamp = MetadataRepository.getInstance().setOutput(path);
        newChunk.setStartTime(timestamp);
        writeMetaEvents();
        if (currentChunk != null) {
            finishChunk(currentChunk, timestamp, null);
        }
        currentChunk = newChunk;
        PeriodicEvents.doChunkBegin();
    }

    private List<PlatformRecording> getRunningRecordings() {
        List<PlatformRecording> runningRecordings = new ArrayList<>();
        for (PlatformRecording recording : getRecordings()) {
            if (recording.getState() == RecordingState.RUNNING) {
                runningRecordings.add(recording);
            }
        }
        return runningRecordings;
    }

    public List<RepositoryChunk> makeChunkList(Instant startTime, Instant endTime) {
        Set<RepositoryChunk> chunkSet = new HashSet<>();
        for (PlatformRecording r : getRecordings()) {
            chunkSet.addAll(r.getChunks());
        }
        if (chunkSet.size() > 0) {
            List<RepositoryChunk> chunks = new ArrayList<>(chunkSet.size());
            for (RepositoryChunk rc : chunkSet) {
                if (rc.inInterval(startTime, endTime)) {
                    chunks.add(rc);
                }
            }
            // n*log(n), should be able to do n*log(k) with a priority queue,
            // where k = number of recordings, n = number of chunks
            chunks.sort(RepositoryChunk.END_TIME_COMPARATOR);
            return chunks;
        }

        return new ArrayList<>();
    }

    private void startDiskMonitor() {
        Thread t = SecuritySupport.createThreadWitNoPermissions("JFR Periodic Tasks", () -> periodicTask());
        SecuritySupport.setDaemonThread(t, true);
        t.start();
    }

    private void finishChunk(RepositoryChunk chunk, Instant time, PlatformRecording ignoreMe) {
        if (chunk.finish(time)) {
            for (PlatformRecording r : getRecordings()) {
                if (r != ignoreMe && r.getState() == RecordingState.RUNNING) {
                    r.appendChunk(chunk);
                }
            }
        } else {
            if (chunk.isMissingFile()) {
                // With one chunkfile found missing, its likely more could've been removed too. Iterate through all recordings,
                // and check for missing files. This will emit more error logs that can be seen in subsequent recordings.
                for (PlatformRecording r : getRecordings()) {
                    r.removeNonExistantPaths();
                }
            }
        }
        // Decrease initial reference count
        chunk.release();
        FilePurger.purge();
    }

    private void writeMetaEvents() {
        long timestamp = JVM.counterTime();
        if (ActiveRecordingEvent.enabled()) {
            for (PlatformRecording r : getRecordings()) {
                if (r.getState() == RecordingState.RUNNING && r.shouldWriteMetadataEvent()) {
                    WriteableUserPath path = r.getDestination();
                    Duration age = r.getMaxAge();
                    Duration flush = r.getFlushInterval();
                    Long size = r.getMaxSize();
                    Instant rStart = r.getStartTime();
                    Duration rDuration = r.getDuration();
                    ActiveRecordingEvent.commit(
                        timestamp,
                        0L,
                        r.getId(),
                        r.getName(),
                        path == null ? null : path.getRealPathText(),
                        r.isToDisk(),
                        age == null ? Long.MAX_VALUE : age.toMillis(),
                        flush == null ? Long.MAX_VALUE : flush.toMillis(),
                        size == null ? Long.MAX_VALUE : size,
                        rStart == null ? Long.MAX_VALUE : rStart.toEpochMilli(),
                        rDuration == null ? Long.MAX_VALUE : rDuration.toMillis()
                    );
                }
            }
        }
        if (ActiveSettingEvent.enabled()) {
            for (EventControl ec : MetadataRepository.getInstance().getEventControls()) {
                ec.writeActiveSettingEvent(timestamp);
            }
        }
    }

    private void periodicTask() {
        if (!JVMSupport.hasJFR()) {
            return;
        }
        while (true) {
<<<<<<< HEAD
            long wait = Options.getWaitInterval();
            try {
                synchronized (this) {
                    if (jvm.shouldRotateDisk()) {
                        rotateDisk();
                    }
                    if (isToDisk()) {
                        EventLog.update();
                    }
=======
            synchronized (this) {
                if (JVM.shouldRotateDisk()) {
                    rotateDisk();
                }
                if (isToDisk()) {
                    EventLog.update();
>>>>>>> d6578bff
                }
                long minDelta = PeriodicEvents.doPeriodic();
                wait = Math.min(minDelta, Options.getWaitInterval());
            } catch (Throwable t) {
                // Catch everything and log, but don't allow it to end the periodic task
                Logger.log(JFR_SYSTEM, ERROR, "Error in Periodic task: " + t.getClass().getName());
            } finally {
                takeNap(wait);
            }
        }
    }

    private boolean isToDisk() {
        // Use indexing to avoid Iterator allocation if nothing happens
        int count = recordings.size();
        for (int i = 0; i < count; i++) {
            PlatformRecording r = recordings.get(i);
            if (r.isToDisk() && r.getState() == RecordingState.RUNNING) {
                return true;
            }
        }
        return false;
    }

    private void setRunPeriodicTask(boolean runPeriodicTask) {
        synchronized (JVM.CHUNK_ROTATION_MONITOR) {
            this.runPeriodicTask = runPeriodicTask;
            if (runPeriodicTask) {
                JVM.CHUNK_ROTATION_MONITOR.notifyAll();
            }
        }
    }

    private void takeNap(long duration) {
        try {
            synchronized (JVM.CHUNK_ROTATION_MONITOR) {
                if (!runPeriodicTask) {
                    duration = Long.MAX_VALUE;
                }
                JVM.CHUNK_ROTATION_MONITOR.wait(duration < 10 ? 10 : duration);
            }
        } catch (InterruptedException e) {
            // Ignore
        }
    }

    synchronized Recording newCopy(PlatformRecording r, boolean stop) {
        Recording newRec = new Recording();
        PlatformRecording copy = PrivateAccess.getInstance().getPlatformRecording(newRec);
        copy.setSettings(r.getSettings());
        copy.setMaxAge(r.getMaxAge());
        copy.setMaxSize(r.getMaxSize());
        copy.setDumpOnExit(r.getDumpOnExit());
        copy.setName("Clone of " + r.getName());
        copy.setToDisk(r.isToDisk());
        copy.setInternalDuration(r.getDuration());
        copy.setStartTime(r.getStartTime());
        copy.setStopTime(r.getStopTime());
        copy.setFlushInterval(r.getFlushInterval());

        if (r.getState() == RecordingState.NEW) {
            return newRec;
        }
        if (r.getState() == RecordingState.DELAYED) {
            copy.scheduleStart(r.getStartTime());
            return newRec;
        }
        copy.setState(r.getState());
        // recording has started, copy chunks
        for (RepositoryChunk c : r.getChunks()) {
            copy.add(c);
        }
        if (r.getState() == RecordingState.RUNNING) {
            if (stop) {
                copy.stop("Stopped when cloning recording '" + r.getName() + "'");
            } else {
                if (r.getStopTime() != null) {
                    TimerTask stopTask = copy.createStopTask();
                    copy.setStopTask(copy.createStopTask());
                    getTimer().schedule(stopTask, r.getStopTime().toEpochMilli());
                }
            }
        }
        return newRec;
    }

    public synchronized void fillWithRecordedData(PlatformRecording target, Boolean pathToGcRoots) {
        boolean running = false;
        boolean toDisk = false;

        for (PlatformRecording r : recordings) {
            if (r.getState() == RecordingState.RUNNING) {
                running = true;
                if (r.isToDisk()) {
                    toDisk = true;
                }
            }
        }
        // If needed, flush data from memory
        if (running) {
            if (toDisk) {
                OldObjectSample.emit(recordings, pathToGcRoots);
                rotateDisk();
            } else {
                try (PlatformRecording snapshot = newTemporaryRecording()) {
                    snapshot.setToDisk(true);
                    snapshot.setShouldWriteActiveRecordingEvent(false);
                    snapshot.start();
                    OldObjectSample.emit(recordings, pathToGcRoots);
                    snapshot.stop("Snapshot dump");
                    fillWithDiskChunks(target);
                }
                return;
            }
        }
        fillWithDiskChunks(target);
    }

    private void fillWithDiskChunks(PlatformRecording target) {
        for (RepositoryChunk c : makeChunkList(null, null)) {
            target.add(c);
        }
        target.setState(RecordingState.STOPPED);
        Instant startTime = null;
        Instant endTime = null;

        for (RepositoryChunk c : target.getChunks()) {
            if (startTime == null || c.getStartTime().isBefore(startTime)) {
                startTime = c.getStartTime();
            }
            if (endTime == null || c.getEndTime().isAfter(endTime)) {
                endTime = c.getEndTime();
            }
        }
        Instant now = Instant.now();
        if (startTime == null) {
            startTime = now;
        }
        if (endTime == null) {
            endTime = now;
        }
        target.setStartTime(startTime);
        target.setStopTime(endTime);
        target.setInternalDuration(Duration.between(startTime, endTime));
    }

    public synchronized void migrate(SafePath repo) throws IOException {
        // Must set repository while holding recorder lock so
        // the final chunk in repository gets marked correctly
        Repository.getRepository().setBasePath(repo);
        boolean disk = false;
        for (PlatformRecording s : getRecordings()) {
            if (RecordingState.RUNNING == s.getState() && s.isToDisk()) {
                disk = true;
            }
        }
        if (disk) {
            JVM.markChunkFinal();
            rotateDisk();
        }
    }

    public RepositoryChunk getCurrentChunk() {
        return currentChunk;
    }
}<|MERGE_RESOLUTION|>--- conflicted
+++ resolved
@@ -508,24 +508,15 @@
             return;
         }
         while (true) {
-<<<<<<< HEAD
             long wait = Options.getWaitInterval();
             try {
                 synchronized (this) {
-                    if (jvm.shouldRotateDisk()) {
+                    if (JVM.shouldRotateDisk()) {
                         rotateDisk();
                     }
                     if (isToDisk()) {
                         EventLog.update();
                     }
-=======
-            synchronized (this) {
-                if (JVM.shouldRotateDisk()) {
-                    rotateDisk();
-                }
-                if (isToDisk()) {
-                    EventLog.update();
->>>>>>> d6578bff
                 }
                 long minDelta = PeriodicEvents.doPeriodic();
                 wait = Math.min(minDelta, Options.getWaitInterval());
