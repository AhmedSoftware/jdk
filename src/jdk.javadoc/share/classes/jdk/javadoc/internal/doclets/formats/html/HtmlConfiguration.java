/*
 * Copyright (c) 1998, 2020, Oracle and/or its affiliates. All rights reserved.
 * DO NOT ALTER OR REMOVE COPYRIGHT NOTICES OR THIS FILE HEADER.
 *
 * This code is free software; you can redistribute it and/or modify it
 * under the terms of the GNU General Public License version 2 only, as
 * published by the Free Software Foundation.  Oracle designates this
 * particular file as subject to the "Classpath" exception as provided
 * by Oracle in the LICENSE file that accompanied this code.
 *
 * This code is distributed in the hope that it will be useful, but WITHOUT
 * ANY WARRANTY; without even the implied warranty of MERCHANTABILITY or
 * FITNESS FOR A PARTICULAR PURPOSE.  See the GNU General Public License
 * version 2 for more details (a copy is included in the LICENSE file that
 * accompanied this code).
 *
 * You should have received a copy of the GNU General Public License version
 * 2 along with this work; if not, write to the Free Software Foundation,
 * Inc., 51 Franklin St, Fifth Floor, Boston, MA 02110-1301 USA.
 *
 * Please contact Oracle, 500 Oracle Parkway, Redwood Shores, CA 94065 USA
 * or visit www.oracle.com if you need additional information or have any
 * questions.
 */

package jdk.javadoc.internal.doclets.formats.html;

import java.util.ArrayList;
import java.util.Date;
import java.util.EnumSet;
import java.util.HashMap;
import java.util.List;
import java.util.Locale;
import java.util.Map;
import java.util.Objects;
import java.util.Set;
import java.util.function.Function;
import java.util.stream.Collectors;
import javax.lang.model.element.Element;
import javax.lang.model.element.PackageElement;
import javax.lang.model.element.TypeElement;
import javax.tools.JavaFileManager;
import javax.tools.JavaFileObject;
import javax.tools.StandardJavaFileManager;

import com.sun.source.util.DocTreePath;
import jdk.javadoc.doclet.Doclet;
import jdk.javadoc.doclet.DocletEnvironment;
import jdk.javadoc.doclet.Reporter;
import jdk.javadoc.doclet.StandardDoclet;
import jdk.javadoc.doclet.Taglet;
import jdk.javadoc.internal.Versions;
import jdk.javadoc.internal.doclets.toolkit.BaseConfiguration;
import jdk.javadoc.internal.doclets.toolkit.BaseOptions;
import jdk.javadoc.internal.doclets.toolkit.DocletException;
import jdk.javadoc.internal.doclets.toolkit.Messages;
import jdk.javadoc.internal.doclets.toolkit.Resources;
import jdk.javadoc.internal.doclets.toolkit.WriterFactory;
import jdk.javadoc.internal.doclets.toolkit.util.DeprecatedAPIListBuilder;
import jdk.javadoc.internal.doclets.toolkit.util.DocFile;
import jdk.javadoc.internal.doclets.toolkit.util.DocPath;
import jdk.javadoc.internal.doclets.toolkit.util.DocPaths;
import jdk.javadoc.internal.doclets.toolkit.util.PreviewAPIListBuilder;

/**
 * Configure the output based on the command-line options.
 * <p>
 * Also determine the length of the command-line option. For example,
 * for a option "-header" there will be a string argument associated, then the
 * the length of option "-header" is two. But for option "-nohelp" no argument
 * is needed so it's length is 1.
 * </p>
 * <p>
 * Also do the error checking on the options used. For example it is illegal to
 * use "-helpfile" option when already "-nohelp" option is used.
 * </p>
 *
 *  <p><b>This is NOT part of any supported API.
 *  If you write code that depends on this, you do so at your own risk.
 *  This code and its internal interfaces are subject to change or
 *  deletion without notice.</b>
 */
public class HtmlConfiguration extends BaseConfiguration {

    /**
     * Default charset for HTML.
     */
    public static final String HTML_DEFAULT_CHARSET = "utf-8";

    public final Resources docResources;

    /**
     * First file to appear in the right-hand frame in the generated
     * documentation.
     */
    public DocPath topFile = DocPath.empty;

    /**
     * The TypeElement for the class file getting generated.
     */
    public TypeElement currentTypeElement = null;  // Set this TypeElement in the ClassWriter.

    /**
     * The collections of items for the main index.
     * This field is only initialized if {@code options.createIndex()}
     * is {@code true}.
     * This index is populated somewhat lazily:
     * 1. items found in doc comments are found while generating declaration pages
     * 2. items for elements are added in bulk before generating the index files
     * 3. additional items are added as needed
     */
    protected HtmlIndexBuilder mainIndex;

    /**
     * The collection of deprecated items, if any, to be displayed on the deprecated-list page,
     * or null if the page should not be generated.
     * The page will not be generated if {@link BaseOptions#noDeprecated() no deprecated items}
     * are to be included in the documentation,
     * or if the page is {@link HtmlOptions#noDeprecatedList() not wanted},
     * or if there are no deprecated elements being documented.
     */
    protected DeprecatedAPIListBuilder deprecatedAPIListBuilder;

<<<<<<< HEAD
    /**
     * The collection of preview items, if any, to be displayed on the preview-list page,
     * or null if the page should not be generated.
     * The page will not be generated if there are no preview elements being documented.
     */
    protected PreviewAPIListBuilder previewAPIListBuilder;

    public final Contents contents;
=======
    private Contents contents;
>>>>>>> 81c06242

    protected final Messages messages;

    public DocPaths docPaths;

    public Map<Element, List<DocPath>> localStylesheetMap = new HashMap<>();

    private final HtmlOptions options;

    /**
     * Kinds of conditional pages.
     */
    // Note: this should (eventually) be merged with Navigation.PageMode,
    // which performs a somewhat similar role
    public enum ConditionalPage {
        CONSTANT_VALUES, DEPRECATED, PREVIEW, SERIALIZED_FORM, SYSTEM_PROPERTIES
    }

    /**
     * A set of values indicating which conditional pages should be generated.
     * The set is computed lazily, although values must (obviously) be set before
     * they are required, such as when deciding whether or not to generate links
     * to these files in the navigation par, on each page, the help file, and so on.
     */
    public final Set<ConditionalPage> conditionalPages;

    /**
     * Constructs the full configuration needed by the doclet, including
     * the format-specific part, defined in this class, and the format-independent
     * part, defined in the supertype.
     *
     * @apiNote The {@code doclet} parameter is used when
     * {@link Taglet#init(DocletEnvironment, Doclet) initializing tags}.
     * Some doclets (such as the {@link StandardDoclet}), may delegate to another
     * (such as the {@link HtmlDoclet}).  In such cases, the primary doclet (i.e
     * {@code StandardDoclet}) should be provided here, and not any internal
     * class like {@code HtmlDoclet}.
     *
     * @param doclet   the doclet for this run of javadoc
     * @param locale   the locale for the generated documentation
     * @param reporter the reporter to use for console messages
     */
    public HtmlConfiguration(Doclet doclet, Locale locale, Reporter reporter) {
        super(doclet, locale, reporter);

        // Use the default locale for console messages.
        Resources msgResources = new Resources(Locale.getDefault(),
                BaseConfiguration.sharedResourceBundleName,
                "jdk.javadoc.internal.doclets.formats.html.resources.standard");

        // Use the provided locale for generated docs
        // Ideally, the doc resources would be in different resource files than the
        // message resources, so that we do not have different copies of the same resources.
        if (locale.equals(Locale.getDefault())) {
            docResources = msgResources;
        } else {
            docResources = new Resources(locale,
                    BaseConfiguration.sharedResourceBundleName,
                    "jdk.javadoc.internal.doclets.formats.html.resources.standard");
        }

        messages = new Messages(this, msgResources);
        options = new HtmlOptions(this);

        Runtime.Version v;
        try {
            v = Versions.javadocVersion();
        } catch (RuntimeException e) {
            assert false : e;
            v = Runtime.version(); // arguably, the only sensible default
        }
        docletVersion = v;

        conditionalPages = EnumSet.noneOf(ConditionalPage.class);
    }
    protected void initConfiguration(DocletEnvironment docEnv,
                                     Function<String, String> resourceKeyMapper) {
        super.initConfiguration(docEnv, resourceKeyMapper);
        contents = new Contents(this);
    }

    private final Runtime.Version docletVersion;
    public final Date startTime = new Date();

    @Override
    public Runtime.Version getDocletVersion() {
        return docletVersion;
    }

    @Override
    public Resources getDocResources() {
        return docResources;
    }

    /**
     * Returns a utility object providing commonly used fragments of content.
     *
     * @return a utility object providing commonly used fragments of content
     */
    public Contents getContents() {
        return Objects.requireNonNull(contents);
    }

    @Override
    public Messages getMessages() {
        return messages;
    }

    @Override
    public HtmlOptions getOptions() {
        return options;
    }

    @Override
    public boolean finishOptionSettings() {
        if (!options.validateOptions()) {
            return false;
        }
        if (!getSpecifiedTypeElements().isEmpty()) {
            Map<String, PackageElement> map = new HashMap<>();
            PackageElement pkg;
            for (TypeElement aClass : getIncludedTypeElements()) {
                pkg = utils.containingPackage(aClass);
                if (!map.containsKey(utils.getPackageName(pkg))) {
                    map.put(utils.getPackageName(pkg), pkg);
                }
            }
        }
        if (options.createIndex()) {
            mainIndex = new HtmlIndexBuilder(this);
        }
        docPaths = new DocPaths(utils);
        setCreateOverview();
        setTopFile(docEnv);
        initDocLint(options.doclintOpts(), tagletManager.getAllTagletNames());
        return true;
    }

    /**
     * Decide the page which will appear first in the right-hand frame. It will
     * be "overview-summary.html" if "-overview" option is used or no
     * "-overview" but the number of packages is more than one. It will be
     * "package-summary.html" of the respective package if there is only one
     * package to document. It will be a class page(first in the sorted order),
     * if only classes are provided on the command line.
     *
     * @param docEnv the doclet environment
     */
    protected void setTopFile(DocletEnvironment docEnv) {
        if (!checkForDeprecation(docEnv)) {
            return;
        }
        if (options.createOverview()) {
            topFile = DocPaths.INDEX;
        } else {
            if (showModules) {
                topFile = DocPath.empty.resolve(docPaths.moduleSummary(modules.first()));
            } else if (packages.size() == 1 && packages.first().isUnnamed()) {
                List<TypeElement> classes = new ArrayList<>(getIncludedTypeElements());
                if (!classes.isEmpty()) {
                    TypeElement te = getValidClass(classes);
                    topFile = docPaths.forClass(te);
                }
            } else if (!packages.isEmpty()) {
                topFile = docPaths.forPackage(packages.first()).resolve(DocPaths.PACKAGE_SUMMARY);
            }
        }
    }

    protected TypeElement getValidClass(List<TypeElement> classes) {
        if (!options.noDeprecated()) {
            return classes.get(0);
        }
        for (TypeElement te : classes) {
            if (!utils.isDeprecated(te)) {
                return te;
            }
        }
        return null;
    }

    protected boolean checkForDeprecation(DocletEnvironment docEnv) {
        for (TypeElement te : getIncludedTypeElements()) {
            if (isGeneratedDoc(te)) {
                return true;
            }
        }
        return false;
    }

    /**
     * Generate "overview.html" page if option "-overview" is used or number of
     * packages is more than one. Sets {@code HtmlOptions.createOverview} field to true.
     */
    protected void setCreateOverview() {
        if (!options.noOverview()) {
            if (options.overviewPath() != null
                    || modules.size() > 1
                    || (modules.isEmpty() && packages.size() > 1)) {
                options.setCreateOverview(true);
            }
        }
    }

    @Override
    public WriterFactory getWriterFactory() {
        return new WriterFactoryImpl(this);
    }

    @Override
    public Locale getLocale() {
        if (locale == null)
            return Locale.getDefault();
        return locale;
    }

    /**
     * Return the path of the overview file or null if it does not exist.
     *
     * @return the path of the overview file or null if it does not exist.
     */
    @Override
    public JavaFileObject getOverviewPath() {
        String overviewpath = options.overviewPath();
        if (overviewpath != null && getFileManager() instanceof StandardJavaFileManager) {
            StandardJavaFileManager fm = (StandardJavaFileManager) getFileManager();
            return fm.getJavaFileObjects(overviewpath).iterator().next();
        }
        return null;
    }

    public DocPath getMainStylesheet() {
        String stylesheetfile = options.stylesheetFile();
        if(!stylesheetfile.isEmpty()){
            DocFile docFile = DocFile.createFileForInput(this, stylesheetfile);
            return DocPath.create(docFile.getName());
        }
        return  null;
    }

    public List<DocPath> getAdditionalStylesheets() {
        return options.additionalStylesheets().stream()
                .map(ssf -> DocFile.createFileForInput(this, ssf))
                .map(file -> DocPath.create(file.getName()))
                .collect(Collectors.toList());
    }

    @Override
    public JavaFileManager getFileManager() {
        return docEnv.getJavaFileManager();
    }

    @Override
    public boolean showMessage(DocTreePath path, String key) {
        return (path == null || !haveDocLint());
    }

    @Override
    public boolean showMessage(Element e, String key) {
        return (e == null || !haveDocLint());
    }

    @Override
    protected boolean finishOptionSettings0() throws DocletException {
        if (options.docEncoding() == null) {
            if (options.charset() == null) {
                String charset = (options.encoding() == null) ? HTML_DEFAULT_CHARSET : options.encoding();
                options.setCharset(charset);
                options.setDocEncoding((options.charset()));
            } else {
                options.setDocEncoding(options.charset());
            }
        } else {
            if (options.charset() == null) {
                options.setCharset(options.docEncoding());
            } else if (!options.charset().equals(options.docEncoding())) {
                messages.error("doclet.Option_conflict", "-charset", "-docencoding");
                return false;
            }
        }
        return super.finishOptionSettings0();
    }
}<|MERGE_RESOLUTION|>--- conflicted
+++ resolved
@@ -121,7 +121,6 @@
      */
     protected DeprecatedAPIListBuilder deprecatedAPIListBuilder;
 
-<<<<<<< HEAD
     /**
      * The collection of preview items, if any, to be displayed on the preview-list page,
      * or null if the page should not be generated.
@@ -129,10 +128,7 @@
      */
     protected PreviewAPIListBuilder previewAPIListBuilder;
 
-    public final Contents contents;
-=======
-    private Contents contents;
->>>>>>> 81c06242
+    public Contents contents;
 
     protected final Messages messages;
 
