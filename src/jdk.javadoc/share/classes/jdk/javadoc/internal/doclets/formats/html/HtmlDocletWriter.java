--- conflicted
+++ resolved
@@ -661,7 +661,7 @@
             if (flags.contains(ElementFlag.PREVIEW)) {
                 return new ContentBuilder(
                     links.createLink(targetLink, label),
-                    HtmlTree.SUP(links.createLink(targetLink.withFragment(getPreviewSectionAnchor(packageElement)),
+                    HtmlTree.SUP(links.createLink(targetLink.withFragment(htmlIds.forPreviewSection(packageElement).name()),
                                                   contents.previewMark))
                 );
             }
@@ -694,7 +694,7 @@
             if (flags.contains(ElementFlag.PREVIEW) && label != contents.moduleLabel) {
                 link = new ContentBuilder(
                         link,
-                        HtmlTree.SUP(links.createLink(targetLink.withFragment(getPreviewSectionAnchor(mdle)),
+                        HtmlTree.SUP(links.createLink(targetLink.withFragment(htmlIds.forPreviewSection(mdle).name()),
                                                       contents.previewMark))
                 );
             }
@@ -1003,24 +1003,16 @@
             HtmlId id = isProperty ? htmlIds.forProperty(ee) : htmlIds.forMember(ee);
             return getLink(new LinkInfoImpl(configuration, context, typeElement)
                 .label(label)
-<<<<<<< HEAD
                 .where(id.name())
-=======
-                .where(links.getAnchor(ee, isProperty))
                 .targetMember(element)
->>>>>>> 8dfc77bf
                 .strong(strong));
         }
 
         if (utils.isVariableElement(element) || utils.isTypeElement(element)) {
             return getLink(new LinkInfoImpl(configuration, context, typeElement)
                 .label(label)
-<<<<<<< HEAD
                 .where(element.getSimpleName().toString())
-=======
-                .where(links.getName(element.getSimpleName().toString()))
                 .targetMember(element)
->>>>>>> 8dfc77bf
                 .strong(strong));
         }
 
@@ -1040,24 +1032,19 @@
      */
     public Content getDocLink(LinkInfoImpl.Kind context, TypeElement typeElement, Element element,
             Content label) {
-        if (! (utils.isIncluded(element) || utils.isLinkable(typeElement))) {
+        if (!(utils.isIncluded(element) || utils.isLinkable(typeElement))) {
             return label;
         } else if (utils.isExecutableElement(element)) {
             ExecutableElement emd = (ExecutableElement) element;
             return getLink(new LinkInfoImpl(configuration, context, typeElement)
-                .label(label)
-<<<<<<< HEAD
-                .where(htmlIds.forMember(emd).name()));
+                    .label(label)
+                    .where(htmlIds.forMember(emd).name())
+                    .targetMember(element));
         } else if (utils.isVariableElement(element) || utils.isTypeElement(element)) {
             return getLink(new LinkInfoImpl(configuration, context, typeElement)
-                .label(label).where(element.getSimpleName().toString()));
-=======
-                .where(links.getAnchor(emd))
-                .targetMember(element));
-        } else if (utils.isVariableElement(element) || utils.isTypeElement(element)) {
-            return getLink(new LinkInfoImpl(configuration, context, typeElement)
-                .label(label).where(links.getName(element.getSimpleName().toString())).targetMember(element));
->>>>>>> 8dfc77bf
+                    .label(label)
+                    .where(element.getSimpleName().toString())
+                    .targetMember(element));
         } else {
             return label;
         }
@@ -2196,7 +2183,7 @@
         if (utils.isPreviewAPI(forWhat)) {
             //in Java platform:
             HtmlTree previewDiv = HtmlTree.DIV(HtmlStyle.previewBlock);
-            previewDiv.setId(getPreviewSectionAnchor(forWhat));
+            previewDiv.setId(htmlIds.forPreviewSection(forWhat));
             String name = (switch (forWhat.getKind()) {
                 case PACKAGE, MODULE ->
                         ((QualifiedNameable) forWhat).getQualifiedName();
@@ -2227,7 +2214,7 @@
                 Name name = forWhat.getSimpleName();
                 Content nameCode = HtmlTree.CODE(new StringContent(name));
                 HtmlTree previewDiv = HtmlTree.DIV(HtmlStyle.previewBlock);
-                previewDiv.setId(getPreviewSectionAnchor(forWhat));
+                previewDiv.setId(htmlIds.forPreviewSection(forWhat));
                 Content leadingNote = contents.getContent("doclet.PreviewLeadingNote", nameCode);
                 previewDiv.add(HtmlTree.SPAN(HtmlStyle.previewLabel,
                                              leadingNote));
@@ -2329,13 +2316,4 @@
                                    links);
     }
 
-    public String getPreviewSectionAnchor(Element el) {
-        return "preview-" + switch (el.getKind()) {
-            case CONSTRUCTOR, METHOD ->
-                links.getAnchor((ExecutableElement) el);
-            case PACKAGE -> getPackageAnchorName((PackageElement) el);
-            default -> utils.getFullyQualifiedName(el, false);
-        };
-    }
-
 }