--- conflicted
+++ resolved
@@ -1015,42 +1015,7 @@
         return label;
     }
 
-<<<<<<< HEAD
-    /**
-     * Return the link for the given member.
-     *
-     * @param context the id of the context where the link will be added
-     * @param typeElement the typeElement that we should link to.  This is not
-                 necessarily equal to element.containingClass().  We may be
-                 inheriting comments
-     * @param element the member being linked to
-     * @param label the label for the link
-     * @return the link for the given member
-     */
-    public Content getDocLink(LinkInfoImpl.Kind context, TypeElement typeElement, Element element,
-            Content label) {
-        if (!(utils.isIncluded(element) || utils.isLinkable(typeElement))) {
-            return label;
-        } else if (utils.isExecutableElement(element)) {
-            ExecutableElement emd = (ExecutableElement) element;
-            return getLink(new LinkInfoImpl(configuration, context, typeElement)
-                    .label(label)
-                    .where(htmlIds.forMember(emd).name())
-                    .targetMember(element));
-        } else if (utils.isVariableElement(element) || utils.isTypeElement(element)) {
-            return getLink(new LinkInfoImpl(configuration, context, typeElement)
-                    .label(label)
-                    .where(element.getSimpleName().toString())
-                    .targetMember(element));
-        } else {
-            return label;
-        }
-    }
-
     public Content seeTagToContent(Element element, DocTree see, TagletWriterImpl.Context context) {
-=======
-    public Content seeTagToContent(Element element, DocTree see) {
->>>>>>> 61a659f4
         Kind kind = see.getKind();
         CommentHelper ch = utils.getCommentHelper(element);
         String tagName = ch.getTagName(see);
@@ -1152,13 +1117,8 @@
                 }
                 labelContent = plainOrCode(isLinkPlain, new StringContent(utils.getSimpleName(refClass)));
             }
-<<<<<<< HEAD
-            return getLink(new LinkInfoImpl(configuration, LinkInfoImpl.Kind.DEFAULT, refClass)
+            return getLink(new HtmlLinkInfo(configuration, HtmlLinkInfo.Kind.DEFAULT, refClass)
                     .label(labelContent));
-=======
-            return getLink(new HtmlLinkInfo(configuration, HtmlLinkInfo.Kind.DEFAULT, refClass)
-                    .label(label));
->>>>>>> 61a659f4
         } else if (refMem == null) {
             // Must be a member reference since refClass is not null and refMemName is not null.
             // However, refMem is null, so this referenced member does not exist.
@@ -1213,13 +1173,8 @@
 
             text = plainOrCode(kind == LINK_PLAIN, new StringContent(refMemName));
 
-<<<<<<< HEAD
-            return getDocLink(LinkInfoImpl.Kind.SEE_TAG, containing,
-                    refMem, (labelContent.isEmpty() ? text: labelContent), false);
-=======
             return getDocLink(HtmlLinkInfo.Kind.SEE_TAG, containing,
-                    refMem, (label.isEmpty() ? text: label), null, false);
->>>>>>> 61a659f4
+                    refMem, (labelContent.isEmpty() ? text: labelContent), null, false);
         }
     }
 
