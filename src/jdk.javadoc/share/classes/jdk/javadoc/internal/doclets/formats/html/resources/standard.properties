#
# Copyright (c) 2010, 2021, Oracle and/or its affiliates. All rights reserved.
# DO NOT ALTER OR REMOVE COPYRIGHT NOTICES OR THIS FILE HEADER.
#
# This code is free software; you can redistribute it and/or modify it
# under the terms of the GNU General Public License version 2 only, as
# published by the Free Software Foundation.  Oracle designates this
# particular file as subject to the "Classpath" exception as provided
# by Oracle in the LICENSE file that accompanied this code.
#
# This code is distributed in the hope that it will be useful, but WITHOUT
# ANY WARRANTY; without even the implied warranty of MERCHANTABILITY or
# FITNESS FOR A PARTICULAR PURPOSE.  See the GNU General Public License
# version 2 for more details (a copy is included in the LICENSE file that
# accompanied this code).
#
# You should have received a copy of the GNU General Public License version
# 2 along with this work; if not, write to the Free Software Foundation,
# Inc., 51 Franklin St, Fifth Floor, Boston, MA 02110-1301 USA.
#
# Please contact Oracle, 500 Oracle Parkway, Redwood Shores, CA 94065 USA
# or visit www.oracle.com if you need additional information or have any
# questions.
#

doclet.build_version=Standard Doclet version {0}
doclet.Contents=Contents
doclet.Overview=Overview
doclet.Window_Overview_Summary=Overview
doclet.Element=Element
doclet.Package=Package
doclet.Unnamed_Package=Unnamed Package
doclet.Module=Module
doclet.Open_Module=Open Module
doclet.All_Packages=All Packages
doclet.All_Modules=All Modules
doclet.None=None
doclet.Tree=Tree
doclet.Class_Hierarchy=Class Hierarchy
doclet.Window_Class_Hierarchy=Class Hierarchy
doclet.Interface_Hierarchy=Interface Hierarchy
doclet.Enum_Hierarchy=Enum Hierarchy
doclet.Enum_Class_Hierarchy=Enum Class Hierarchy
doclet.Annotation_Type_Hierarchy=Annotation Type Hierarchy
doclet.Annotation_Interface_Hierarchy=Annotation Interface Hierarchy
doclet.Href_Class_Title=class in {0}
doclet.Href_Interface_Title=interface in {0}
doclet.Href_Annotation_Title=annotation in {0}
doclet.Href_Annotation_Interface_Title=annotation interface in {0}
doclet.Href_Enum_Title=enum in {0}
doclet.Href_Enum_Class_Title=enum class in {0}
doclet.Href_Type_Param_Title=type parameter in {0}
doclet.Href_Class_Or_Interface_Title=class or interface in {0}
doclet.Summary=Summary:
doclet.Detail=Detail:
doclet.Module_Sub_Nav=Module:
doclet.Help_Sub_Nav=Help:
doclet.Package_Sub_Nav=Package:
doclet.navClassesAndInterfaces=Classes and Interfaces
doclet.navDescription=Description
doclet.navModules=Modules
doclet.navPackages=Packages
doclet.navServices=Services
doclet.navNested=Nested
doclet.navAnnotationTypeOptionalMember=Optional
doclet.navAnnotationTypeRequiredMember=Required
doclet.navAnnotationTypeMember=Element
doclet.navField=Field
doclet.navProperty=Property
doclet.navEnum=Enum Constants
doclet.navConstructor=Constr
doclet.navMethod=Method
doclet.navNavigation=Navigation
doclet.navPages=Pages
doclet.not.exhaustive=(not exhaustive)
doclet.Index=Index
doclet.Window_Single_Index=Index
doclet.Window_Split_Index={0}-Index
doclet.Help=Help
doclet.Skip_navigation_links=Skip navigation links
doclet.Navigation=Navigation
doclet.navDeprecated=Deprecated
doclet.Window_Deprecated_List=Deprecated List
doclet.Window_New_List=New API List
doclet.Window_Preview_List=Preview List
doclet.Overrides=Overrides:
doclet.in_class=in class
doclet.Element_in=Element in {0}
doclet.Enum_constant_in=Enum constant in {0}
doclet.Static_variable_in=Static variable in {0}
doclet.Variable_in=Variable in {0}
doclet.Constructor_for=Constructor for {0}
doclet.Record_component_in=Record component of {0}
doclet.Static_method_in=Static method in {0}
doclet.Search_tag_in=Search tag in {0}
doclet.Method_in=Method in {0}
doclet.module=module
doclet.package=package
doclet.MalformedURL=Malformed URL: {0}
doclet.File_error=Error reading file: {0}
doclet.URL_error=Error fetching URL: {0}
doclet.Resource_error=Error reading resource: {0}
doclet.see.class_or_package_not_found=Tag {0}: reference not found: {1}
doclet.see.class_or_package_not_accessible=Tag {0}: reference not accessible: {1}
doclet.see.nested_link=Tag {0}: nested link
doclet.tag.invalid_usage=invalid usage of tag {0}
doclet.Deprecated_API=Deprecated API
doclet.Deprecated_Elements=Deprecated {0}
doclet.Deprecated_In_Release=Deprecated in {0}
doclet.Deprecated_Tabs_Intro=(The leftmost tab "Deprecated ..." indicates all the \
    deprecated elements, regardless of the releases in which they were deprecated. \
    Each of the righthand tabs "Deprecated in ..." indicates the elements deprecated \
    in a specific release.)
doclet.New_API=New API
doclet.New_Elements=New {0}
doclet.New_Elements_Added_In_Release=Added in {0}
doclet.New_Label=New
doclet.New_Tabs_Intro=(The leftmost tab "New ..." indicates all the new elements, \
    regardless of the releases in which they were added. Each of the righthand \
    tabs "Added in ..." indicates the new elements added in a specific release. \
    Any element shown under the leftmost tab is also shown under one of the \
    righthand tabs.)
doclet.Preview_API=Preview API
doclet.Preview_Label=Preview
doclet.Preview_Mark=PREVIEW
doclet.Terminally_Deprecated=Terminally Deprecated
doclet.Terminally_Deprecated_Elements=Terminally Deprecated Elements
doclet.Terminally_Deprecated_In_Release=Terminally Deprecated in {0}
doclet.Annotation_Types=Annotation Types
doclet.Annotation_Interfaces=Annotation Interfaces
doclet.Annotation_Type_Members=Annotation Type Elements
doclet.Annotation_Interface_Members=Annotation Interface Elements
doclet.annotation_types=annotation types
doclet.annotation_interfaces=annotation interfaces
doclet.annotation_type_members=annotation type elements
doclet.annotation_interface_members=annotation interface elements
doclet.Generated_Docs_Untitled=Generated Documentation (Untitled)
doclet.Other_Packages=Other Packages
doclet.Description=Description
doclet.Specified_By=Specified by:
doclet.in_interface=in interface
doclet.Subclasses=Direct Known Subclasses:
doclet.Subinterfaces=All Known Subinterfaces:
doclet.Implementing_Classes=All Known Implementing Classes:
doclet.Functional_Interface=Functional Interface:
doclet.Functional_Interface_Message=\
    This is a functional interface and can therefore be used as the assignment target for a lambda \
    expression or method reference.
doclet.also=also
doclet.Package_Hierarchies=Package Hierarchies:
doclet.Hierarchy_For_Package=Hierarchy For Package {0}
doclet.Hierarchy_For_All_Packages=Hierarchy For All Packages
doclet.Hierarchy_For_Unnamed_Package=Hierarchy For Unnamed Package
doclet.No_Script_Message=JavaScript is disabled on your browser.
doclet.Description_From_Interface=Description copied from interface:
doclet.Description_From_Class=Description copied from class:
doclet.No_Non_Deprecated_Classes_To_Document=No non-deprecated classes found to document.
doclet.Interfaces=Interfaces
doclet.Enclosing_Class=Enclosing class:
doclet.Enclosing_Interface=Enclosing interface:
doclet.Inheritance_Tree=Inheritance Tree
doclet.ReferencedIn=Referenced In
doclet.System_Property=System Property
doclet.systemProperties=System Properties
doclet.systemPropertiesSummary=System Properties Summary
doclet.Window_Source_title=Source code
doclet.Window_Help_title=API Help

doclet.help.main_heading=\
    JavaDoc Help
doclet.help.navigation.head=\
    Navigation
# 0: link to the Overview page
doclet.help.navigation.intro=\
    Starting from the {0} page, you can browse the documentation using the links \
    in each page, and in the navigation bar at the top of each page.
# 0: link to the Index;  1: short list of links
doclet.help.navigation.index=\
    The {0} and Search box allow you to navigate to specific declarations and summary pages, \
    including: {1}
doclet.help.page_kinds.head=\
    Kinds of Pages
doclet.help.page_kinds.intro=\
    The following sections describe the different kinds of pages in this collection.
# 0: link to the Overview page
doclet.help.overview.modules.body=\
    The {0} page is the front page of this API document and provides a list of all modules with a \
    summary for each.  This page can also contain an overall description of the set of modules.
# 0: link to the Overview page
doclet.help.overview.packages.body=\
    The {0} page is the front page of this API document and provides a list of all packages with a \
    summary for each.  This page can also contain an overall description of the set of packages.
doclet.help.package.intro=\
    Each package has a page that contains a list of its classes and interfaces, with a summary for \
    each. These pages may contain the following categories:
doclet.help.module.intro=\
    Each module has a page that contains a list of its packages, dependencies on other modules, \
    and services, with a summary for each. These pages may contain the following categories:
doclet.help.class_interface.head=\
    Class or Interface
doclet.help.class_interface.intro=\
    Each class, interface, nested class and nested interface has its own separate page. \
    Each of these pages has three sections consisting of a declaration and description, \
    member summary tables, and detailed member descriptions. Entries in each of these \
    sections are omitted if they are empty or not applicable.
doclet.help.class_interface.inheritance_diagram=\
    Class Inheritance Diagram
doclet.help.class_interface.subclasses=\
    Direct Subclasses
doclet.help.class_interface.subinterfaces=\
    All Known Subinterfaces
doclet.help.class_interface.implementations=\
    All Known Implementing Classes
doclet.help.class_interface.declaration=\
    Class or Interface Declaration
doclet.help.class_interface.description=\
    Class or Interface Description
doclet.help.class_interface.member_order=\
    The summary entries are alphabetical, while the detailed descriptions are in the order they \
    appear in the source code. This preserves the logical groupings established by the programmer.
doclet.help.class_interface.note=\
    Note:
doclet.help.class_interface.anno=\
    Annotation interfaces have required and optional elements, but not methods.
doclet.help.class_interface.enum=\
    Only enum classes have enum constants.
doclet.help.class_interface.record=\
    The components of a record class are displayed as part of the declaration of the record class.
doclet.help.class_interface.property=\
    Properties are a feature of JavaFX.
doclet.help.other_files.head=\
    Other Files
doclet.help.other_files.body=\
    Packages and modules may contain pages with additional information related to the \
    declarations nearby.
doclet.help.use.head=\
    Use
doclet.help.use.body=\
    Each documented package, class and interface has its own Use page.  This page describes what \
    packages, classes, methods, constructors and fields use any part of the given class or \
    package. Given a class or interface A, its Use page includes subclasses of A, fields declared \
    as A, methods that return A, and methods and constructors with parameters of type A.  \
    You can access this page by first going to the package, class or interface, then clicking on \
    the USE link in the navigation bar.
doclet.help.tree.head=\
    Tree (Class Hierarchy)
# 0: link to main Class Hierarchy page;  1: java.lang.Object
doclet.help.tree.intro=\
    There is a {0} page for all packages, plus a hierarchy for each package. Each hierarchy page \
    contains a list of classes and a list of interfaces. Classes are organized by inheritance \
    structure starting with {1}. Interfaces do not inherit from {1}.
doclet.help.tree.overview=\
    When viewing the Overview page, clicking on TREE displays the hierarchy for all packages.
doclet.help.tree.package=\
    When viewing a particular package, class or interface page, clicking on TREE displays the \
    hierarchy for only that package.
# 0: link to the Deprecated summary page
doclet.help.deprecated.body=\
    The {0} page lists all of the API that have been deprecated. A deprecated API is not \
    recommended for use, generally due to shortcomings, and a replacement API is usually given. \
    Deprecated APIs may be removed in future implementations.
# 0: link to the Preview summary page
doclet.help.preview.body=\
    The {0} page lists all of the Preview APIs. \
    Preview APIs may be removed in future implementations.
doclet.help.new.body=\
    The {0} page lists APIs that have been added in recent releases. \
    The content of this page is based on information provided by Javadoc @since tags.
doclet.help.index.head=\
    Index
# 0: link to Index page;  1: list of links to pages
doclet.help.index.body=\
    The {0} contains an alphabetic index of all classes, interfaces, constructors, methods, \
    and fields in the documentation, as well as summary pages such as {1}.
doclet.help.all_classes.head=\
    All Classes
# 0: link to All Classes page
doclet.help.all_classes.body=\
    The {0} page contains an alphabetic index of all classes and interfaces contained in the \
    documentation, including annotation interfaces, enum classes, and record classes.
doclet.help.all_packages.head=\
    All Packages
# 0: link to All Packages page
doclet.help.all_packages.body=\
    The {0} page contains an alphabetic index of all packages contained in the documentation.
doclet.help.serial_form.body=\
    Each serializable or externalizable class has a description of its serialization fields and \
    methods. This information is of interest to those who implement rather than use the API. \
    While there is no link in the navigation bar, you can get to this information by going to any \
    serialized class and clicking "Serialized Form" in the "See Also" section of the class \
    description.
# 0: link to Constant Values page
doclet.help.constants.body=\
    The {0} page lists the static final fields and their values.
# 0: link to System Properties page
doclet.help.systemProperties.body=\
    The {0} page lists references to system properties.
doclet.help.footnote=\
    This help file applies to API documentation generated by the standard doclet.
doclet.help.enum.intro=\
    Each enum class has its own separate page with the following sections:
doclet.help.enum.class.intro=\
    Each enum class has its own separate page with the following sections:
doclet.help.annotation_type.intro=\
    Each annotation type has its own separate page with the following sections:
doclet.help.annotation_interface.intro=\
    Each annotation interface has its own separate page with the following sections:
doclet.help.annotation_type.declaration=\
    Annotation Type Declaration
doclet.help.annotation_interface.declaration=\
    Annotation Interface Declaration
doclet.help.annotation_type.description=\
    Annotation Type Description
doclet.help.annotation_interface.description=\
    Annotation Interface Description
doclet.help.search.head=Search
# Introduction to Javadoc search features, followed by a list of examples
doclet.help.search.intro=You can search for definitions of modules, packages, types, fields, methods, \
    system properties and other terms defined in the API, using some or all of the name, optionally \
    using "camelCase" abbreviations. For example:
# Used to list search examples, {0} is a search term and {1} the matching result
doclet.help.search.example={0} will match {1}
# {0} contains a link to the current Javadoc Search Specification
doclet.help.search.refer=Refer to the {0} for a full description of search features.
# The URL for the Javadoc Search Specification. {0} will be replaced by the JDK version number
doclet.help.search.spec.url=https://docs.oracle.com/en/java/javase/{0}/docs/specs/javadoc/javadoc-search-spec.html
# The title for the Javadoc Search Specification
doclet.help.search.spec.title=Javadoc Search Specification

doclet.ClassUse_Packages.that.use.0=Packages that use {0}
doclet.ClassUse_Uses.of.0.in.1=Uses of {0} in {1}
doclet.ClassUse_Classes.in.0.used.by.1=Classes in {0} used by {1}
doclet.ClassUse_PackageAnnotation=Packages with annotations of type {0}
doclet.ClassUse_Annotation=Classes in {1} with annotations of type {0}
doclet.ClassUse_TypeParameter=Classes in {1} with type parameters of type {0}
doclet.ClassUse_MethodTypeParameter=Methods in {1} with type parameters of type {0}
doclet.ClassUse_FieldTypeParameter=Fields in {1} with type parameters of type {0}
doclet.ClassUse_FieldAnnotations=Fields in {1} with annotations of type {0}
doclet.ClassUse_MethodAnnotations=Methods in {1} with annotations of type {0}
doclet.ClassUse_MethodParameterAnnotations=Method parameters in {1} with annotations of type {0}
doclet.ClassUse_MethodReturnTypeParameter=\
    Methods in {1} that return types with arguments of type {0}
doclet.ClassUse_Subclass=Subclasses of {0} in {1}
doclet.ClassUse_Subinterface=Subinterfaces of {0} in {1}
doclet.ClassUse_ImplementingClass=Classes in {1} that implement {0}
doclet.ClassUse_Field=Fields in {1} declared as {0}
doclet.ClassUse_MethodReturn=Methods in {1} that return {0}
doclet.ClassUse_MethodArgs=Methods in {1} with parameters of type {0}
doclet.ClassUse_MethodArgsTypeParameters=Method parameters in {1} with type arguments of type {0}
doclet.ClassUse_MethodThrows=Methods in {1} that throw {0}
doclet.ClassUse_ConstructorAnnotations=Constructors in {1} with annotations of type {0}
doclet.ClassUse_ConstructorParameterAnnotations=\
    Constructor parameters in {1} with annotations of type {0}
doclet.ClassUse_ConstructorArgs=Constructors in {1} with parameters of type {0}
doclet.ClassUse_ConstructorArgsTypeParameters=\
    Constructor parameters in {1} with type arguments of type {0}
doclet.ClassUse_ConstructorThrows=Constructors in {1} that throw {0}
doclet.ClassUse_No.usage.of.0=No usage of {0}
doclet.Window_ClassUse_Header=Uses of {0} {1}
doclet.ClassUse_Title=Uses of {0}
doclet.navClassUse=Use
doclet.Error_in_grouplist=Bad -group option: {0} {1}
doclet.Groupname_already_used=In -group option, group name already used: {0}
doclet.Same_element_name_used=Element name or pattern used twice: {0}
doclet.PreviewLeadingNote={0} relies on preview features of the Java platform:
doclet.Declared_Using_Preview={0} is declared using {1}, a preview feature of the Java language ({2}).
doclet.PreviewAPI={0} refers to one or more preview APIs:  {1}.
doclet.ReflectivePreviewAPI={0} refers to one or more reflective preview APIs:  {1}.
doclet.UsesDeclaredUsingPreview={0} refers to one or more types which are declared using a preview feature of the Java language: {1}.
doclet.PreviewTrailingNote1=Programs can only use {0} when preview features are enabled.
doclet.PreviewTrailingNote2=Preview features may be removed in a future release, or upgraded to permanent features of the Java platform.
doclet.Declared_Using_Preview.SEALED=Sealed Classes
doclet.Declared_Using_Preview.SEALED_PERMITS=Sealed Classes
doclet.PreviewPlatformLeadingNote={0} is a preview API of the Java platform.
doclet.ReflectivePreviewPlatformLeadingNote={0} is a reflective preview API of the Java platform.

# 0: an exception
doclet.Error_copying_legal_notices=Error while copying legal notices: {0}
# 0: the path; 1: the detail message for the exception
doclet.Error_invalid_path_for_legal_notices=Invalid path ''{0}'' for legal notices: {1}

# option specifiers
doclet.usage.add-stylesheet.parameters=\
    <file>
doclet.usage.add-stylesheet.description=\
    Additional stylesheet file for the generated documentation
doclet.usage.d.parameters=\
    <directory>
doclet.usage.d.description=\
    Destination directory for output files

doclet.usage.use.description=\
    Create class and package usage pages

doclet.usage.version.description=\
    Include @version paragraphs

doclet.usage.author.description=\
    Include @author paragraphs

doclet.usage.docfilessubdirs.description=\
    Recursively copy doc-file subdirectories

doclet.usage.splitindex.description=\
    Split index into one file per letter

doclet.usage.overview.parameters=\
    <file>
doclet.usage.overview.description=\
    Read overview documentation from HTML file

doclet.usage.windowtitle.parameters=\
    <text>
doclet.usage.windowtitle.description=\
    Browser window title for the documentation

doclet.usage.doctitle.parameters=\
    <html-code>
doclet.usage.doctitle.description=\
    Include title for the overview page

doclet.usage.header.parameters=\
    <html-code>
doclet.usage.header.description=\
    Include header text for each page

doclet.usage.html5.description=\
    Generate HTML 5 output. This option is no longer required.

doclet.usage.footer.parameters=\
    <html-code>
doclet.usage.footer.description=\
    Include footer text for each page

doclet.usage.top.parameters=\
    <html-code>
doclet.usage.top.description=\
    Include top text for each page

doclet.usage.bottom.parameters=\
    <html-code>
doclet.usage.bottom.description=\
    Include bottom text for each page

doclet.usage.link.parameters=\
    <url>
doclet.usage.link.description=\
    Create links to javadoc output at <url>

doclet.usage.linkoffline.parameters=\
    <url1> <url2>
doclet.usage.linkoffline.description=\
    Link to docs at <url1> using package list at <url2>

doclet.usage.link-platform-properties.parameters=\
    <url>
doclet.usage.link-platform-properties.description=\
    Link to platform documentation URLs declared in properties file at <url>

doclet.usage.excludedocfilessubdir.parameters=\
    <name>:...
doclet.usage.excludedocfilessubdir.description=\
    Exclude any doc-files subdirectories with given name

doclet.usage.group.parameters=\
    <name> <g1>:<g2>...
doclet.usage.group.description=\
    Group specified elements together in overview page

<<<<<<< HEAD
doclet.usage.summary-for-release.parameters=\
    <release>,...
doclet.usage.summary-for-release.description=\
    Create summary pages for APIs introduced or deprecated in <release>
=======
doclet.usage.legal-notices.parameters=\
    'default' | 'none' | <directory>
doclet.usage.legal-notices.description=\
    Control legal notices in the generated output
>>>>>>> 3396b69f

doclet.usage.nocomment.description=\
    Suppress description and tags, generate only declarations

doclet.usage.nodeprecated.description=\
    Do not include @deprecated information

doclet.usage.noqualifier.parameters=\
    <name1>:<name2>:...
doclet.usage.noqualifier.description=\
    Exclude the list of qualifiers from the output

doclet.usage.nosince.description=\
    Do not include @since information

doclet.usage.notimestamp.description=\
    Do not include hidden time stamp

doclet.usage.nodeprecatedlist.description=\
    Do not generate deprecated list

doclet.usage.no-module-directories.description=\
    Do not group files for module documentation into \n\
    module-specific directories

doclet.usage.no-platform-links.description=\
    Do not generate links to the platform documentation

doclet.usage.notree.description=\
    Do not generate class hierarchy

doclet.usage.noindex.description=\
    Do not generate index

doclet.usage.nohelp.description=\
    Do not generate help link

doclet.usage.nonavbar.description=\
    Do not generate navigation bar

doclet.usage.nooverview.description=\
    Do not generate overview pages

doclet.usage.serialwarn.description=\
    Generate warning about @serial tag

doclet.usage.since.parameters=\
    <release>(,<release>)*
doclet.usage.since.description=\
    Document new and deprecated API in the specified releases

doclet.usage.since-label.parameters=\
    <text>
doclet.usage.since-label.description=\
    Provide text to use in the heading of the "New API" page

doclet.usage.tag.parameters=\
    <name>:<locations>:<header>
doclet.usage.tag.description=\
    Specify single argument custom tags

doclet.usage.taglet.description=\
    The fully qualified name of Taglet to register

doclet.usage.tagletpath.description=\
    The path to Taglets

doclet.usage.charset.parameters=\
    <charset>
doclet.usage.charset.description=\
    Charset for cross-platform viewing of generated documentation

doclet.usage.javafx.description=\
    Enable JavaFX functionality

doclet.usage.helpfile.parameters=\
    <file>
doclet.usage.helpfile.description=\
    Include file that help link links to

doclet.usage.linksource.description=\
    Generate source in HTML

doclet.usage.sourcetab.parameters=\
    <tab length>
doclet.usage.sourcetab.description=\
    Specify the number of spaces each tab takes up in the source

doclet.usage.keywords.description=\
    Include HTML meta tags with package, class and member info

doclet.usage.main-stylesheet.parameters=\
    <file>
doclet.usage.main-stylesheet.description=\
    File to change style of the generated documentation

doclet.usage.docencoding.parameters=\
    <name>
doclet.usage.docencoding.description=\
    Specify the character encoding for the output

doclet.usage.frames.description=\
    Enable the use of frames in the generated output

doclet.usage.no-frames.description=\
    Disable the use of frames in the generated output (default)

doclet.usage.override-methods.parameters=\
    (detail|summary)

doclet.usage.override-methods.description=\
    Document overridden methods in the detail or summary sections

doclet.usage.allow-script-in-comments.description=\
    Allow JavaScript in options and comments

doclet.usage.xdocrootparent.parameters=\
    <url>
doclet.usage.xdocrootparent.description=\
    Replaces all @docRoot followed by /.. in doc comments with\n\
    <url>

doclet.usage.xdoclint.description=\
    Enable recommended checks for problems in javadoc comments

doclet.usage.xdoclint-extended.parameters=\
    (all|none|[-]<group>)
# L10N: do not localize these words: all none accessibility html missing reference syntax
doclet.usage.xdoclint-extended.description=\
    Enable or disable specific checks for problems in javadoc\n\
    comments, where <group> is one of accessibility, html,\n\
    missing, reference, or syntax.

doclet.usage.xdoclint-package.parameters=\
    ([-]<packages>)
doclet.usage.xdoclint-package.description=\
    Enable or disable checks in specific packages. <packages> is a\n\
    comma separated list of package specifiers. A package\n\
    specifier is either a qualified name of a package or a package\n\
    name prefix followed by .*, which expands to all sub-packages\n\
    of the given package. Prefix the package specifier with - to\n\
    disable checks for the specified packages.

# L10N: do not localize the option name --no-frames
doclet.NoFrames_specified=\
    The --no-frames option is no longer required and may be removed\n\
    in a future release.

# L10N: do not localize the option name -footer
doclet.footer_specified=\
    The -footer option is no longer supported and will be ignored.\n\
    It may be removed in a future release.<|MERGE_RESOLUTION|>--- conflicted
+++ resolved
@@ -467,17 +467,10 @@
 doclet.usage.group.description=\
     Group specified elements together in overview page
 
-<<<<<<< HEAD
-doclet.usage.summary-for-release.parameters=\
-    <release>,...
-doclet.usage.summary-for-release.description=\
-    Create summary pages for APIs introduced or deprecated in <release>
-=======
 doclet.usage.legal-notices.parameters=\
     'default' | 'none' | <directory>
 doclet.usage.legal-notices.description=\
     Control legal notices in the generated output
->>>>>>> 3396b69f
 
 doclet.usage.nocomment.description=\
     Suppress description and tags, generate only declarations
