--- conflicted
+++ resolved
@@ -44,10 +44,7 @@
 import jdk.javadoc.internal.doclets.formats.html.markup.TagName;
 import jdk.javadoc.internal.doclets.formats.html.markup.HtmlTree;
 import jdk.javadoc.internal.doclets.formats.html.Navigation.PageMode;
-<<<<<<< HEAD
 import jdk.javadoc.internal.doclets.formats.html.markup.Text;
-=======
->>>>>>> c30a90bb
 import jdk.javadoc.internal.doclets.toolkit.Content;
 import jdk.javadoc.internal.doclets.toolkit.util.ClassTree;
 import jdk.javadoc.internal.doclets.toolkit.util.ClassUseMapper;
@@ -327,11 +324,7 @@
      */
     protected void addPackageUse(PackageElement pkg, Table table) {
         Content pkgLink =
-<<<<<<< HEAD
-                links.createLink(htmlIds.forPackage(pkg), Text.of(utils.getPackageName(pkg)));
-=======
                 links.createLink(htmlIds.forPackage(pkg), getLocalizedPackageName(pkg));
->>>>>>> c30a90bb
         Content summary = new ContentBuilder();
         addSummaryComment(pkg, summary);
         table.addRow(pkgLink, summary);
