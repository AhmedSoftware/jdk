--- conflicted
+++ resolved
@@ -70,15 +70,9 @@
     }
 
     @Override
-<<<<<<< HEAD
-    public Content getSerializableFields(String heading, Content serializableFieldsTree) {
-        HtmlTree section = HtmlTree.SECTION(HtmlStyle.detail);
-        if (!serializableFieldsTree.isEmpty()) {
-=======
     public Content getSerializableFields(String heading, Content source) {
         var section = HtmlTree.SECTION(HtmlStyle.detail);
-        if (source.isValid()) {
->>>>>>> c3938ec1
+        if (!source.isEmpty()) {
             Content headingContent = Text.of(heading);
             var serialHeading = HtmlTree.HEADING(Headings.SerializedForm.CLASS_SUBHEADING, headingContent);
             section.add(serialHeading);
