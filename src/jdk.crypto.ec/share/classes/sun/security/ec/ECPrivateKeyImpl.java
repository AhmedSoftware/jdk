--- conflicted
+++ resolved
@@ -66,11 +66,7 @@
 
     private BigInteger s;       // private value
     private byte[] arrayS;      // private value as a little-endian array
-<<<<<<< HEAD
-    @SuppressWarnings("serial")
-=======
     @SuppressWarnings("serial") // Type of field is not Serializable
->>>>>>> 73264811
     private ECParameterSpec params;
 
     /**
