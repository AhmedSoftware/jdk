--- conflicted
+++ resolved
@@ -41,11 +41,7 @@
 
     private static final long serialVersionUID = 1L;
 
-<<<<<<< HEAD
-    @SuppressWarnings("serial")
-=======
     @SuppressWarnings("serial") // Type of field is not Serializable
->>>>>>> 73264811
     private final NamedParameterSpec paramSpec;
     private byte[] h;
 
