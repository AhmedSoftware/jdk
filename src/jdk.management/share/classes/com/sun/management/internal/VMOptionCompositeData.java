/*
 * Copyright (c) 2005, 2021, Oracle and/or its affiliates. All rights reserved.
 * DO NOT ALTER OR REMOVE COPYRIGHT NOTICES OR THIS FILE HEADER.
 *
 * This code is free software; you can redistribute it and/or modify it
 * under the terms of the GNU General Public License version 2 only, as
 * published by the Free Software Foundation.  Oracle designates this
 * particular file as subject to the "Classpath" exception as provided
 * by Oracle in the LICENSE file that accompanied this code.
 *
 * This code is distributed in the hope that it will be useful, but WITHOUT
 * ANY WARRANTY; without even the implied warranty of MERCHANTABILITY or
 * FITNESS FOR A PARTICULAR PURPOSE.  See the GNU General Public License
 * version 2 for more details (a copy is included in the LICENSE file that
 * accompanied this code).
 *
 * You should have received a copy of the GNU General Public License version
 * 2 along with this work; if not, write to the Free Software Foundation,
 * Inc., 51 Franklin St, Fifth Floor, Boston, MA 02110-1301 USA.
 *
 * Please contact Oracle, 500 Oracle Parkway, Redwood Shores, CA 94065 USA
 * or visit www.oracle.com if you need additional information or have any
 * questions.
 */

package com.sun.management.internal;

import com.sun.management.VMOption;
import com.sun.management.VMOption.Origin;
import javax.management.openmbean.CompositeType;
import javax.management.openmbean.CompositeData;
import javax.management.openmbean.CompositeDataSupport;
import javax.management.openmbean.OpenDataException;
import sun.management.LazyCompositeData;
import sun.management.MappedMXBeanType;

/**
 * A CompositeData for VMOption for the local management support.
 * This class avoids the performance penalty paid to the
 * construction of a CompositeData use in the local case.
 */
public class VMOptionCompositeData extends LazyCompositeData {
<<<<<<< HEAD
    @SuppressWarnings("serial")
=======
    @SuppressWarnings("serial") // Type of field is not Serializable
>>>>>>> 8215b2eb
    private final VMOption option;

    private VMOptionCompositeData(VMOption option) {
        this.option = option;
    }

    public VMOption getVMOption() {
        return option;
    }

    public static CompositeData toCompositeData(VMOption option) {
        VMOptionCompositeData vcd = new VMOptionCompositeData(option);
        return vcd.getCompositeData();
    }

    protected CompositeData getCompositeData() {
        // CONTENTS OF THIS ARRAY MUST BE SYNCHRONIZED WITH
        // vmOptionItemNames!
        final Object[] vmOptionItemValues = {
            option.getName(),
            option.getValue(),
            option.isWriteable(),
            option.getOrigin().toString(),
        };

        try {
            return new CompositeDataSupport(vmOptionCompositeType,
                                            vmOptionItemNames,
                                            vmOptionItemValues);
        } catch (OpenDataException e) {
            // Should never reach here
            throw new AssertionError(e);
        }
    }

    private static final CompositeType vmOptionCompositeType;
    static {
        try {
            vmOptionCompositeType = (CompositeType)
                MappedMXBeanType.toOpenType(VMOption.class);
        } catch (OpenDataException e) {
            // Should never reach here
            throw new AssertionError(e);
        }
    }

    static CompositeType getVMOptionCompositeType() {
        return vmOptionCompositeType;
    }

    private static final String NAME      = "name";
    private static final String VALUE     = "value";
    private static final String WRITEABLE = "writeable";
    private static final String ORIGIN    = "origin";

    private static final String[] vmOptionItemNames = {
        NAME,
        VALUE,
        WRITEABLE,
        ORIGIN,
    };

    public static String getName(CompositeData cd) {
        return getString(cd, NAME);
    }
    public static String getValue(CompositeData cd) {
        return getString(cd, VALUE);
    }
    public static Origin getOrigin(CompositeData cd) {
        String o = getString(cd, ORIGIN);
        return Enum.valueOf(Origin.class, o);
    }
    public static boolean isWriteable(CompositeData cd) {
        return getBoolean(cd, WRITEABLE);
    }

    /** Validate if the input CompositeData has the expected
     * CompositeType (i.e. contain all attributes with expected
     * names and types).
     */
    public static void validateCompositeData(CompositeData cd) {
        if (cd == null) {
            throw new NullPointerException("Null CompositeData");
        }

        if (!isTypeMatched(vmOptionCompositeType, cd.getCompositeType())) {
            throw new IllegalArgumentException(
                "Unexpected composite type for VMOption");
        }
    }

    private static final long serialVersionUID = -2395573975093578470L;
}<|MERGE_RESOLUTION|>--- conflicted
+++ resolved
@@ -40,11 +40,7 @@
  * construction of a CompositeData use in the local case.
  */
 public class VMOptionCompositeData extends LazyCompositeData {
-<<<<<<< HEAD
-    @SuppressWarnings("serial")
-=======
     @SuppressWarnings("serial") // Type of field is not Serializable
->>>>>>> 8215b2eb
     private final VMOption option;
 
     private VMOptionCompositeData(VMOption option) {
