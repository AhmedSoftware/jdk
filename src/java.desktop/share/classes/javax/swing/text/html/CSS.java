/*
 * Copyright (c) 1998, 2023, Oracle and/or its affiliates. All rights reserved.
 * DO NOT ALTER OR REMOVE COPYRIGHT NOTICES OR THIS FILE HEADER.
 *
 * This code is free software; you can redistribute it and/or modify it
 * under the terms of the GNU General Public License version 2 only, as
 * published by the Free Software Foundation.  Oracle designates this
 * particular file as subject to the "Classpath" exception as provided
 * by Oracle in the LICENSE file that accompanied this code.
 *
 * This code is distributed in the hope that it will be useful, but WITHOUT
 * ANY WARRANTY; without even the implied warranty of MERCHANTABILITY or
 * FITNESS FOR A PARTICULAR PURPOSE.  See the GNU General Public License
 * version 2 for more details (a copy is included in the LICENSE file that
 * accompanied this code).
 *
 * You should have received a copy of the GNU General Public License version
 * 2 along with this work; if not, write to the Free Software Foundation,
 * Inc., 51 Franklin St, Fifth Floor, Boston, MA 02110-1301 USA.
 *
 * Please contact Oracle, 500 Oracle Parkway, Redwood Shores, CA 94065 USA
 * or visit www.oracle.com if you need additional information or have any
 * questions.
 */

package javax.swing.text.html;

import java.awt.Color;
import java.awt.Font;
import java.awt.Image;
import java.awt.Toolkit;
import java.io.IOException;
import java.io.ObjectInputStream;
import java.io.Serial;
import java.io.Serializable;
import java.net.MalformedURLException;
import java.net.URL;
import java.util.ArrayList;
import java.util.Enumeration;
import java.util.Hashtable;
import java.util.Map;
<<<<<<< HEAD
import java.util.Objects;
=======
>>>>>>> 82946cce

import javax.swing.ImageIcon;
import javax.swing.SizeRequirements;
import javax.swing.text.AttributeSet;
import javax.swing.text.Element;
import javax.swing.text.MutableAttributeSet;
import javax.swing.text.SimpleAttributeSet;
import javax.swing.text.StyleConstants;
import javax.swing.text.StyleContext;
import javax.swing.text.View;

/**
 * Defines a set of
 * <a href="http://www.w3.org/TR/REC-CSS1">CSS attributes</a>
 * as a typesafe enumeration.  The HTML View implementations use
 * CSS attributes to determine how they will render. This also defines
 * methods to map between CSS/HTML/StyleConstants. Any shorthand
 * properties, such as font, are mapped to the intrinsic properties.
 * <p>The following describes the CSS properties that are supported by the
 * rendering engine:
 * <ul><li>font-family
 *   <li>font-style
 *   <li>font-size (supports relative units)
 *   <li>font-weight
 *   <li>font
 *   <li>color
 *   <li>background-color (with the exception of transparent)
 *   <li>background-image
 *   <li>background-repeat
 *   <li>background-position
 *   <li>background
 *   <li>text-decoration (with the exception of blink and overline)
 *   <li>vertical-align (only sup and super)
 *   <li>text-align (justify is treated as center)
 *   <li>margin-top
 *   <li>margin-right
 *   <li>margin-bottom
 *   <li>margin-left
 *   <li>margin
 *   <li>padding-top
 *   <li>padding-right
 *   <li>padding-bottom
 *   <li>padding-left
 *   <li>padding
 *   <li>border-top-style
 *   <li>border-right-style
 *   <li>border-bottom-style
 *   <li>border-left-style
 *   <li>border-style (only supports inset, outset and none)
 *   <li>border-top-color
 *   <li>border-right-color
 *   <li>border-bottom-color
 *   <li>border-left-color
 *   <li>border-color
 *   <li>list-style-image
 *   <li>list-style-type
 *   <li>list-style-position
 * </ul>
 * The following are modeled, but currently not rendered.
 * <ul><li>font-variant
 *   <li>background-attachment (background always treated as scroll)
 *   <li>word-spacing
 *   <li>letter-spacing
 *   <li>text-indent
 *   <li>text-transform
 *   <li>line-height
 *   <li>border-top-width (this is used to indicate if a border should be used)
 *   <li>border-right-width
 *   <li>border-bottom-width
 *   <li>border-left-width
 *   <li>border-width
 *   <li>border-top
 *   <li>border-right
 *   <li>border-bottom
 *   <li>border-left
 *   <li>border
 *   <li>width
 *   <li>height
 *   <li>float
 *   <li>clear
 *   <li>display
 *   <li>white-space
 *   <li>list-style
 * </ul>
 * <p><b>Note: for the time being we do not fully support relative units,
 * unless noted, so that
 * p { margin-top: 10% } will be treated as if no margin-top was specified.</b>
 *
 * @spec https://www.w3.org/TR/REC-CSS1 Cascading Style Sheets, level 1
 * @author  Timothy Prinzing
 * @author  Scott Violet
 * @see StyleSheet
 */
@SuppressWarnings("serial") // Same-version serialization only
public class CSS implements Serializable {

    /**
     * Definitions to be used as a key on AttributeSet's
     * that might hold CSS attributes.  Since this is a
     * closed set (i.e. defined exactly by the specification),
     * it is final and cannot be extended.
     */
    public static final class Attribute {

        private Attribute(String name, String defaultValue, boolean inherited) {
            this.name = name;
            this.defaultValue = defaultValue;
            this.inherited = inherited;
        }

        /**
         * The string representation of the attribute.  This
         * should exactly match the string specified in the
         * CSS specification.
         */
        public String toString() {
            return name;
        }

        /**
         * Fetch the default value for the attribute.
         * If there is no default value (such as for
         * composite attributes), null will be returned.
         *
         * @return default value for the attribute
         */
        public String getDefaultValue() {
            return defaultValue;
        }

        /**
         * Indicates if the attribute should be inherited
         * from the parent or not.
         *
         * @return true if the attribute should be inherited from the parent
         */
        public boolean isInherited() {
            return inherited;
        }

        private String name;
        private String defaultValue;
        private boolean inherited;


        /**
         * CSS attribute "background".
         */
        public static final Attribute BACKGROUND =
            new Attribute("background", null, false);

        /**
         * CSS attribute "background-attachment".
         */
        public static final Attribute BACKGROUND_ATTACHMENT =
            new Attribute("background-attachment", "scroll", false);

        /**
         * CSS attribute "background-color".
         */
        public static final Attribute BACKGROUND_COLOR =
            new Attribute("background-color", "transparent", false);

        /**
         * CSS attribute "background-image".
         */
        public static final Attribute BACKGROUND_IMAGE =
            new Attribute("background-image", "none", false);

        /**
         * CSS attribute "background-position".
         */
        public static final Attribute BACKGROUND_POSITION =
            new Attribute("background-position", "0% 0%", false);

        /**
         * CSS attribute "background-repeat".
         */
        public static final Attribute BACKGROUND_REPEAT =
            new Attribute("background-repeat", "repeat", false);

        /**
         * CSS attribute "border".
         */
        public static final Attribute BORDER =
            new Attribute("border", null, false);

        /**
         * CSS attribute "border-bottom".
         */
        public static final Attribute BORDER_BOTTOM =
            new Attribute("border-bottom", null, false);

        /**
         * CSS attribute "border-bottom-color".
         */
        public static final Attribute BORDER_BOTTOM_COLOR =
            new Attribute("border-bottom-color", null, false);

        /**
         * CSS attribute "border-bottom-style".
         */
        public static final Attribute BORDER_BOTTOM_STYLE =
            new Attribute("border-bottom-style", "none", false);

        /**
         * CSS attribute "border-bottom-width".
         */
        public static final Attribute BORDER_BOTTOM_WIDTH =
            new Attribute("border-bottom-width", "medium", false);

        /**
         * CSS attribute "border-color".
         */
        public static final Attribute BORDER_COLOR =
            new Attribute("border-color", null, false);

        /**
         * CSS attribute "border-left".
         */
        public static final Attribute BORDER_LEFT =
            new Attribute("border-left", null, false);

        /**
         * CSS attribute "margin-right".
         */
        public static final Attribute BORDER_LEFT_COLOR =
            new Attribute("border-left-color", null, false);

        /**
         * CSS attribute "border-left-style".
         */
        public static final Attribute BORDER_LEFT_STYLE =
            new Attribute("border-left-style", "none", false);

        /**
         * CSS attribute "border-left-width".
         */
        public static final Attribute BORDER_LEFT_WIDTH =
            new Attribute("border-left-width", "medium", false);

        /**
         * CSS attribute "border-right".
         */
        public static final Attribute BORDER_RIGHT =
            new Attribute("border-right", null, false);

        /**
         * CSS attribute "border-right-color".
         */
        public static final Attribute BORDER_RIGHT_COLOR =
            new Attribute("border-right-color", null, false);

        /**
         * CSS attribute "border-right-style".
         */
        public static final Attribute BORDER_RIGHT_STYLE =
            new Attribute("border-right-style", "none", false);

        /**
         * CSS attribute "border-right-width".
         */
        public static final Attribute BORDER_RIGHT_WIDTH =
            new Attribute("border-right-width", "medium", false);

        /**
         * CSS attribute "border-style".
         */
        public static final Attribute BORDER_STYLE =
            new Attribute("border-style", "none", false);

        /**
         * CSS attribute "border-top".
         */
        public static final Attribute BORDER_TOP =
            new Attribute("border-top", null, false);

        /**
         * CSS attribute "border-top-color".
         */
        public static final Attribute BORDER_TOP_COLOR =
            new Attribute("border-top-color", null, false);

        /**
         * CSS attribute "border-top-style".
         */
        public static final Attribute BORDER_TOP_STYLE =
            new Attribute("border-top-style", "none", false);

        /**
         * CSS attribute "border-top-width".
         */
        public static final Attribute BORDER_TOP_WIDTH =
            new Attribute("border-top-width", "medium", false);

        /**
         * CSS attribute "border-width".
         */
        public static final Attribute BORDER_WIDTH =
            new Attribute("border-width", "medium", false);

        /**
         * CSS attribute "clear".
         */
        public static final Attribute CLEAR =
            new Attribute("clear", "none", false);

        /**
         * CSS attribute "color".
         */
        public static final Attribute COLOR =
            new Attribute("color", "black", true);

        /**
         * CSS attribute "display".
         */
        public static final Attribute DISPLAY =
            new Attribute("display", "block", false);

        /**
         * CSS attribute "float".
         */
        public static final Attribute FLOAT =
            new Attribute("float", "none", false);

        /**
         * CSS attribute "font".
         */
        public static final Attribute FONT =
            new Attribute("font", null, true);

        /**
         * CSS attribute "font-family".
         */
        public static final Attribute FONT_FAMILY =
            new Attribute("font-family", null, true);

        /**
         * CSS attribute "font-size".
         */
        public static final Attribute FONT_SIZE =
            new Attribute("font-size", "medium", true);

        /**
         * CSS attribute "font-style".
         */
        public static final Attribute FONT_STYLE =
            new Attribute("font-style", "normal", true);

        /**
         * CSS attribute "font-variant".
         */
        public static final Attribute FONT_VARIANT =
            new Attribute("font-variant", "normal", true);

        /**
         * CSS attribute "font-weight".
         */
        public static final Attribute FONT_WEIGHT =
            new Attribute("font-weight", "normal", true);

        /**
         * CSS attribute "height".
         */
        public static final Attribute HEIGHT =
            new Attribute("height", "auto", false);

        /**
         * CSS attribute "letter-spacing".
         */
        public static final Attribute LETTER_SPACING =
            new Attribute("letter-spacing", "normal", true);

        /**
         * CSS attribute "line-height".
         */
        public static final Attribute LINE_HEIGHT =
            new Attribute("line-height", "normal", true);

        /**
         * CSS attribute "list-style".
         */
        public static final Attribute LIST_STYLE =
            new Attribute("list-style", null, true);

        /**
         * CSS attribute "list-style-image".
         */
        public static final Attribute LIST_STYLE_IMAGE =
            new Attribute("list-style-image", "none", true);

        /**
         * CSS attribute "list-style-position".
         */
        public static final Attribute LIST_STYLE_POSITION =
            new Attribute("list-style-position", "outside", true);

        /**
         * CSS attribute "list-style-type".
         */
        public static final Attribute LIST_STYLE_TYPE =
            new Attribute("list-style-type", "disc", true);

        /**
         * CSS attribute "margin".
         */
        public static final Attribute MARGIN =
            new Attribute("margin", null, false);

        /**
         * CSS attribute "margin-bottom".
         */
        public static final Attribute MARGIN_BOTTOM =
            new Attribute("margin-bottom", "0", false);

        /**
         * CSS attribute "margin-left".
         */
        public static final Attribute MARGIN_LEFT =
            new Attribute("margin-left", "0", false);

        /**
         * CSS attribute "margin-right".
         */
        public static final Attribute MARGIN_RIGHT =
            new Attribute("margin-right", "0", false);

        /*
         * made up css attributes to describe orientation depended
         * margins. used for <dir>, <menu>, <ul> etc. see
         * 5088268 for more details
         */
        static final Attribute MARGIN_LEFT_LTR =
            new Attribute("margin-left-ltr",
                          Integer.toString(Integer.MIN_VALUE), false);

        static final Attribute MARGIN_LEFT_RTL =
            new Attribute("margin-left-rtl",
                          Integer.toString(Integer.MIN_VALUE), false);

        static final Attribute MARGIN_RIGHT_LTR =
            new Attribute("margin-right-ltr",
                          Integer.toString(Integer.MIN_VALUE), false);

        static final Attribute MARGIN_RIGHT_RTL =
            new Attribute("margin-right-rtl",
                          Integer.toString(Integer.MIN_VALUE), false);


        /**
         * CSS attribute "margin-top".
         */
        public static final Attribute MARGIN_TOP =
            new Attribute("margin-top", "0", false);

        /**
         * CSS attribute "padding".
         */
        public static final Attribute PADDING =
            new Attribute("padding", null, false);

        /**
         * CSS attribute "padding-bottom".
         */
        public static final Attribute PADDING_BOTTOM =
            new Attribute("padding-bottom", "0", false);

        /**
         * CSS attribute "padding-left".
         */
        public static final Attribute PADDING_LEFT =
            new Attribute("padding-left", "0", false);

        /**
         * CSS attribute "padding-right".
         */
        public static final Attribute PADDING_RIGHT =
            new Attribute("padding-right", "0", false);

        /**
         * CSS attribute "padding-top".
         */
        public static final Attribute PADDING_TOP =
            new Attribute("padding-top", "0", false);

        /**
         * CSS attribute "text-align".
         */
        public static final Attribute TEXT_ALIGN =
            new Attribute("text-align", null, true);

        /**
         * CSS attribute "text-decoration".
         */
        public static final Attribute TEXT_DECORATION =
            new Attribute("text-decoration", "none", true);

        /**
         * CSS attribute "text-indent".
         */
        public static final Attribute TEXT_INDENT =
            new Attribute("text-indent", "0", true);

        /**
         * CSS attribute "text-transform".
         */
        public static final Attribute TEXT_TRANSFORM =
            new Attribute("text-transform", "none", true);

        /**
         * CSS attribute "vertical-align".
         */
        public static final Attribute VERTICAL_ALIGN =
            new Attribute("vertical-align", "baseline", false);

        /**
         * CSS attribute "word-spacing".
         */
        public static final Attribute WORD_SPACING =
            new Attribute("word-spacing", "normal", true);

        /**
         * CSS attribute "white-space".
         */
        public static final Attribute WHITE_SPACE =
            new Attribute("white-space", "normal", true);

        /**
         * CSS attribute "width".
         */
        public static final Attribute WIDTH =
            new Attribute("width", "auto", false);

        /*public*/ static final Attribute BORDER_SPACING =
            new Attribute("border-spacing", "0", true);

        /*public*/ static final Attribute CAPTION_SIDE =
            new Attribute("caption-side", "left", true);

        // All possible CSS attribute keys.
        static final Attribute[] allAttributes = {
            BACKGROUND, BACKGROUND_ATTACHMENT, BACKGROUND_COLOR,
            BACKGROUND_IMAGE, BACKGROUND_POSITION, BACKGROUND_REPEAT,
            BORDER, BORDER_BOTTOM, BORDER_BOTTOM_WIDTH, BORDER_COLOR,
            BORDER_LEFT, BORDER_LEFT_WIDTH, BORDER_RIGHT, BORDER_RIGHT_WIDTH,
            BORDER_STYLE, BORDER_TOP, BORDER_TOP_WIDTH, BORDER_WIDTH,
            BORDER_TOP_STYLE, BORDER_RIGHT_STYLE, BORDER_BOTTOM_STYLE,
            BORDER_LEFT_STYLE,
            BORDER_TOP_COLOR, BORDER_RIGHT_COLOR, BORDER_BOTTOM_COLOR,
            BORDER_LEFT_COLOR,
            CLEAR, COLOR, DISPLAY, FLOAT, FONT, FONT_FAMILY, FONT_SIZE,
            FONT_STYLE, FONT_VARIANT, FONT_WEIGHT, HEIGHT, LETTER_SPACING,
            LINE_HEIGHT, LIST_STYLE, LIST_STYLE_IMAGE, LIST_STYLE_POSITION,
            LIST_STYLE_TYPE, MARGIN, MARGIN_BOTTOM, MARGIN_LEFT, MARGIN_RIGHT,
            MARGIN_TOP, PADDING, PADDING_BOTTOM, PADDING_LEFT, PADDING_RIGHT,
            PADDING_TOP, TEXT_ALIGN, TEXT_DECORATION, TEXT_INDENT, TEXT_TRANSFORM,
            VERTICAL_ALIGN, WORD_SPACING, WHITE_SPACE, WIDTH,
            BORDER_SPACING, CAPTION_SIDE,
            MARGIN_LEFT_LTR, MARGIN_LEFT_RTL, MARGIN_RIGHT_LTR, MARGIN_RIGHT_RTL
        };

        private static final Attribute[] ALL_MARGINS =
                { MARGIN_TOP, MARGIN_RIGHT, MARGIN_BOTTOM, MARGIN_LEFT };
        private static final Attribute[] ALL_PADDING =
                { PADDING_TOP, PADDING_RIGHT, PADDING_BOTTOM, PADDING_LEFT };
        private static final Attribute[] ALL_BORDER_WIDTHS =
                { BORDER_TOP_WIDTH, BORDER_RIGHT_WIDTH, BORDER_BOTTOM_WIDTH,
                  BORDER_LEFT_WIDTH };
        private static final Attribute[] ALL_BORDER_STYLES =
                { BORDER_TOP_STYLE, BORDER_RIGHT_STYLE, BORDER_BOTTOM_STYLE,
                  BORDER_LEFT_STYLE };
        private static final Attribute[] ALL_BORDER_COLORS =
                { BORDER_TOP_COLOR, BORDER_RIGHT_COLOR, BORDER_BOTTOM_COLOR,
                  BORDER_LEFT_COLOR };

    }

    static final class Value {

        private Value(String name) {
            this.name = name;
        }

        /**
         * The string representation of the attribute.  This
         * should exactly match the string specified in the
         * CSS specification.
         */
        public String toString() {
            return name;
        }

        static final Value INHERITED = new Value("inherited");
        static final Value NONE = new Value("none");
        static final Value HIDDEN = new Value("hidden");
        static final Value DOTTED = new Value("dotted");
        static final Value DASHED = new Value("dashed");
        static final Value SOLID = new Value("solid");
        static final Value DOUBLE = new Value("double");
        static final Value GROOVE = new Value("groove");
        static final Value RIDGE = new Value("ridge");
        static final Value INSET = new Value("inset");
        static final Value OUTSET = new Value("outset");
        // Lists.
        static final Value DISC = new Value("disc");
        static final Value CIRCLE = new Value("circle");
        static final Value SQUARE = new Value("square");
        static final Value DECIMAL = new Value("decimal");
        static final Value LOWER_ROMAN = new Value("lower-roman");
        static final Value UPPER_ROMAN = new Value("upper-roman");
        static final Value LOWER_ALPHA = new Value("lower-alpha");
        static final Value UPPER_ALPHA = new Value("upper-alpha");
        // background-repeat
        static final Value BACKGROUND_NO_REPEAT = new Value("no-repeat");
        static final Value BACKGROUND_REPEAT = new Value("repeat");
        static final Value BACKGROUND_REPEAT_X = new Value("repeat-x");
        static final Value BACKGROUND_REPEAT_Y = new Value("repeat-y");
        // background-attachment
        static final Value BACKGROUND_SCROLL = new Value("scroll");
        static final Value BACKGROUND_FIXED = new Value("fixed");

        private String name;

        static final Value[] allValues = {
            INHERITED, NONE, DOTTED, DASHED, SOLID, DOUBLE, GROOVE,
            RIDGE, INSET, OUTSET, DISC, CIRCLE, SQUARE, DECIMAL,
            LOWER_ROMAN, UPPER_ROMAN, LOWER_ALPHA, UPPER_ALPHA,
            BACKGROUND_NO_REPEAT, BACKGROUND_REPEAT,
            BACKGROUND_REPEAT_X, BACKGROUND_REPEAT_Y,
            BACKGROUND_FIXED, BACKGROUND_FIXED
        };
    }

    /**
     * Constructs a CSS object.
     */
    public CSS() {
        baseFontSize = baseFontSizeIndex + 1;
        // setup the css conversion table
        valueConvertor = new Hashtable<Object, Object>();
        valueConvertor.put(CSS.Attribute.FONT_SIZE, new FontSize());
        valueConvertor.put(CSS.Attribute.FONT_FAMILY, new FontFamily());
        valueConvertor.put(CSS.Attribute.FONT_WEIGHT, new FontWeight());
        Object bs = new BorderStyle();
        valueConvertor.put(CSS.Attribute.BORDER_TOP_STYLE, bs);
        valueConvertor.put(CSS.Attribute.BORDER_RIGHT_STYLE, bs);
        valueConvertor.put(CSS.Attribute.BORDER_BOTTOM_STYLE, bs);
        valueConvertor.put(CSS.Attribute.BORDER_LEFT_STYLE, bs);
        Object cv = new ColorValue();
        valueConvertor.put(CSS.Attribute.COLOR, cv);
        valueConvertor.put(CSS.Attribute.BACKGROUND_COLOR, cv);
        valueConvertor.put(CSS.Attribute.BORDER_TOP_COLOR, cv);
        valueConvertor.put(CSS.Attribute.BORDER_RIGHT_COLOR, cv);
        valueConvertor.put(CSS.Attribute.BORDER_BOTTOM_COLOR, cv);
        valueConvertor.put(CSS.Attribute.BORDER_LEFT_COLOR, cv);
        Object lv = new LengthValue();
        valueConvertor.put(CSS.Attribute.MARGIN_TOP, lv);
        valueConvertor.put(CSS.Attribute.MARGIN_BOTTOM, lv);
        valueConvertor.put(CSS.Attribute.MARGIN_LEFT, lv);
        valueConvertor.put(CSS.Attribute.MARGIN_LEFT_LTR, lv);
        valueConvertor.put(CSS.Attribute.MARGIN_LEFT_RTL, lv);
        valueConvertor.put(CSS.Attribute.MARGIN_RIGHT, lv);
        valueConvertor.put(CSS.Attribute.MARGIN_RIGHT_LTR, lv);
        valueConvertor.put(CSS.Attribute.MARGIN_RIGHT_RTL, lv);
        valueConvertor.put(CSS.Attribute.PADDING_TOP, lv);
        valueConvertor.put(CSS.Attribute.PADDING_BOTTOM, lv);
        valueConvertor.put(CSS.Attribute.PADDING_LEFT, lv);
        valueConvertor.put(CSS.Attribute.PADDING_RIGHT, lv);
        Object bv = new BorderWidthValue(null, 0);
        valueConvertor.put(CSS.Attribute.BORDER_TOP_WIDTH, bv);
        valueConvertor.put(CSS.Attribute.BORDER_BOTTOM_WIDTH, bv);
        valueConvertor.put(CSS.Attribute.BORDER_LEFT_WIDTH, bv);
        valueConvertor.put(CSS.Attribute.BORDER_RIGHT_WIDTH, bv);
        Object nlv = new LengthValue(true);
        valueConvertor.put(CSS.Attribute.TEXT_INDENT, nlv);
        valueConvertor.put(CSS.Attribute.WIDTH, lv);
        valueConvertor.put(CSS.Attribute.HEIGHT, lv);
        valueConvertor.put(CSS.Attribute.BORDER_SPACING, lv);
        Object sv = new StringValue();
        valueConvertor.put(CSS.Attribute.FONT_STYLE, sv);
        valueConvertor.put(CSS.Attribute.TEXT_DECORATION, sv);
        valueConvertor.put(CSS.Attribute.TEXT_ALIGN, sv);
        valueConvertor.put(CSS.Attribute.VERTICAL_ALIGN, sv);
        Object valueMapper = new CssValueMapper();
        valueConvertor.put(CSS.Attribute.LIST_STYLE_TYPE,
                           valueMapper);
        valueConvertor.put(CSS.Attribute.BACKGROUND_IMAGE,
                           new BackgroundImage());
        valueConvertor.put(CSS.Attribute.BACKGROUND_POSITION,
                           new BackgroundPosition());
        valueConvertor.put(CSS.Attribute.BACKGROUND_REPEAT,
                           valueMapper);
        valueConvertor.put(CSS.Attribute.BACKGROUND_ATTACHMENT,
                           valueMapper);
        Object generic = new CssValue();
        int n = CSS.Attribute.allAttributes.length;
        for (int i = 0; i < n; i++) {
            CSS.Attribute key = CSS.Attribute.allAttributes[i];
            if (valueConvertor.get(key) == null) {
                valueConvertor.put(key, generic);
            }
        }
    }

    /**
     * Sets the base font size. <code>sz</code> is a CSS value, and is
     * not necessarily the point size. Use getPointSize to determine the
     * point size corresponding to <code>sz</code>.
     */
    void setBaseFontSize(int sz) {
        if (sz < 1)
          baseFontSize = 0;
        else if (sz > 7)
          baseFontSize = 7;
        else
          baseFontSize = sz;
    }

    /**
     * Sets the base font size from the passed in string.
     */
    void setBaseFontSize(String size) {
        int relSize, absSize, diff;

        if (size != null) {
            if (size.startsWith("+")) {
                relSize = Integer.parseInt(size.substring(1));
                setBaseFontSize(baseFontSize + relSize);
            } else if (size.startsWith("-")) {
                relSize = -Integer.parseInt(size.substring(1));
                setBaseFontSize(baseFontSize + relSize);
            } else {
                setBaseFontSize(Integer.parseInt(size));
            }
        }
    }

    /**
     * Returns the base font size.
     */
    int getBaseFontSize() {
        return baseFontSize;
    }

    /**
     * Parses the CSS property <code>key</code> with value
     * <code>value</code> placing the result in <code>att</code>.
     */
    void addInternalCSSValue(MutableAttributeSet attr,
                             CSS.Attribute key, String value) {
        if (key == CSS.Attribute.FONT) {
            ShorthandFontParser.parseShorthandFont(this, value, attr);
        }
        else if (key == CSS.Attribute.BACKGROUND) {
            ShorthandBackgroundParser.parseShorthandBackground
                               (this, value, attr);
        }
        else if (key == CSS.Attribute.MARGIN) {
            ShorthandMarginParser.parseShorthandMargin(this, value, attr,
                                           CSS.Attribute.ALL_MARGINS);
        }
        else if (key == CSS.Attribute.PADDING) {
            ShorthandMarginParser.parseShorthandMargin(this, value, attr,
                                           CSS.Attribute.ALL_PADDING);
        }
        else if (key == CSS.Attribute.BORDER_WIDTH) {
            ShorthandMarginParser.parseShorthandMargin(this, value, attr,
                                           CSS.Attribute.ALL_BORDER_WIDTHS);
        }
        else if (key == CSS.Attribute.BORDER_COLOR) {
            ShorthandMarginParser.parseShorthandMargin(this, value, attr,
                                            CSS.Attribute.ALL_BORDER_COLORS);
        }
        else if (key == CSS.Attribute.BORDER_STYLE) {
            ShorthandMarginParser.parseShorthandMargin(this, value, attr,
                                            CSS.Attribute.ALL_BORDER_STYLES);
        }
        else if ((key == CSS.Attribute.BORDER) ||
                   (key == CSS.Attribute.BORDER_TOP) ||
                   (key == CSS.Attribute.BORDER_RIGHT) ||
                   (key == CSS.Attribute.BORDER_BOTTOM) ||
                   (key == CSS.Attribute.BORDER_LEFT)) {
            ShorthandBorderParser.parseShorthandBorder(attr, key, value);
        }
        else {
            Object iValue = getInternalCSSValue(key, value);
            if (iValue != null) {
                attr.addAttribute(key, iValue);
            }
        }
    }

    /**
     * Gets the internal CSS representation of <code>value</code> which is
     * a CSS value of the CSS attribute named <code>key</code>. The receiver
     * should not modify <code>value</code>, and the first <code>count</code>
     * strings are valid.
     */
    Object getInternalCSSValue(CSS.Attribute key, String value) {
        CssValue conv = (CssValue) valueConvertor.get(key);
        Object r = conv.parseCssValue(value);
        return r != null ? r : conv.parseCssValue(key.getDefaultValue());
    }

    /**
     * Maps from a StyleConstants to a CSS Attribute.
     */
    Attribute styleConstantsKeyToCSSKey(StyleConstants sc) {
        return styleConstantToCssMap.get(sc);
    }

    /**
     * Maps from a StyleConstants value to a CSS value.
     */
    Object styleConstantsValueToCSSValue(StyleConstants sc,
                                         Object styleValue) {
        Attribute cssKey = styleConstantsKeyToCSSKey(sc);
        if (cssKey != null) {
            CssValue conv = (CssValue)valueConvertor.get(cssKey);
            return conv.fromStyleConstants(sc, styleValue);
        }
        return null;
    }

    /**
     * Converts the passed in CSS value to a StyleConstants value.
     * <code>key</code> identifies the CSS attribute being mapped.
     */
    Object cssValueToStyleConstantsValue(StyleConstants key, Object value) {
        if (value instanceof CssValue) {
            return ((CssValue)value).toStyleConstants(key, null);
        }
        return null;
    }

    /**
     * Returns the font for the values in the passed in AttributeSet.
     * It is assumed the keys will be CSS.Attribute keys.
     * <code>sc</code> is the StyleContext that will be messaged to get
     * the font once the size, name and style have been determined.
     */
    Font getFont(StyleContext sc, AttributeSet a, int defaultSize, StyleSheet ss) {
        ss = getStyleSheet(ss);
        int size = getFontSize(a, defaultSize, ss);

        /*
         * If the vertical alignment is set to either superscript or
         * subscript we reduce the font size by 2 points.
         */
        StringValue vAlignV = (StringValue)a.getAttribute
                              (CSS.Attribute.VERTICAL_ALIGN);
        if ((vAlignV != null)) {
            String vAlign = vAlignV.toString();
            if ((vAlign.contains("sup")) ||
                (vAlign.contains("sub"))) {
                size -= 2;
            }
        }

        FontFamily familyValue = (FontFamily)a.getAttribute
                                            (CSS.Attribute.FONT_FAMILY);
        String family = (familyValue != null) ? familyValue.getValue() :
                                  Font.SANS_SERIF;
        int style = Font.PLAIN;
        FontWeight weightValue = (FontWeight) a.getAttribute
                                  (CSS.Attribute.FONT_WEIGHT);
        if ((weightValue != null) && (weightValue.getValue() > 400)) {
            style |= Font.BOLD;
        }
        Object fs = a.getAttribute(CSS.Attribute.FONT_STYLE);
        if ((fs != null) && (fs.toString().contains("italic"))) {
            style |= Font.ITALIC;
        }
        if (family.equalsIgnoreCase("monospace")) {
            family = Font.MONOSPACED;
        }
        Font f = sc.getFont(family, style, size);
        if (f == null
            || (f.getFamily().equals(Font.DIALOG)
                && ! family.equalsIgnoreCase(Font.DIALOG))) {
            family = Font.SANS_SERIF;
            f = sc.getFont(family, style, size);
        }
        return f;
    }

    static int getFontSize(AttributeSet attr, int defaultSize, StyleSheet ss) {
        // PENDING(prinz) this is a 1.1 based implementation, need to also
        // have a 1.2 version.
        FontSize sizeValue = (FontSize)attr.getAttribute(CSS.Attribute.
                                                         FONT_SIZE);

        return (sizeValue != null) ? sizeValue.getValue(attr, ss)
                                   : defaultSize;
    }

    /**
     * Takes a set of attributes and turn it into a color
     * specification.  This might be used to specify things
     * like brighter, more hue, etc.
     * This will return null if there is no value for <code>key</code>.
     *
     * @param key CSS.Attribute identifying where color is stored.
     * @param a the set of attributes
     * @return the color
     */
    Color getColor(AttributeSet a, CSS.Attribute key) {
        ColorValue cv = (ColorValue) a.getAttribute(key);
        if (cv != null) {
            return cv.getValue();
        }
        return null;
    }

    /**
     * Returns the size of a font from the passed in string.
     *
     * @param size CSS string describing font size
     */
    float getPointSize(String size, StyleSheet ss) {
        int relSize, absSize, diff, index;
        ss = getStyleSheet(ss);
        if (size != null) {
            if (size.startsWith("+")) {
                relSize = Integer.parseInt(size.substring(1));
                return getPointSize(baseFontSize + relSize, ss);
            } else if (size.startsWith("-")) {
                relSize = -Integer.parseInt(size.substring(1));
                return getPointSize(baseFontSize + relSize, ss);
            } else {
                absSize = Integer.parseInt(size);
                return getPointSize(absSize, ss);
            }
        }
        return 0;
    }

    /**
     * Returns the length of the attribute in <code>a</code> with
     * key <code>key</code>.
     */
    float getLength(AttributeSet a, CSS.Attribute key, StyleSheet ss) {
        ss = getStyleSheet(ss);
        LengthValue lv = (LengthValue) a.getAttribute(key);
        boolean isW3CLengthUnits = (ss == null) ? false : ss.isW3CLengthUnits();
        float len = (lv != null) ? lv.getValue(isW3CLengthUnits) : 0;
        return len;
    }

    /**
     * Convert a set of HTML attributes to an equivalent
     * set of CSS attributes.
     *
     * @param htmlAttrSet AttributeSet containing the HTML attributes.
     * @return AttributeSet containing the corresponding CSS attributes.
     *        The AttributeSet will be empty if there are no mapping
     *        CSS attributes.
     */
    AttributeSet translateHTMLToCSS(AttributeSet htmlAttrSet) {
        MutableAttributeSet cssAttrSet = new SimpleAttributeSet();
        Element elem = (Element)htmlAttrSet;
        HTML.Tag tag = getHTMLTag(htmlAttrSet);
        if ((tag == HTML.Tag.TD) || (tag == HTML.Tag.TH)) {
            // translate border width into the cells, if it has non-zero value.
            AttributeSet tableAttr = elem.getParentElement().
                                     getParentElement().getAttributes();

            int borderWidth = getTableBorder(tableAttr);
            if (borderWidth > 0) {
                // If table contains the BORDER attribute cells should have border width equals 1
                translateAttribute(HTML.Attribute.BORDER, "1", cssAttrSet);
            }
            String pad = (String)tableAttr.getAttribute(HTML.Attribute.CELLPADDING);
            if (pad != null) {
                LengthValue v =
                    (LengthValue)getInternalCSSValue(CSS.Attribute.PADDING_TOP, pad);
                v.span = (v.span < 0) ? 0 : v.span;
                cssAttrSet.addAttribute(CSS.Attribute.PADDING_TOP, v);
                cssAttrSet.addAttribute(CSS.Attribute.PADDING_BOTTOM, v);
                cssAttrSet.addAttribute(CSS.Attribute.PADDING_LEFT, v);
                cssAttrSet.addAttribute(CSS.Attribute.PADDING_RIGHT, v);
            }
        }
        if (elem.isLeaf()) {
            translateEmbeddedAttributes(htmlAttrSet, cssAttrSet);
        } else {
            translateAttributes(tag, htmlAttrSet, cssAttrSet);
        }
        if (tag == HTML.Tag.CAPTION) {
            /*
             * Navigator uses ALIGN for caption placement and IE uses VALIGN.
             */
            Object v = htmlAttrSet.getAttribute(HTML.Attribute.ALIGN);
            if ((v != null) && (v.equals("top") || v.equals("bottom"))) {
                cssAttrSet.addAttribute(CSS.Attribute.CAPTION_SIDE, v);
                cssAttrSet.removeAttribute(CSS.Attribute.TEXT_ALIGN);
            } else {
                v = htmlAttrSet.getAttribute(HTML.Attribute.VALIGN);
                if (v != null) {
                    cssAttrSet.addAttribute(CSS.Attribute.CAPTION_SIDE, v);
                }
            }
        }
        return cssAttrSet;
    }

    private static int getTableBorder(AttributeSet tableAttr) {
        String borderValue = (String) tableAttr.getAttribute(HTML.Attribute.BORDER);

        if (borderValue == HTML.NULL_ATTRIBUTE_VALUE || "".equals(borderValue)) {
            // Some browsers accept <TABLE BORDER> and <TABLE BORDER=""> with the same semantics as BORDER=1
            return 1;
        }

        try {
            return Integer.parseInt(borderValue);
        } catch (NumberFormatException e) {
            return 0;
        }
    }

    private static final Hashtable<String, Attribute> attributeMap = new Hashtable<String, Attribute>();
    private static final Hashtable<String, Value> valueMap = new Hashtable<String, Value>();

    /**
     * The hashtable and the static initialization block below,
     * set up a mapping from well-known HTML attributes to
     * CSS attributes.  For the most part, there is a 1-1 mapping
     * between the two.  However in the case of certain HTML
     * attributes for example HTML.Attribute.VSPACE or
     * HTML.Attribute.HSPACE, end up mapping to two CSS.Attribute's.
     * Therefore, the value associated with each HTML.Attribute.
     * key ends up being an array of CSS.Attribute.* objects.
     */
    private static final Hashtable<HTML.Attribute, CSS.Attribute[]> htmlAttrToCssAttrMap = new Hashtable<HTML.Attribute, CSS.Attribute[]>(20);

    /**
     * The hashtable and static initialization that follows sets
     * up a translation from StyleConstants (i.e. the <em>well known</em>
     * attributes) to the associated CSS attributes.
     */
    private static final Hashtable<Object, Attribute> styleConstantToCssMap = new Hashtable<Object, Attribute>(17);
    /** Maps from HTML value to a CSS value. Used in internal mapping. */
    private static final Hashtable<String, CSS.Value> htmlValueToCssValueMap = new Hashtable<String, CSS.Value>(8);
    /** Maps from CSS value (string) to internal value. */
    private static final Hashtable<String, CSS.Value> cssValueToInternalValueMap = new Hashtable<String, CSS.Value>(13);

    static {
        // load the attribute map
        for (int i = 0; i < Attribute.allAttributes.length; i++ ) {
            attributeMap.put(Attribute.allAttributes[i].toString(),
                             Attribute.allAttributes[i]);
        }
        // load the value map
        for (int i = 0; i < Value.allValues.length; i++ ) {
            valueMap.put(Value.allValues[i].toString(),
                             Value.allValues[i]);
        }

        htmlAttrToCssAttrMap.put(HTML.Attribute.COLOR,
                                 new CSS.Attribute[]{CSS.Attribute.COLOR});
        htmlAttrToCssAttrMap.put(HTML.Attribute.TEXT,
                                 new CSS.Attribute[]{CSS.Attribute.COLOR});
        htmlAttrToCssAttrMap.put(HTML.Attribute.CLEAR,
                                 new CSS.Attribute[]{CSS.Attribute.CLEAR});
        htmlAttrToCssAttrMap.put(HTML.Attribute.BACKGROUND,
                                 new CSS.Attribute[]{CSS.Attribute.BACKGROUND_IMAGE});
        htmlAttrToCssAttrMap.put(HTML.Attribute.BGCOLOR,
                                 new CSS.Attribute[]{CSS.Attribute.BACKGROUND_COLOR});
        htmlAttrToCssAttrMap.put(HTML.Attribute.WIDTH,
                                 new CSS.Attribute[]{CSS.Attribute.WIDTH});
        htmlAttrToCssAttrMap.put(HTML.Attribute.HEIGHT,
                                 new CSS.Attribute[]{CSS.Attribute.HEIGHT});
        htmlAttrToCssAttrMap.put(HTML.Attribute.BORDER,
                                 new CSS.Attribute[]{CSS.Attribute.BORDER_TOP_WIDTH, CSS.Attribute.BORDER_RIGHT_WIDTH, CSS.Attribute.BORDER_BOTTOM_WIDTH, CSS.Attribute.BORDER_LEFT_WIDTH});
        htmlAttrToCssAttrMap.put(HTML.Attribute.CELLPADDING,
                                 new CSS.Attribute[]{CSS.Attribute.PADDING});
        htmlAttrToCssAttrMap.put(HTML.Attribute.CELLSPACING,
                                 new CSS.Attribute[]{CSS.Attribute.BORDER_SPACING});
        htmlAttrToCssAttrMap.put(HTML.Attribute.MARGINWIDTH,
                                 new CSS.Attribute[]{CSS.Attribute.MARGIN_LEFT,
                                                     CSS.Attribute.MARGIN_RIGHT});
        htmlAttrToCssAttrMap.put(HTML.Attribute.MARGINHEIGHT,
                                 new CSS.Attribute[]{CSS.Attribute.MARGIN_TOP,
                                                     CSS.Attribute.MARGIN_BOTTOM});
        htmlAttrToCssAttrMap.put(HTML.Attribute.HSPACE,
                                 new CSS.Attribute[]{CSS.Attribute.PADDING_LEFT,
                                                     CSS.Attribute.PADDING_RIGHT});
        htmlAttrToCssAttrMap.put(HTML.Attribute.VSPACE,
                                 new CSS.Attribute[]{CSS.Attribute.PADDING_BOTTOM,
                                                     CSS.Attribute.PADDING_TOP});
        htmlAttrToCssAttrMap.put(HTML.Attribute.FACE,
                                 new CSS.Attribute[]{CSS.Attribute.FONT_FAMILY});
        htmlAttrToCssAttrMap.put(HTML.Attribute.SIZE,
                                 new CSS.Attribute[]{CSS.Attribute.FONT_SIZE});
        htmlAttrToCssAttrMap.put(HTML.Attribute.VALIGN,
                                 new CSS.Attribute[]{CSS.Attribute.VERTICAL_ALIGN});
        htmlAttrToCssAttrMap.put(HTML.Attribute.ALIGN,
                                 new CSS.Attribute[]{CSS.Attribute.VERTICAL_ALIGN,
                                                     CSS.Attribute.TEXT_ALIGN,
                                                     CSS.Attribute.FLOAT});
        htmlAttrToCssAttrMap.put(HTML.Attribute.TYPE,
                                 new CSS.Attribute[]{CSS.Attribute.LIST_STYLE_TYPE});
        htmlAttrToCssAttrMap.put(HTML.Attribute.NOWRAP,
                                 new CSS.Attribute[]{CSS.Attribute.WHITE_SPACE});

        // initialize StyleConstants mapping
        styleConstantToCssMap.put(StyleConstants.FontFamily,
                                  CSS.Attribute.FONT_FAMILY);
        styleConstantToCssMap.put(StyleConstants.FontSize,
                                  CSS.Attribute.FONT_SIZE);
        styleConstantToCssMap.put(StyleConstants.Bold,
                                  CSS.Attribute.FONT_WEIGHT);
        styleConstantToCssMap.put(StyleConstants.Italic,
                                  CSS.Attribute.FONT_STYLE);
        styleConstantToCssMap.put(StyleConstants.Underline,
                                  CSS.Attribute.TEXT_DECORATION);
        styleConstantToCssMap.put(StyleConstants.StrikeThrough,
                                  CSS.Attribute.TEXT_DECORATION);
        styleConstantToCssMap.put(StyleConstants.Superscript,
                                  CSS.Attribute.VERTICAL_ALIGN);
        styleConstantToCssMap.put(StyleConstants.Subscript,
                                  CSS.Attribute.VERTICAL_ALIGN);
        styleConstantToCssMap.put(StyleConstants.Foreground,
                                  CSS.Attribute.COLOR);
        styleConstantToCssMap.put(StyleConstants.Background,
                                  CSS.Attribute.BACKGROUND_COLOR);
        styleConstantToCssMap.put(StyleConstants.FirstLineIndent,
                                  CSS.Attribute.TEXT_INDENT);
        styleConstantToCssMap.put(StyleConstants.LeftIndent,
                                  CSS.Attribute.MARGIN_LEFT);
        styleConstantToCssMap.put(StyleConstants.RightIndent,
                                  CSS.Attribute.MARGIN_RIGHT);
        styleConstantToCssMap.put(StyleConstants.SpaceAbove,
                                  CSS.Attribute.MARGIN_TOP);
        styleConstantToCssMap.put(StyleConstants.SpaceBelow,
                                  CSS.Attribute.MARGIN_BOTTOM);
        styleConstantToCssMap.put(StyleConstants.Alignment,
                                  CSS.Attribute.TEXT_ALIGN);

        // HTML->CSS
        htmlValueToCssValueMap.put("disc", CSS.Value.DISC);
        htmlValueToCssValueMap.put("square", CSS.Value.SQUARE);
        htmlValueToCssValueMap.put("circle", CSS.Value.CIRCLE);
        htmlValueToCssValueMap.put("1", CSS.Value.DECIMAL);
        htmlValueToCssValueMap.put("a", CSS.Value.LOWER_ALPHA);
        htmlValueToCssValueMap.put("A", CSS.Value.UPPER_ALPHA);
        htmlValueToCssValueMap.put("i", CSS.Value.LOWER_ROMAN);
        htmlValueToCssValueMap.put("I", CSS.Value.UPPER_ROMAN);

        // CSS-> internal CSS
        cssValueToInternalValueMap.put("none", CSS.Value.NONE);
        cssValueToInternalValueMap.put("disc", CSS.Value.DISC);
        cssValueToInternalValueMap.put("square", CSS.Value.SQUARE);
        cssValueToInternalValueMap.put("circle", CSS.Value.CIRCLE);
        cssValueToInternalValueMap.put("decimal", CSS.Value.DECIMAL);
        cssValueToInternalValueMap.put("lower-roman", CSS.Value.LOWER_ROMAN);
        cssValueToInternalValueMap.put("upper-roman", CSS.Value.UPPER_ROMAN);
        cssValueToInternalValueMap.put("lower-alpha", CSS.Value.LOWER_ALPHA);
        cssValueToInternalValueMap.put("upper-alpha", CSS.Value.UPPER_ALPHA);
        cssValueToInternalValueMap.put("repeat", CSS.Value.BACKGROUND_REPEAT);
        cssValueToInternalValueMap.put("no-repeat",
                                       CSS.Value.BACKGROUND_NO_REPEAT);
        cssValueToInternalValueMap.put("repeat-x",
                                       CSS.Value.BACKGROUND_REPEAT_X);
        cssValueToInternalValueMap.put("repeat-y",
                                       CSS.Value.BACKGROUND_REPEAT_Y);
        cssValueToInternalValueMap.put("scroll",
                                       CSS.Value.BACKGROUND_SCROLL);
        cssValueToInternalValueMap.put("fixed",
                                       CSS.Value.BACKGROUND_FIXED);

        // Register all the CSS attribute keys for archival/unarchival
        Object[] keys = CSS.Attribute.allAttributes;
        try {
            for (Object key : keys) {
                StyleContext.registerStaticAttributeKey(key);
            }
        } catch (Throwable e) {
            e.printStackTrace();
        }

        // Register all the CSS Values for archival/unarchival
        keys = CSS.Value.allValues;
        try {
            for (Object key : keys) {
                StyleContext.registerStaticAttributeKey(key);
            }
        } catch (Throwable e) {
            e.printStackTrace();
        }
    }

    /**
     * Return the set of all possible CSS attribute keys.
     *
     * @return the set of all possible CSS attribute keys
     */
    public static Attribute[] getAllAttributeKeys() {
        Attribute[] keys = new Attribute[Attribute.allAttributes.length];
        System.arraycopy(Attribute.allAttributes, 0, keys, 0, Attribute.allAttributes.length);
        return keys;
    }

    /**
     * Translates a string to a <code>CSS.Attribute</code> object.
     * This will return <code>null</code> if there is no attribute
     * by the given name.
     *
     * @param name the name of the CSS attribute to fetch the
     *  typesafe enumeration for
     * @return the <code>CSS.Attribute</code> object,
     *  or <code>null</code> if the string
     *  doesn't represent a valid attribute key
     */
    public static final Attribute getAttribute(String name) {
        return attributeMap.get(name);
    }

    /**
     * Translates a string to a <code>CSS.Value</code> object.
     * This will return <code>null</code> if there is no value
     * by the given name.
     *
     * @param name the name of the CSS value to fetch the
     *  typesafe enumeration for
     * @return the <code>CSS.Value</code> object,
     *  or <code>null</code> if the string
     *  doesn't represent a valid CSS value name; this does
     *  not mean that it doesn't represent a valid CSS value
     */
    static final Value getValue(String name) {
        return valueMap.get(name);
    }


    //
    // Conversion related methods/classes
    //

    /**
     * Returns a URL for the given CSS url string. If relative,
     * <code>base</code> is used as the parent. If a valid URL can not
     * be found, this will not throw a MalformedURLException, instead
     * null will be returned.
     */
    static URL getURL(URL base, String cssString) {
        if (cssString == null) {
            return null;
        }
        if (cssString.startsWith("url(") &&
            cssString.endsWith(")")) {
            cssString = cssString.substring(4, cssString.length() - 1);
        }
        // Absolute first
        try {
            @SuppressWarnings("deprecation")
            URL url = new URL(cssString);
            if (url != null) {
                return url;
            }
        } catch (MalformedURLException mue) {
        }
        // Then relative
        if (base != null) {
            // Relative URL, try from base
            try {
                @SuppressWarnings("deprecation")
                URL url = new URL(base, cssString);
                return url;
            }
            catch (MalformedURLException muee) {
            }
        }
        return null;
    }

    /**
     * Converts a type Color to a hex string
     * in the format "#RRGGBB"
     */
    static String colorToHex(Color color) {

      String colorstr = "#";

      // Red
      String str = Integer.toHexString(color.getRed());
      if (str.length() > 2)
        str = str.substring(0, 2);
      else if (str.length() < 2)
        colorstr += "0" + str;
      else
        colorstr += str;

      // Green
      str = Integer.toHexString(color.getGreen());
      if (str.length() > 2)
        str = str.substring(0, 2);
      else if (str.length() < 2)
        colorstr += "0" + str;
      else
        colorstr += str;

      // Blue
      str = Integer.toHexString(color.getBlue());
      if (str.length() > 2)
        str = str.substring(0, 2);
      else if (str.length() < 2)
        colorstr += "0" + str;
      else
        colorstr += str;

      return colorstr;
    }

    /**
     * Convert a "#FFF", "#FFFF", "#FFFFFF" or "#FFFFFFFF" hex string to a Color.
     * If the color specification is bad, an attempt will be made to fix it up.
     */
    static final Color hexToColor(String digits) {
        // CSS Color level 4 allows webpage passes 3, 4, 6 or 8 digit color codes.
        //   - 3 digits #[R][G][B] ........ represents #[RR][GG][BB]FF
        //   - 4 digits #[R][G][B][A] ..... represents #[RR][GG][BB][AA]
        //   - 6 digits #[RR][GG][BB] ..... represents #[RR][GG][BB]FF
        //   - 8 digits #[RR][GG][BB][AA] . represents #[RR][GG][BB][AA]
        final byte[] iseq = digits.startsWith("#") ?
                                 iseqmap.get(Integer.valueOf(digits.length())):
                                 iseqmap.get(Integer.valueOf(-digits.length()));
        if (iseq == null) {
            // Rejects string argument with a wrong number length.
            return null;
        }
        // Only 3, 4, 6 and 8 digits notations.
        // Parses the string argument and build color value.
        int dv;
        int value = 0;
        for (byte i : iseq) {
<<<<<<< HEAD
            // Index -15 means, use the default value 15 othervise get the digit value.
            dv = i == -15 ? 15 : Character.digit(digits.charAt(i), 16);
            if (dv < 0) {
                // Rejects string argument with at least a non digit Character.
=======
            if ((dv = -i) != 15 && (dv = Character.digit(digits.charAt(i), 16)) < 0) {
                // Rejects string argument with not a valid digit in the radix-16.
>>>>>>> 82946cce
                return null;
            }
            value = dv | value << 4;
        }
        return new Color(value, true);
    }

    // Map of Index Sequences. Index -15 means, use the default value 15.
    private static final Map<Integer, byte[]> iseqmap =
        Map.ofEntries(
            // Positive key, for # prefixed string, is associated with index from 1 to 8.
            // Negative key, for not # prefixed string, is associated with index from 0 to 7.
            Map.entry(Integer.valueOf(4), new byte[]{-15, -15, 1, 1, 2, 2, 3, 3}),
            Map.entry(Integer.valueOf(5), new byte[]{4, 4, 1, 1, 2, 2, 3, 3}),
            Map.entry(Integer.valueOf(7), new byte[]{-15, -15, 1, 2, 3, 4, 5, 6}),
            Map.entry(Integer.valueOf(9), new byte[]{7, 8, 1, 2, 3, 4, 6, 6}),
            Map.entry(Integer.valueOf(-3), new byte[]{-15, -15, 0, 0, 1, 1, 2, 2}),
            Map.entry(Integer.valueOf(-4), new byte[]{3, 3, 0, 0, 1, 1, 2, 2}),
            Map.entry(Integer.valueOf(-6), new byte[]{-15, -15, 0, 1, 2, 3, 4, 5}),
            Map.entry(Integer.valueOf(-8), new byte[]{6, 7, 0, 1, 2, 3, 4, 5})
        );

    /**
     * Convert a color string such as "RED" or "#NNNNNN" or "rgb(r, g, b)"
     * or "rgba(r, g, b, a)" to a Color.
     */
    static Color stringToColor(String str) {
      Color color;

      if (str == null) {
          return null;
      }
      if (str.length() == 0)
        color = Color.black;
      else if (str.startsWith("rgb(")) {
          color = parseRGB(str);
      } else if (str.startsWith("rgba(")) {
          color = parseRGBA(str);
      }
      else if (str.charAt(0) == '#')
        color = hexToColor(str);
      else if (str.equalsIgnoreCase("Black"))
        color = hexToColor("#000000");
      else if(str.equalsIgnoreCase("Silver"))
        color = hexToColor("#C0C0C0");
      else if(str.equalsIgnoreCase("Gray"))
        color = hexToColor("#808080");
      else if(str.equalsIgnoreCase("White"))
        color = hexToColor("#FFFFFF");
      else if(str.equalsIgnoreCase("Maroon"))
        color = hexToColor("#800000");
      else if(str.equalsIgnoreCase("Red"))
        color = hexToColor("#FF0000");
      else if(str.equalsIgnoreCase("Purple"))
        color = hexToColor("#800080");
      else if(str.equalsIgnoreCase("Fuchsia"))
        color = hexToColor("#FF00FF");
      else if(str.equalsIgnoreCase("Green"))
        color = hexToColor("#008000");
      else if(str.equalsIgnoreCase("Lime"))
        color = hexToColor("#00FF00");
      else if(str.equalsIgnoreCase("Olive"))
        color = hexToColor("#808000");
      else if(str.equalsIgnoreCase("Yellow"))
        color = hexToColor("#FFFF00");
      else if(str.equalsIgnoreCase("Navy"))
        color = hexToColor("#000080");
      else if(str.equalsIgnoreCase("Blue"))
        color = hexToColor("#0000FF");
      else if(str.equalsIgnoreCase("Teal"))
        color = hexToColor("#008080");
      else if(str.equalsIgnoreCase("Aqua"))
        color = hexToColor("#00FFFF");
      else if(str.equalsIgnoreCase("Orange"))
        color = hexToColor("#FF8000");
      else
          color = hexToColor(str); // sometimes get specified without leading #
      return color;
    }

    /**
     * Parses a String in the format <code>rgb(r, g, b)</code> where
     * each of the Color components is either an integer, or a floating number
     * with a % after indicating a percentage value of 255. Values are
     * constrained to fit with 0-255. The resulting Color is returned.
     */
    private static Color parseRGB(String string) {
        // Find the next numeric char
        int[] index = new int[1];

        index[0] = 4;
        int red = (int)getColorComponent(string, index);
        int green = (int)getColorComponent(string, index);
        int blue = (int)getColorComponent(string, index);

        return new Color(red, green, blue);
    }

    private static Color parseRGBA(String string) {
        // Find the next numeric char
        int[] index = new int[1];

        index[0] = 4;
        float red = getColorComponent(string, index)/255f;
        float green = getColorComponent(string, index)/255f;
        float blue = getColorComponent(string, index)/255f;
        float alpha = getColorComponent(string, index);

        return new Color(red, green, blue, alpha);
    }

    /**
     * Returns the next integer value from <code>string</code> starting
     * at <code>index[0]</code>. The value can either can an integer, or
     * a percentage (floating number ending with %), in which case it is
     * multiplied by 255.
     */
    private static float getColorComponent(String string, int[] index) {
        int length = string.length();
        char aChar;

        // Skip non-decimal chars
        while(index[0] < length && (aChar = string.charAt(index[0])) != '-' &&
              !Character.isDigit(aChar) && aChar != '.') {
            index[0]++;
        }

        int start = index[0];

        if (start < length && string.charAt(index[0]) == '-') {
            index[0]++;
        }
        while(index[0] < length &&
                         Character.isDigit(string.charAt(index[0]))) {
            index[0]++;
        }
        if (index[0] < length && string.charAt(index[0]) == '.') {
            // Decimal value
            index[0]++;
            while(index[0] < length &&
                  Character.isDigit(string.charAt(index[0]))) {
                index[0]++;
            }
        }
        if (start != index[0]) {
            try {
                float value = Float.parseFloat(string.substring
                                               (start, index[0]));

                if (index[0] < length && string.charAt(index[0]) == '%') {
                    index[0]++;
                    value = value * 255f / 100f;
                }
                return Math.min(255f, Math.max(0, value));
            } catch (NumberFormatException nfe) {
                // Treat as 0
            }
        }
        return 0;
    }

    static int getIndexOfSize(float pt, int[] sizeMap) {
        for (int i = 0; i < sizeMap.length; i ++ )
                if (pt <= sizeMap[i])
                        return i + 1;
        return sizeMap.length;
    }

    static int getIndexOfSize(float pt, StyleSheet ss) {
        int[] sizeMap = (ss != null) ? ss.getSizeMap() :
            StyleSheet.sizeMapDefault;
        return getIndexOfSize(pt, sizeMap);
    }


    /**
     * @return an array of all the strings in <code>value</code>
     *         that are separated by whitespace.
     */
    static String[] parseStrings(String value) {
        int         current, last;
        int         length = (value == null) ? 0 : value.length();
        ArrayList<String> temp = new ArrayList<String>(4);

        current = 0;
        while (current < length) {
            // Skip ws
            while (current < length && Character.isWhitespace
                   (value.charAt(current))) {
                current++;
            }
            last = current;
            int inParentheses = 0;
            char ch;
            while (current < length && (
                    !Character.isWhitespace(ch = value.charAt(current))
                            || inParentheses > 0)) {
                if (ch == '(') {
                    inParentheses++;
                } else if (ch == ')') {
                    inParentheses--;
                }
                current++;
            }
            if (last != current) {
                temp.add(value.substring(last, current));
            }
            current++;
        }
        String[] retValue = temp.toArray(new String[0]);
        return retValue;
    }

    /**
     * Return the point size, given a size index. Legal HTML index sizes
     * are 1-7.
     */
    float getPointSize(int index, StyleSheet ss) {
        ss = getStyleSheet(ss);
        int[] sizeMap = (ss != null) ? ss.getSizeMap() :
            StyleSheet.sizeMapDefault;
        --index;
        if (index < 0)
          return sizeMap[0];
        else if (index > sizeMap.length - 1)
          return sizeMap[sizeMap.length - 1];
        else
          return sizeMap[index];
    }


    private void translateEmbeddedAttributes(AttributeSet htmlAttrSet,
                                             MutableAttributeSet cssAttrSet) {
        Enumeration<?> keys = htmlAttrSet.getAttributeNames();
        if (htmlAttrSet.getAttribute(StyleConstants.NameAttribute) ==
            HTML.Tag.HR) {
            // HR needs special handling due to us treating it as a leaf.
            translateAttributes(HTML.Tag.HR, htmlAttrSet, cssAttrSet);
        }
        while (keys.hasMoreElements()) {
            Object key = keys.nextElement();
            if (key instanceof HTML.Tag) {
                HTML.Tag tag = (HTML.Tag)key;
                Object o = htmlAttrSet.getAttribute(tag);
                if (o instanceof AttributeSet as) {
                    translateAttributes(tag, as, cssAttrSet);
                }
            } else if (key instanceof CSS.Attribute) {
                cssAttrSet.addAttribute(key, htmlAttrSet.getAttribute(key));
            }
        }
    }

    private void translateAttributes(HTML.Tag tag,
                                            AttributeSet htmlAttrSet,
                                            MutableAttributeSet cssAttrSet) {
        Enumeration<?> names = htmlAttrSet.getAttributeNames();
        while (names.hasMoreElements()) {
            Object name = names.nextElement();

            if (name instanceof HTML.Attribute) {
                HTML.Attribute key = (HTML.Attribute)name;

                /*
                 * HTML.Attribute.ALIGN needs special processing.
                 * It can map to 1 of many(3) possible CSS attributes
                 * depending on the nature of the tag the attribute is
                 * part off and depending on the value of the attribute.
                 */
                if (key == HTML.Attribute.ALIGN) {
                    String htmlAttrValue = (String)htmlAttrSet.getAttribute(HTML.Attribute.ALIGN);
                    if (htmlAttrValue != null) {
                        CSS.Attribute cssAttr = getCssAlignAttribute(tag, htmlAttrSet);
                        if (cssAttr != null) {
                            Object o = getCssValue(cssAttr, htmlAttrValue);
                            if (o != null) {
                                cssAttrSet.addAttribute(cssAttr, o);
                            }
                        }
                    }
                } else {
                    if (key == HTML.Attribute.SIZE && !isHTMLFontTag(tag)) {
                        /*
                         * The html size attribute has a mapping in the CSS world only
                         * if it is par of a font or base font tag.
                         */
                    } else if (tag == HTML.Tag.TABLE && key == HTML.Attribute.BORDER) {
                        int borderWidth = getTableBorder(htmlAttrSet);

                        if (borderWidth > 0) {
                            translateAttribute(HTML.Attribute.BORDER, Integer.toString(borderWidth), cssAttrSet);
                        }
                    } else {
                        translateAttribute(key, (String) htmlAttrSet.getAttribute(key), cssAttrSet);
                    }
                }
            } else if (name instanceof CSS.Attribute) {
                cssAttrSet.addAttribute(name, htmlAttrSet.getAttribute(name));
            }
        }
    }

    private void translateAttribute(HTML.Attribute key,
                                           String htmlAttrValue,
                                           MutableAttributeSet cssAttrSet) {
        /*
         * In the case of all remaining HTML.Attribute's they
         * map to 1 or more CCS.Attribute.
         */
        CSS.Attribute[] cssAttrList = getCssAttribute(key);

        if (cssAttrList == null || htmlAttrValue == null) {
            return;
        }
        for (Attribute cssAttr : cssAttrList) {
            Object o = getCssValue(cssAttr, htmlAttrValue);
            if (o != null) {
                cssAttrSet.addAttribute(cssAttr , o);
            }
        }
    }

    /**
     * Given a CSS.Attribute object and its corresponding HTML.Attribute's
     * value, this method returns a CssValue object to associate with the
     * CSS attribute.
     *
     * @param cssAttr the CSS.Attribute
     * @param htmlAttrValue a String containing the value associated HTML.Attribute.
     */
    Object getCssValue(CSS.Attribute cssAttr, String htmlAttrValue) {
        CssValue value = (CssValue)valueConvertor.get(cssAttr);
        Object o = value.parseHtmlValue(htmlAttrValue);
        return o;
    }

    /**
     * Maps an HTML.Attribute object to its appropriate CSS.Attributes.
     *
     * @param hAttr HTML.Attribute
     * @return CSS.Attribute[]
     */
    private CSS.Attribute[] getCssAttribute(HTML.Attribute hAttr) {
        return htmlAttrToCssAttrMap.get(hAttr);
    }

    /**
     * Maps HTML.Attribute.ALIGN to either:
     *     CSS.Attribute.TEXT_ALIGN
     *     CSS.Attribute.FLOAT
     *     CSS.Attribute.VERTICAL_ALIGN
     * based on the tag associated with the attribute and the
     * value of the attribute.
     *
     * @param tag the AttributeSet containing HTML attributes.
     * @return CSS.Attribute mapping for HTML.Attribute.ALIGN.
     */
    private CSS.Attribute getCssAlignAttribute(HTML.Tag tag,
                                                   AttributeSet htmlAttrSet) {
        return CSS.Attribute.TEXT_ALIGN;
/*
        String htmlAttrValue = (String)htmlAttrSet.getAttribute(HTML.Attribute.ALIGN);
        CSS.Attribute cssAttr = CSS.Attribute.TEXT_ALIGN;
        if (htmlAttrValue != null && htmlAttrSet instanceof Element) {
            Element elem = (Element)htmlAttrSet;
            if (!elem.isLeaf() && tag.isBlock() && validTextAlignValue(htmlAttrValue)) {
                return CSS.Attribute.TEXT_ALIGN;
            } else if (isFloater(htmlAttrValue)) {
                return CSS.Attribute.FLOAT;
            } else if (elem.isLeaf()) {
                return CSS.Attribute.VERTICAL_ALIGN;
            }
        }
        return null;
        */
    }

    /**
     * Fetches the tag associated with the HTML AttributeSet.
     *
     * @param  htmlAttrSet the AttributeSet containing the HTML attributes.
     * @return HTML.Tag
     */
    private HTML.Tag getHTMLTag(AttributeSet htmlAttrSet) {
        Object o = htmlAttrSet.getAttribute(StyleConstants.NameAttribute);
        if (o instanceof HTML.Tag) {
            HTML.Tag tag = (HTML.Tag) o;
            return tag;
        }
        return null;
    }


    private boolean isHTMLFontTag(HTML.Tag tag) {
        return (tag != null && ((tag == HTML.Tag.FONT) || (tag == HTML.Tag.BASEFONT)));
    }


    private boolean isFloater(String alignValue) {
        return (alignValue.equals("left") || alignValue.equals("right"));
    }

    private boolean validTextAlignValue(String alignValue) {
        return (isFloater(alignValue) || alignValue.equals("center"));
    }

    /**
     * Base class to CSS values in the attribute sets.  This
     * is intended to act as a converter to/from other attribute
     * formats.
     * <p>
     * The CSS parser uses the parseCssValue method to convert
     * a string to whatever format is appropriate for a given key
     * (i.e. these converters are stored in a map using the
     * CSS.Attribute as the key and the CssValue as the value).
     * <p>
     * The HTML to CSS conversion process first converts the
     * HTML.Attribute to a CSS.Attribute, and then calls
     * the parseHtmlValue method on the value of the HTML
     * attribute to produce the corresponding CSS value.
     * <p>
     * The StyleConstants to CSS conversion process first
     * converts the StyleConstants attribute to a
     * CSS.Attribute, and then calls the fromStyleConstants
     * method to convert the StyleConstants value to a
     * CSS value.
     * <p>
     * The CSS to StyleConstants conversion process first
     * converts the StyleConstants attribute to a
     * CSS.Attribute, and then calls the toStyleConstants
     * method to convert the CSS value to a StyleConstants
     * value.
     */
    @SuppressWarnings("serial") // Same-version serialization only
    static class CssValue implements Serializable {

        /**
         * Convert a CSS value string to the internal format
         * (for fast processing) used in the attribute sets.
         * The fallback storage for any value that we don't
         * have a special binary format for is a String.
         */
        Object parseCssValue(String value) {
            return value;
        }

        /**
         * Convert an HTML attribute value to a CSS attribute
         * value.  If there is no conversion, return null.
         * This is implemented to simply forward to the CSS
         * parsing by default (since some of the attribute
         * values are the same).  If the attribute value
         * isn't recognized as a CSS value it is generally
         * returned as null.
         */
        Object parseHtmlValue(String value) {
            return parseCssValue(value);
        }

        /**
         * Converts a <code>StyleConstants</code> attribute value to
         * a CSS attribute value.  If there is no conversion,
         * returns <code>null</code>.  By default, there is no conversion.
         *
         * @param key the <code>StyleConstants</code> attribute
         * @param value the value of a <code>StyleConstants</code>
         *   attribute to be converted
         * @return the CSS value that represents the
         *   <code>StyleConstants</code> value
         */
        Object fromStyleConstants(StyleConstants key, Object value) {
            return null;
        }

        /**
         * Converts a CSS attribute value to a
         * <code>StyleConstants</code>
         * value.  If there is no conversion, returns
         * <code>null</code>.
         * By default, there is no conversion.
         *
         * @param key the <code>StyleConstants</code> attribute
         * @param v the view containing <code>AttributeSet</code>
         * @return the <code>StyleConstants</code> attribute value that
         *   represents the CSS attribute value
         */
        Object toStyleConstants(StyleConstants key, View v) {
            return null;
        }

        /**
         * Return the CSS format of the value
         */
        public String toString() {
            return svalue;
        }

        /**
         * The value as a string... before conversion to a
         * binary format.
         */
        String svalue;
    }

    /**
     * By default CSS attributes are represented as simple
     * strings.  They also have no conversion to/from
     * StyleConstants by default. This class represents the
     * value as a string (via the superclass), but
     * provides StyleConstants conversion support for the
     * CSS attributes that are held as strings.
     */
    @SuppressWarnings("serial") // Same-version serialization only
    static class StringValue extends CssValue {

        /**
         * Convert a CSS value string to the internal format
         * (for fast processing) used in the attribute sets.
         * This produces a StringValue, so that it can be
         * used to convert from CSS to StyleConstants values.
         */
        Object parseCssValue(String value) {
            StringValue sv = new StringValue();
            sv.svalue = value;
            return sv;
        }

        /**
         * Converts a <code>StyleConstants</code> attribute value to
         * a CSS attribute value.  If there is no conversion
         * returns <code>null</code>.
         *
         * @param key the <code>StyleConstants</code> attribute
         * @param value the value of a <code>StyleConstants</code>
         *   attribute to be converted
         * @return the CSS value that represents the
         *   <code>StyleConstants</code> value
         */
        Object fromStyleConstants(StyleConstants key, Object value) {
            if (key == StyleConstants.Italic) {
                if (value.equals(Boolean.TRUE)) {
                    return parseCssValue("italic");
                }
                return parseCssValue("");
            } else if (key == StyleConstants.Underline) {
                if (value.equals(Boolean.TRUE)) {
                    return parseCssValue("underline");
                }
                return parseCssValue("");
            } else if (key == StyleConstants.Alignment) {
                int align = ((Integer)value).intValue();
                String ta;
                switch(align) {
                case StyleConstants.ALIGN_LEFT:
                    ta = "left";
                    break;
                case StyleConstants.ALIGN_RIGHT:
                    ta = "right";
                    break;
                case StyleConstants.ALIGN_CENTER:
                    ta = "center";
                    break;
                case StyleConstants.ALIGN_JUSTIFIED:
                    ta = "justify";
                    break;
                default:
                    ta = "left";
                }
                return parseCssValue(ta);
            } else if (key == StyleConstants.StrikeThrough) {
                if (value.equals(Boolean.TRUE)) {
                    return parseCssValue("line-through");
                }
                return parseCssValue("");
            } else if (key == StyleConstants.Superscript) {
                if (value.equals(Boolean.TRUE)) {
                    return parseCssValue("super");
                }
                return parseCssValue("");
            } else if (key == StyleConstants.Subscript) {
                if (value.equals(Boolean.TRUE)) {
                    return parseCssValue("sub");
                }
                return parseCssValue("");
            }
            return null;
        }

        /**
         * Converts a CSS attribute value to a
         * <code>StyleConstants</code> value.
         * If there is no conversion, returns <code>null</code>.
         * By default, there is no conversion.
         *
         * @param key the <code>StyleConstants</code> attribute
         * @return the <code>StyleConstants</code> attribute value that
         *   represents the CSS attribute value
         */
        Object toStyleConstants(StyleConstants key, View v) {
            if (key == StyleConstants.Italic) {
                if (svalue.contains("italic")) {
                    return Boolean.TRUE;
                }
                return Boolean.FALSE;
            } else if (key == StyleConstants.Underline) {
                if (svalue.contains("underline")) {
                    return Boolean.TRUE;
                }
                return Boolean.FALSE;
            } else if (key == StyleConstants.Alignment) {
                if (svalue.equals("right")) {
                    return StyleConstants.ALIGN_RIGHT;
                } else if (svalue.equals("center")) {
                    return StyleConstants.ALIGN_CENTER;
                } else if  (svalue.equals("justify")) {
                    return StyleConstants.ALIGN_JUSTIFIED;
                }
                return StyleConstants.ALIGN_LEFT;
            } else if (key == StyleConstants.StrikeThrough) {
                if (svalue.contains("line-through")) {
                    return Boolean.TRUE;
                }
                return Boolean.FALSE;
            } else if (key == StyleConstants.Superscript) {
                if (svalue.contains("super")) {
                    return Boolean.TRUE;
                }
                return Boolean.FALSE;
            } else if (key == StyleConstants.Subscript) {
                if (svalue.contains("sub")) {
                    return Boolean.TRUE;
                }
                return Boolean.FALSE;
            }
            return null;
        }

        // Used by ViewAttributeSet
        boolean isItalic() {
            return (svalue.contains("italic"));
        }

        boolean isStrike() {
            return (svalue.contains("line-through"));
        }

        boolean isUnderline() {
            return (svalue.contains("underline"));
        }

        boolean isSub() {
            return (svalue.contains("sub"));
        }

        boolean isSup() {
            return (svalue.contains("sup"));
        }

        @Override
        public int hashCode() {
            return (this.svalue != null) ? this.svalue.hashCode() : 0;
        }

        @Override
        public boolean equals(Object val) {
            return val instanceof CSS.StringValue strVal
                   && Objects.equals(this.svalue, strVal.svalue);
        }

    }

    /**
     * Represents a value for the CSS.FONT_SIZE attribute.
     * The binary format of the value can be one of several
     * types.  If the type is Float,
     * the value is specified in terms of point or
     * percentage, depending upon the ending of the
     * associated string.
     * If the type is Integer, the value is specified
     * in terms of a size index.
     */
    @SuppressWarnings("serial") // Same-version serialization only
    class FontSize extends CssValue {

        /**
         * Returns the size in points.  This is ultimately
         * what we need for the purpose of creating/fetching
         * a Font object.
         *
         * @param a the attribute set the value is being
         *  requested from.  We may need to walk up the
         *  resolve hierarchy if it's relative.
         */
        int getValue(AttributeSet a, StyleSheet ss) {
            ss = getStyleSheet(ss);
            if (index) {
                // it's an index, translate from size table
                return Math.round(getPointSize((int) value, ss));
            }
            else if (lu == null) {
                return Math.round(value);
            }
            else {
                if (lu.type == 0) {
                    boolean isW3CLengthUnits = (ss == null) ? false : ss.isW3CLengthUnits();
                    return Math.round(lu.getValue(isW3CLengthUnits));
                }
                if (a != null) {
                    AttributeSet resolveParent = a.getResolveParent();

                    if (resolveParent != null) {
                        int pValue = StyleConstants.getFontSize(resolveParent);

                        float retValue;
                        if (lu.type == 1 || lu.type == 3) {
                            retValue = lu.value * (float)pValue;
                        }
                        else {
                            retValue = lu.value + (float)pValue;
                        }
                        return Math.round(retValue);
                    }
                }
                // a is null, or no resolve parent.
                return 12;
            }
        }

        Object parseCssValue(String value) {
            FontSize fs = new FontSize();
            fs.svalue = value;
            try {
                if (value.equals("xx-small")) {
                    fs.value = 1;
                    fs.index = true;
                } else if (value.equals("x-small")) {
                    fs.value = 2;
                    fs.index = true;
                } else if (value.equals("small")) {
                    fs.value = 3;
                    fs.index = true;
                } else if (value.equals("medium")) {
                    fs.value = 4;
                    fs.index = true;
                } else if (value.equals("large")) {
                    fs.value = 5;
                    fs.index = true;
                } else if (value.equals("x-large")) {
                    fs.value = 6;
                    fs.index = true;
                } else if (value.equals("xx-large")) {
                    fs.value = 7;
                    fs.index = true;
                } else {
                    fs.lu = new LengthUnit(value, (short)1, 1f);
                }
                // relative sizes, larger | smaller (adjust from parent by
                // 1.5 pixels)
                // em, ex refer to parent sizes
                // lengths: pt, mm, cm, pc, in, px
                //          em (font height 3em would be 3 times font height)
                //          ex (height of X)
                // lengths are (+/-) followed by a number and two letter
                // unit identifier
            } catch (NumberFormatException nfe) {
                fs = null;
            }
            return fs;
        }

        Object parseHtmlValue(String value) {
            if ((value == null) || (value.length() == 0)) {
                return null;
            }
            FontSize fs = new FontSize();
            fs.svalue = value;

            try {
                /*
                 * relative sizes in the size attribute are relative
                 * to the <basefont>'s size.
                 */
                int baseFontSize = getBaseFontSize();
                if (value.charAt(0) == '+') {
                    int relSize = Integer.parseInt(value.substring(1));
                    fs.value = baseFontSize + relSize;
                    fs.index = true;
                } else if (value.charAt(0) == '-') {
                    int relSize = -Integer.parseInt(value.substring(1));
                    fs.value = baseFontSize + relSize;
                    fs.index = true;
                } else {
                    fs.value = Integer.parseInt(value);
                    if (fs.value > 7) {
                        fs.value = 7;
                    } else if (fs.value < 0) {
                        fs.value = 0;
                    }
                    fs.index = true;
                }

            } catch (NumberFormatException nfe) {
                fs = null;
            }
            return fs;
        }

        /**
         * Converts a <code>StyleConstants</code> attribute value to
         * a CSS attribute value.  If there is no conversion
         * returns <code>null</code>.  By default, there is no conversion.
         *
         * @param key the <code>StyleConstants</code> attribute
         * @param value the value of a <code>StyleConstants</code>
         *   attribute to be converted
         * @return the CSS value that represents the
         *   <code>StyleConstants</code> value
         */
        Object fromStyleConstants(StyleConstants key, Object value) {
            if (value instanceof Number) {
                FontSize fs = new FontSize();

                fs.value = getIndexOfSize(((Number)value).floatValue(), StyleSheet.sizeMapDefault);
                fs.svalue = Integer.toString((int)fs.value);
                fs.index = true;
                return fs;
            }
            return parseCssValue(value.toString());
        }

        /**
         * Converts a CSS attribute value to a <code>StyleConstants</code>
         * value.  If there is no conversion, returns <code>null</code>.
         * By default, there is no conversion.
         *
         * @param key the <code>StyleConstants</code> attribute
         * @return the <code>StyleConstants</code> attribute value that
         *   represents the CSS attribute value
         */
        Object toStyleConstants(StyleConstants key, View v) {
            if (v != null) {
                return Integer.valueOf(getValue(v.getAttributes(), null));
            }
            return Integer.valueOf(getValue(null, null));
        }

        @Override
        public int hashCode() {
            return Float.hashCode(value)
                   | Boolean.hashCode(index)
                   | Objects.hashCode(lu);
        }

        @Override
        public boolean equals(Object val) {
            return val instanceof CSS.FontSize size
                   && value == size.value
                   && index == size.index
                   && Objects.equals(lu, size.lu);
        }

        float value;
        boolean index;
        LengthUnit lu;
    }

    @SuppressWarnings("serial") // Same-version serialization only
    static class FontFamily extends CssValue {

        /**
         * Returns the font family to use.
         */
        String getValue() {
            return family;
        }

        Object parseCssValue(String value) {
            int cIndex = value.indexOf(',');
            FontFamily ff = new FontFamily();
            ff.svalue = value;
            ff.family = null;

            if (cIndex == -1) {
                setFontName(ff, value);
            }
            else {
                boolean done = false;
                int lastIndex;
                int length = value.length();
                cIndex = 0;
                while (!done) {
                    // skip ws.
                    while (cIndex < length &&
                           Character.isWhitespace(value.charAt(cIndex)))
                        cIndex++;
                    // Find next ','
                    lastIndex = cIndex;
                    cIndex = value.indexOf(',', cIndex);
                    if (cIndex == -1) {
                        cIndex = length;
                    }
                    if (lastIndex < length) {
                        if (lastIndex != cIndex) {
                            int lastCharIndex = cIndex;
                            if (cIndex > 0 && value.charAt(cIndex - 1) == ' '){
                                lastCharIndex--;
                            }
                            setFontName(ff, value.substring
                                        (lastIndex, lastCharIndex));
                            done = (ff.family != null);
                        }
                        cIndex++;
                    }
                    else {
                        done = true;
                    }
                }
            }
            if (ff.family == null) {
                ff.family = Font.SANS_SERIF;
            }
            return ff;
        }

        private void setFontName(FontFamily ff, String fontName) {
            ff.family = fontName;
        }

        Object parseHtmlValue(String value) {
            // TBD
            return parseCssValue(value);
        }

        /**
         * Converts a <code>StyleConstants</code> attribute value to
         * a CSS attribute value.  If there is no conversion
         * returns <code>null</code>.  By default, there is no conversion.
         *
         * @param key the <code>StyleConstants</code> attribute
         * @param value the value of a <code>StyleConstants</code>
         *   attribute to be converted
         * @return the CSS value that represents the
         *   <code>StyleConstants</code> value
         */
        Object fromStyleConstants(StyleConstants key, Object value) {
            return parseCssValue(value.toString());
        }

        /**
         * Converts a CSS attribute value to a <code>StyleConstants</code>
         * value.  If there is no conversion, returns <code>null</code>.
         * By default, there is no conversion.
         *
         * @param key the <code>StyleConstants</code> attribute
         * @return the <code>StyleConstants</code> attribute value that
         *   represents the CSS attribute value
         */
        Object toStyleConstants(StyleConstants key, View v) {
            return family;
        }

        @Override
        public int hashCode() {
            return (family != null) ? family.hashCode() : 0;
        }

        @Override
        public boolean equals(Object val) {
            return val instanceof CSS.FontFamily font
                   && Objects.equals(family, font.family);
        }

        String family;
    }

    @SuppressWarnings("serial") // Same-version serialization only
    static class FontWeight extends CssValue {

        int getValue() {
            return weight;
        }

        Object parseCssValue(String value) {
            FontWeight fw = new FontWeight();
            fw.svalue = value;
            if (value.equals("bold")) {
                fw.weight = 700;
            } else if (value.equals("normal")) {
                fw.weight = 400;
            } else {
                // PENDING(prinz) add support for relative values
                try {
                    fw.weight = Integer.parseInt(value);
                } catch (NumberFormatException nfe) {
                    fw = null;
                }
            }
            return fw;
        }

        /**
         * Converts a <code>StyleConstants</code> attribute value to
         * a CSS attribute value.  If there is no conversion
         * returns <code>null</code>.  By default, there is no conversion.
         *
         * @param key the <code>StyleConstants</code> attribute
         * @param value the value of a <code>StyleConstants</code>
         *   attribute to be converted
         * @return the CSS value that represents the
         *   <code>StyleConstants</code> value
         */
        Object fromStyleConstants(StyleConstants key, Object value) {
            if (value.equals(Boolean.TRUE)) {
                return parseCssValue("bold");
            }
            return parseCssValue("normal");
        }

        /**
         * Converts a CSS attribute value to a <code>StyleConstants</code>
         * value.  If there is no conversion, returns <code>null</code>.
         * By default, there is no conversion.
         *
         * @param key the <code>StyleConstants</code> attribute
         * @return the <code>StyleConstants</code> attribute value that
         *   represents the CSS attribute value
         */
        Object toStyleConstants(StyleConstants key, View v) {
            return (weight > 500) ? Boolean.TRUE : Boolean.FALSE;
        }

        boolean isBold() {
            return (weight > 500);
        }

        @Override
        public int hashCode() {
            return Integer.hashCode(weight);
        }

        @Override
        public boolean equals(Object val) {
            return val instanceof CSS.FontWeight fontWeight
                   && weight == fontWeight.weight;
        }

        int weight;
    }

    @SuppressWarnings("serial") // Same-version serialization only
    static class ColorValue extends CssValue {

        /**
         * Returns the color to use.
         */
        Color getValue() {
            return c;
        }

        Object parseCssValue(String value) {

            Color c = stringToColor(value);
            if (c != null) {
                ColorValue cv = new ColorValue();
                cv.svalue = value;
                cv.c = c;
                return cv;
            }
            return null;
        }

        Object parseHtmlValue(String value) {
            return parseCssValue(value);
        }

        /**
         * Converts a <code>StyleConstants</code> attribute value to
         * a CSS attribute value.  If there is no conversion
         * returns <code>null</code>.  By default, there is no conversion.
         *
         * @param key the <code>StyleConstants</code> attribute
         * @param value the value of a <code>StyleConstants</code>
         *   attribute to be converted
         * @return the CSS value that represents the
         *   <code>StyleConstants</code> value
         */
        Object fromStyleConstants(StyleConstants key, Object value) {
            ColorValue colorValue = new ColorValue();
            colorValue.c = (Color)value;
            colorValue.svalue = colorToHex(colorValue.c);
            return colorValue;
        }

        /**
         * Converts a CSS attribute value to a <code>StyleConstants</code>
         * value.  If there is no conversion, returns <code>null</code>.
         * By default, there is no conversion.
         *
         * @param key the <code>StyleConstants</code> attribute
         * @return the <code>StyleConstants</code> attribute value that
         *   represents the CSS attribute value
         */
        Object toStyleConstants(StyleConstants key, View v) {
            return c;
        }

        @Override
        public int hashCode() {
            return (c != null) ? c.hashCode() : 0;
        }

        @Override
        public boolean equals(Object val) {
            return val instanceof CSS.ColorValue color && c.equals(color.c);
        }

        Color c;
    }

    @SuppressWarnings("serial") // Same-version serialization only
    static class BorderStyle extends CssValue {

        CSS.Value getValue() {
            return style;
        }

        Object parseCssValue(String value) {
            CSS.Value cssv = CSS.getValue(value);
            if (cssv != null) {
                if ((cssv == CSS.Value.INSET) ||
                    (cssv == CSS.Value.OUTSET) ||
                    (cssv == CSS.Value.NONE) ||
                    (cssv == CSS.Value.DOTTED) ||
                    (cssv == CSS.Value.DASHED) ||
                    (cssv == CSS.Value.SOLID) ||
                    (cssv == CSS.Value.DOUBLE) ||
                    (cssv == CSS.Value.GROOVE) ||
                    (cssv == CSS.Value.RIDGE)) {

                    BorderStyle bs = new BorderStyle();
                    bs.svalue = value;
                    bs.style = cssv;
                    return bs;
                }
            }
            return null;
        }

        @Serial
        private void writeObject(java.io.ObjectOutputStream s)
                     throws IOException {
            s.defaultWriteObject();
            if (style == null) {
                s.writeObject(null);
            }
            else {
                s.writeObject(style.toString());
            }
        }

        @Serial
        private void readObject(ObjectInputStream s)
                throws ClassNotFoundException, IOException {
            s.defaultReadObject();
            Object value = s.readObject();
            if (value != null) {
                style = CSS.getValue((String)value);
            }
        }

        @Override
        public int hashCode() {
            return (style != null) ? style.hashCode() : 0;
        }

        @Override
        public boolean equals(Object val) {
            return val instanceof CSS.BorderStyle border && style.equals(border.style);
        }

        // CSS.Values are static, don't archive it.
        private transient CSS.Value style;
    }

    @SuppressWarnings("serial") // Same-version serialization only
    static class LengthValue extends CssValue {

        /**
         * if this length value may be negative.
         */
        boolean mayBeNegative;

        LengthValue() {
            this(false);
        }

        LengthValue(boolean mayBeNegative) {
            this.mayBeNegative = mayBeNegative;
        }

        /**
         * Returns the length (span) to use.
         */
        float getValue() {
            return getValue(false);
        }

        float getValue(boolean isW3CLengthUnits) {
            return getValue(0, isW3CLengthUnits);
        }

        /**
         * Returns the length (span) to use. If the value represents
         * a percentage, it is scaled based on <code>currentValue</code>.
         */
        float getValue(float currentValue) {
            return getValue(currentValue, false);
        }
        float getValue(float currentValue, boolean isW3CLengthUnits) {
            if (percentage) {
                return span * currentValue;
            }
            return LengthUnit.getValue(span, units, isW3CLengthUnits);
        }

        /**
         * Returns true if the length represents a percentage of the
         * containing box.
         */
        boolean isPercentage() {
            return percentage;
        }

        Object parseCssValue(String value) {
            LengthValue lv;
            try {
                // Assume pixels
                float absolute = Float.parseFloat(value);
                lv = new LengthValue();
                lv.span = absolute;
            } catch (NumberFormatException nfe) {
                // Not pixels, use LengthUnit
                LengthUnit lu = new LengthUnit(value,
                                               LengthUnit.UNINITIALIZED_LENGTH,
                                               0);

                // PENDING: currently, we only support absolute values and
                // percentages.
                switch (lu.type) {
                case 0:
                    // Absolute
                    lv = new LengthValue();
                    lv.span =
                        (mayBeNegative) ? lu.value : Math.max(0, lu.value);
                    lv.units = lu.units;
                    break;
                case 1:
                    // %
                    lv = new LengthValue();
                    lv.span = Math.max(0, Math.min(1, lu.value));
                    lv.percentage = true;
                    break;
                default:
                    return null;
                }
            }
            lv.svalue = value;
            return lv;
        }

        Object parseHtmlValue(String value) {
            if (value.equals(HTML.NULL_ATTRIBUTE_VALUE)) {
                value = "1";
            }
            return parseCssValue(value);
        }
        /**
         * Converts a <code>StyleConstants</code> attribute value to
         * a CSS attribute value.  If there is no conversion,
         * returns <code>null</code>.  By default, there is no conversion.
         *
         * @param key the <code>StyleConstants</code> attribute
         * @param value the value of a <code>StyleConstants</code>
         *   attribute to be converted
         * @return the CSS value that represents the
         *   <code>StyleConstants</code> value
         */
        Object fromStyleConstants(StyleConstants key, Object value) {
            LengthValue v = new LengthValue();
            v.svalue = value.toString();
            v.span = ((Float)value).floatValue();
            return v;
        }

        /**
         * Converts a CSS attribute value to a <code>StyleConstants</code>
         * value.  If there is no conversion, returns <code>null</code>.
         * By default, there is no conversion.
         *
         * @param key the <code>StyleConstants</code> attribute
         * @return the <code>StyleConstants</code> attribute value that
         *   represents the CSS attribute value
         */
        Object toStyleConstants(StyleConstants key, View v) {
            return Float.valueOf(getValue(false));
        }

        @Override
        public int hashCode() {
            return Float.hashCode(span)
                   | Boolean.hashCode(percentage)
                   | Objects.hashCode(units);
        }

        @Override
        public boolean equals(Object val) {
            return val instanceof CSS.LengthValue lu
                   && percentage == lu.percentage
                   && span == lu.span
                   && Objects.equals(units, lu.units);
        }

        /** If true, span is a percentage value, and that to determine
         * the length another value needs to be passed in. */
        boolean percentage;

        /** Either the absolute value (percentage == false) or
         * a percentage value. */
        float span;

        String units = null;
    }


    /**
     * BorderWidthValue is used to model BORDER_XXX_WIDTH and adds support
     * for the thin/medium/thick values.
     */
    @SuppressWarnings("serial") // Same-version serialization only
    static class BorderWidthValue extends LengthValue {
        BorderWidthValue(String svalue, int index) {
            this.svalue = svalue;
            span = values[index];
            percentage = false;
        }

        Object parseCssValue(String value) {
            if (value != null) {
                if (value.equals("thick")) {
                    return new BorderWidthValue(value, 2);
                }
                else if (value.equals("medium")) {
                    return new BorderWidthValue(value, 1);
                }
                else if (value.equals("thin")) {
                    return new BorderWidthValue(value, 0);
                }
            }
            // Assume its a length.
            return super.parseCssValue(value);
        }

        Object parseHtmlValue(String value) {
            if (value == HTML.NULL_ATTRIBUTE_VALUE) {
                return parseCssValue("medium");
            }
            return parseCssValue(value);
        }

        /** Values used to represent border width. */
        private static final float[] values = { 1, 2, 4 };
   }


    /**
     * Handles uniquing of CSS values, like lists, and background image
     * repeating.
     */
    @SuppressWarnings("serial") // Same-version serialization only
    static class CssValueMapper extends CssValue {
        Object parseCssValue(String value) {
            Object retValue = cssValueToInternalValueMap.get(value);
            if (retValue == null) {
                retValue = cssValueToInternalValueMap.get(value.toLowerCase());
            }
            return retValue;
        }


        Object parseHtmlValue(String value) {
            Object retValue = htmlValueToCssValueMap.get(value);
            if (retValue == null) {
                retValue = htmlValueToCssValueMap.get(value.toLowerCase());
            }
            return retValue;
        }
    }


    /**
     * Used for background images, to represent the position.
     */
    @SuppressWarnings("serial") // Same-version serialization only
    static class BackgroundPosition extends CssValue {
        float horizontalPosition;
        float verticalPosition;
        // bitmask: bit 0, horizontal relative, bit 1 horizontal relative to
        // font size, 2 vertical relative to size, 3 vertical relative to
        // font size.
        //
        short relative;

        Object parseCssValue(String value) {
            // 'top left' and 'left top' both mean the same as '0% 0%'.
            // 'top', 'top center' and 'center top' mean the same as '50% 0%'.
            // 'right top' and 'top right' mean the same as '100% 0%'.
            // 'left', 'left center' and 'center left' mean the same as
            //        '0% 50%'.
            // 'center' and 'center center' mean the same as '50% 50%'.
            // 'right', 'right center' and 'center right' mean the same as
            //        '100% 50%'.
            // 'bottom left' and 'left bottom' mean the same as '0% 100%'.
            // 'bottom', 'bottom center' and 'center bottom' mean the same as
            //        '50% 100%'.
            // 'bottom right' and 'right bottom' mean the same as '100% 100%'.
            String[]  strings = CSS.parseStrings(value);
            int count = strings.length;
            BackgroundPosition bp = new BackgroundPosition();
            bp.relative = 5;
            bp.svalue = value;

            if (count > 0) {
                // bit 0 for vert, 1 hor, 2 for center
                short found = 0;
                int index = 0;
                while (index < count) {
                    // First, check for keywords
                    String string = strings[index++];
                    if (string.equals("center")) {
                        found |= 4;
                        continue;
                    }
                    else {
                        if ((found & 1) == 0) {
                            if (string.equals("top")) {
                                found |= 1;
                            }
                            else if (string.equals("bottom")) {
                                found |= 1;
                                bp.verticalPosition = 1;
                                continue;
                            }
                        }
                        if ((found & 2) == 0) {
                            if (string.equals("left")) {
                                found |= 2;
                                bp.horizontalPosition = 0;
                            }
                            else if (string.equals("right")) {
                                found |= 2;
                                bp.horizontalPosition = 1;
                            }
                        }
                    }
                }
                if (found != 0) {
                    if ((found & 1) == 1) {
                        if ((found & 2) == 0) {
                            // vert and no horiz.
                            bp.horizontalPosition = .5f;
                        }
                    }
                    else if ((found & 2) == 2) {
                        // horiz and no vert.
                        bp.verticalPosition = .5f;
                    }
                    else {
                        // no horiz, no vert, but center
                        bp.horizontalPosition = bp.verticalPosition = .5f;
                    }
                }
                else {
                    // Assume lengths
                    LengthUnit lu = new LengthUnit(strings[0], (short)0, 0f);

                    if (lu.type == 0) {
                        bp.horizontalPosition = lu.value;
                        bp.relative = (short)(1 ^ bp.relative);
                    }
                    else if (lu.type == 1) {
                        bp.horizontalPosition = lu.value;
                    }
                    else if (lu.type == 3) {
                        bp.horizontalPosition = lu.value;
                        bp.relative = (short)((1 ^ bp.relative) | 2);
                    }
                    if (count > 1) {
                        lu = new LengthUnit(strings[1], (short)0, 0f);

                        if (lu.type == 0) {
                            bp.verticalPosition = lu.value;
                            bp.relative = (short)(4 ^ bp.relative);
                        }
                        else if (lu.type == 1) {
                            bp.verticalPosition = lu.value;
                        }
                        else if (lu.type == 3) {
                            bp.verticalPosition = lu.value;
                            bp.relative = (short)((4 ^ bp.relative) | 8);
                        }
                    }
                    else {
                        bp.verticalPosition = .5f;
                    }
                }
            }
            return bp;
        }

        boolean isHorizontalPositionRelativeToSize() {
            return ((relative & 1) == 1);
        }

        boolean isHorizontalPositionRelativeToFontSize() {
            return ((relative & 2) == 2);
        }

        float getHorizontalPosition() {
            return horizontalPosition;
        }

        boolean isVerticalPositionRelativeToSize() {
            return ((relative & 4) == 4);
        }

        boolean isVerticalPositionRelativeToFontSize() {
            return ((relative & 8) == 8);
        }

        float getVerticalPosition() {
            return verticalPosition;
        }

        @Override
        public int hashCode() {
            return Float.hashCode(horizontalPosition)
                   | Float.hashCode(verticalPosition)
                   | Short.hashCode(relative);
        }

        @Override
        public boolean equals(Object val) {
            return val instanceof CSS.BackgroundPosition bp
                    && horizontalPosition == bp.horizontalPosition
                    && verticalPosition == bp.verticalPosition
                    && relative == bp.relative;
        }
    }


    /**
     * Used for BackgroundImages.
     */
    @SuppressWarnings("serial") // Same-version serialization only
    static class BackgroundImage extends CssValue {
        private boolean    loadedImage;
        private ImageIcon  image;

        Object parseCssValue(String value) {
            BackgroundImage retValue = new BackgroundImage();
            retValue.svalue = value;
            return retValue;
        }

        Object parseHtmlValue(String value) {
            return parseCssValue(value);
        }

        // PENDING: this base is wrong for linked style sheets.
        ImageIcon getImage(URL base) {
            if (!loadedImage) {
                synchronized(this) {
                    if (!loadedImage) {
                        URL url = CSS.getURL(base, svalue);
                        loadedImage = true;
                        if (url != null) {
                            image = new ImageIcon();
                            Image tmpImg = Toolkit.getDefaultToolkit().createImage(url);
                            if (tmpImg != null) {
                                image.setImage(tmpImg);
                            }
                        }
                    }
                }
            }
            return image;
        }
    }

    /**
     * Parses a length value, this is used internally, and never added
     * to an AttributeSet or returned to the developer.
     */
    @SuppressWarnings("serial") // Same-version serialization only
    static class LengthUnit implements Serializable {
        static Hashtable<String, Float> lengthMapping = new Hashtable<String, Float>(6);
        static Hashtable<String, Float> w3cLengthMapping = new Hashtable<String, Float>(6);
        static {
            lengthMapping.put("pt", 1f);
            // Not sure about 1.3, determined by experimentation.
            lengthMapping.put("px", 1.3f);
            lengthMapping.put("mm", 2.83464f);
            lengthMapping.put("cm", 28.3464f);
            lengthMapping.put("pc", 12f);
            lengthMapping.put("in", 72f);
            // Mapping according to the CSS2.2 spec
            // https://www.w3.org/TR/CSS22/syndata.html#x39
            w3cLengthMapping.put("pt", 96f / 72f);         // 1/72 of 1in
            w3cLengthMapping.put("px", 1f);                // 1/96 of 1in
            w3cLengthMapping.put("mm", 96f / 2.54f / 10f); // 1/10 of 1cm
            w3cLengthMapping.put("cm", 96f / 2.54f);       // 96px/2.54
            w3cLengthMapping.put("pc", 96f / 6f);          // 1/6 of 1in
            w3cLengthMapping.put("in", 96f);               // 96px
        }

        LengthUnit(String value, short defaultType, float defaultValue) {
            parse(value, defaultType, defaultValue);
        }

        void parse(String value, short defaultType, float defaultValue) {
            type = defaultType;
            this.value = defaultValue;

            int length = value.length();
            if (length < 1) {
                return;
            }
            if (value.charAt(length - 1) == '%') {
                try {
                    this.value = Float.parseFloat(value.substring(0, length - 1)) / 100.0f;
                    type = 1;
                }
                catch (NumberFormatException nfe) { }
            }
            else if (length >= 2) {
                units = value.substring(length - 2, length);
                Float scale = lengthMapping.get(units);
                if (scale != null) {
                    try {
                        this.value = Float.parseFloat(value.substring(0, length - 2));
                        type = 0;
                    }
                    catch (NumberFormatException nfe) { }
                }
                else if (units.equals("em") ||
                         units.equals("ex")) {
                    try {
                        this.value = Float.parseFloat(value.substring(0, length - 2));
                        type = 3;
                    }
                    catch (NumberFormatException nfe) { }
                }
                else if (value.equals("larger")) {
                    this.value = 2.f;
                    type = 2;
                }
                else if (value.equals("smaller")) {
                    this.value = -2.f;
                    type = 2;
                }
                else {
                    // treat like points.
                    try {
                        this.value = Float.parseFloat(value);
                        type = 0;
                    } catch (NumberFormatException nfe) {}
                }
            }
            else {
                // treat like points.
                try {
                    this.value = Float.parseFloat(value);
                    type = 0;
                } catch (NumberFormatException nfe) {}
            }
        }

        float getValue(boolean w3cLengthUnits) {
            Hashtable<String, Float> mapping = (w3cLengthUnits) ? w3cLengthMapping : lengthMapping;
            float scale = 1;
            if (units != null) {
                Float scaleFloat = mapping.get(units);
                if (scaleFloat != null) {
                    scale = scaleFloat.floatValue();
                }
            }
            return this.value * scale;

        }

        static float getValue(float value, String units, Boolean w3cLengthUnits) {
            Hashtable<String, Float> mapping = (w3cLengthUnits) ? w3cLengthMapping : lengthMapping;
            float scale = 1;
            if (units != null) {
                Float scaleFloat = mapping.get(units);
                if (scaleFloat != null) {
                    scale = scaleFloat.floatValue();
                }
            }
            return value * scale;
        }

        public String toString() {
            return type + " " + value;
        }

        @Override
        public int hashCode() {
            return Float.hashCode(value)
                   | Short.hashCode(type)
                   | Objects.hashCode(units);
        }

        @Override
        public boolean equals(Object obj) {
            return obj instanceof LengthUnit lu
                   && type == lu.type
                   && value == lu.value
                   && Objects.equals(units, lu.units);
        }

        // 0 - value indicates real value
        // 1 - % value, value relative to depends upon key.
        //     50% will have a value = .5
        // 2 - add value to parent value.
        // 3 - em/ex relative to font size of element (except for
        //     font-size, which is relative to parent).
        short type;
        float value;
        String units = null;


        static final short UNINITIALIZED_LENGTH = (short)10;
    }


    /**
     * Class used to parse font property. The font property is shorthand
     * for the other font properties. This expands the properties, placing
     * them in the attributeset.
     */
    static class ShorthandFontParser {
        /**
         * Parses the shorthand font string <code>value</code>, placing the
         * result in <code>attr</code>.
         */
        static void parseShorthandFont(CSS css, String value,
                                       MutableAttributeSet attr) {
            // font is of the form:
            // [ <font-style> || <font-variant> || <font-weight> ]? <font-size>
            //   [ / <line-height> ]? <font-family>
            String[]   strings = CSS.parseStrings(value);
            int        count = strings.length;
            int        index = 0;
            // bitmask, 1 for style, 2 for variant, 3 for weight
            short      found = 0;
            int        maxC = Math.min(3, count);

            // Check for font-style font-variant font-weight
            while (index < maxC) {
                if ((found & 1) == 0 && isFontStyle(strings[index])) {
                    css.addInternalCSSValue(attr, CSS.Attribute.FONT_STYLE,
                                            strings[index++]);
                    found |= 1;
                }
                else if ((found & 2) == 0 && isFontVariant(strings[index])) {
                    css.addInternalCSSValue(attr, CSS.Attribute.FONT_VARIANT,
                                            strings[index++]);
                    found |= 2;
                }
                else if ((found & 4) == 0 && isFontWeight(strings[index])) {
                    css.addInternalCSSValue(attr, CSS.Attribute.FONT_WEIGHT,
                                            strings[index++]);
                    found |= 4;
                }
                else if (strings[index].equals("normal")) {
                    index++;
                }
                else {
                    break;
                }
            }
            if ((found & 1) == 0) {
                css.addInternalCSSValue(attr, CSS.Attribute.FONT_STYLE,
                                        "normal");
            }
            if ((found & 2) == 0) {
                css.addInternalCSSValue(attr, CSS.Attribute.FONT_VARIANT,
                                        "normal");
            }
            if ((found & 4) == 0) {
                css.addInternalCSSValue(attr, CSS.Attribute.FONT_WEIGHT,
                                        "normal");
            }

            // string at index should be the font-size
            if (index < count) {
                String fontSize = strings[index];
                int slashIndex = fontSize.indexOf('/');

                if (slashIndex != -1) {
                    fontSize = fontSize.substring(0, slashIndex);
                    strings[index] = strings[index].substring(slashIndex);
                }
                else {
                    index++;
                }
                css.addInternalCSSValue(attr, CSS.Attribute.FONT_SIZE,
                                        fontSize);
            }
            else {
                css.addInternalCSSValue(attr, CSS.Attribute.FONT_SIZE,
                                        "medium");
            }

            // Check for line height
            if (index < count && strings[index].startsWith("/")) {
                String lineHeight = null;
                if (strings[index].equals("/")) {
                    if (++index < count) {
                        lineHeight = strings[index++];
                    }
                }
                else {
                    lineHeight = strings[index++].substring(1);
                }
                // line height
                if (lineHeight != null) {
                    css.addInternalCSSValue(attr, CSS.Attribute.LINE_HEIGHT,
                                            lineHeight);
                }
                else {
                    css.addInternalCSSValue(attr, CSS.Attribute.LINE_HEIGHT,
                                            "normal");
                }
            }
            else {
                css.addInternalCSSValue(attr, CSS.Attribute.LINE_HEIGHT,
                                        "normal");
            }

            // remainder of strings are font-family
            if (index < count) {
                String family = strings[index++];

                while (index < count) {
                    family += " " + strings[index++];
                }
                css.addInternalCSSValue(attr, CSS.Attribute.FONT_FAMILY,
                                        family);
            }
            else {
                css.addInternalCSSValue(attr, CSS.Attribute.FONT_FAMILY,
                                        Font.SANS_SERIF);
            }
        }

        private static boolean isFontStyle(String string) {
            return (string.equals("italic") ||
                    string.equals("oblique"));
        }

        private static boolean isFontVariant(String string) {
            return (string.equals("small-caps"));
        }

        private static boolean isFontWeight(String string) {
            if (string.equals("bold") || string.equals("bolder") ||
                string.equals("italic") || string.equals("lighter")) {
                return true;
            }
            // test for 100-900
            return (string.length() == 3 &&
                    string.charAt(0) >= '1' && string.charAt(0) <= '9' &&
                    string.charAt(1) == '0' && string.charAt(2) == '0');
        }

    }


    /**
     * Parses the background property into its intrinsic values.
     */
    static class ShorthandBackgroundParser {
        /**
         * Parses the shorthand font string <code>value</code>, placing the
         * result in <code>attr</code>.
         */
        static void parseShorthandBackground(CSS css, String value,
                                             MutableAttributeSet attr) {
            String[] strings = parseStrings(value);
            int count = strings.length;
            int index = 0;
            // bitmask: 0 for image, 1 repeat, 2 attachment, 3 position,
            //          4 color
            short found = 0;

            while (index < count) {
                String string = strings[index++];
                if ((found & 1) == 0 && isImage(string)) {
                    css.addInternalCSSValue(attr, CSS.Attribute.
                                            BACKGROUND_IMAGE, string);
                    found |= 1;
                }
                else if ((found & 2) == 0 && isRepeat(string)) {
                    css.addInternalCSSValue(attr, CSS.Attribute.
                                            BACKGROUND_REPEAT, string);
                    found |= 2;
                }
                else if ((found & 4) == 0 && isAttachment(string)) {
                    css.addInternalCSSValue(attr, CSS.Attribute.
                                            BACKGROUND_ATTACHMENT, string);
                    found |= 4;
                }
                else if ((found & 8) == 0 && isPosition(string)) {
                    if (index < count && isPosition(strings[index])) {
                        css.addInternalCSSValue(attr, CSS.Attribute.
                                                BACKGROUND_POSITION,
                                                string + " " +
                                                strings[index++]);
                    }
                    else {
                        css.addInternalCSSValue(attr, CSS.Attribute.
                                                BACKGROUND_POSITION, string);
                    }
                    found |= 8;
                }
                else if ((found & 16) == 0 && isColor(string)) {
                    css.addInternalCSSValue(attr, CSS.Attribute.
                                            BACKGROUND_COLOR, string);
                    found |= 16;
                }
            }
            if ((found & 1) == 0) {
                css.addInternalCSSValue(attr, CSS.Attribute.BACKGROUND_IMAGE,
                                        null);
            }
            if ((found & 2) == 0) {
                css.addInternalCSSValue(attr, CSS.Attribute.BACKGROUND_REPEAT,
                                        "repeat");
            }
            if ((found & 4) == 0) {
                css.addInternalCSSValue(attr, CSS.Attribute.
                                        BACKGROUND_ATTACHMENT, "scroll");
            }
            if ((found & 8) == 0) {
                css.addInternalCSSValue(attr, CSS.Attribute.
                                        BACKGROUND_POSITION, null);
            }
            // Currently, there is no good way to express this.
            /*
            if ((found & 16) == 0) {
                css.addInternalCSSValue(attr, CSS.Attribute.BACKGROUND_COLOR,
                                        null);
            }
            */
        }

        static boolean isImage(String string) {
            return (string.startsWith("url(") && string.endsWith(")"));
        }

        static boolean isRepeat(String string) {
            return (string.equals("repeat-x") || string.equals("repeat-y") ||
                    string.equals("repeat") || string.equals("no-repeat"));
        }

        static boolean isAttachment(String string) {
            return (string.equals("fixed") || string.equals("scroll"));
        }

        static boolean isPosition(String string) {
            return (string.equals("top") || string.equals("bottom") ||
                    string.equals("left") || string.equals("right") ||
                    string.equals("center") ||
                    (string.length() > 0 &&
                     Character.isDigit(string.charAt(0))));
        }

        static boolean isColor(String string) {
            return (CSS.stringToColor(string) != null);
        }
    }


    /**
     * Used to parser margin and padding.
     */
    static class ShorthandMarginParser {
        /**
         * Parses the shorthand margin/padding/border string
         * <code>value</code>, placing the result in <code>attr</code>.
         * <code>names</code> give the 4 intrinsic property names.
         */
        static void parseShorthandMargin(CSS css, String value,
                                         MutableAttributeSet attr,
                                         CSS.Attribute[] names) {
            String[] strings = parseStrings(value);
            int count = strings.length;
            int index = 0;
            switch (count) {
            case 0:
                // empty string
                return;
            case 1:
                // Identifies all values.
                for (int counter = 0; counter < 4; counter++) {
                    css.addInternalCSSValue(attr, names[counter], strings[0]);
                }
                break;
            case 2:
                // 0 & 2 = strings[0], 1 & 3 = strings[1]
                css.addInternalCSSValue(attr, names[0], strings[0]);
                css.addInternalCSSValue(attr, names[2], strings[0]);
                css.addInternalCSSValue(attr, names[1], strings[1]);
                css.addInternalCSSValue(attr, names[3], strings[1]);
                break;
            case 3:
                css.addInternalCSSValue(attr, names[0], strings[0]);
                css.addInternalCSSValue(attr, names[1], strings[1]);
                css.addInternalCSSValue(attr, names[2], strings[2]);
                css.addInternalCSSValue(attr, names[3], strings[1]);
                break;
            default:
                for (int counter = 0; counter < 4; counter++) {
                    css.addInternalCSSValue(attr, names[counter],
                                            strings[counter]);
                }
                break;
            }
        }
    }

    static class ShorthandBorderParser {
        static Attribute[] keys = {
            Attribute.BORDER_TOP, Attribute.BORDER_RIGHT,
            Attribute.BORDER_BOTTOM, Attribute.BORDER_LEFT,
        };

        static void parseShorthandBorder(MutableAttributeSet attributes,
                                            CSS.Attribute key, String value) {
            Object[] parts = new Object[CSSBorder.PARSERS.length];
            String[] strings = parseStrings(value);
            for (String s : strings) {
                boolean valid = false;
                for (int i = 0; i < parts.length; i++) {
                    Object v = CSSBorder.PARSERS[i].parseCssValue(s);
                    if (v != null) {
                        if (parts[i] == null) {
                            parts[i] = v;
                            valid = true;
                        }
                        break;
                    }
                }
                if (!valid) {
                    // Part is non-parseable or occurred more than once.
                    return;
                }
            }

            // Unspecified parts get default values.
            for (int i = 0; i < parts.length; i++) {
                if (parts[i] == null) {
                    parts[i] = CSSBorder.DEFAULTS[i];
                }
            }

            // Dispatch collected values to individual properties.
            for (int i = 0; i < keys.length; i++) {
                if ((key == Attribute.BORDER) || (key == keys[i])) {
                    for (int k = 0; k < parts.length; k++) {
                        attributes.addAttribute(
                                        CSSBorder.ATTRIBUTES[k][i], parts[k]);
                    }
                }
            }
        }
    }

    /**
     * Calculate the requirements needed to tile the requirements
     * given by the iterator that would be tiled.  The calculation
     * takes into consideration margin and border spacing.
     */
    static SizeRequirements calculateTiledRequirements(LayoutIterator iter, SizeRequirements r) {
        long minimum = 0;
        long maximum = 0;
        long preferred = 0;
        int lastMargin = 0;
        int totalSpacing = 0;
        int n = iter.getCount();
        for (int i = 0; i < n; i++) {
            iter.setIndex(i);
            int margin0 = lastMargin;
            int margin1 = (int) iter.getLeadingCollapseSpan();
            totalSpacing += Math.max(margin0, margin1);
            preferred += (int) iter.getPreferredSpan(0);
            minimum += iter.getMinimumSpan(0);
            maximum += iter.getMaximumSpan(0);

            lastMargin = (int) iter.getTrailingCollapseSpan();
        }
        totalSpacing += lastMargin;
        totalSpacing += 2 * iter.getBorderWidth();

        // adjust for the spacing area
        minimum += totalSpacing;
        preferred += totalSpacing;
        maximum += totalSpacing;

        // set return value
        if (r == null) {
            r = new SizeRequirements();
        }
        r.minimum = (minimum > Integer.MAX_VALUE) ? Integer.MAX_VALUE : (int)minimum;
        r.preferred = (preferred > Integer.MAX_VALUE) ? Integer.MAX_VALUE :(int) preferred;
        r.maximum = (maximum > Integer.MAX_VALUE) ? Integer.MAX_VALUE :(int) maximum;
        return r;
    }

    /**
     * Calculate a tiled layout for the given iterator.
     * This should be done collapsing the neighboring
     * margins to be a total of the maximum of the two
     * neighboring margin areas as described in the CSS spec.
     */
    static void calculateTiledLayout(LayoutIterator iter, int targetSpan) {

        /*
         * first pass, calculate the preferred sizes, adjustments needed because
         * of margin collapsing, and the flexibility to adjust the sizes.
         */
        long preferred = 0;
        long currentPreferred;
        int lastMargin = 0;
        int totalSpacing = 0;
        int n = iter.getCount();
        int adjustmentWeightsCount = LayoutIterator.WorstAdjustmentWeight + 1;
        //max gain we can get adjusting elements with adjustmentWeight <= i
        long[] gain = new long[adjustmentWeightsCount];
        //max loss we can get adjusting elements with adjustmentWeight <= i
        long[] loss = new long[adjustmentWeightsCount];

        for (int i = 0; i < adjustmentWeightsCount; i++) {
            gain[i] = loss[i] = 0;
        }
        for (int i = 0; i < n; i++) {
            iter.setIndex(i);
            int margin0 = lastMargin;
            int margin1 = (int) iter.getLeadingCollapseSpan();

            iter.setOffset(Math.max(margin0, margin1));
            totalSpacing += iter.getOffset();

            currentPreferred = (long)iter.getPreferredSpan(targetSpan);
            iter.setSpan((int) currentPreferred);
            preferred += currentPreferred;
            gain[iter.getAdjustmentWeight()] +=
                (long)iter.getMaximumSpan(targetSpan) - currentPreferred;
            loss[iter.getAdjustmentWeight()] +=
                currentPreferred - (long)iter.getMinimumSpan(targetSpan);
            lastMargin = (int) iter.getTrailingCollapseSpan();
        }
        totalSpacing += lastMargin;
        totalSpacing += 2 * iter.getBorderWidth();

        for (int i = 1; i < adjustmentWeightsCount; i++) {
            gain[i] += gain[i - 1];
            loss[i] += loss[i - 1];
        }

        /*
         * Second pass, expand or contract by as much as possible to reach
         * the target span.  This takes the margin collapsing into account
         * prior to adjusting the span.
         */

        // determine the adjustment to be made
        int allocated = targetSpan - totalSpacing;
        long desiredAdjustment = allocated - preferred;
        long[] adjustmentsArray = (desiredAdjustment > 0) ? gain : loss;
        desiredAdjustment = Math.abs(desiredAdjustment);
        int adjustmentLevel = 0;
        for (;adjustmentLevel <= LayoutIterator.WorstAdjustmentWeight;
             adjustmentLevel++) {
            // adjustmentsArray[] is sorted. I do not bother about
            // binary search though
            if (adjustmentsArray[adjustmentLevel] >= desiredAdjustment) {
                break;
            }
        }
        float adjustmentFactor = 0.0f;
        if (adjustmentLevel <= LayoutIterator.WorstAdjustmentWeight) {
            desiredAdjustment -= (adjustmentLevel > 0) ?
                adjustmentsArray[adjustmentLevel - 1] : 0;
            if (desiredAdjustment != 0) {
                float maximumAdjustment =
                    adjustmentsArray[adjustmentLevel] -
                    ((adjustmentLevel > 0) ?
                     adjustmentsArray[adjustmentLevel - 1] : 0
                     );
                adjustmentFactor = desiredAdjustment / maximumAdjustment;
            }
        }
        // make the adjustments
        int totalOffset = (int)iter.getBorderWidth();
        for (int i = 0; i < n; i++) {
            iter.setIndex(i);
            iter.setOffset( iter.getOffset() + totalOffset);
            if (iter.getAdjustmentWeight() < adjustmentLevel) {
                iter.setSpan((int)
                             ((allocated > preferred) ?
                              Math.floor(iter.getMaximumSpan(targetSpan)) :
                              Math.ceil(iter.getMinimumSpan(targetSpan))
                              )
                             );
            } else if (iter.getAdjustmentWeight() == adjustmentLevel) {
                int availableSpan = (allocated > preferred) ?
                    (int) iter.getMaximumSpan(targetSpan) - iter.getSpan() :
                    iter.getSpan() - (int) iter.getMinimumSpan(targetSpan);
                int adj = (int)Math.floor(adjustmentFactor * availableSpan);
                iter.setSpan(iter.getSpan() +
                             ((allocated > preferred) ? adj : -adj));
            }
            totalOffset = (int) Math.min((long) iter.getOffset() +
                                         (long) iter.getSpan(),
                                         Integer.MAX_VALUE);
        }

        // while rounding we could lose several pixels.
        int roundError = targetSpan - totalOffset -
            (int)iter.getTrailingCollapseSpan() -
            (int)iter.getBorderWidth();
        int adj = (roundError > 0) ? 1 : -1;
        roundError *= adj;

        boolean canAdjust = true;
        while (roundError > 0 && canAdjust) {
            // check for infinite loop
            canAdjust = false;
            int offsetAdjust = 0;
            // try to distribute roundError. one pixel per cell
            for (int i = 0; i < n; i++) {
                iter.setIndex(i);
                iter.setOffset(iter.getOffset() + offsetAdjust);
                int curSpan = iter.getSpan();
                if (roundError > 0) {
                    int boundGap = (adj > 0) ?
                        (int)Math.floor(iter.getMaximumSpan(targetSpan)) - curSpan :
                        curSpan - (int)Math.ceil(iter.getMinimumSpan(targetSpan));
                    if (boundGap >= 1) {
                        canAdjust = true;
                        iter.setSpan(curSpan + adj);
                        offsetAdjust += adj;
                        roundError--;
                    }
                }
            }
        }
    }

    /**
     * An iterator to express the requirements to use when computing
     * layout.
     */
    interface LayoutIterator {

        void setOffset(int offs);

        int getOffset();

        void setSpan(int span);

        int getSpan();

        int getCount();

        void setIndex(int i);

        float getMinimumSpan(float parentSpan);

        float getPreferredSpan(float parentSpan);

        float getMaximumSpan(float parentSpan);

        int getAdjustmentWeight(); //0 is the best weight WorstAdjustmentWeight is a worst one

        //float getAlignment();

        float getBorderWidth();

        float getLeadingCollapseSpan();

        float getTrailingCollapseSpan();
        public static final int WorstAdjustmentWeight = 2;
    }

    //
    // Serialization support
    //

    @Serial
    private void writeObject(java.io.ObjectOutputStream s)
        throws IOException
    {
        s.defaultWriteObject();

        // Determine what values in valueConvertor need to be written out.
        Enumeration<?> keys = valueConvertor.keys();
        s.writeInt(valueConvertor.size());
        if (keys != null) {
            while (keys.hasMoreElements()) {
                Object key = keys.nextElement();
                Object value = valueConvertor.get(key);
                if (!(key instanceof Serializable) &&
                    (key = StyleContext.getStaticAttributeKey(key)) == null) {
                    // Should we throw an exception here?
                    key = null;
                    value = null;
                }
                else if (!(value instanceof Serializable) &&
                    (value = StyleContext.getStaticAttributeKey(value)) == null){
                    // Should we throw an exception here?
                    key = null;
                    value = null;
                }
                s.writeObject(key);
                s.writeObject(value);
            }
        }
    }

    @Serial
    private void readObject(ObjectInputStream s)
      throws ClassNotFoundException, IOException
    {
        ObjectInputStream.GetField f = s.readFields();
        int newBaseFontSize = f.get("baseFontSize", 0);
        setBaseFontSize(newBaseFontSize);

        // Reconstruct the hashtable.
        int numValues = s.readInt();
        valueConvertor = new Hashtable<>();
        while (numValues-- > 0) {
            Object key = s.readObject();
            Object value = s.readObject();
            Object staticKey = StyleContext.getStaticAttribute(key);
            if (staticKey != null) {
                key = staticKey;
            }
            Object staticValue = StyleContext.getStaticAttribute(value);
            if (staticValue != null) {
                value = staticValue;
            }
            if (key != null && value != null) {
                valueConvertor.put(key, value);
            }
        }
    }


    /*
     * we need StyleSheet for resolving length units. (see
     * isW3CLengthUnits)
     * we can not pass stylesheet for handling relative sizes. (do not
     * think changing public API is necessary)
     * CSS is not likely to be accessed from more then one thread.
     * Having local storage for StyleSheet for resolving relative
     * sizes is safe
     *
     * idk 08/30/2004
     */
    private StyleSheet getStyleSheet(StyleSheet ss) {
        if (ss != null) {
            styleSheet = ss;
        }
        return styleSheet;
    }
    //
    // Instance variables
    //

    /** Maps from CSS key to CssValue. */
    private transient Hashtable<Object, Object> valueConvertor;

    /** Size used for relative units. */
    private int baseFontSize;

    private transient StyleSheet styleSheet = null;

    static int baseFontSizeIndex = 3;
}<|MERGE_RESOLUTION|>--- conflicted
+++ resolved
@@ -39,10 +39,7 @@
 import java.util.Enumeration;
 import java.util.Hashtable;
 import java.util.Map;
-<<<<<<< HEAD
 import java.util.Objects;
-=======
->>>>>>> 82946cce
 
 import javax.swing.ImageIcon;
 import javax.swing.SizeRequirements;
@@ -1380,15 +1377,9 @@
         int dv;
         int value = 0;
         for (byte i : iseq) {
-<<<<<<< HEAD
-            // Index -15 means, use the default value 15 othervise get the digit value.
             dv = i == -15 ? 15 : Character.digit(digits.charAt(i), 16);
             if (dv < 0) {
                 // Rejects string argument with at least a non digit Character.
-=======
-            if ((dv = -i) != 15 && (dv = Character.digit(digits.charAt(i), 16)) < 0) {
-                // Rejects string argument with not a valid digit in the radix-16.
->>>>>>> 82946cce
                 return null;
             }
             value = dv | value << 4;
