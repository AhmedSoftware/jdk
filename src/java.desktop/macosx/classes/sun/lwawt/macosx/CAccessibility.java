/*
 * Copyright (c) 2011, 2022, Oracle and/or its affiliates. All rights reserved.
 * DO NOT ALTER OR REMOVE COPYRIGHT NOTICES OR THIS FILE HEADER.
 *
 * This code is free software; you can redistribute it and/or modify it
 * under the terms of the GNU General Public License version 2 only, as
 * published by the Free Software Foundation.  Oracle designates this
 * particular file as subject to the "Classpath" exception as provided
 * by Oracle in the LICENSE file that accompanied this code.
 *
 * This code is distributed in the hope that it will be useful, but WITHOUT
 * ANY WARRANTY; without even the implied warranty of MERCHANTABILITY or
 * FITNESS FOR A PARTICULAR PURPOSE.  See the GNU General Public License
 * version 2 for more details (a copy is included in the LICENSE file that
 * accompanied this code).
 *
 * You should have received a copy of the GNU General Public License version
 * 2 along with this work; if not, write to the Free Software Foundation,
 * Inc., 51 Franklin St, Fifth Floor, Boston, MA 02110-1301 USA.
 *
 * Please contact Oracle, 500 Oracle Parkway, Redwood Shores, CA 94065 USA
 * or visit www.oracle.com if you need additional information or have any
 * questions.
 */

package sun.lwawt.macosx;

import java.awt.Component;
import java.awt.Container;
import java.awt.Dimension;
import java.awt.IllegalComponentStateException;
import java.awt.KeyboardFocusManager;
import java.awt.Point;
import java.awt.Window;
import java.awt.event.KeyEvent;
import java.beans.PropertyChangeEvent;
import java.beans.PropertyChangeListener;
import java.lang.annotation.Native;
import java.lang.reflect.InvocationTargetException;
import java.util.ArrayList;
import java.util.HashSet;
import java.util.Set;
import java.util.concurrent.Callable;
import java.util.Arrays;

import javax.accessibility.Accessible;
import javax.accessibility.AccessibleAction;
import javax.accessibility.AccessibleComponent;
import javax.accessibility.AccessibleContext;
import javax.accessibility.AccessibleRole;
import javax.accessibility.AccessibleSelection;
import javax.accessibility.AccessibleState;
import javax.accessibility.AccessibleStateSet;
import javax.accessibility.AccessibleTable;
import javax.accessibility.AccessibleText;
import javax.accessibility.AccessibleValue;
import javax.swing.Icon;
import javax.swing.JComponent;
import javax.swing.JEditorPane;
import javax.swing.JLabel;
import javax.swing.JMenuItem;
import javax.swing.JTextArea;
import javax.swing.JList;
import javax.swing.JTree;
import javax.swing.KeyStroke;

import sun.awt.AWTAccessor;
import sun.lwawt.LWWindowPeer;
import sun.swing.SwingAccessor;

class CAccessibility implements PropertyChangeListener {
    private static Set<String> ignoredRoles;

    static {
        loadAWTLibrary();
    }

    @SuppressWarnings("removal")
    private static void loadAWTLibrary() {
            // Need to load the native library for this code.
        java.security.AccessController.doPrivileged(
            new java.security.PrivilegedAction<Void>() {
                public Void run() {
                    System.loadLibrary("awt");
                    return null;
                }
            });
    }

    static CAccessibility sAccessibility;
    static synchronized CAccessibility getAccessibility(final String[] roles) {
        if (sAccessibility != null) return sAccessibility;
        sAccessibility = new CAccessibility();

        if (roles != null) {
            ignoredRoles = new HashSet<String>(roles.length);
            for (final String role : roles) ignoredRoles.add(role);
        } else {
            ignoredRoles = new HashSet<String>();
        }

        return sAccessibility;
    }

    private CAccessibility() {
        KeyboardFocusManager.getCurrentKeyboardFocusManager().addPropertyChangeListener("focusOwner", this);
    }

    public void propertyChange(final PropertyChangeEvent evt) {
        Object newValue = evt.getNewValue();
        if (newValue == null) return;
        // Don't post focus on things that don't matter, i.e. alert, colorchooser,
        // desktoppane, dialog, directorypane, filechooser, filler, fontchoose,
        // frame, glasspane, layeredpane, optionpane, panel, rootpane, separator,
        // tooltip, viewport, window.
        // List taken from initializeRoles() in JavaComponentUtilities.m.
        if (newValue instanceof Accessible) {
            AccessibleContext nvAC = ((Accessible) newValue).getAccessibleContext();
            AccessibleRole nvRole = nvAC.getAccessibleRole();
            if (!ignoredRoles.contains(roleKey(nvRole))) {
                focusChanged();
            }
        }
    }

    private native void focusChanged();

    static <T> T invokeAndWait(final Callable<T> callable, final Component c) {
        return invokeAndWait(callable, c, null);
    }

    static <T> T invokeAndWait(final Callable<T> callable, final Component c, final T defValue) {
        T value = null;
        if (c != null) {
            try {
                value = LWCToolkit.invokeAndWait(callable, c);
            } catch (final Exception e) { e.printStackTrace(); }
        }

        return value != null ? value : defValue;
    }

    static void invokeLater(final Runnable runnable, final Component c) {
        if (c != null) {
            try {
                LWCToolkit.invokeLater(runnable, c);
            } catch (InvocationTargetException e) { e.printStackTrace(); }
        }
    }

    public static String getAccessibleActionDescription(final AccessibleAction aa, final int index, final Component c) {
        if (aa == null) return null;

        return invokeAndWait(new Callable<String>() {
            public String call() throws Exception {
                return aa.getAccessibleActionDescription(index);
            }
        }, c);
    }

    public static void doAccessibleAction(final AccessibleAction aa, final int index, final Component c) {
        // We make this an invokeLater because we don't need a reply.
        if (aa == null) return;

        invokeLater(new Runnable() {
            public void run() {
                aa.doAccessibleAction(index);
            }
        }, c);
    }

    public static Dimension getSize(final AccessibleComponent ac, final Component c) {
        if (ac == null) return null;

        return invokeAndWait(new Callable<Dimension>() {
            public Dimension call() throws Exception {
                return ac.getSize();
            }
        }, c);
    }

    public static AccessibleSelection getAccessibleSelection(final AccessibleContext ac, final Component c) {
        if (ac == null) return null;

        return invokeAndWait(new Callable<AccessibleSelection>() {
            public AccessibleSelection call() throws Exception {
                return ac.getAccessibleSelection();
            }
        }, c);
    }

    public static Accessible ax_getAccessibleSelection(final AccessibleContext ac, final int index, final Component c) {
        if (ac == null) return null;

        return invokeAndWait(new Callable<Accessible>() {
            public Accessible call() throws Exception {
                final AccessibleSelection as = ac.getAccessibleSelection();
                if (as == null) return null;
                return as.getAccessibleSelection(index);
            }
        }, c);
    }

    // KCH - can we make this a postEvent?
    public static void addAccessibleSelection(final AccessibleContext ac, final int index, final Component c) {
        if (ac == null) return;

        invokeLater(new Runnable() {
            public void run() {
                final AccessibleSelection as = ac.getAccessibleSelection();
                if (as == null) return;
                as.addAccessibleSelection(index);
            }
        }, c);
    }

    public static AccessibleContext getAccessibleContext(final Accessible a, final Component c) {
        if (a == null) return null;

        return invokeAndWait(new Callable<AccessibleContext>() {
            public AccessibleContext call() throws Exception {
                return a.getAccessibleContext();
            }
        }, c);
    }

    public static boolean isAccessibleChildSelected(final Accessible a, final int index, final Component c) {
        if (a == null) return false;

        return invokeAndWait(new Callable<Boolean>() {
            public Boolean call() throws Exception {
                final AccessibleContext ac = a.getAccessibleContext();
                if (ac == null) return Boolean.FALSE;

                final AccessibleSelection as = ac.getAccessibleSelection();
                if (as == null) return Boolean.FALSE;

                return as.isAccessibleChildSelected(index);
            }
        }, c, false);
    }

    public static AccessibleStateSet getAccessibleStateSet(final AccessibleContext ac, final Component c) {
        if (ac == null) return null;

        return invokeAndWait(new Callable<AccessibleStateSet>() {
            public AccessibleStateSet call() throws Exception {
                return ac.getAccessibleStateSet();
            }
        }, c);
    }

    public static boolean contains(final AccessibleContext ac, final AccessibleState as, final Component c) {
        if (ac == null || as == null) return false;

        return invokeAndWait(new Callable<Boolean>() {
            public Boolean call() throws Exception {
                final AccessibleStateSet ass = ac.getAccessibleStateSet();
                if (ass == null) return null;
                return ass.contains(as);
            }
        }, c, false);
    }

    static String getAccessibleRoleFor(final Accessible a) {
        final AccessibleContext ac = a.getAccessibleContext();
        if (ac == null) return null;

        final AccessibleRole role = ac.getAccessibleRole();
        return AWTAccessor.getAccessibleBundleAccessor().getKey(role);
    }

    public static String getAccessibleRole(final Accessible a, final Component c) {
        if (a == null) return null;

        return invokeAndWait(new Callable<String>() {
            public String call() throws Exception {
                final Accessible sa = CAccessible.getSwingAccessible(a);
                final String role = getAccessibleRoleFor(a);

                if (!"text".equals(role)) return role;
                if (sa instanceof JTextArea || sa instanceof JEditorPane) {
                    return "textarea";
                }
                return role;
            }
        }, c);
    }

    public static Point getLocationOnScreen(final AccessibleComponent ac, final Component c) {
        if (ac == null) return null;

        return invokeAndWait(new Callable<Point>() {
            public Point call() throws Exception {
                return ac.getLocationOnScreen();
            }
        }, c);
    }

    public static int getCharCount(final AccessibleText at, final Component c) {
        if (at == null) return 0;

        return invokeAndWait(new Callable<Integer>() {
            public Integer call() throws Exception {
                return at.getCharCount();
            }
        }, c, 0);
    }

    // Accessibility Threadsafety for JavaComponentAccessibility.m
    public static Accessible getAccessibleParent(final Accessible a, final Component c) {
        if (a == null) return null;

        return invokeAndWait(new Callable<Accessible>() {
            public Accessible call() throws Exception {
                final AccessibleContext ac = a.getAccessibleContext();
                if (ac == null) return null;
                return ac.getAccessibleParent();
            }
        }, c);
    }

    public static int getAccessibleIndexInParent(final Accessible a, final Component c) {
        if (a == null) return -1;

        return invokeAndWait(new Callable<Integer>() {
            public Integer call() throws Exception {
                final AccessibleContext ac = a.getAccessibleContext();
                if (ac == null) return null;
                return ac.getAccessibleIndexInParent();
            }
        }, c, -1);
    }

    public static AccessibleComponent getAccessibleComponent(final Accessible a, final Component c) {
        if (a == null) return null;

        return invokeAndWait(new Callable<AccessibleComponent>() {
            public AccessibleComponent call() throws Exception {
                final AccessibleContext ac = a.getAccessibleContext();
                if (ac == null) return null;
                return ac.getAccessibleComponent();
            }
        }, c);
    }

    public static AccessibleValue getAccessibleValue(final Accessible a, final Component c) {
        if (a == null) return null;

        return invokeAndWait(new Callable<AccessibleValue>() {
            public AccessibleValue call() throws Exception {
                final AccessibleContext ac = a.getAccessibleContext();
                if (ac == null) return null;

                AccessibleValue accessibleValue = ac.getAccessibleValue();
                return accessibleValue;
            }
        }, c);
    }

    public static String getAccessibleName(final Accessible a, final Component c) {
        if (a == null) return null;

        return invokeAndWait(new Callable<String>() {
            public String call() throws Exception {
                final AccessibleContext ac = a.getAccessibleContext();
                if (ac == null) return null;

                final String accessibleName = ac.getAccessibleName();
                if (accessibleName == null) {
                    return ac.getAccessibleDescription();
                }
                final String acceleratorText = getAcceleratorText(ac);
                if (!acceleratorText.isEmpty()) {
                    return accessibleName +' '+ acceleratorText;
                }
                return accessibleName;
            }
        }, c);
    }

    public static AccessibleText getAccessibleText(final Accessible a, final Component c) {
        if (a == null) return null;

        return invokeAndWait(new Callable<AccessibleText>() {
            public AccessibleText call() throws Exception {
                final AccessibleContext ac = a.getAccessibleContext();
                if (ac == null) return null;

                AccessibleText accessibleText = ac.getAccessibleText();
                return accessibleText;
            }
        }, c);
    }

    /*
     * Returns the JMenuItem accelerator. Implementation of this method is based
     * on AccessBridge.getAccelerator(AccessibleContext) to access the KeyStroke
     * and on AquaMenuPainter.paintMenuItem() to convert it to string.
     */
    @SuppressWarnings("deprecation")
    private static String getAcceleratorText(AccessibleContext ac) {
        String accText = "";
        Accessible parent = ac.getAccessibleParent();
        if (parent != null) {
            // workaround for getAccessibleKeyBinding not returning the
            // JMenuItem accelerator
            int indexInParent = ac.getAccessibleIndexInParent();
            Accessible child = parent.getAccessibleContext()
                                     .getAccessibleChild(indexInParent);
            if (child instanceof JMenuItem) {
                JMenuItem menuItem = (JMenuItem) child;
                KeyStroke keyStroke = menuItem.getAccelerator();
                if (keyStroke != null) {
                    int modifiers = keyStroke.getModifiers();
                    if (modifiers > 0) {
                        accText = KeyEvent.getKeyModifiersText(modifiers);
                    }
                    int keyCode = keyStroke.getKeyCode();
                    if (keyCode != 0) {
                        accText += KeyEvent.getKeyText(keyCode);
                    } else {
                        accText += keyStroke.getKeyChar();
                    }
                }
            }
        }
        return accText;
    }

    public static String getAccessibleDescription(final Accessible a, final Component c) {
        if (a == null) return null;

        return invokeAndWait(new Callable<String>() {
            public String call() throws Exception {
                final AccessibleContext ac = a.getAccessibleContext();
                if (ac == null) return null;

                final String accessibleDescription = ac.getAccessibleDescription();
                if (accessibleDescription == null) {
                    if (c instanceof JComponent) {
                        String toolTipText = ((JComponent)c).getToolTipText();
                        if (toolTipText != null) {
                            return toolTipText;
                        }
                    }
                }

                return accessibleDescription;
            }
        }, c);
    }

    public static boolean isFocusTraversable(final Accessible a, final Component c) {
        if (a == null) return false;

        return invokeAndWait(new Callable<Boolean>() {
            public Boolean call() throws Exception {
                final AccessibleContext ac = a.getAccessibleContext();
                if (ac == null) return null;

                final AccessibleComponent aComp = ac.getAccessibleComponent();
                if (aComp == null) return null;

                return aComp.isFocusTraversable();
            }
        }, c, false);
    }

    public static Accessible accessibilityHitTest(final Container parent, final float hitPointX, final float hitPointY) {
        return invokeAndWait(new Callable<Accessible>() {
            public Accessible call() throws Exception {
                if (parent == null) {
                    return null;
                }

                final Point p;
                try {
                    p = parent.getLocationOnScreen();
                } catch (IllegalComponentStateException ice) {
                    return null;
                }

                // Make it into local coords
                final Point localPoint = new Point((int)(hitPointX - p.getX()), (int)(hitPointY - p.getY()));

                final Component component = parent.findComponentAt(localPoint);
                if (component == null) return null;

                final AccessibleContext axContext = component.getAccessibleContext();
                if (axContext == null) return null;

                final AccessibleComponent axComponent = axContext.getAccessibleComponent();
                if (axComponent == null) return null;

                final int numChildren = axContext.getAccessibleChildrenCount();
                if (numChildren > 0) {
                    // It has children, check to see which one is hit.
                    final Point p2 = axComponent.getLocationOnScreen();
                    final Point localP2 = new Point((int)(hitPointX - p2.getX()), (int)(hitPointY - p2.getY()));
                    return CAccessible.getCAccessible(axComponent.getAccessibleAt(localP2));
                }

                if (!(component instanceof Accessible)) return null;
                return CAccessible.getCAccessible((Accessible)component);
            }
        }, parent);
    }

    public static AccessibleAction getAccessibleAction(final Accessible a, final Component c) {
        if (a == null) return null;

        return invokeAndWait(new Callable<AccessibleAction>() {
            public AccessibleAction call() throws Exception {
                final AccessibleContext ac = a.getAccessibleContext();
                if (ac == null) return null;
                return ac.getAccessibleAction();
            }
        }, c);
    }

    public static boolean isEnabled(final Accessible a, final Component c) {
        if (a == null) return false;

        return invokeAndWait(new Callable<Boolean>() {
            public Boolean call() throws Exception {
                final AccessibleContext ac = a.getAccessibleContext();
                if (ac == null) return null;

                final AccessibleComponent aComp = ac.getAccessibleComponent();
                if (aComp == null) return null;

                return aComp.isEnabled();
            }
        }, c, false);
    }

    // KCH - can we make this a postEvent instead?
    public static void requestFocus(final Accessible a, final Component c) {
        if (a == null) return;

        invokeLater(new Runnable() {
            public void run() {
                final AccessibleContext ac = a.getAccessibleContext();
                if (ac == null) return;

                final AccessibleComponent aComp = ac.getAccessibleComponent();
                if (aComp == null) return;

                aComp.requestFocus();
            }
        }, c);
    }

    public static void requestSelection(final Accessible a, final Component c) {
        if (a == null) return;
        invokeLater(new Runnable() {
            public void run() {
                AccessibleContext ac = a.getAccessibleContext();
                if (ac == null) return;
                int i = ac.getAccessibleIndexInParent();
                if (i == -1) return;
                Accessible parent = ac.getAccessibleParent();
                AccessibleContext pac = parent.getAccessibleContext();
                if (pac == null) return;
                AccessibleSelection as = pac.getAccessibleSelection();
                if (as == null) return;
                if (parent instanceof JList) {
                    ((JList) parent).setSelectedIndex(i);
                    return;
                }
                as.addAccessibleSelection(i);
            }
        }, c);
    }

    public static Number getMaximumAccessibleValue(final Accessible a, final Component c) {
        if (a == null) return null;

        return invokeAndWait(new Callable<Number>() {
            public Number call() throws Exception {
                final AccessibleContext ac = a.getAccessibleContext();
                if (ac == null) return null;

                final AccessibleValue av = ac.getAccessibleValue();
                if (av == null) return null;

                return av.getMaximumAccessibleValue();
            }
        }, c);
    }

    public static Number getMinimumAccessibleValue(final Accessible a, final Component c) {
        if (a == null) return null;

        return invokeAndWait(new Callable<Number>() {
            public Number call() throws Exception {
                final AccessibleContext ac = a.getAccessibleContext();
                if (ac == null) return null;

                final AccessibleValue av = ac.getAccessibleValue();
                if (av == null) return null;

                return av.getMinimumAccessibleValue();
            }
        }, c);
    }

    public static String getAccessibleRoleDisplayString(final Accessible a, final Component c) {
        if (a == null) return null;

        return invokeAndWait(new Callable<String>() {
            public String call() throws Exception {
                final AccessibleContext ac = a.getAccessibleContext();
                if (ac == null) return null;

                final AccessibleRole ar = ac.getAccessibleRole();
                if (ar == null) return null;

                return ar.toDisplayString();
            }
        }, c);
    }

    public static Number getCurrentAccessibleValue(final AccessibleValue av, final Component c) {
        if (av == null) return null;

        return invokeAndWait(new Callable<Number>() {
            public Number call() throws Exception {
                Number currentAccessibleValue = av.getCurrentAccessibleValue();
                return currentAccessibleValue;
            }
        }, c);
    }

    public static Accessible getFocusOwner(final Component c) {
        return invokeAndWait(new Callable<Accessible>() {
            public Accessible call() throws Exception {
                Component c = KeyboardFocusManager.getCurrentKeyboardFocusManager().getFocusOwner();
                if (!(c instanceof Accessible accessible)) return null;
                return CAccessible.getCAccessible(accessible);
            }
        }, c);
    }

    public static boolean[] getInitialAttributeStates(final Accessible a, final Component c) {
        final boolean[] ret = new boolean[7];
        if (a == null) return ret;

        return invokeAndWait(new Callable<boolean[]>() {
            public boolean[] call() throws Exception {
                final AccessibleContext aContext = a.getAccessibleContext();
                if (aContext == null) return ret;

                final AccessibleComponent aComponent = aContext.getAccessibleComponent();
                ret[0] = (aComponent != null);
                ret[1] = ((aComponent != null) && (aComponent.isFocusTraversable()));
                ret[2] = (aContext.getAccessibleValue() != null);
                ret[3] = (aContext.getAccessibleText() != null);

                final AccessibleStateSet aStateSet = aContext.getAccessibleStateSet();
                ret[4] = (aStateSet.contains(AccessibleState.HORIZONTAL) || aStateSet.contains(AccessibleState.VERTICAL));
                ret[5] = (aContext.getAccessibleName() != null);
                ret[6] = (aContext.getAccessibleChildrenCount() > 0);
                return ret;
            }
        }, c);
    }

    // Duplicated from JavaComponentAccessibility
    // Note that values >=0 are indexes into the child array
    @Native static final int JAVA_AX_ALL_CHILDREN = -1;
    @Native static final int JAVA_AX_SELECTED_CHILDREN = -2;
    @Native static final int JAVA_AX_VISIBLE_CHILDREN = -3;

    private static Object[] getTableRowChildrenAndRoles(Accessible a, Component c, int whichChildren, boolean allowIgnored, int tableRowIndex) {
        return invokeGetChildrenAndRoles(a, c, whichChildren, allowIgnored, ChildrenOperations.createForTableRow(tableRowIndex));
    }

    // Each child takes up two entries in the array: one for itself and one for its role
    private static Object[] getChildrenAndRoles(final Accessible a, final Component c, final int whichChildren, final boolean allowIgnored) {
        return invokeGetChildrenAndRoles(a, c, whichChildren, allowIgnored, ChildrenOperations.COMMON);
    }

    private static Object[] invokeGetChildrenAndRoles(Accessible a, Component c, int whichChildren, boolean allowIgnored, ChildrenOperations ops) {
        if (a == null) return null;
        return invokeAndWait(new Callable<Object[]>() {
            public Object[] call() throws Exception {
                return getChildrenAndRolesImpl(a, c, whichChildren, allowIgnored, ops);
            }
        }, c);
    }

    private static Object[] getChildrenAndRolesImpl(Accessible a, Component c, int whichChildren, boolean allowIgnored, ChildrenOperations ops) {
        if (a == null) return null;

        ArrayList<Object> childrenAndRoles = new ArrayList<Object>();
        _addChildren(a, whichChildren, allowIgnored, childrenAndRoles, ops);

        /* In case of fetching a selection, we need to check if
* the active descendant is at the beginning of the list, or
* otherwise move it, so that VoiceOver announces it correctly.
                * The java list is always in order from top to bottom, but when
                * (1) shift-selecting downward (extending the list) or (2) multi-selecting with
                * the VO keys (CTRL+ALT+CMD+RETURN) the active descendant
                * is not at the top of the list in the 1st case and may not be in the 2nd.
                */
        if (whichChildren == JAVA_AX_SELECTED_CHILDREN) {
            if (!childrenAndRoles.isEmpty()) {
                AccessibleContext activeDescendantAC =
                        CAccessible.getActiveDescendant(a);
                if (activeDescendantAC != null) {
                    String activeDescendantName =
                            activeDescendantAC.getAccessibleName();
                    AccessibleRole activeDescendantRole =
                            activeDescendantAC.getAccessibleRole();
                    // Move active descendant to front of list.
                    // List contains pairs of each selected item's
                    // Accessible and AccessibleRole.
                    ArrayList<Object> newArray = new ArrayList<Object>();
                    int count = childrenAndRoles.size();
                    Accessible currentAccessible = null;
                    AccessibleContext currentAC = null;
                    String currentName = null;
                    AccessibleRole currentRole = null;
                    for (int i = 0; i < count; i += 2) {
                        // Is this the active descendant?
                        currentAccessible = (Accessible) childrenAndRoles.get(i);
                        currentAC = currentAccessible.getAccessibleContext();
                        currentName = currentAC.getAccessibleName();
                        currentRole = (AccessibleRole) childrenAndRoles.get(i + 1);
                        if (currentName != null && currentName.equals(activeDescendantName) &&
                                currentRole.equals(activeDescendantRole)) {
                            newArray.add(0, currentAccessible);
                            newArray.add(1, currentRole);
                        } else {
                            newArray.add(currentAccessible);
                            newArray.add(currentRole);
                        }
                    }
                    childrenAndRoles = newArray;
                }
            }
        }

        if ((whichChildren < 0) || (whichChildren * 2 >= childrenAndRoles.size())) {
            return childrenAndRoles.toArray();
        }

        return new Object[]{childrenAndRoles.get(whichChildren * 2), childrenAndRoles.get((whichChildren * 2) + 1)};
    }

    // This method is called from the native
    // Each child takes up three entries in the array: one for itself, one for its role, and one for the recursion level
    private static Object[] getChildrenAndRolesRecursive(final Accessible a, final Component c, final int whichChildren, final boolean allowIgnored, final int level) {
        if (a == null) return null;
        return invokeAndWait(new Callable<Object[]>() {
            public Object[] call() throws Exception {
                ArrayList<Object> currentLevelChildren = new ArrayList<Object>();
                ArrayList<Object> allChildren = new ArrayList<Object>();
                ArrayList<Accessible> parentStack = new ArrayList<Accessible>();
                parentStack.add(a);
                ArrayList<Integer> indexses = new ArrayList<Integer>();
                Integer index = 0;
                int currentLevel = level;
                while (!parentStack.isEmpty()) {
                    Accessible p = parentStack.get(parentStack.size() - 1);

                    currentLevelChildren.addAll(Arrays.asList(getChildrenAndRolesImpl(p, c, JAVA_AX_ALL_CHILDREN, allowIgnored, ChildrenOperations.COMMON)));
                    if ((currentLevelChildren.size() == 0) || (index >= currentLevelChildren.size())) {
                        if (!parentStack.isEmpty()) parentStack.remove(parentStack.size() - 1);
                        if (!indexses.isEmpty()) index = indexses.remove(indexses.size() - 1);
                        currentLevel -= 1;
                        currentLevelChildren.clear();
                        continue;
                    }

                    Accessible ca = null;
                    Object obj = currentLevelChildren.get(index);
                    if (!(obj instanceof Accessible)) {
                        index += 2;
                        currentLevelChildren.clear();
                        continue;
                    }
                    ca = (Accessible) obj;
                    Object role = currentLevelChildren.get(index + 1);
                    currentLevelChildren.clear();

                    AccessibleContext cac = ca.getAccessibleContext();
                    if (cac == null) {
                        index += 2;
                        continue;
                    }

                    if ((cac.getAccessibleStateSet().contains(AccessibleState.SELECTED) && (whichChildren == JAVA_AX_SELECTED_CHILDREN)) ||
                            (cac.getAccessibleStateSet().contains(AccessibleState.VISIBLE) && (whichChildren == JAVA_AX_VISIBLE_CHILDREN)) ||
                            (whichChildren == JAVA_AX_ALL_CHILDREN)) {
                        allChildren.add(ca);
                        allChildren.add(role);
                        allChildren.add(String.valueOf(currentLevel));
                    }

                    index += 2;

                    if (cac.getAccessibleStateSet().contains(AccessibleState.EXPANDED)) {
                        parentStack.add(ca);
                        indexses.add(index);
                        index = 0;
                        currentLevel += 1;
                        continue;
                    }

                }

                return allChildren.toArray();
            }
        }, c);
    }

<<<<<<< HEAD
    // This method is called from the native in OutlineRowAccessibility.m
    private static Accessible getAccessibleCurrentAccessible(Accessible a, Component c) {
        if (a == null) return null;
        return invokeAndWait(() -> {
            AccessibleContext ac = a.getAccessibleContext();
            if (ac != null) {
                return SwingAccessor.getAccessibleComponentAccessor().getCurrentAccessible(ac);
            }
            return null;
=======
    // This method is called from the native in ComboBoxAccessibility.m
    private static Accessible getAccessibleComboboxValue(Accessible a, Component c) {
        if (a == null) return null;

        return invokeAndWait(new Callable<Accessible>() {
            @Override
            public Accessible call() throws Exception {
                AccessibleContext ac = a.getAccessibleContext();
                if (ac != null) {
                    AccessibleSelection as = ac.getAccessibleSelection();
                    if (as != null) {
                        return as.getAccessibleSelection(0);
                    }
                }

                return null;
            }
>>>>>>> 6f85a9c9
        }, c);
    }

    @Native private static final int JAVA_AX_ROWS = 1;
    @Native private static final int JAVA_AX_COLS = 2;

    public static int getTableInfo(final Accessible a, final Component c,
                                   final int info) {
        if (a == null) return 0;
        return invokeAndWait(() -> {
            AccessibleContext ac = a.getAccessibleContext();
            AccessibleTable table = ac.getAccessibleTable();
            if (table != null) {
                if (info == JAVA_AX_COLS) {
                    return table.getAccessibleColumnCount();
                } else if (info == JAVA_AX_ROWS) {
                    return table.getAccessibleRowCount();
                }
            }
            return 0;
        }, c);
    }

    private static int[] getTableSelectedInfo(final Accessible a, final Component c,
                                              final int info) {
        if (a == null) return null;
        return invokeAndWait(() -> {
            AccessibleContext ac = a.getAccessibleContext();
            AccessibleTable table = ac.getAccessibleTable();
            if (table != null) {
                if (info == JAVA_AX_COLS) {
                    return table.getSelectedAccessibleColumns();
                } else if (info == JAVA_AX_ROWS) {
                    return table.getSelectedAccessibleRows();
                }
            }
            return null;
        }, c);
    }

    private static AccessibleRole getAccessibleRoleForLabel(JLabel l, AccessibleRole fallback) {
        String text = l.getText();
        if (text != null && text.length() > 0) {
            return fallback;
        }
        Icon icon = l.getIcon();
        if (icon != null) {
            return AccessibleRole.ICON;
        }
        return fallback;
    }

    private static AccessibleRole getAccessibleRole(Accessible a) {
        AccessibleContext ac = a.getAccessibleContext();
        AccessibleRole role = ac.getAccessibleRole();
        Object component = CAccessible.getSwingAccessible(a);
        if (role == null) return null;
        String roleString = role.toString();
        if ("label".equals(roleString) && component instanceof JLabel) {
            return getAccessibleRoleForLabel((JLabel) component, role);
        }
        return role;
    }

    private interface ChildrenOperations {
        boolean isContextValid(AccessibleContext accessibleContext);
        int getChildrenCount(AccessibleContext accessibleContext);
        Accessible getAccessibleChild(AccessibleContext accessibleContext, int childIndex);

        static ChildrenOperations COMMON = createForCommon();

        static ChildrenOperations createForCommon() {
            return new ChildrenOperations() {
                @Override
                public boolean isContextValid(AccessibleContext accessibleContext) {
                    return accessibleContext != null;
                }

                @Override
                public int getChildrenCount(AccessibleContext accessibleContext) {
                    assert isContextValid(accessibleContext);
                    return accessibleContext.getAccessibleChildrenCount();
                }

                @Override
                public Accessible getAccessibleChild(AccessibleContext accessibleContext, int childIndex) {
                    assert isContextValid(accessibleContext);
                    return accessibleContext.getAccessibleChild(childIndex);
                }
            };
        }

        static ChildrenOperations createForTableRow(int tableRowIndex) {
            return new ChildrenOperations() {
                @Override
                public boolean isContextValid(AccessibleContext accessibleContext) {
                    return accessibleContext instanceof AccessibleTable;
                }

                @Override
                public int getChildrenCount(AccessibleContext accessibleContext) {
                    assert isContextValid(accessibleContext);
                    return ((AccessibleTable)accessibleContext).getAccessibleColumnCount();
                }

                @Override
                public Accessible getAccessibleChild(AccessibleContext accessibleContext, int childIndex) {
                    assert isContextValid(accessibleContext);
                    return ((AccessibleTable)accessibleContext).getAccessibleAt(tableRowIndex, childIndex);
                }
            };
        }
    }


    // Either gets the immediate children of a, or recursively gets all unignored children of a
    private static void _addChildren(Accessible a, int whichChildren, boolean allowIgnored, ArrayList<Object> childrenAndRoles, ChildrenOperations ops) {
        if (a == null) return;

        final AccessibleContext ac = a.getAccessibleContext();
        if (!ops.isContextValid(ac)) return;

        final int numChildren = ops.getChildrenCount(ac);

        // each child takes up two entries in the array: itself, and its role
        // so the array holds alternating Accessible and AccessibleRole objects
        for (int i = 0; i < numChildren; i++) {
            final Accessible child = ops.getAccessibleChild(ac, i);
            if (child == null) continue;

            final AccessibleContext context = child.getAccessibleContext();
            if (context == null) continue;

            if (whichChildren == JAVA_AX_VISIBLE_CHILDREN) {
                AccessibleComponent acomp = context.getAccessibleComponent();
                if (acomp == null || !acomp.isVisible()) {
                    continue;
                }
            } else if (whichChildren == JAVA_AX_SELECTED_CHILDREN) {
                AccessibleSelection sel = ac.getAccessibleSelection();
                if (sel == null || !sel.isAccessibleChildSelected(i)) {
                    continue;
                }
            }

            if (!allowIgnored) {
                final AccessibleRole role = context.getAccessibleRole();
                if (role != null && ignoredRoles != null && ignoredRoles.contains(roleKey(role))) {
                    // Get the child's unignored children.
                    _addChildren(child, whichChildren, false, childrenAndRoles, ChildrenOperations.COMMON);
                } else {
                    childrenAndRoles.add(child);
                    childrenAndRoles.add(getAccessibleRole(child));
                }
            } else {
                childrenAndRoles.add(child);
                childrenAndRoles.add(getAccessibleRole(child));
            }

            // If there is an index, and we are beyond it, time to finish up
            if ((whichChildren >= 0) && (childrenAndRoles.size() / 2) >= (whichChildren + 1)) {
                return;
            }
        }
    }

    private static native String roleKey(AccessibleRole aRole);

    public static Object[] getChildren(final Accessible a, final Component c) {
        if (a == null) return null;
        return invokeAndWait(new Callable<Object[]>() {
            public Object[] call() throws Exception {
                final AccessibleContext ac = a.getAccessibleContext();
                if (ac == null) return null;

                final int numChildren = ac.getAccessibleChildrenCount();
                final Object[] children = new Object[numChildren];
                for (int i = 0; i < numChildren; i++) {
                    children[i] = ac.getAccessibleChild(i);
                }
                return children;
            }
        }, c);
    }

    /**
     * @return AWTView ptr, a peer of the CPlatformView associated with the toplevel container of the Accessible, if any
     */
    private static long getAWTView(Accessible a) {
        Accessible ax = CAccessible.getSwingAccessible(a);
        if (!(ax instanceof Component)) return 0;

        return invokeAndWait(new Callable<Long>() {
            public Long call() throws Exception {
                Component cont = (Component) ax;
                while (cont != null && !(cont instanceof Window)) {
                    cont = cont.getParent();
                }
                if (cont != null) {
                    LWWindowPeer peer = (LWWindowPeer) AWTAccessor.getComponentAccessor().getPeer(cont);
                    if (peer != null) {
                        return ((CPlatformWindow) peer.getPlatformWindow()).getContentView().getAWTView();
                    }
                }
                return 0L;
            }
        }, (Component)ax);
    }

    private static boolean isTreeRootVisible(Accessible a, Component c) {
        if (a == null) return false;

        return invokeAndWait(new Callable<Boolean>() {
            public Boolean call() throws Exception {
                Accessible sa = CAccessible.getSwingAccessible(a);
                if (sa instanceof JTree) {
                    return ((JTree) sa).isRootVisible();
                }
                return false;
            }
        }, c);
    }
}<|MERGE_RESOLUTION|>--- conflicted
+++ resolved
@@ -817,7 +817,6 @@
         }, c);
     }
 
-<<<<<<< HEAD
     // This method is called from the native in OutlineRowAccessibility.m
     private static Accessible getAccessibleCurrentAccessible(Accessible a, Component c) {
         if (a == null) return null;
@@ -827,7 +826,9 @@
                 return SwingAccessor.getAccessibleComponentAccessor().getCurrentAccessible(ac);
             }
             return null;
-=======
+        }, c);
+    }
+
     // This method is called from the native in ComboBoxAccessibility.m
     private static Accessible getAccessibleComboboxValue(Accessible a, Component c) {
         if (a == null) return null;
@@ -845,7 +846,6 @@
 
                 return null;
             }
->>>>>>> 6f85a9c9
         }, c);
     }
 
