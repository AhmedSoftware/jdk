--- conflicted
+++ resolved
@@ -48,11 +48,7 @@
     /*
      * Here we should keep all the mapping between the accessibility roles and implementing classes
      */
-<<<<<<< HEAD
-    rolesMap = [[NSMutableDictionary alloc] initWithCapacity:30];
-=======
-    rolesMap = [[NSMutableDictionary alloc] initWithCapacity:27];
->>>>>>> 8fa50ebd
+    rolesMap = [[NSMutableDictionary alloc] initWithCapacity:31];
 
     [rolesMap setObject:@"ButtonAccessibility" forKey:@"pushbutton"];
     [rolesMap setObject:@"ImageAccessibility" forKey:@"icon"];
@@ -62,14 +58,11 @@
     [rolesMap setObject:@"StaticTextAccessibility" forKey:@"label"];
     [rolesMap setObject:@"RadiobuttonAccessibility" forKey:@"radiobutton"];
     [rolesMap setObject:@"CheckboxAccessibility" forKey:@"checkbox"];
-<<<<<<< HEAD
+    [rolesMap setObject:@"SliderAccessibility" forKey:@"slider"];
     [rolesMap setObject:@"NavigableStaticTextAccessibility" forKey:@"dateeditor"];
     [rolesMap setObject:@"NavigableStaticTextAccessibility" forKey:@"passwordtext"];
     [rolesMap setObject:@"NavigableStaticTextAccessibility" forKey:@"text"];
     [rolesMap setObject:@"NavigableStaticTextAccessibility" forKey:@"textarea"];
-=======
-    [rolesMap setObject:@"SliderAccessibility" forKey:@"slider"];
->>>>>>> 8fa50ebd
 
     /*
      * All the components below should be ignored by the accessibility subsystem,
