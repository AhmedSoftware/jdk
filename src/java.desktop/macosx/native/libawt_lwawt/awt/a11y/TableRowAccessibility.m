--- conflicted
+++ resolved
@@ -84,7 +84,6 @@
                 (*env)->DeleteLocalRef(env, jkey);
             }
 
-<<<<<<< HEAD
             CellAccessibility *child = (CellAccessibility *)
                 [CommonComponentAccessibility createWithParent:self
                                                      withClass:[CellAccessibility class]
@@ -93,17 +92,7 @@
                                                          index:childIndex
                                                        withEnv:env
                                                       withView:self->fView];
-
-            [childrenCells addObject:child];
-=======
-            CellAccessibility *child = [[CellAccessibility alloc] initWithParent:self
-                                                                         withEnv:env
-                                                                  withAccessible:jchild
-                                                                       withIndex:childIndex
-                                                                        withView:self->fView
-                                                                    withJavaRole:childJavaRole];
-            [children addObject:[[child retain] autorelease]];
->>>>>>> 7c88a59b
+            [children addObject:child];
 
             (*env)->DeleteLocalRef(env, jchild);
             (*env)->DeleteLocalRef(env, jchildJavaRole);
