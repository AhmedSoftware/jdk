/*
 * Copyright (c) 1996, 2021, Oracle and/or its affiliates. All rights reserved.
 * DO NOT ALTER OR REMOVE COPYRIGHT NOTICES OR THIS FILE HEADER.
 *
 * This code is free software; you can redistribute it and/or modify it
 * under the terms of the GNU General Public License version 2 only, as
 * published by the Free Software Foundation.  Oracle designates this
 * particular file as subject to the "Classpath" exception as provided
 * by Oracle in the LICENSE file that accompanied this code.
 *
 * This code is distributed in the hope that it will be useful, but WITHOUT
 * ANY WARRANTY; without even the implied warranty of MERCHANTABILITY or
 * FITNESS FOR A PARTICULAR PURPOSE.  See the GNU General Public License
 * version 2 for more details (a copy is included in the LICENSE file that
 * accompanied this code).
 *
 * You should have received a copy of the GNU General Public License version
 * 2 along with this work; if not, write to the Free Software Foundation,
 * Inc., 51 Franklin St, Fifth Floor, Boston, MA 02110-1301 USA.
 *
 * Please contact Oracle, 500 Oracle Parkway, Redwood Shores, CA 94065 USA
 * or visit www.oracle.com if you need additional information or have any
 * questions.
 */

package sun.tools.jar;

import java.io.*;
import java.lang.module.Configuration;
import java.lang.module.FindException;
import java.lang.module.InvalidModuleDescriptorException;
import java.lang.module.ModuleDescriptor;
import java.lang.module.ModuleDescriptor.Exports;
import java.lang.module.ModuleDescriptor.Opens;
import java.lang.module.ModuleDescriptor.Provides;
import java.lang.module.ModuleDescriptor.Version;
import java.lang.module.ModuleFinder;
import java.lang.module.ModuleReader;
import java.lang.module.ModuleReference;
import java.lang.module.ResolvedModule;
import java.net.URI;
import java.nio.ByteBuffer;
import java.nio.file.Files;
import java.nio.file.Path;
import java.nio.file.Paths;
import java.nio.file.StandardCopyOption;
import java.nio.file.attribute.FileTime;
import java.text.MessageFormat;
import java.util.*;
import java.util.function.Consumer;
import java.util.jar.Attributes;
import java.util.jar.JarFile;
import java.util.jar.JarOutputStream;
import java.util.jar.Manifest;
import java.util.regex.Pattern;
import java.util.stream.Collectors;
import java.util.stream.Stream;
import java.util.zip.CRC32;
import java.util.zip.ZipEntry;
import java.util.zip.ZipFile;
import java.util.zip.ZipInputStream;
import java.util.zip.ZipOutputStream;
import jdk.internal.module.Checks;
import jdk.internal.module.ModuleHashes;
import jdk.internal.module.ModuleHashesBuilder;
import jdk.internal.module.ModuleInfo;
import jdk.internal.module.ModuleInfoExtender;
import jdk.internal.module.ModuleResolution;
import jdk.internal.module.ModuleTarget;
import jdk.internal.util.jar.JarIndex;

import static java.nio.file.StandardCopyOption.REPLACE_EXISTING;
import static java.util.jar.JarFile.MANIFEST_NAME;
import static java.util.stream.Collectors.joining;
import static jdk.internal.util.jar.JarIndex.INDEX_NAME;

/**
 * This class implements a simple utility for creating files in the JAR
 * (Java Archive) file format. The JAR format is based on the ZIP file
 * format, with optional meta-information stored in a MANIFEST entry.
 */
public class Main {
    String program;
    PrintWriter out, err;
    String fname, mname, ename;
    String zname = "";
    String rootjar = null;

    private static final int BASE_VERSION = 0;

    private static class Entry {
        final String name;
        final File file;
        final boolean isDir;

        Entry(File file, String name, boolean isDir) {
            this.file = file;
            this.isDir = isDir;
            this.name = name;
        }

        @Override
        public boolean equals(Object o) {
            if (this == o) return true;
            if (!(o instanceof Entry)) return false;
            return this.file.equals(((Entry)o).file);
        }

        @Override
        public int hashCode() {
            return file.hashCode();
        }
    }

    // An entryName(path)->Entry map generated during "expand", it helps to
    // decide whether or not an existing entry in a jar file needs to be
    // replaced, during the "update" operation.
    Map<String, Entry> entryMap = new HashMap<>();

    // All entries need to be added/updated.
    Set<Entry> entries = new LinkedHashSet<>();

    // module-info.class entries need to be added/updated.
    Map<String, ModuleInfoEntry> moduleInfos = new HashMap<>();

    // A paths Set for each version, where each Set contains directories
    // specified by the "-C" operation.
    Map<Integer,Set<String>> pathsMap = new HashMap<>();

    // There's also a files array per version
    // base version is the first entry and then follow with the version given
    // from the --release option in the command-line order.
    // The value of each entry is the files given in the command-line order.
    Map<Integer,String[]> filesMap = new LinkedHashMap<>();

    // Do we think this is a multi-release jar?  Set to true
    // if --release option found followed by at least file
    boolean isMultiRelease;

    // The last parsed --release value, if any. Used in conjunction with
    // "-d,--describe-module" to select the operative module descriptor.
    int releaseValue = -1;

    /*
     * cflag: create
     * uflag: update
     * xflag: xtract
     * tflag: table
     * vflag: verbose
     * flag0: no zip compression (store only)
     * Mflag: DO NOT generate a manifest file (just ZIP)
     * iflag: generate jar index
     * nflag: Perform jar normalization at the end
     * pflag: preserve/don't strip leading slash and .. component from file name
     * dflag: print module descriptor
     */
    boolean cflag, uflag, xflag, tflag, vflag, flag0, Mflag, iflag, pflag, dflag, validate;

    boolean suppressDeprecateMsg = false;

    /* To support additional GNU Style informational options */
    Consumer<PrintWriter> info;

    /* Modular jar related options */
    Version moduleVersion;
    Pattern modulesToHash;
    ModuleResolution moduleResolution = ModuleResolution.empty();
    ModuleFinder moduleFinder = ModuleFinder.of();

    static final String MODULE_INFO = "module-info.class";
    static final String MANIFEST_DIR = "META-INF/";
    static final String VERSIONS_DIR = MANIFEST_DIR + "versions/";
    static final String VERSION = "1.0";
    static final int VERSIONS_DIR_LENGTH = VERSIONS_DIR.length();
    private static ResourceBundle rsrc;

    /**
     * If true, maintain compatibility with JDK releases prior to 6.0 by
     * timestamping extracted files with the time at which they are extracted.
     * Default is to use the time given in the archive.
     */
    private static final boolean useExtractionTime =
        Boolean.getBoolean("sun.tools.jar.useExtractionTime");

    /**
     * Initialize ResourceBundle
     */
    static {
        try {
            rsrc = ResourceBundle.getBundle("sun.tools.jar.resources.jar");
        } catch (MissingResourceException e) {
            throw new Error("Fatal: Resource for jar is missing");
        }
    }

    static String getMsg(String key) {
        try {
            return (rsrc.getString(key));
        } catch (MissingResourceException e) {
            throw new Error("Error in message file", e);
        }
    }

    static String formatMsg(String key, String arg) {
        String msg = getMsg(key);
        String[] args = new String[1];
        args[0] = arg;
        return MessageFormat.format(msg, (Object[]) args);
    }

    static String formatMsg2(String key, String arg, String arg1) {
        String msg = getMsg(key);
        String[] args = new String[2];
        args[0] = arg;
        args[1] = arg1;
        return MessageFormat.format(msg, (Object[]) args);
    }

    public Main(PrintStream out, PrintStream err, String program) {
        this.out = new PrintWriter(out, true);
        this.err = new PrintWriter(err, true);
        this.program = program;
    }

    public Main(PrintWriter out, PrintWriter err, String program) {
        this.out = out;
        this.err = err;
        this.program = program;
    }

    /**
     * Creates a new empty temporary file in the same directory as the
     * specified file.  A variant of File.createTempFile.
     */
    private static File createTempFileInSameDirectoryAs(File file)
        throws IOException {
        File dir = file.getParentFile();
        if (dir == null)
            dir = new File(".");
        return File.createTempFile("jartmp", null, dir);
    }

    private boolean ok;

    /**
     * Starts main program with the specified arguments.
     */
    @SuppressWarnings({"removal"})
    public synchronized boolean run(String args[]) {
        ok = true;
        if (!parseArgs(args)) {
            return false;
        }
        File tmpFile = null;
        try {
            if (cflag || uflag) {
                if (fname != null) {
                    // The name of the zip file as it would appear as its own
                    // zip file entry. We use this to make sure that we don't
                    // add the zip file to itself.
                    zname = fname.replace(File.separatorChar, '/');
                    if (zname.startsWith("./")) {
                        zname = zname.substring(2);
                    }
                }
            }
            if (cflag) {
                Manifest manifest = null;
                if (!Mflag) {
                    if (mname != null) {
                        try (InputStream in = new FileInputStream(mname)) {
                            manifest = new Manifest(new BufferedInputStream(in));
                        }
                    } else {
                        manifest = new Manifest();
                    }
                    addVersion(manifest);
                    addCreatedBy(manifest);
                    if (isAmbiguousMainClass(manifest)) {
                        return false;
                    }
                    if (ename != null) {
                        addMainClass(manifest, ename);
                    }
                    if (isMultiRelease) {
                        addMultiRelease(manifest);
                    }
                }
                expand();
                if (!moduleInfos.isEmpty()) {
                    // All actual file entries (excl manifest and module-info.class)
                    Set<String> jentries = new HashSet<>();
                    // all packages if it's a class or resource
                    Set<String> packages = new HashSet<>();
                    entries.stream()
                           .filter(e -> !e.isDir)
                           .forEach( e -> {
                               addPackageIfNamed(packages, e.name);
                               jentries.add(e.name);
                    });
                    addExtendedModuleAttributes(moduleInfos, packages);

                    // Basic consistency checks for modular jars.
                    if (!checkModuleInfo(moduleInfos.get(MODULE_INFO), jentries))
                        return false;

                } else if (moduleVersion != null || modulesToHash != null) {
                    error(getMsg("error.module.options.without.info"));
                    return false;
                }
                if (vflag && fname == null) {
                    // Disable verbose output so that it does not appear
                    // on stdout along with file data
                    // error("Warning: -v option ignored");
                    vflag = false;
                }
                final String tmpbase = (fname == null)
                        ? "tmpjar"
                        : fname.substring(fname.indexOf(File.separatorChar) + 1);

                tmpFile = createTemporaryFile(tmpbase, ".jar");
                try (OutputStream out = new FileOutputStream(tmpFile)) {
                    create(new BufferedOutputStream(out, 4096), manifest);
                }
                validateAndClose(tmpFile);
            } else if (uflag) {
                File inputFile = null;
                if (fname != null) {
                    inputFile = new File(fname);
                    tmpFile = createTempFileInSameDirectoryAs(inputFile);
                } else {
                    vflag = false;
                    tmpFile = createTemporaryFile("tmpjar", ".jar");
                }
                expand();
                try (FileInputStream in = (fname != null) ? new FileInputStream(inputFile)
                        : new FileInputStream(FileDescriptor.in);
                     FileOutputStream out = new FileOutputStream(tmpFile);
                     InputStream manifest = (!Mflag && (mname != null)) ?
                            (new FileInputStream(mname)) : null;
                ) {
                    boolean updateOk = update(in, new BufferedOutputStream(out),
                        manifest, moduleInfos, null);
                    if (ok) {
                        ok = updateOk;
                    }
                }
                validateAndClose(tmpFile);
            } else if (tflag) {
                replaceFSC(filesMap);
                // For the "list table contents" action, access using the
                // ZipFile class is always most efficient since only a
                // "one-finger" scan through the central directory is required.
                String[] files = filesMapToFiles(filesMap);
                if (fname != null) {
                    list(fname, files);
                } else {
                    InputStream in = new FileInputStream(FileDescriptor.in);
                    try {
                        list(new BufferedInputStream(in), files);
                    } finally {
                        in.close();
                    }
                }
            } else if (xflag) {
                replaceFSC(filesMap);
                // For the extract action, when extracting all the entries,
                // access using the ZipInputStream class is most efficient,
                // since only a single sequential scan through the zip file is
                // required.  When using the ZipFile class, a "two-finger" scan
                // is required, but this is likely to be more efficient when a
                // partial extract is requested.  In case the zip file has
                // "leading garbage", we fall back from the ZipInputStream
                // implementation to the ZipFile implementation, since only the
                // latter can handle it.

                String[] files = filesMapToFiles(filesMap);
                if (fname != null && files != null) {
                    extract(fname, files);
                } else {
                    InputStream in = (fname == null)
                        ? new FileInputStream(FileDescriptor.in)
                        : new FileInputStream(fname);
                    try {
                        if (!extract(new BufferedInputStream(in), files) && fname != null) {
                            extract(fname, files);
                        }
                    } finally {
                        in.close();
                    }
                }
            } else if (iflag) {
                String[] files = filesMap.get(BASE_VERSION);  // base entries only, can be null
                genIndex(rootjar, files);
            } else if (dflag) {
                boolean found;
                if (fname != null) {
                    try (ZipFile zf = new ZipFile(fname)) {
                        found = describeModule(zf);
                    }
                } else {
                    try (FileInputStream fin = new FileInputStream(FileDescriptor.in)) {
                        found = describeModuleFromStream(fin);
                    }
                }
                if (!found)
                    error(getMsg("error.module.descriptor.not.found"));
            } else if (validate) {
                File file;
                if (fname != null) {
                    file = new File(fname);
                } else {
                    file = createTemporaryFile("tmpJar", ".jar");
                    try (InputStream in = new FileInputStream(FileDescriptor.in)) {
                        Files.copy(in, file.toPath());
                    }
                }
                ok = validateJar(file);
            }
        } catch (IOException e) {
            fatalError(e);
            ok = false;
        } catch (Error ee) {
            ee.printStackTrace();
            ok = false;
        } catch (Throwable t) {
            t.printStackTrace();
            ok = false;
        } finally {
            if (tmpFile != null && tmpFile.exists())
                tmpFile.delete();
        }
        out.flush();
        err.flush();
        return ok;
    }

    private boolean validateJar(File file) throws IOException {
        try (ZipFile zf = new ZipFile(file)) {
            return Validator.validate(this, zf);
        } catch (IOException e) {
            error(formatMsg2("error.validator.jarfile.exception", fname, e.getMessage()));
            return true;
        }
    }

    private void validateAndClose(File tmpfile) throws IOException {
        if (ok && isMultiRelease) {
            ok = validateJar(tmpfile);
            if (!ok) {
                error(formatMsg("error.validator.jarfile.invalid", fname));
            }
        }
        Path path = tmpfile.toPath();
        try {
            if (ok) {
                if (fname != null) {
                    Files.move(path, Paths.get(fname), StandardCopyOption.REPLACE_EXISTING);
                } else {
                    Files.copy(path, new FileOutputStream(FileDescriptor.out));
                }
            }
        } finally {
            Files.deleteIfExists(path);
        }
    }

    private String[] filesMapToFiles(Map<Integer,String[]> filesMap) {
        if (filesMap.isEmpty()) return null;
        return filesMap.entrySet()
                .stream()
                .flatMap(this::filesToEntryNames)
                .toArray(String[]::new);
    }

    Stream<String> filesToEntryNames(Map.Entry<Integer,String[]> fileEntries) {
        int version = fileEntries.getKey();
        Set<String> cpaths = pathsMap.get(version);
        return Stream.of(fileEntries.getValue())
            .map(f -> toVersionedName(toEntryName(f, cpaths, false), version));
    }

    /**
     * Parses command line arguments.
     */
    boolean parseArgs(String args[]) {
        /* Preprocess and expand @file arguments */
        try {
            args = CommandLine.parse(args);
        } catch (FileNotFoundException e) {
            fatalError(formatMsg("error.cant.open", e.getMessage()));
            return false;
        } catch (IOException e) {
            fatalError(e);
            return false;
        }
        /* parse flags */
        int count = 1;
        try {
            String flags = args[0];

            // Note: flags.length == 2 can be treated as the short version of
            // the GNU option since the there cannot be any other options,
            // excluding -C, as per the old way.
            if (flags.startsWith("--") ||
                (flags.startsWith("-") && flags.length() == 2)) {
                try {
                    count = GNUStyleOptions.parseOptions(this, args);
                } catch (GNUStyleOptions.BadArgs x) {
                    if (info == null) {
                        if (x.showUsage) {
                            usageError(x.getMessage());
                        } else {
                            error(x.getMessage());
                        }
                        return false;
                    }
                }
                if (info != null) {
                    info.accept(out);
                    return true;
                }
            } else {
                // Legacy/compatibility options
                if (flags.startsWith("-")) {
                    flags = flags.substring(1);
                }
                for (int i = 0; i < flags.length(); i++) {
                    switch (flags.charAt(i)) {
                        case 'c':
                            if (xflag || tflag || uflag || iflag) {
                                usageError(getMsg("error.multiple.main.operations"));
                                return false;
                            }
                            cflag = true;
                            break;
                        case 'u':
                            if (cflag || xflag || tflag || iflag) {
                                usageError(getMsg("error.multiple.main.operations"));
                                return false;
                            }
                            uflag = true;
                            break;
                        case 'x':
                            if (cflag || uflag || tflag || iflag) {
                                usageError(getMsg("error.multiple.main.operations"));
                                return false;
                            }
                            xflag = true;
                            break;
                        case 't':
                            if (cflag || uflag || xflag || iflag) {
                                usageError(getMsg("error.multiple.main.operations"));
                                return false;
                            }
                            tflag = true;
                            break;
                        case 'M':
                            Mflag = true;
                            break;
                        case 'v':
                            vflag = true;
                            break;
                        case 'f':
                            fname = args[count++];
                            break;
                        case 'm':
                            mname = args[count++];
                            break;
                        case '0':
                            flag0 = true;
                            break;
                        case 'i':
                            if (cflag || uflag || xflag || tflag) {
                                usageError(getMsg("error.multiple.main.operations"));
                                return false;
                            }
                            // do not increase the counter, files will contain rootjar
                            rootjar = args[count++];
                            iflag = true;
                            break;
                        case 'e':
                            ename = args[count++];
                            break;
                        case 'P':
                            pflag = true;
                            break;
                        default:
                            usageError(formatMsg("error.illegal.option",
                                       String.valueOf(flags.charAt(i))));
                            return false;
                    }
                }
            }
        } catch (ArrayIndexOutOfBoundsException e) {
            usageError(getMsg("main.usage.summary"));
            return false;
        }
        if (!cflag && !tflag && !xflag && !uflag && !iflag && !dflag && !validate) {
            usageError(getMsg("error.bad.option"));
            return false;
        }

        /* parse file arguments */
        int n = args.length - count;
        if (n > 0) {
            int version = BASE_VERSION;
            int k = 0;
            String[] nameBuf = new String[n];
            pathsMap.put(version, new HashSet<>());
            try {
                for (int i = count; i < args.length; i++) {
                    if (args[i].equals("-C")) {
                        if (dflag) {
                            // "--describe-module/-d" does not require file argument(s),
                            // but does accept --release
                            usageError(getMsg("error.bad.dflag"));
                            return false;
                        }
                        /* change the directory */
                        String dir = args[++i];
                        dir = (dir.endsWith(File.separator) ?
                               dir : (dir + File.separator));
                        dir = dir.replace(File.separatorChar, '/');

                        boolean hasUNC = (File.separatorChar == '\\'&&  dir.startsWith("//"));
                        while (dir.indexOf("//") > -1) {
                            dir = dir.replace("//", "/");
                        }
                        if (hasUNC) { // Restore Windows UNC path.
                            dir = "/" + dir;
                        }
                        pathsMap.get(version).add(dir);
                        nameBuf[k++] = dir + args[++i];
                    } else if (args[i].startsWith("--release")) {
                        int v = BASE_VERSION;
                        try {
                            v = Integer.valueOf(args[++i]);
                        } catch (NumberFormatException x) {
                            error(formatMsg("error.release.value.notnumber", args[i]));
                            // this will fall into the next error, thus returning false
                        }
                        if (v < 9) {
                            usageError(formatMsg("error.release.value.toosmall", String.valueOf(v)));
                            return false;
                        }
                        // associate the files, if any, with the previous version number
                        if (k > 0) {
                            String[] files = new String[k];
                            System.arraycopy(nameBuf, 0, files, 0, k);
                            filesMap.put(version, files);
                            isMultiRelease = version > BASE_VERSION;
                        }
                        // reset the counters and start with the new version number
                        k = 0;
                        nameBuf = new String[n];
                        version = v;
                        releaseValue = version;
                        pathsMap.put(version, new HashSet<>());
                    } else {
                        if (dflag) {
                            // "--describe-module/-d" does not require file argument(s),
                            // but does accept --release
                            usageError(getMsg("error.bad.dflag"));
                            return false;
                        }
                        nameBuf[k++] = args[i];
                    }
                }
            } catch (ArrayIndexOutOfBoundsException e) {
                usageError(getMsg("error.bad.file.arg"));
                return false;
            }
            // associate remaining files, if any, with a version
            if (k > 0) {
                String[] files = new String[k];
                System.arraycopy(nameBuf, 0, files, 0, k);
                filesMap.put(version, files);
                isMultiRelease = version > BASE_VERSION;
            }
        } else if (cflag && (mname == null)) {
            usageError(getMsg("error.bad.cflag"));
            return false;
        } else if (uflag) {
            if ((mname != null) || (ename != null) || moduleVersion != null) {
                /* just want to update the manifest */
                return true;
            } else {
                usageError(getMsg("error.bad.uflag"));
                return false;
            }
        }
        return true;
    }

    /*
     * Add the package of the given resource name if it's a .class
     * or a resource in a named package.
     */
    void addPackageIfNamed(Set<String> packages, String name) {
        if (name.startsWith(VERSIONS_DIR)) {
            // trim the version dir prefix
            int i0 = VERSIONS_DIR_LENGTH;
            int i = name.indexOf('/', i0);
            if (i <= 0) {
                warn(formatMsg("warn.release.unexpected.versioned.entry", name));
                return;
            }
            while (i0 < i) {
                char c = name.charAt(i0);
                if (c < '0' || c > '9') {
                    warn(formatMsg("warn.release.unexpected.versioned.entry", name));
                    return;
                }
                i0++;
            }
            name = name.substring(i + 1, name.length());
        }
        String pn = toPackageName(name);
        // add if this is a class or resource in a package
        if (Checks.isPackageName(pn)) {
            packages.add(pn);
        }
    }

    private String toEntryName(String name, Set<String> cpaths, boolean isDir) {
        name = name.replace(File.separatorChar, '/');
        if (isDir) {
            name = name.endsWith("/") ? name : name + "/";
        }
        String matchPath = "";
        for (String path : cpaths) {
            if (name.startsWith(path) && path.length() > matchPath.length()) {
                matchPath = path;
            }
        }
        name = safeName(name.substring(matchPath.length()));
        // the old implementaton doesn't remove
        // "./" if it was led by "/" (?)
        if (name.startsWith("./")) {
            name = name.substring(2);
        }
        return name;
    }

    private static String toVersionedName(String name, int version) {
        return version > BASE_VERSION
                ? VERSIONS_DIR + version + "/" + name : name;
    }

    private static String toPackageName(String path) {
        int index = path.lastIndexOf('/');
        if (index != -1) {
            return path.substring(0, index).replace('/', '.');
        } else {
            return "";
        }
    }

    private void expand() throws IOException {
        for (int version : filesMap.keySet()) {
            String[] files = filesMap.get(version);
            expand(null, files, pathsMap.get(version), version);
        }
    }

    /**
     * Expands list of files to process into full list of all files that
     * can be found by recursively descending directories.
     *
     * @param dir    parent directory
     * @param files  list of files to expand
     * @param cpaths set of directories specified by -C option for the files
     * @throws IOException if an I/O error occurs
     */
    private void expand(File dir, String[] files, Set<String> cpaths, int version)
        throws IOException
    {
        if (files == null) {
            return;
        }

        for (int i = 0; i < files.length; i++) {
            File f;
            if (dir == null) {
                f = new File(files[i]);
            } else {
                f = new File(dir, files[i]);
            }

            boolean isDir = f.isDirectory();
            String name = toEntryName(f.getPath(), cpaths, isDir);

            if (version != BASE_VERSION) {
                if (name.startsWith(VERSIONS_DIR)) {
                    // the entry starts with VERSIONS_DIR and version != BASE_VERSION,
                    // which means the "[dirs|files]" in --release v [dirs|files]
                    // includes VERSIONS_DIR-ed entries --> warning and skip (?)
                    error(formatMsg2("error.release.unexpected.versioned.entry",
                                     name, String.valueOf(version)));
                    ok = false;
                    return;
                }
                name = toVersionedName(name, version);
            }

            if (f.isFile()) {
                Entry e = new Entry(f, name, false);
                if (isModuleInfoEntry(name)) {
<<<<<<< HEAD
                    Path path = f.toPath();
                    byte[] fileContent = Files.readAllBytes(path);
                    ModuleInfoEntry mie = new StreamedModuleInfoEntry(name, fileContent, Files.getLastModifiedTime(path));
                    moduleInfos.putIfAbsent(name, mie);
                    if (uflag)
=======
                    moduleInfos.putIfAbsent(name, Files.readAllBytes(f.toPath()));
                    if (uflag) {
>>>>>>> cf7adae6
                        entryMap.put(name, e);
                    }
                } else if (entries.add(e)) {
                    if (uflag) {
                        entryMap.put(name, e);
                    }
                }
            } else if (isDir) {
                Entry e = new Entry(f, name, true);
                if (entries.add(e)) {
                    // utilize entryMap for the duplicate dir check even in
                    // case of cflag == true.
                    // dir name conflict/duplicate could happen with -C option.
                    // just remove the last "e" from the "entries" (zos will fail
                    // with "duplicated" entries), but continue expanding the
                    // sub tree
                    if (entryMap.containsKey(name)) {
                        entries.remove(e);
                    } else {
                        entryMap.put(name, e);
                    }
                    String[] dirFiles = f.list();
                    // Ensure files list is sorted for reproducible jar content
                    if (dirFiles != null) {
                        Arrays.sort(dirFiles);
                    }
                    expand(f, dirFiles, cpaths, version);
                }
            } else {
                error(formatMsg("error.nosuch.fileordir", String.valueOf(f)));
                ok = false;
            }
        }
    }

    /**
     * Creates a new JAR file.
     */
    void create(OutputStream out, Manifest manifest) throws IOException
    {
        try (ZipOutputStream zos = new JarOutputStream(out)) {
            if (flag0) {
                zos.setMethod(ZipOutputStream.STORED);
            }
            // TODO: check module-info attributes against manifest ??
            if (manifest != null) {
                if (vflag) {
                    output(getMsg("out.added.manifest"));
                }
                ZipEntry e = new ZipEntry(MANIFEST_DIR);
                e.setTime(System.currentTimeMillis());
                e.setSize(0);
                e.setCrc(0);
                zos.putNextEntry(e);
                e = new ZipEntry(MANIFEST_NAME);
                e.setTime(System.currentTimeMillis());
                if (flag0) {
                    crc32Manifest(e, manifest);
                }
                zos.putNextEntry(e);
                manifest.write(zos);
                zos.closeEntry();
            }
            updateModuleInfo(moduleInfos, zos);
            for (Entry entry : entries) {
                addFile(zos, entry);
            }
        }
    }

    private char toUpperCaseASCII(char c) {
        return (c < 'a' || c > 'z') ? c : (char) (c + 'A' - 'a');
    }

    /**
     * Compares two strings for equality, ignoring case.  The second
     * argument must contain only upper-case ASCII characters.
     * We don't want case comparison to be locale-dependent (else we
     * have the notorious "turkish i bug").
     */
    private boolean equalsIgnoreCase(String s, String upper) {
        assert upper.toUpperCase(java.util.Locale.ENGLISH).equals(upper);
        int len;
        if ((len = s.length()) != upper.length())
            return false;
        for (int i = 0; i < len; i++) {
            char c1 = s.charAt(i);
            char c2 = upper.charAt(i);
            if (c1 != c2 && toUpperCaseASCII(c1) != c2)
                return false;
        }
        return true;
    }

    /**
     * Updates an existing jar file.
     */
    boolean update(InputStream in, OutputStream out,
                   InputStream newManifest,
                   Map<String, ModuleInfoEntry> moduleInfos,
                   JarIndex jarIndex) throws IOException
    {
        ZipInputStream zis = new ZipInputStream(in);
        ZipOutputStream zos = new JarOutputStream(out);
        ZipEntry e = null;
        boolean foundManifest = false;
        boolean updateOk = true;

        // All actual entries added/updated/existing, in the jar file (excl manifest
        // and module-info.class ).
        Set<String> jentries = new HashSet<>();

        if (jarIndex != null) {
            addIndex(jarIndex, zos);
        }

        // put the old entries first, replace if necessary
        while ((e = zis.getNextEntry()) != null) {
            String name = e.getName();

            boolean isManifestEntry = equalsIgnoreCase(name, MANIFEST_NAME);
            boolean isModuleInfoEntry = isModuleInfoEntry(name);

            if ((jarIndex != null && equalsIgnoreCase(name, INDEX_NAME))
                || (Mflag && isManifestEntry)) {
                continue;
            } else if (isManifestEntry && ((newManifest != null) ||
                        (ename != null) || isMultiRelease)) {
                foundManifest = true;
                if (newManifest != null) {
                    // Don't read from the newManifest InputStream, as we
                    // might need it below, and we can't re-read the same data
                    // twice.
                    try (FileInputStream fis = new FileInputStream(mname)) {
                        if (isAmbiguousMainClass(new Manifest(fis))) {
                            return false;
                        }
                    }
                }
                // Update the manifest.
                Manifest old = new Manifest(zis);
                if (newManifest != null) {
                    old.read(newManifest);
                }
                if (!updateManifest(old, zos)) {
                    return false;
                }
            } else if (moduleInfos != null && isModuleInfoEntry) {
                moduleInfos.putIfAbsent(name, new StreamedModuleInfoEntry(name, zis.readAllBytes(), e.getLastModifiedTime()));
            } else {
                boolean isDir = e.isDirectory();
                if (!entryMap.containsKey(name)) { // copy the old stuff
                    // do our own compression
                    ZipEntry e2 = new ZipEntry(name);
                    e2.setMethod(e.getMethod());
                    e2.setTime(e.getTime());
                    e2.setComment(e.getComment());
                    e2.setExtra(e.getExtra());
                    if (e.getMethod() == ZipEntry.STORED) {
                        e2.setSize(e.getSize());
                        e2.setCrc(e.getCrc());
                    }
                    zos.putNextEntry(e2);
                    copy(zis, zos);
                } else { // replace with the new files
                    Entry ent = entryMap.get(name);
                    addFile(zos, ent);
                    entryMap.remove(name);
                    entries.remove(ent);
                    isDir = ent.isDir;
                }
                if (!isDir) {
                    jentries.add(name);
                }
            }
        }

        // add the remaining new files
        for (Entry entry : entries) {
            addFile(zos, entry);
            if (!entry.isDir) {
                jentries.add(entry.name);
            }
        }
        if (!foundManifest) {
            if (newManifest != null) {
                Manifest m = new Manifest(newManifest);
                updateOk = !isAmbiguousMainClass(m);
                if (updateOk) {
                    if (!updateManifest(m, zos)) {
                        updateOk = false;
                    }
                }
            } else if (ename != null) {
                if (!updateManifest(new Manifest(), zos)) {
                    updateOk = false;
                }
            }
        }
        if (updateOk) {
            if (moduleInfos != null && !moduleInfos.isEmpty()) {
                Set<String> pkgs = new HashSet<>();
                jentries.forEach( je -> addPackageIfNamed(pkgs, je));
                addExtendedModuleAttributes(moduleInfos, pkgs);
                updateOk = checkModuleInfo(moduleInfos.get(MODULE_INFO), jentries);
                updateModuleInfo(moduleInfos, zos);
                // TODO: check manifest main classes, etc
            } else if (moduleVersion != null || modulesToHash != null) {
                error(getMsg("error.module.options.without.info"));
                updateOk = false;
            }
        }
        zis.close();
        zos.close();
        return updateOk;
    }

    private void addIndex(JarIndex index, ZipOutputStream zos)
        throws IOException
    {
        ZipEntry e = new ZipEntry(INDEX_NAME);
        e.setTime(System.currentTimeMillis());
        if (flag0) {
            CRC32OutputStream os = new CRC32OutputStream();
            index.write(os);
            os.updateEntry(e);
        }
        zos.putNextEntry(e);
        index.write(zos);
        zos.closeEntry();
    }

    private void updateModuleInfo(Map<String, ModuleInfoEntry> moduleInfos, ZipOutputStream zos)
        throws IOException
    {
        String fmt = uflag ? "out.update.module-info": "out.added.module-info";
        for (Map.Entry<String, ModuleInfoEntry> mi : moduleInfos.entrySet()) {
            String name = mi.getKey();
            ModuleInfoEntry mie = mi.getValue();
            byte[] bytes = mie.readAllBytes();
            ZipEntry e = new ZipEntry(name);
            FileTime lastModified = mie.getLastModifiedTime();
            e.setLastModifiedTime(lastModified != null ? lastModified : FileTime.fromMillis(System.currentTimeMillis()));
            if (flag0) {
                crc32ModuleInfo(e, bytes);
            }
            zos.putNextEntry(e);
            zos.write(bytes);
            zos.closeEntry();
            if (vflag) {
                output(formatMsg(fmt, name));
            }
        }
    }

    private boolean updateManifest(Manifest m, ZipOutputStream zos)
        throws IOException
    {
        addVersion(m);
        addCreatedBy(m);
        if (ename != null) {
            addMainClass(m, ename);
        }
        if (isMultiRelease) {
            addMultiRelease(m);
        }
        ZipEntry e = new ZipEntry(MANIFEST_NAME);
        e.setTime(System.currentTimeMillis());
        if (flag0) {
            crc32Manifest(e, m);
        }
        zos.putNextEntry(e);
        m.write(zos);
        if (vflag) {
            output(getMsg("out.update.manifest"));
        }
        return true;
    }

    private static final boolean isWinDriveLetter(char c) {
        return ((c >= 'a') && (c <= 'z')) || ((c >= 'A') && (c <= 'Z'));
    }

    private String safeName(String name) {
        if (!pflag) {
            int len = name.length();
            int i = name.lastIndexOf("../");
            if (i == -1) {
                i = 0;
            } else {
                i += 3; // strip any dot-dot components
            }
            if (File.separatorChar == '\\') {
                // the spec requests no drive letter. skip if
                // the entry name has one.
                while (i < len) {
                    int off = i;
                    if (i + 1 < len &&
                        name.charAt(i + 1) == ':' &&
                        isWinDriveLetter(name.charAt(i))) {
                        i += 2;
                    }
                    while (i < len && name.charAt(i) == '/') {
                        i++;
                    }
                    if (i == off) {
                        break;
                    }
                }
            } else {
                while (i < len && name.charAt(i) == '/') {
                    i++;
                }
            }
            if (i != 0) {
                name = name.substring(i);
            }
        }
        return name;
    }

    private void addVersion(Manifest m) {
        Attributes global = m.getMainAttributes();
        if (global.getValue(Attributes.Name.MANIFEST_VERSION) == null) {
            global.put(Attributes.Name.MANIFEST_VERSION, VERSION);
        }
    }

    private void addCreatedBy(Manifest m) {
        Attributes global = m.getMainAttributes();
        if (global.getValue(new Attributes.Name("Created-By")) == null) {
            String javaVendor = System.getProperty("java.vendor");
            String jdkVersion = System.getProperty("java.version");
            global.put(new Attributes.Name("Created-By"), jdkVersion + " (" +
                        javaVendor + ")");
        }
    }

    private void addMainClass(Manifest m, String mainApp) {
        Attributes global = m.getMainAttributes();

        // overrides any existing Main-Class attribute
        global.put(Attributes.Name.MAIN_CLASS, mainApp);
    }

    private void addMultiRelease(Manifest m) {
        Attributes global = m.getMainAttributes();
        global.put(Attributes.Name.MULTI_RELEASE, "true");
    }

    private boolean isAmbiguousMainClass(Manifest m) {
        if (ename != null) {
            Attributes global = m.getMainAttributes();
            if ((global.get(Attributes.Name.MAIN_CLASS) != null)) {
                usageError(getMsg("error.bad.eflag"));
                return true;
            }
        }
        return false;
    }

    /**
     * Adds a new file entry to the ZIP output stream.
     */
    void addFile(ZipOutputStream zos, Entry entry) throws IOException {

        File file = entry.file;
        String name = entry.name;
        boolean isDir = entry.isDir;

        if (name.isEmpty() || name.equals(".") || name.equals(zname)) {
            return;
        } else if ((name.equals(MANIFEST_DIR) || name.equals(MANIFEST_NAME))
                   && !Mflag) {
            if (vflag) {
                output(formatMsg("out.ignore.entry", name));
            }
            return;
        } else if (name.equals(MODULE_INFO)) {
            throw new Error("Unexpected module info: " + name);
        }

        long size = isDir ? 0 : file.length();

        if (vflag) {
            out.print(formatMsg("out.adding", name));
        }
        ZipEntry e = new ZipEntry(name);
        e.setTime(file.lastModified());
        if (size == 0) {
            e.setMethod(ZipEntry.STORED);
            e.setSize(0);
            e.setCrc(0);
        } else if (flag0) {
            crc32File(e, file);
        }
        zos.putNextEntry(e);
        if (!isDir) {
            copy(file, zos);
        }
        zos.closeEntry();
        /* report how much compression occurred. */
        if (vflag) {
            size = e.getSize();
            long csize = e.getCompressedSize();
            out.print(formatMsg2("out.size", String.valueOf(size),
                        String.valueOf(csize)));
            if (e.getMethod() == ZipEntry.DEFLATED) {
                long ratio = 0;
                if (size != 0) {
                    ratio = ((size - csize) * 100) / size;
                }
                output(formatMsg("out.deflated", String.valueOf(ratio)));
            } else {
                output(getMsg("out.stored"));
            }
        }
    }

    /**
     * A buffer for use only by copy(InputStream, OutputStream).
     * Not as clean as allocating a new buffer as needed by copy,
     * but significantly more efficient.
     */
    private byte[] copyBuf = new byte[8192];

    /**
     * Copies all bytes from the input stream to the output stream.
     * Does not close or flush either stream.
     *
     * @param from the input stream to read from
     * @param to the output stream to write to
     * @throws IOException if an I/O error occurs
     */
    private void copy(InputStream from, OutputStream to) throws IOException {
        int n;
        while ((n = from.read(copyBuf)) != -1)
            to.write(copyBuf, 0, n);
    }

    /**
     * Copies all bytes from the input file to the output stream.
     * Does not close or flush the output stream.
     *
     * @param from the input file to read from
     * @param to the output stream to write to
     * @throws IOException if an I/O error occurs
     */
    private void copy(File from, OutputStream to) throws IOException {
        try (InputStream in = new FileInputStream(from)) {
            copy(in, to);
        }
    }

    /**
     * Copies all bytes from the input stream to the output file.
     * Does not close the input stream.
     *
     * @param from the input stream to read from
     * @param to the output file to write to
     * @throws IOException if an I/O error occurs
     */
    private void copy(InputStream from, File to) throws IOException {
        try (OutputStream out = new FileOutputStream(to)) {
            copy(from, out);
        }
    }

    /**
     * Computes the crc32 of a module-info.class.  This is necessary when the
     * ZipOutputStream is in STORED mode.
     */
    private void crc32ModuleInfo(ZipEntry e, byte[] bytes) throws IOException {
        CRC32OutputStream os = new CRC32OutputStream();
        ByteArrayInputStream in = new ByteArrayInputStream(bytes);
        in.transferTo(os);
        os.updateEntry(e);
    }

    /**
     * Computes the crc32 of a Manifest.  This is necessary when the
     * ZipOutputStream is in STORED mode.
     */
    private void crc32Manifest(ZipEntry e, Manifest m) throws IOException {
        CRC32OutputStream os = new CRC32OutputStream();
        m.write(os);
        os.updateEntry(e);
    }

    /**
     * Computes the crc32 of a File.  This is necessary when the
     * ZipOutputStream is in STORED mode.
     */
    private void crc32File(ZipEntry e, File f) throws IOException {
        CRC32OutputStream os = new CRC32OutputStream();
        copy(f, os);
        if (os.n != f.length()) {
            throw new JarException(formatMsg(
                        "error.incorrect.length", f.getPath()));
        }
        os.updateEntry(e);
    }

    void replaceFSC(Map<Integer, String []> filesMap) {
        filesMap.keySet().forEach(version -> {
            String[] files = filesMap.get(version);
            if (files != null) {
                for (int i = 0; i < files.length; i++) {
                    files[i] = files[i].replace(File.separatorChar, '/');
                }
            }
        });
    }

    @SuppressWarnings("serial")
    Set<ZipEntry> newDirSet() {
        return new HashSet<ZipEntry>() {
            public boolean add(ZipEntry e) {
                return ((e == null || useExtractionTime) ? false : super.add(e));
            }};
    }

    void updateLastModifiedTime(Set<ZipEntry> zes) throws IOException {
        for (ZipEntry ze : zes) {
            long lastModified = ze.getTime();
            if (lastModified != -1) {
                String name = safeName(ze.getName().replace(File.separatorChar, '/'));
                if (name.length() != 0) {
                    File f = new File(name.replace('/', File.separatorChar));
                    f.setLastModified(lastModified);
                }
            }
        }
    }

    /**
     * Extracts specified entries from JAR file.
     *
     * @return whether entries were found and successfully extracted
     * (indicating this was a zip file without "leading garbage")
     */
    boolean extract(InputStream in, String files[]) throws IOException {
        ZipInputStream zis = new ZipInputStream(in);
        ZipEntry e;
        // Set of all directory entries specified in archive.  Disallows
        // null entries.  Disallows all entries if using pre-6.0 behavior.
        boolean entriesFound = false;
        Set<ZipEntry> dirs = newDirSet();
        while ((e = zis.getNextEntry()) != null) {
            entriesFound = true;
            if (files == null) {
                dirs.add(extractFile(zis, e));
            } else {
                String name = e.getName();
                for (String file : files) {
                    if (name.startsWith(file)) {
                        dirs.add(extractFile(zis, e));
                        break;
                    }
                }
            }
        }

        // Update timestamps of directories specified in archive with their
        // timestamps as given in the archive.  We do this after extraction,
        // instead of during, because creating a file in a directory changes
        // that directory's timestamp.
        updateLastModifiedTime(dirs);

        return entriesFound;
    }

    /**
     * Extracts specified entries from JAR file, via ZipFile.
     */
    void extract(String fname, String files[]) throws IOException {
        ZipFile zf = new ZipFile(fname);
        Set<ZipEntry> dirs = newDirSet();
        Enumeration<? extends ZipEntry> zes = zf.entries();
        while (zes.hasMoreElements()) {
            ZipEntry e = zes.nextElement();
            if (files == null) {
                dirs.add(extractFile(zf.getInputStream(e), e));
            } else {
                String name = e.getName();
                for (String file : files) {
                    if (name.startsWith(file)) {
                        dirs.add(extractFile(zf.getInputStream(e), e));
                        break;
                    }
                }
            }
        }
        zf.close();
        updateLastModifiedTime(dirs);
    }

    /**
     * Extracts next entry from JAR file, creating directories as needed.  If
     * the entry is for a directory which doesn't exist prior to this
     * invocation, returns that entry, otherwise returns null.
     */
    ZipEntry extractFile(InputStream is, ZipEntry e) throws IOException {
        ZipEntry rc = null;
        // The spec requres all slashes MUST be forward '/', it is possible
        // an offending zip/jar entry may uses the backwards slash in its
        // name. It might cause problem on Windows platform as it skips
        // our "safe" check for leading slahs and dot-dot. So replace them
        // with '/'.
        String name = safeName(e.getName().replace(File.separatorChar, '/'));
        if (name.length() == 0) {
            return rc;    // leading '/' or 'dot-dot' only path
        }
        File f = new File(name.replace('/', File.separatorChar));
        if (e.isDirectory()) {
            if (f.exists()) {
                if (!f.isDirectory()) {
                    throw new IOException(formatMsg("error.create.dir",
                        f.getPath()));
                }
            } else {
                if (!f.mkdirs()) {
                    throw new IOException(formatMsg("error.create.dir",
                        f.getPath()));
                } else {
                    rc = e;
                }
            }

            if (vflag) {
                output(formatMsg("out.create", name));
            }
        } else {
            if (f.getParent() != null) {
                File d = new File(f.getParent());
                if (!d.exists() && !d.mkdirs() || !d.isDirectory()) {
                    throw new IOException(formatMsg(
                        "error.create.dir", d.getPath()));
                }
            }
            try {
                copy(is, f);
            } finally {
                if (is instanceof ZipInputStream)
                    ((ZipInputStream)is).closeEntry();
                else
                    is.close();
            }
            if (vflag) {
                if (e.getMethod() == ZipEntry.DEFLATED) {
                    output(formatMsg("out.inflated", name));
                } else {
                    output(formatMsg("out.extracted", name));
                }
            }
        }
        if (!useExtractionTime) {
            long lastModified = e.getTime();
            if (lastModified != -1) {
                f.setLastModified(lastModified);
            }
        }
        return rc;
    }

    /**
     * Lists contents of JAR file.
     */
    void list(InputStream in, String files[]) throws IOException {
        ZipInputStream zis = new ZipInputStream(in);
        ZipEntry e;
        while ((e = zis.getNextEntry()) != null) {
            /*
             * In the case of a compressed (deflated) entry, the entry size
             * is stored immediately following the entry data and cannot be
             * determined until the entry is fully read. Therefore, we close
             * the entry first before printing out its attributes.
             */
            zis.closeEntry();
            printEntry(e, files);
        }
    }

    /**
     * Lists contents of JAR file, via ZipFile.
     */
    void list(String fname, String files[]) throws IOException {
        ZipFile zf = new ZipFile(fname);
        Enumeration<? extends ZipEntry> zes = zf.entries();
        while (zes.hasMoreElements()) {
            printEntry(zes.nextElement(), files);
        }
        zf.close();
    }

    /**
     * Outputs the class index table to the INDEX.LIST file of the
     * root jar file.
     */
    void dumpIndex(String rootjar, JarIndex index) throws IOException {
        File jarFile = new File(rootjar);
        Path jarPath = jarFile.toPath();
        Path tmpPath = createTempFileInSameDirectoryAs(jarFile).toPath();
        try {
            if (update(Files.newInputStream(jarPath),
                       Files.newOutputStream(tmpPath),
                       null, null, index)) {
                try {
                    Files.move(tmpPath, jarPath, REPLACE_EXISTING);
                } catch (IOException e) {
                    throw new IOException(getMsg("error.write.file"), e);
                }
            }
        } finally {
            Files.deleteIfExists(tmpPath);
        }
    }

    private HashSet<String> jarPaths = new HashSet<String>();

    /**
     * Generates the transitive closure of the Class-Path attribute for
     * the specified jar file.
     */
    List<String> getJarPath(String jar) throws IOException {
        List<String> files = new ArrayList<String>();
        files.add(jar);
        jarPaths.add(jar);

        // take out the current path
        String path = jar.substring(0, Math.max(0, jar.lastIndexOf('/') + 1));

        // class path attribute will give us jar file name with
        // '/' as separators, so we need to change them to the
        // appropriate one before we open the jar file.
        JarFile rf = new JarFile(jar.replace('/', File.separatorChar));

        if (rf != null) {
            Manifest man = rf.getManifest();
            if (man != null) {
                Attributes attr = man.getMainAttributes();
                if (attr != null) {
                    String value = attr.getValue(Attributes.Name.CLASS_PATH);
                    if (value != null) {
                        StringTokenizer st = new StringTokenizer(value);
                        while (st.hasMoreTokens()) {
                            String ajar = st.nextToken();
                            if (!ajar.endsWith("/")) {  // it is a jar file
                                ajar = path.concat(ajar);
                                /* check on cyclic dependency */
                                if (! jarPaths.contains(ajar)) {
                                    files.addAll(getJarPath(ajar));
                                }
                            }
                        }
                    }
                }
            }
        }
        rf.close();
        return files;
    }

    /**
     * Generates class index file for the specified root jar file.
     */
    void genIndex(String rootjar, String[] files) throws IOException {
        List<String> jars = getJarPath(rootjar);
        int njars = jars.size();
        String[] jarfiles;

        if (njars == 1 && files != null) {
            // no class-path attribute defined in rootjar, will
            // use command line specified list of jars
            for (int i = 0; i < files.length; i++) {
                jars.addAll(getJarPath(files[i]));
            }
            njars = jars.size();
        }
        jarfiles = jars.toArray(new String[njars]);
        JarIndex index = new JarIndex(jarfiles);
        dumpIndex(rootjar, index);
    }

    /**
     * Prints entry information, if requested.
     */
    void printEntry(ZipEntry e, String[] files) throws IOException {
        if (files == null) {
            printEntry(e);
        } else {
            String name = e.getName();
            for (String file : files) {
                if (name.startsWith(file)) {
                    printEntry(e);
                    return;
                }
            }
        }
    }

    /**
     * Prints entry information.
     */
    void printEntry(ZipEntry e) throws IOException {
        if (vflag) {
            StringBuilder sb = new StringBuilder();
            String s = Long.toString(e.getSize());
            for (int i = 6 - s.length(); i > 0; --i) {
                sb.append(' ');
            }
            sb.append(s).append(' ').append(new Date(e.getTime()).toString());
            sb.append(' ').append(e.getName());
            output(sb.toString());
        } else {
            output(e.getName());
        }
    }

    /**
     * Prints usage message.
     */
    void usageError(String s) {
        err.println(s);
        err.println(getMsg("main.usage.summary.try"));
    }

    /**
     * A fatal exception has been caught.  No recovery possible
     */
    void fatalError(Exception e) {
        e.printStackTrace();
    }

    /**
     * A fatal condition has been detected; message is "s".
     * No recovery possible
     */
    void fatalError(String s) {
        error(program + ": " + s);
    }

    /**
     * Print an output message; like verbose output and the like
     */
    protected void output(String s) {
        out.println(s);
    }

    /**
     * Print an error message; like something is broken
     */
    void error(String s) {
        err.println(s);
    }

    /**
     * Print a warning message
     */
    void warn(String s) {
        err.println(s);
    }

    /**
     * Main routine to start program.
     */
    public static void main(String args[]) {
        Main jartool = new Main(System.out, System.err, "jar");
        System.exit(jartool.run(args) ? 0 : 1);
    }

    /**
     * An OutputStream that doesn't send its output anywhere, (but could).
     * It's here to find the CRC32 of an input file, necessary for STORED
     * mode in ZIP.
     */
    private static class CRC32OutputStream extends java.io.OutputStream {
        final CRC32 crc = new CRC32();
        long n = 0;

        CRC32OutputStream() {}

        public void write(int r) throws IOException {
            crc.update(r);
            n++;
        }

        public void write(byte[] b, int off, int len) throws IOException {
            crc.update(b, off, len);
            n += len;
        }

        /**
         * Updates a ZipEntry which describes the data read by this
         * output stream, in STORED mode.
         */
        public void updateEntry(ZipEntry e) {
            e.setMethod(ZipEntry.STORED);
            e.setSize(n);
            e.setCrc(crc.getValue());
        }
    }

    /**
     * Attempt to create temporary file in the system-provided temporary folder, if failed attempts
     * to create it in the same folder as the file in parameter (if any)
     */
    private File createTemporaryFile(String tmpbase, String suffix) {
        File tmpfile = null;

        try {
            tmpfile = File.createTempFile(tmpbase, suffix);
        } catch (IOException | SecurityException e) {
            // Unable to create file due to permission violation or security exception
        }
        if (tmpfile == null) {
            // Were unable to create temporary file, fall back to temporary file in the same folder
            if (fname != null) {
                try {
                    File tmpfolder = new File(fname).getAbsoluteFile().getParentFile();
                    tmpfile = File.createTempFile(fname, ".tmp" + suffix, tmpfolder);
                } catch (IOException ioe) {
                    // Last option failed - fall gracefully
                    fatalError(ioe);
                }
            } else {
                // No options left - we can not compress to stdout without access to the temporary folder
                fatalError(new IOException(getMsg("error.create.tempfile")));
            }
        }
        return tmpfile;
    }

    // Modular jar support

    /**
     * Associates a module descriptor's zip entry name along with its
     * bytes and an optional URI.
     */
    interface ModuleInfoEntry {
       String name();
       Optional<String> uriString();
       InputStream bytes() throws IOException;
        /**
         * @return Returns the last modified time of the module descriptor.
         * Returns null if the last modified time is unknown or cannot be
         * determined.
         */
       FileTime getLastModifiedTime();
       default byte[] readAllBytes() throws IOException {
            try (InputStream is = bytes()) {
                return is.readAllBytes();
            }
       }
    }

    static class ZipFileModuleInfoEntry implements ModuleInfoEntry {
        private final ZipFile zipFile;
        private final ZipEntry entry;
        ZipFileModuleInfoEntry(ZipFile zipFile, ZipEntry entry) {
            this.zipFile = zipFile;
            this.entry = entry;
        }
        @Override public String name() { return entry.getName(); }
        @Override public InputStream bytes() throws IOException {
            return zipFile.getInputStream(entry);
        }

        @Override
        public FileTime getLastModifiedTime() {
            return entry.getLastModifiedTime();
        }

        /** Returns an optional containing the effective URI. */
        @Override public Optional<String> uriString() {
            String uri = (Paths.get(zipFile.getName())).toUri().toString();
            uri = "jar:" + uri + "!/" + entry.getName();
            return Optional.of(uri);
        }
    }

    static class StreamedModuleInfoEntry implements ModuleInfoEntry {
        private final String name;
        private final byte[] bytes;
        private final FileTime lastModifiedTime;

        StreamedModuleInfoEntry(String name, byte[] bytes, FileTime lastModifiedTime) {
            this.name = name;
            this.bytes = bytes;
            this.lastModifiedTime = lastModifiedTime;
        }
        @Override public String name() { return name; }
        @Override public InputStream bytes() throws IOException {
            return new ByteArrayInputStream(bytes);
        }

        @Override
        public byte[] readAllBytes() throws IOException {
            return bytes;
        }

        @Override
        public FileTime getLastModifiedTime() {
            return lastModifiedTime;
        }

        /** Returns an empty optional. */
        @Override public Optional<String> uriString() {
            return Optional.empty();  // no URI can be derived
        }
    }

    /** Describes a module from a given zip file. */
    private boolean describeModule(ZipFile zipFile) throws IOException {
        ZipFileModuleInfoEntry[] infos = zipFile.stream()
                .filter(e -> isModuleInfoEntry(e.getName()))
                .sorted(ENTRY_COMPARATOR)
                .map(e -> new ZipFileModuleInfoEntry(zipFile, e))
                .toArray(ZipFileModuleInfoEntry[]::new);

        if (infos.length == 0) {
            // No module descriptor found, derive and describe the automatic module
            String fn = zipFile.getName();
            ModuleFinder mf = ModuleFinder.of(Paths.get(fn));
            try {
                Set<ModuleReference> mref = mf.findAll();
                if (mref.isEmpty()) {
                    output(formatMsg("error.unable.derive.automodule", fn));
                    return true;
                }
                ModuleDescriptor md = mref.iterator().next().descriptor();
                output(getMsg("out.automodule") + "\n");
                describeModule(md, null, null, "");
            } catch (FindException e) {
                String msg = formatMsg("error.unable.derive.automodule", fn);
                Throwable t = e.getCause();
                if (t != null)
                    msg = msg + "\n" + t.getMessage();
                output(msg);
            }
        } else {
            return describeModuleFromEntries(infos);
        }
        return true;
    }

    private boolean describeModuleFromStream(FileInputStream fis)
        throws IOException
    {
        List<ModuleInfoEntry> infos = new LinkedList<>();

        try (BufferedInputStream bis = new BufferedInputStream(fis);
             ZipInputStream zis = new ZipInputStream(bis)) {
            ZipEntry e;
            while ((e = zis.getNextEntry()) != null) {
                String ename = e.getName();
                if (isModuleInfoEntry(ename)) {
                    infos.add(new StreamedModuleInfoEntry(ename, zis.readAllBytes(), e.getLastModifiedTime()));
                }
            }
        }

        if (infos.size() == 0)
            return false;

        ModuleInfoEntry[] sorted = infos.stream()
                .sorted(Comparator.comparing(ModuleInfoEntry::name, ENTRYNAME_COMPARATOR))
                .toArray(ModuleInfoEntry[]::new);

        return describeModuleFromEntries(sorted);
    }

    private boolean lessThanEqualReleaseValue(ModuleInfoEntry entry) {
        return intVersionFromEntry(entry) <= releaseValue ? true : false;
    }

    private static String versionFromEntryName(String name) {
        String s = name.substring(VERSIONS_DIR_LENGTH);
        return s.substring(0, s.indexOf("/"));
    }

    private static int intVersionFromEntry(ModuleInfoEntry entry) {
        String name = entry.name();
        if (!name.startsWith(VERSIONS_DIR))
            return BASE_VERSION;

        String s = name.substring(VERSIONS_DIR_LENGTH);
        s = s.substring(0, s.indexOf('/'));
        return Integer.valueOf(s);
    }

    /**
     * Describes a single module descriptor, determined by the specified
     * --release, if any, from the given ordered entries.
     * The given infos must be ordered as per ENTRY_COMPARATOR.
     */
    private boolean describeModuleFromEntries(ModuleInfoEntry[] infos)
        throws IOException
    {
        assert infos.length > 0;

        // Informative: output all non-root descriptors, if any
        String releases = Arrays.stream(infos)
                .filter(e -> !e.name().equals(MODULE_INFO))
                .map(ModuleInfoEntry::name)
                .map(Main::versionFromEntryName)
                .collect(joining(" "));
        if (!releases.isEmpty())
            output("releases: " + releases + "\n");

        // Describe the operative descriptor for the specified --release, if any
        if (releaseValue != -1) {
            ModuleInfoEntry entry = null;
            int i = 0;
            while (i < infos.length && lessThanEqualReleaseValue(infos[i])) {
                entry = infos[i];
                i++;
            }

            if (entry == null) {
                output(formatMsg("error.no.operative.descriptor",
                                 String.valueOf(releaseValue)));
                return false;
            }

            String uriString = entry.uriString().orElse("");
            try (InputStream is = entry.bytes()) {
                describeModule(is, uriString);
            }
        } else {
            // no specific --release specified, output the root, if any
            if (infos[0].name().equals(MODULE_INFO)) {
                String uriString = infos[0].uriString().orElse("");
                try (InputStream is = infos[0].bytes()) {
                    describeModule(is, uriString);
                }
            } else {
                // no root, output message to specify --release
                output(getMsg("error.no.root.descriptor"));
            }
        }
        return true;
    }

    static <T> String toLowerCaseString(Collection<T> set) {
        if (set.isEmpty()) { return ""; }
        return " " + set.stream().map(e -> e.toString().toLowerCase(Locale.ROOT))
                  .sorted().collect(joining(" "));
    }

    static <T> String toString(Collection<T> set) {
        if (set.isEmpty()) { return ""; }
        return " " + set.stream().map(e -> e.toString()).sorted().collect(joining(" "));
    }

    private void describeModule(InputStream entryInputStream, String uriString)
        throws IOException
    {
        ModuleInfo.Attributes attrs = ModuleInfo.read(entryInputStream, null);
        ModuleDescriptor md = attrs.descriptor();
        ModuleTarget target = attrs.target();
        ModuleHashes hashes = attrs.recordedHashes();

        describeModule(md, target, hashes, uriString);
    }

    private void describeModule(ModuleDescriptor md,
                                ModuleTarget target,
                                ModuleHashes hashes,
                                String uriString)
        throws IOException
    {
        StringBuilder sb = new StringBuilder();

        sb.append(md.toNameAndVersion());

        if (!uriString.isEmpty())
            sb.append(" ").append(uriString);
        if (md.isOpen())
            sb.append(" open");
        if (md.isAutomatic())
            sb.append(" automatic");
        sb.append("\n");

        // unqualified exports (sorted by package)
        md.exports().stream()
                .sorted(Comparator.comparing(Exports::source))
                .filter(e -> !e.isQualified())
                .forEach(e -> sb.append("exports ").append(e.source())
                                .append(toLowerCaseString(e.modifiers()))
                                .append("\n"));

        // dependences
        md.requires().stream().sorted()
                .forEach(r -> sb.append("requires ").append(r.name())
                                .append(toLowerCaseString(r.modifiers()))
                                .append("\n"));

        // service use and provides
        md.uses().stream().sorted()
                .forEach(s -> sb.append("uses ").append(s).append("\n"));

        md.provides().stream()
                .sorted(Comparator.comparing(Provides::service))
                .forEach(p -> sb.append("provides ").append(p.service())
                                .append(" with")
                                .append(toString(p.providers()))
                                .append("\n"));

        // qualified exports
        md.exports().stream()
                .sorted(Comparator.comparing(Exports::source))
                .filter(Exports::isQualified)
                .forEach(e -> sb.append("qualified exports ").append(e.source())
                                .append(" to").append(toLowerCaseString(e.targets()))
                                .append("\n"));

        // open packages
        md.opens().stream()
                .sorted(Comparator.comparing(Opens::source))
                .filter(o -> !o.isQualified())
                .forEach(o -> sb.append("opens ").append(o.source())
                                 .append(toLowerCaseString(o.modifiers()))
                                 .append("\n"));

        md.opens().stream()
                .sorted(Comparator.comparing(Opens::source))
                .filter(Opens::isQualified)
                .forEach(o -> sb.append("qualified opens ").append(o.source())
                                 .append(toLowerCaseString(o.modifiers()))
                                 .append(" to").append(toLowerCaseString(o.targets()))
                                 .append("\n"));

        // non-exported/non-open packages
        Set<String> concealed = new TreeSet<>(md.packages());
        md.exports().stream().map(Exports::source).forEach(concealed::remove);
        md.opens().stream().map(Opens::source).forEach(concealed::remove);
        concealed.forEach(p -> sb.append("contains ").append(p).append("\n"));

        md.mainClass().ifPresent(v -> sb.append("main-class ").append(v).append("\n"));

        if (target != null) {
            String targetPlatform = target.targetPlatform();
            if (!targetPlatform.isEmpty())
                sb.append("platform ").append(targetPlatform).append("\n");
       }

       if (hashes != null) {
           hashes.names().stream().sorted().forEach(
                   mod -> sb.append("hashes ").append(mod).append(" ")
                            .append(hashes.algorithm()).append(" ")
                            .append(toHex(hashes.hashFor(mod)))
                            .append("\n"));
        }

        output(sb.toString());
    }

    private static String toHex(byte[] ba) {
        StringBuilder sb = new StringBuilder(ba.length << 1);
        for (byte b: ba) {
            sb.append(String.format("%02x", b & 0xff));
        }
        return sb.toString();
    }

    static String toBinaryName(String classname) {
        return (classname.replace('.', '/')) + ".class";
    }

    private boolean checkModuleInfo(ModuleInfoEntry moduleInfoEntry, Set<String> entries)
        throws IOException
    {
        boolean ok = true;
        if (moduleInfoEntry != null) {  // no root module-info.class if null
            try {
                // ModuleDescriptor.read() checks open/exported pkgs vs packages
                ModuleDescriptor md = ModuleDescriptor.read(moduleInfoEntry.bytes());
                // A module must have the implementation class of the services it 'provides'.
                if (md.provides().stream().map(Provides::providers).flatMap(List::stream)
                      .filter(p -> !entries.contains(toBinaryName(p)))
                      .peek(p -> fatalError(formatMsg("error.missing.provider", p)))
                      .count() != 0) {
                    ok = false;
                }
            } catch (InvalidModuleDescriptorException x) {
                fatalError(x.getMessage());
                ok = false;
            }
        }
        return ok;
    }

    /**
     * Adds extended modules attributes to the given module-info's.  The given
     * Map values are updated in-place.
     */
    private void addExtendedModuleAttributes(Map<String, ModuleInfoEntry> moduleInfos,
                                                Set<String> packages)
        throws IOException
    {
        for (Map.Entry<String, ModuleInfoEntry> e: moduleInfos.entrySet()) {
            ModuleInfoEntry mie = e.getValue();
            byte[] bytes = mie.readAllBytes();
            ModuleDescriptor md = ModuleDescriptor.read(ByteBuffer.wrap(bytes));
            byte[] extended = extendedInfoBytes(md, bytes, packages);
            // replace the entry value with the extended bytes
            e.setValue(new StreamedModuleInfoEntry(mie.name(), extended, mie.getLastModifiedTime()));
        }
    }

    static boolean isModuleInfoEntry(String name) {
        // root or versioned module-info.class
        if (name.endsWith(MODULE_INFO)) {
            int end = name.length() - MODULE_INFO.length();
            if (end == 0)
                return true;
            if (name.startsWith(VERSIONS_DIR)) {
                int off = VERSIONS_DIR_LENGTH;
                if (off == end)      // meta-inf/versions/module-info.class
                    return false;
                while (off < end - 1) {
                    char c = name.charAt(off++);
                    if (c < '0' || c > '9')
                        return false;
                }
                return name.charAt(off) == '/';
            }
        }
        return false;
    }

    /**
     * Returns a byte array containing the given module-info.class plus any
     * extended attributes.
     *
     * If --module-version, --main-class, or other options were provided
     * then the corresponding class file attributes are added to the
     * module-info here.
     */
    private byte[] extendedInfoBytes(ModuleDescriptor md,
                                     byte[] miBytes,
                                     Set<String> packages)
        throws IOException
    {
        ByteArrayOutputStream baos = new ByteArrayOutputStream();
        InputStream is = new ByteArrayInputStream(miBytes);
        ModuleInfoExtender extender = ModuleInfoExtender.newExtender(is);

        // Add (or replace) the Packages attribute
        extender.packages(packages);

        // --main-class
        if (ename != null)
            extender.mainClass(ename);

        // --module-version
        if (moduleVersion != null)
            extender.version(moduleVersion);

        // --hash-modules
        if (modulesToHash != null) {
            String mn = md.name();
            Hasher hasher = new Hasher(md, fname);
            ModuleHashes moduleHashes = hasher.computeHashes(mn);
            if (moduleHashes != null) {
                extender.hashes(moduleHashes);
            } else {
                warn("warning: no module is recorded in hash in " + mn);
            }
        }

        if (moduleResolution.value() != 0) {
            extender.moduleResolution(moduleResolution);
        }

        extender.write(baos);
        return baos.toByteArray();
    }

    /**
     * Compute and record hashes
     */
    private class Hasher {
        final ModuleHashesBuilder hashesBuilder;
        final ModuleFinder finder;
        final Set<String> modules;
        Hasher(ModuleDescriptor descriptor, String fname) throws IOException {
            // Create a module finder that finds the modular JAR
            // being created/updated
            URI uri = Paths.get(fname).toUri();
            ModuleReference mref = new ModuleReference(descriptor, uri) {
                @Override
                public ModuleReader open() {
                    throw new UnsupportedOperationException("should not reach here");
                }
            };

            // Compose a module finder with the module path and
            // the modular JAR being created or updated
            this.finder = ModuleFinder.compose(moduleFinder,
                new ModuleFinder() {
                    @Override
                    public Optional<ModuleReference> find(String name) {
                        if (descriptor.name().equals(name))
                            return Optional.of(mref);
                        else
                            return Optional.empty();
                    }

                    @Override
                    public Set<ModuleReference> findAll() {
                        return Collections.singleton(mref);
                    }
                });

            // Determine the modules that matches the pattern {@code modulesToHash}
            Set<String> roots = finder.findAll().stream()
                .map(ref -> ref.descriptor().name())
                .filter(mn -> modulesToHash.matcher(mn).find())
                .collect(Collectors.toSet());

            // use system module path unless it creates a modular JAR for
            // a module that is present in the system image e.g. upgradeable
            // module
            ModuleFinder system;
            String name = descriptor.name();
            if (name != null && ModuleFinder.ofSystem().find(name).isPresent()) {
                system = ModuleFinder.of();
            } else {
                system = ModuleFinder.ofSystem();
            }
            // get a resolved module graph
            Configuration config =
                Configuration.empty().resolve(system, finder, roots);

            // filter modules resolved from the system module finder
            this.modules = config.modules().stream()
                .map(ResolvedModule::name)
                .filter(mn -> roots.contains(mn) && !system.find(mn).isPresent())
                .collect(Collectors.toSet());

            this.hashesBuilder = new ModuleHashesBuilder(config, modules);
        }

        /**
         * Compute hashes of the specified module.
         *
         * It records the hashing modules that depend upon the specified
         * module directly or indirectly.
         */
        ModuleHashes computeHashes(String name) {
            if (hashesBuilder == null)
                return null;

            return hashesBuilder.computeHashes(Set.of(name)).get(name);
        }
    }

    // sort base entries before versioned entries, and sort entry classes with
    // nested classes so that the outter class appears before the associated
    // nested class
    static Comparator<String> ENTRYNAME_COMPARATOR = (s1, s2) ->  {

        if (s1.equals(s2)) return 0;
        boolean b1 = s1.startsWith(VERSIONS_DIR);
        boolean b2 = s2.startsWith(VERSIONS_DIR);
        if (b1 && !b2) return 1;
        if (!b1 && b2) return -1;
        int n = 0; // starting char for String compare
        if (b1 && b2) {
            // normally strings would be sorted so "10" goes before "9", but
            // version number strings need to be sorted numerically
            n = VERSIONS_DIR.length();   // skip the common prefix
            int i1 = s1.indexOf('/', n);
            int i2 = s2.indexOf('/', n);
            if (i1 == -1) throw new Validator.InvalidJarException(s1);
            if (i2 == -1) throw new Validator.InvalidJarException(s2);
            // shorter version numbers go first
            if (i1 != i2) return i1 - i2;
            // otherwise, handle equal length numbers below
        }
        int l1 = s1.length();
        int l2 = s2.length();
        int lim = Math.min(l1, l2);
        for (int k = n; k < lim; k++) {
            char c1 = s1.charAt(k);
            char c2 = s2.charAt(k);
            if (c1 != c2) {
                // change natural ordering so '.' comes before '$'
                // i.e. outer classes come before nested classes
                if (c1 == '$' && c2 == '.') return 1;
                if (c1 == '.' && c2 == '$') return -1;
                return c1 - c2;
            }
        }
        return l1 - l2;
    };

    static Comparator<ZipEntry> ENTRY_COMPARATOR =
        Comparator.comparing(ZipEntry::getName, ENTRYNAME_COMPARATOR);

}<|MERGE_RESOLUTION|>--- conflicted
+++ resolved
@@ -807,16 +807,11 @@
             if (f.isFile()) {
                 Entry e = new Entry(f, name, false);
                 if (isModuleInfoEntry(name)) {
-<<<<<<< HEAD
                     Path path = f.toPath();
                     byte[] fileContent = Files.readAllBytes(path);
                     ModuleInfoEntry mie = new StreamedModuleInfoEntry(name, fileContent, Files.getLastModifiedTime(path));
                     moduleInfos.putIfAbsent(name, mie);
-                    if (uflag)
-=======
-                    moduleInfos.putIfAbsent(name, Files.readAllBytes(f.toPath()));
                     if (uflag) {
->>>>>>> cf7adae6
                         entryMap.put(name, e);
                     }
                 } else if (entries.add(e)) {
