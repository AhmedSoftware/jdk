--- conflicted
+++ resolved
@@ -49,12 +49,8 @@
     private final FolderChildren children;
     // NetBeans node corresponding to each opened graph. Used to highlight the
     // focused graph in the Outline window.
-<<<<<<< HEAD
     private static final Map<InputGraph, GraphNode> graphNode = new HashMap<>();
-=======
-    private static Map<InputGraph, GraphNode> graphNode = new HashMap<>();
     private boolean selected = false;
->>>>>>> ccc1d316
 
     private static class FolderChildren extends Children.Keys<FolderElement> implements ChangedListener {
 
