/*
 * Copyright (c) 2008, 2024, Oracle and/or its affiliates. All rights reserved.
 * DO NOT ALTER OR REMOVE COPYRIGHT NOTICES OR THIS FILE HEADER.
 *
 * This code is free software; you can redistribute it and/or modify it
 * under the terms of the GNU General Public License version 2 only, as
 * published by the Free Software Foundation.
 *
 * This code is distributed in the hope that it will be useful, but WITHOUT
 * ANY WARRANTY; without even the implied warranty of MERCHANTABILITY or
 * FITNESS FOR A PARTICULAR PURPOSE.  See the GNU General Public License
 * version 2 for more details (a copy is included in the LICENSE file that
 * accompanied this code).
 *
 * You should have received a copy of the GNU General Public License version
 * 2 along with this work; if not, write to the Free Software Foundation,
 * Inc., 51 Franklin St, Fifth Floor, Boston, MA 02110-1301 USA.
 *
 * Please contact Oracle, 500 Oracle Parkway, Redwood Shores, CA 94065 USA
 * or visit www.oracle.com if you need additional information or have any
 * questions.
 *
 */
package com.sun.hotspot.igv.hierarchicallayout;

import static com.sun.hotspot.igv.hierarchicallayout.LayoutNode.*;
import com.sun.hotspot.igv.layout.Link;
import com.sun.hotspot.igv.layout.Vertex;
import java.awt.Point;
import java.util.*;

<<<<<<< HEAD
public class HierarchicalLayoutManager extends LayoutManager implements LayoutMover {
=======
/**
 *
 * @author Thomas Wuerthinger
 */
public class HierarchicalLayoutManager extends LayoutManager {
>>>>>>> c08d99e9

    int maxLayerLength;
    private LayoutGraph graph;

    public HierarchicalLayoutManager() {
        setCutEdges(false);
    }

    @Override
    public void setCutEdges(boolean enable) {
        maxLayerLength = enable ? 10 : -1;
    }

    @Override
    public void doLayout(LayoutGraph layoutGraph) {
        layoutGraph.initializeLayout();

        // STEP 1: Remove self edges and reverse edges
        ReverseEdges.apply(layoutGraph);

        // STEP 2: Assign layers and create dummy nodes
        LayerManager.apply(layoutGraph, maxLayerLength);

        // STEP 3: Crossing Reduction
        CrossingReduction.apply(layoutGraph);

        // STEP 4: Assign X coordinates
        AssignXCoordinates.apply(layoutGraph);

        // STEP 5: Write back to interface
        WriteResult.apply(layoutGraph);

        graph = layoutGraph;
    }

    @Override
    public void moveLink(Point linkPos, int shiftX) {
        int layerNr = graph.findLayer(linkPos.y);
        for (LayoutNode node : graph.getLayer(layerNr)) {
            if (node.isDummy() && linkPos.x == node.getX()) {
                LayoutLayer layer = graph.getLayer(layerNr);
                if (layer.contains(node)) {
                    node.setX(linkPos.x + shiftX);
                    layer.sortNodesByX();
                    break;
                }
            }
        }
        writeBack();
    }

    @Override
    public void moveVertices(Set<? extends Vertex> movedVertices) {
        for (Vertex vertex : movedVertices) {
            moveVertex(vertex);
        }
        writeBack();
    }

    private void writeBack() {
        graph.optimizeBackEdgeCrossings();
        graph.updateLayerMinXSpacing();
        graph.straightenEdges();
        WriteResult.apply(graph);
    }

    @Override
    public void moveVertex(Vertex movedVertex) {
        Point newLoc = movedVertex.getPosition();
        LayoutNode movedNode = graph.getLayoutNode(movedVertex);
        assert !movedNode.isDummy();

        int layerNr = graph.findLayer(newLoc.y + movedNode.getOuterHeight() / 2);
        if (movedNode.getLayer() == layerNr) { // we move the node in the same layer
            LayoutLayer layer = graph.getLayer(layerNr);
            if (layer.contains(movedNode)) {
                movedNode.setX(newLoc.x);
                layer.sortNodesByX();
            }
        } else { // only remove edges if we moved the node to a new layer
            if (maxLayerLength > 0) return; // TODO: not implemented
            graph.removeNodeAndEdges(movedNode);
            layerNr = graph.insertNewLayerIfNeeded(movedNode, layerNr);
            graph.addNodeToLayer(movedNode, layerNr);
            movedNode.setX(newLoc.x);
            graph.getLayer(layerNr).sortNodesByX();
            graph.removeEmptyLayers();
            graph.addEdges(movedNode, maxLayerLength);
        }
    }

    public List<LayoutNode> getNodes() {
        return graph.getAllNodes();
    }

    public static class ReverseEdges {

        static public void apply(LayoutGraph graph) {
            removeSelfEdges(graph);
            reverseRootInputs(graph);
            depthFirstSearch(graph);

            for (LayoutNode node : graph.getLayoutNodes()) {
                node.computeReversedLinkPoints(false);
            }
        }

        private static void removeSelfEdges(LayoutGraph graph) {
            for (LayoutNode node : graph.getLayoutNodes()) {
                // Collect self-edges first to avoid concurrent modification
                List<LayoutEdge> selfEdges = new ArrayList<>();
                for (LayoutEdge edge : node.getSuccessors()) {
                    if (edge.getTo() == node) {
                        selfEdges.add(edge);
                    }
                }

                // Remove each self-edge
                for (LayoutEdge edge : selfEdges) {
                    node.removeSuccessor(edge);
                    node.removePredecessor(edge);
                }
            }
        }

        private static void reverseRootInputs(LayoutGraph graph) {
            for (LayoutNode node : graph.getLayoutNodes()) {
                if (node.getVertex().isRoot()) {
                    for (LayoutEdge predEdge : new ArrayList<>(node.getPredecessors())) {
                        reverseEdge(predEdge);
                    }
                }
            }
        }

        public static void reverseEdge(LayoutEdge edge) {
            edge.reverse();

            LayoutNode fromNode = edge.getFrom();
            LayoutNode toNode = edge.getTo();
            int relativeFrom = edge.getRelativeFromX();
            int relativeTo = edge.getRelativeToX();

            edge.setFrom(toNode);
            edge.setTo(fromNode);
            edge.setRelativeFromX(relativeTo);
            edge.setRelativeToX(relativeFrom);

            fromNode.removeSuccessor(edge);
            fromNode.addPredecessor(edge);
            toNode.removePredecessor(edge);
            toNode.addSuccessor(edge);
        }

        private static void depthFirstSearch(LayoutGraph graph) {
            Set<LayoutNode> visited = new HashSet<>();
            Set<LayoutNode> active = new HashSet<>();

            for (LayoutNode startNode : graph.getLayoutNodes()) {
                Deque<LayoutNode> stack = new ArrayDeque<>();
                stack.push(startNode);

                while (!stack.isEmpty()) {
                    LayoutNode node = stack.pop();

                    if (visited.contains(node)) {
                        active.remove(node);
                        continue;
                    }

                    stack.push(node);
                    visited.add(node);
                    active.add(node);

                    for (LayoutEdge edge : new ArrayList<>(node.getSuccessors())) {
                        LayoutNode successor = edge.getTo();
                        if (active.contains(successor)) {
                            reverseEdge(edge);
                        } else if (!visited.contains(successor)) {
                            stack.push(successor);
                        }
                    }
                }
            }
        }
    }

    public static class LayerManager {

        private static void assignLayerDownwards(LayoutGraph graph) {
            ArrayList<LayoutNode> workingList = new ArrayList<>();

            // add all root nodes to layer 0
            for (LayoutNode node : graph.getLayoutNodes()) {
                if (!node.hasPredecessors()) {
                    workingList.add(node);
                    node.setLayer(0);
                }
            }

            // assign layers downwards starting from roots
            int layer = 1;
            while (!workingList.isEmpty()) {
                ArrayList<LayoutNode> newWorkingList = new ArrayList<>();
                for (LayoutNode node : workingList) {
                    for (LayoutEdge succEdge : node.getSuccessors()) {
                        LayoutNode succNode = succEdge.getTo();
                        if (succNode.getLayer() == -1) {
                            // This node was not assigned before.
                            boolean assignedPred = true;
                            for (LayoutEdge predEdge : succNode.getPredecessors()) {
                                LayoutNode predNode = predEdge.getFrom();
                                if (predNode.getLayer() == -1 || predNode.getLayer() >= layer) {
                                    // This now has an unscheduled successor or a successor that was scheduled only in this round.
                                    assignedPred = false;
                                    break;
                                }
                            }
                            if (assignedPred) {
                                // This successor node can be assigned.
                                succNode.setLayer(layer);
                                newWorkingList.add(succNode);
                            }
                        }
                    }
                }
                workingList = newWorkingList;
                layer++;
            }

            int layerCount = layer - 1;
            for (LayoutNode n : graph.getLayoutNodes()) {
                n.setLayer((layerCount - 1 - n.getLayer()));
            }
        }

        private static void assignLayerUpwards(LayoutGraph graph) {
            ArrayList<LayoutNode> workingList = new ArrayList<>();
            // add all leaves to working list, reset layer of non-leave nodes
            for (LayoutNode node : graph.getLayoutNodes()) {
                if (!node.hasSuccessors()) {
                    workingList.add(node);
                } else {
                    node.setLayer(-1);
                }
            }

            // assign layer upwards starting from leaves
            // sinks non-leave nodes down as much as possible
            int layer = 1;
            while (!workingList.isEmpty()) {
                ArrayList<LayoutNode> newWorkingList = new ArrayList<>();
                for (LayoutNode node : workingList) {
                    if (node.getLayer() < layer) {
                        for (LayoutEdge predEdge : node.getPredecessors()) {
                            LayoutNode predNode = predEdge.getFrom();
                            if (predNode.getLayer() == -1) {
                                // This node was not assigned before.
                                boolean assignedSucc = true;
                                for (LayoutEdge succEdge : predNode.getSuccessors()) {
                                    LayoutNode succNode = succEdge.getTo();
                                    if (succNode.getLayer() == -1 || succNode.getLayer() >= layer) {
                                        // This now has an unscheduled successor or a successor that was scheduled only in this round.
                                        assignedSucc = false;
                                        break;
                                    }
                                }

                                if (assignedSucc) {
                                    // This predecessor node can be assigned.
                                    predNode.setLayer(layer);
                                    newWorkingList.add(predNode);
                                }
                            }
                        }
                    } else {
                        newWorkingList.add(node);
                    }
                }

                workingList = newWorkingList;
                layer++;
            }

            int layerCount = layer - 1;
            for (LayoutNode n : graph.getLayoutNodes()) {
                n.setLayer((layerCount - 1 - n.getLayer()));
            }

            graph.initLayers(layerCount);
        }


        static private void assignLayers(LayoutGraph graph) {
            assignLayerDownwards(graph);
            assignLayerUpwards(graph);
        }

        static private void createDummyNodes(LayoutGraph graph, int maxLayerLength) {
            List<LayoutNode> layoutNodes = new ArrayList<>(graph.getLayoutNodes());
            layoutNodes.sort(LAYOUT_NODE_DEGREE_COMPARATOR);

            // Generate initial ordering
            HashSet<LayoutNode> visited = new HashSet<>();
            for (LayoutNode layoutNode : layoutNodes) {
                if (layoutNode.getLayer() == 0) {
                    graph.getLayer(0).add(layoutNode);
                    visited.add(layoutNode);
                } else if (!layoutNode.hasPredecessors()) {
                    graph.getLayer(layoutNode.getLayer()).add(layoutNode);
                    visited.add(layoutNode);
                }
            }

            for (LayoutNode layoutNode : layoutNodes) {
                graph.createDummiesForNodeSuccessor(layoutNode, maxLayerLength);
            }

            for (int i = 0; i < graph.getLayerCount() - 1; i++) {
                for (LayoutNode n : graph.getLayer(i)) {
                    for (LayoutEdge e : n.getSuccessors()) {
                        if (e.getTo().isDummy()) continue;
                        if (!visited.contains(e.getTo())) {
                            visited.add(e.getTo());
                            graph.getLayer(i + 1).add(e.getTo());
                            e.getTo().setLayer(i + 1);
                        }
                    }
                }
            }
        }

        static public void apply(LayoutGraph graph, int maxLayerLength) {
            assignLayers(graph);
            createDummyNodes(graph, maxLayerLength);
            graph.updatePositions();
        }
    }

    static class CrossingReduction {

        public static void apply(LayoutGraph graph) {
            for (int i = 0; i < graph.getLayerCount(); i++) {
                graph.getLayer(i).updateNodeIndices();
                graph.getLayer(i).initXPositions();
            }

            for (int i = 0; i < CROSSING_ITERATIONS; i++) {
                downSweep(graph);
                upSweep(graph);
            }
            downSweep(graph);
        }

        private static void downSweep(LayoutGraph graph) {

            for (int i = 1; i < graph.getLayerCount(); i++) {
                for (LayoutNode n : graph.getLayer(i)) {
                    n.setCrossingNumber(0);
                }
                for (LayoutNode n : graph.getLayer(i)) {
                    int sum = 0;
                    int count = 0;
                    for (LayoutEdge e : n.getPredecessors()) {
                        sum += e.getStartX();
                        count++;
                    }

                    if (count > 0) {
                        sum /= count;
                        n.setCrossingNumber(sum);
                    }
                }
                updateCrossingNumbers(graph.getLayer(i), true);
                graph.getLayer(i).sort(NODE_CROSSING_COMPARATOR);
                graph.getLayer(i).initXPositions();
                graph.getLayer(i).updateNodeIndices();
            }
        }

        private static void updateCrossingNumbers(LayoutLayer layer, boolean down) {
            for (int i = 0; i < layer.size(); i++) {
                LayoutNode n = layer.get(i);
                LayoutNode prev = null;
                if (i > 0) {
                    prev = layer.get(i - 1);
                }
                LayoutNode next = null;
                if (i < layer.size() - 1) {
                    next = layer.get(i + 1);
                }
                boolean cond = !n.hasSuccessors();
                if (down) {
                    cond = !n.hasPredecessors();
                }
                if (cond) {
                    if (prev != null && next != null) {
                        n.setCrossingNumber((prev.getCrossingNumber() + next.getCrossingNumber()) / 2);
                    } else if (prev != null) {
                        n.setCrossingNumber(prev.getCrossingNumber());
                    } else if (next != null) {
                        n.setCrossingNumber(next.getCrossingNumber());
                    }
                }
            }
        }

        private static void upSweep(LayoutGraph graph) {
            for (int i = graph.getLayerCount() - 2; i >= 0; i--) {
                for (LayoutNode n : graph.getLayer(i)) {
                    n.setCrossingNumber(0);
                }
                for (LayoutNode n : graph.getLayer(i)) {
                    int count = 0;
                    int sum = 0;
                    for (LayoutEdge e : n.getSuccessors()) {
                        sum += e.getEndX();
                        count++;
                    }
                    if (count > 0) {
                        sum /= count;
                        n.setCrossingNumber(sum);
                    }

                }
                updateCrossingNumbers(graph.getLayer(i), false);
                graph.getLayer(i).sort(NODE_CROSSING_COMPARATOR);
                graph.getLayer(i).initXPositions();
                graph.getLayer(i).updateNodeIndices();
            }
        }
    }

    static class AssignXCoordinates {

        private static List<ArrayList<Integer>> space;
        private static List<ArrayList<LayoutNode>> downProcessingOrder;
        private static List<ArrayList<LayoutNode>> upProcessingOrder;

        private static final Comparator<LayoutNode> nodeProcessingDownComparator = (n1, n2) -> {
            if (n1.isDummy()) {
                if (n2.isDummy()) {
                    return 0;
                }
                return -1;
            }
            if (n2.isDummy()) {
                return 1;
            }
            return n1.getInDegree() - n2.getInDegree();
        };

        private static final Comparator<LayoutNode> nodeProcessingUpComparator = (n1, n2) -> {
            if (n1.isDummy()) {
                if (n2.isDummy()) {
                    return 0;
                }
                return -1;
            }
            if (n2.isDummy()) {
                return 1;
            }
            return n1.getOutDegree() - n2.getOutDegree();
        };

        public static void apply(LayoutGraph graph) {
            space = new ArrayList<>(graph.getLayerCount());
            downProcessingOrder = new ArrayList<>(graph.getLayerCount());
            upProcessingOrder = new ArrayList<>(graph.getLayerCount());

            for (int i = 0; i < graph.getLayerCount(); i++) {
                // Add a new empty list for each layer
                space.add(new ArrayList<>());
                downProcessingOrder.add(new ArrayList<>());
                upProcessingOrder.add(new ArrayList<>());

                int curX = 0;
                for (LayoutNode n : graph.getLayer(i)) {
                    // Add the current position to space and increment curX
                    space.get(i).add(curX);
                    curX += n.getOuterWidth() + NODE_OFFSET;

                    // Add the current node to processing orders
                    downProcessingOrder.get(i).add(n);
                    upProcessingOrder.get(i).add(n);
                }

                // Sort the processing orders
                downProcessingOrder.get(i).sort(nodeProcessingDownComparator);
                upProcessingOrder.get(i).sort(nodeProcessingUpComparator);
            }

            for (LayoutNode n : graph.getLayoutNodes()) {
                n.setX(space.get(n.getLayer()).get(n.getPos()));
            }

            for (LayoutNode n : graph.getDummyNodes()) {
                n.setX(space.get(n.getLayer()).get(n.getPos()));
            }

            for (int i = 0; i < SWEEP_ITERATIONS; i++) {
                sweepDown(graph);
                adjustSpace(graph);
                sweepUp(graph);
                adjustSpace(graph);
            }

            sweepDown(graph);
            adjustSpace(graph);
            sweepUp(graph);
        }

        private static void adjustSpace(LayoutGraph graph) {
            for (int i = 0; i < graph.getLayerCount(); i++) {
                for (LayoutNode n : graph.getLayer(i)) {
                    space.get(i).add(n.getX());
                }
            }
        }

        private static void sweepUp(LayoutGraph graph) {
            for (int i = graph.getLayerCount() - 1; i >= 0; i--) {
                NodeRow r = new NodeRow(space.get(i));
                for (LayoutNode n : upProcessingOrder.get(i)) {
                    int optimal = n.calculateOptimalXFromSuccessors(true);
                    r.insert(n, optimal);
                }
            }
        }

        private static void sweepDown(LayoutGraph graph) {
            for (int i = 1; i < graph.getLayerCount(); i++) {
                NodeRow r = new NodeRow(space.get(i));
                for (LayoutNode n : downProcessingOrder.get(i)) {
                    int optimal = n.calculateOptimalXFromPredecessors(true);
                    r.insert(n, optimal);
                }
            }
        }
    }

    public static class NodeRow {

        private final TreeSet<LayoutNode> treeSet;
        private final ArrayList<Integer> space;

        public NodeRow(ArrayList<Integer> space) {
            treeSet = new TreeSet<>(NODE_POS_COMPARATOR);
            this.space = space;
        }

        public int offset(LayoutNode n1, LayoutNode n2) {
            int v1 = space.get(n1.getPos()) + n1.getOuterWidth();
            int v2 = space.get(n2.getPos());
            return v2 - v1;
        }

        public void insert(LayoutNode n, int pos) {

            SortedSet<LayoutNode> headSet = treeSet.headSet(n);

            LayoutNode leftNeighbor;
            int minX = Integer.MIN_VALUE;
            if (!headSet.isEmpty()) {
                leftNeighbor = headSet.last();
                minX = leftNeighbor.getOuterRight() + offset(leftNeighbor, n);
            }

            if (pos < minX) {
                n.setX(minX);
            } else {

                LayoutNode rightNeighbor;
                SortedSet<LayoutNode> tailSet = treeSet.tailSet(n);
                int maxX = Integer.MAX_VALUE;
                if (!tailSet.isEmpty()) {
                    rightNeighbor = tailSet.first();
                    maxX = rightNeighbor.getX() - offset(n, rightNeighbor) - n.getOuterWidth();
                }

                n.setX(Math.min(pos, maxX));
            }

            treeSet.add(n);
        }
    }

    public static class WriteResult {

        private static HashMap<Link, List<Point>> computeLinkPositions(LayoutGraph graph) {
            HashMap<Link, List<Point>> linkToSplitEndPoints = new HashMap<>();
            HashMap<Link, List<Point>> linkPositions = new HashMap<>();

            for (LayoutNode layoutNode : graph.getLayoutNodes()) {
                for (LayoutEdge predEdge : layoutNode.getPredecessors()) {
                    LayoutNode fromNode = predEdge.getFrom();
                    LayoutNode toNode = predEdge.getTo();

                    ArrayList<Point> linkPoints = new ArrayList<>();
                    // input edge stub
                    linkPoints.add(new Point(predEdge.getEndX(), predEdge.getEndY()));
                    linkPoints.add(new Point(predEdge.getEndX(), graph.getLayer(toNode.getLayer()).getTop() - LAYER_OFFSET));

                    LayoutEdge curEdge = predEdge;
                    while (fromNode.isDummy() && fromNode.hasPredecessors()) {
                        linkPoints.add(new Point(fromNode.getCenterX(), graph.getLayer(fromNode.getLayer()).getBottom() + LAYER_OFFSET));
                        linkPoints.add(new Point(fromNode.getCenterX(), graph.getLayer(fromNode.getLayer()).getTop() - LAYER_OFFSET));
                        curEdge = fromNode.getPredecessors().get(0);
                        fromNode = curEdge.getFrom();
                    }
                    linkPoints.add(new Point(curEdge.getStartX(), graph.getLayer(fromNode.getLayer()).getBottom() + LAYER_OFFSET));
                    // output edge stub
                    linkPoints.add(new Point(curEdge.getStartX(), curEdge.getStartY()));

                    if (predEdge.isReversed()) {
                        for (Point relativeEnd : toNode.getReversedLinkEndPoints().get(predEdge.getLink())) {
                            Point endPoint = new Point(toNode.getLeft() + relativeEnd.x, toNode.getTop() + relativeEnd.y);
                            linkPoints.add(0, endPoint);
                        }

                        if (!fromNode.isDummy()) {
                            if (fromNode.getReversedLinkStartPoints().containsKey(predEdge.getLink())) {
                                for (Point relativeStart : fromNode.getReversedLinkStartPoints().get(predEdge.getLink())) {
                                    Point startPoint = new Point(fromNode.getLeft() + relativeStart.x, fromNode.getTop() + relativeStart.y);
                                    linkPoints.add(startPoint);
                                }
                            }
                        }
                    } else {
                        Collections.reverse(linkPoints);
                    }

                    if (fromNode.isDummy()) {
                        if (predEdge.isReversed()) {
                            Collections.reverse(linkPoints);
                        }
                        linkToSplitEndPoints.put(predEdge.getLink(), linkPoints);

                    } else {
                        linkPositions.put(predEdge.getLink(), linkPoints);
                    }
                }
            }

            for (LayoutNode layoutNode : graph.getLayoutNodes()) {
                for (LayoutEdge succEdge : layoutNode.getSuccessors()) {
                    if (succEdge.getLink() == null) continue;

                    LayoutNode fromNode = succEdge.getFrom();
                    LayoutNode toNode = succEdge.getTo();

                    ArrayList<Point> linkPoints = new ArrayList<>();
                    linkPoints.add(new Point(succEdge.getStartX(), fromNode.getBottom()));
                    linkPoints.add(new Point(succEdge.getStartX(), graph.getLayer(fromNode.getLayer()).getBottom() + LAYER_OFFSET));

                    LayoutEdge curEdge = succEdge;
                    while (toNode.isDummy() && toNode.hasSuccessors()) {
                        linkPoints.add(new Point(toNode.getCenterX(), graph.getLayer(toNode.getLayer()).getTop() - LAYER_OFFSET));
                        linkPoints.add(new Point(toNode.getCenterX(), graph.getLayer(toNode.getLayer()).getBottom() + LAYER_OFFSET));
                        curEdge = toNode.getSuccessors().get(0);
                        toNode = curEdge.getTo();
                    }
                    linkPoints.add(new Point(curEdge.getEndX(), graph.getLayer(toNode.getLayer()).getTop() - LAYER_OFFSET));
                    linkPoints.add(new Point(curEdge.getEndX(), toNode.getTop()));

                    if (succEdge.isReversed()) {
                        Collections.reverse(linkPoints);

                        if (fromNode.getReversedLinkStartPoints().containsKey(succEdge.getLink())) {
                            for (Point relativeStart : fromNode.getReversedLinkStartPoints().get(succEdge.getLink())) {
                                Point startPoint = new Point(fromNode.getLeft() + relativeStart.x, fromNode.getTop() + relativeStart.y);
                                linkPoints.add(startPoint);
                            }
                        }

                        if (!toNode.isDummy()) {
                            if (toNode.getReversedLinkEndPoints().containsKey(succEdge.getLink())) {
                                for (Point relativeEnd : toNode.getReversedLinkEndPoints().get(succEdge.getLink())) {
                                    Point endPoint = new Point(toNode.getLeft() + relativeEnd.x, toNode.getTop() + relativeEnd.y);
                                    linkPoints.add(0, endPoint);
                                }
                            }
                        }
                    }

                    if (linkToSplitEndPoints.containsKey(succEdge.getLink())) {
                        if (succEdge.isReversed()) {
                            Collections.reverse(linkPoints);
                        }
                        linkPoints.add(null);
                        linkPoints.addAll(linkToSplitEndPoints.get(succEdge.getLink()));
                        if (succEdge.isReversed()) {
                            Collections.reverse(linkPoints);
                        }
                    }
                    linkPositions.put(succEdge.getLink(), linkPoints);
                }
            }

            return linkPositions;
        }

        public static void apply(LayoutGraph graph) {
            // Assign Y coordinates
            graph.positionLayers();

            int minX = Integer.MAX_VALUE;
            int minY = Integer.MAX_VALUE;

            HashMap<Link, List<Point>> linkPositions = computeLinkPositions(graph);

            for (List<Point> points : linkPositions.values()) {
                for (Point point : points) {
                    if (point != null) {
                        minX = Math.min(minX, point.x);
                        minY = Math.min(minY, point.y);
                    }
                }
            }

            for (LayoutNode layoutNode : graph.getLayoutNodes()) {
                minX = Math.min(minX, layoutNode.getX());
                minY = Math.min(minY, layoutNode.getY());
            }

            for (LayoutNode dummyNode : graph.getDummyNodes()) {
                minX = Math.min(minX, dummyNode.getX());
                minY = Math.min(minY, dummyNode.getY());
            }

            for (LayoutLayer layer : graph.getLayers()) {
                minY = Math.min(minY, layer.getTop());
            }

            for (LayoutNode layoutNode : graph.getLayoutNodes()) {
                layoutNode.setX(layoutNode.getX() - minX);
                layoutNode.setY(layoutNode.getY() - minY);
            }
            for (LayoutNode dummyNode : graph.getDummyNodes()) {
                dummyNode.setX(dummyNode.getX() - minX);
                dummyNode.setY(dummyNode.getY() - minY);
            }

            for (LayoutLayer layer : graph.getLayers()) {
                layer.moveLayerVertically(-minY);
            }

            // Shift vertices by minX/minY
            for (LayoutNode layoutNode : graph.getLayoutNodes()) {
                Vertex vertex = layoutNode.getVertex();
                vertex.setPosition(new Point(layoutNode.getLeft(), layoutNode.getTop()));
            }

            // shift links by minX/minY
            for (Map.Entry<Link, List<Point>> entry : linkPositions.entrySet()) {
                Link link = entry.getKey();
                List<Point> points = entry.getValue();
                for (Point p : points) {
                    if (p != null) {
                        p.x -= minX;
                        p.y -= minY;
                    }
                }

                // write points back to links
                link.setControlPoints(points);
            }
        }
    }
}<|MERGE_RESOLUTION|>--- conflicted
+++ resolved
@@ -29,15 +29,11 @@
 import java.awt.Point;
 import java.util.*;
 
-<<<<<<< HEAD
-public class HierarchicalLayoutManager extends LayoutManager implements LayoutMover {
-=======
 /**
  *
  * @author Thomas Wuerthinger
  */
-public class HierarchicalLayoutManager extends LayoutManager {
->>>>>>> c08d99e9
+public class HierarchicalLayoutManager extends LayoutManager implements LayoutMover {
 
     int maxLayerLength;
     private LayoutGraph graph;
