/*
 * Copyright (c) 2008, 2022, Oracle and/or its affiliates. All rights reserved.
 * DO NOT ALTER OR REMOVE COPYRIGHT NOTICES OR THIS FILE HEADER.
 *
 * This code is free software; you can redistribute it and/or modify it
 * under the terms of the GNU General Public License version 2 only, as
 * published by the Free Software Foundation.
 *
 * This code is distributed in the hope that it will be useful, but WITHOUT
 * ANY WARRANTY; without even the implied warranty of MERCHANTABILITY or
 * FITNESS FOR A PARTICULAR PURPOSE.  See the GNU General Public License
 * version 2 for more details (a copy is included in the LICENSE file that
 * accompanied this code).
 *
 * You should have received a copy of the GNU General Public License version
 * 2 along with this work; if not, write to the Free Software Foundation,
 * Inc., 51 Franklin St, Fifth Floor, Boston, MA 02110-1301 USA.
 *
 * Please contact Oracle, 500 Oracle Parkway, Redwood Shores, CA 94065 USA
 * or visit www.oracle.com if you need additional information or have any
 * questions.
 *
 */
package com.sun.hotspot.igv.controlflow;

import com.sun.hotspot.igv.data.ChangedListener;
import com.sun.hotspot.igv.data.InputGraph;
import com.sun.hotspot.igv.data.services.InputGraphProvider;
import com.sun.hotspot.igv.util.LookupHistory;
import java.awt.BorderLayout;
import javax.swing.JScrollPane;
import org.openide.ErrorManager;
<<<<<<< HEAD
import org.openide.util.*;
=======
import org.openide.util.NbBundle;
>>>>>>> 91a23d77
import org.openide.windows.TopComponent;
import org.openide.windows.WindowManager;

/**
 *
 * @author Thomas Wuerthinger
 */
final class ControlFlowTopComponent extends TopComponent implements ChangedListener<InputGraphProvider> {

    private static ControlFlowTopComponent instance;
    private static final String PREFERRED_ID = "ControlFlowTopComponent";
    private final ControlFlowScene scene;

    private ControlFlowTopComponent() {
        initComponents();
        setName(NbBundle.getMessage(ControlFlowTopComponent.class, "CTL_ControlFlowTopComponent"));
        setToolTipText(NbBundle.getMessage(ControlFlowTopComponent.class, "HINT_ControlFlowTopComponent"));

        scene = new ControlFlowScene();
        this.setLayout(new BorderLayout());
        this.associateLookup(scene.getLookup());


        JScrollPane panel = new JScrollPane(scene.createView());
        this.add(panel, BorderLayout.CENTER);
    }

    /**
     * Gets default instance. Do not use directly: reserved for *.settings files only,
     * i.e. deserialization routines; otherwise you could get a non-deserialized instance.
     * To obtain the singleton instance, use {@link #findInstance()}.
     */
    public static synchronized ControlFlowTopComponent getDefault() {
        if (instance == null) {
            instance = new ControlFlowTopComponent();
        }
        return instance;
    }

    /**
     * Obtain the ControlFlowTopComponent instance. Never call {@link #getDefault} directly!
     */
    public static synchronized ControlFlowTopComponent findInstance() {
        TopComponent win = WindowManager.getDefault().findTopComponent(PREFERRED_ID);
        if (win == null) {
            ErrorManager.getDefault().log(ErrorManager.WARNING, "Cannot find ControlFlow component. It will not be located properly in the window system.");
            return getDefault();
        }
        if (win instanceof ControlFlowTopComponent) {
            return (ControlFlowTopComponent) win;
        }
        ErrorManager.getDefault().log(ErrorManager.WARNING, "There seem to be multiple components with the '" + PREFERRED_ID + "' ID. That is a potential source of errors and unexpected behavior.");
        return getDefault();
    }

    @Override
    public int getPersistenceType() {
        return TopComponent.PERSISTENCE_ALWAYS;
    }

    @Override
    public void componentOpened() {
<<<<<<< HEAD
        Lookup.Template<InputGraphProvider> tpl = new Lookup.Template<>(InputGraphProvider.class);
        result = Utilities.actionsGlobalContext().lookup(tpl);
        result.addLookupListener(this);
=======
        LookupHistory.addListener(InputGraphProvider.class, this);
>>>>>>> 91a23d77
    }

    @Override
    public void componentClosed() {
        LookupHistory.removeListener(InputGraphProvider.class, this);
    }

<<<<<<< HEAD
    public void resultChanged(LookupEvent lookupEvent) {
        final InputGraphProvider p = LookupHistory.getLast(InputGraphProvider.class);
        if (p != null) {
            SwingUtilities.invokeLater(() -> {
                InputGraph g = p.getGraph();
                if (g != null) {
                    scene.setGraph(g);
                }
            });
=======
    @Override
    public void changed(InputGraphProvider lastProvider) {
        if (lastProvider != null) {
            InputGraph graph = lastProvider.getGraph();
            if (graph != null) {
                scene.setGraph(graph);
                return;
            }
>>>>>>> 91a23d77
        }
        scene.setGraph(new InputGraph(""));
    }

    @Override
    protected String preferredID() {
        return PREFERRED_ID;
    }

    @Override
    public void requestActive() {
        super.requestActive();
        scene.getView().requestFocus();
    }
<<<<<<< HEAD
=======

    static final class ResolvableHelper implements Serializable {

        private static final long serialVersionUID = 1L;

        public Object readResolve() {
            return ControlFlowTopComponent.getDefault();
        }
    }

    /** This method is called from within the constructor to
     * initialize the form.
     * WARNING: Do NOT modify this code. The content of this method is
     * always regenerated by the Form Editor.
     */
    // <editor-fold defaultstate="collapsed" desc=" Generated Code ">//GEN-BEGIN:initComponents
    private void initComponents() {

        org.jdesktop.layout.GroupLayout layout = new org.jdesktop.layout.GroupLayout(this);
        this.setLayout(layout);
        layout.setHorizontalGroup(
                layout.createParallelGroup(org.jdesktop.layout.GroupLayout.LEADING)
                        .add(0, 400, Short.MAX_VALUE)
        );
        layout.setVerticalGroup(
                layout.createParallelGroup(org.jdesktop.layout.GroupLayout.LEADING)
                        .add(0, 300, Short.MAX_VALUE)
        );
    }// </editor-fold>//GEN-END:initComponents
    // Variables declaration - do not modify//GEN-BEGIN:variables
    // End of variables declaration//GEN-END:variables
>>>>>>> 91a23d77
}<|MERGE_RESOLUTION|>--- conflicted
+++ resolved
@@ -30,11 +30,7 @@
 import java.awt.BorderLayout;
 import javax.swing.JScrollPane;
 import org.openide.ErrorManager;
-<<<<<<< HEAD
-import org.openide.util.*;
-=======
 import org.openide.util.NbBundle;
->>>>>>> 91a23d77
 import org.openide.windows.TopComponent;
 import org.openide.windows.WindowManager;
 
@@ -97,13 +93,7 @@
 
     @Override
     public void componentOpened() {
-<<<<<<< HEAD
-        Lookup.Template<InputGraphProvider> tpl = new Lookup.Template<>(InputGraphProvider.class);
-        result = Utilities.actionsGlobalContext().lookup(tpl);
-        result.addLookupListener(this);
-=======
         LookupHistory.addListener(InputGraphProvider.class, this);
->>>>>>> 91a23d77
     }
 
     @Override
@@ -111,17 +101,6 @@
         LookupHistory.removeListener(InputGraphProvider.class, this);
     }
 
-<<<<<<< HEAD
-    public void resultChanged(LookupEvent lookupEvent) {
-        final InputGraphProvider p = LookupHistory.getLast(InputGraphProvider.class);
-        if (p != null) {
-            SwingUtilities.invokeLater(() -> {
-                InputGraph g = p.getGraph();
-                if (g != null) {
-                    scene.setGraph(g);
-                }
-            });
-=======
     @Override
     public void changed(InputGraphProvider lastProvider) {
         if (lastProvider != null) {
@@ -130,7 +109,6 @@
                 scene.setGraph(graph);
                 return;
             }
->>>>>>> 91a23d77
         }
         scene.setGraph(new InputGraph(""));
     }
@@ -144,17 +122,6 @@
     public void requestActive() {
         super.requestActive();
         scene.getView().requestFocus();
-    }
-<<<<<<< HEAD
-=======
-
-    static final class ResolvableHelper implements Serializable {
-
-        private static final long serialVersionUID = 1L;
-
-        public Object readResolve() {
-            return ControlFlowTopComponent.getDefault();
-        }
     }
 
     /** This method is called from within the constructor to
@@ -178,5 +145,4 @@
     }// </editor-fold>//GEN-END:initComponents
     // Variables declaration - do not modify//GEN-BEGIN:variables
     // End of variables declaration//GEN-END:variables
->>>>>>> 91a23d77
 }