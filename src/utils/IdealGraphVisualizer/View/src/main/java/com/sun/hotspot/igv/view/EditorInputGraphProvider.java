--- conflicted
+++ resolved
@@ -49,13 +49,8 @@
 
     @Override
     public InputGraph getGraph() {
-<<<<<<< HEAD
-        if (editor != null) {
-            return editor.getModel().getGraph();
-=======
         if (editor != null && EditorTopComponent.isOpen(editor)) {
             return editor.getModel().getGraphToView();
->>>>>>> 3b476a17
         } else {
             return null;
         }
