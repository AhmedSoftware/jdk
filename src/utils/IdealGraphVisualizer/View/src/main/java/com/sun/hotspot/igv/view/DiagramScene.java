/*
 * Copyright (c) 2008, 2024, Oracle and/or its affiliates. All rights reserved.
 * DO NOT ALTER OR REMOVE COPYRIGHT NOTICES OR THIS FILE HEADER.
 *
 * This code is free software; you can redistribute it and/or modify it
 * under the terms of the GNU General Public License version 2 only, as
 * published by the Free Software Foundation.
 *
 * This code is distributed in the hope that it will be useful, but WITHOUT
 * ANY WARRANTY; without even the implied warranty of MERCHANTABILITY or
 * FITNESS FOR A PARTICULAR PURPOSE.  See the GNU General Public License
 * version 2 for more details (a copy is included in the LICENSE file that
 * accompanied this code).
 *
 * You should have received a copy of the GNU General Public License version
 * 2 along with this work; if not, write to the Free Software Foundation,
 * Inc., 51 Franklin St, Fifth Floor, Boston, MA 02110-1301 USA.
 *
 * Please contact Oracle, 500 Oracle Parkway, Redwood Shores, CA 94065 USA
 * or visit www.oracle.com if you need additional information or have any
 * questions.
 *
 */
package com.sun.hotspot.igv.view;

import com.sun.hotspot.igv.data.Properties;
import com.sun.hotspot.igv.data.*;
import com.sun.hotspot.igv.graph.*;
import com.sun.hotspot.igv.hierarchicallayout.*;
import com.sun.hotspot.igv.layout.Cluster;
import com.sun.hotspot.igv.hierarchicallayout.LayoutGraph;
import com.sun.hotspot.igv.selectioncoordinator.SelectionCoordinator;
import com.sun.hotspot.igv.util.ColorIcon;
import com.sun.hotspot.igv.util.DoubleClickAction;
import com.sun.hotspot.igv.util.DoubleClickHandler;
import com.sun.hotspot.igv.util.PropertiesSheet;
import com.sun.hotspot.igv.view.actions.CustomSelectAction;
import com.sun.hotspot.igv.view.actions.CustomizablePanAction;
import com.sun.hotspot.igv.view.actions.MouseZoomAction;
import com.sun.hotspot.igv.view.widgets.*;
import java.awt.*;
import java.awt.event.*;
import java.util.List;
import java.util.*;
import javax.swing.*;
import static javax.swing.ScrollPaneConstants.HORIZONTAL_SCROLLBAR_ALWAYS;
import static javax.swing.ScrollPaneConstants.VERTICAL_SCROLLBAR_ALWAYS;
import javax.swing.border.Border;
import javax.swing.event.UndoableEditEvent;
import javax.swing.undo.AbstractUndoableEdit;
import javax.swing.undo.CannotRedoException;
import javax.swing.undo.CannotUndoException;
import org.netbeans.api.visual.action.*;
import org.netbeans.api.visual.layout.LayoutFactory;
import org.netbeans.api.visual.model.*;
import org.netbeans.api.visual.widget.LayerWidget;
import org.netbeans.api.visual.widget.Widget;
import org.openide.awt.UndoRedo;
import org.openide.nodes.AbstractNode;
import org.openide.nodes.Children;
import org.openide.nodes.Sheet;
import org.openide.util.Lookup;
import org.openide.util.lookup.AbstractLookup;
import org.openide.util.lookup.InstanceContent;

/**
 *
 * @author Thomas Wuerthinger
 */
public class DiagramScene extends ObjectScene implements DiagramViewer, DoubleClickHandler {

    private final CustomizablePanAction panAction;
    private final WidgetAction hoverAction;
    private final WidgetAction selectAction;
    private final Lookup lookup;
    private final InstanceContent content;
    private final Action[] actions;
    private final Action[] actionsWithSelection;
    private final JScrollPane scrollPane;
    private UndoRedo.Manager undoRedoManager;
    private final LayerWidget mainLayer;
    private final LayerWidget blockLayer;
    private final LayerWidget connectionLayer;
    private final Widget shadowWidget;
    private final Widget pointerWidget;
    private final DiagramViewModel model;
    private ModelState modelState;
    private boolean rebuilding;

<<<<<<< HEAD
    private final Map<OutputSlot, Set<LineWidget>> outputSlotToLineWidget = new HashMap<>();
    private final Map<InputSlot, Set<LineWidget>> inputSlotToLineWidget = new HashMap<>();
    private final HierarchicalStableLayoutManager hierarchicalStableLayoutManager;
    private HierarchicalLayoutManager seaLayoutManager;
    private LayoutMover layoutMover;
=======
    private final HierarchicalStableLayoutManager hierarchicalStableLayoutManager;
    private HierarchicalLayoutManager seaLayoutManager;
>>>>>>> 4da7c354


    /**
     * The alpha level of partially visible figures.
     */
    public static final float ALPHA = 0.4f;

    /**
     * The offset of the graph to the border of the window showing it.
     */
    public static final int BORDER_SIZE = 50;
    public static final int UNDOREDO_LIMIT = 100;
    public static final int SCROLL_UNIT_INCREMENT = 80;
    public static final int SCROLL_BLOCK_INCREMENT = 400;
    public static final float ZOOM_MAX_FACTOR = 4.0f;
    public static final float ZOOM_MIN_FACTOR = 0.25f;
    public static final float ZOOM_INCREMENT = 1.5f;
    public static final int ANIMATION_LIMIT = 40;

    @SuppressWarnings("unchecked")
    public <T> T getWidget(Object o) {
        Widget w = findWidget(o);
        return (T) w;
    }

    @SuppressWarnings("unchecked")
    public <T> T getWidget(Object o, Class<T> klass) {
        Widget w = findWidget(o);
        return (T) w;
    }

    public double getZoomMinFactor() {
        double factorWidth = scrollPane.getViewport().getViewRect().getWidth() / getBounds().getWidth() ;
        double factorHeight = scrollPane.getViewport().getViewRect().getHeight() / getBounds().getHeight();
        double zoomToFit = 0.98 * Math.min(factorWidth, factorHeight);
        return Math.min(zoomToFit, ZOOM_MIN_FACTOR);
    }

    public double getZoomMaxFactor() {
        return ZOOM_MAX_FACTOR;
    }

    @Override
    public void zoomIn(Point zoomCenter, double factor) {
        centredZoom(getZoomFactor() * factor, zoomCenter);
    }

    @Override
    public void zoomOut(Point zoomCenter, double factor) {
        centredZoom(getZoomFactor() / factor, zoomCenter);
    }

    @Override
    public void setZoomPercentage(int percentage) {
        centredZoom((double)percentage / 100.0, null);
    }

    @Override
    public int getZoomPercentage() {
        return (int) (getZoomFactor() * 100);
    }

    private void centredZoom(double zoomFactor, Point zoomCenter) {
        zoomFactor = Math.max(zoomFactor, getZoomMinFactor());
        zoomFactor = Math.min(zoomFactor,  getZoomMaxFactor());

        double oldZoom = getZoomFactor();
        Rectangle visibleRect = getView().getVisibleRect();
        if (zoomCenter == null) {
            zoomCenter = new Point(visibleRect.x + visibleRect.width / 2, visibleRect.y + visibleRect.height / 2);
            zoomCenter =  getScene().convertViewToScene(zoomCenter);
        }

        setZoomFactor(zoomFactor);
        validateAll();

        Point location = getScene().getLocation();
        visibleRect.x += (int)(zoomFactor * (double)(location.x + zoomCenter.x)) - (int)(oldZoom * (double)(location.x + zoomCenter.x));
        visibleRect.y += (int)(zoomFactor * (double)(location.y + zoomCenter.y)) - (int)(oldZoom * (double)(location.y + zoomCenter.y));

        // Ensure to be within area
        visibleRect.x = Math.max(0, visibleRect.x);
        visibleRect.y = Math.max(0, visibleRect.y);

        getView().scrollRectToVisible(visibleRect);
        validateAll();
        zoomChangedEvent.fire();
    }

    private final ChangedEvent<DiagramViewer> zoomChangedEvent = new ChangedEvent<>(this);

    @Override
    public ChangedEvent<DiagramViewer> getZoomChangedEvent() {
        return zoomChangedEvent;
    }

    private final ControllableChangedListener<SelectionCoordinator> highlightedCoordinatorListener = new ControllableChangedListener<SelectionCoordinator>() {

        @Override
        public void filteredChanged(SelectionCoordinator coordinator) {
            if (model.getGlobalSelection()) {
                Set<Integer> ids = coordinator.getHighlightedObjects();
                Set<Object> highlightedObjects = new HashSet<>();
                for (Figure figure : getModel().getDiagram().getFigures()) {
                    if (ids.contains(figure.getInputNode().getId())) {
                        highlightedObjects.add(figure);
                    }
                    for (Slot slot : figure.getSlots()) {
                        if (!Collections.disjoint(slot.getSource().getSourceNodesAsSet(), ids)) {
                            highlightedObjects.add(slot);
                        }
                    }
                }
                setHighlightedObjects(highlightedObjects);
                validateAll();
            }
        }
    };
    private final ControllableChangedListener<SelectionCoordinator> selectedCoordinatorListener = new ControllableChangedListener<SelectionCoordinator>() {

        @Override
        public void filteredChanged(SelectionCoordinator coordinator) {
            if (model.getGlobalSelection()) {
                Set<Integer> ids = coordinator.getSelectedObjects();
                Set<Figure> selectedFigures = new HashSet<>();
                for (Figure figure : getModel().getDiagram().getFigures()) {
                    if (ids.contains(figure.getInputNode().getId())) {
                        selectedFigures.add(figure);
                    }
                }
                setFigureSelection(selectedFigures);
                centerSelectedFigures();
                validateAll();
            }
        }
    };

    public void colorSelectedFigures(Color color) {
        for (Figure figure : model.getSelectedFigures()) {
            figure.setColor(color);
            FigureWidget figureWidget = getWidget(figure);
            if (figureWidget != null) {
                figureWidget.refreshColor();
            }
        }
        validateAll();
    }

    private Point getScrollPosition() {
        return scrollPane.getViewport().getViewPosition();
    }

    private void setScrollPosition(Point position) {
        scrollPane.getViewport().setViewPosition(position);
    }

    private JScrollPane createScrollPane(MouseZoomAction mouseZoomAction) {
        setBackground(Color.WHITE);
        setOpaque(true);

        JComponent viewComponent = createView();
        viewComponent.setBackground(Color.WHITE);
        viewComponent.setOpaque(true);

        JPanel centeringPanel = new JPanel(new GridBagLayout());
        centeringPanel.setBackground(Color.WHITE);
        centeringPanel.setOpaque(true);
        centeringPanel.add(viewComponent);

        JScrollPane scrollPane = new JScrollPane(centeringPanel,  VERTICAL_SCROLLBAR_ALWAYS, HORIZONTAL_SCROLLBAR_ALWAYS);
        scrollPane.setBackground(Color.WHITE);
        scrollPane.getVerticalScrollBar().setUnitIncrement(SCROLL_UNIT_INCREMENT);
        scrollPane.getVerticalScrollBar().setBlockIncrement(SCROLL_BLOCK_INCREMENT);
        scrollPane.getHorizontalScrollBar().setUnitIncrement(SCROLL_UNIT_INCREMENT);
        scrollPane.getHorizontalScrollBar().setBlockIncrement(SCROLL_BLOCK_INCREMENT);
        scrollPane.getViewport().setScrollMode(JViewport.BACKINGSTORE_SCROLL_MODE);

        // remove the default MouseWheelListener of the JScrollPane
        for (MouseWheelListener listener: scrollPane.getMouseWheelListeners()) {
            scrollPane.removeMouseWheelListener(listener);
        }

        // add a new MouseWheelListener for zooming if the mouse is outside the viewComponent
        // but still inside the scrollPane
        scrollPane.addMouseWheelListener(mouseZoomAction);
        return scrollPane;
    }

    public DiagramScene(Action[] actions, Action[] actionsWithSelection, DiagramViewModel model) {
        this.actions = actions;
        this.actionsWithSelection = actionsWithSelection;

        content = new InstanceContent();
        lookup = new AbstractLookup(content);

        setCheckClipping(true);

        MouseZoomAction mouseZoomAction = new MouseZoomAction(this);
        scrollPane = createScrollPane(mouseZoomAction);

        hoverAction = createObjectHoverAction();

        // This panAction handles the event only when the left mouse button is
        // pressed without any modifier keys, otherwise it will not consume it
        // and the selection action (below) will handle the event
        panAction = new CustomizablePanAction(MouseEvent.BUTTON1_DOWN_MASK);
        getActions().addAction(panAction);

        // handle default double-click, when not handled by other DoubleClickHandler
        getActions().addAction(new DoubleClickAction(this));

        selectAction = new CustomSelectAction(new SelectProvider() {
            public boolean isAimingAllowed(Widget widget, Point localLocation, boolean invertSelection) {
                return false;
            }

            public boolean isSelectionAllowed(Widget widget, Point localLocation, boolean invertSelection) {
                return findObject(widget) != null;
            }

            public void select(Widget widget, Point localLocation, boolean invertSelection) {
                EditorTopComponent editor = EditorTopComponent.getActive();
                if (editor != null) {
                    editor.requestActive();
                }
                Object object = findObject(widget);
                setFocusedObject(object);
                if (object != null) {
                    if (!invertSelection && getSelectedObjects().contains(object)) {
                        return;
                    }
                    userSelectionSuggested(Collections.singleton(object), invertSelection);
                } else {
                    userSelectionSuggested(Collections.emptySet(), invertSelection);
                }
            }
        });

        getActions().addAction(selectAction);

        Border emptyBorder = BorderFactory.createEmptyBorder(BORDER_SIZE, BORDER_SIZE, BORDER_SIZE, BORDER_SIZE);

        blockLayer = new LayerWidget(this);
        blockLayer.setBorder(emptyBorder);
        addChild(blockLayer);

        connectionLayer = new LayerWidget(this);
        connectionLayer.setBorder(emptyBorder);
        addChild(connectionLayer);

        mainLayer = new LayerWidget(this);
        mainLayer.setBorder(emptyBorder);
        addChild(mainLayer);

<<<<<<< HEAD
        pointerWidget = new Widget(DiagramScene.this);
        addChild(pointerWidget);

        shadowWidget = new Widget(DiagramScene.this);
        addChild(shadowWidget);

=======
>>>>>>> 4da7c354
        setLayout(LayoutFactory.createAbsoluteLayout());
        getActions().addAction(mouseZoomAction);
        getActions().addAction(ActionFactory.createPopupMenuAction((widget, localLocation) -> createPopupMenu()));

        LayerWidget selectLayer = new LayerWidget(this);
        addChild(selectLayer);
        RectangularSelectDecorator rectangularSelectDecorator = () -> {
            Widget widget = new Widget(this);
            widget.setBorder(BorderFactory.createLineBorder(Color.black, 2));
            return widget;
        };
        RectangularSelectProvider rectangularSelectProvider = rectangle -> {
            if (rectangle.width < 0) {
                rectangle.x += rectangle.width;
                rectangle.width *= -1;
            }

            if (rectangle.height < 0) {
                rectangle.y += rectangle.height;
                rectangle.height *= -1;
            }

            clearSelectedNodes();
            Set<Object> selectedObjects = new HashSet<>();
            for (Figure f : getModel().getDiagram().getFigures()) {
                FigureWidget w = getWidget(f);
                if (w != null) {
                    assert w.getBounds() != null;
                    Rectangle r = new Rectangle(w.getBounds());
                    r.setLocation(w.getLocation());

                    if (r.intersects(rectangle)) {
                        selectedObjects.add(f);
                    }

                    for (Slot s : f.getSlots()) {
                        SlotWidget sw = getWidget(s);
                        assert sw.getBounds() != null;
                        Rectangle r2 = new Rectangle(sw.getBounds());
                        r2.setLocation(sw.convertLocalToScene(new Point(0, 0)));

                        if (r2.intersects(rectangle)) {
                            selectedObjects.add(s);
                        }
                    }
                } else {
                    assert false : "w should not be null here!";
                }
            }

            Set<Object> symmetricDiff = new HashSet<>(getSelectedObjects());
            symmetricDiff.addAll(selectedObjects);
            Set<Object> tmp = new HashSet<>(getSelectedObjects());
            tmp.retainAll(selectedObjects);
            symmetricDiff.removeAll(tmp);
            setSelectedObjects(symmetricDiff);
        };
        getActions().addAction(ActionFactory.createRectangularSelectAction(rectangularSelectDecorator, selectLayer, rectangularSelectProvider));

        ObjectSceneListener selectionChangedListener = new ObjectSceneListener() {

            @Override
            public void objectAdded(ObjectSceneEvent arg0, Object arg1) {}

            @Override
            public void objectRemoved(ObjectSceneEvent arg0, Object arg1) {}

            @Override
            public void objectStateChanged(ObjectSceneEvent e, Object o, ObjectState oldState, ObjectState newState) {}

            @Override
            public void selectionChanged(ObjectSceneEvent e, Set<Object> oldSet, Set<Object> newSet) {
                DiagramScene scene = (DiagramScene) e.getObjectScene();
                if (scene.isRebuilding()) {
                    return;
                }

                content.set(newSet, null);

                Set<Integer> nodeSelection = new HashSet<>();
                for (Object o : newSet) {
                    if (o instanceof Properties.Provider) {
                        final Properties.Provider provider = (Properties.Provider) o;
                        AbstractNode node = new AbstractNode(Children.LEAF) {

                            @Override
                            protected Sheet createSheet() {
                                Sheet s = super.createSheet();
                                PropertiesSheet.initializeSheet(provider.getProperties(), s);
                                return s;
                            }
                        };
                        node.setDisplayName(provider.getProperties().get("name"));
                        content.add(node);
                    }


                    if (o instanceof Figure) {
                        nodeSelection.add(((Figure) o).getInputNode().getId());
                    } else if (o instanceof Slot) {
                        nodeSelection.addAll(((Slot) o).getSource().getSourceNodesAsSet());
                    }
                }
                getModel().setSelectedNodes(nodeSelection);

                boolean b = selectedCoordinatorListener.isEnabled();
                selectedCoordinatorListener.setEnabled(false);
                SelectionCoordinator.getInstance().setSelectedObjects(nodeSelection);
                selectedCoordinatorListener.setEnabled(b);
            }

            @Override
            public void highlightingChanged(ObjectSceneEvent e, Set<Object> oldSet, Set<Object> newSet) {
                Set<Integer> nodeHighlighting = new HashSet<>();
                for (Object o : newSet) {
                    if (o instanceof Figure) {
                        nodeHighlighting.add(((Figure) o).getInputNode().getId());
                    } else if (o instanceof Slot) {
                        nodeHighlighting.addAll(((Slot) o).getSource().getSourceNodesAsSet());
                    }
                }
                highlightedCoordinatorListener.setEnabled(false);
                SelectionCoordinator.getInstance().setHighlightedObjects(nodeHighlighting);
                highlightedCoordinatorListener.setEnabled(true);
            }

            @Override
            public void hoverChanged(ObjectSceneEvent e, Object oldObject, Object newObject) {
                Set<Object> newHighlightedObjects = new HashSet<>(getHighlightedObjects());
                if (oldObject != null) {
                    newHighlightedObjects.remove(oldObject);
                }
                if (newObject != null) {
                    newHighlightedObjects.add(newObject);
                }
                setHighlightedObjects(newHighlightedObjects);
            }

            @Override
            public void focusChanged(ObjectSceneEvent arg0, Object arg1, Object arg2) {
            }
        };
        addObjectSceneListener(selectionChangedListener, ObjectSceneEventType.OBJECT_SELECTION_CHANGED, ObjectSceneEventType.OBJECT_HIGHLIGHTING_CHANGED, ObjectSceneEventType.OBJECT_HOVER_CHANGED);

        model.getDiagramChangedEvent().addListener(m -> update());
        model.getGraphChangedEvent().addListener(m -> graphChanged());
        model.getHiddenNodesChangedEvent().addListener(m -> hiddenNodesChanged());
        scrollPane.addHierarchyBoundsListener(new HierarchyBoundsListener() {
            @Override
            public void ancestorMoved(HierarchyEvent e) {}

            @Override
            public void ancestorResized(HierarchyEvent e) {
                if (scrollPane.getBounds().width > 0) {
                    centerRootNode();
                    scrollPane.removeHierarchyBoundsListener(this);
                }
            }
        });

        hierarchicalStableLayoutManager = new HierarchicalStableLayoutManager();
        seaLayoutManager = new HierarchicalLayoutManager();

        this.model = model;
        modelState = new ModelState(model);
    }

    @Override
    public DiagramViewModel getModel() {
        return model;
    }

    @Override
    public Component getComponent() {
        return scrollPane;
    }

    public boolean isAllVisible() {
        return model.getHiddenNodes().isEmpty();
    }

    public Action createGotoAction(final Figure figure) {
        String name = figure.getLines()[0];
        name += " (";
        if (figure.getCluster() != null) {
            name += "B" + figure.getCluster().toString();
        }
        boolean isHidden = !getWidget(figure, FigureWidget.class).isVisible();
        if (isHidden) {
            if (figure.getCluster() != null) {
                name += ", ";
            }
            name += "hidden";
        }
        name += ")";
        Action action = new AbstractAction(name, new ColorIcon(figure.getColor())) {
            @Override
            public void actionPerformed(ActionEvent e) {
                setFigureSelection(Collections.singleton(figure));
                model.showFigures(model.getSelectedFigures());
                centerSelectedFigures();
            }
        };

        action.setEnabled(true);
        return action;
    }

    public Action createGotoAction(final Block block) {
        String name = "B" + block.getInputBlock().getName();
        Action action = new AbstractAction(name) {
            @Override
            public void actionPerformed(ActionEvent e) {
                gotoBlock(block);
            }
        };
        action.setEnabled(true);
        return action;
    }

    private void clearObjects() {
        Set<Object> objectSet = new HashSet<>(getObjects());
        for (Object object : objectSet) {
            if (isObject(object)) {
                removeObject(object);
            }
        }
    }

    private void updateFigureTexts() {
        for (Figure figure : getModel().getDiagram().getFigures()) {
            // Update node text, since it might differ across views.
            figure.updateLines();
        }
    }

    private void updateFigureWidths() {
        if (getModel().getShowCFG()) {
            Map<Block, Integer> maxWidth = new HashMap<>();
            for (Block block : getModel().getDiagram().getBlocks()) {
                maxWidth.put(block, 10);
            }
            for (Figure figure : getModel().getDiagram().getFigures()) {
                // Compute max node width in each block.
                if (figure.getWidth() > maxWidth.get(figure.getBlock())) {
                    maxWidth.put(figure.getBlock(), figure.getWidth());
                }
            }
            for (Figure figure : getModel().getDiagram().getFigures()) {
                // Set all nodes' width to the maximum width in the blocks?
                figure.setWidth(maxWidth.get(figure.getBlock()));
            }
        }
    }

    private MoveProvider getFigureMoveProvider() {
        return new MoveProvider() {

            private boolean hasMoved = false; // Flag to track movement
            private int startLayerY;

            private void setFigureShadow(Figure f) {
                FigureWidget fw = getWidget(f);
                Color c = f.getColor();
                Border border = new FigureWidget.RoundedBorder(new Color(0,0,0, 50), 1);
                shadowWidget.setBorder(border);
                shadowWidget.setBackground(new Color(c.getRed(), c.getGreen(), c.getBlue(), 50));
                shadowWidget.setPreferredLocation(fw.getPreferredLocation());
                shadowWidget.setPreferredSize(f.getSize());
                shadowWidget.setVisible(true);
                shadowWidget.setOpaque(true);
                shadowWidget.revalidate();
                shadowWidget.repaint();
            }

            private void setMovePointer(Figure f) {
                Border border = new FigureWidget.RoundedBorder(Color.RED, 1);
                pointerWidget.setBorder(border);
                pointerWidget.setBackground(Color.RED);
                pointerWidget.setPreferredBounds(new Rectangle(0, 0, 3, f.getSize().height));
                pointerWidget.setVisible(false);
                pointerWidget.setOpaque(true);
            }


            @Override
            public void movementStarted(Widget widget) {
                if (layoutMover == null) return; // Do nothing if layoutMover is not available

                widget.bringToFront();
                startLayerY = widget.getLocation().y;
                hasMoved = false; // Reset the movement flag
                Set<Figure> selectedFigures = model.getSelectedFigures();
                if (selectedFigures.size() == 1) {
                    Figure selectedFigure = selectedFigures.iterator().next();
                    setFigureShadow(selectedFigure);
                    setMovePointer(selectedFigure);
                }
            }

            @Override
            public void movementFinished(Widget widget) {
                shadowWidget.setVisible(false);
                pointerWidget.setVisible(false);
                if (layoutMover == null || !hasMoved) return; // Do nothing if layoutMover is not available or no movement occurred
                rebuilding = true;

                Set<Figure> movedFigures = new HashSet<>(model.getSelectedFigures());
                for (Figure figure : movedFigures) {
                    FigureWidget fw = getWidget(figure);
                    figure.setPosition(new Point(fw.getLocation().x, fw.getLocation().y));
                }

                layoutMover.moveVertices(movedFigures);
                rebuildConnectionLayer();

                for (FigureWidget fw : getVisibleFigureWidgets()) {
                    fw.updatePosition();
                }

                validateAll();
                addUndo();
                rebuilding = false;
            }

            private static final int MAGNET_SIZE = 5;

            private int magnetToStartLayerY(Widget widget, Point location) {
                int shiftY = location.y - widget.getLocation().y;
                if (Math.abs(location.y - startLayerY) <= MAGNET_SIZE) {
                    if (Math.abs(widget.getLocation().y - startLayerY) > MAGNET_SIZE) {
                        shiftY = startLayerY - widget.getLocation().y;
                    } else {
                        shiftY = 0;
                    }
                }
                return shiftY;
            }

            @Override
            public Point getOriginalLocation(Widget widget) {
                if (layoutMover == null) return widget.getLocation(); // default behavior
                return ActionFactory.createDefaultMoveProvider().getOriginalLocation(widget);
            }

            @Override
            public void setNewLocation(Widget widget, Point location) {
                if (layoutMover == null) return; // Do nothing if layoutMover is not available
                hasMoved = true; // Mark that a movement occurred

                int shiftX = location.x - widget.getLocation().x;
                int shiftY = magnetToStartLayerY(widget, location);

                List<Figure> selectedFigures = new ArrayList<>( model.getSelectedFigures());
                selectedFigures.sort(Comparator.comparingInt(f -> f.getPosition().x));
                for (Figure figure : selectedFigures) {
                    FigureWidget fw = getWidget(figure);
                    for (InputSlot inputSlot : figure.getInputSlots()) {
                        assert inputSlot != null;
                        if (inputSlotToLineWidget.containsKey(inputSlot)) {
                            for (LineWidget lw : inputSlotToLineWidget.get(inputSlot)) {
                                assert lw != null;
                                Point toPt = lw.getTo();
                                Point fromPt = lw.getFrom();
                                if (toPt != null && fromPt != null) {
                                    int xTo = toPt.x + shiftX;
                                    int yTo = toPt.y + shiftY;
                                    lw.setTo(new Point(xTo, yTo));
                                    lw.setFrom(new Point(fromPt.x + shiftX, fromPt.y));
                                    LineWidget pred = lw.getPredecessor();
                                    pred.setTo(new Point(pred.getTo().x + shiftX, pred.getTo().y));
                                    pred.revalidate();
                                    lw.revalidate();
                                }
                            }
                        }
                    }
                    for (OutputSlot outputSlot : figure.getOutputSlots()) {
                        assert outputSlot != null;
                        if (outputSlotToLineWidget.containsKey(outputSlot)) {
                            for (LineWidget lw : outputSlotToLineWidget.get(outputSlot)) {
                                assert lw != null;
                                Point fromPt = lw.getFrom();
                                Point toPt = lw.getTo();
                                if (toPt != null && fromPt != null) {
                                    int xFrom = fromPt.x + shiftX;
                                    int yFrom = fromPt.y + shiftY;
                                    lw.setFrom(new Point(xFrom, yFrom));
                                    lw.setTo(new Point(toPt.x + shiftX, toPt.y));
                                    for (LineWidget succ : lw.getSuccessors()) {
                                        succ.setFrom(new Point(succ.getFrom().x + shiftX, succ.getFrom().y));
                                        succ.revalidate();
                                    }
                                    lw.revalidate();
                                }
                            }
                        }
                    }
                    Point newLocation = new Point(fw.getLocation().x + shiftX, fw.getLocation().y + shiftY);
                    ActionFactory.createDefaultMoveProvider().setNewLocation(fw, newLocation);
                }

                FigureWidget fw = getWidget(selectedFigures.iterator().next());
                pointerWidget.setVisible(true);
                Point newLocation = new Point(fw.getLocation().x + shiftX -3, fw.getLocation().y + shiftY);
                ActionFactory.createDefaultMoveProvider().setNewLocation(pointerWidget, newLocation);
                connectionLayer.revalidate();
                connectionLayer.repaint();
            }
        };
    }

    private void rebuildMainLayer() {
        mainLayer.removeChildren();
        for (Figure figure : getModel().getDiagram().getFigures()) {
            FigureWidget figureWidget = new FigureWidget(figure, this);
            figureWidget.setVisible(false);
            figureWidget.getActions().addAction(ActionFactory.createPopupMenuAction(figureWidget));
            figureWidget.getActions().addAction(selectAction);
            figureWidget.getActions().addAction(hoverAction);
            figureWidget.getActions().addAction(ActionFactory.createMoveAction(null, getFigureMoveProvider()));
            addObject(figure, figureWidget);
            mainLayer.addChild(figureWidget);

            for (InputSlot inputSlot : figure.getInputSlots()) {
                SlotWidget slotWidget = new InputSlotWidget(inputSlot, this, figureWidget);
                slotWidget.getActions().addAction(new DoubleClickAction(slotWidget));
                slotWidget.getActions().addAction(hoverAction);
                slotWidget.getActions().addAction(selectAction);
                addObject(inputSlot, slotWidget);
            }

            for (OutputSlot outputSlot : figure.getOutputSlots()) {
                SlotWidget slotWidget = new OutputSlotWidget(outputSlot, this, figureWidget);
                slotWidget.getActions().addAction(new DoubleClickAction(slotWidget));
                slotWidget.getActions().addAction(hoverAction);
                slotWidget.getActions().addAction(selectAction);
                addObject(outputSlot, slotWidget);
            }
        }
    }

    private void rebuildBlockLayer() {
        blockLayer.removeChildren();
        if (getModel().getShowBlocks() || getModel().getShowCFG()) {
            for (Block block : getModel().getDiagram().getBlocks()) {
                BlockWidget blockWidget = new BlockWidget(this, block);
                blockWidget.getActions().addAction(new DoubleClickAction(blockWidget));
                blockWidget.setVisible(false);
                addObject(block, blockWidget);
                blockLayer.addChild(blockWidget);
            }
        }
    }

    private void update() {
        rebuilding = true;
        clearObjects();
        updateFigureTexts();
        updateFigureWidths();
        rebuildMainLayer();
        rebuildBlockLayer();
        relayout();
        rebuilding = false;
    }

    private void hiddenNodesChanged() {
        relayout();
        addUndo();
    }

    private void relayout() {
        rebuilding = true;
        Set<FigureWidget> oldVisibleFigureWidgets = getVisibleFigureWidgets();
        Set<BlockWidget> oldVisibleBlockWidgets = getVisibleBlockWidgets();

        updateVisibleFigureWidgets();
        updateNodeHull();
        updateVisibleBlockWidgets();
<<<<<<< HEAD
        validateAll();

        Set<Figure> visibleFigures = getVisibleFigures();
        Set<Connection> visibleConnections = getVisibleConnections();
        if (getModel().getShowStableSea()) {
            doStableSeaLayout(visibleFigures, visibleConnections);
        } else if (getModel().getShowSea()) {
            doSeaLayout(visibleFigures, visibleConnections);
        } else if (getModel().getShowBlocks()) {
            doClusteredLayout(visibleFigures, visibleConnections);
        } else if (getModel().getShowCFG()) {
            doCFGLayout(visibleFigures, visibleConnections);
        }
        rebuildConnectionLayer();

        updateFigureWidgetLocations(oldVisibleFigureWidgets);
        updateBlockWidgetBounds(oldVisibleBlockWidgets);
        validateAll();
=======
        validateAll();

        Set<Figure> visibleFigures = getVisibleFigures();
        Set<Connection> visibleConnections = getVisibleConnections();
        if (getModel().getShowStableSea()) {
            doStableSeaLayout(visibleFigures, visibleConnections);
        } else if (getModel().getShowSea()) {
            doSeaLayout(visibleFigures, visibleConnections);
        } else if (getModel().getShowBlocks()) {
            doClusteredLayout(visibleFigures, visibleConnections);
        } else if (getModel().getShowCFG()) {
            doCFGLayout(visibleFigures, visibleConnections);
        }
        rebuildConnectionLayer();

        updateFigureWidgetLocations(oldVisibleFigureWidgets);
        updateBlockWidgetBounds(oldVisibleBlockWidgets);
        validateAll();
>>>>>>> 4da7c354
        setFigureSelection(model.getSelectedFigures());
        centerSelectedFigures();
        rebuilding = false;
    }

    public void validateAll() {
        validate();
        scrollPane.validate();
    }

    private void graphChanged() {
        centerRootNode();
        addUndo();
    }

    private void centerRootNode() {
        if (getModel().getSelectedNodes().isEmpty()) {
            Figure rootFigure = getModel().getDiagram().getRootFigure();
            if (rootFigure != null) {
                int rootId = rootFigure.getInputNode().getId();
                if (!getModel().getHiddenNodes().contains(rootId)) {
                    FigureWidget rootWidget = getWidget(rootFigure);
                    if (rootWidget != null) {
                        Rectangle bounds = rootWidget.getBounds();
                        if (bounds != null) {
                            Point location = rootWidget.getLocation();
                            centerRectangle(new Rectangle(location.x, location.y, bounds.width, bounds.height));
                        }
                    }
                }
            }
        }
    }

    protected boolean isRebuilding() {
        return rebuilding;
    }

    public boolean isVisibleBlockConnection(BlockConnection blockConnection) {
        Widget w1 = getWidget(blockConnection.getFromCluster());
        Widget w2 = getWidget(blockConnection.getToCluster());
        return w1.isVisible() && w2.isVisible();
    }

    private boolean isVisibleFigureConnection(FigureConnection figureConnection) {
        // Generally, a connection is visible if its source and destination
        // widgets are visible. An exception is Figure connections in the CFG
        // view, which are never shown.
        if (getModel().getShowCFG()) {
            return false;
        }
        Widget w1 = getWidget(figureConnection.getFrom().getVertex());
        Widget w2 = getWidget(figureConnection.getTo().getVertex());
        return w1.isVisible() && w2.isVisible();
    }

    private void doStableSeaLayout(Set<Figure> visibleFigures, Set<Connection> visibleConnections) {
<<<<<<< HEAD
        layoutMover = null;
=======
>>>>>>> 4da7c354
        boolean enable = model.getCutEdges();
        boolean previous = hierarchicalStableLayoutManager.getCutEdges();
        hierarchicalStableLayoutManager.setCutEdges(enable);
        if (enable != previous) {
            hierarchicalStableLayoutManager.doLayout(new LayoutGraph(visibleConnections, visibleFigures));
        } else {
            hierarchicalStableLayoutManager.updateLayout(visibleFigures, visibleConnections);
        }
    }

    private void doSeaLayout(Set<Figure> visibleFigures, Set<Connection> visibleConnections) {
        seaLayoutManager = new HierarchicalLayoutManager();
<<<<<<< HEAD
        layoutMover = seaLayoutManager;
=======
>>>>>>> 4da7c354
        seaLayoutManager.setCutEdges(model.getCutEdges());
        seaLayoutManager.doLayout(new LayoutGraph(visibleConnections, visibleFigures));
    }

    private void doClusteredLayout(Set<Figure> visibleFigures, Set<Connection> visibleConnections) {
<<<<<<< HEAD
        layoutMover = null;
=======
>>>>>>> 4da7c354
        HierarchicalClusterLayoutManager clusterLayoutManager = new HierarchicalClusterLayoutManager();
        clusterLayoutManager.setCutEdges(model.getCutEdges());
        clusterLayoutManager.doLayout(new LayoutGraph(visibleConnections, visibleFigures));
    }

    private void doCFGLayout(Set<Figure> visibleFigures, Set<Connection> visibleConnections) {
<<<<<<< HEAD
        layoutMover = null;
=======
>>>>>>> 4da7c354
        HierarchicalCFGLayoutManager cfgLayoutManager = new HierarchicalCFGLayoutManager(getVisibleBlockConnections(), getVisibleBlocks());
        cfgLayoutManager.setCutEdges(model.getCutEdges());
        cfgLayoutManager.doLayout(new LayoutGraph(visibleConnections, visibleFigures));
    }

    private boolean shouldAnimate() {
        int visibleFigureCount = 0;
        for (Figure figure : getModel().getDiagram().getFigures()) {
            if (getWidget(figure, FigureWidget.class).isVisible()) {
                visibleFigureCount++;
            }
        }
        return visibleFigureCount <= ANIMATION_LIMIT;
    }

    private final Point specialNullPoint = new Point(Integer.MAX_VALUE, Integer.MAX_VALUE);

<<<<<<< HEAD

    private MoveProvider getFigureConnectionMoveProvider() {
        return new MoveProvider() {

            Point startLocation;
            Point originalPosition;

            @Override
            public void movementStarted(Widget widget) {
                if (layoutMover == null) return; // Do nothing if layoutMover is not available
                LineWidget lw = (LineWidget) widget;
                startLocation = lw.getClientAreaLocation();
                originalPosition = lw.getFrom();
            }

            @Override
            public void movementFinished(Widget widget) {
                if (layoutMover == null) return; // Do nothing if layoutMover is not available
                LineWidget lineWidget = (LineWidget) widget;
                if (lineWidget.getPredecessor() == null) return;
                if (lineWidget.getSuccessors().isEmpty()) return;
                if (lineWidget.getFrom().x != lineWidget.getTo().x) return;

                int shiftX = lineWidget.getClientAreaLocation().x - startLocation.x;
                if (shiftX == 0) return;

                rebuilding = true;
                layoutMover.moveLink(originalPosition, shiftX);
                rebuildConnectionLayer();
                for (FigureWidget fw : getVisibleFigureWidgets()) {
                    fw.updatePosition();
                }
                validateAll();
                addUndo();
                rebuilding = false;
            }

            @Override
            public Point getOriginalLocation(Widget widget) {
                if (layoutMover == null) return widget.getLocation(); // default behavior
                LineWidget lineWidget = (LineWidget) widget;
                return lineWidget.getClientAreaLocation();
            }

            @Override
            public void setNewLocation(Widget widget, Point location) {
                if (layoutMover == null) return; // Do nothing if layoutMover is not available
                LineWidget lineWidget = (LineWidget) widget;
                if (lineWidget.getPredecessor() == null) return;
                if (lineWidget.getSuccessors().isEmpty()) return;
                if (lineWidget.getFrom().x != lineWidget.getTo().x) return;

                int shiftX = location.x - lineWidget.getClientAreaLocation().x;
                if (shiftX == 0) return;

                Point oldFrom = lineWidget.getFrom();
                Point newFrom = new Point(oldFrom.x + shiftX, oldFrom.y);

                Point oldTo = lineWidget.getTo();
                Point newTo = new Point(oldTo.x + shiftX, oldTo.y);

                lineWidget.setTo(newTo);
                lineWidget.setFrom(newFrom);
                lineWidget.revalidate();

                LineWidget predecessor = lineWidget.getPredecessor();
                Point toPt = predecessor.getTo();
                predecessor.setTo(new Point(toPt.x + shiftX, toPt.y));
                predecessor.revalidate();

                for (LineWidget successor : lineWidget.getSuccessors()) {
                    Point fromPt = successor.getFrom();
                    successor.setFrom(new Point(fromPt.x + shiftX, fromPt.y));
                    successor.revalidate();
                }
            }
        };
    }

    private void processOutputSlot(OutputSlot outputSlot, List<FigureConnection> connections, int controlPointIndex, Point lastPoint, LineWidget predecessor) {
        Map<Point, List<FigureConnection>> pointMap = new HashMap<>(connections.size());

        for (FigureConnection connection : connections) {
            if (isVisibleFigureConnection(connection)) {
                List<Point> controlPoints = connection.getControlPoints();
                if (controlPointIndex < controlPoints.size()) {
                    Point currentPoint = controlPoints.get(controlPointIndex);
                    if (currentPoint == null) { // Long connection, has been cut vertically.
                        currentPoint = specialNullPoint;
                    } else {
                        currentPoint = new Point(currentPoint.x, currentPoint.y);
                    }
                    if (pointMap.containsKey(currentPoint)) {
                        pointMap.get(currentPoint).add(connection);
                    } else {
                        pointMap.put(currentPoint, new ArrayList<>(Collections.singletonList(connection)));
                    }
                }
            }
=======
    private void processOutputSlot(OutputSlot outputSlot, List<FigureConnection> connections, int controlPointIndex, Point lastPoint, LineWidget predecessor) {
        Map<Point, List<FigureConnection>> pointMap = new HashMap<>(connections.size());

        for (FigureConnection connection : connections) {
            if (isVisibleFigureConnection(connection)) {
                List<Point> controlPoints = connection.getControlPoints();
                if (controlPointIndex < controlPoints.size()) {
                    Point currentPoint = controlPoints.get(controlPointIndex);
                    if (currentPoint == null) { // Long connection, has been cut vertically.
                        currentPoint = specialNullPoint;
                    } else {
                        currentPoint = new Point(currentPoint.x, currentPoint.y);
                    }
                    if (pointMap.containsKey(currentPoint)) {
                        pointMap.get(currentPoint).add(connection);
                    } else {
                        pointMap.put(currentPoint, new ArrayList<>(Collections.singletonList(connection)));
                    }
                }
            }
>>>>>>> 4da7c354
        }

        for (Point currentPoint : pointMap.keySet()) {
            List<FigureConnection> connectionList = pointMap.get(currentPoint);

            boolean isBold = false;
            boolean isDashed = true;
            boolean isVisible = true;
            for (FigureConnection c : connectionList) {
                if (c.getStyle() == Connection.ConnectionStyle.BOLD) {
                    isBold = true;
                } else if (c.getStyle() == Connection.ConnectionStyle.INVISIBLE) {
                    isVisible = false;
                }
                if (c.getStyle() != Connection.ConnectionStyle.DASHED) {
                    isDashed = false;
                }
            }

            LineWidget newPredecessor = predecessor;
            if (currentPoint != specialNullPoint && lastPoint != specialNullPoint && lastPoint != null) {
                Point src = new Point(lastPoint);
                Point dest = new Point(currentPoint);
                newPredecessor = new LineWidget(this, outputSlot, connectionList, src, dest, predecessor, isBold, isDashed);
                newPredecessor.setVisible(isVisible);

                if (predecessor == null) {
<<<<<<< HEAD
                    assert outputSlot != null;
=======
>>>>>>> 4da7c354
                    if (outputSlotToLineWidget.containsKey(outputSlot)) {
                        outputSlotToLineWidget.get(outputSlot).add(newPredecessor);
                    } else {
                        outputSlotToLineWidget.put(outputSlot, new HashSet<>(Collections.singleton(newPredecessor)));
                    }
                }

                newWidgets.add(newPredecessor);
                addObject(new ConnectionSet(connectionList), newPredecessor);
                newPredecessor.getActions().addAction(hoverAction);
                newPredecessor.getActions().addAction(ActionFactory.createMoveAction(null, getFigureConnectionMoveProvider()));
            }

            processOutputSlot(outputSlot, connectionList, controlPointIndex + 1, currentPoint, newPredecessor);
        }

        if (pointMap.isEmpty()) {
            for (FigureConnection connection : connections) {
                if (isVisibleFigureConnection(connection)) {
                    InputSlot inputSlot = connection.getInputSlot();
<<<<<<< HEAD
                    if (predecessor != null) {
                        assert inputSlot != null;
                        if (inputSlotToLineWidget.containsKey(inputSlot)) {
                            inputSlotToLineWidget.get(inputSlot).add(predecessor);
                        } else {
                            inputSlotToLineWidget.put(inputSlot, new HashSet<>(Collections.singleton(predecessor)));
                        }
=======
                    if (inputSlotToLineWidget.containsKey(inputSlot)) {
                        inputSlotToLineWidget.get(inputSlot).add(predecessor);
                    } else {
                        inputSlotToLineWidget.put(inputSlot, new HashSet<>(Collections.singleton(predecessor)));
>>>>>>> 4da7c354
                    }
                }
            }
        }
    }

    private void processBlockConnection(BlockConnection blockConnection) {
        boolean isDashed = blockConnection.getStyle() == Connection.ConnectionStyle.DASHED;
        boolean isBold = blockConnection.getStyle() == Connection.ConnectionStyle.BOLD;
        boolean isVisible = blockConnection.getStyle() != Connection.ConnectionStyle.INVISIBLE;
        Point lastPoint = null;
        LineWidget predecessor = null;
        for (Point currentPoint : blockConnection.getControlPoints()) {
            if (currentPoint == null) { // Long connection, has been cut vertically.
                currentPoint = specialNullPoint;
            } else if (lastPoint != specialNullPoint && lastPoint != null) {
                List<BlockConnection> connectionList = Collections.singletonList(blockConnection);
                Point src = new Point(lastPoint);
                Point dest = new Point(currentPoint);
                predecessor = new LineWidget(this, null, connectionList, src, dest, predecessor, isBold, isDashed);
                predecessor.setVisible(isVisible);
                connectionLayer.addChild(predecessor);
                addObject(new ConnectionSet(connectionList), predecessor);
                predecessor.getActions().addAction(hoverAction);
            }
            lastPoint = currentPoint;
        }
    }

    @Override
    public void setInteractionMode(InteractionMode mode) {
        panAction.setEnabled(mode == InteractionMode.PANNING);
        // When panAction is not enabled, it does not consume the event
        // and the selection action handles it instead
    }

    @Override
    public void handleDoubleClick(Widget w, WidgetAction.WidgetMouseEvent e) {
        clearSelectedNodes();
    }

    private class ConnectionSet {

        private Collection<? extends Connection> connections;

        public ConnectionSet(Collection<? extends Connection> connections) {
            this.connections = connections;
        }
    }

    @Override
    public Lookup getLookup() {
        return lookup;
    }

    private void gotoBlock(final Block block) {
        BlockWidget bw = getWidget(block);
        if (bw != null) {
            centerRectangle(bw.getBounds());
        }
    }

    @Override
    public void addSelectedNodes(Collection<InputNode> nodes, boolean showIfHidden) {
        Set<Integer> nodeIds = new HashSet<>(model.getSelectedNodes());
        for (InputNode inputNode : nodes) {
            nodeIds.add(inputNode.getId());
        }
        Set<Figure> selectedFigures = new HashSet<>();
        for (Figure figure : model.getDiagram().getFigures()) {
            if (nodeIds.contains(figure.getInputNode().getId())) {
                selectedFigures.add(figure);
            }
        }
        setFigureSelection(selectedFigures);
        if (showIfHidden) {
            model.showFigures(model.getSelectedFigures());
        }
    }

    @Override
    public void clearSelectedNodes() {
        setSelectedObjects(Collections.emptySet());
    }

    @Override
    public void centerSelectedFigures() {
        Set<Figure> selectedFigures = model.getSelectedFigures();
        Rectangle overallRect = null;
        for (Figure figure : selectedFigures) {
            FigureWidget figureWidget = getWidget(figure);
            if (figureWidget != null) {
                Rectangle bounds = figureWidget.getBounds();
                if (bounds != null) {
                    Point location = figureWidget.getLocation();
                    Rectangle figureRect = new Rectangle(location.x, location.y, bounds.width, bounds.height);
                    if (overallRect == null) {
                        overallRect = figureRect;
                    } else {
                        overallRect = overallRect.union(figureRect);
                    }
                }
            }
        }
        if (overallRect != null) {
            centerRectangle(overallRect);
        }
    }

    private void centerRectangle(Rectangle r) {
        Rectangle rect = convertSceneToView(r);
        Rectangle viewRect = scrollPane.getViewport().getViewRect();

        double factor = Math.min(viewRect.getWidth() / rect.getWidth(),  viewRect.getHeight() / rect.getHeight());
        double zoomFactor = getZoomFactor();
        double newZoomFactor = zoomFactor * factor;
        if (factor < 1.0 || zoomFactor < 1.0) {
            newZoomFactor = Math.min(1.0, newZoomFactor);
            centredZoom(newZoomFactor, null);
            factor = newZoomFactor / zoomFactor;
            rect.x *= factor;
            rect.y *= factor;
            rect.width *= factor;
            rect.height *= factor;
        }
        viewRect.x = rect.x + rect.width / 2 - viewRect.width / 2;
        viewRect.y = rect.y + rect.height / 2 - viewRect.height / 2;
        // Ensure to be within area
        viewRect.x = Math.max(0, viewRect.x);
        viewRect.x = Math.min(getView().getBounds().width - viewRect.width, viewRect.x);
        viewRect.y = Math.max(0, viewRect.y);
        viewRect.y = Math.min(getView().getBounds().height - viewRect.height, viewRect.y);
        getView().scrollRectToVisible(viewRect);
    }

    private void setFigureSelection(Set<Figure> list) {
        super.setSelectedObjects(new HashSet<>(list));
    }

    @Override
    public void resetUndoRedoManager() {
        undoRedoManager = new UndoRedo.Manager();
        undoRedoManager.setLimit(UNDOREDO_LIMIT);
    }

    private UndoRedo.Manager getUndoRedoManager() {
        if (undoRedoManager == null) {
            resetUndoRedoManager();
        }
        return undoRedoManager;
    }

    @Override
    public UndoRedo getUndoRedo() {
        return getUndoRedoManager();
    }

    @Override
    public void componentHidden() {
        SelectionCoordinator.getInstance().getHighlightedChangedEvent().removeListener(highlightedCoordinatorListener);
        SelectionCoordinator.getInstance().getSelectedChangedEvent().removeListener(selectedCoordinatorListener);
    }

    @Override
    public void componentShowing() {
        SelectionCoordinator.getInstance().getHighlightedChangedEvent().addListener(highlightedCoordinatorListener);
        SelectionCoordinator.getInstance().getSelectedChangedEvent().addListener(selectedCoordinatorListener);
    }

    private final ArrayList<LineWidget> newWidgets = new ArrayList<>();

    private void rebuildConnectionLayer() {
        outputSlotToLineWidget.clear();
        inputSlotToLineWidget.clear();
        connectionLayer.removeChildren();
        newWidgets.clear();
        for (Figure figure : getModel().getDiagram().getFigures()) {
            for (OutputSlot outputSlot : figure.getOutputSlots()) {
                List<FigureConnection> connectionList = new ArrayList<>(outputSlot.getConnections());
                processOutputSlot(outputSlot, connectionList, 0, null, null);
            }
        }

        if (getModel().getShowCFG()) {
            for (BlockConnection blockConnection : getModel().getDiagram().getBlockConnections()) {
                if (isVisibleBlockConnection(blockConnection)) {
                    processBlockConnection(blockConnection);
                }
            }
        }

        connectionLayer.addChildren(newWidgets);
        newWidgets.clear();
    }

    private Set<FigureWidget> getVisibleFigureWidgets() {
        Set<FigureWidget> visibleFigureWidgets = new HashSet<>();
        for (Figure figure : getModel().getDiagram().getFigures()) {
            FigureWidget figureWidget = getWidget(figure);
            if (figureWidget != null && figureWidget.isVisible()) {
                visibleFigureWidgets.add(figureWidget);
            }
        }
        return visibleFigureWidgets;
    }

    private Set<BlockWidget> getVisibleBlockWidgets() {
        Set<BlockWidget> visibleBlockWidgets = new HashSet<>();
        if (getModel().getShowBlocks() || getModel().getShowCFG()) {
            for (Block block : getModel().getDiagram().getBlocks()) {
                BlockWidget blockWidget = getWidget(block);
                if (blockWidget.isVisible()) {
                    visibleBlockWidgets.add(blockWidget);
                }
            }
        }
        return visibleBlockWidgets;
    }

    private void updateVisibleFigureWidgets() {
        for (Figure figure : getModel().getDiagram().getFigures()) {
            FigureWidget figureWidget = getWidget(figure);
            figureWidget.setBoundary(false);
            figureWidget.setVisible(!model.getHiddenNodes().contains(figure.getInputNode().getId()));
        }
    }

    private void updateNodeHull() {
        if (getModel().getShowNodeHull()) {
            List<FigureWidget> boundaries = new ArrayList<>();
            for (Figure figure : getModel().getDiagram().getFigures()) {
                FigureWidget figureWidget = getWidget(figure);
                if (!figureWidget.isVisible()) {
                    Set<Figure> neighborSet = new HashSet<>(figure.getPredecessorSet());
                    neighborSet.addAll(figure.getSuccessorSet());
                    boolean hasVisibleNeighbor = false;
                    for (Figure neighbor : neighborSet) {
                        FigureWidget neighborWidget = getWidget(neighbor);
                        if (neighborWidget.isVisible()) {
                            hasVisibleNeighbor = true;
                            break;
                        }
                    }
                    if (hasVisibleNeighbor) {
                        figureWidget.setBoundary(true);
                        boundaries.add(figureWidget);
                    }
                }
            }
            for (FigureWidget figureWidget : boundaries) {
                figureWidget.setVisible(true);
            }
        } else {
            getModel().getSelectedNodes().removeAll(getModel().getHiddenNodes());
        }
    }

    private void updateVisibleBlockWidgets() {
        if (getModel().getShowBlocks() || getModel().getShowCFG()) {
            Set<Block> visibleBlocks = new HashSet<>();
            for (Figure figure : getModel().getDiagram().getFigures()) {
                FigureWidget figureWidget = getWidget(figure);
                if (figureWidget.isVisible()) {
                    visibleBlocks.add(figure.getBlock());
                }
            }
            if (getModel().getShowCFG() && getModel().getShowEmptyBlocks()) {
                // Add remaining blocks.
                visibleBlocks.addAll(getModel().getDiagram().getBlocks());
            }
            if (getModel().getShowCFG()) {
                // Blockless figures and artificial blocks are hidden in this view.
                for (Figure figure : getModel().getDiagram().getFigures()) {
                    if (figure.getBlock().getInputBlock().isArtificial()) {
                        FigureWidget figureWidget = getWidget(figure);
                        figureWidget.setVisible(false);
                    }
                }
            }

            for (Block block : getModel().getDiagram().getBlocks()) {
                // A block is visible if it is marked as such, except for
                // artificial or null blocks in the CFG view.
                boolean visibleAfter = visibleBlocks.contains(block) &&
                        !(getModel().getShowCFG() && (block.getInputBlock().isArtificial() || block.getInputBlock().getNodes().isEmpty()));
                BlockWidget blockWidget = getWidget(block);
                blockWidget.setVisible(visibleAfter);
            }
        }
    }

    private Set<Figure> getVisibleFigures() {
        HashSet<Figure> visibleFigures = new HashSet<>();
        for (Figure figure : getModel().getDiagram().getFigures()) {
            FigureWidget figureWidget = getWidget(figure);
            if (figureWidget.isVisible()) {
                visibleFigures.add(figure);
            }
        }
        return visibleFigures;
    }

    private Set<Cluster> getVisibleBlocks() {
        Set<Cluster> visibleBlocks = new HashSet<>();
        for (Block b : getModel().getDiagram().getBlocks()) {
            BlockWidget w = getWidget(b);
            if (w.isVisible()) {
                visibleBlocks.add(b);
            }
        }
        return visibleBlocks;
    }

    private Set<Connection> getVisibleBlockConnections() {
        Set<Connection> clusterLinks = new HashSet<>();
        for (BlockConnection c : getModel().getDiagram().getBlockConnections()) {
            if (isVisibleBlockConnection(c)) {
                clusterLinks.add(c);
            }
        }
        return clusterLinks;
    }

    private HashSet<Connection> getVisibleConnections() {
        HashSet<Connection> visibleConnections = new HashSet<>();
        for (FigureConnection connection : getModel().getDiagram().getConnections()) {
            if (isVisibleFigureConnection(connection)) {
                visibleConnections.add(connection);
            }
        }
        return visibleConnections;
    }

    private void updateFigureWidgetLocations(Set<FigureWidget> oldVisibleFigureWidgets) {
        boolean doAnimation = shouldAnimate();
        for (Figure figure : getModel().getDiagram().getFigures()) {
            FigureWidget figureWidget = getWidget(figure);
            if (figureWidget.isVisible()) {
                Point location = new Point(figure.getPosition());
                if (doAnimation && oldVisibleFigureWidgets.contains(figureWidget)) {
                    getSceneAnimator().animatePreferredLocation(figureWidget, location);
                } else {
                    figureWidget.setPreferredLocation(location);
                }
            }
        }
    }

    private void updateBlockWidgetBounds(Set<BlockWidget> oldVisibleBlockWidgets) {
        if (getModel().getShowBlocks() || getModel().getShowCFG()) {
            boolean doAnimation = shouldAnimate();
            for (Block block : getModel().getDiagram().getBlocks()) {
                BlockWidget blockWidget = getWidget(block);
                if (blockWidget != null && blockWidget.isVisible()) {
                    Rectangle bounds = new Rectangle(block.getBounds());
                    if (doAnimation && oldVisibleBlockWidgets.contains(blockWidget)) {
                        getSceneAnimator().animatePreferredBounds(blockWidget, bounds);
                    } else {
                        blockWidget.setPreferredBounds(bounds);
                    }
                }
            }
        }
    }

<<<<<<< HEAD
=======
    Map<OutputSlot, Set<LineWidget>> outputSlotToLineWidget = new HashMap<>();
    Map<InputSlot, Set<LineWidget>> inputSlotToLineWidget = new HashMap<>();

>>>>>>> 4da7c354
    public JPopupMenu createPopupMenu() {
        JPopupMenu menu = new JPopupMenu();

        Action[] currentActions = actionsWithSelection;
        if (getSelectedObjects().isEmpty()) {
            currentActions = actions;
        }
        for (Action a : currentActions) {
            if (a == null) {
                menu.addSeparator();
            } else {
                menu.add(a);
            }
        }
        return menu;
    }

    private boolean undoRedoEnabled = true;

    private static class DiagramUndoRedo extends AbstractUndoableEdit {

        private final ModelState oldState;
        private final ModelState newState;
        private Point oldScrollPosition;
        private Point newScrollPosition;
        private final DiagramScene scene;

        public DiagramUndoRedo(DiagramScene scene, Point oldScrollPosition, ModelState oldState, ModelState newState) {
            assert oldState != null;
            assert newState != null;
            this.oldState = oldState;
            this.newState = newState;
            this.scene = scene;
            this.oldScrollPosition = oldScrollPosition;
        }

        @Override
        public void redo() throws CannotRedoException {
            super.redo();
            scene.undoRedoEnabled = false;
            oldScrollPosition = scene.getScrollPosition();
            scene.getModel().setHiddenNodes(newState.hiddenNodes);
            scene.getModel().setPositions(newState.firstPos, newState.secondPos);
            scene.setScrollPosition(newScrollPosition);
            scene.undoRedoEnabled = true;
        }

        @Override
        public void undo() throws CannotUndoException {
            super.undo();
            scene.undoRedoEnabled = false;
            newScrollPosition = scene.getScrollPosition();
            scene.getModel().setHiddenNodes(oldState.hiddenNodes);
            scene.getModel().setPositions(oldState.firstPos, oldState.secondPos);
            scene.setScrollPosition(oldScrollPosition);
            scene.undoRedoEnabled = true;
        }
    }

    private static class ModelState {
        public final Set<Integer> hiddenNodes;
        public final int firstPos;
        public final int secondPos;


        public ModelState(DiagramViewModel model) {
            hiddenNodes = new HashSet<>(model.getHiddenNodes());
            firstPos = model.getFirstPosition();
            secondPos = model.getSecondPosition();
        }
    }

    private void addUndo() {
        if (undoRedoEnabled) {
            ModelState newModelState = new ModelState(model);
            DiagramUndoRedo undoRedo = new DiagramUndoRedo(this, getScrollPosition(), modelState, newModelState);
            getUndoRedoManager().undoableEditHappened(new UndoableEditEvent(this, undoRedo));
            modelState = newModelState;
        }
    }
}<|MERGE_RESOLUTION|>--- conflicted
+++ resolved
@@ -87,17 +87,11 @@
     private ModelState modelState;
     private boolean rebuilding;
 
-<<<<<<< HEAD
     private final Map<OutputSlot, Set<LineWidget>> outputSlotToLineWidget = new HashMap<>();
     private final Map<InputSlot, Set<LineWidget>> inputSlotToLineWidget = new HashMap<>();
     private final HierarchicalStableLayoutManager hierarchicalStableLayoutManager;
     private HierarchicalLayoutManager seaLayoutManager;
     private LayoutMover layoutMover;
-=======
-    private final HierarchicalStableLayoutManager hierarchicalStableLayoutManager;
-    private HierarchicalLayoutManager seaLayoutManager;
->>>>>>> 4da7c354
-
 
     /**
      * The alpha level of partially visible figures.
@@ -351,15 +345,12 @@
         mainLayer.setBorder(emptyBorder);
         addChild(mainLayer);
 
-<<<<<<< HEAD
         pointerWidget = new Widget(DiagramScene.this);
         addChild(pointerWidget);
 
         shadowWidget = new Widget(DiagramScene.this);
         addChild(shadowWidget);
 
-=======
->>>>>>> 4da7c354
         setLayout(LayoutFactory.createAbsoluteLayout());
         getActions().addAction(mouseZoomAction);
         getActions().addAction(ActionFactory.createPopupMenuAction((widget, localLocation) -> createPopupMenu()));
@@ -839,11 +830,7 @@
         updateVisibleFigureWidgets();
         updateNodeHull();
         updateVisibleBlockWidgets();
-<<<<<<< HEAD
-        validateAll();
-
-        Set<Figure> visibleFigures = getVisibleFigures();
-        Set<Connection> visibleConnections = getVisibleConnections();
+
         if (getModel().getShowStableSea()) {
             doStableSeaLayout(visibleFigures, visibleConnections);
         } else if (getModel().getShowSea()) {
@@ -853,31 +840,7 @@
         } else if (getModel().getShowCFG()) {
             doCFGLayout(visibleFigures, visibleConnections);
         }
-        rebuildConnectionLayer();
-
-        updateFigureWidgetLocations(oldVisibleFigureWidgets);
-        updateBlockWidgetBounds(oldVisibleBlockWidgets);
-        validateAll();
-=======
-        validateAll();
-
-        Set<Figure> visibleFigures = getVisibleFigures();
-        Set<Connection> visibleConnections = getVisibleConnections();
-        if (getModel().getShowStableSea()) {
-            doStableSeaLayout(visibleFigures, visibleConnections);
-        } else if (getModel().getShowSea()) {
-            doSeaLayout(visibleFigures, visibleConnections);
-        } else if (getModel().getShowBlocks()) {
-            doClusteredLayout(visibleFigures, visibleConnections);
-        } else if (getModel().getShowCFG()) {
-            doCFGLayout(visibleFigures, visibleConnections);
-        }
-        rebuildConnectionLayer();
-
-        updateFigureWidgetLocations(oldVisibleFigureWidgets);
-        updateBlockWidgetBounds(oldVisibleBlockWidgets);
-        validateAll();
->>>>>>> 4da7c354
+      
         setFigureSelection(model.getSelectedFigures());
         centerSelectedFigures();
         rebuilding = false;
@@ -935,10 +898,7 @@
     }
 
     private void doStableSeaLayout(Set<Figure> visibleFigures, Set<Connection> visibleConnections) {
-<<<<<<< HEAD
         layoutMover = null;
-=======
->>>>>>> 4da7c354
         boolean enable = model.getCutEdges();
         boolean previous = hierarchicalStableLayoutManager.getCutEdges();
         hierarchicalStableLayoutManager.setCutEdges(enable);
@@ -951,29 +911,20 @@
 
     private void doSeaLayout(Set<Figure> visibleFigures, Set<Connection> visibleConnections) {
         seaLayoutManager = new HierarchicalLayoutManager();
-<<<<<<< HEAD
         layoutMover = seaLayoutManager;
-=======
->>>>>>> 4da7c354
         seaLayoutManager.setCutEdges(model.getCutEdges());
         seaLayoutManager.doLayout(new LayoutGraph(visibleConnections, visibleFigures));
     }
 
     private void doClusteredLayout(Set<Figure> visibleFigures, Set<Connection> visibleConnections) {
-<<<<<<< HEAD
         layoutMover = null;
-=======
->>>>>>> 4da7c354
         HierarchicalClusterLayoutManager clusterLayoutManager = new HierarchicalClusterLayoutManager();
         clusterLayoutManager.setCutEdges(model.getCutEdges());
         clusterLayoutManager.doLayout(new LayoutGraph(visibleConnections, visibleFigures));
     }
 
     private void doCFGLayout(Set<Figure> visibleFigures, Set<Connection> visibleConnections) {
-<<<<<<< HEAD
         layoutMover = null;
-=======
->>>>>>> 4da7c354
         HierarchicalCFGLayoutManager cfgLayoutManager = new HierarchicalCFGLayoutManager(getVisibleBlockConnections(), getVisibleBlocks());
         cfgLayoutManager.setCutEdges(model.getCutEdges());
         cfgLayoutManager.doLayout(new LayoutGraph(visibleConnections, visibleFigures));
@@ -990,8 +941,6 @@
     }
 
     private final Point specialNullPoint = new Point(Integer.MAX_VALUE, Integer.MAX_VALUE);
-
-<<<<<<< HEAD
 
     private MoveProvider getFigureConnectionMoveProvider() {
         return new MoveProvider() {
@@ -1091,28 +1040,6 @@
                     }
                 }
             }
-=======
-    private void processOutputSlot(OutputSlot outputSlot, List<FigureConnection> connections, int controlPointIndex, Point lastPoint, LineWidget predecessor) {
-        Map<Point, List<FigureConnection>> pointMap = new HashMap<>(connections.size());
-
-        for (FigureConnection connection : connections) {
-            if (isVisibleFigureConnection(connection)) {
-                List<Point> controlPoints = connection.getControlPoints();
-                if (controlPointIndex < controlPoints.size()) {
-                    Point currentPoint = controlPoints.get(controlPointIndex);
-                    if (currentPoint == null) { // Long connection, has been cut vertically.
-                        currentPoint = specialNullPoint;
-                    } else {
-                        currentPoint = new Point(currentPoint.x, currentPoint.y);
-                    }
-                    if (pointMap.containsKey(currentPoint)) {
-                        pointMap.get(currentPoint).add(connection);
-                    } else {
-                        pointMap.put(currentPoint, new ArrayList<>(Collections.singletonList(connection)));
-                    }
-                }
-            }
->>>>>>> 4da7c354
         }
 
         for (Point currentPoint : pointMap.keySet()) {
@@ -1140,10 +1067,7 @@
                 newPredecessor.setVisible(isVisible);
 
                 if (predecessor == null) {
-<<<<<<< HEAD
                     assert outputSlot != null;
-=======
->>>>>>> 4da7c354
                     if (outputSlotToLineWidget.containsKey(outputSlot)) {
                         outputSlotToLineWidget.get(outputSlot).add(newPredecessor);
                     } else {
@@ -1164,7 +1088,6 @@
             for (FigureConnection connection : connections) {
                 if (isVisibleFigureConnection(connection)) {
                     InputSlot inputSlot = connection.getInputSlot();
-<<<<<<< HEAD
                     if (predecessor != null) {
                         assert inputSlot != null;
                         if (inputSlotToLineWidget.containsKey(inputSlot)) {
@@ -1172,12 +1095,6 @@
                         } else {
                             inputSlotToLineWidget.put(inputSlot, new HashSet<>(Collections.singleton(predecessor)));
                         }
-=======
-                    if (inputSlotToLineWidget.containsKey(inputSlot)) {
-                        inputSlotToLineWidget.get(inputSlot).add(predecessor);
-                    } else {
-                        inputSlotToLineWidget.put(inputSlot, new HashSet<>(Collections.singleton(predecessor)));
->>>>>>> 4da7c354
                     }
                 }
             }
@@ -1543,12 +1460,6 @@
         }
     }
 
-<<<<<<< HEAD
-=======
-    Map<OutputSlot, Set<LineWidget>> outputSlotToLineWidget = new HashMap<>();
-    Map<InputSlot, Set<LineWidget>> inputSlotToLineWidget = new HashMap<>();
-
->>>>>>> 4da7c354
     public JPopupMenu createPopupMenu() {
         JPopupMenu menu = new JPopupMenu();
 
