/*
 * Copyright (c) 1998, 2022, Oracle and/or its affiliates. All rights reserved.
 * DO NOT ALTER OR REMOVE COPYRIGHT NOTICES OR THIS FILE HEADER.
 *
 * This code is free software; you can redistribute it and/or modify it
 * under the terms of the GNU General Public License version 2 only, as
 * published by the Free Software Foundation.  Oracle designates this
 * particular file as subject to the "Classpath" exception as provided
 * by Oracle in the LICENSE file that accompanied this code.
 *
 * This code is distributed in the hope that it will be useful, but WITHOUT
 * ANY WARRANTY; without even the implied warranty of MERCHANTABILITY or
 * FITNESS FOR A PARTICULAR PURPOSE.  See the GNU General Public License
 * version 2 for more details (a copy is included in the LICENSE file that
 * accompanied this code).
 *
 * You should have received a copy of the GNU General Public License version
 * 2 along with this work; if not, write to the Free Software Foundation,
 * Inc., 51 Franklin St, Fifth Floor, Boston, MA 02110-1301 USA.
 *
 * Please contact Oracle, 500 Oracle Parkway, Redwood Shores, CA 94065 USA
 * or visit www.oracle.com if you need additional information or have any
 * questions.
 */
package com.sun.hotspot.igv.view;

import com.sun.hotspot.igv.data.Properties;
import com.sun.hotspot.igv.data.*;
import com.sun.hotspot.igv.data.services.Scheduler;
import com.sun.hotspot.igv.difference.Difference;
import com.sun.hotspot.igv.filter.ColorFilter;
import com.sun.hotspot.igv.filter.FilterChain;
import com.sun.hotspot.igv.graph.Diagram;
import com.sun.hotspot.igv.graph.Figure;
import com.sun.hotspot.igv.graph.MatcherSelector;
import com.sun.hotspot.igv.settings.Settings;
import com.sun.hotspot.igv.util.RangeSliderModel;
import java.awt.Color;
import java.util.*;
import org.openide.util.Lookup;

/**
 *
 * @author Thomas Wuerthinger
 */
public class DiagramViewModel extends RangeSliderModel implements ChangedListener<RangeSliderModel> {

    // Warning: Update setData method if fields are added
    private Group group;
    private ArrayList<InputGraph> graphs;
    private Set<Integer> hiddenNodes;
    private Set<Integer> selectedNodes;
    private FilterChain filterChain;
    private FilterChain sequenceFilterChain;
    private Diagram diagram;
<<<<<<< HEAD
    private InputGraph cachedInputGraph;
    private final ChangedEvent<DiagramViewModel> groupChangedEvent;
    private final ChangedEvent<DiagramViewModel> diagramChangedEvent;
    private final ChangedEvent<DiagramViewModel> viewChangedEvent;
    private final ChangedEvent<DiagramViewModel> hiddenNodesChangedEvent;
    private final ChangedEvent<DiagramViewModel> viewPropertiesChangedEvent;
=======
    private InputGraph inputGraph;
    private ChangedEvent<DiagramViewModel> diagramChangedEvent;
    private ChangedEvent<DiagramViewModel> viewChangedEvent;
    private ChangedEvent<DiagramViewModel> hiddenNodesChangedEvent;
    private ChangedEvent<DiagramViewModel> viewPropertiesChangedEvent;
>>>>>>> 91a23d77
    private boolean showSea;
    private boolean showBlocks;
    private boolean showCFG;
    private boolean showNodeHull;
    private boolean showEmptyBlocks;
    private final ChangedListener<FilterChain> filterChainChangedListener = source -> updateDiagram();

    @Override
    public DiagramViewModel copy() {
        DiagramViewModel result = new DiagramViewModel(cachedInputGraph, filterChain, sequenceFilterChain);
        result.setData(this);
        return result;
    }

    public Group getGroup() {
        return group;
    }

    public void setData(DiagramViewModel newModel) {
        super.setData(newModel);

<<<<<<< HEAD
        boolean groupChanged = (group != newModel.group);
        this.group = newModel.group;
        if (groupChanged) {
=======
        if (group != newModel.group) {
            if (group != null) {
                group.getChangedEvent().removeListener(groupContentChangedListener);
            }
            group = newModel.group;
            if (group != null) {
                group.getChangedEvent().addListener(groupContentChangedListener);
            }
>>>>>>> 91a23d77
            filterGraphs();
        }

        boolean diagramChanged = (filterChain != newModel.filterChain);
        this.filterChain = newModel.filterChain;
        diagramChanged |= (sequenceFilterChain != newModel.sequenceFilterChain);
        this.sequenceFilterChain = newModel.sequenceFilterChain;
        diagramChanged |= (diagram != newModel.diagram);
        this.diagram = newModel.diagram;
        boolean viewChanged = (hiddenNodes != newModel.hiddenNodes);
        this.hiddenNodes = newModel.hiddenNodes;
        viewChanged |= (selectedNodes != newModel.selectedNodes);
        this.selectedNodes = newModel.selectedNodes;
        boolean viewPropertiesChanged = (showSea != newModel.showSea);
        this.showSea = newModel.showSea;
        viewPropertiesChanged |= (showBlocks != newModel.showBlocks);
        this.showBlocks = newModel.showBlocks;
        viewPropertiesChanged |= (showCFG != newModel.showCFG);
        this.showCFG = newModel.showCFG;
        viewPropertiesChanged |= (showNodeHull != newModel.showNodeHull);
        this.showNodeHull = newModel.showNodeHull;

        if (diagramChanged) {
            diagramChangedEvent.fire();
        }
        if (viewPropertiesChanged) {
            viewPropertiesChangedEvent.fire();
        }
        if (viewChanged) {
            viewChangedEvent.fire();
        }
    }

    public boolean getShowSea() {
        return showSea;
    }

    public void setShowSea(boolean b) {
        showSea = b;
        viewPropertiesChangedEvent.fire();
    }

    public boolean getShowBlocks() {
        return showBlocks;
    }

    public void setShowBlocks(boolean b) {
        showBlocks = b;
        viewPropertiesChangedEvent.fire();
    }

    public boolean getShowCFG() {
        return showCFG;
    }

    public void setShowCFG(boolean b) {
        showCFG = b;
        viewPropertiesChangedEvent.fire();
    }

    public boolean getShowNodeHull() {
        return showNodeHull;
    }

    public void setShowNodeHull(boolean b) {
        showNodeHull = b;
        viewPropertiesChangedEvent.fire();
    }

    public boolean getShowEmptyBlocks() {
        return showEmptyBlocks;
    }

    public void setShowEmptyBlocks(boolean b) {
        showEmptyBlocks = b;
        viewPropertiesChangedEvent.fire();
    }

<<<<<<< HEAD
    public DiagramViewModel(InputGraph graph, FilterChain filterChain, FilterChain sequenceFilterChain) {
        super(Collections.singletonList("default"));
=======
    public void setHideDuplicates(boolean hideDuplicates) {
        InputGraph currentGraph = getFirstGraph();
        if (hideDuplicates) {
            // Back up to the unhidden equivalent graph
            int index = graphs.indexOf(currentGraph);
            while (graphs.get(index).getProperties().get("_isDuplicate") != null) {
                index--;
            }
            currentGraph = graphs.get(index);
        }
        filterGraphs();
        selectGraph(currentGraph);
        viewPropertiesChangedEvent.fire();
    }

    public DiagramViewModel(Group g, FilterChain filterChain, FilterChain sequenceFilterChain) {
        super(Arrays.asList("default"));
>>>>>>> 91a23d77

        this.showSea = Settings.get().getInt(Settings.DEFAULT_VIEW, Settings.DEFAULT_VIEW_DEFAULT) == Settings.DefaultView.SEA_OF_NODES;
        this.showBlocks = Settings.get().getInt(Settings.DEFAULT_VIEW, Settings.DEFAULT_VIEW_DEFAULT) == Settings.DefaultView.CLUSTERED_SEA_OF_NODES;
        this.showCFG = Settings.get().getInt(Settings.DEFAULT_VIEW, Settings.DEFAULT_VIEW_DEFAULT) == Settings.DefaultView.CONTROL_FLOW_GRAPH;
        this.showNodeHull = true;
        this.showEmptyBlocks = true;
<<<<<<< HEAD
        this.group = graph.getGroup();
=======
        this.group = g;
        group.getChangedEvent().addListener(groupContentChangedListener);
>>>>>>> 91a23d77
        filterGraphs();
        assert filterChain != null;
        this.filterChain = filterChain;
        assert sequenceFilterChain != null;
        this.sequenceFilterChain = sequenceFilterChain;
        hiddenNodes = new HashSet<>();
        selectedNodes = new HashSet<>();
        super.getChangedEvent().addListener(this);
        diagramChangedEvent = new ChangedEvent<>(this);
        viewChangedEvent = new ChangedEvent<>(this);
        hiddenNodesChangedEvent = new ChangedEvent<>(this);
        viewPropertiesChangedEvent = new ChangedEvent<>(this);

<<<<<<< HEAD
        groupChangedEvent = new ChangedEvent<>(this);
        ChangedListener<DiagramViewModel> groupChangedListener = new ChangedListener<DiagramViewModel>() {

            private Group oldGroup;

            @Override
            public void changed(DiagramViewModel source) {
                if (oldGroup != null) {
                    oldGroup.getChangedEvent().removeListener(groupContentChangedListener);
                }
                group.getChangedEvent().addListener(groupContentChangedListener);
                oldGroup = group;
            }
        };
        groupChangedEvent.addListener(groupChangedListener);
        groupChangedEvent.fire();

        filterChain.getChangedEvent().addListener(filterChainChangedListener);
        sequenceFilterChain.getChangedEvent().addListener(filterChainChangedListener);

        selectGraph(graph);
    }

=======

        filterChain.getChangedEvent().addListener(filterChainChangedListener);
        sequenceFilterChain.getChangedEvent().addListener(filterChainChangedListener);
    }

>>>>>>> 91a23d77
    private final ChangedListener<Group> groupContentChangedListener = new ChangedListener<Group>() {

        @Override
        public void changed(Group source) {
            assert source == group;
            if (group.getGraphs().isEmpty()) {
                // If the group has been emptied, all corresponding graph views
                // will be closed, so do nothing.
                return;
            }
            filterGraphs();
            setSelectedNodes(selectedNodes);
        }
    };

    public ChangedEvent<DiagramViewModel> getDiagramChangedEvent() {
        return diagramChangedEvent;
    }

    public ChangedEvent<DiagramViewModel> getViewChangedEvent() {
        return viewChangedEvent;
    }

    public ChangedEvent<DiagramViewModel> getHiddenNodesChangedEvent() {
        return hiddenNodesChangedEvent;
    }

    public ChangedEvent<DiagramViewModel> getViewPropertiesChangedEvent() {
        return viewPropertiesChangedEvent;
    }

    public Set<Integer> getSelectedNodes() {
        return selectedNodes;
    }

    public Set<Integer> getHiddenNodes() {
        return hiddenNodes;
    }

    public void setSelectedNodes(Set<Integer> nodes) {
        this.selectedNodes = nodes;
        List<Color> colors = new ArrayList<>();
        for (String ignored : getPositions()) {
            colors.add(Color.black);
        }
        if (nodes.size() >= 1) {
            for (Integer id : nodes) {
                if (id < 0) {
                    id = -id;
                }
                InputNode last = null;
                int index = 0;
                for (InputGraph g : graphs) {
                    Color curColor = colors.get(index);
                    InputNode cur = g.getNode(id);
                    if (cur != null) {
                        if (last == null) {
                            curColor = Color.green;
                        } else {
                            if (last.equals(cur) && last.getProperties().equals(cur.getProperties())) {
                                if (curColor == Color.black) {
                                    curColor = Color.white;
                                }
                            } else {
                                if (curColor != Color.green) {
                                    curColor = Color.orange;
                                }
                            }
                        }
                    }
                    last = cur;
                    colors.set(index, curColor);
                    index++;
                }
            }
        }
        setColors(colors);
        viewChangedEvent.fire();
    }

    public void showFigures(Collection<Figure> f) {
        HashSet<Integer> newHiddenNodes = new HashSet<>(getHiddenNodes());
        for (Figure fig : f) {
            newHiddenNodes.remove(fig.getInputNode().getId());
        }
        setHiddenNodes(newHiddenNodes);
    }


    public Set<Figure> getSelectedFigures() {
        Set<Figure> result = new HashSet<>();
        for (Figure f : diagram.getFigures()) {
            if (getSelectedNodes().contains(f.getInputNode().getId())) {
                result.add(f);
            }
        }
        return result;
    }

    public void showAll(final Collection<Figure> f) {
        showFigures(f);
    }

    public void showOnly(final Set<Integer> nodes) {
        final HashSet<Integer> allNodes = new HashSet<>(getGroup().getAllNodes());
        allNodes.removeAll(nodes);
        setHiddenNodes(allNodes);
    }

    public void setHiddenNodes(Set<Integer> nodes) {
        this.hiddenNodes = nodes;
        hiddenNodesChangedEvent.fire();
    }

    public FilterChain getSequenceFilterChain() {
        return filterChain;
    }

    private void updateDiagram() {
        // clear diagram
        InputGraph graph = getGraph();
        if (graph.getBlocks().isEmpty()) {
            Scheduler s = Lookup.getDefault().lookup(Scheduler.class);
            graph.clearBlocks();
            s.schedule(graph);
            graph.ensureNodesInBlocks();
        }
        diagram = new Diagram(graph,
                Settings.get().get(Settings.NODE_TEXT, Settings.NODE_TEXT_DEFAULT),
                Settings.get().get(Settings.NODE_SHORT_TEXT, Settings.NODE_SHORT_TEXT_DEFAULT),
                Settings.get().get(Settings.NODE_TINY_TEXT, Settings.NODE_TINY_TEXT_DEFAULT));
        getFilterChain().apply(diagram, getSequenceFilterChain());
        if (graph.isDiffGraph()) {
            ColorFilter f = new ColorFilter("");
            f.addRule(stateColorRule("same",    Color.white));
            f.addRule(stateColorRule("changed", Color.orange));
            f.addRule(stateColorRule("new",     Color.green));
            f.addRule(stateColorRule("deleted", Color.red));
            f.apply(diagram);
        }

        diagramChangedEvent.fire();
    }

    public FilterChain getFilterChain() {
        return filterChain;
    }

    /*
     * Select the set of graphs to be presented.
     */
    private void filterGraphs() {
        ArrayList<InputGraph> result = new ArrayList<>();
        List<String> positions = new ArrayList<>();
        for (InputGraph graph : group.getGraphs()) {
            result.add(graph);
            positions.add(graph.getName());
        }
        this.graphs = result;
        setPositions(positions);
    }

    public InputGraph getFirstGraph() {
        if (getFirstPosition() < graphs.size()) {
            return graphs.get(getFirstPosition());
        }
        return graphs.get(graphs.size() - 1);
    }

    public InputGraph getSecondGraph() {
        if (getSecondPosition() < graphs.size()) {
            return graphs.get(getSecondPosition());
        }
        return getFirstGraph();
    }

    public void selectGraph(InputGraph g) {
        int index = graphs.indexOf(g);
        assert index != -1;
        setPositions(index, index);
    }

    private static ColorFilter.ColorRule stateColorRule(String state, Color color) {
        return new ColorFilter.ColorRule(new MatcherSelector(new Properties.RegexpPropertyMatcher("state", state)), color);
    }

    public Diagram getDiagram() {
        diagram.setCFG(getShowCFG());
        return diagram;
    }

    public InputGraph getGraph() {
        return cachedInputGraph;
    }

    @Override
    public void changed(RangeSliderModel source) {
        if (getFirstGraph() != getSecondGraph()) {
            cachedInputGraph = Difference.createDiffGraph(getFirstGraph(), getSecondGraph());
        } else {
            cachedInputGraph = getFirstGraph();
        }
        updateDiagram();
    }

    void close() {
        filterChain.getChangedEvent().removeListener(filterChainChangedListener);
        sequenceFilterChain.getChangedEvent().removeListener(filterChainChangedListener);
        getChangedEvent().fire();
    }

    Iterable<InputGraph> getGraphsForward() {
        return () -> new Iterator<InputGraph>() {
            int index = getFirstPosition();

            @Override
            public boolean hasNext() {
                return index + 1 < graphs.size();
            }

            @Override
            public InputGraph next() {
                return graphs.get(++index);
            }
        };
    }

    Iterable<InputGraph> getGraphsBackward() {
        return () -> new Iterator<InputGraph>() {
            int index = getFirstPosition();

            @Override
            public boolean hasNext() {
                return index - 1 > 0;
            }

            @Override
            public InputGraph next() {
                return graphs.get(--index);
            }
        };
    }
}<|MERGE_RESOLUTION|>--- conflicted
+++ resolved
@@ -53,20 +53,11 @@
     private FilterChain filterChain;
     private FilterChain sequenceFilterChain;
     private Diagram diagram;
-<<<<<<< HEAD
     private InputGraph cachedInputGraph;
-    private final ChangedEvent<DiagramViewModel> groupChangedEvent;
     private final ChangedEvent<DiagramViewModel> diagramChangedEvent;
     private final ChangedEvent<DiagramViewModel> viewChangedEvent;
     private final ChangedEvent<DiagramViewModel> hiddenNodesChangedEvent;
     private final ChangedEvent<DiagramViewModel> viewPropertiesChangedEvent;
-=======
-    private InputGraph inputGraph;
-    private ChangedEvent<DiagramViewModel> diagramChangedEvent;
-    private ChangedEvent<DiagramViewModel> viewChangedEvent;
-    private ChangedEvent<DiagramViewModel> hiddenNodesChangedEvent;
-    private ChangedEvent<DiagramViewModel> viewPropertiesChangedEvent;
->>>>>>> 91a23d77
     private boolean showSea;
     private boolean showBlocks;
     private boolean showCFG;
@@ -88,11 +79,6 @@
     public void setData(DiagramViewModel newModel) {
         super.setData(newModel);
 
-<<<<<<< HEAD
-        boolean groupChanged = (group != newModel.group);
-        this.group = newModel.group;
-        if (groupChanged) {
-=======
         if (group != newModel.group) {
             if (group != null) {
                 group.getChangedEvent().removeListener(groupContentChangedListener);
@@ -101,7 +87,6 @@
             if (group != null) {
                 group.getChangedEvent().addListener(groupContentChangedListener);
             }
->>>>>>> 91a23d77
             filterGraphs();
         }
 
@@ -180,40 +165,15 @@
         viewPropertiesChangedEvent.fire();
     }
 
-<<<<<<< HEAD
     public DiagramViewModel(InputGraph graph, FilterChain filterChain, FilterChain sequenceFilterChain) {
         super(Collections.singletonList("default"));
-=======
-    public void setHideDuplicates(boolean hideDuplicates) {
-        InputGraph currentGraph = getFirstGraph();
-        if (hideDuplicates) {
-            // Back up to the unhidden equivalent graph
-            int index = graphs.indexOf(currentGraph);
-            while (graphs.get(index).getProperties().get("_isDuplicate") != null) {
-                index--;
-            }
-            currentGraph = graphs.get(index);
-        }
-        filterGraphs();
-        selectGraph(currentGraph);
-        viewPropertiesChangedEvent.fire();
-    }
-
-    public DiagramViewModel(Group g, FilterChain filterChain, FilterChain sequenceFilterChain) {
-        super(Arrays.asList("default"));
->>>>>>> 91a23d77
 
         this.showSea = Settings.get().getInt(Settings.DEFAULT_VIEW, Settings.DEFAULT_VIEW_DEFAULT) == Settings.DefaultView.SEA_OF_NODES;
         this.showBlocks = Settings.get().getInt(Settings.DEFAULT_VIEW, Settings.DEFAULT_VIEW_DEFAULT) == Settings.DefaultView.CLUSTERED_SEA_OF_NODES;
         this.showCFG = Settings.get().getInt(Settings.DEFAULT_VIEW, Settings.DEFAULT_VIEW_DEFAULT) == Settings.DefaultView.CONTROL_FLOW_GRAPH;
         this.showNodeHull = true;
         this.showEmptyBlocks = true;
-<<<<<<< HEAD
         this.group = graph.getGroup();
-=======
-        this.group = g;
-        group.getChangedEvent().addListener(groupContentChangedListener);
->>>>>>> 91a23d77
         filterGraphs();
         assert filterChain != null;
         this.filterChain = filterChain;
@@ -227,7 +187,6 @@
         hiddenNodesChangedEvent = new ChangedEvent<>(this);
         viewPropertiesChangedEvent = new ChangedEvent<>(this);
 
-<<<<<<< HEAD
         groupChangedEvent = new ChangedEvent<>(this);
         ChangedListener<DiagramViewModel> groupChangedListener = new ChangedListener<DiagramViewModel>() {
 
@@ -251,13 +210,6 @@
         selectGraph(graph);
     }
 
-=======
-
-        filterChain.getChangedEvent().addListener(filterChainChangedListener);
-        sequenceFilterChain.getChangedEvent().addListener(filterChainChangedListener);
-    }
-
->>>>>>> 91a23d77
     private final ChangedListener<Group> groupContentChangedListener = new ChangedListener<Group>() {
 
         @Override
