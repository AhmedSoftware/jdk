--- conflicted
+++ resolved
@@ -64,11 +64,7 @@
             Point p = slot.getRelativePosition();
             p.x -= slot.getWidth() / 2;
             p.y -= slot.getHeight() / 2;
-<<<<<<< HEAD
-            p.y += yOffset(); // TODO use fw
-=======
             p.y += yOffset();
->>>>>>> 4da7c354
             this.setPreferredLocation(p);
         }
     }
