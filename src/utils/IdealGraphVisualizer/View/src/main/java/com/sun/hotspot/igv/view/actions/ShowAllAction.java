--- conflicted
+++ resolved
@@ -23,14 +23,6 @@
  */
 package com.sun.hotspot.igv.view.actions;
 
-<<<<<<< HEAD
-import com.sun.hotspot.igv.view.EditorTopComponent;
-import java.util.HashSet;
-import javax.swing.Action;
-import org.openide.util.HelpCtx;
-import org.openide.util.Utilities;
-import org.openide.util.actions.CallableSystemAction;
-=======
 import com.sun.hotspot.igv.view.DiagramViewModel;
 import java.util.HashSet;
 import org.openide.awt.ActionID;
@@ -39,8 +31,6 @@
 import org.openide.awt.ActionRegistration;
 import org.openide.util.NbBundle;
 import org.openide.util.NbBundle.Messages;
-
->>>>>>> 91a23d77
 
 /**
  * @author Thomas Wuerthinger
@@ -58,22 +48,8 @@
 public final class ShowAllAction extends ModelAwareAction {
 
     @Override
-<<<<<<< HEAD
-    public void performAction() {
-        EditorTopComponent editor = EditorTopComponent.getActive();
-        if (editor != null) {
-            editor.getModel().setHiddenNodes(new HashSet<Integer>());
-        }
-    }
-
-    public ShowAllAction() {
-        putValue(Action.SHORT_DESCRIPTION, "Show all nodes");
-        // D is the Control key on most platforms, the Command (meta) key on Macintosh
-        putValue(Action.ACCELERATOR_KEY, Utilities.stringToKey("D-A"));
-=======
     protected String iconResource() {
         return "com/sun/hotspot/igv/view/images/expand.gif"; // NOI18N
->>>>>>> 91a23d77
     }
 
     @Override
