--- conflicted
+++ resolved
@@ -81,14 +81,8 @@
 
         final Provider p = this;
         putService(new ProviderService(p, "KeyStore",
-<<<<<<< HEAD
-                "KeychainStore", "apple.security.KeychainStore$USER"));
-        putService(new ProviderService(p, "KeyStore",
-                "KeychainStore-ROOT", "apple.security.KeychainStore$ROOT"));
-=======
                    "KeychainStore", "apple.security.KeychainStore$USER"));
         putService(new ProviderService(p, "KeyStore",
                    "KeychainStore-ROOT", "apple.security.KeychainStore$ROOT"));
->>>>>>> 30b8bbe2
     }
 }