/*
 * Copyright (c) 2005, 2022, Oracle and/or its affiliates. All rights reserved.
 * DO NOT ALTER OR REMOVE COPYRIGHT NOTICES OR THIS FILE HEADER.
 *
 * This code is free software; you can redistribute it and/or modify it
 * under the terms of the GNU General Public License version 2 only, as
 * published by the Free Software Foundation.  Oracle designates this
 * particular file as subject to the "Classpath" exception as provided
 * by Oracle in the LICENSE file that accompanied this code.
 *
 * This code is distributed in the hope that it will be useful, but WITHOUT
 * ANY WARRANTY; without even the implied warranty of MERCHANTABILITY or
 * FITNESS FOR A PARTICULAR PURPOSE.  See the GNU General Public License
 * version 2 for more details (a copy is included in the LICENSE file that
 * accompanied this code).
 *
 * You should have received a copy of the GNU General Public License version
 * 2 along with this work; if not, write to the Free Software Foundation,
 * Inc., 51 Franklin St, Fifth Floor, Boston, MA 02110-1301 USA.
 *
 * Please contact Oracle, 500 Oracle Parkway, Redwood Shores, CA 94065 USA
 * or visit www.oracle.com if you need additional information or have any
 * questions.
 */

package sun.nio.ch;

import java.io.IOException;
import java.nio.channels.ClosedSelectorException;
import java.nio.channels.SelectionKey;
import java.nio.channels.Selector;
import java.nio.channels.spi.SelectorProvider;
import java.util.ArrayDeque;
import java.util.Deque;
import java.util.HashMap;
import java.util.Map;
import java.util.concurrent.TimeUnit;
import java.util.function.Consumer;
import jdk.internal.misc.Blocker;

import static sun.nio.ch.EPoll.EPOLLIN;
import static sun.nio.ch.EPoll.EPOLL_CTL_ADD;
import static sun.nio.ch.EPoll.EPOLL_CTL_DEL;
import static sun.nio.ch.EPoll.EPOLL_CTL_MOD;


/**
 * Linux epoll based Selector implementation
 */

class EPollSelectorImpl extends SelectorImpl {

    // maximum number of events to poll in one call to epoll_wait
    private static final int NUM_EPOLLEVENTS = Math.min(IOUtil.fdLimit(), 1024);

    // epoll file descriptor
    private final int epfd;

    // address of poll array when polling with epoll_wait
    private final long pollArrayAddress;

    // eventfd object used for interrupt
    private final EventFD eventfd;

    // maps file descriptor to selection key, synchronize on selector
    private final Map<Integer, SelectionKeyImpl> fdToKey = new HashMap<>();

    // pending new registrations/updates, queued by setEventOps
    private final Object updateLock = new Object();
    private final Deque<SelectionKeyImpl> updateKeys = new ArrayDeque<>();

    // interrupt triggering and clearing
    private final Object interruptLock = new Object();
    private boolean interruptTriggered;

    EPollSelectorImpl(SelectorProvider sp) throws IOException {
        super(sp);

        this.epfd = EPoll.create();
        this.pollArrayAddress = EPoll.allocatePollArray(NUM_EPOLLEVENTS);

        try {
            this.eventfd = new EventFD();
            IOUtil.configureBlocking(IOUtil.newFD(eventfd.efd()), false);
        } catch (IOException ioe) {
            EPoll.freePollArray(pollArrayAddress);
            FileDispatcherImpl.closeIntFD(epfd);
            throw ioe;
        }

        // register the eventfd object for wakeups
        EPoll.ctl(epfd, EPOLL_CTL_ADD, eventfd.efd(), EPOLLIN);
    }

    private void ensureOpen() {
        if (!isOpen())
            throw new ClosedSelectorException();
    }

    @Override
    protected int doSelect(Consumer<SelectionKey> action, long timeout)
        throws IOException
    {
        assert Thread.holdsLock(this);

        // epoll_wait timeout is int
        int to = (int) Math.min(timeout, Integer.MAX_VALUE);
        boolean blocking = (to != 0);
        boolean timedPoll = (to > 0);

        int numEntries;
        processUpdateQueue();
        processDeregisterQueue();
        try {
            begin(blocking);

            do {
                long startTime = timedPoll ? System.nanoTime() : 0;
                long comp = Blocker.begin(blocking);
                try {
                    numEntries = EPoll.wait(epfd, pollArrayAddress, NUM_EPOLLEVENTS, to);
                } finally {
                    Blocker.end(comp);
                }
                if (numEntries == IOStatus.INTERRUPTED && timedPoll) {
                    // timed poll interrupted so need to adjust timeout
                    long adjust = System.nanoTime() - startTime;
<<<<<<< HEAD
                    to -= TimeUnit.NANOSECONDS.toMillis(adjust);
=======
                    to -= (int) TimeUnit.NANOSECONDS.toMillis(adjust);
>>>>>>> 0e4bece5
                    if (to <= 0) {
                        // timeout expired so no retry
                        numEntries = 0;
                    }
                }
            } while (numEntries == IOStatus.INTERRUPTED);
            assert IOStatus.check(numEntries);

        } finally {
            end(blocking);
        }
        processDeregisterQueue();
        return processEvents(numEntries, action);
    }

    /**
     * Process changes to the interest ops.
     */
    private void processUpdateQueue() {
        assert Thread.holdsLock(this);

        synchronized (updateLock) {
            SelectionKeyImpl ski;
            while ((ski = updateKeys.pollFirst()) != null) {
                if (ski.isValid()) {
                    int fd = ski.getFDVal();
                    // add to fdToKey if needed
                    SelectionKeyImpl previous = fdToKey.putIfAbsent(fd, ski);
                    assert (previous == null) || (previous == ski);

                    int newEvents = ski.translateInterestOps();
                    int registeredEvents = ski.registeredEvents();
                    if (newEvents != registeredEvents) {
                        if (newEvents == 0) {
                            // remove from epoll
                            EPoll.ctl(epfd, EPOLL_CTL_DEL, fd, 0);
                        } else {
                            if (registeredEvents == 0) {
                                // add to epoll
                                EPoll.ctl(epfd, EPOLL_CTL_ADD, fd, newEvents);
                            } else {
                                // modify events
                                EPoll.ctl(epfd, EPOLL_CTL_MOD, fd, newEvents);
                            }
                        }
                        ski.registeredEvents(newEvents);
                    }
                }
            }
        }
    }

    /**
     * Process the polled events.
     * If the interrupt fd has been selected, drain it and clear the interrupt.
     */
    private int processEvents(int numEntries, Consumer<SelectionKey> action)
        throws IOException
    {
        assert Thread.holdsLock(this);

        boolean interrupted = false;
        int numKeysUpdated = 0;
        for (int i=0; i<numEntries; i++) {
            long event = EPoll.getEvent(pollArrayAddress, i);
            int fd = EPoll.getDescriptor(event);
            if (fd == eventfd.efd()) {
                interrupted = true;
            } else {
                SelectionKeyImpl ski = fdToKey.get(fd);
                if (ski != null) {
                    int rOps = EPoll.getEvents(event);
                    numKeysUpdated += processReadyEvents(rOps, ski, action);
                }
            }
        }

        if (interrupted) {
            clearInterrupt();
        }

        return numKeysUpdated;
    }

    @Override
    protected void implClose() throws IOException {
        assert Thread.holdsLock(this);

        // prevent further wakeup
        synchronized (interruptLock) {
            interruptTriggered = true;
        }

        FileDispatcherImpl.closeIntFD(epfd);
        EPoll.freePollArray(pollArrayAddress);

        eventfd.close();
    }

    @Override
    protected void implDereg(SelectionKeyImpl ski) throws IOException {
        assert !ski.isValid();
        assert Thread.holdsLock(this);

        int fd = ski.getFDVal();
        if (fdToKey.remove(fd) != null) {
            if (ski.registeredEvents() != 0) {
                EPoll.ctl(epfd, EPOLL_CTL_DEL, fd, 0);
                ski.registeredEvents(0);
            }
        } else {
            assert ski.registeredEvents() == 0;
        }
    }

    @Override
    public void setEventOps(SelectionKeyImpl ski) {
        ensureOpen();
        synchronized (updateLock) {
            updateKeys.addLast(ski);
        }
    }

    @Override
    public Selector wakeup() {
        synchronized (interruptLock) {
            if (!interruptTriggered) {
                try {
                    eventfd.set();
                } catch (IOException ioe) {
                    throw new InternalError(ioe);
                }
                interruptTriggered = true;
            }
        }
        return this;
    }

    private void clearInterrupt() throws IOException {
        synchronized (interruptLock) {
            eventfd.reset();
            interruptTriggered = false;
        }
    }
}<|MERGE_RESOLUTION|>--- conflicted
+++ resolved
@@ -125,11 +125,7 @@
                 if (numEntries == IOStatus.INTERRUPTED && timedPoll) {
                     // timed poll interrupted so need to adjust timeout
                     long adjust = System.nanoTime() - startTime;
-<<<<<<< HEAD
-                    to -= TimeUnit.NANOSECONDS.toMillis(adjust);
-=======
                     to -= (int) TimeUnit.NANOSECONDS.toMillis(adjust);
->>>>>>> 0e4bece5
                     if (to <= 0) {
                         // timeout expired so no retry
                         numEntries = 0;
