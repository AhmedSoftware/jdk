/*
 * Copyright (c) 1998, 2024, Oracle and/or its affiliates. All rights reserved.
 * DO NOT ALTER OR REMOVE COPYRIGHT NOTICES OR THIS FILE HEADER.
 *
 * This code is free software; you can redistribute it and/or modify it
 * under the terms of the GNU General Public License version 2 only, as
 * published by the Free Software Foundation.  Oracle designates this
 * particular file as subject to the "Classpath" exception as provided
 * by Oracle in the LICENSE file that accompanied this code.
 *
 * This code is distributed in the hope that it will be useful, but WITHOUT
 * ANY WARRANTY; without even the implied warranty of MERCHANTABILITY or
 * FITNESS FOR A PARTICULAR PURPOSE.  See the GNU General Public License
 * version 2 for more details (a copy is included in the LICENSE file that
 * accompanied this code).
 *
 * You should have received a copy of the GNU General Public License version
 * 2 along with this work; if not, write to the Free Software Foundation,
 * Inc., 51 Franklin St, Fifth Floor, Boston, MA 02110-1301 USA.
 *
 * Please contact Oracle, 500 Oracle Parkway, Redwood Shores, CA 94065 USA
 * or visit www.oracle.com if you need additional information or have any
 * questions.
 */

#include "java.h"
#include "jvm_md.h"
#include <dirent.h>
#include <dlfcn.h>
#include <fcntl.h>
#include <inttypes.h>
#include <stdio.h>
#include <string.h>
#include <stdlib.h>
#include <sys/stat.h>
#include <unistd.h>
#include <sys/types.h>
#include "manifest_info.h"


#define JVM_DLL "libjvm.so"
#define JAVA_DLL "libjava.so"
#ifdef AIX
#define LD_LIBRARY_PATH "LIBPATH"
#else
#define LD_LIBRARY_PATH "LD_LIBRARY_PATH"
#endif

/* help jettison the LD_LIBRARY_PATH settings in the future */
#ifndef SETENV_REQUIRED
#define SETENV_REQUIRED
#endif

/*
 * Following is the high level flow of the launcher
 * code residing in the common java.c and this
 * unix specific java_md file:
 *
 *  - JLI_Launch function, which is the entry point
 *    to the launcher, calls CreateExecutionEnvironment.
 *
 *  - CreateExecutionEnvironment does the following
 *    (not necessarily in this order):
 *      - determines the relevant JVM type that
 *        needs to be ultimately created
 *      - determines the path and asserts the presence
 *        of libjava and relevant libjvm library
 *      - removes any JVM selection options from the
 *        arguments that were passed to the launcher
 *
 *  - CreateExecutionEnvironment then determines (by calling
 *    RequiresSetenv function) if LD_LIBRARY_PATH environment
 *    variable needs to be set/updated.
 *      - If LD_LIBRARY_PATH needs to be set/updated,
 *        then CreateExecutionEnvironment exec()s
 *        the current process with the appropriate value
 *        for LD_LIBRARY_PATH.
 *      - Else if LD_LIBRARY_PATH need not be set or
 *        updated, then CreateExecutionEnvironment
 *        returns back.
 *
 *  - If CreateExecutionEnvironment exec()ed the process
 *    in the previous step, then the code control for the
 *    process will again start from the process' entry
 *    point and JLI_Launch is thus re-invoked and the
 *    same above sequence of code flow repeats again.
 *    During this "recursive" call into CreateExecutionEnvironment,
 *    the implementation of the check for LD_LIBRARY_PATH
 *    will realize that no further exec() is required and
 *    the control will return back from CreateExecutionEnvironment.
 *
 *  - The control returns back from CreateExecutionEnvironment
 *    to JLI_Launch.
 *
 *  - JLI_Launch then invokes LoadJavaVM which dlopen()s
 *    the JVM library and asserts the presence of
 *    JNI Invocation Functions "JNI_CreateJavaVM",
 *    "JNI_GetDefaultJavaVMInitArgs" and
 *    "JNI_GetCreatedJavaVMs" in that library. It then
 *    sets internal function pointers in the launcher to
 *    point to those functions.
 *
 *  - JLI_Launch then translates any -J options by
 *    invoking TranslateApplicationArgs.
 *
 *  - JLI_Launch then invokes ParseArguments to
 *    parse/process the launcher arguments.
 *
 *  - JLI_Launch then ultimately calls JVMInit.
 *
 *  - JVMInit invokes ShowSplashScreen which displays
 *    a splash screen for the application, if applicable.
 *
 *  - JVMInit then creates a new thread (T2), in the
 *    current process, and invokes JavaMain function
 *    in that new thread. The current thread (T1) then
 *    waits for the newly launched thread (T2) to complete.
 *
 *  - JavaMain function, in thread T2, before launching
 *    the application, invokes PostJVMInit.
 *
 *  - PostJVMInit is a no-op and returns back.
 *
 *  - Control then returns back from PostJVMInit into JavaMain,
 *    which then loads the application's main class and invokes
 *    the relevant main() Java method.
 *
 *  - JavaMain, in thread T2, then returns back an integer
 *    result and thread T2 execution ends here.
 *
 *  - The thread T1 in JVMInit, which is waiting on T2 to
 *    complete, receives the integer result and then propagates
 *    it as a return value all the way out of the
 *    JLI_Launch function.
 */

/* Store the name of the executable once computed */
static char *execname = NULL;

/*
 * execname accessor from other parts of platform dependent logic
 */
const char *
GetExecName() {
    return execname;
}

#ifdef SETENV_REQUIRED
static jboolean
JvmExists(const char *path) {
    char tmp[PATH_MAX + 1];
    struct stat statbuf;
    JLI_Snprintf(tmp, PATH_MAX, "%s/%s", path, JVM_DLL);
    if (stat(tmp, &statbuf) == 0) {
        return JNI_TRUE;
    }
    return JNI_FALSE;
}
/*
 * contains a lib/{server,client}/libjvm.so ?
 */
static jboolean
ContainsLibJVM(const char *env) {
    /* the usual suspects */
    char clientPattern[] = "lib/client";
    char serverPattern[] = "lib/server";
    char *envpath;
    char *path;
    char* save_ptr = NULL;
    jboolean clientPatternFound;
    jboolean serverPatternFound;

    /* fastest path */
    if (env == NULL) {
        return JNI_FALSE;
    }

    /* to optimize for time, test if any of our usual suspects are present. */
    clientPatternFound = JLI_StrStr(env, clientPattern) != NULL;
    serverPatternFound = JLI_StrStr(env, serverPattern) != NULL;
    if (clientPatternFound == JNI_FALSE && serverPatternFound == JNI_FALSE) {
        return JNI_FALSE;
    }

    /*
     * we have a suspicious path component, check if it contains a libjvm.so
     */
    envpath = JLI_StringDup(env);
    for (path = strtok_r(envpath, ":", &save_ptr); path != NULL; path = strtok_r(NULL, ":", &save_ptr)) {
        if (clientPatternFound && JLI_StrStr(path, clientPattern) != NULL) {
            if (JvmExists(path)) {
                JLI_MemFree(envpath);
                return JNI_TRUE;
            }
        }
        if (serverPatternFound && JLI_StrStr(path, serverPattern)  != NULL) {
            if (JvmExists(path)) {
                JLI_MemFree(envpath);
                return JNI_TRUE;
            }
        }
    }
    JLI_MemFree(envpath);
    return JNI_FALSE;
}

/*
 * Test whether the LD_LIBRARY_PATH environment variable needs to be set.
 */
static jboolean
RequiresSetenv(const char *jvmpath) {
    char jpath[PATH_MAX + 1];
    char *llp;
    char *p; /* a utility pointer */

#ifdef MUSL_LIBC
    /*
     * The musl library loader requires LD_LIBRARY_PATH to be set in order
     * to correctly resolve the dependency libjava.so has on libjvm.so.
     */
    return JNI_TRUE;
#endif

#ifdef AIX
    /* We always have to set the LIBPATH on AIX because ld doesn't support $ORIGIN. */
    return JNI_TRUE;
#endif

    llp = getenv("LD_LIBRARY_PATH");
    /* no environment variable is a good environment variable */
    if (llp == NULL) {
        return JNI_FALSE;
    }
#ifdef __linux
    /*
     * On linux, if a binary is running as sgid or suid, glibc sets
     * LD_LIBRARY_PATH to the empty string for security purposes. (In contrast,
     * on Solaris the LD_LIBRARY_PATH variable for a privileged binary does not
     * lose its settings; but the dynamic linker does apply more scrutiny to the
     * path.) The launcher uses the value of LD_LIBRARY_PATH to prevent an exec
     * loop, here and further downstream. Therefore, if we are running sgid or
     * suid, this function's setting of LD_LIBRARY_PATH will be ineffective and
     * we should case a return from the calling function.  Getting the right
     * libraries will be handled by the RPATH. In reality, this check is
     * redundant, as the previous check for a non-null LD_LIBRARY_PATH will
     * return back to the calling function forthwith, it is left here to safe
     * guard against any changes, in the glibc's existing security policy.
     */
    if ((getgid() != getegid()) || (getuid() != geteuid())) {
        return JNI_FALSE;
    }
#endif /* __linux */

    /*
     * Prevent recursions. Since LD_LIBRARY_PATH is the one which will be set by
     * previous versions of the JDK, thus it is the only path that matters here.
     * So we check to see if the desired JDK is set.
     */
    JLI_StrNCpy(jpath, jvmpath, PATH_MAX);
    p = JLI_StrRChr(jpath, '/');
    *p = '\0';
    if (llp != NULL && JLI_StrNCmp(llp, jpath, JLI_StrLen(jpath)) == 0) {
        return JNI_FALSE;
    }

    /* scrutinize all the paths further */
    if (llp != NULL &&  ContainsLibJVM(llp)) {
        return JNI_TRUE;
    }
    return JNI_FALSE;
}
#endif /* SETENV_REQUIRED */

void
CreateExecutionEnvironment(int *pargc, char ***pargv,
                           char jdkroot[], jint so_jdkroot,
                           char jvmpath[], jint so_jvmpath,
                           char jvmcfg[],  jint so_jvmcfg) {
    /* Compute/set the name of the executable. This is needed for macOS. */
    SetExecname(*pargv);

    if (JLI_IsStaticallyLinked()) {
        // With static builds, all JDK and VM natives are statically linked
        // with the launcher executable. No need to manipulate LD_LIBRARY_PATH
        // by adding <jdk_path>/lib and etc. The 'jrepath', 'jvmpath' and
        // 'jvmcfg' are not used by the caller for static builds. Simply return.
        return;
    }

    char * jvmtype = NULL;
    char **argv = *pargv;

#ifdef SETENV_REQUIRED
    jboolean mustsetenv = JNI_FALSE;
    char *runpath = NULL; /* existing effective LD_LIBRARY_PATH setting */
    char* new_runpath = NULL; /* desired new LD_LIBRARY_PATH string */
    char* newpath = NULL; /* path on new LD_LIBRARY_PATH */
    char* lastslash = NULL;
    char** newenvp = NULL; /* current environment */
    size_t new_runpath_size;
#endif  /* SETENV_REQUIRED */

    /* Check to see if the jvmpath exists */
    /* Find out where the JDK is that we will be using. */
    if (!GetJDKInstallRoot(jdkroot, so_jdkroot, JNI_FALSE)) {
        JLI_ReportErrorMessage(LAUNCHER_ERROR1);
        exit(2);
    }
    JLI_Snprintf(jvmcfg, so_jvmcfg, "%s%slib%sjvm.cfg",
            jdkroot, FILESEP, FILESEP);
    /* Find the specified JVM type */
    if (ReadKnownVMs(jvmcfg, JNI_FALSE) < 1) {
        JLI_ReportErrorMessage(CFG_ERROR7);
        exit(1);
    }

    jvmpath[0] = '\0';
    jvmtype = CheckJvmType(pargc, pargv, JNI_FALSE);
    if (JLI_StrCmp(jvmtype, "ERROR") == 0) {
        JLI_ReportErrorMessage(CFG_ERROR9);
        exit(4);
    }

    if (!GetJVMPath(jdkroot, jvmtype, jvmpath, so_jvmpath)) {
        JLI_ReportErrorMessage(CFG_ERROR8, jvmtype, jvmpath);
        exit(4);
    }

    /*
     * we seem to have everything we need, so without further ado
     * we return back, otherwise proceed to set the environment.
     */
#ifdef SETENV_REQUIRED
    mustsetenv = RequiresSetenv(jvmpath);
    JLI_TraceLauncher("mustsetenv: %s\n", mustsetenv ? "TRUE" : "FALSE");

    if (mustsetenv == JNI_FALSE) {
        return;
    }
#else
    return;
#endif /* SETENV_REQUIRED */

#ifdef SETENV_REQUIRED
    if (mustsetenv) {
        /*
         * We will set the LD_LIBRARY_PATH as follows:
         *
         *     o          $JVMPATH (directory portion only)
         *     o          $JDK/lib
         *     o          $JDK/../lib
         *
         * followed by the user's previous effective LD_LIBRARY_PATH, if
         * any.
         */

        runpath = getenv(LD_LIBRARY_PATH);

        /* runpath contains current effective LD_LIBRARY_PATH setting */
        { /* New scope to declare local variable */
            char *new_jvmpath = JLI_StringDup(jvmpath);
            new_runpath_size = ((runpath != NULL) ? JLI_StrLen(runpath) : 0) +
                    2 * JLI_StrLen(jdkroot) +
                    JLI_StrLen(new_jvmpath) + 52;
            new_runpath = JLI_MemAlloc(new_runpath_size);
            newpath = new_runpath + JLI_StrLen(LD_LIBRARY_PATH "=");


            /*
             * Create desired LD_LIBRARY_PATH value for target data model.
             */
            {
                /* remove the name of the .so from the JVM path */
                lastslash = JLI_StrRChr(new_jvmpath, '/');
                if (lastslash)
                    *lastslash = '\0';

                snprintf(new_runpath, new_runpath_size, LD_LIBRARY_PATH "="
                        "%s:"
                        "%s/lib:"
                        "%s/../lib",
                        new_jvmpath,
                        jdkroot,
                        jdkroot
                        );

                JLI_MemFree(new_jvmpath);

                /*
                 * Check to make sure that the prefix of the current path is the
                 * desired environment variable setting, though the RequiresSetenv
                 * checks if the desired runpath exists, this logic does a more
                 * comprehensive check.
                 */
                if (runpath != NULL &&
                        JLI_StrNCmp(newpath, runpath, JLI_StrLen(newpath)) == 0 &&
                        (runpath[JLI_StrLen(newpath)] == 0 ||
                        runpath[JLI_StrLen(newpath)] == ':')) {
                    JLI_MemFree(new_runpath);
                    return;
                }
            }
        }

        /*
         * Place the desired environment setting onto the prefix of
         * LD_LIBRARY_PATH.  Note that this prevents any possible infinite
         * loop of execv() because we test for the prefix, above.
         */
        if (runpath != 0) {
            /* ensure storage for runpath + colon + NULL */
            if ((JLI_StrLen(runpath) + 1 + 1) > new_runpath_size) {
                JLI_ReportErrorMessageSys(LAUNCHER_ERROR3);
                exit(1);
            }
            JLI_StrCat(new_runpath, ":");
            JLI_StrCat(new_runpath, runpath);
        }

        if (putenv(new_runpath) != 0) {
            /* problem allocating memory; LD_LIBRARY_PATH not set properly */
            exit(1);
        }

        /*
         * Unix systems document that they look at LD_LIBRARY_PATH only
         * once at startup, so we have to re-exec the current executable
         * to get the changed environment variable to have an effect.
         */

        newenvp = environ;
    }
#endif /* SETENV_REQUIRED */
    {
        char *newexec = execname;
        JLI_TraceLauncher("TRACER_MARKER:About to EXEC\n");
        (void) fflush(stdout);
        (void) fflush(stderr);
#ifdef SETENV_REQUIRED
        if (mustsetenv) {
            execve(newexec, argv, newenvp);
        } else {
            execv(newexec, argv);
        }
#else /* !SETENV_REQUIRED */
        execv(newexec, argv);
#endif /* SETENV_REQUIRED */
        JLI_ReportErrorMessageSys(LAUNCHER_ERROR4, newexec);
    }
    exit(1);
}


static jboolean
GetJVMPath(const char *jdkroot, const char *jvmtype,
           char *jvmpath, jint jvmpathsize)
{
    struct stat s;

    if (JLI_StrChr(jvmtype, '/')) {
        JLI_Snprintf(jvmpath, jvmpathsize, "%s/" JVM_DLL, jvmtype);
    } else {
        JLI_Snprintf(jvmpath, jvmpathsize, "%s/lib/%s/" JVM_DLL, jdkroot, jvmtype);
    }

    JLI_TraceLauncher("Does `%s' exist ... ", jvmpath);

    if (stat(jvmpath, &s) == 0) {
        JLI_TraceLauncher("yes.\n");
        return JNI_TRUE;
    } else {
        JLI_TraceLauncher("no.\n");
        return JNI_FALSE;
    }
}

/*
<<<<<<< HEAD
 * Find path to JRE based on the location of the launcher executable.
=======
 * Find path to the JDK installation root
>>>>>>> 5995786d
 */
static jboolean
GetJDKInstallRoot(char *path, jint pathsize, jboolean speculative)
{
    char libjava[MAXPATHLEN];
    struct stat s;

    JLI_TraceLauncher("Attempt to get JDK installation root from launcher executable path\n");

    if (GetApplicationHome(path, pathsize)) {
        /* Is JDK co-located with the application? */
        JLI_Snprintf(libjava, sizeof(libjava), "%s/lib/" JAVA_DLL, path);
        if (access(libjava, F_OK) == 0) {
            JLI_TraceLauncher("JDK installation root path is %s\n", path);
            return JNI_TRUE;
        }
    }

    JLI_TraceLauncher("Attempt to get JDK installation root path from shared lib of the image\n");

    if (GetApplicationHomeFromDll(path, pathsize)) {
        JLI_Snprintf(libjava, sizeof(libjava), "%s/lib/" JAVA_DLL, path);
        if (stat(libjava, &s) == 0) {
            JLI_TraceLauncher("JDK installation root path is %s\n", path);
            return JNI_TRUE;
        }
    }

#if defined(AIX)
    /* at least on AIX try also the LD_LIBRARY_PATH / LIBPATH */
    if (GetApplicationHomeFromLibpath(path, pathsize)) {
        JLI_Snprintf(libjava, sizeof(libjava), "%s/lib/" JAVA_DLL, path);
        if (stat(libjava, &s) == 0) {
            JLI_TraceLauncher("JDK installation root path is %s\n", path);
            return JNI_TRUE;
        }
    }
#endif

    if (!speculative)
      JLI_ReportErrorMessage(LAUNCHER_ERROR2 JAVA_DLL);
    return JNI_FALSE;
}

jboolean
LoadJavaVM(const char *jvmpath, InvocationFunctions *ifn)
{
    void *libjvm;

    JLI_TraceLauncher("JVM path is %s\n", jvmpath);

    if (JLI_IsStaticallyLinked()) {
        libjvm = dlopen(NULL, RTLD_NOW + RTLD_GLOBAL);
    } else {
        libjvm = dlopen(jvmpath, RTLD_NOW + RTLD_GLOBAL);
        if (libjvm == NULL) {
            JLI_ReportErrorMessage(DLL_ERROR1, __LINE__);
            JLI_ReportErrorMessage(DLL_ERROR2, jvmpath, dlerror());
            return JNI_FALSE;
        }
    }

    ifn->CreateJavaVM = (CreateJavaVM_t)
        dlsym(libjvm, "JNI_CreateJavaVM");
    if (ifn->CreateJavaVM == NULL) {
        JLI_ReportErrorMessage(DLL_ERROR2, jvmpath, dlerror());
        return JNI_FALSE;
    }

    ifn->GetDefaultJavaVMInitArgs = (GetDefaultJavaVMInitArgs_t)
        dlsym(libjvm, "JNI_GetDefaultJavaVMInitArgs");
    if (ifn->GetDefaultJavaVMInitArgs == NULL) {
        JLI_ReportErrorMessage(DLL_ERROR2, jvmpath, dlerror());
        return JNI_FALSE;
    }

    ifn->GetCreatedJavaVMs = (GetCreatedJavaVMs_t)
        dlsym(libjvm, "JNI_GetCreatedJavaVMs");
    if (ifn->GetCreatedJavaVMs == NULL) {
        JLI_ReportErrorMessage(DLL_ERROR2, jvmpath, dlerror());
        return JNI_FALSE;
    }

    return JNI_TRUE;
}

/*
 * Compute the name of the executable
 *
 * In order to re-exec securely we need the absolute path of the
 * executable. On Solaris getexecname(3c) may not return an absolute
 * path so we use dladdr to get the filename of the executable and
 * then use realpath to derive an absolute path. From Solaris 9
 * onwards the filename returned in DL_info structure from dladdr is
 * an absolute pathname so technically realpath isn't required.
 * On Linux we read the executable name from /proc/self/exe.
 * As a fallback, and for platforms other than Solaris and Linux,
 * we use FindExecName to compute the executable name.
 */
const char*
SetExecname(char **argv)
{
    char* exec_path = NULL;
#if defined(__linux__)
    {
        const char* self = "/proc/self/exe";
        char buf[PATH_MAX+1];
        int len = readlink(self, buf, PATH_MAX);
        if (len >= 0) {
            buf[len] = '\0';            /* readlink(2) doesn't NUL terminate */
            exec_path = JLI_StringDup(buf);
        }
    }
#else /* !__linux__ */
    {
        /* Not implemented */
    }
#endif

    if (exec_path == NULL) {
        exec_path = FindExecName(argv[0]);
    }
    execname = exec_path;
    return exec_path;
}

/* --- Splash Screen shared library support --- */
static const char* SPLASHSCREEN_SO = JNI_LIB_NAME("splashscreen");
static void* hSplashLib = NULL;

void* SplashProcAddress(const char* name) {
    if (!hSplashLib) {
        int ret;
        char jdkRoot[MAXPATHLEN];
        char splashPath[MAXPATHLEN];

<<<<<<< HEAD
        if (JLI_IsStaticallyLinked()) {
            hSplashLib = dlopen(NULL, RTLD_LAZY);
        } else {
            if (!GetJREPath(jrePath, sizeof(jrePath), JNI_FALSE)) {
                JLI_ReportErrorMessage(JRE_ERROR1);
                return NULL;
            }
            ret = JLI_Snprintf(splashPath, sizeof(splashPath), "%s/lib/%s",
                        jrePath, SPLASHSCREEN_SO);

            if (ret >= (int) sizeof(splashPath)) {
                JLI_ReportErrorMessage(JRE_ERROR11);
                return NULL;
            }
            if (ret < 0) {
                JLI_ReportErrorMessage(JRE_ERROR13);
                return NULL;
            }
            hSplashLib = dlopen(splashPath, RTLD_LAZY | RTLD_GLOBAL);
=======
        if (!GetJDKInstallRoot(jdkRoot, sizeof(jdkRoot), JNI_FALSE)) {
            JLI_ReportErrorMessage(LAUNCHER_ERROR1);
            return NULL;
        }
        ret = JLI_Snprintf(splashPath, sizeof(splashPath), "%s/lib/%s",
                           jdkRoot, SPLASHSCREEN_SO);

        if (ret >= (int) sizeof(splashPath)) {
            JLI_ReportErrorMessage(LAUNCHER_ERROR3);
            return NULL;
        }
        if (ret < 0) {
            JLI_ReportErrorMessage(LAUNCHER_ERROR5);
            return NULL;
>>>>>>> 5995786d
        }
        JLI_TraceLauncher("Info: loaded %s\n", splashPath);
    }
    if (hSplashLib) {
        void* sym = dlsym(hSplashLib, name);
        return sym;
    } else {
        return NULL;
    }
}

/*
 * Signature adapter for pthread_create() or thr_create().
 */
static void* ThreadJavaMain(void* args) {
    return (void*)(intptr_t)JavaMain(args);
}

static size_t adjustStackSize(size_t stack_size) {
    long page_size = sysconf(_SC_PAGESIZE);
    if (stack_size % page_size == 0) {
        return stack_size;
    } else {
        long pages = stack_size / page_size;
        // Ensure we don't go over limit
        if (stack_size <= SIZE_MAX - page_size) {
            pages++;
        }
        return page_size * pages;
    }
}

/*
 * Block current thread and continue execution in a new thread.
 */
int
CallJavaMainInNewThread(jlong stack_size, void* args) {
    int rslt;
    pthread_t tid;
    pthread_attr_t attr;
    pthread_attr_init(&attr);
    pthread_attr_setdetachstate(&attr, PTHREAD_CREATE_JOINABLE);
    size_t adjusted_stack_size;

    if (stack_size > 0) {
        if (pthread_attr_setstacksize(&attr, stack_size) == EINVAL) {
            // System may require stack size to be multiple of page size
            // Retry with adjusted value
            adjusted_stack_size = adjustStackSize(stack_size);
            if (adjusted_stack_size != (size_t) stack_size) {
                pthread_attr_setstacksize(&attr, adjusted_stack_size);
            }
        }
    }
    pthread_attr_setguardsize(&attr, 0); // no pthread guard page on java threads

    if (pthread_create(&tid, &attr, ThreadJavaMain, args) == 0) {
        void* tmp;
        pthread_join(tid, &tmp);
        rslt = (int)(intptr_t)tmp;
    } else {
       /*
        * Continue execution in current thread if for some reason (e.g. out of
        * memory/LWP)  a new thread can't be created. This will likely fail
        * later in JavaMain as JNI_CreateJavaVM needs to create quite a
        * few new threads, anyway, just give it a try..
        */
        rslt = JavaMain(args);
    }

    pthread_attr_destroy(&attr);
    return rslt;
}

/* Coarse estimation of number of digits assuming the worst case is a 64-bit pid. */
#define MAX_PID_STR_SZ   20

int
JVMInit(InvocationFunctions* ifn, jlong threadStackSize,
        int argc, char **argv,
        int mode, char *what, int ret)
{
    ShowSplashScreen();
    return ContinueInNewThread(ifn, threadStackSize, argc, argv, mode, what, ret);
}

void
PostJVMInit(JNIEnv *env, jclass mainClass, JavaVM *vm)
{
    // stubbed out for windows and *nixes.
}

void
RegisterThread()
{
    // stubbed out for windows and *nixes.
}

/*
 * on unix, we return a false to indicate this option is not applicable
 */
jboolean
ProcessPlatformOption(const char *arg)
{
    return JNI_FALSE;
}<|MERGE_RESOLUTION|>--- conflicted
+++ resolved
@@ -475,11 +475,7 @@
 }
 
 /*
-<<<<<<< HEAD
- * Find path to JRE based on the location of the launcher executable.
-=======
  * Find path to the JDK installation root
->>>>>>> 5995786d
  */
 static jboolean
 GetJDKInstallRoot(char *path, jint pathsize, jboolean speculative)
@@ -616,42 +612,25 @@
         char jdkRoot[MAXPATHLEN];
         char splashPath[MAXPATHLEN];
 
-<<<<<<< HEAD
         if (JLI_IsStaticallyLinked()) {
             hSplashLib = dlopen(NULL, RTLD_LAZY);
         } else {
-            if (!GetJREPath(jrePath, sizeof(jrePath), JNI_FALSE)) {
-                JLI_ReportErrorMessage(JRE_ERROR1);
+            if (!GetJDKInstallRoot(jdkRoot, sizeof(jdkRoot), JNI_FALSE)) {
+                JLI_ReportErrorMessage(LAUNCHER_ERROR1);
                 return NULL;
             }
             ret = JLI_Snprintf(splashPath, sizeof(splashPath), "%s/lib/%s",
-                        jrePath, SPLASHSCREEN_SO);
+                           jdkRoot, SPLASHSCREEN_SO);
 
             if (ret >= (int) sizeof(splashPath)) {
-                JLI_ReportErrorMessage(JRE_ERROR11);
+                JLI_ReportErrorMessage(LAUNCHER_ERROR3);
                 return NULL;
             }
             if (ret < 0) {
-                JLI_ReportErrorMessage(JRE_ERROR13);
+                JLI_ReportErrorMessage(LAUNCHER_ERROR5);
                 return NULL;
             }
             hSplashLib = dlopen(splashPath, RTLD_LAZY | RTLD_GLOBAL);
-=======
-        if (!GetJDKInstallRoot(jdkRoot, sizeof(jdkRoot), JNI_FALSE)) {
-            JLI_ReportErrorMessage(LAUNCHER_ERROR1);
-            return NULL;
-        }
-        ret = JLI_Snprintf(splashPath, sizeof(splashPath), "%s/lib/%s",
-                           jdkRoot, SPLASHSCREEN_SO);
-
-        if (ret >= (int) sizeof(splashPath)) {
-            JLI_ReportErrorMessage(LAUNCHER_ERROR3);
-            return NULL;
-        }
-        if (ret < 0) {
-            JLI_ReportErrorMessage(LAUNCHER_ERROR5);
-            return NULL;
->>>>>>> 5995786d
         }
         JLI_TraceLauncher("Info: loaded %s\n", splashPath);
     }
