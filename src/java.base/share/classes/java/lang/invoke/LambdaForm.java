--- conflicted
+++ resolved
@@ -330,23 +330,8 @@
         }
     }
 
-<<<<<<< HEAD
-    LambdaForm(int arity, Name[] names, int result) {
-        this(arity, names, result, /*forceInline=*/true, /*customized=*/null, Kind.GENERIC);
-    }
-    LambdaForm(int arity, Name[] names, int result, Kind kind) {
-        this(arity, names, result, /*forceInline=*/true, /*customized=*/null, kind);
-    }
-    LambdaForm(int arity, Name[] names, int result, boolean forceInline, MethodHandle customized) {
-        this(arity, names, result, forceInline, customized, Kind.GENERIC);
-    }
-    @SuppressWarnings("this-escape")
-    LambdaForm(int arity, Name[] names, int result, boolean forceInline, MethodHandle customized, Kind kind) {
-        assert(namesOK(arity, names));
-=======
     // private version that doesn't do checks or defensive copies
     private LambdaForm(int arity, int result, boolean forceInline, MethodHandle customized, Name[] names, Kind kind) {
->>>>>>> c6588d5b
         this.arity = arity;
         this.result = result;
         this.forceInline = forceInline;
