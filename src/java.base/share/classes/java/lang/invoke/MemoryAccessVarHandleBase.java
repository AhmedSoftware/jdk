--- conflicted
+++ resolved
@@ -39,17 +39,12 @@
     /** alignment constraint (in bytes, expressed as a bit mask) **/
     final long alignmentMask;
 
-<<<<<<< HEAD
     /** if true, only the base part of the address will be checked for alignment **/
     final boolean skipAlignmentMaskCheck;
 
-    MemoryAccessVarHandleBase(VarForm form, boolean skipAlignmentMaskCheck, boolean be, long length, long alignmentMask) {
-        super(form);
+    MemoryAccessVarHandleBase(VarForm form, boolean skipAlignmentMaskCheck, boolean be, long length, long alignmentMask, boolean exact) {
+        super(form, exact);
         this.skipAlignmentMaskCheck = skipAlignmentMaskCheck;
-=======
-    MemoryAccessVarHandleBase(VarForm form, boolean be, long length, long offset, long alignmentMask, boolean exact) {
-        super(form, exact);
->>>>>>> 432c387e
         this.be = be;
         this.length = length;
         this.alignmentMask = alignmentMask;
