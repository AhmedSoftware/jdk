/*
 * Copyright (c) 2008, 2020, Oracle and/or its affiliates. All rights reserved.
 * DO NOT ALTER OR REMOVE COPYRIGHT NOTICES OR THIS FILE HEADER.
 *
 * This code is free software; you can redistribute it and/or modify it
 * under the terms of the GNU General Public License version 2 only, as
 * published by the Free Software Foundation.  Oracle designates this
 * particular file as subject to the "Classpath" exception as provided
 * by Oracle in the LICENSE file that accompanied this code.
 *
 * This code is distributed in the hope that it will be useful, but WITHOUT
 * ANY WARRANTY; without even the implied warranty of MERCHANTABILITY or
 * FITNESS FOR A PARTICULAR PURPOSE.  See the GNU General Public License
 * version 2 for more details (a copy is included in the LICENSE file that
 * accompanied this code).
 *
 * You should have received a copy of the GNU General Public License version
 * 2 along with this work; if not, write to the Free Software Foundation,
 * Inc., 51 Franklin St, Fifth Floor, Boston, MA 02110-1301 USA.
 *
 * Please contact Oracle, 500 Oracle Parkway, Redwood Shores, CA 94065 USA
 * or visit www.oracle.com if you need additional information or have any
 * questions.
 */

package java.lang.invoke;

import jdk.internal.access.JavaLangInvokeAccess;
import jdk.internal.access.SharedSecrets;
import jdk.internal.invoke.NativeEntryPoint;
import jdk.internal.org.objectweb.asm.ClassWriter;
import jdk.internal.org.objectweb.asm.MethodVisitor;
import jdk.internal.reflect.CallerSensitive;
import jdk.internal.reflect.Reflection;
import jdk.internal.vm.annotation.ForceInline;
import jdk.internal.vm.annotation.Hidden;
import jdk.internal.vm.annotation.Stable;
import sun.invoke.empty.Empty;
import sun.invoke.util.ValueConversions;
import sun.invoke.util.VerifyType;
import sun.invoke.util.Wrapper;

import java.lang.invoke.MethodHandles.Lookup;
import java.lang.reflect.Array;
import java.nio.ByteOrder;
import java.util.Arrays;
import java.util.Collections;
import java.util.HashMap;
import java.util.Iterator;
import java.util.List;
import java.util.Map;
import java.util.function.Function;
import java.util.stream.Stream;

import static java.lang.invoke.LambdaForm.*;
import static java.lang.invoke.MethodHandleStatics.*;
import static java.lang.invoke.MethodHandles.Lookup.IMPL_LOOKUP;
import static jdk.internal.org.objectweb.asm.Opcodes.*;

/**
 * Trusted implementation code for MethodHandle.
 * @author jrose
 */
/*non-public*/
abstract class MethodHandleImpl {

    /// Factory methods to create method handles:

    static MethodHandle makeArrayElementAccessor(Class<?> arrayClass, ArrayAccess access) {
        if (arrayClass == Object[].class) {
            return ArrayAccess.objectAccessor(access);
        }
        if (!arrayClass.isArray())
            throw newIllegalArgumentException("not an array: "+arrayClass);
        MethodHandle[] cache = ArrayAccessor.TYPED_ACCESSORS.get(arrayClass);
        int cacheIndex = ArrayAccess.cacheIndex(access);
        MethodHandle mh = cache[cacheIndex];
        if (mh != null)  return mh;
        mh = ArrayAccessor.getAccessor(arrayClass, access);
        MethodType correctType = ArrayAccessor.correctType(arrayClass, access);
        if (mh.type() != correctType) {
            assert(mh.type().parameterType(0) == Object[].class);
            /* if access == SET */ assert(access != ArrayAccess.SET || mh.type().parameterType(2) == Object.class);
            /* if access == GET */ assert(access != ArrayAccess.GET ||
                    (mh.type().returnType() == Object.class &&
                     correctType.parameterType(0).getComponentType() == correctType.returnType()));
            // safe to view non-strictly, because element type follows from array type
            mh = mh.viewAsType(correctType, false);
        }
        mh = makeIntrinsic(mh, ArrayAccess.intrinsic(access));
        // Atomically update accessor cache.
        synchronized(cache) {
            if (cache[cacheIndex] == null) {
                cache[cacheIndex] = mh;
            } else {
                // Throw away newly constructed accessor and use cached version.
                mh = cache[cacheIndex];
            }
        }
        return mh;
    }

    enum ArrayAccess {
        GET, SET, LENGTH;

        // As ArrayAccess and ArrayAccessor have a circular dependency, the ArrayAccess properties cannot be stored in
        // final fields.

        static String opName(ArrayAccess a) {
            switch (a) {
                case GET: return "getElement";
                case SET: return "setElement";
                case LENGTH: return "length";
            }
            throw unmatchedArrayAccess(a);
        }

        static MethodHandle objectAccessor(ArrayAccess a) {
            switch (a) {
                case GET: return ArrayAccessor.OBJECT_ARRAY_GETTER;
                case SET: return ArrayAccessor.OBJECT_ARRAY_SETTER;
                case LENGTH: return ArrayAccessor.OBJECT_ARRAY_LENGTH;
            }
            throw unmatchedArrayAccess(a);
        }

        static int cacheIndex(ArrayAccess a) {
            switch (a) {
                case GET: return ArrayAccessor.GETTER_INDEX;
                case SET: return ArrayAccessor.SETTER_INDEX;
                case LENGTH: return ArrayAccessor.LENGTH_INDEX;
            }
            throw unmatchedArrayAccess(a);
        }

        static Intrinsic intrinsic(ArrayAccess a) {
            switch (a) {
                case GET: return Intrinsic.ARRAY_LOAD;
                case SET: return Intrinsic.ARRAY_STORE;
                case LENGTH: return Intrinsic.ARRAY_LENGTH;
            }
            throw unmatchedArrayAccess(a);
        }
    }

    static InternalError unmatchedArrayAccess(ArrayAccess a) {
        return newInternalError("should not reach here (unmatched ArrayAccess: " + a + ")");
    }

    static final class ArrayAccessor {
        /// Support for array element and length access
        static final int GETTER_INDEX = 0, SETTER_INDEX = 1, LENGTH_INDEX = 2, INDEX_LIMIT = 3;
        static final ClassValue<MethodHandle[]> TYPED_ACCESSORS
                = new ClassValue<MethodHandle[]>() {
                    @Override
                    protected MethodHandle[] computeValue(Class<?> type) {
                        return new MethodHandle[INDEX_LIMIT];
                    }
                };
        static final MethodHandle OBJECT_ARRAY_GETTER, OBJECT_ARRAY_SETTER, OBJECT_ARRAY_LENGTH;
        static {
            MethodHandle[] cache = TYPED_ACCESSORS.get(Object[].class);
            cache[GETTER_INDEX] = OBJECT_ARRAY_GETTER = makeIntrinsic(getAccessor(Object[].class, ArrayAccess.GET),    Intrinsic.ARRAY_LOAD);
            cache[SETTER_INDEX] = OBJECT_ARRAY_SETTER = makeIntrinsic(getAccessor(Object[].class, ArrayAccess.SET),    Intrinsic.ARRAY_STORE);
            cache[LENGTH_INDEX] = OBJECT_ARRAY_LENGTH = makeIntrinsic(getAccessor(Object[].class, ArrayAccess.LENGTH), Intrinsic.ARRAY_LENGTH);

            assert(InvokerBytecodeGenerator.isStaticallyInvocable(ArrayAccessor.OBJECT_ARRAY_GETTER.internalMemberName()));
            assert(InvokerBytecodeGenerator.isStaticallyInvocable(ArrayAccessor.OBJECT_ARRAY_SETTER.internalMemberName()));
            assert(InvokerBytecodeGenerator.isStaticallyInvocable(ArrayAccessor.OBJECT_ARRAY_LENGTH.internalMemberName()));
        }

        static int     getElementI(int[]     a, int i)            { return              a[i]; }
        static long    getElementJ(long[]    a, int i)            { return              a[i]; }
        static float   getElementF(float[]   a, int i)            { return              a[i]; }
        static double  getElementD(double[]  a, int i)            { return              a[i]; }
        static boolean getElementZ(boolean[] a, int i)            { return              a[i]; }
        static byte    getElementB(byte[]    a, int i)            { return              a[i]; }
        static short   getElementS(short[]   a, int i)            { return              a[i]; }
        static char    getElementC(char[]    a, int i)            { return              a[i]; }
        static Object  getElementL(Object[]  a, int i)            { return              a[i]; }

        static void    setElementI(int[]     a, int i, int     x) {              a[i] = x; }
        static void    setElementJ(long[]    a, int i, long    x) {              a[i] = x; }
        static void    setElementF(float[]   a, int i, float   x) {              a[i] = x; }
        static void    setElementD(double[]  a, int i, double  x) {              a[i] = x; }
        static void    setElementZ(boolean[] a, int i, boolean x) {              a[i] = x; }
        static void    setElementB(byte[]    a, int i, byte    x) {              a[i] = x; }
        static void    setElementS(short[]   a, int i, short   x) {              a[i] = x; }
        static void    setElementC(char[]    a, int i, char    x) {              a[i] = x; }
        static void    setElementL(Object[]  a, int i, Object  x) {              a[i] = x; }

        static int     lengthI(int[]     a)                       { return a.length; }
        static int     lengthJ(long[]    a)                       { return a.length; }
        static int     lengthF(float[]   a)                       { return a.length; }
        static int     lengthD(double[]  a)                       { return a.length; }
        static int     lengthZ(boolean[] a)                       { return a.length; }
        static int     lengthB(byte[]    a)                       { return a.length; }
        static int     lengthS(short[]   a)                       { return a.length; }
        static int     lengthC(char[]    a)                       { return a.length; }
        static int     lengthL(Object[]  a)                       { return a.length; }

        static String name(Class<?> arrayClass, ArrayAccess access) {
            Class<?> elemClass = arrayClass.getComponentType();
            if (elemClass == null)  throw newIllegalArgumentException("not an array", arrayClass);
            return ArrayAccess.opName(access) + Wrapper.basicTypeChar(elemClass);
        }
        static MethodType type(Class<?> arrayClass, ArrayAccess access) {
            Class<?> elemClass = arrayClass.getComponentType();
            Class<?> arrayArgClass = arrayClass;
            if (!elemClass.isPrimitive()) {
                arrayArgClass = Object[].class;
                elemClass = Object.class;
            }
            switch (access) {
                case GET:    return MethodType.methodType(elemClass,  arrayArgClass, int.class);
                case SET:    return MethodType.methodType(void.class, arrayArgClass, int.class, elemClass);
                case LENGTH: return MethodType.methodType(int.class,  arrayArgClass);
            }
            throw unmatchedArrayAccess(access);
        }
        static MethodType correctType(Class<?> arrayClass, ArrayAccess access) {
            Class<?> elemClass = arrayClass.getComponentType();
            switch (access) {
                case GET:    return MethodType.methodType(elemClass,  arrayClass, int.class);
                case SET:    return MethodType.methodType(void.class, arrayClass, int.class, elemClass);
                case LENGTH: return MethodType.methodType(int.class,  arrayClass);
            }
            throw unmatchedArrayAccess(access);
        }
        static MethodHandle getAccessor(Class<?> arrayClass, ArrayAccess access) {
            String     name = name(arrayClass, access);
            MethodType type = type(arrayClass, access);
            try {
                return IMPL_LOOKUP.findStatic(ArrayAccessor.class, name, type);
            } catch (ReflectiveOperationException ex) {
                throw uncaughtException(ex);
            }
        }
    }

    /**
     * Create a JVM-level adapter method handle to conform the given method
     * handle to the similar newType, using only pairwise argument conversions.
     * For each argument, convert incoming argument to the exact type needed.
     * The argument conversions allowed are casting, boxing and unboxing,
     * integral widening or narrowing, and floating point widening or narrowing.
     * @param srcType required call type
     * @param target original method handle
     * @param strict if true, only asType conversions are allowed; if false, explicitCastArguments conversions allowed
     * @param monobox if true, unboxing conversions are assumed to be exactly typed (Integer to int only, not long or double)
     * @return an adapter to the original handle with the desired new type,
     *          or the original target if the types are already identical
     *          or null if the adaptation cannot be made
     */
    static MethodHandle makePairwiseConvert(MethodHandle target, MethodType srcType,
                                            boolean strict, boolean monobox) {
        MethodType dstType = target.type();
        if (srcType == dstType)
            return target;
        return makePairwiseConvertByEditor(target, srcType, strict, monobox);
    }

    private static int countNonNull(Object[] array) {
        int count = 0;
        if (array != null) {
            for (Object x : array) {
                if (x != null) ++count;
            }
        }
        return count;
    }

    static MethodHandle makePairwiseConvertByEditor(MethodHandle target, MethodType srcType,
                                                    boolean strict, boolean monobox) {
        // In method types arguments start at index 0, while the LF
        // editor have the MH receiver at position 0 - adjust appropriately.
        final int MH_RECEIVER_OFFSET = 1;
        Object[] convSpecs = computeValueConversions(srcType, target.type(), strict, monobox);
        int convCount = countNonNull(convSpecs);
        if (convCount == 0)
            return target.viewAsType(srcType, strict);
        MethodType basicSrcType = srcType.basicType();
        MethodType midType = target.type().basicType();
        BoundMethodHandle mh = target.rebind();

        // Match each unique conversion to the positions at which it is to be applied
        var convSpecMap = new HashMap<Object, int[]>(((4 * convCount) / 3) + 1);
        for (int i = 0; i < convSpecs.length - MH_RECEIVER_OFFSET; i++) {
            Object convSpec = convSpecs[i];
            if (convSpec == null) continue;
            int[] positions = convSpecMap.get(convSpec);
            if (positions == null) {
                positions = new int[] { i + MH_RECEIVER_OFFSET };
            } else {
                positions = Arrays.copyOf(positions, positions.length + 1);
                positions[positions.length - 1] = i + MH_RECEIVER_OFFSET;
            }
            convSpecMap.put(convSpec, positions);
        }
        for (var entry : convSpecMap.entrySet()) {
            Object convSpec = entry.getKey();

            MethodHandle fn;
            if (convSpec instanceof Class) {
                fn = getConstantHandle(MH_cast).bindTo(convSpec);
            } else {
                fn = (MethodHandle) convSpec;
            }
            int[] positions = entry.getValue();
            Class<?> newType = basicSrcType.parameterType(positions[0] - MH_RECEIVER_OFFSET);
            BasicType newBasicType = BasicType.basicType(newType);
            convCount -= positions.length;
            if (convCount == 0) {
                midType = srcType;
            } else {
                Class<?>[] ptypes = midType.ptypes().clone();
                for (int pos : positions) {
                    ptypes[pos - 1] = newType;
                }
                midType = MethodType.makeImpl(midType.rtype(), ptypes, true);
            }
            LambdaForm form2;
            if (positions.length > 1) {
                form2 = mh.editor().filterRepeatedArgumentForm(newBasicType, positions);
            } else {
                form2 = mh.editor().filterArgumentForm(positions[0], newBasicType);
            }
            mh = mh.copyWithExtendL(midType, form2, fn);
        }
        Object convSpec = convSpecs[convSpecs.length - 1];
        if (convSpec != null) {
            MethodHandle fn;
            if (convSpec instanceof Class) {
                if (convSpec == void.class)
                    fn = null;
                else
                    fn = getConstantHandle(MH_cast).bindTo(convSpec);
            } else {
                fn = (MethodHandle) convSpec;
            }
            Class<?> newType = basicSrcType.returnType();
            assert(--convCount == 0);
            midType = srcType;
            if (fn != null) {
                mh = mh.rebind();  // rebind if too complex
                LambdaForm form2 = mh.editor().filterReturnForm(BasicType.basicType(newType), false);
                mh = mh.copyWithExtendL(midType, form2, fn);
            } else {
                LambdaForm form2 = mh.editor().filterReturnForm(BasicType.basicType(newType), true);
                mh = mh.copyWith(midType, form2);
            }
        }
        assert(convCount == 0);
        assert(mh.type().equals(srcType));
        return mh;
    }

    static Object[] computeValueConversions(MethodType srcType, MethodType dstType,
                                            boolean strict, boolean monobox) {
        final int INARG_COUNT = srcType.parameterCount();
        Object[] convSpecs = null;
        for (int i = 0; i <= INARG_COUNT; i++) {
            boolean isRet = (i == INARG_COUNT);
            Class<?> src = isRet ? dstType.returnType() : srcType.parameterType(i);
            Class<?> dst = isRet ? srcType.returnType() : dstType.parameterType(i);
            if (!VerifyType.isNullConversion(src, dst, /*keepInterfaces=*/ strict)) {
                if (convSpecs == null) {
                    convSpecs = new Object[INARG_COUNT + 1];
                }
                convSpecs[i] = valueConversion(src, dst, strict, monobox);
            }
        }
        return convSpecs;
    }
    static MethodHandle makePairwiseConvert(MethodHandle target, MethodType srcType,
                                            boolean strict) {
        return makePairwiseConvert(target, srcType, strict, /*monobox=*/ false);
    }

    /**
     * Find a conversion function from the given source to the given destination.
     * This conversion function will be used as a LF NamedFunction.
     * Return a Class object if a simple cast is needed.
     * Return void.class if void is involved.
     */
    static Object valueConversion(Class<?> src, Class<?> dst, boolean strict, boolean monobox) {
        assert(!VerifyType.isNullConversion(src, dst, /*keepInterfaces=*/ strict));  // caller responsibility
        if (dst == void.class)
            return dst;
        MethodHandle fn;
        if (src.isPrimitive()) {
            if (src == void.class) {
                return void.class;  // caller must recognize this specially
            } else if (dst.isPrimitive()) {
                // Examples: int->byte, byte->int, boolean->int (!strict)
                fn = ValueConversions.convertPrimitive(src, dst);
            } else {
                // Examples: int->Integer, boolean->Object, float->Number
                Wrapper wsrc = Wrapper.forPrimitiveType(src);
                fn = ValueConversions.boxExact(wsrc);
                assert(fn.type().parameterType(0) == wsrc.primitiveType());
                assert(fn.type().returnType() == wsrc.wrapperType());
                if (!VerifyType.isNullConversion(wsrc.wrapperType(), dst, strict)) {
                    // Corner case, such as int->Long, which will probably fail.
                    MethodType mt = MethodType.methodType(dst, src);
                    if (strict)
                        fn = fn.asType(mt);
                    else
                        fn = MethodHandleImpl.makePairwiseConvert(fn, mt, /*strict=*/ false);
                }
            }
        } else if (dst.isPrimitive()) {
            Wrapper wdst = Wrapper.forPrimitiveType(dst);
            if (monobox || src == wdst.wrapperType()) {
                // Use a strongly-typed unboxer, if possible.
                fn = ValueConversions.unboxExact(wdst, strict);
            } else {
                // Examples:  Object->int, Number->int, Comparable->int, Byte->int
                // must include additional conversions
                // src must be examined at runtime, to detect Byte, Character, etc.
                fn = (strict
                        ? ValueConversions.unboxWiden(wdst)
                        : ValueConversions.unboxCast(wdst));
            }
        } else {
            // Simple reference conversion.
            // Note:  Do not check for a class hierarchy relation
            // between src and dst.  In all cases a 'null' argument
            // will pass the cast conversion.
            return dst;
        }
        assert(fn.type().parameterCount() <= 1) : "pc"+Arrays.asList(src.getSimpleName(), dst.getSimpleName(), fn);
        return fn;
    }

    static MethodHandle makeVarargsCollector(MethodHandle target, Class<?> arrayType) {
        MethodType type = target.type();
        int last = type.parameterCount() - 1;
        if (type.parameterType(last) != arrayType)
            target = target.asType(type.changeParameterType(last, arrayType));
        target = target.asFixedArity();  // make sure this attribute is turned off
        return new AsVarargsCollector(target, arrayType);
    }

    private static final class AsVarargsCollector extends DelegatingMethodHandle {
        private final MethodHandle target;
        private final Class<?> arrayType;
        private @Stable MethodHandle asCollectorCache;

        AsVarargsCollector(MethodHandle target, Class<?> arrayType) {
            this(target.type(), target, arrayType);
        }
        AsVarargsCollector(MethodType type, MethodHandle target, Class<?> arrayType) {
            super(type, target);
            this.target = target;
            this.arrayType = arrayType;
        }

        @Override
        public boolean isVarargsCollector() {
            return true;
        }

        @Override
        protected MethodHandle getTarget() {
            return target;
        }

        @Override
        public MethodHandle asFixedArity() {
            return target;
        }

        @Override
        MethodHandle setVarargs(MemberName member) {
            if (member.isVarargs())  return this;
            return asFixedArity();
        }

        @Override
        public MethodHandle withVarargs(boolean makeVarargs) {
            if (makeVarargs)  return this;
            return asFixedArity();
        }

        @Override
        public MethodHandle asTypeUncached(MethodType newType) {
            MethodType type = this.type();
            int collectArg = type.parameterCount() - 1;
            int newArity = newType.parameterCount();
            if (newArity == collectArg+1 &&
                type.parameterType(collectArg).isAssignableFrom(newType.parameterType(collectArg))) {
                // if arity and trailing parameter are compatible, do normal thing
                return asTypeCache = asFixedArity().asType(newType);
            }
            // check cache
            MethodHandle acc = asCollectorCache;
            if (acc != null && acc.type().parameterCount() == newArity)
                return asTypeCache = acc.asType(newType);
            // build and cache a collector
            int arrayLength = newArity - collectArg;
            MethodHandle collector;
            try {
                collector = asFixedArity().asCollector(arrayType, arrayLength);
                assert(collector.type().parameterCount() == newArity) : "newArity="+newArity+" but collector="+collector;
            } catch (IllegalArgumentException ex) {
                throw new WrongMethodTypeException("cannot build collector", ex);
            }
            asCollectorCache = collector;
            return asTypeCache = collector.asType(newType);
        }

        @Override
        boolean viewAsTypeChecks(MethodType newType, boolean strict) {
            super.viewAsTypeChecks(newType, true);
            if (strict) return true;
            // extra assertion for non-strict checks:
            assert (type().lastParameterType().getComponentType()
                    .isAssignableFrom(
                            newType.lastParameterType().getComponentType()))
                    : Arrays.asList(this, newType);
            return true;
        }

        @Override
        public Object invokeWithArguments(Object... arguments) throws Throwable {
            MethodType type = this.type();
            int argc;
            final int MAX_SAFE = 127;  // 127 longs require 254 slots, which is safe to spread
            if (arguments == null
                    || (argc = arguments.length) <= MAX_SAFE
                    || argc < type.parameterCount()) {
                return super.invokeWithArguments(arguments);
            }

            // a jumbo invocation requires more explicit reboxing of the trailing arguments
            int uncollected = type.parameterCount() - 1;
            Class<?> elemType = arrayType.getComponentType();
            int collected = argc - uncollected;
            Object collArgs = (elemType == Object.class)
                ? new Object[collected] : Array.newInstance(elemType, collected);
            if (!elemType.isPrimitive()) {
                // simple cast:  just do some casting
                try {
                    System.arraycopy(arguments, uncollected, collArgs, 0, collected);
                } catch (ArrayStoreException ex) {
                    return super.invokeWithArguments(arguments);
                }
            } else {
                // corner case of flat array requires reflection (or specialized copy loop)
                MethodHandle arraySetter = MethodHandles.arrayElementSetter(arrayType);
                try {
                    for (int i = 0; i < collected; i++) {
                        arraySetter.invoke(collArgs, i, arguments[uncollected + i]);
                    }
                } catch (WrongMethodTypeException|ClassCastException ex) {
                    return super.invokeWithArguments(arguments);
                }
            }

            // chop the jumbo list down to size and call in non-varargs mode
            Object[] newArgs = new Object[uncollected + 1];
            System.arraycopy(arguments, 0, newArgs, 0, uncollected);
            newArgs[uncollected] = collArgs;
            return asFixedArity().invokeWithArguments(newArgs);
        }
    }

    /** Factory method:  Spread selected argument. */
    static MethodHandle makeSpreadArguments(MethodHandle target,
                                            Class<?> spreadArgType, int spreadArgPos, int spreadArgCount) {
        MethodType targetType = target.type();

        for (int i = 0; i < spreadArgCount; i++) {
            Class<?> arg = VerifyType.spreadArgElementType(spreadArgType, i);
            if (arg == null)  arg = Object.class;
            targetType = targetType.changeParameterType(spreadArgPos + i, arg);
        }
        target = target.asType(targetType);

        MethodType srcType = targetType
                .replaceParameterTypes(spreadArgPos, spreadArgPos + spreadArgCount, spreadArgType);
        // Now build a LambdaForm.
        MethodType lambdaType = srcType.invokerType();
        Name[] names = arguments(spreadArgCount + 2, lambdaType);
        int nameCursor = lambdaType.parameterCount();
        int[] indexes = new int[targetType.parameterCount()];

        for (int i = 0, argIndex = 1; i < targetType.parameterCount() + 1; i++, argIndex++) {
            Class<?> src = lambdaType.parameterType(i);
            if (i == spreadArgPos) {
                // Spread the array.
                MethodHandle aload = MethodHandles.arrayElementGetter(spreadArgType);
                Name array = names[argIndex];
                names[nameCursor++] = new Name(getFunction(NF_checkSpreadArgument), array, spreadArgCount);
                for (int j = 0; j < spreadArgCount; i++, j++) {
                    indexes[i] = nameCursor;
                    names[nameCursor++] = new Name(new NamedFunction(aload, Intrinsic.ARRAY_LOAD), array, j);
                }
            } else if (i < indexes.length) {
                indexes[i] = argIndex;
            }
        }
        assert(nameCursor == names.length-1);  // leave room for the final call

        // Build argument array for the call.
        Name[] targetArgs = new Name[targetType.parameterCount()];
        for (int i = 0; i < targetType.parameterCount(); i++) {
            int idx = indexes[i];
            targetArgs[i] = names[idx];
        }
        names[names.length - 1] = new Name(target, (Object[]) targetArgs);

        LambdaForm form = new LambdaForm(lambdaType.parameterCount(), names, Kind.SPREAD);
        return SimpleMethodHandle.make(srcType, form);
    }

    static void checkSpreadArgument(Object av, int n) {
        if (av == null && n == 0) {
            return;
        } else if (av == null) {
            throw new NullPointerException("null array reference");
        } else if (av instanceof Object[]) {
            int len = ((Object[])av).length;
            if (len == n)  return;
        } else {
            int len = java.lang.reflect.Array.getLength(av);
            if (len == n)  return;
        }
        // fall through to error:
        throw newIllegalArgumentException("array is not of length "+n);
    }

    /** Factory method:  Collect or filter selected argument(s). */
    static MethodHandle makeCollectArguments(MethodHandle target,
                MethodHandle collector, int collectArgPos, boolean retainOriginalArgs) {
        MethodType targetType = target.type();          // (a..., c, [b...])=>r
        MethodType collectorType = collector.type();    // (b...)=>c
        int collectArgCount = collectorType.parameterCount();
        Class<?> collectValType = collectorType.returnType();
        int collectValCount = (collectValType == void.class ? 0 : 1);
        MethodType srcType = targetType                 // (a..., [b...])=>r
                .dropParameterTypes(collectArgPos, collectArgPos+collectValCount);
        if (!retainOriginalArgs) {                      // (a..., b...)=>r
            srcType = srcType.insertParameterTypes(collectArgPos, collectorType.parameterArray());
        }
        // in  arglist: [0: ...keep1 | cpos: collect...  | cpos+cacount: keep2... ]
        // out arglist: [0: ...keep1 | cpos: collectVal? | cpos+cvcount: keep2... ]
        // out(retain): [0: ...keep1 | cpos: cV? coll... | cpos+cvc+cac: keep2... ]

        // Now build a LambdaForm.
        MethodType lambdaType = srcType.invokerType();
        Name[] names = arguments(2, lambdaType);
        final int collectNamePos = names.length - 2;
        final int targetNamePos  = names.length - 1;

        Name[] collectorArgs = Arrays.copyOfRange(names, 1 + collectArgPos, 1 + collectArgPos + collectArgCount);
        names[collectNamePos] = new Name(collector, (Object[]) collectorArgs);

        // Build argument array for the target.
        // Incoming LF args to copy are: [ (mh) headArgs collectArgs tailArgs ].
        // Output argument array is [ headArgs (collectVal)? (collectArgs)? tailArgs ].
        Name[] targetArgs = new Name[targetType.parameterCount()];
        int inputArgPos  = 1;  // incoming LF args to copy to target
        int targetArgPos = 0;  // fill pointer for targetArgs
        int chunk = collectArgPos;  // |headArgs|
        System.arraycopy(names, inputArgPos, targetArgs, targetArgPos, chunk);
        inputArgPos  += chunk;
        targetArgPos += chunk;
        if (collectValType != void.class) {
            targetArgs[targetArgPos++] = names[collectNamePos];
        }
        chunk = collectArgCount;
        if (retainOriginalArgs) {
            System.arraycopy(names, inputArgPos, targetArgs, targetArgPos, chunk);
            targetArgPos += chunk;   // optionally pass on the collected chunk
        }
        inputArgPos += chunk;
        chunk = targetArgs.length - targetArgPos;  // all the rest
        System.arraycopy(names, inputArgPos, targetArgs, targetArgPos, chunk);
        assert(inputArgPos + chunk == collectNamePos);  // use of rest of input args also
        names[targetNamePos] = new Name(target, (Object[]) targetArgs);

        LambdaForm form = new LambdaForm(lambdaType.parameterCount(), names, Kind.COLLECT);
        return SimpleMethodHandle.make(srcType, form);
    }

    @Hidden
    static MethodHandle selectAlternative(boolean testResult, MethodHandle target, MethodHandle fallback) {
        if (testResult) {
            return target;
        } else {
            return fallback;
        }
    }

    // Intrinsified by C2. Counters are used during parsing to calculate branch frequencies.
    @Hidden
    @jdk.internal.vm.annotation.IntrinsicCandidate
    static boolean profileBoolean(boolean result, int[] counters) {
        // Profile is int[2] where [0] and [1] correspond to false and true occurrences respectively.
        int idx = result ? 1 : 0;
        try {
            counters[idx] = Math.addExact(counters[idx], 1);
        } catch (ArithmeticException e) {
            // Avoid continuous overflow by halving the problematic count.
            counters[idx] = counters[idx] / 2;
        }
        return result;
    }

    // Intrinsified by C2. Returns true if obj is a compile-time constant.
    @Hidden
    @jdk.internal.vm.annotation.IntrinsicCandidate
    static boolean isCompileConstant(Object obj) {
        return false;
    }

    static MethodHandle makeGuardWithTest(MethodHandle test,
                                   MethodHandle target,
                                   MethodHandle fallback) {
        MethodType type = target.type();
        assert(test.type().equals(type.changeReturnType(boolean.class)) && fallback.type().equals(type));
        MethodType basicType = type.basicType();
        LambdaForm form = makeGuardWithTestForm(basicType);
        BoundMethodHandle mh;
        try {
            if (PROFILE_GWT) {
                int[] counts = new int[2];
                mh = (BoundMethodHandle)
                        BoundMethodHandle.speciesData_LLLL().factory().invokeBasic(type, form,
                                (Object) test, (Object) profile(target), (Object) profile(fallback), counts);
            } else {
                mh = (BoundMethodHandle)
                        BoundMethodHandle.speciesData_LLL().factory().invokeBasic(type, form,
                                (Object) test, (Object) profile(target), (Object) profile(fallback));
            }
        } catch (Throwable ex) {
            throw uncaughtException(ex);
        }
        assert(mh.type() == type);
        return mh;
    }


    static MethodHandle profile(MethodHandle target) {
        if (DONT_INLINE_THRESHOLD >= 0) {
            return makeBlockInliningWrapper(target);
        } else {
            return target;
        }
    }

    /**
     * Block inlining during JIT-compilation of a target method handle if it hasn't been invoked enough times.
     * Corresponding LambdaForm has @DontInline when compiled into bytecode.
     */
    static MethodHandle makeBlockInliningWrapper(MethodHandle target) {
        LambdaForm lform;
        if (DONT_INLINE_THRESHOLD > 0) {
            lform = Makers.PRODUCE_BLOCK_INLINING_FORM.apply(target);
        } else {
            lform = Makers.PRODUCE_REINVOKER_FORM.apply(target);
        }
        return new CountingWrapper(target, lform,
                Makers.PRODUCE_BLOCK_INLINING_FORM, Makers.PRODUCE_REINVOKER_FORM,
                                   DONT_INLINE_THRESHOLD);
    }

    private final static class Makers {
        /** Constructs reinvoker lambda form which block inlining during JIT-compilation for a particular method handle */
        static final Function<MethodHandle, LambdaForm> PRODUCE_BLOCK_INLINING_FORM = new Function<MethodHandle, LambdaForm>() {
            @Override
            public LambdaForm apply(MethodHandle target) {
                return DelegatingMethodHandle.makeReinvokerForm(target,
                                   MethodTypeForm.LF_DELEGATE_BLOCK_INLINING, CountingWrapper.class, false,
                                   DelegatingMethodHandle.NF_getTarget, CountingWrapper.NF_maybeStopCounting);
            }
        };

        /** Constructs simple reinvoker lambda form for a particular method handle */
        static final Function<MethodHandle, LambdaForm> PRODUCE_REINVOKER_FORM = new Function<MethodHandle, LambdaForm>() {
            @Override
            public LambdaForm apply(MethodHandle target) {
                return DelegatingMethodHandle.makeReinvokerForm(target,
                        MethodTypeForm.LF_DELEGATE, DelegatingMethodHandle.class, DelegatingMethodHandle.NF_getTarget);
            }
        };

        /** Maker of type-polymorphic varargs */
        static final ClassValue<MethodHandle[]> TYPED_COLLECTORS = new ClassValue<MethodHandle[]>() {
            @Override
            protected MethodHandle[] computeValue(Class<?> type) {
                return new MethodHandle[MAX_JVM_ARITY + 1];
            }
        };
    }

    /**
     * Counting method handle. It has 2 states: counting and non-counting.
     * It is in counting state for the first n invocations and then transitions to non-counting state.
     * Behavior in counting and non-counting states is determined by lambda forms produced by
     * countingFormProducer & nonCountingFormProducer respectively.
     */
    static class CountingWrapper extends DelegatingMethodHandle {
        private final MethodHandle target;
        private int count;
        private Function<MethodHandle, LambdaForm> countingFormProducer;
        private Function<MethodHandle, LambdaForm> nonCountingFormProducer;
        private volatile boolean isCounting;

        private CountingWrapper(MethodHandle target, LambdaForm lform,
                                Function<MethodHandle, LambdaForm> countingFromProducer,
                                Function<MethodHandle, LambdaForm> nonCountingFormProducer,
                                int count) {
            super(target.type(), lform);
            this.target = target;
            this.count = count;
            this.countingFormProducer = countingFromProducer;
            this.nonCountingFormProducer = nonCountingFormProducer;
            this.isCounting = (count > 0);
        }

        @Hidden
        @Override
        protected MethodHandle getTarget() {
            return target;
        }

        @Override
        public MethodHandle asTypeUncached(MethodType newType) {
            MethodHandle newTarget = target.asType(newType);
            MethodHandle wrapper;
            if (isCounting) {
                LambdaForm lform;
                lform = countingFormProducer.apply(newTarget);
                wrapper = new CountingWrapper(newTarget, lform, countingFormProducer, nonCountingFormProducer, DONT_INLINE_THRESHOLD);
            } else {
                wrapper = newTarget; // no need for a counting wrapper anymore
            }
            return (asTypeCache = wrapper);
        }

        // Customize target if counting happens for too long.
        private int invocations = CUSTOMIZE_THRESHOLD;
        private void maybeCustomizeTarget() {
            int c = invocations;
            if (c >= 0) {
                if (c == 1) {
                    target.customize();
                }
                invocations = c - 1;
            }
        }

        boolean countDown() {
            int c = count;
            maybeCustomizeTarget();
            if (c <= 1) {
                // Try to limit number of updates. MethodHandle.updateForm() doesn't guarantee LF update visibility.
                if (isCounting) {
                    isCounting = false;
                    return true;
                } else {
                    return false;
                }
            } else {
                count = c - 1;
                return false;
            }
        }

        @Hidden
        static void maybeStopCounting(Object o1) {
             CountingWrapper wrapper = (CountingWrapper) o1;
             if (wrapper.countDown()) {
                 // Reached invocation threshold. Replace counting behavior with a non-counting one.
                 LambdaForm lform = wrapper.nonCountingFormProducer.apply(wrapper.target);
                 lform.compileToBytecode(); // speed up warmup by avoiding LF interpretation again after transition
                 wrapper.updateForm(lform);
             }
        }

        static final NamedFunction NF_maybeStopCounting;
        static {
            Class<?> THIS_CLASS = CountingWrapper.class;
            try {
                NF_maybeStopCounting = new NamedFunction(THIS_CLASS.getDeclaredMethod("maybeStopCounting", Object.class));
            } catch (ReflectiveOperationException ex) {
                throw newInternalError(ex);
            }
        }
    }

    static LambdaForm makeGuardWithTestForm(MethodType basicType) {
        LambdaForm lform = basicType.form().cachedLambdaForm(MethodTypeForm.LF_GWT);
        if (lform != null)  return lform;
        final int THIS_MH      = 0;  // the BMH_LLL
        final int ARG_BASE     = 1;  // start of incoming arguments
        final int ARG_LIMIT    = ARG_BASE + basicType.parameterCount();
        int nameCursor = ARG_LIMIT;
        final int GET_TEST     = nameCursor++;
        final int GET_TARGET   = nameCursor++;
        final int GET_FALLBACK = nameCursor++;
        final int GET_COUNTERS = PROFILE_GWT ? nameCursor++ : -1;
        final int CALL_TEST    = nameCursor++;
        final int PROFILE      = (GET_COUNTERS != -1) ? nameCursor++ : -1;
        final int TEST         = nameCursor-1; // previous statement: either PROFILE or CALL_TEST
        final int SELECT_ALT   = nameCursor++;
        final int CALL_TARGET  = nameCursor++;
        assert(CALL_TARGET == SELECT_ALT+1);  // must be true to trigger IBG.emitSelectAlternative

        MethodType lambdaType = basicType.invokerType();
        Name[] names = arguments(nameCursor - ARG_LIMIT, lambdaType);

        BoundMethodHandle.SpeciesData data =
                (GET_COUNTERS != -1) ? BoundMethodHandle.speciesData_LLLL()
                                     : BoundMethodHandle.speciesData_LLL();
        names[THIS_MH] = names[THIS_MH].withConstraint(data);
        names[GET_TEST]     = new Name(data.getterFunction(0), names[THIS_MH]);
        names[GET_TARGET]   = new Name(data.getterFunction(1), names[THIS_MH]);
        names[GET_FALLBACK] = new Name(data.getterFunction(2), names[THIS_MH]);
        if (GET_COUNTERS != -1) {
            names[GET_COUNTERS] = new Name(data.getterFunction(3), names[THIS_MH]);
        }
        Object[] invokeArgs = Arrays.copyOfRange(names, 0, ARG_LIMIT, Object[].class);

        // call test
        MethodType testType = basicType.changeReturnType(boolean.class).basicType();
        invokeArgs[0] = names[GET_TEST];
        names[CALL_TEST] = new Name(testType, invokeArgs);

        // profile branch
        if (PROFILE != -1) {
            names[PROFILE] = new Name(getFunction(NF_profileBoolean), names[CALL_TEST], names[GET_COUNTERS]);
        }
        // call selectAlternative
        names[SELECT_ALT] = new Name(new NamedFunction(getConstantHandle(MH_selectAlternative), Intrinsic.SELECT_ALTERNATIVE), names[TEST], names[GET_TARGET], names[GET_FALLBACK]);

        // call target or fallback
        invokeArgs[0] = names[SELECT_ALT];
        names[CALL_TARGET] = new Name(basicType, invokeArgs);

        lform = new LambdaForm(lambdaType.parameterCount(), names, /*forceInline=*/true, Kind.GUARD);

        return basicType.form().setCachedLambdaForm(MethodTypeForm.LF_GWT, lform);
    }

    /**
     * The LambdaForm shape for catchException combinator is the following:
     * <blockquote><pre>{@code
     *  guardWithCatch=Lambda(a0:L,a1:L,a2:L)=>{
     *    t3:L=BoundMethodHandle$Species_LLLLL.argL0(a0:L);
     *    t4:L=BoundMethodHandle$Species_LLLLL.argL1(a0:L);
     *    t5:L=BoundMethodHandle$Species_LLLLL.argL2(a0:L);
     *    t6:L=BoundMethodHandle$Species_LLLLL.argL3(a0:L);
     *    t7:L=BoundMethodHandle$Species_LLLLL.argL4(a0:L);
     *    t8:L=MethodHandle.invokeBasic(t6:L,a1:L,a2:L);
     *    t9:L=MethodHandleImpl.guardWithCatch(t3:L,t4:L,t5:L,t8:L);
     *   t10:I=MethodHandle.invokeBasic(t7:L,t9:L);t10:I}
     * }</pre></blockquote>
     *
     * argL0 and argL2 are target and catcher method handles. argL1 is exception class.
     * argL3 and argL4 are auxiliary method handles: argL3 boxes arguments and wraps them into Object[]
     * (ValueConversions.array()) and argL4 unboxes result if necessary (ValueConversions.unbox()).
     *
     * Having t8 and t10 passed outside and not hardcoded into a lambda form allows to share lambda forms
     * among catchException combinators with the same basic type.
     */
    private static LambdaForm makeGuardWithCatchForm(MethodType basicType) {
        MethodType lambdaType = basicType.invokerType();

        LambdaForm lform = basicType.form().cachedLambdaForm(MethodTypeForm.LF_GWC);
        if (lform != null) {
            return lform;
        }
        final int THIS_MH      = 0;  // the BMH_LLLLL
        final int ARG_BASE     = 1;  // start of incoming arguments
        final int ARG_LIMIT    = ARG_BASE + basicType.parameterCount();

        int nameCursor = ARG_LIMIT;
        final int GET_TARGET       = nameCursor++;
        final int GET_CLASS        = nameCursor++;
        final int GET_CATCHER      = nameCursor++;
        final int GET_COLLECT_ARGS = nameCursor++;
        final int GET_UNBOX_RESULT = nameCursor++;
        final int BOXED_ARGS       = nameCursor++;
        final int TRY_CATCH        = nameCursor++;
        final int UNBOX_RESULT     = nameCursor++;

        Name[] names = arguments(nameCursor - ARG_LIMIT, lambdaType);

        BoundMethodHandle.SpeciesData data = BoundMethodHandle.speciesData_LLLLL();
        names[THIS_MH]          = names[THIS_MH].withConstraint(data);
        names[GET_TARGET]       = new Name(data.getterFunction(0), names[THIS_MH]);
        names[GET_CLASS]        = new Name(data.getterFunction(1), names[THIS_MH]);
        names[GET_CATCHER]      = new Name(data.getterFunction(2), names[THIS_MH]);
        names[GET_COLLECT_ARGS] = new Name(data.getterFunction(3), names[THIS_MH]);
        names[GET_UNBOX_RESULT] = new Name(data.getterFunction(4), names[THIS_MH]);

        // FIXME: rework argument boxing/result unboxing logic for LF interpretation

        // t_{i}:L=MethodHandle.invokeBasic(collectArgs:L,a1:L,...);
        MethodType collectArgsType = basicType.changeReturnType(Object.class);
        MethodHandle invokeBasic = MethodHandles.basicInvoker(collectArgsType);
        Object[] args = new Object[invokeBasic.type().parameterCount()];
        args[0] = names[GET_COLLECT_ARGS];
        System.arraycopy(names, ARG_BASE, args, 1, ARG_LIMIT-ARG_BASE);
        names[BOXED_ARGS] = new Name(new NamedFunction(invokeBasic, Intrinsic.GUARD_WITH_CATCH), args);

        // t_{i+1}:L=MethodHandleImpl.guardWithCatch(target:L,exType:L,catcher:L,t_{i}:L);
        Object[] gwcArgs = new Object[] {names[GET_TARGET], names[GET_CLASS], names[GET_CATCHER], names[BOXED_ARGS]};
        names[TRY_CATCH] = new Name(getFunction(NF_guardWithCatch), gwcArgs);

        // t_{i+2}:I=MethodHandle.invokeBasic(unbox:L,t_{i+1}:L);
        MethodHandle invokeBasicUnbox = MethodHandles.basicInvoker(MethodType.methodType(basicType.rtype(), Object.class));
        Object[] unboxArgs  = new Object[] {names[GET_UNBOX_RESULT], names[TRY_CATCH]};
        names[UNBOX_RESULT] = new Name(invokeBasicUnbox, unboxArgs);

        lform = new LambdaForm(lambdaType.parameterCount(), names, Kind.GUARD_WITH_CATCH);

        return basicType.form().setCachedLambdaForm(MethodTypeForm.LF_GWC, lform);
    }

    static MethodHandle makeGuardWithCatch(MethodHandle target,
                                    Class<? extends Throwable> exType,
                                    MethodHandle catcher) {
        MethodType type = target.type();
        LambdaForm form = makeGuardWithCatchForm(type.basicType());

        // Prepare auxiliary method handles used during LambdaForm interpretation.
        // Box arguments and wrap them into Object[]: ValueConversions.array().
        MethodType varargsType = type.changeReturnType(Object[].class);
        MethodHandle collectArgs = varargsArray(type.parameterCount()).asType(varargsType);
        MethodHandle unboxResult = unboxResultHandle(type.returnType());

        BoundMethodHandle.SpeciesData data = BoundMethodHandle.speciesData_LLLLL();
        BoundMethodHandle mh;
        try {
            mh = (BoundMethodHandle) data.factory().invokeBasic(type, form, (Object) target, (Object) exType,
                    (Object) catcher, (Object) collectArgs, (Object) unboxResult);
        } catch (Throwable ex) {
            throw uncaughtException(ex);
        }
        assert(mh.type() == type);
        return mh;
    }

    /**
     * Intrinsified during LambdaForm compilation
     * (see {@link InvokerBytecodeGenerator#emitGuardWithCatch emitGuardWithCatch}).
     */
    @Hidden
    static Object guardWithCatch(MethodHandle target, Class<? extends Throwable> exType, MethodHandle catcher,
                                 Object... av) throws Throwable {
        // Use asFixedArity() to avoid unnecessary boxing of last argument for VarargsCollector case.
        try {
            return target.asFixedArity().invokeWithArguments(av);
        } catch (Throwable t) {
            if (!exType.isInstance(t)) throw t;
            return catcher.asFixedArity().invokeWithArguments(prepend(av, t));
        }
    }

    /** Prepend elements to an array. */
    @Hidden
    private static Object[] prepend(Object[] array, Object... elems) {
        int nArray = array.length;
        int nElems = elems.length;
        Object[] newArray = new Object[nArray + nElems];
        System.arraycopy(elems, 0, newArray, 0, nElems);
        System.arraycopy(array, 0, newArray, nElems, nArray);
        return newArray;
    }

    static MethodHandle throwException(MethodType type) {
        assert(Throwable.class.isAssignableFrom(type.parameterType(0)));
        int arity = type.parameterCount();
        if (arity > 1) {
            MethodHandle mh = throwException(type.dropParameterTypes(1, arity));
            mh = MethodHandles.dropArguments(mh, 1, Arrays.copyOfRange(type.parameterArray(), 1, arity));
            return mh;
        }
        return makePairwiseConvert(getFunction(NF_throwException).resolvedHandle(), type, false, true);
    }

    static <T extends Throwable> Empty throwException(T t) throws T { throw t; }

    static MethodHandle[] FAKE_METHOD_HANDLE_INVOKE = new MethodHandle[2];
    static MethodHandle fakeMethodHandleInvoke(MemberName method) {
        int idx;
        assert(method.isMethodHandleInvoke());
        switch (method.getName()) {
        case "invoke":       idx = 0; break;
        case "invokeExact":  idx = 1; break;
        default:             throw new InternalError(method.getName());
        }
        MethodHandle mh = FAKE_METHOD_HANDLE_INVOKE[idx];
        if (mh != null)  return mh;
        MethodType type = MethodType.methodType(Object.class, UnsupportedOperationException.class,
                                                MethodHandle.class, Object[].class);
        mh = throwException(type);
        mh = mh.bindTo(new UnsupportedOperationException("cannot reflectively invoke MethodHandle"));
        if (!method.getInvocationType().equals(mh.type()))
            throw new InternalError(method.toString());
        mh = mh.withInternalMemberName(method, false);
        mh = mh.withVarargs(true);
        assert(method.isVarargs());
        FAKE_METHOD_HANDLE_INVOKE[idx] = mh;
        return mh;
    }
    static MethodHandle fakeVarHandleInvoke(MemberName method) {
        // TODO caching, is it necessary?
        MethodType type = MethodType.methodType(method.getReturnType(), UnsupportedOperationException.class,
                                                VarHandle.class, Object[].class);
        MethodHandle mh = throwException(type);
        mh = mh.bindTo(new UnsupportedOperationException("cannot reflectively invoke VarHandle"));
        if (!method.getInvocationType().equals(mh.type()))
            throw new InternalError(method.toString());
        mh = mh.withInternalMemberName(method, false);
        mh = mh.asVarargsCollector(Object[].class);
        assert(method.isVarargs());
        return mh;
    }

    /**
     * Create an alias for the method handle which, when called,
     * appears to be called from the same class loader and protection domain
     * as hostClass.
     * This is an expensive no-op unless the method which is called
     * is sensitive to its caller.  A small number of system methods
     * are in this category, including Class.forName and Method.invoke.
     */
    static MethodHandle bindCaller(MethodHandle mh, Class<?> hostClass) {
        return BindCaller.bindCaller(mh, hostClass);
    }

    // Put the whole mess into its own nested class.
    // That way we can lazily load the code and set up the constants.
    private static class BindCaller {
        private static MethodType INVOKER_MT = MethodType.methodType(Object.class, MethodHandle.class, Object[].class);

        static MethodHandle bindCaller(MethodHandle mh, Class<?> hostClass) {
            // Code in the boot layer should now be careful while creating method handles or
            // functional interface instances created from method references to @CallerSensitive  methods,
            // it needs to be ensured the handles or interface instances are kept safe and are not passed
            // from the boot layer to untrusted code.
            if (hostClass == null
                ||    (hostClass.isArray() ||
                       hostClass.isPrimitive() ||
                       hostClass.getName().startsWith("java.lang.invoke."))) {
                throw new InternalError();  // does not happen, and should not anyway
            }
            // For simplicity, convert mh to a varargs-like method.
            MethodHandle vamh = prepareForInvoker(mh);
            // Cache the result of makeInjectedInvoker once per argument class.
            MethodHandle bccInvoker = CV_makeInjectedInvoker.get(hostClass);
            return restoreToType(bccInvoker.bindTo(vamh), mh, hostClass);
        }

        private static MethodHandle makeInjectedInvoker(Class<?> targetClass) {
            try {
                /*
                 * The invoker class defined to the same class loader as the lookup class
                 * but in an unnamed package so that the class bytes can be cached and
                 * reused for any @CSM.
                 *
                 * @CSM must be public and exported if called by any module.
                 */
                String name = targetClass.getName() + "$$InjectedInvoker";
                if (targetClass.isHidden()) {
                    // use the original class name
                    name = name.replace('/', '_');
                }
                Class<?> invokerClass = new Lookup(targetClass)
                        .makeHiddenClassDefiner(name, INJECTED_INVOKER_TEMPLATE)
                        .defineClass(true);
                assert checkInjectedInvoker(targetClass, invokerClass);
                return IMPL_LOOKUP.findStatic(invokerClass, "invoke_V", INVOKER_MT);
            } catch (ReflectiveOperationException ex) {
                throw uncaughtException(ex);
            }
        }

        private static ClassValue<MethodHandle> CV_makeInjectedInvoker = new ClassValue<MethodHandle>() {
            @Override protected MethodHandle computeValue(Class<?> hostClass) {
                return makeInjectedInvoker(hostClass);
            }
        };

        // Adapt mh so that it can be called directly from an injected invoker:
        private static MethodHandle prepareForInvoker(MethodHandle mh) {
            mh = mh.asFixedArity();
            MethodType mt = mh.type();
            int arity = mt.parameterCount();
            MethodHandle vamh = mh.asType(mt.generic());
            vamh.internalForm().compileToBytecode();  // eliminate LFI stack frames
            vamh = vamh.asSpreader(Object[].class, arity);
            vamh.internalForm().compileToBytecode();  // eliminate LFI stack frames
            return vamh;
        }

        // Undo the adapter effect of prepareForInvoker:
        private static MethodHandle restoreToType(MethodHandle vamh,
                                                  MethodHandle original,
                                                  Class<?> hostClass) {
            MethodType type = original.type();
            MethodHandle mh = vamh.asCollector(Object[].class, type.parameterCount());
            MemberName member = original.internalMemberName();
            mh = mh.asType(type);
            mh = new WrappedMember(mh, type, member, original.isInvokeSpecial(), hostClass);
            return mh;
        }

        private static boolean checkInjectedInvoker(Class<?> hostClass, Class<?> invokerClass) {
            assert (hostClass.getClassLoader() == invokerClass.getClassLoader()) : hostClass.getName()+" (CL)";
            try {
                assert (hostClass.getProtectionDomain() == invokerClass.getProtectionDomain()) : hostClass.getName()+" (PD)";
            } catch (SecurityException ex) {
                // Self-check was blocked by security manager. This is OK.
            }
            try {
                // Test the invoker to ensure that it really injects into the right place.
                MethodHandle invoker = IMPL_LOOKUP.findStatic(invokerClass, "invoke_V", INVOKER_MT);
                MethodHandle vamh = prepareForInvoker(MH_checkCallerClass);
                return (boolean)invoker.invoke(vamh, new Object[]{ invokerClass });
            } catch (Throwable ex) {
                throw new InternalError(ex);
            }
        }

        private static final MethodHandle MH_checkCallerClass;
        static {
            final Class<?> THIS_CLASS = BindCaller.class;
            assert(checkCallerClass(THIS_CLASS));
            try {
                MH_checkCallerClass = IMPL_LOOKUP
                    .findStatic(THIS_CLASS, "checkCallerClass",
                                MethodType.methodType(boolean.class, Class.class));
                assert((boolean) MH_checkCallerClass.invokeExact(THIS_CLASS));
            } catch (Throwable ex) {
                throw new InternalError(ex);
            }
        }

        @CallerSensitive
        @ForceInline // to ensure Reflection.getCallerClass optimization
        private static boolean checkCallerClass(Class<?> expected) {
            // This method is called via MH_checkCallerClass and so it's correct to ask for the immediate caller here.
            Class<?> actual = Reflection.getCallerClass();
            if (actual != expected)
                throw new InternalError("found " + actual.getName() + ", expected " + expected.getName());
            return true;
        }

        private static final byte[] INJECTED_INVOKER_TEMPLATE = generateInvokerTemplate();

        /** Produces byte code for a class that is used as an injected invoker. */
        private static byte[] generateInvokerTemplate() {
            ClassWriter cw = new ClassWriter(0);

            // private static class InjectedInvoker {
            //     @Hidden
            //     static Object invoke_V(MethodHandle vamh, Object[] args) throws Throwable {
            //        return vamh.invokeExact(args);
            //     }
            // }
            cw.visit(52, ACC_PRIVATE | ACC_SUPER, "InjectedInvoker", null, "java/lang/Object", null);

            MethodVisitor mv = cw.visitMethod(ACC_STATIC, "invoke_V",
                          "(Ljava/lang/invoke/MethodHandle;[Ljava/lang/Object;)Ljava/lang/Object;",
                          null, null);

            mv.visitCode();
            mv.visitVarInsn(ALOAD, 0);
            mv.visitVarInsn(ALOAD, 1);
            mv.visitMethodInsn(INVOKEVIRTUAL, "java/lang/invoke/MethodHandle", "invokeExact",
                               "([Ljava/lang/Object;)Ljava/lang/Object;", false);
            mv.visitInsn(ARETURN);
            mv.visitMaxs(2, 2);
            mv.visitEnd();

            cw.visitEnd();
            return cw.toByteArray();
        }
    }

    /** This subclass allows a wrapped method handle to be re-associated with an arbitrary member name. */
    private static final class WrappedMember extends DelegatingMethodHandle {
        private final MethodHandle target;
        private final MemberName member;
        private final Class<?> callerClass;
        private final boolean isInvokeSpecial;

        private WrappedMember(MethodHandle target, MethodType type,
                              MemberName member, boolean isInvokeSpecial,
                              Class<?> callerClass) {
            super(type, target);
            this.target = target;
            this.member = member;
            this.callerClass = callerClass;
            this.isInvokeSpecial = isInvokeSpecial;
        }

        @Override
        MemberName internalMemberName() {
            return member;
        }
        @Override
        Class<?> internalCallerClass() {
            return callerClass;
        }
        @Override
        boolean isInvokeSpecial() {
            return isInvokeSpecial;
        }
        @Override
        protected MethodHandle getTarget() {
            return target;
        }
        @Override
        public MethodHandle asTypeUncached(MethodType newType) {
            // This MH is an alias for target, except for the MemberName
            // Drop the MemberName if there is any conversion.
            return asTypeCache = target.asType(newType);
        }
    }

    static MethodHandle makeWrappedMember(MethodHandle target, MemberName member, boolean isInvokeSpecial) {
        if (member.equals(target.internalMemberName()) && isInvokeSpecial == target.isInvokeSpecial())
            return target;
        return new WrappedMember(target, target.type(), member, isInvokeSpecial, null);
    }

    /** Intrinsic IDs */
    /*non-public*/
    enum Intrinsic {
        SELECT_ALTERNATIVE,
        GUARD_WITH_CATCH,
        TRY_FINALLY,
        LOOP,
        NEW_ARRAY,
        ARRAY_LOAD,
        ARRAY_STORE,
        ARRAY_LENGTH,
        IDENTITY,
        ZERO,
        NONE // no intrinsic associated
    }

    /** Mark arbitrary method handle as intrinsic.
     * InvokerBytecodeGenerator uses this info to produce more efficient bytecode shape. */
    static final class IntrinsicMethodHandle extends DelegatingMethodHandle {
        private final MethodHandle target;
        private final Intrinsic intrinsicName;

        IntrinsicMethodHandle(MethodHandle target, Intrinsic intrinsicName) {
            super(target.type(), target);
            this.target = target;
            this.intrinsicName = intrinsicName;
        }

        @Override
        protected MethodHandle getTarget() {
            return target;
        }

        @Override
        Intrinsic intrinsicName() {
            return intrinsicName;
        }

        @Override
        public MethodHandle asTypeUncached(MethodType newType) {
            // This MH is an alias for target, except for the intrinsic name
            // Drop the name if there is any conversion.
            return asTypeCache = target.asType(newType);
        }

        @Override
        String internalProperties() {
            return super.internalProperties() +
                    "\n& Intrinsic="+intrinsicName;
        }

        @Override
        public MethodHandle asCollector(Class<?> arrayType, int arrayLength) {
            if (intrinsicName == Intrinsic.IDENTITY) {
                MethodType resultType = type().asCollectorType(arrayType, type().parameterCount() - 1, arrayLength);
                MethodHandle newArray = MethodHandleImpl.varargsArray(arrayType, arrayLength);
                return newArray.asType(resultType);
            }
            return super.asCollector(arrayType, arrayLength);
        }
    }

    static MethodHandle makeIntrinsic(MethodHandle target, Intrinsic intrinsicName) {
        if (intrinsicName == target.intrinsicName())
            return target;
        return new IntrinsicMethodHandle(target, intrinsicName);
    }

    static MethodHandle makeIntrinsic(MethodType type, LambdaForm form, Intrinsic intrinsicName) {
        return new IntrinsicMethodHandle(SimpleMethodHandle.make(type, form), intrinsicName);
    }

    /// Collection of multiple arguments.

    private static MethodHandle findCollector(String name, int nargs, Class<?> rtype, Class<?>... ptypes) {
        MethodType type = MethodType.genericMethodType(nargs)
                .changeReturnType(rtype)
                .insertParameterTypes(0, ptypes);
        try {
            return IMPL_LOOKUP.findStatic(MethodHandleImpl.class, name, type);
        } catch (ReflectiveOperationException ex) {
            return null;
        }
    }

    private static final Object[] NO_ARGS_ARRAY = {};
    private static Object[] makeArray(Object... args) { return args; }
    private static Object[] array() { return NO_ARGS_ARRAY; }
    private static Object[] array(Object a0)
                { return makeArray(a0); }
    private static Object[] array(Object a0, Object a1)
                { return makeArray(a0, a1); }
    private static Object[] array(Object a0, Object a1, Object a2)
                { return makeArray(a0, a1, a2); }
    private static Object[] array(Object a0, Object a1, Object a2, Object a3)
                { return makeArray(a0, a1, a2, a3); }
    private static Object[] array(Object a0, Object a1, Object a2, Object a3,
                                  Object a4)
                { return makeArray(a0, a1, a2, a3, a4); }
    private static Object[] array(Object a0, Object a1, Object a2, Object a3,
                                  Object a4, Object a5)
                { return makeArray(a0, a1, a2, a3, a4, a5); }
    private static Object[] array(Object a0, Object a1, Object a2, Object a3,
                                  Object a4, Object a5, Object a6)
                { return makeArray(a0, a1, a2, a3, a4, a5, a6); }
    private static Object[] array(Object a0, Object a1, Object a2, Object a3,
                                  Object a4, Object a5, Object a6, Object a7)
                { return makeArray(a0, a1, a2, a3, a4, a5, a6, a7); }
    private static Object[] array(Object a0, Object a1, Object a2, Object a3,
                                  Object a4, Object a5, Object a6, Object a7,
                                  Object a8)
                { return makeArray(a0, a1, a2, a3, a4, a5, a6, a7, a8); }
    private static Object[] array(Object a0, Object a1, Object a2, Object a3,
                                  Object a4, Object a5, Object a6, Object a7,
                                  Object a8, Object a9)
                { return makeArray(a0, a1, a2, a3, a4, a5, a6, a7, a8, a9); }

    private static final int ARRAYS_COUNT = 11;
    private static final @Stable MethodHandle[] ARRAYS = new MethodHandle[MAX_ARITY + 1];

    // filling versions of the above:
    // using Integer len instead of int len and no varargs to avoid bootstrapping problems
    private static Object[] fillNewArray(Integer len, Object[] /*not ...*/ args) {
        Object[] a = new Object[len];
        fillWithArguments(a, 0, args);
        return a;
    }
    private static Object[] fillNewTypedArray(Object[] example, Integer len, Object[] /*not ...*/ args) {
        Object[] a = Arrays.copyOf(example, len);
        assert(a.getClass() != Object[].class);
        fillWithArguments(a, 0, args);
        return a;
    }
    private static void fillWithArguments(Object[] a, int pos, Object... args) {
        System.arraycopy(args, 0, a, pos, args.length);
    }
    // using Integer pos instead of int pos to avoid bootstrapping problems
    private static Object[] fillArray(Integer pos, Object[] a, Object a0)
                { fillWithArguments(a, pos, a0); return a; }
    private static Object[] fillArray(Integer pos, Object[] a, Object a0, Object a1)
                { fillWithArguments(a, pos, a0, a1); return a; }
    private static Object[] fillArray(Integer pos, Object[] a, Object a0, Object a1, Object a2)
                { fillWithArguments(a, pos, a0, a1, a2); return a; }
    private static Object[] fillArray(Integer pos, Object[] a, Object a0, Object a1, Object a2, Object a3)
                { fillWithArguments(a, pos, a0, a1, a2, a3); return a; }
    private static Object[] fillArray(Integer pos, Object[] a, Object a0, Object a1, Object a2, Object a3,
                                  Object a4)
                { fillWithArguments(a, pos, a0, a1, a2, a3, a4); return a; }
    private static Object[] fillArray(Integer pos, Object[] a, Object a0, Object a1, Object a2, Object a3,
                                  Object a4, Object a5)
                { fillWithArguments(a, pos, a0, a1, a2, a3, a4, a5); return a; }
    private static Object[] fillArray(Integer pos, Object[] a, Object a0, Object a1, Object a2, Object a3,
                                  Object a4, Object a5, Object a6)
                { fillWithArguments(a, pos, a0, a1, a2, a3, a4, a5, a6); return a; }
    private static Object[] fillArray(Integer pos, Object[] a, Object a0, Object a1, Object a2, Object a3,
                                  Object a4, Object a5, Object a6, Object a7)
                { fillWithArguments(a, pos, a0, a1, a2, a3, a4, a5, a6, a7); return a; }
    private static Object[] fillArray(Integer pos, Object[] a, Object a0, Object a1, Object a2, Object a3,
                                  Object a4, Object a5, Object a6, Object a7,
                                  Object a8)
                { fillWithArguments(a, pos, a0, a1, a2, a3, a4, a5, a6, a7, a8); return a; }
    private static Object[] fillArray(Integer pos, Object[] a, Object a0, Object a1, Object a2, Object a3,
                                  Object a4, Object a5, Object a6, Object a7,
                                  Object a8, Object a9)
                { fillWithArguments(a, pos, a0, a1, a2, a3, a4, a5, a6, a7, a8, a9); return a; }

    private static final int FILL_ARRAYS_COUNT = 11; // current number of fillArray methods
    private static final @Stable MethodHandle[] FILL_ARRAYS = new MethodHandle[FILL_ARRAYS_COUNT];

    private static MethodHandle getFillArray(int count) {
        assert (count > 0 && count < FILL_ARRAYS_COUNT);
        MethodHandle mh = FILL_ARRAYS[count];
        if (mh != null) {
            return mh;
        }
        mh = findCollector("fillArray", count, Object[].class, Integer.class, Object[].class);
        FILL_ARRAYS[count] = mh;
        return mh;
    }

    private static Object copyAsPrimitiveArray(Wrapper w, Object... boxes) {
        Object a = w.makeArray(boxes.length);
        w.copyArrayUnboxing(boxes, 0, a, 0, boxes.length);
        return a;
    }

    /** Return a method handle that takes the indicated number of Object
     *  arguments and returns an Object array of them, as if for varargs.
     */
    static MethodHandle varargsArray(int nargs) {
        MethodHandle mh = ARRAYS[nargs];
        if (mh != null) {
            return mh;
        }
        if (nargs < ARRAYS_COUNT) {
            mh = findCollector("array", nargs, Object[].class);
        } else {
            mh = buildVarargsArray(getConstantHandle(MH_fillNewArray),
                    getConstantHandle(MH_arrayIdentity), nargs);
        }
        assert(assertCorrectArity(mh, nargs));
        mh = makeIntrinsic(mh, Intrinsic.NEW_ARRAY);
        return ARRAYS[nargs] = mh;
    }

    private static boolean assertCorrectArity(MethodHandle mh, int arity) {
        assert(mh.type().parameterCount() == arity) : "arity != "+arity+": "+mh;
        return true;
    }

    // Array identity function (used as getConstantHandle(MH_arrayIdentity)).
    static <T> T[] identity(T[] x) {
        return x;
    }

    private static MethodHandle buildVarargsArray(MethodHandle newArray, MethodHandle finisher, int nargs) {
        // Build up the result mh as a sequence of fills like this:
        //   finisher(fill(fill(newArrayWA(23,x1..x10),10,x11..x20),20,x21..x23))
        // The various fill(_,10*I,___*[J]) are reusable.
        int leftLen = Math.min(nargs, LEFT_ARGS);  // absorb some arguments immediately
        int rightLen = nargs - leftLen;
        MethodHandle leftCollector = newArray.bindTo(nargs);
        leftCollector = leftCollector.asCollector(Object[].class, leftLen);
        MethodHandle mh = finisher;
        if (rightLen > 0) {
            MethodHandle rightFiller = fillToRight(LEFT_ARGS + rightLen);
            if (mh.equals(getConstantHandle(MH_arrayIdentity)))
                mh = rightFiller;
            else
                mh = MethodHandles.collectArguments(mh, 0, rightFiller);
        }
        if (mh.equals(getConstantHandle(MH_arrayIdentity)))
            mh = leftCollector;
        else
            mh = MethodHandles.collectArguments(mh, 0, leftCollector);
        return mh;
    }

    private static final int LEFT_ARGS = FILL_ARRAYS_COUNT - 1;
    private static final @Stable MethodHandle[] FILL_ARRAY_TO_RIGHT = new MethodHandle[MAX_ARITY + 1];
    /** fill_array_to_right(N).invoke(a, argL..arg[N-1])
     *  fills a[L]..a[N-1] with corresponding arguments,
     *  and then returns a.  The value L is a global constant (LEFT_ARGS).
     */
    private static MethodHandle fillToRight(int nargs) {
        MethodHandle filler = FILL_ARRAY_TO_RIGHT[nargs];
        if (filler != null)  return filler;
        filler = buildFiller(nargs);
        assert(assertCorrectArity(filler, nargs - LEFT_ARGS + 1));
        return FILL_ARRAY_TO_RIGHT[nargs] = filler;
    }
    private static MethodHandle buildFiller(int nargs) {
        if (nargs <= LEFT_ARGS)
            return getConstantHandle(MH_arrayIdentity);  // no args to fill; return the array unchanged
        // we need room for both mh and a in mh.invoke(a, arg*[nargs])
        final int CHUNK = LEFT_ARGS;
        int rightLen = nargs % CHUNK;
        int midLen = nargs - rightLen;
        if (rightLen == 0) {
            midLen = nargs - (rightLen = CHUNK);
            if (FILL_ARRAY_TO_RIGHT[midLen] == null) {
                // build some precursors from left to right
                for (int j = LEFT_ARGS % CHUNK; j < midLen; j += CHUNK)
                    if (j > LEFT_ARGS)  fillToRight(j);
            }
        }
        if (midLen < LEFT_ARGS) rightLen = nargs - (midLen = LEFT_ARGS);
        assert(rightLen > 0);
        MethodHandle midFill = fillToRight(midLen);  // recursive fill
        MethodHandle rightFill = getFillArray(rightLen).bindTo(midLen);  // [midLen..nargs-1]
        assert(midFill.type().parameterCount()   == 1 + midLen - LEFT_ARGS);
        assert(rightFill.type().parameterCount() == 1 + rightLen);

        // Combine the two fills:
        //   right(mid(a, x10..x19), x20..x23)
        // The final product will look like this:
        //   right(mid(newArrayLeft(24, x0..x9), x10..x19), x20..x23)
        if (midLen == LEFT_ARGS)
            return rightFill;
        else
            return MethodHandles.collectArguments(rightFill, 0, midFill);
    }

    static final int MAX_JVM_ARITY = 255;  // limit imposed by the JVM

    /** Return a method handle that takes the indicated number of
     *  typed arguments and returns an array of them.
     *  The type argument is the array type.
     */
    static MethodHandle varargsArray(Class<?> arrayType, int nargs) {
        Class<?> elemType = arrayType.getComponentType();
        if (elemType == null)  throw new IllegalArgumentException("not an array: "+arrayType);
        // FIXME: Need more special casing and caching here.
        if (nargs >= MAX_JVM_ARITY/2 - 1) {
            int slots = nargs;
            final int MAX_ARRAY_SLOTS = MAX_JVM_ARITY - 1;  // 1 for receiver MH
            if (slots <= MAX_ARRAY_SLOTS && elemType.isPrimitive())
                slots *= Wrapper.forPrimitiveType(elemType).stackSlots();
            if (slots > MAX_ARRAY_SLOTS)
                throw new IllegalArgumentException("too many arguments: "+arrayType.getSimpleName()+", length "+nargs);
        }
        if (elemType == Object.class)
            return varargsArray(nargs);
        // other cases:  primitive arrays, subtypes of Object[]
        MethodHandle cache[] = Makers.TYPED_COLLECTORS.get(elemType);
        MethodHandle mh = nargs < cache.length ? cache[nargs] : null;
        if (mh != null)  return mh;
        if (nargs == 0) {
            Object example = java.lang.reflect.Array.newInstance(arrayType.getComponentType(), 0);
            mh = MethodHandles.constant(arrayType, example);
        } else if (elemType.isPrimitive()) {
            MethodHandle builder = getConstantHandle(MH_fillNewArray);
            MethodHandle producer = buildArrayProducer(arrayType);
            mh = buildVarargsArray(builder, producer, nargs);
        } else {
            Class<? extends Object[]> objArrayType = arrayType.asSubclass(Object[].class);
            Object[] example = Arrays.copyOf(NO_ARGS_ARRAY, 0, objArrayType);
            MethodHandle builder = getConstantHandle(MH_fillNewTypedArray).bindTo(example);
            MethodHandle producer = getConstantHandle(MH_arrayIdentity); // must be weakly typed
            mh = buildVarargsArray(builder, producer, nargs);
        }
        mh = mh.asType(MethodType.methodType(arrayType, Collections.<Class<?>>nCopies(nargs, elemType)));
        mh = makeIntrinsic(mh, Intrinsic.NEW_ARRAY);
        assert(assertCorrectArity(mh, nargs));
        if (nargs < cache.length)
            cache[nargs] = mh;
        return mh;
    }

    private static MethodHandle buildArrayProducer(Class<?> arrayType) {
        Class<?> elemType = arrayType.getComponentType();
        assert(elemType.isPrimitive());
        return getConstantHandle(MH_copyAsPrimitiveArray).bindTo(Wrapper.forPrimitiveType(elemType));
    }

    /*non-public*/
    static void assertSame(Object mh1, Object mh2) {
        if (mh1 != mh2) {
            String msg = String.format("mh1 != mh2: mh1 = %s (form: %s); mh2 = %s (form: %s)",
                    mh1, ((MethodHandle)mh1).form,
                    mh2, ((MethodHandle)mh2).form);
            throw newInternalError(msg);
        }
    }

    // Local constant functions:

    /* non-public */
    static final byte NF_checkSpreadArgument = 0,
            NF_guardWithCatch = 1,
            NF_throwException = 2,
            NF_tryFinally = 3,
            NF_loop = 4,
            NF_profileBoolean = 5,
            NF_LIMIT = 6;

    private static final @Stable NamedFunction[] NFS = new NamedFunction[NF_LIMIT];

    static NamedFunction getFunction(byte func) {
        NamedFunction nf = NFS[func];
        if (nf != null) {
            return nf;
        }
        return NFS[func] = createFunction(func);
    }

    private static NamedFunction createFunction(byte func) {
        try {
            switch (func) {
                case NF_checkSpreadArgument:
                    return new NamedFunction(MethodHandleImpl.class
                            .getDeclaredMethod("checkSpreadArgument", Object.class, int.class));
                case NF_guardWithCatch:
                    return new NamedFunction(MethodHandleImpl.class
                            .getDeclaredMethod("guardWithCatch", MethodHandle.class, Class.class,
                                    MethodHandle.class, Object[].class));
                case NF_tryFinally:
                    return new NamedFunction(MethodHandleImpl.class
                            .getDeclaredMethod("tryFinally", MethodHandle.class, MethodHandle.class, Object[].class));
                case NF_loop:
                    return new NamedFunction(MethodHandleImpl.class
                            .getDeclaredMethod("loop", BasicType[].class, LoopClauses.class, Object[].class));
                case NF_throwException:
                    return new NamedFunction(MethodHandleImpl.class
                            .getDeclaredMethod("throwException", Throwable.class));
                case NF_profileBoolean:
                    return new NamedFunction(MethodHandleImpl.class
                            .getDeclaredMethod("profileBoolean", boolean.class, int[].class));
                default:
                    throw new InternalError("Undefined function: " + func);
            }
        } catch (ReflectiveOperationException ex) {
            throw newInternalError(ex);
        }
    }

    static {
        SharedSecrets.setJavaLangInvokeAccess(new JavaLangInvokeAccess() {
            @Override
            public Object newMemberName() {
                return new MemberName();
            }

            @Override
            public String getName(Object mname) {
                MemberName memberName = (MemberName)mname;
                return memberName.getName();
            }
            @Override
            public Class<?> getDeclaringClass(Object mname) {
                MemberName memberName = (MemberName)mname;
                return memberName.getDeclaringClass();
            }

            @Override
            public MethodType getMethodType(Object mname) {
                MemberName memberName = (MemberName)mname;
                return memberName.getMethodType();
            }

            @Override
            public String getMethodDescriptor(Object mname) {
                MemberName memberName = (MemberName)mname;
                return memberName.getMethodDescriptor();
            }

            @Override
            public boolean isNative(Object mname) {
                MemberName memberName = (MemberName)mname;
                return memberName.isNative();
            }

            @Override
            public Map<String, byte[]> generateHolderClasses(Stream<String> traces) {
                return GenerateJLIClassesHelper.generateHolderClasses(traces);
            }

            @Override
<<<<<<< HEAD
            public MethodHandle nativeMethodHandle(NativeEntryPoint nep, MethodHandle fallback) {
                return NativeMethodHandle.make(nep, fallback);
            }

            @Override
=======
>>>>>>> 3e70aac5
            public VarHandle memoryAccessVarHandle(Class<?> carrier, boolean skipAlignmentMaskCheck, long alignmentMask,
                                                   ByteOrder order) {
                return VarHandles.makeMemoryAddressViewHandle(carrier, skipAlignmentMaskCheck, alignmentMask, order);
            }

            @Override
            public VarHandle filterValue(VarHandle target, MethodHandle filterToTarget, MethodHandle filterFromTarget) {
                return VarHandles.filterValue(target, filterToTarget, filterFromTarget);
            }

            @Override
            public VarHandle filterCoordinates(VarHandle target, int pos, MethodHandle... filters) {
                return VarHandles.filterCoordinates(target, pos, filters);
            }

            @Override
            public VarHandle dropCoordinates(VarHandle target, int pos, Class<?>... valueTypes) {
                return VarHandles.dropCoordinates(target, pos, valueTypes);
            }

            @Override
            public VarHandle permuteCoordinates(VarHandle target, List<Class<?>> newCoordinates, int... reorder) {
                return VarHandles.permuteCoordinates(target, newCoordinates, reorder);
            }

            @Override
            public VarHandle collectCoordinates(VarHandle target, int pos, MethodHandle filter) {
                return VarHandles.collectCoordinates(target, pos, filter);
            }

            @Override
            public VarHandle insertCoordinates(VarHandle target, int pos, Object... values) {
                return VarHandles.insertCoordinates(target, pos, values);
            }
        });
    }

    /** Result unboxing: ValueConversions.unbox() OR ValueConversions.identity() OR ValueConversions.ignore(). */
    private static MethodHandle unboxResultHandle(Class<?> returnType) {
        if (returnType.isPrimitive()) {
            if (returnType == void.class) {
                return ValueConversions.ignore();
            } else {
                Wrapper w = Wrapper.forPrimitiveType(returnType);
                return ValueConversions.unboxExact(w);
            }
        } else {
            return MethodHandles.identity(Object.class);
        }
    }

    /**
     * Assembles a loop method handle from the given handles and type information.
     *
     * @param tloop the return type of the loop.
     * @param targs types of the arguments to be passed to the loop.
     * @param init sanitized array of initializers for loop-local variables.
     * @param step sanitited array of loop bodies.
     * @param pred sanitized array of predicates.
     * @param fini sanitized array of loop finalizers.
     *
     * @return a handle that, when invoked, will execute the loop.
     */
    static MethodHandle makeLoop(Class<?> tloop, List<Class<?>> targs, List<MethodHandle> init, List<MethodHandle> step,
                                 List<MethodHandle> pred, List<MethodHandle> fini) {
        MethodType type = MethodType.methodType(tloop, targs);
        BasicType[] initClauseTypes =
                init.stream().map(h -> h.type().returnType()).map(BasicType::basicType).toArray(BasicType[]::new);
        LambdaForm form = makeLoopForm(type.basicType(), initClauseTypes);

        // Prepare auxiliary method handles used during LambdaForm interpretation.
        // Box arguments and wrap them into Object[]: ValueConversions.array().
        MethodType varargsType = type.changeReturnType(Object[].class);
        MethodHandle collectArgs = varargsArray(type.parameterCount()).asType(varargsType);
        MethodHandle unboxResult = unboxResultHandle(tloop);

        LoopClauses clauseData =
                new LoopClauses(new MethodHandle[][]{toArray(init), toArray(step), toArray(pred), toArray(fini)});
        BoundMethodHandle.SpeciesData data = BoundMethodHandle.speciesData_LLL();
        BoundMethodHandle mh;
        try {
            mh = (BoundMethodHandle) data.factory().invokeBasic(type, form, (Object) clauseData,
                    (Object) collectArgs, (Object) unboxResult);
        } catch (Throwable ex) {
            throw uncaughtException(ex);
        }
        assert(mh.type() == type);
        return mh;
    }

    private static MethodHandle[] toArray(List<MethodHandle> l) {
        return l.toArray(new MethodHandle[0]);
    }

    /**
     * Loops introduce some complexity as they can have additional local state. Hence, LambdaForms for loops are
     * generated from a template. The LambdaForm template shape for the loop combinator is as follows (assuming one
     * reference parameter passed in {@code a1}, and a reference return type, with the return value represented by
     * {@code t12}):
     * <blockquote><pre>{@code
     *  loop=Lambda(a0:L,a1:L)=>{
     *    t2:L=BoundMethodHandle$Species_L3.argL0(a0:L);    // LoopClauses holding init, step, pred, fini handles
     *    t3:L=BoundMethodHandle$Species_L3.argL1(a0:L);    // helper handle to box the arguments into an Object[]
     *    t4:L=BoundMethodHandle$Species_L3.argL2(a0:L);    // helper handle to unbox the result
     *    t5:L=MethodHandle.invokeBasic(t3:L,a1:L);         // box the arguments into an Object[]
     *    t6:L=MethodHandleImpl.loop(null,t2:L,t3:L);       // call the loop executor
     *    t7:L=MethodHandle.invokeBasic(t4:L,t6:L);t7:L}    // unbox the result; return the result
     * }</pre></blockquote>
     * <p>
     * {@code argL0} is a LoopClauses instance holding, in a 2-dimensional array, the init, step, pred, and fini method
     * handles. {@code argL1} and {@code argL2} are auxiliary method handles: {@code argL1} boxes arguments and wraps
     * them into {@code Object[]} ({@code ValueConversions.array()}), and {@code argL2} unboxes the result if necessary
     * ({@code ValueConversions.unbox()}).
     * <p>
     * Having {@code t3} and {@code t4} passed in via a BMH and not hardcoded in the lambda form allows to share lambda
     * forms among loop combinators with the same basic type.
     * <p>
     * The above template is instantiated by using the {@link LambdaFormEditor} to replace the {@code null} argument to
     * the {@code loop} invocation with the {@code BasicType} array describing the loop clause types. This argument is
     * ignored in the loop invoker, but will be extracted and used in {@linkplain InvokerBytecodeGenerator#emitLoop(int)
     * bytecode generation}.
     */
    private static LambdaForm makeLoopForm(MethodType basicType, BasicType[] localVarTypes) {
        MethodType lambdaType = basicType.invokerType();

        final int THIS_MH = 0;  // the BMH_LLL
        final int ARG_BASE = 1; // start of incoming arguments
        final int ARG_LIMIT = ARG_BASE + basicType.parameterCount();

        int nameCursor = ARG_LIMIT;
        final int GET_CLAUSE_DATA = nameCursor++;
        final int GET_COLLECT_ARGS = nameCursor++;
        final int GET_UNBOX_RESULT = nameCursor++;
        final int BOXED_ARGS = nameCursor++;
        final int LOOP = nameCursor++;
        final int UNBOX_RESULT = nameCursor++;

        LambdaForm lform = basicType.form().cachedLambdaForm(MethodTypeForm.LF_LOOP);
        if (lform == null) {
            Name[] names = arguments(nameCursor - ARG_LIMIT, lambdaType);

            BoundMethodHandle.SpeciesData data = BoundMethodHandle.speciesData_LLL();
            names[THIS_MH] = names[THIS_MH].withConstraint(data);
            names[GET_CLAUSE_DATA] = new Name(data.getterFunction(0), names[THIS_MH]);
            names[GET_COLLECT_ARGS] = new Name(data.getterFunction(1), names[THIS_MH]);
            names[GET_UNBOX_RESULT] = new Name(data.getterFunction(2), names[THIS_MH]);

            // t_{i}:L=MethodHandle.invokeBasic(collectArgs:L,a1:L,...);
            MethodType collectArgsType = basicType.changeReturnType(Object.class);
            MethodHandle invokeBasic = MethodHandles.basicInvoker(collectArgsType);
            Object[] args = new Object[invokeBasic.type().parameterCount()];
            args[0] = names[GET_COLLECT_ARGS];
            System.arraycopy(names, ARG_BASE, args, 1, ARG_LIMIT - ARG_BASE);
            names[BOXED_ARGS] = new Name(new NamedFunction(invokeBasic, Intrinsic.LOOP), args);

            // t_{i+1}:L=MethodHandleImpl.loop(localTypes:L,clauses:L,t_{i}:L);
            Object[] lArgs =
                    new Object[]{null, // placeholder for BasicType[] localTypes - will be added by LambdaFormEditor
                            names[GET_CLAUSE_DATA], names[BOXED_ARGS]};
            names[LOOP] = new Name(getFunction(NF_loop), lArgs);

            // t_{i+2}:I=MethodHandle.invokeBasic(unbox:L,t_{i+1}:L);
            MethodHandle invokeBasicUnbox = MethodHandles.basicInvoker(MethodType.methodType(basicType.rtype(), Object.class));
            Object[] unboxArgs = new Object[]{names[GET_UNBOX_RESULT], names[LOOP]};
            names[UNBOX_RESULT] = new Name(invokeBasicUnbox, unboxArgs);

            lform = basicType.form().setCachedLambdaForm(MethodTypeForm.LF_LOOP,
                    new LambdaForm(lambdaType.parameterCount(), names, Kind.LOOP));
        }

        // BOXED_ARGS is the index into the names array where the loop idiom starts
        return lform.editor().noteLoopLocalTypesForm(BOXED_ARGS, localVarTypes);
    }

    static class LoopClauses {
        @Stable final MethodHandle[][] clauses;
        LoopClauses(MethodHandle[][] clauses) {
            assert clauses.length == 4;
            this.clauses = clauses;
        }
        @Override
        public String toString() {
            StringBuffer sb = new StringBuffer("LoopClauses -- ");
            for (int i = 0; i < 4; ++i) {
                if (i > 0) {
                    sb.append("       ");
                }
                sb.append('<').append(i).append(">: ");
                MethodHandle[] hs = clauses[i];
                for (int j = 0; j < hs.length; ++j) {
                    if (j > 0) {
                        sb.append("          ");
                    }
                    sb.append('*').append(j).append(": ").append(hs[j]).append('\n');
                }
            }
            sb.append(" --\n");
            return sb.toString();
        }
    }

    /**
     * Intrinsified during LambdaForm compilation
     * (see {@link InvokerBytecodeGenerator#emitLoop(int)}).
     */
    @Hidden
    static Object loop(BasicType[] localTypes, LoopClauses clauseData, Object... av) throws Throwable {
        final MethodHandle[] init = clauseData.clauses[0];
        final MethodHandle[] step = clauseData.clauses[1];
        final MethodHandle[] pred = clauseData.clauses[2];
        final MethodHandle[] fini = clauseData.clauses[3];
        int varSize = (int) Stream.of(init).filter(h -> h.type().returnType() != void.class).count();
        int nArgs = init[0].type().parameterCount();
        Object[] varsAndArgs = new Object[varSize + nArgs];
        for (int i = 0, v = 0; i < init.length; ++i) {
            MethodHandle ih = init[i];
            if (ih.type().returnType() == void.class) {
                ih.invokeWithArguments(av);
            } else {
                varsAndArgs[v++] = ih.invokeWithArguments(av);
            }
        }
        System.arraycopy(av, 0, varsAndArgs, varSize, nArgs);
        final int nSteps = step.length;
        for (; ; ) {
            for (int i = 0, v = 0; i < nSteps; ++i) {
                MethodHandle p = pred[i];
                MethodHandle s = step[i];
                MethodHandle f = fini[i];
                if (s.type().returnType() == void.class) {
                    s.invokeWithArguments(varsAndArgs);
                } else {
                    varsAndArgs[v++] = s.invokeWithArguments(varsAndArgs);
                }
                if (!(boolean) p.invokeWithArguments(varsAndArgs)) {
                    return f.invokeWithArguments(varsAndArgs);
                }
            }
        }
    }

    /**
     * This method is bound as the predicate in {@linkplain MethodHandles#countedLoop(MethodHandle, MethodHandle,
     * MethodHandle) counting loops}.
     *
     * @param limit the upper bound of the parameter, statically bound at loop creation time.
     * @param counter the counter parameter, passed in during loop execution.
     *
     * @return whether the counter has reached the limit.
     */
    static boolean countedLoopPredicate(int limit, int counter) {
        return counter < limit;
    }

    /**
     * This method is bound as the step function in {@linkplain MethodHandles#countedLoop(MethodHandle, MethodHandle,
     * MethodHandle) counting loops} to increment the counter.
     *
     * @param limit the upper bound of the loop counter (ignored).
     * @param counter the loop counter.
     *
     * @return the loop counter incremented by 1.
     */
    static int countedLoopStep(int limit, int counter) {
        return counter + 1;
    }

    /**
     * This is bound to initialize the loop-local iterator in {@linkplain MethodHandles#iteratedLoop iterating loops}.
     *
     * @param it the {@link Iterable} over which the loop iterates.
     *
     * @return an {@link Iterator} over the argument's elements.
     */
    static Iterator<?> initIterator(Iterable<?> it) {
        return it.iterator();
    }

    /**
     * This method is bound as the predicate in {@linkplain MethodHandles#iteratedLoop iterating loops}.
     *
     * @param it the iterator to be checked.
     *
     * @return {@code true} iff there are more elements to iterate over.
     */
    static boolean iteratePredicate(Iterator<?> it) {
        return it.hasNext();
    }

    /**
     * This method is bound as the step for retrieving the current value from the iterator in {@linkplain
     * MethodHandles#iteratedLoop iterating loops}.
     *
     * @param it the iterator.
     *
     * @return the next element from the iterator.
     */
    static Object iterateNext(Iterator<?> it) {
        return it.next();
    }

    /**
     * Makes a {@code try-finally} handle that conforms to the type constraints.
     *
     * @param target the target to execute in a {@code try-finally} block.
     * @param cleanup the cleanup to execute in the {@code finally} block.
     * @param rtype the result type of the entire construct.
     * @param argTypes the types of the arguments.
     *
     * @return a handle on the constructed {@code try-finally} block.
     */
    static MethodHandle makeTryFinally(MethodHandle target, MethodHandle cleanup, Class<?> rtype, List<Class<?>> argTypes) {
        MethodType type = MethodType.methodType(rtype, argTypes);
        LambdaForm form = makeTryFinallyForm(type.basicType());

        // Prepare auxiliary method handles used during LambdaForm interpretation.
        // Box arguments and wrap them into Object[]: ValueConversions.array().
        MethodType varargsType = type.changeReturnType(Object[].class);
        MethodHandle collectArgs = varargsArray(type.parameterCount()).asType(varargsType);
        MethodHandle unboxResult = unboxResultHandle(rtype);

        BoundMethodHandle.SpeciesData data = BoundMethodHandle.speciesData_LLLL();
        BoundMethodHandle mh;
        try {
            mh = (BoundMethodHandle) data.factory().invokeBasic(type, form, (Object) target, (Object) cleanup,
                    (Object) collectArgs, (Object) unboxResult);
        } catch (Throwable ex) {
            throw uncaughtException(ex);
        }
        assert(mh.type() == type);
        return mh;
    }

    /**
     * The LambdaForm shape for the tryFinally combinator is as follows (assuming one reference parameter passed in
     * {@code a1}, and a reference return type, with the return value represented by {@code t8}):
     * <blockquote><pre>{@code
     *  tryFinally=Lambda(a0:L,a1:L)=>{
     *    t2:L=BoundMethodHandle$Species_LLLL.argL0(a0:L);  // target method handle
     *    t3:L=BoundMethodHandle$Species_LLLL.argL1(a0:L);  // cleanup method handle
     *    t4:L=BoundMethodHandle$Species_LLLL.argL2(a0:L);  // helper handle to box the arguments into an Object[]
     *    t5:L=BoundMethodHandle$Species_LLLL.argL3(a0:L);  // helper handle to unbox the result
     *    t6:L=MethodHandle.invokeBasic(t4:L,a1:L);         // box the arguments into an Object[]
     *    t7:L=MethodHandleImpl.tryFinally(t2:L,t3:L,t6:L); // call the tryFinally executor
     *    t8:L=MethodHandle.invokeBasic(t5:L,t7:L);t8:L}    // unbox the result; return the result
     * }</pre></blockquote>
     * <p>
     * {@code argL0} and {@code argL1} are the target and cleanup method handles.
     * {@code argL2} and {@code argL3} are auxiliary method handles: {@code argL2} boxes arguments and wraps them into
     * {@code Object[]} ({@code ValueConversions.array()}), and {@code argL3} unboxes the result if necessary
     * ({@code ValueConversions.unbox()}).
     * <p>
     * Having {@code t4} and {@code t5} passed in via a BMH and not hardcoded in the lambda form allows to share lambda
     * forms among tryFinally combinators with the same basic type.
     */
    private static LambdaForm makeTryFinallyForm(MethodType basicType) {
        MethodType lambdaType = basicType.invokerType();

        LambdaForm lform = basicType.form().cachedLambdaForm(MethodTypeForm.LF_TF);
        if (lform != null) {
            return lform;
        }
        final int THIS_MH      = 0;  // the BMH_LLLL
        final int ARG_BASE     = 1;  // start of incoming arguments
        final int ARG_LIMIT    = ARG_BASE + basicType.parameterCount();

        int nameCursor = ARG_LIMIT;
        final int GET_TARGET       = nameCursor++;
        final int GET_CLEANUP      = nameCursor++;
        final int GET_COLLECT_ARGS = nameCursor++;
        final int GET_UNBOX_RESULT = nameCursor++;
        final int BOXED_ARGS       = nameCursor++;
        final int TRY_FINALLY      = nameCursor++;
        final int UNBOX_RESULT     = nameCursor++;

        Name[] names = arguments(nameCursor - ARG_LIMIT, lambdaType);

        BoundMethodHandle.SpeciesData data = BoundMethodHandle.speciesData_LLLL();
        names[THIS_MH]          = names[THIS_MH].withConstraint(data);
        names[GET_TARGET]       = new Name(data.getterFunction(0), names[THIS_MH]);
        names[GET_CLEANUP]      = new Name(data.getterFunction(1), names[THIS_MH]);
        names[GET_COLLECT_ARGS] = new Name(data.getterFunction(2), names[THIS_MH]);
        names[GET_UNBOX_RESULT] = new Name(data.getterFunction(3), names[THIS_MH]);

        // t_{i}:L=MethodHandle.invokeBasic(collectArgs:L,a1:L,...);
        MethodType collectArgsType = basicType.changeReturnType(Object.class);
        MethodHandle invokeBasic = MethodHandles.basicInvoker(collectArgsType);
        Object[] args = new Object[invokeBasic.type().parameterCount()];
        args[0] = names[GET_COLLECT_ARGS];
        System.arraycopy(names, ARG_BASE, args, 1, ARG_LIMIT-ARG_BASE);
        names[BOXED_ARGS] = new Name(new NamedFunction(invokeBasic, Intrinsic.TRY_FINALLY), args);

        // t_{i+1}:L=MethodHandleImpl.tryFinally(target:L,exType:L,catcher:L,t_{i}:L);
        Object[] tfArgs = new Object[] {names[GET_TARGET], names[GET_CLEANUP], names[BOXED_ARGS]};
        names[TRY_FINALLY] = new Name(getFunction(NF_tryFinally), tfArgs);

        // t_{i+2}:I=MethodHandle.invokeBasic(unbox:L,t_{i+1}:L);
        MethodHandle invokeBasicUnbox = MethodHandles.basicInvoker(MethodType.methodType(basicType.rtype(), Object.class));
        Object[] unboxArgs  = new Object[] {names[GET_UNBOX_RESULT], names[TRY_FINALLY]};
        names[UNBOX_RESULT] = new Name(invokeBasicUnbox, unboxArgs);

        lform = new LambdaForm(lambdaType.parameterCount(), names, Kind.TRY_FINALLY);

        return basicType.form().setCachedLambdaForm(MethodTypeForm.LF_TF, lform);
    }

    /**
     * Intrinsified during LambdaForm compilation
     * (see {@link InvokerBytecodeGenerator#emitTryFinally emitTryFinally}).
     */
    @Hidden
    static Object tryFinally(MethodHandle target, MethodHandle cleanup, Object... av) throws Throwable {
        Throwable t = null;
        Object r = null;
        try {
            r = target.invokeWithArguments(av);
        } catch (Throwable thrown) {
            t = thrown;
            throw t;
        } finally {
            Object[] args = target.type().returnType() == void.class ? prepend(av, t) : prepend(av, t, r);
            r = cleanup.invokeWithArguments(args);
        }
        return r;
    }

    // Indexes into constant method handles:
    static final int
            MH_cast                  =  0,
            MH_selectAlternative     =  1,
            MH_copyAsPrimitiveArray  =  2,
            MH_fillNewTypedArray     =  3,
            MH_fillNewArray          =  4,
            MH_arrayIdentity         =  5,
            MH_countedLoopPred       =  6,
            MH_countedLoopStep       =  7,
            MH_initIterator          =  8,
            MH_iteratePred           =  9,
            MH_iterateNext           = 10,
            MH_Array_newInstance     = 11,
            MH_LIMIT                 = 12;

    static MethodHandle getConstantHandle(int idx) {
        MethodHandle handle = HANDLES[idx];
        if (handle != null) {
            return handle;
        }
        return setCachedHandle(idx, makeConstantHandle(idx));
    }

    private static synchronized MethodHandle setCachedHandle(int idx, final MethodHandle method) {
        // Simulate a CAS, to avoid racy duplication of results.
        MethodHandle prev = HANDLES[idx];
        if (prev != null) {
            return prev;
        }
        HANDLES[idx] = method;
        return method;
    }

    // Local constant method handles:
    private static final @Stable MethodHandle[] HANDLES = new MethodHandle[MH_LIMIT];

    private static MethodHandle makeConstantHandle(int idx) {
        try {
            switch (idx) {
                case MH_cast:
                    return IMPL_LOOKUP.findVirtual(Class.class, "cast",
                            MethodType.methodType(Object.class, Object.class));
                case MH_copyAsPrimitiveArray:
                    return IMPL_LOOKUP.findStatic(MethodHandleImpl.class, "copyAsPrimitiveArray",
                            MethodType.methodType(Object.class, Wrapper.class, Object[].class));
                case MH_arrayIdentity:
                    return IMPL_LOOKUP.findStatic(MethodHandleImpl.class, "identity",
                            MethodType.methodType(Object[].class, Object[].class));
                case MH_fillNewArray:
                    return IMPL_LOOKUP.findStatic(MethodHandleImpl.class, "fillNewArray",
                            MethodType.methodType(Object[].class, Integer.class, Object[].class));
                case MH_fillNewTypedArray:
                    return IMPL_LOOKUP.findStatic(MethodHandleImpl.class, "fillNewTypedArray",
                            MethodType.methodType(Object[].class, Object[].class, Integer.class, Object[].class));
                case MH_selectAlternative:
                    return IMPL_LOOKUP.findStatic(MethodHandleImpl.class, "selectAlternative",
                            MethodType.methodType(MethodHandle.class, boolean.class, MethodHandle.class, MethodHandle.class));
                case MH_countedLoopPred:
                    return IMPL_LOOKUP.findStatic(MethodHandleImpl.class, "countedLoopPredicate",
                            MethodType.methodType(boolean.class, int.class, int.class));
                case MH_countedLoopStep:
                    return IMPL_LOOKUP.findStatic(MethodHandleImpl.class, "countedLoopStep",
                            MethodType.methodType(int.class, int.class, int.class));
                case MH_initIterator:
                    return IMPL_LOOKUP.findStatic(MethodHandleImpl.class, "initIterator",
                            MethodType.methodType(Iterator.class, Iterable.class));
                case MH_iteratePred:
                    return IMPL_LOOKUP.findStatic(MethodHandleImpl.class, "iteratePredicate",
                            MethodType.methodType(boolean.class, Iterator.class));
                case MH_iterateNext:
                    return IMPL_LOOKUP.findStatic(MethodHandleImpl.class, "iterateNext",
                            MethodType.methodType(Object.class, Iterator.class));
                case MH_Array_newInstance:
                    return IMPL_LOOKUP.findStatic(Array.class, "newInstance",
                            MethodType.methodType(Object.class, Class.class, int.class));
            }
        } catch (ReflectiveOperationException ex) {
            throw newInternalError(ex);
        }
        throw newInternalError("Unknown function index: " + idx);
    }
}<|MERGE_RESOLUTION|>--- conflicted
+++ resolved
@@ -1770,17 +1770,14 @@
             }
 
             @Override
-<<<<<<< HEAD
-            public MethodHandle nativeMethodHandle(NativeEntryPoint nep, MethodHandle fallback) {
-                return NativeMethodHandle.make(nep, fallback);
-            }
-
-            @Override
-=======
->>>>>>> 3e70aac5
             public VarHandle memoryAccessVarHandle(Class<?> carrier, boolean skipAlignmentMaskCheck, long alignmentMask,
                                                    ByteOrder order) {
                 return VarHandles.makeMemoryAddressViewHandle(carrier, skipAlignmentMaskCheck, alignmentMask, order);
+            }
+
+            @Override
+            public MethodHandle nativeMethodHandle(NativeEntryPoint nep, MethodHandle fallback) {
+                return NativeMethodHandle.make(nep, fallback);
             }
 
             @Override
