/*
 * Copyright (c) 2008, 2024, Oracle and/or its affiliates. All rights reserved.
 * DO NOT ALTER OR REMOVE COPYRIGHT NOTICES OR THIS FILE HEADER.
 *
 * This code is free software; you can redistribute it and/or modify it
 * under the terms of the GNU General Public License version 2 only, as
 * published by the Free Software Foundation.  Oracle designates this
 * particular file as subject to the "Classpath" exception as provided
 * by Oracle in the LICENSE file that accompanied this code.
 *
 * This code is distributed in the hope that it will be useful, but WITHOUT
 * ANY WARRANTY; without even the implied warranty of MERCHANTABILITY or
 * FITNESS FOR A PARTICULAR PURPOSE.  See the GNU General Public License
 * version 2 for more details (a copy is included in the LICENSE file that
 * accompanied this code).
 *
 * You should have received a copy of the GNU General Public License version
 * 2 along with this work; if not, write to the Free Software Foundation,
 * Inc., 51 Franklin St, Fifth Floor, Boston, MA 02110-1301 USA.
 *
 * Please contact Oracle, 500 Oracle Parkway, Redwood Shores, CA 94065 USA
 * or visit www.oracle.com if you need additional information or have any
 * questions.
 */

package java.lang.invoke;

import java.lang.classfile.ClassHierarchyResolver;
import java.lang.classfile.ClassFile;
import java.lang.classfile.CodeBuilder;
import java.lang.classfile.TypeKind;
import java.lang.constant.ClassDesc;
import java.lang.constant.MethodTypeDesc;
import java.lang.invoke.MethodHandles.Lookup;
import java.lang.module.ModuleDescriptor;
import java.lang.ref.WeakReference;
import java.lang.reflect.Method;
import java.lang.reflect.Modifier;
import java.lang.reflect.UndeclaredThrowableException;
import java.security.AccessController;
import java.security.PrivilegedAction;
import java.util.ArrayList;
import java.util.Arrays;
import java.util.Collections;
import java.util.HashSet;
import java.util.List;
import java.util.Objects;
import java.util.Set;
import java.util.WeakHashMap;
import java.util.concurrent.atomic.AtomicInteger;
import java.util.stream.Stream;

import jdk.internal.access.JavaLangReflectAccess;
import jdk.internal.access.SharedSecrets;
<<<<<<< HEAD
import jdk.internal.constant.MethodTypeDescImpl;
=======
import java.lang.classfile.ClassHierarchyResolver;
import java.lang.classfile.ClassFile;
import java.lang.classfile.CodeBuilder;
import java.lang.classfile.TypeKind;

import jdk.internal.constant.ConstantUtils;
>>>>>>> cdf22b13
import jdk.internal.module.Modules;
import jdk.internal.reflect.CallerSensitive;
import jdk.internal.reflect.Reflection;
import jdk.internal.util.ClassFileDumper;
import sun.reflect.misc.ReflectUtil;

import static java.lang.constant.ConstantDescs.*;
import static java.lang.invoke.MethodHandleStatics.*;
import static java.lang.invoke.MethodType.methodType;
import static java.lang.module.ModuleDescriptor.Modifier.SYNTHETIC;
import static java.lang.classfile.ClassFile.*;
import static jdk.internal.constant.ConstantUtils.*;

/**
 * This class consists exclusively of static methods that help adapt
 * method handles to other JVM types, such as interfaces.
 *
 * @since 1.7
 */
public class MethodHandleProxies {

    private MethodHandleProxies() { }  // do not instantiate

    /**
     * Produces an instance of the given single-method interface which redirects
     * its calls to the given method handle.
     * <p>
     * A single-method interface is an interface which declares a uniquely named method.
     * When determining the uniquely named method of a single-method interface,
     * the public {@code Object} methods ({@code toString}, {@code equals}, {@code hashCode})
     * are disregarded as are any default (non-abstract) methods.
     * For example, {@link java.util.Comparator} is a single-method interface,
     * even though it re-declares the {@code Object.equals} method and also
     * declares default methods, such as {@code Comparator.reverse}.
     * <p>
     * The interface must be public, not {@linkplain Class#isHidden() hidden},
     * and not {@linkplain Class#isSealed() sealed}.
     * No additional access checks are performed.
     * <p>
     * The resulting instance of the required type will respond to
     * invocation of the type's uniquely named method by calling
     * the given target on the incoming arguments,
     * and returning or throwing whatever the target
     * returns or throws.  The invocation will be as if by
     * {@code target.invoke}.
     * The target's type will be checked before the
     * instance is created, as if by a call to {@code asType},
     * which may result in a {@code WrongMethodTypeException}.
     * <p>
     * The uniquely named method is allowed to be multiply declared,
     * with distinct type descriptors.  (E.g., it can be overloaded,
     * or can possess bridge methods.)  All such declarations are
     * connected directly to the target method handle.
     * Argument and return types are adjusted by {@code asType}
     * for each individual declaration.
     * <p>
     * The wrapper instance will implement the requested interface
     * and its super-types, but no other single-method interfaces.
     * This means that the instance will not unexpectedly
     * pass an {@code instanceof} test for any unrequested type.
     * <p style="font-size:smaller;">
     * <em>Implementation Note:</em>
     * Therefore, each instance must implement a unique single-method interface.
     * Implementations may not bundle together
     * multiple single-method interfaces onto single implementation classes
     * in the style of {@link java.desktop/java.awt.AWTEventMulticaster}.
     * <p>
     * The method handle may throw an <em>undeclared exception</em>,
     * which means any checked exception (or other checked throwable)
     * not declared by the requested type's single abstract method.
     * If this happens, the throwable will be wrapped in an instance of
     * {@link java.lang.reflect.UndeclaredThrowableException UndeclaredThrowableException}
     * and thrown in that wrapped form.
     * <p>
     * Like {@link java.lang.Integer#valueOf Integer.valueOf},
     * {@code asInterfaceInstance} is a factory method whose results are defined
     * by their behavior.
     * It is not guaranteed to return a new instance for every call.
     * <p>
     * Because of the possibility of {@linkplain java.lang.reflect.Method#isBridge bridge methods}
     * and other corner cases, the interface may also have several abstract methods
     * with the same name but having distinct descriptors (types of returns and parameters).
     * In this case, all the methods are bound in common to the one given target.
     * The type check and effective {@code asType} conversion is applied to each
     * method type descriptor, and all abstract methods are bound to the target in common.
     * Beyond this type check, no further checks are made to determine that the
     * abstract methods are related in any way.
     * <p>
     * Future versions of this API may accept additional types,
     * such as abstract classes with single abstract methods.
     * Future versions of this API may also equip wrapper instances
     * with one or more additional public "marker" interfaces.
     * <p>
     * If a security manager is installed, this method is caller sensitive.
     * During any invocation of the target method handle via the returned wrapper,
     * the original creator of the wrapper (the caller) will be visible
     * to context checks requested by the security manager.
     *
     * @param <T> the desired type of the wrapper, a single-method interface
     * @param intfc a class object representing {@code T}
     * @param target the method handle to invoke from the wrapper
     * @return a correctly-typed wrapper for the given target
     * @throws NullPointerException if either argument is null
     * @throws IllegalArgumentException if the {@code intfc} is not a
     *         valid argument to this method
     * @throws WrongMethodTypeException if the target cannot
     *         be converted to the type required by the requested interface
     */
    @SuppressWarnings("doclint:reference") // cross-module links
    @CallerSensitive
    public static <T> T asInterfaceInstance(final Class<T> intfc, final MethodHandle target) {
        if (!intfc.isInterface() || !Modifier.isPublic(intfc.getModifiers()))
            throw newIllegalArgumentException("not a public interface", intfc.getName());
        if (intfc.isSealed())
            throw newIllegalArgumentException("a sealed interface", intfc.getName());
        if (intfc.isHidden())
            throw newIllegalArgumentException("a hidden interface", intfc.getName());
        Objects.requireNonNull(target);
        final MethodHandle mh;
        @SuppressWarnings("removal")
        var sm = System.getSecurityManager();
        if (sm != null) {
            final Class<?> caller = Reflection.getCallerClass();
            final ClassLoader ccl = caller != null ? caller.getClassLoader() : null;
            ReflectUtil.checkProxyPackageAccess(ccl, intfc);
            mh = ccl != null ? bindCaller(target, caller) : target;
        } else {
            mh = target;
        }

        // Define one hidden class for each interface.  Create an instance of
        // the hidden class for a given target method handle which will be
        // accessed via getfield.  Multiple instances may be created for a
        // hidden class.  This approach allows the generated hidden classes
        // more shareable.
        //
        // The implementation class is weakly referenced; a new class is
        // defined if the last one has been garbage collected.
        //
        // An alternative approach is to define one hidden class with the
        // target method handle as class data and the target method handle
        // is loaded via ldc/condy.  If more than one target method handles
        // are used, the extra classes will pollute the same type profiles.
        // In addition, hidden classes without class data is more friendly
        // for pre-generation (shifting the dynamic class generation from
        // runtime to an earlier phrase).
        Class<?> proxyClass = getProxyClass(intfc);  // throws IllegalArgumentException
        Lookup lookup = new Lookup(proxyClass);
        Object proxy;
        try {
            MethodHandle constructor = lookup.findConstructor(proxyClass,
                                                              MT_void_Lookup_MethodHandle_MethodHandle)
                                             .asType(MT_Object_Lookup_MethodHandle_MethodHandle);
            proxy = constructor.invokeExact(lookup, target, mh);
        } catch (Throwable ex) {
            throw uncaughtException(ex);
        }
        assert proxy.getClass().getModule().isNamed() : proxy.getClass() + " " + proxy.getClass().getModule();
        return intfc.cast(proxy);
    }

    private record MethodInfo(MethodTypeDesc desc, List<ClassDesc> thrown, String fieldName) {}

    private static final ClassFileDumper DUMPER = ClassFileDumper.getInstance(
            "jdk.invoke.MethodHandleProxies.dumpClassFiles", "DUMP_MH_PROXY_CLASSFILES");

    private static final Set<Class<?>> WRAPPER_TYPES = Collections.newSetFromMap(new WeakHashMap<>());
    private static final ClassValue<WeakReferenceHolder<Class<?>>> PROXIES = new ClassValue<>() {
        @Override
        protected WeakReferenceHolder<Class<?>> computeValue(Class<?> intfc) {
            return new WeakReferenceHolder<>(newProxyClass(intfc));
        }
    };

    private static Class<?> newProxyClass(Class<?> intfc) {
        List<MethodInfo> methods = new ArrayList<>();
        Set<Class<?>> referencedTypes = new HashSet<>();
        referencedTypes.add(intfc);
        String uniqueName = null;
        int count = 0;
        for (Method m : intfc.getMethods()) {
            if (!Modifier.isAbstract(m.getModifiers()))
                continue;

            if (isObjectMethod(m))
                continue;

            // ensure it's SAM interface
            String methodName = m.getName();
            if (uniqueName == null) {
                uniqueName = methodName;
            } else if (!uniqueName.equals(methodName)) {
                // too many abstract methods
                throw newIllegalArgumentException("not a single-method interface", intfc.getName());
            }

            // the field name holding the method handle for this method
            String fieldName = "m" + count++;
            var md = methodTypeDesc(m.getReturnType(), JLRA.getExecutableSharedParameterTypes(m));
            var thrown = JLRA.getExecutableSharedExceptionTypes(m);
            var exceptionTypeDescs =
                    thrown.length == 0 ? DEFAULT_RETHROWS
                                       : Stream.concat(DEFAULT_RETHROWS.stream(),
                                                       Arrays.stream(thrown).map(ConstantUtils::referenceClassDesc))
                                               .distinct().toList();
            methods.add(new MethodInfo(md, exceptionTypeDescs, fieldName));

            // find the types referenced by this method
            addElementType(referencedTypes, m.getReturnType());
            addElementTypes(referencedTypes, JLRA.getExecutableSharedParameterTypes(m));
            addElementTypes(referencedTypes, JLRA.getExecutableSharedExceptionTypes(m));
        }

        if (uniqueName == null)
            throw newIllegalArgumentException("no method in ", intfc.getName());

        // create a dynamic module for each proxy class, which needs access
        // to the types referenced by the members of the interface including
        // the parameter types, return type and exception types
        var loader = intfc.getClassLoader();
        Module targetModule = newDynamicModule(loader, referencedTypes);

        // generate a class file in the package of the dynamic module
        String packageName = targetModule.getName();
        String intfcName = intfc.getName();
        int i = intfcName.lastIndexOf('.');
        // jdk.MHProxy#.Interface
        String className = packageName + "." + (i > 0 ? intfcName.substring(i + 1) : intfcName);
        byte[] template = createTemplate(loader, binaryNameToDesc(className),
                referenceClassDesc(intfc), uniqueName, methods);
        // define the dynamic module to the class loader of the interface
        var definer = new Lookup(intfc).makeHiddenClassDefiner(className, template, Set.of(), DUMPER);

        @SuppressWarnings("removal")
        var sm = System.getSecurityManager();
        Lookup lookup;
        if (sm != null) {
            @SuppressWarnings("removal")
            var l = AccessController.doPrivileged((PrivilegedAction<Lookup>) () ->
                    definer.defineClassAsLookup(true));
            lookup = l;
        } else {
            lookup = definer.defineClassAsLookup(true);
        }
        // cache the wrapper type
        var ret = lookup.lookupClass();
        WRAPPER_TYPES.add(ret);
        return ret;
    }

    private static final class WeakReferenceHolder<T> {
        private volatile WeakReference<T> ref;

        WeakReferenceHolder(T value) {
            set(value);
        }

        void set(T value) {
            ref = new WeakReference<>(value);
        }

        T get() {
            return ref.get();
        }
    }

    private static Class<?> getProxyClass(Class<?> intfc) {
        WeakReferenceHolder<Class<?>> r = PROXIES.get(intfc);
        Class<?> cl = r.get();
        if (cl != null)
            return cl;

        // avoid spinning multiple classes in a race
        synchronized (r) {
            cl = r.get();
            if (cl != null)
                return cl;

            // If the referent is cleared, create a new value and update cached weak reference.
            cl = newProxyClass(intfc);
            r.set(cl);
            return cl;
        }
    }

<<<<<<< HEAD
    private static final List<ClassDesc> DEFAULT_RETHROWS = List.of(desc(RuntimeException.class), desc(Error.class));
    private static final ClassDesc CD_UndeclaredThrowableException = desc(UndeclaredThrowableException.class);
    private static final ClassDesc CD_IllegalAccessException = desc(IllegalAccessException.class);
    private static final MethodTypeDesc MTD_void_Throwable = MethodTypeDescImpl.ofValidated(CD_void, CD_Throwable);
=======
    private static final List<ClassDesc> DEFAULT_RETHROWS = List.of(referenceClassDesc(RuntimeException.class), referenceClassDesc(Error.class));
    private static final ClassDesc CD_UndeclaredThrowableException = referenceClassDesc(UndeclaredThrowableException.class);
    private static final ClassDesc CD_IllegalAccessException = referenceClassDesc(IllegalAccessException.class);
    private static final MethodTypeDesc MTD_void_Throwable = MethodTypeDesc.of(CD_void, CD_Throwable);
>>>>>>> cdf22b13
    private static final MethodType MT_void_Lookup_MethodHandle_MethodHandle =
            methodType(void.class, Lookup.class, MethodHandle.class, MethodHandle.class);
    private static final MethodType MT_Object_Lookup_MethodHandle_MethodHandle =
            MT_void_Lookup_MethodHandle_MethodHandle.changeReturnType(Object.class);
    private static final MethodType MT_MethodHandle_Object = methodType(MethodHandle.class, Object.class);
<<<<<<< HEAD
    private static final MethodTypeDesc MTD_void_Lookup_MethodHandle_MethodHandle =
            desc(MT_void_Lookup_MethodHandle_MethodHandle);
    private static final MethodTypeDesc MTD_void_Lookup = MethodTypeDescImpl.ofValidated(CD_void, CD_MethodHandles_Lookup);
    private static final MethodTypeDesc MTD_MethodHandle_MethodType = MethodTypeDescImpl.ofValidated(CD_MethodHandle, CD_MethodType);
    private static final MethodTypeDesc MTD_Class = MethodTypeDescImpl.ofValidated(CD_Class);
    private static final MethodTypeDesc MTD_int = MethodTypeDescImpl.ofValidated(CD_int);
    private static final MethodTypeDesc MTD_String = MethodTypeDescImpl.ofValidated(CD_String);
    private static final MethodTypeDesc MTD_void_String = MethodTypeDescImpl.ofValidated(CD_void, CD_String);
=======
    private static final MethodTypeDesc MTD_void_Lookup_MethodHandle_MethodHandle
            = methodTypeDesc(MT_void_Lookup_MethodHandle_MethodHandle);
    private static final MethodTypeDesc MTD_void_Lookup = MethodTypeDesc.of(CD_void, CD_MethodHandles_Lookup);
    private static final MethodTypeDesc MTD_MethodHandle_MethodType = MethodTypeDesc.of(CD_MethodHandle, CD_MethodType);
    private static final MethodTypeDesc MTD_Class = MethodTypeDesc.of(CD_Class);
    private static final MethodTypeDesc MTD_int = MethodTypeDesc.of(CD_int);
    private static final MethodTypeDesc MTD_String = MethodTypeDesc.of(CD_String);
    private static final MethodTypeDesc MTD_void_String = MethodTypeDesc.of(CD_void, CD_String);
>>>>>>> cdf22b13
    private static final String TARGET_NAME = "target";
    private static final String TYPE_NAME = "interfaceType";
    private static final String ENSURE_ORIGINAL_LOOKUP = "ensureOriginalLookup";

    /**
     * Creates an implementation class file for a given interface. One implementation class is
     * defined for each interface.
     *
     * @param ifaceDesc the given interface
     * @param methodName the name of the single abstract method
     * @param methods the information for implementation methods
     * @return the bytes of the implementation classes
     */
    private static byte[] createTemplate(ClassLoader loader, ClassDesc proxyDesc, ClassDesc ifaceDesc,
                                         String methodName, List<MethodInfo> methods) {
        return ClassFile.of(ClassHierarchyResolverOption.of(ClassHierarchyResolver.ofClassLoading(loader)))
                        .build(proxyDesc, clb -> {
            clb.withSuperclass(CD_Object);
            clb.withFlags(ACC_FINAL | ACC_SYNTHETIC);
            clb.withInterfaceSymbols(ifaceDesc);

            // static and instance fields
            clb.withField(TYPE_NAME, CD_Class, ACC_PRIVATE | ACC_STATIC | ACC_FINAL);
            clb.withField(TARGET_NAME, CD_MethodHandle, ACC_PRIVATE | ACC_FINAL);
            for (var mi : methods) {
                clb.withField(mi.fieldName, CD_MethodHandle, ACC_PRIVATE | ACC_FINAL);
            }

            // <clinit>
            clb.withMethodBody(CLASS_INIT_NAME, MTD_void, ACC_STATIC, cob -> {
                cob.loadConstant(ifaceDesc);
                cob.putstatic(proxyDesc, TYPE_NAME, CD_Class);
                cob.return_();
            });

            // <init>(Lookup, MethodHandle target, MethodHandle callerBoundTarget)
            clb.withMethodBody(INIT_NAME, MTD_void_Lookup_MethodHandle_MethodHandle, 0, cob -> {
                cob.aload(0);
                cob.invokespecial(CD_Object, INIT_NAME, MTD_void);

                // call ensureOriginalLookup to verify the given Lookup has access
                cob.aload(1);
                cob.invokestatic(proxyDesc, "ensureOriginalLookup", MTD_void_Lookup);

                // this.target = target;
                cob.aload(0);
                cob.aload(2);
                cob.putfield(proxyDesc, TARGET_NAME, CD_MethodHandle);

                // method handles adjusted to the method type of each method
                for (var mi : methods) {
                    // this.m<i> = callerBoundTarget.asType(xxType);
                    cob.aload(0);
                    cob.aload(3);
                    cob.loadConstant(mi.desc);
                    cob.invokevirtual(CD_MethodHandle, "asType", MTD_MethodHandle_MethodType);
                    cob.putfield(proxyDesc, mi.fieldName, CD_MethodHandle);
                }

                // complete
                cob.return_();
            });

            // private static void ensureOriginalLookup(Lookup) checks if the given Lookup
            // has ORIGINAL access to this class, i.e. the lookup class is this class;
            // otherwise, IllegalAccessException is thrown
            clb.withMethodBody(ENSURE_ORIGINAL_LOOKUP, MTD_void_Lookup, ACC_PRIVATE | ACC_STATIC, cob -> {
                var failLabel = cob.newLabel();
                // check lookupClass
                cob.aload(0);
                cob.invokevirtual(CD_MethodHandles_Lookup, "lookupClass", MTD_Class);
                cob.loadConstant(proxyDesc);
                cob.if_acmpne(failLabel);
                // check original access
                cob.aload(0);
                cob.invokevirtual(CD_MethodHandles_Lookup, "lookupModes", MTD_int);
                cob.loadConstant(Lookup.ORIGINAL);
                cob.iand();
                cob.ifeq(failLabel);
                // success
                cob.return_();
                // throw exception
                cob.labelBinding(failLabel);
                cob.new_(CD_IllegalAccessException);
                cob.dup();
                cob.aload(0); // lookup
                cob.invokevirtual(CD_Object, "toString", MTD_String);
                cob.invokespecial(CD_IllegalAccessException, INIT_NAME, MTD_void_String);
                cob.athrow();
            });

            // implementation methods
            for (MethodInfo mi : methods) {
                // no need to generate thrown exception attribute
                clb.withMethodBody(methodName, mi.desc, ACC_PUBLIC, cob -> cob
                        .trying(bcb -> {
                                    // return this.handleField.invokeExact(arguments...);
                                    bcb.aload(0);
                                    bcb.getfield(proxyDesc, mi.fieldName, CD_MethodHandle);
                                    for (int j = 0; j < mi.desc.parameterCount(); j++) {
                                        bcb.loadLocal(TypeKind.from(mi.desc.parameterType(j)),
                                                bcb.parameterSlot(j));
                                    }
                                    bcb.invokevirtual(CD_MethodHandle, "invokeExact", mi.desc);
                                    bcb.return_(TypeKind.from(mi.desc.returnType()));
                                }, ctb -> ctb
                                        // catch (Error | RuntimeException | Declared ex) { throw ex; }
                                        .catchingMulti(mi.thrown, CodeBuilder::athrow)
                                        // catch (Throwable ex) { throw new UndeclaredThrowableException(ex); }
                                        .catchingAll(cb -> cb
                                                .new_(CD_UndeclaredThrowableException)
                                                .dup_x1()
                                                .swap()
                                                .invokespecial(CD_UndeclaredThrowableException,
                                                        INIT_NAME, MTD_void_Throwable)
                                                .athrow()
                                        )
                        ));
            }
        });
    }

    private static MethodHandle bindCaller(MethodHandle target, Class<?> hostClass) {
        return MethodHandleImpl.bindCaller(target, hostClass).withVarargs(target.isVarargsCollector());
    }

    /**
     * Determines if the given object was produced by a call to {@link #asInterfaceInstance asInterfaceInstance}.
     * @param x any reference
     * @return true if the reference is not null and points to an object produced by {@code asInterfaceInstance}
     */
    public static boolean isWrapperInstance(Object x) {
        return x != null && WRAPPER_TYPES.contains(x.getClass());
    }

    /**
     * Produces or recovers a target method handle which is behaviorally
     * equivalent to the unique method of this wrapper instance.
     * The object {@code x} must have been produced by a call to {@link #asInterfaceInstance asInterfaceInstance}.
     * This requirement may be tested via {@link #isWrapperInstance isWrapperInstance}.
     * @param x any reference
     * @return a method handle implementing the unique method
     * @throws IllegalArgumentException if the reference x is not to a wrapper instance
     */
    public static MethodHandle wrapperInstanceTarget(Object x) {
        if (!isWrapperInstance(x))
            throw new IllegalArgumentException("not a wrapper instance: " + x);

        try {
            Class<?> type = x.getClass();
            MethodHandle getter = new Lookup(type).findGetter(type, TARGET_NAME, MethodHandle.class)
                                                  .asType(MT_MethodHandle_Object);
            return (MethodHandle) getter.invokeExact(x);
        } catch (Throwable ex) {
            throw uncaughtException(ex);
        }
    }

    /**
     * Recovers the unique single-method interface type for which this wrapper instance was created.
     * The object {@code x} must have been produced by a call to {@link #asInterfaceInstance asInterfaceInstance}.
     * This requirement may be tested via {@link #isWrapperInstance isWrapperInstance}.
     * @param x any reference
     * @return the single-method interface type for which the wrapper was created
     * @throws IllegalArgumentException if the reference x is not to a wrapper instance
     */
    public static Class<?> wrapperInstanceType(Object x) {
        if (!isWrapperInstance(x))
            throw new IllegalArgumentException("not a wrapper instance: " + x);

        try {
            Class<?> type = x.getClass();
            MethodHandle originalTypeField = new Lookup(type).findStaticGetter(type, TYPE_NAME, Class.class);
            return (Class<?>) originalTypeField.invokeExact();
        } catch (Throwable e) {
            throw uncaughtException(e);
        }
    }

    private static final JavaLangReflectAccess JLRA = SharedSecrets.getJavaLangReflectAccess();
    private static final AtomicInteger counter = new AtomicInteger();

    private static String nextModuleName() {
        return "jdk.MHProxy" + counter.incrementAndGet();
    }

    /**
     * Create a dynamic module defined to the given class loader and has
     * access to the given types.
     * <p>
     * The dynamic module contains only one single package named the same as
     * the name of the dynamic module.  It's not exported or open.
     */
    private static Module newDynamicModule(ClassLoader ld, Set<Class<?>> types) {
        Objects.requireNonNull(types);

        // create a dynamic module and setup module access
        String mn = nextModuleName();
        ModuleDescriptor descriptor = ModuleDescriptor.newModule(mn, Set.of(SYNTHETIC))
                .packages(Set.of(mn))
                .build();

        Module dynModule = Modules.defineModule(ld, descriptor, null);
        Module javaBase = Object.class.getModule();

        Modules.addReads(dynModule, javaBase);
        Modules.addOpens(dynModule, mn, javaBase);

        for (Class<?> c : types) {
            ensureAccess(dynModule, c);
        }
        return dynModule;
    }

    private static boolean isObjectMethod(Method m) {
        return switch (m.getName()) {
            case "toString" -> m.getReturnType() == String.class
                    && m.getParameterCount() == 0;
            case "hashCode" -> m.getReturnType() == int.class
                    && m.getParameterCount() == 0;
            case "equals"   -> m.getReturnType() == boolean.class
                    && m.getParameterCount() == 1
                    && JLRA.getExecutableSharedParameterTypes(m)[0] == Object.class;
            default -> false;
        };
    }

    /*
     * Ensure the given module can access the given class.
     */
    private static void ensureAccess(Module target, Class<?> c) {
        Module m = c.getModule();
        // add read edge and qualified export for the target module to access
        if (!target.canRead(m)) {
            Modules.addReads(target, m);
        }
        String pn = c.getPackageName();
        if (!m.isExported(pn, target)) {
            Modules.addExports(m, pn, target);
        }
    }

    private static void addElementTypes(Set<Class<?>> types, Class<?>... classes) {
        for (var cls : classes) {
            addElementType(types, cls);
        }
    }

    private static void addElementType(Set<Class<?>> types, Class<?> cls) {
        Class<?> e = cls;
        while (e.isArray()) {
            e = e.getComponentType();
        }

        if (!e.isPrimitive()) {
            types.add(e);
        }
    }
}<|MERGE_RESOLUTION|>--- conflicted
+++ resolved
@@ -25,10 +25,6 @@
 
 package java.lang.invoke;
 
-import java.lang.classfile.ClassHierarchyResolver;
-import java.lang.classfile.ClassFile;
-import java.lang.classfile.CodeBuilder;
-import java.lang.classfile.TypeKind;
 import java.lang.constant.ClassDesc;
 import java.lang.constant.MethodTypeDesc;
 import java.lang.invoke.MethodHandles.Lookup;
@@ -52,16 +48,12 @@
 
 import jdk.internal.access.JavaLangReflectAccess;
 import jdk.internal.access.SharedSecrets;
-<<<<<<< HEAD
-import jdk.internal.constant.MethodTypeDescImpl;
-=======
 import java.lang.classfile.ClassHierarchyResolver;
 import java.lang.classfile.ClassFile;
 import java.lang.classfile.CodeBuilder;
 import java.lang.classfile.TypeKind;
 
 import jdk.internal.constant.ConstantUtils;
->>>>>>> cdf22b13
 import jdk.internal.module.Modules;
 import jdk.internal.reflect.CallerSensitive;
 import jdk.internal.reflect.Reflection;
@@ -347,32 +339,15 @@
         }
     }
 
-<<<<<<< HEAD
-    private static final List<ClassDesc> DEFAULT_RETHROWS = List.of(desc(RuntimeException.class), desc(Error.class));
-    private static final ClassDesc CD_UndeclaredThrowableException = desc(UndeclaredThrowableException.class);
-    private static final ClassDesc CD_IllegalAccessException = desc(IllegalAccessException.class);
-    private static final MethodTypeDesc MTD_void_Throwable = MethodTypeDescImpl.ofValidated(CD_void, CD_Throwable);
-=======
     private static final List<ClassDesc> DEFAULT_RETHROWS = List.of(referenceClassDesc(RuntimeException.class), referenceClassDesc(Error.class));
     private static final ClassDesc CD_UndeclaredThrowableException = referenceClassDesc(UndeclaredThrowableException.class);
     private static final ClassDesc CD_IllegalAccessException = referenceClassDesc(IllegalAccessException.class);
     private static final MethodTypeDesc MTD_void_Throwable = MethodTypeDesc.of(CD_void, CD_Throwable);
->>>>>>> cdf22b13
     private static final MethodType MT_void_Lookup_MethodHandle_MethodHandle =
             methodType(void.class, Lookup.class, MethodHandle.class, MethodHandle.class);
     private static final MethodType MT_Object_Lookup_MethodHandle_MethodHandle =
             MT_void_Lookup_MethodHandle_MethodHandle.changeReturnType(Object.class);
     private static final MethodType MT_MethodHandle_Object = methodType(MethodHandle.class, Object.class);
-<<<<<<< HEAD
-    private static final MethodTypeDesc MTD_void_Lookup_MethodHandle_MethodHandle =
-            desc(MT_void_Lookup_MethodHandle_MethodHandle);
-    private static final MethodTypeDesc MTD_void_Lookup = MethodTypeDescImpl.ofValidated(CD_void, CD_MethodHandles_Lookup);
-    private static final MethodTypeDesc MTD_MethodHandle_MethodType = MethodTypeDescImpl.ofValidated(CD_MethodHandle, CD_MethodType);
-    private static final MethodTypeDesc MTD_Class = MethodTypeDescImpl.ofValidated(CD_Class);
-    private static final MethodTypeDesc MTD_int = MethodTypeDescImpl.ofValidated(CD_int);
-    private static final MethodTypeDesc MTD_String = MethodTypeDescImpl.ofValidated(CD_String);
-    private static final MethodTypeDesc MTD_void_String = MethodTypeDescImpl.ofValidated(CD_void, CD_String);
-=======
     private static final MethodTypeDesc MTD_void_Lookup_MethodHandle_MethodHandle
             = methodTypeDesc(MT_void_Lookup_MethodHandle_MethodHandle);
     private static final MethodTypeDesc MTD_void_Lookup = MethodTypeDesc.of(CD_void, CD_MethodHandles_Lookup);
@@ -381,7 +356,6 @@
     private static final MethodTypeDesc MTD_int = MethodTypeDesc.of(CD_int);
     private static final MethodTypeDesc MTD_String = MethodTypeDesc.of(CD_String);
     private static final MethodTypeDesc MTD_void_String = MethodTypeDesc.of(CD_void, CD_String);
->>>>>>> cdf22b13
     private static final String TARGET_NAME = "target";
     private static final String TYPE_NAME = "interfaceType";
     private static final String ENSURE_ORIGINAL_LOOKUP = "ensureOriginalLookup";
