--- conflicted
+++ resolved
@@ -1125,7 +1125,6 @@
             // no instantiation
         }
 
-<<<<<<< HEAD
         private record MethodHandlePair(MethodHandle constructor, MethodHandle concatenator) { };
 
         private static MethodHandle generate(Lookup lookup, MethodType args, String[] constants) throws Exception {
@@ -1156,27 +1155,6 @@
             }
             ClassDesc concatClass = ConstantUtils.binaryNameToDesc(className);
             byte[] classBytes = ClassFile.of().build(concatClass,
-=======
-        private static MethodType erase(MethodType args) {
-            var bootstrapClassLoader = String.class.getClassLoader();
-            var paramTypes = args.parameterArray();
-            boolean changed = false;
-            for (int i = 0; i < paramTypes.length; ++i) {
-                if (paramTypes[i].getClassLoader() != bootstrapClassLoader) {
-                    paramTypes[i] = Object.class;
-                    changed = true;
-                }
-            }
-            return changed ? MethodType.methodType(args.returnType(), paramTypes) : args;
-        }
-
-        private static MethodHandle generate(Lookup lookup, MethodType args, String[] constants) throws Exception {
-            lookup         = MethodHandles.Lookup.IMPL_LOOKUP;
-            var erasedArgs = erase(args);
-            var className  = getClassName(String.class);
-
-            byte[] classBytes = ClassFile.of().build(ConstantUtils.binaryNameToDesc(className),
->>>>>>> b7e1f524
                     new Consumer<ClassBuilder>() {
                         @Override
                         public void accept(ClassBuilder clb) {
@@ -1304,7 +1282,6 @@
             return new Consumer<CodeBuilder>() {
                 @Override
                 public void accept(CodeBuilder cb) {
-<<<<<<< HEAD
                     int paramCount = args.parameterCount();
 
                     // Compute parameter variable slots
@@ -1355,71 +1332,6 @@
                     int lengthCoderSlot = nextSlot;
                     int bufSlot         = nextSlot + 2;
                     int constantsSlot   = nextSlot + 3;
-=======
-                    long initalLengthCoder = JLA.stringConcatInitialCoder();
-                    for (var constant : constants) {
-                        if (constant != null) {
-                            initalLengthCoder = JLA.stringConcatMix(initalLengthCoder, constant);
-                        }
-                    }
-
-                    var paramCount = args.parameterCount();
-
-                    // Compute parameter and local string variable slots
-                    int paramSlotsTotalSize = 0;
-                    var paramSlots          = new int[paramCount];
-                    for (int i = 0; i < paramCount; i++) {
-                        paramSlots[i]        = paramSlotsTotalSize;
-                        paramSlotsTotalSize += TypeKind.from(args.parameterType(i)).slotSize();
-                    }
-
-                    int lengthCoderSlot = paramSlotsTotalSize;
-                    int bufSlot         = paramSlotsTotalSize + TypeKind.from(long.class).slotSize();
-
-                    /*
-                     * store string variants:
-                     *
-                     * str0 = Float.toString(args(0));
-                     * str1 = Double.toString(args(1));
-                     * ...
-                     * strN = StringConcatHelper.stringOf(args(N));
-                     *
-                     */
-                    for (int i = 0, strings = 0; i < paramCount; i++) {
-                        var cl = args.parameterType(i);
-                        if (!needStringOf(cl)) {
-                            continue;
-                        }
-
-                        ClassDesc classDesc;
-                        MethodTypeDesc methodTypeDesc;
-                        String methodName;
-                        if (cl == float.class) {
-                            classDesc      = CD_Float;
-                            methodName     = "toString";
-                            methodTypeDesc = FLOAT_TO_STRING;
-                        } else if (cl == double.class) {
-                            classDesc      = CD_Double;
-                            methodName     = "toString";
-                            methodTypeDesc = DOUBLE_TO_STRING;
-                        } else {
-                            classDesc      = CD_StringConcatHelper;
-                            methodName     = "stringOf";
-                            methodTypeDesc = OBJECT_TO_STRING;
-                        }
-
-                        // Types other than byte/short/int/long/boolean/String require a local variable to store
-                        int strLocalSlot = (cl == String.class)
-                                ? paramSlots[i]
-                                : bufSlot + (++strings);
-                        cb.loadLocal(TypeKind.from(cl), paramSlots[i])
-                          .invokestatic(classDesc, methodName, methodTypeDesc)
-                          .astore(strLocalSlot);
-                        if (cl != String.class) {
-                            paramSlots[i] = strLocalSlot;
-                        }
-                    }
->>>>>>> b7e1f524
 
                     /*
                      * Store init index :
@@ -1460,7 +1372,6 @@
                           .invokestatic(CD_StringConcatHelper, "mix", methodTypeDesc);
                     }
 
-<<<<<<< HEAD
                     // lengthCoder = lengthCoder - suffix.length()
                     cb.aload(0)
                       .getfield(concatClass, CONSTANTS, CD_Array_String)
@@ -1472,19 +1383,6 @@
                       .i2l()
                       .lsub()
                       .lstore(lengthCoderSlot);
-=======
-                    var suffix = constants[constants.length - 1];
-                    if (suffix == null) {
-                        suffix = "";
-                    }
-                    if (!suffix.isEmpty()) {
-                        // lengthCoder = lengthCoder - suffix.length()
-                        cb.lload(lengthCoderSlot)
-                          .ldc((long) suffix.length())
-                          .lsub()
-                          .lstore(lengthCoderSlot);
-                    }
->>>>>>> b7e1f524
 
                     /*
                      * Allocate buffer :
@@ -1520,13 +1418,6 @@
                             methodTypeDesc = PREPEND_String;
                             kind           = TypeKind.from(String.class);
                         }
-<<<<<<< HEAD
-=======
-                        var constant = constants[i];
-                        if (constant == null) {
-                            constant = "";
-                        }
->>>>>>> b7e1f524
                         cb.aload(bufSlot)
                           .loadLocal(kind, paramSlot)
                           .aload(constantsSlot)
