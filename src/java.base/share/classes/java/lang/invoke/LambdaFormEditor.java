--- conflicted
+++ resolved
@@ -216,19 +216,6 @@
             }
             return new TransformKey(fullBytes);
         }
-<<<<<<< HEAD
-        static TransformKey of(byte kind, int b1, int b2, int[] b3456) {
-            long packedBytes = packedBytes(kind, b1, b2, b3456);
-            if (packedBytes != 0) {
-                return new TransformKey(packedBytes);
-            }
-            byte[] fullBytes = new byte[b3456.length + 3];
-            fullBytes[0] = kind;
-            fullBytes[1] = bval(b1);
-            fullBytes[2] = bval(b2);
-            for (int i = 0; i < b3456.length; i++) {
-                fullBytes[i + 3] = TransformKey.bval(b3456[i]);
-=======
         static TransformKey of(byte kind, int b1, int b2, int... b345) {
             long packedBytes = packedBytes(kind, b1, b2, b345);
             if (packedBytes != 0) {
@@ -240,7 +227,6 @@
             fullBytes[2] = bval(b2);
             for (int i = 0; i < b345.length; i++) {
                 fullBytes[i + 3] = TransformKey.bval(b345[i]);
->>>>>>> be933185
             }
             return new TransformKey(fullBytes);
         }
@@ -263,11 +249,7 @@
             }
             if (!inRange(bitset))
                 return 0;
-<<<<<<< HEAD
-            pb = pb | b2 << (2 * PACKED_BYTE_SIZE) | b1 << PACKED_BYTE_SIZE | b0;
-=======
             pb = pb | packedBytes(b0, b1, b2);
->>>>>>> be933185
             return pb;
         }
         private static long packedBytes(byte b0, int b1, int[] b234) {
@@ -282,11 +264,7 @@
             }
             if (!inRange(bitset))
                 return 0;
-<<<<<<< HEAD
-            pb = pb | b1 << PACKED_BYTE_SIZE | b0;
-=======
             pb = pb | packedBytes(b0, b1);
->>>>>>> be933185
             return pb;
         }
         private static long packedBytes(byte b0, int[] b123) {
