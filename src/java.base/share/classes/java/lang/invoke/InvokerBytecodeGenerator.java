--- conflicted
+++ resolved
@@ -1633,15 +1633,9 @@
             clb.withMethodBody("dummy", MTD_void, ACC_STATIC, new Consumer<>() {
                 @Override
                 public void accept(CodeBuilder cob) {
-<<<<<<< HEAD
-                    cob.loadConstant(os.toString());
-                    cob.pop();
-                    cob.return_();
-=======
                     cob.ldc(os.toString())
                        .pop()
                        .return_();
->>>>>>> e46b910a
                 }
             });
         }
