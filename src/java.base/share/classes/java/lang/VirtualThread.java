--- conflicted
+++ resolved
@@ -161,7 +161,6 @@
     // parking permit made available by LockSupport.unpark
     private volatile boolean parkPermit;
 
-<<<<<<< HEAD
     // blocking permit made available by unblocker thread when another thread exits monitor
     private volatile boolean blockPermit;
 
@@ -175,16 +174,13 @@
     private volatile boolean notified;
 
     // timed-wait support
-    private long waitTimeout;
     private byte timedWaitSeqNo;
-    private volatile Future<?> waitTimeoutTask;
-=======
-    // timeout for timed-park, in nanoseconds, only accessed on current/carrier thread
-    private long parkTimeout;
-
-    // timer task for timed-park, only accessed on current/carrier thread
+
+    // timeout for timed-park and timed-wait, only accessed on current/carrier thread
+    private long timeout;
+
+    // timer task for timed-park and timed-wait, only accessed on current/carrier thread
     private Future<?> timeoutTask;
->>>>>>> 751a914b
 
     // carrier thread when mounted, accessed by VM
     private volatile Thread carrierThread;
@@ -292,16 +288,13 @@
             if (!compareAndSetState(initialState, RUNNING)) {
                 return;
             }
-<<<<<<< HEAD
-            // consume permit when continuing after parking or blocking
-=======
-            // consume permit when continuing after parking. If continuing after a
-            // timed-park then the timeout task is cancelled.
->>>>>>> 751a914b
+            // consume permit when continuing after parking or blocking. If continue
+            // after a timed-park or timed-wait then the timeout task is cancelled.
             if (initialState == UNPARKED) {
                 cancelTimeoutTask();
                 setParkPermit(false);
             } if (initialState == UNBLOCKED) {
+                cancelTimeoutTask();
                 blockPermit = false;
             }
         } else {
@@ -323,8 +316,8 @@
     }
 
     /**
-     * Cancel timeout task when continuing after a timed-park. The
-     * timeout task may be executing, or may have already completed.
+     * Cancel timeout task when continuing after timed-park or timed-wait.
+     * The timeout task may be executing, or may have already completed.
      */
     private void cancelTimeoutTask() {
         if (timeoutTask != null) {
@@ -544,49 +537,6 @@
     }
 
     /**
-<<<<<<< HEAD
-     * Sets the current thread to the current carrier thread.
-     */
-    @ChangesCurrentThread
-    @JvmtiMountTransition
-    private void switchToCarrierThread() {
-        notifyJvmtiHideFrames(true);
-        Thread carrier = this.carrierThread;
-        assert Thread.currentThread() == this
-                && carrier == Thread.currentCarrierThread();
-        carrier.setCurrentThread(carrier);
-        Thread.setCurrentLockId(this.threadId()); // keep lock ID of virtual thread
-    }
-
-    /**
-     * Sets the current thread to the given virtual thread.
-     */
-    @ChangesCurrentThread
-    @JvmtiMountTransition
-    private static void switchToVirtualThread(VirtualThread vthread) {
-        Thread carrier = vthread.carrierThread;
-        assert carrier == Thread.currentCarrierThread();
-        carrier.setCurrentThread(vthread);
-        notifyJvmtiHideFrames(false);
-    }
-
-    /**
-     * Executes the given value returning task on the current carrier thread.
-     */
-    @ChangesCurrentThread
-    <V> V executeOnCarrierThread(Callable<V> task) throws Exception {
-        assert Thread.currentThread() == this;
-        switchToCarrierThread();
-        try {
-            return task.call();
-        } finally {
-            switchToVirtualThread(this);
-        }
-     }
-
-    /**
-=======
->>>>>>> 751a914b
      * Invokes Continuation.yield, notifying JVMTI (if enabled) to hide frames until
      * the continuation continues.
      */
@@ -602,7 +552,7 @@
 
     /**
      * Invoked in the context of the carrier thread after the Continuation yields when
-     * parking or Thread.yield.
+     * parking, blocking on monitor enter, Object.wait, or Thread.yield.
      */
     private void afterYield() {
         assert carrierThread == null;
@@ -621,8 +571,8 @@
                 setState(newState = PARKED);
             } else {
                 // schedule unpark
-                assert parkTimeout > 0;
-                timeoutTask = schedule(this::unpark, parkTimeout, NANOSECONDS);
+                assert timeout > 0;
+                timeoutTask = schedule(this::unpark, timeout, NANOSECONDS);
                 setState(newState = TIMED_PARKED);
             }
 
@@ -660,15 +610,21 @@
 
         // Object.wait
         if (s == WAITING || s == TIMED_WAITING) {
-            byte seqNo;
             int newState;
             if (s == WAITING) {
-                seqNo = 0;  // not used
                 setState(newState = WAIT);
             } else {
-                // synchronize with timeout task (previous timed-wait may be running)
+                // For timed-wait, a timeout task is scheduled to execute. The timeout
+                // task will change the thread state to UNBLOCKED and submit the thread
+                // to the scheduler. A sequence number is used to ensure that the timeout
+                // task only unblocks the thread for this timed-wait. We synchronize with
+                // the timeout task to coordinate access to the sequence number and to
+                // ensure the timeout task doesn't execute until the thread has got to
+                // the TIMED_WAIT state.
+                assert timeout > 0;
                 synchronized (timedWaitLock()) {
-                    seqNo = ++timedWaitSeqNo;
+                    byte seqNo = ++timedWaitSeqNo;
+                    timeoutTask = schedule(() -> waitTimeoutExpired(seqNo), timeout, MILLISECONDS);
                     setState(newState = TIMED_WAIT);
                 }
             }
@@ -686,12 +642,6 @@
             if (interrupted && compareAndSetState(newState, UNBLOCKED)) {
                 submitRunContinuation();
                 return;
-            }
-
-            // schedule wakeup
-            if (newState == TIMED_WAIT) {
-                assert waitTimeout > 0;
-                waitTimeoutTask = schedule(() -> waitTimeoutExpired(seqNo), waitTimeout, MILLISECONDS);
             }
             return;
         }
@@ -835,28 +785,7 @@
 
             // park the thread, afterYield will schedule the thread to unpark
             boolean yielded = false;
-<<<<<<< HEAD
-            Future<?> unparker = null;
-            try {
-                 unparker = scheduleUnpark(nanos);
-            } catch (OutOfMemoryError e) {
-                // park on carrier
-            }
-            if (unparker != null) {
-                setState(TIMED_PARKING);
-                try {
-                    yielded = yieldContinuation();
-                } catch (OutOfMemoryError e) {
-                    // park on carrier
-                } finally {
-                    assert (Thread.currentThread() == this) && (yielded == (state() == RUNNING));
-                    if (!yielded) {
-                        assert state() == TIMED_PARKING;
-                        setState(RUNNING);
-                    }
-                    cancel(unparker);
-=======
-            setParkTimeout(nanos);
+            timeout = nanos;
             setState(TIMED_PARKING);
             try {
                 yielded = yieldContinuation();
@@ -867,7 +796,6 @@
                 if (!yielded) {
                     assert state() == TIMED_PARKING;
                     setState(RUNNING);
->>>>>>> 751a914b
                 }
             }
 
@@ -907,42 +835,6 @@
     }
 
     /**
-<<<<<<< HEAD
-     * Invoked by parkNanos to schedule this virtual thread to be unparked after
-     * a given delay.
-     */
-    @ChangesCurrentThread
-    private Future<?> scheduleUnpark(long nanos) {
-        assert Thread.currentThread() == this;
-        // need to switch to current carrier thread to avoid nested parking
-        switchToCarrierThread();
-        try {
-            return schedule(this::unpark, nanos, NANOSECONDS);
-        } finally {
-            switchToVirtualThread(this);
-        }
-    }
-
-    /**
-     * Invoked by parkNanos to cancel the unpark timer.
-     */
-    @ChangesCurrentThread
-    private void cancel(Future<?> future) {
-        assert Thread.currentThread() == this;
-        if (!future.isDone()) {
-            // need to switch to current carrier thread to avoid nested parking
-            switchToCarrierThread();
-            try {
-                future.cancel(false);
-            } finally {
-                switchToVirtualThread(this);
-            }
-        }
-    }
-
-    /**
-=======
->>>>>>> 751a914b
      * Re-enables this virtual thread for scheduling. If this virtual thread is parked
      * then its task is scheduled to continue, otherwise its next call to {@code park} or
      * {@linkplain #parkNanos(long) parkNanos} is guaranteed not to block.
@@ -1018,26 +910,6 @@
             }
             // need to retry when thread is suspended in time-wait
             Thread.yield();
-        }
-    }
-
-    /**
-     * Invoked by Object.wait to cancel the wait timer.
-     */
-    void cancelWaitTimeout() {
-        assert Thread.currentThread() == this;
-        Future<?> timeoutTask = this.waitTimeoutTask;
-        if (timeoutTask != null) {
-            // Pin the continuation to prevent the virtual thread from unmounting
-            // when there is contention removing the task. This avoids deadlock that
-            // could arise due to carriers and virtual threads contending for a
-            // lock on the delay queue.
-            Continuation.pin();
-            try {
-                timeoutTask.cancel(false);
-            } finally {
-                Continuation.unpin();
-            }
         }
     }
 
@@ -1251,7 +1123,6 @@
                 return Thread.State.RUNNABLE;
             case PARKED:
             case PINNED:
-<<<<<<< HEAD
             case WAIT:
                 return Thread.State.WAITING;
             case TIMED_PARKED:
@@ -1261,12 +1132,6 @@
             case BLOCKING:
             case BLOCKED:
                 return Thread.State.BLOCKED;
-=======
-                return Thread.State.WAITING;
-            case TIMED_PARKED:
-            case TIMED_PINNED:
-                return Thread.State.TIMED_WAITING;
->>>>>>> 751a914b
             case TERMINATED:
                 return Thread.State.TERMINATED;
             default:
@@ -1504,10 +1369,6 @@
         } else {
             return newValue;
         }
-    }
-
-    private void setParkTimeout(long timeout) {
-        parkTimeout = timeout;
     }
 
     private void setCarrierThread(Thread carrier) {
