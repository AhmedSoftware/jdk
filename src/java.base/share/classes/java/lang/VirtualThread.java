/*
 * Copyright (c) 2018, 2024, Oracle and/or its affiliates. All rights reserved.
 * DO NOT ALTER OR REMOVE COPYRIGHT NOTICES OR THIS FILE HEADER.
 *
 * This code is free software; you can redistribute it and/or modify it
 * under the terms of the GNU General Public License version 2 only, as
 * published by the Free Software Foundation.  Oracle designates this
 * particular file as subject to the "Classpath" exception as provided
 * by Oracle in the LICENSE file that accompanied this code.
 *
 * This code is distributed in the hope that it will be useful, but WITHOUT
 * ANY WARRANTY; without even the implied warranty of MERCHANTABILITY or
 * FITNESS FOR A PARTICULAR PURPOSE.  See the GNU General Public License
 * version 2 for more details (a copy is included in the LICENSE file that
 * accompanied this code).
 *
 * You should have received a copy of the GNU General Public License version
 * 2 along with this work; if not, write to the Free Software Foundation,
 * Inc., 51 Franklin St, Fifth Floor, Boston, MA 02110-1301 USA.
 *
 * Please contact Oracle, 500 Oracle Parkway, Redwood Shores, CA 94065 USA
 * or visit www.oracle.com if you need additional information or have any
 * questions.
 */
package java.lang;

import java.util.Locale;
import java.util.Objects;
import java.util.concurrent.CountDownLatch;
import java.util.concurrent.Executor;
import java.util.concurrent.Executors;
import java.util.concurrent.ForkJoinPool;
import java.util.concurrent.ForkJoinPool.ForkJoinWorkerThreadFactory;
import java.util.concurrent.ForkJoinTask;
import java.util.concurrent.ForkJoinWorkerThread;
import java.util.concurrent.Future;
import java.util.concurrent.RejectedExecutionException;
import java.util.concurrent.ScheduledExecutorService;
import java.util.concurrent.ScheduledThreadPoolExecutor;
import java.util.concurrent.TimeUnit;
import jdk.internal.event.VirtualThreadEndEvent;
import jdk.internal.event.VirtualThreadStartEvent;
import jdk.internal.event.VirtualThreadSubmitFailedEvent;
import jdk.internal.misc.CarrierThread;
import jdk.internal.misc.InnocuousThread;
import jdk.internal.misc.Unsafe;
import jdk.internal.vm.Continuation;
import jdk.internal.vm.ContinuationScope;
import jdk.internal.vm.StackableScope;
import jdk.internal.vm.ThreadContainer;
import jdk.internal.vm.ThreadContainers;
import jdk.internal.vm.annotation.ChangesCurrentThread;
import jdk.internal.vm.annotation.Hidden;
import jdk.internal.vm.annotation.IntrinsicCandidate;
import jdk.internal.vm.annotation.JvmtiHideEvents;
import jdk.internal.vm.annotation.JvmtiMountTransition;
import jdk.internal.vm.annotation.ReservedStackAccess;
import sun.nio.ch.Interruptible;
import static java.util.concurrent.TimeUnit.*;

/**
 * A thread that is scheduled by the Java virtual machine rather than the operating system.
 */
final class VirtualThread extends BaseVirtualThread {
    private static final Unsafe U = Unsafe.getUnsafe();
    private static final ContinuationScope VTHREAD_SCOPE = new ContinuationScope("VirtualThreads");
    private static final ForkJoinPool DEFAULT_SCHEDULER = createDefaultScheduler();
    private static final ScheduledExecutorService[] DELAYED_TASK_SCHEDULERS = createDelayedTaskSchedulers();

    private static final long STATE = U.objectFieldOffset(VirtualThread.class, "state");
    private static final long PARK_PERMIT = U.objectFieldOffset(VirtualThread.class, "parkPermit");
    private static final long CARRIER_THREAD = U.objectFieldOffset(VirtualThread.class, "carrierThread");
    private static final long TERMINATION = U.objectFieldOffset(VirtualThread.class, "termination");
    private static final long ON_WAITING_LIST = U.objectFieldOffset(VirtualThread.class, "onWaitingList");

    // scheduler and continuation
    private final Executor scheduler;
    private final Continuation cont;
    private final Runnable runContinuation;

    // virtual thread state, accessed by VM
    private volatile int state;

    /*
     * Virtual thread state transitions:
     *
     *      NEW -> STARTED         // Thread.start, schedule to run
     *  STARTED -> TERMINATED      // failed to start
     *  STARTED -> RUNNING         // first run
     *  RUNNING -> TERMINATED      // done
     *
     *  RUNNING -> PARKING         // Thread parking with LockSupport.park
     *  PARKING -> PARKED          // cont.yield successful, parked indefinitely
     *  PARKING -> PINNED          // cont.yield failed, parked indefinitely on carrier
     *   PARKED -> UNPARKED        // unparked, may be scheduled to continue
     *   PINNED -> RUNNING         // unparked, continue execution on same carrier
     * UNPARKED -> RUNNING         // continue execution after park
     *
     *       RUNNING -> TIMED_PARKING   // Thread parking with LockSupport.parkNanos
     * TIMED_PARKING -> TIMED_PARKED    // cont.yield successful, timed-parked
     * TIMED_PARKING -> TIMED_PINNED    // cont.yield failed, timed-parked on carrier
     *  TIMED_PARKED -> UNPARKED        // unparked, may be scheduled to continue
     *  TIMED_PINNED -> RUNNING         // unparked, continue execution on same carrier
     *
     *   RUNNING -> BLOCKING       // blocking on monitor enter
     *  BLOCKING -> BLOCKED        // blocked on monitor enter
     *   BLOCKED -> UNBLOCKED      // unblocked, may be scheduled to continue
     * UNBLOCKED -> RUNNING        // continue execution after blocked on monitor enter
     *
     *   RUNNING -> WAITING        // transitional state during wait on monitor
     *   WAITING -> WAITED         // waiting on monitor
     *    WAITED -> BLOCKED        // notified, waiting to be unblocked by monitor owner
     *    WAITED -> UNBLOCKED      // timed-out/interrupted
     *
     *       RUNNING -> TIMED_WAITING   // transition state during timed-waiting on monitor
     * TIMED_WAITING -> TIMED_WAITED    // timed-waiting on monitor
     *  TIMED_WAITED -> BLOCKED         // notified, waiting to be unblocked by monitor owner
     *  TIMED_WAITED -> UNBLOCKED       // timed-out/interrupted
     *
     *  RUNNING -> YIELDING        // Thread.yield
     * YIELDING -> YIELDED         // cont.yield successful, may be scheduled to continue
     * YIELDING -> RUNNING         // cont.yield failed
     *  YIELDED -> RUNNING         // continue execution after Thread.yield
     */
    private static final int NEW      = 0;
    private static final int STARTED  = 1;
    private static final int RUNNING  = 2;     // runnable-mounted

    // untimed and timed parking
    private static final int PARKING       = 3;
    private static final int PARKED        = 4;     // unmounted
    private static final int PINNED        = 5;     // mounted
    private static final int TIMED_PARKING = 6;
    private static final int TIMED_PARKED  = 7;     // unmounted
    private static final int TIMED_PINNED  = 8;     // mounted
    private static final int UNPARKED      = 9;     // unmounted but runnable

    // Thread.yield
    private static final int YIELDING = 10;
    private static final int YIELDED  = 11;         // unmounted but runnable

    // monitor enter
    private static final int BLOCKING  = 12;
    private static final int BLOCKED   = 13;        // unmounted
    private static final int UNBLOCKED = 14;        // unmounted but runnable

    // monitor wait/timed-wait
    private static final int WAITING       = 15;
    private static final int WAIT          = 16;    // waiting in Object.wait
    private static final int TIMED_WAITING = 17;
    private static final int TIMED_WAIT    = 18;    // waiting in timed-Object.wait

    private static final int TERMINATED = 99;  // final state

    // can be suspended from scheduling when unmounted
    private static final int SUSPENDED = 1 << 8;

    // parking permit made available by LockSupport.unpark
    private volatile boolean parkPermit;

    // blocking permit made available by unblocker thread when another thread exits monitor
    private volatile boolean blockPermit;

    // true when on the list of virtual threads waiting to be unblocked
    private volatile boolean onWaitingList;

    // next virtual thread on the list of virtual threads waiting to be unblocked
    private volatile VirtualThread next;

    // notified by Object.notify/notifyAll while waiting in Object.wait
    private volatile boolean notified;

    // timed-wait support
    private byte timedWaitSeqNo;

    // timeout for timed-park and timed-wait, only accessed on current/carrier thread
    private long timeout;

    // timer task for timed-park and timed-wait, only accessed on current/carrier thread
    private Future<?> timeoutTask;

    // carrier thread when mounted, accessed by VM
    private volatile Thread carrierThread;

    // termination object when joining, created lazily if needed
    private volatile CountDownLatch termination;

    /**
     * Returns the default scheduler.
     */
    static Executor defaultScheduler() {
        return DEFAULT_SCHEDULER;
    }

    /**
     * Returns the continuation scope used for virtual threads.
     */
    static ContinuationScope continuationScope() {
        return VTHREAD_SCOPE;
    }

    /**
     * Creates a new {@code VirtualThread} to run the given task with the given
     * scheduler. If the given scheduler is {@code null} and the current thread
     * is a platform thread then the newly created virtual thread will use the
     * default scheduler. If given scheduler is {@code null} and the current
     * thread is a virtual thread then the current thread's scheduler is used.
     *
     * @param scheduler the scheduler or null
     * @param name thread name
     * @param characteristics characteristics
     * @param task the task to execute
     */
    VirtualThread(Executor scheduler, String name, int characteristics, Runnable task) {
        super(name, characteristics, /*bound*/ false);
        Objects.requireNonNull(task);

        // choose scheduler if not specified
        if (scheduler == null) {
            Thread parent = Thread.currentThread();
            if (parent instanceof VirtualThread vparent) {
                scheduler = vparent.scheduler;
            } else {
                scheduler = DEFAULT_SCHEDULER;
            }
        }

        this.scheduler = scheduler;
        this.cont = new VThreadContinuation(this, task);
        this.runContinuation = this::runContinuation;
    }

    /**
     * The continuation that a virtual thread executes.
     */
    private static class VThreadContinuation extends Continuation {
        VThreadContinuation(VirtualThread vthread, Runnable task) {
            super(VTHREAD_SCOPE, wrap(vthread, task));
        }
        @Override
        protected void onPinned(Continuation.Pinned reason) {
        }
        private static Runnable wrap(VirtualThread vthread, Runnable task) {
            return new Runnable() {
                @Hidden
                @JvmtiHideEvents
                public void run() {
                    vthread.notifyJvmtiStart(); // notify JVMTI
                    try {
                        vthread.run(task);
                    } finally {
                        vthread.notifyJvmtiEnd(); // notify JVMTI
                    }
                }
            };
        }
    }

    /**
     * Runs or continues execution on the current thread. The virtual thread is mounted
     * on the current thread before the task runs or continues. It unmounts when the
     * task completes or yields.
     */
    @ChangesCurrentThread // allow mount/unmount to be inlined
    private void runContinuation() {
        // the carrier must be a platform thread
        if (Thread.currentThread().isVirtual()) {
            throw new WrongThreadException();
        }

        // set state to RUNNING
        int initialState = state();
        if (initialState == STARTED || initialState == UNPARKED
                || initialState == UNBLOCKED || initialState == YIELDED) {
            // newly started or continue after parking/blocking/Thread.yield
            if (!compareAndSetState(initialState, RUNNING)) {
                return;
            }
            // consume permit when continuing after parking or blocking. If continue
            // after a timed-park or timed-wait then the timeout task is cancelled.
            if (initialState == UNPARKED) {
                cancelTimeoutTask();
                setParkPermit(false);
            } else if (initialState == UNBLOCKED) {
                cancelTimeoutTask();
                blockPermit = false;
            }
        } else {
            // not runnable
            return;
        }

        mount();
        try {
            cont.run();
        } finally {
            unmount();
            if (cont.isDone()) {
                afterDone();
            } else {
                afterYield();
            }
        }
    }

    /**
     * Cancel timeout task when continuing after timed-park or timed-wait.
     * The timeout task may be executing, or may have already completed.
     */
    private void cancelTimeoutTask() {
        if (timeoutTask != null) {
            timeoutTask.cancel(false);
            timeoutTask = null;
        }
    }

    /**
     * Submits the runContinuation task to the scheduler. For the default scheduler,
     * and calling it on a worker thread, the task will be pushed to the local queue,
     * otherwise it will be pushed to an external submission queue.
     * @param scheduler the scheduler
     * @param retryOnOOME true to retry indefinitely if OutOfMemoryError is thrown
     * @throws RejectedExecutionException
     */
    private void submitRunContinuation(Executor scheduler, boolean retryOnOOME) {
        boolean done = false;
        while (!done) {
            try {
                // Pin the continuation to prevent the virtual thread from unmounting
                // when submitting a task. For the default scheduler this ensures that
                // the carrier doesn't change when pushing a task. For other schedulers
                // it avoids deadlock that could arise due to carriers and virtual
                // threads contending for a lock.
                if (currentThread().isVirtual()) {
                    Continuation.pin();
                    try {
                        scheduler.execute(runContinuation);
                    } finally {
                        Continuation.unpin();
                    }
                } else {
                    scheduler.execute(runContinuation);
                }
                done = true;
            } catch (RejectedExecutionException ree) {
                submitFailed(ree);
                throw ree;
            } catch (OutOfMemoryError e) {
                if (retryOnOOME) {
                    U.park(false, 100_000_000); // 100ms
                } else {
                    throw e;
                }
            }
        }
    }

    /**
     * Submits the runContinuation task to the given scheduler as an external submit.
     * If OutOfMemoryError is thrown then the submit will be retried until it succeeds.
     * @throws RejectedExecutionException
     * @see ForkJoinPool#externalSubmit(ForkJoinTask)
     */
    private void externalSubmitRunContinuation(ForkJoinPool pool) {
        assert Thread.currentThread() instanceof CarrierThread;
        try {
            pool.externalSubmit(ForkJoinTask.adapt(runContinuation));
        } catch (RejectedExecutionException ree) {
            submitFailed(ree);
            throw ree;
        } catch (OutOfMemoryError e) {
            submitRunContinuation(pool, true);
        }
    }

    /**
     * Submits the runContinuation task to the scheduler. For the default scheduler,
     * and calling it on a worker thread, the task will be pushed to the local queue,
     * otherwise it will be pushed to an external submission queue.
     * If OutOfMemoryError is thrown then the submit will be retried until it succeeds.
     * @throws RejectedExecutionException
     */
    private void submitRunContinuation() {
        submitRunContinuation(scheduler, true);
    }

    /**
     * Lazy submit the runContinuation task if invoked on a carrier thread and its local
     * queue is empty. If not empty, or invoked by another thread, then this method works
     * like submitRunContinuation and just submits the task to the scheduler.
     * If OutOfMemoryError is thrown then the submit will be retried until it succeeds.
     * @throws RejectedExecutionException
     * @see ForkJoinPool#lazySubmit(ForkJoinTask)
     */
    private void lazySubmitRunContinuation() {
        if (currentThread() instanceof CarrierThread ct && ct.getQueuedTaskCount() == 0) {
            ForkJoinPool pool = ct.getPool();
            try {
                pool.lazySubmit(ForkJoinTask.adapt(runContinuation));
            } catch (RejectedExecutionException ree) {
                submitFailed(ree);
                throw ree;
            } catch (OutOfMemoryError e) {
                submitRunContinuation();
            }
        } else {
            submitRunContinuation();
        }
    }

    /**
     * Submits the runContinuation task to the scheduler. For the default scheduler, and
     * calling it a virtual thread that uses the default scheduler, the task will be
     * pushed to an external submission queue. This method may throw OutOfMemoryError.
     * @throws RejectedExecutionException
     * @throws OutOfMemoryError
     */
    private void externalSubmitRunContinuationOrThrow() {
        if (scheduler == DEFAULT_SCHEDULER && currentCarrierThread() instanceof CarrierThread ct) {
            try {
                ct.getPool().externalSubmit(ForkJoinTask.adapt(runContinuation));
            } catch (RejectedExecutionException ree) {
                submitFailed(ree);
                throw ree;
            }
        } else {
            submitRunContinuation(scheduler, false);
        }
    }

    /**
     * If enabled, emits a JFR VirtualThreadSubmitFailedEvent.
     */
    private void submitFailed(RejectedExecutionException ree) {
        var event = new VirtualThreadSubmitFailedEvent();
        if (event.isEnabled()) {
            event.javaThreadId = threadId();
            event.exceptionMessage = ree.getMessage();
            event.commit();
        }
    }

    /**
     * Runs a task in the context of this virtual thread.
     */
    private void run(Runnable task) {
        assert Thread.currentThread() == this && state == RUNNING;

        // emit JFR event if enabled
        if (VirtualThreadStartEvent.isTurnedOn()) {
            var event = new VirtualThreadStartEvent();
            event.javaThreadId = threadId();
            event.commit();
        }

        Object bindings = Thread.scopedValueBindings();
        try {
            runWith(bindings, task);
        } catch (Throwable exc) {
            dispatchUncaughtException(exc);
        } finally {
            // pop any remaining scopes from the stack, this may block
            StackableScope.popAll();

            // emit JFR event if enabled
            if (VirtualThreadEndEvent.isTurnedOn()) {
                var event = new VirtualThreadEndEvent();
                event.javaThreadId = threadId();
                event.commit();
            }
        }
    }

    /**
     * Mounts this virtual thread onto the current platform thread. On
     * return, the current thread is the virtual thread.
     */
    @ChangesCurrentThread
    @ReservedStackAccess
    private void mount() {
        // notify JVMTI before mount
        notifyJvmtiMount(/*hide*/true);

        // sets the carrier thread
        Thread carrier = Thread.currentCarrierThread();
        setCarrierThread(carrier);

        // sync up carrier thread interrupt status if needed
        if (interrupted) {
            carrier.setInterrupt();
        } else if (carrier.isInterrupted()) {
            synchronized (interruptLock) {
                // need to recheck interrupt status
                if (!interrupted) {
                    carrier.clearInterrupt();
                }
            }
        }

        // set Thread.currentThread() to return this virtual thread
        carrier.setCurrentThread(this);
    }

    /**
     * Unmounts this virtual thread from the carrier. On return, the
     * current thread is the current platform thread.
     */
    @ChangesCurrentThread
    @ReservedStackAccess
    private void unmount() {
        assert !Thread.holdsLock(interruptLock);

        // set Thread.currentThread() to return the platform thread
        Thread carrier = this.carrierThread;
        carrier.setCurrentThread(carrier);

        // break connection to carrier thread, synchronized with interrupt
        synchronized (interruptLock) {
            setCarrierThread(null);
        }
        carrier.clearInterrupt();

        // notify JVMTI after unmount
        notifyJvmtiUnmount(/*hide*/false);
    }

    /**
     * Invokes Continuation.yield, notifying JVMTI (if enabled) to hide frames until
     * the continuation continues.
     */
    @Hidden
    private boolean yieldContinuation() {
        notifyJvmtiUnmount(/*hide*/true);
        try {
            return Continuation.yield(VTHREAD_SCOPE);
        } finally {
            notifyJvmtiMount(/*hide*/false);
        }
    }

    /**
     * Invoked in the context of the carrier thread after the Continuation yields when
     * parking, blocking on monitor enter, Object.wait, or Thread.yield.
     */
    private void afterYield() {
        assert carrierThread == null;

        // re-adjust parallelism if the virtual thread yielded when compensating
        if (currentThread() instanceof CarrierThread ct) {
            ct.endBlocking();
        }

        int s = state();

        // LockSupport.park/parkNanos
        if (s == PARKING || s == TIMED_PARKING) {
            int newState;
            if (s == PARKING) {
                setState(newState = PARKED);
            } else {
                // schedule unpark
                assert timeout > 0;
                timeoutTask = schedule(this::unpark, timeout, NANOSECONDS);
                setState(newState = TIMED_PARKED);
            }

            // may have been unparked while parking
            if (parkPermit && compareAndSetState(newState, UNPARKED)) {
                // lazy submit if local queue is empty
                lazySubmitRunContinuation();
            }
            return;
        }

        // Thread.yield
        if (s == YIELDING) {
            setState(YIELDED);

            // external submit if there are no tasks in the local task queue
            if (currentThread() instanceof CarrierThread ct && ct.getQueuedTaskCount() == 0) {
                externalSubmitRunContinuation(ct.getPool());
            } else {
                submitRunContinuation();
            }
            return;
        }

        // blocking on monitorenter
        if (s == BLOCKING) {
            setState(BLOCKED);

            // may have been unblocked while blocking
            if (blockPermit && compareAndSetState(BLOCKED, UNBLOCKED)) {
                // lazy submit if local queue is empty
                lazySubmitRunContinuation();
            }
            return;
        }

        // Object.wait
        if (s == WAITING || s == TIMED_WAITING) {
            int newState;
            if (s == WAITING) {
                setState(newState = WAIT);
            } else {
                // For timed-wait, a timeout task is scheduled to execute. The timeout
                // task will change the thread state to UNBLOCKED and submit the thread
                // to the scheduler. A sequence number is used to ensure that the timeout
                // task only unblocks the thread for this timed-wait. We synchronize with
                // the timeout task to coordinate access to the sequence number and to
                // ensure the timeout task doesn't execute until the thread has got to
                // the TIMED_WAIT state.
                assert timeout > 0;
                synchronized (timedWaitLock()) {
                    byte seqNo = ++timedWaitSeqNo;
                    timeoutTask = schedule(() -> waitTimeoutExpired(seqNo), timeout, MILLISECONDS);
                    setState(newState = TIMED_WAIT);
                }
            }

            // may have been notified while in transition to wait state
            if (notified && compareAndSetState(newState, BLOCKED)) {
                // may have even been unblocked already
                if (blockPermit && compareAndSetState(BLOCKED, UNBLOCKED)) {
                    submitRunContinuation();
                }
                return;
            }

            // may have been interrupted while in transition to wait state
            if (interrupted && compareAndSetState(newState, UNBLOCKED)) {
                submitRunContinuation();
                return;
            }
            return;
        }

        assert false;
    }

    /**
     * Invoked after the continuation completes.
     */
    private void afterDone() {
        afterDone(true);
    }

    /**
     * Invoked after the continuation completes (or start failed). Sets the thread
     * state to TERMINATED and notifies anyone waiting for the thread to terminate.
     *
     * @param notifyContainer true if its container should be notified
     */
    private void afterDone(boolean notifyContainer) {
        assert carrierThread == null;
        setState(TERMINATED);

        // notify anyone waiting for this virtual thread to terminate
        CountDownLatch termination = this.termination;
        if (termination != null) {
            assert termination.getCount() == 1;
            termination.countDown();
        }

        // notify container
        if (notifyContainer) {
            threadContainer().onExit(this);
        }

        // clear references to thread locals
        clearReferences();
    }

    /**
     * Schedules this {@code VirtualThread} to execute.
     *
     * @throws IllegalStateException if the container is shutdown or closed
     * @throws IllegalThreadStateException if the thread has already been started
     * @throws RejectedExecutionException if the scheduler cannot accept a task
     */
    @Override
    void start(ThreadContainer container) {
        if (!compareAndSetState(NEW, STARTED)) {
            throw new IllegalThreadStateException("Already started");
        }

        // bind thread to container
        assert threadContainer() == null;
        setThreadContainer(container);

        // start thread
        boolean addedToContainer = false;
        boolean started = false;
        try {
            container.onStart(this);  // may throw
            addedToContainer = true;

            // scoped values may be inherited
            inheritScopedValueBindings(container);

            // submit task to run thread, using externalSubmit if possible
            externalSubmitRunContinuationOrThrow();
            started = true;
        } finally {
            if (!started) {
                afterDone(addedToContainer);
            }
        }
    }

    @Override
    public void start() {
        start(ThreadContainers.root());
    }

    @Override
    public void run() {
        // do nothing
    }

    /**
     * Parks until unparked or interrupted. If already unparked then the parking
     * permit is consumed and this method completes immediately (meaning it doesn't
     * yield). It also completes immediately if the interrupt status is set.
     */
    @Override
    void park() {
        assert Thread.currentThread() == this;

        // complete immediately if parking permit available or interrupted
        if (getAndSetParkPermit(false) || interrupted)
            return;

        // park the thread
        boolean yielded = false;
        setState(PARKING);
        try {
            yielded = yieldContinuation();
        } catch (OutOfMemoryError e) {
            // park on carrier
        } finally {
            assert (Thread.currentThread() == this) && (yielded == (state() == RUNNING));
            if (!yielded) {
                assert state() == PARKING;
                setState(RUNNING);
            }
        }

        // park on the carrier thread when pinned
        if (!yielded) {
            parkOnCarrierThread(false, 0);
        }
    }

    /**
     * Parks up to the given waiting time or until unparked or interrupted.
     * If already unparked then the parking permit is consumed and this method
     * completes immediately (meaning it doesn't yield). It also completes immediately
     * if the interrupt status is set or the waiting time is {@code <= 0}.
     *
     * @param nanos the maximum number of nanoseconds to wait.
     */
    @Override
    void parkNanos(long nanos) {
        assert Thread.currentThread() == this;

        // complete immediately if parking permit available or interrupted
        if (getAndSetParkPermit(false) || interrupted)
            return;

        // park the thread for the waiting time
        if (nanos > 0) {
            long startTime = System.nanoTime();

            // park the thread, afterYield will schedule the thread to unpark
            boolean yielded = false;
            timeout = nanos;
            setState(TIMED_PARKING);
            try {
                yielded = yieldContinuation();
            } catch (OutOfMemoryError e) {
                // park on carrier
            } finally {
                assert (Thread.currentThread() == this) && (yielded == (state() == RUNNING));
                if (!yielded) {
                    assert state() == TIMED_PARKING;
                    setState(RUNNING);
                }
            }

            // park on carrier thread for remaining time when pinned (or OOME)
            if (!yielded) {
                long remainingNanos = nanos - (System.nanoTime() - startTime);
                parkOnCarrierThread(true, remainingNanos);
            }
        }
    }

    /**
     * Parks the current carrier thread up to the given waiting time or until
     * unparked or interrupted. If the virtual thread is interrupted then the
     * interrupt status will be propagated to the carrier thread.
     * @param timed true for a timed park, false for untimed
     * @param nanos the waiting time in nanoseconds
     */
    private void parkOnCarrierThread(boolean timed, long nanos) {
        assert state() == RUNNING;

        setState(timed ? TIMED_PINNED : PINNED);
        try {
            if (!parkPermit) {
                if (!timed) {
                    U.park(false, 0);
                } else if (nanos > 0) {
                    U.park(false, nanos);
                }
            }
        } finally {
            setState(RUNNING);
        }

        // consume parking permit
        setParkPermit(false);

        // JFR jdk.VirtualThreadPinned event
        postPinnedEvent("LockSupport.park");
    }

    /**
     * Call into VM when pinned to record a JFR jdk.VirtualThreadPinned event.
     * Recording the event in the VM avoids having JFR event recorded in Java
     * with the same name, but different ID, to events recorded by the VM.
     */
    @Hidden
    private static native void postPinnedEvent(String op);

    /**
     * Re-enables this virtual thread for scheduling. If this virtual thread is parked
     * then its task is scheduled to continue, otherwise its next call to {@code park} or
     * {@linkplain #parkNanos(long) parkNanos} is guaranteed not to block.
     * @throws RejectedExecutionException if the scheduler cannot accept a task
     */
    @Override
    void unpark() {
        if (!getAndSetParkPermit(true) && currentThread() != this) {
            int s = state();

            // unparked while parked
            if ((s == PARKED || s == TIMED_PARKED) && compareAndSetState(s, UNPARKED)) {
                submitRunContinuation();
                return;
            }

            // unparked while parked when pinned
            if (s == PINNED || s == TIMED_PINNED) {
                // unpark carrier thread when pinned
                disableSuspendAndPreempt();
                try {
                    synchronized (carrierThreadAccessLock()) {
                        Thread carrier = carrierThread;
                        if (carrier != null && ((s = state()) == PINNED || s == TIMED_PINNED)) {
                            U.unpark(carrier);
                        }
                    }
                } finally {
                    enableSuspendAndPreempt();
                }
                return;
            }
        }
    }

    /**
     * Invoked by unblocker thread to unblock this virtual thread.
     */
    private void unblock() {
        assert !Thread.currentThread().isVirtual();
        blockPermit = true;
        if (state() == BLOCKED && compareAndSetState(BLOCKED, UNBLOCKED)) {
            submitRunContinuation();
        }
    }

    /**
     * Invoked by timer thread when wait timeout for virtual thread has expired.
     * If the virtual thread is in timed-wait then this method will unblock the thread
     * and submit its task so that it continues and attempts to reenter the monitor.
     * This method does nothing if the thread has been woken by notify or interrupt.
     */
    private void waitTimeoutExpired(byte seqNo) {
        assert !Thread.currentThread().isVirtual();
        for (;;) {
            boolean unblocked = false;
            synchronized (timedWaitLock()) {
                if (seqNo != timedWaitSeqNo) {
                    // this timeout task is for a past timed-wait
                    return;
                }
                int s = state();
                if (s == TIMED_WAIT) {
                    unblocked = compareAndSetState(TIMED_WAIT, UNBLOCKED);
                } else if (s != (TIMED_WAIT | SUSPENDED)) {
                    // notified or interrupted, no longer waiting
                    return;
                }
            }
            if (unblocked) {
                submitRunContinuation();
                return;
            }
            // need to retry when thread is suspended in time-wait
            Thread.yield();
        }
    }

    /**
     * Attempts to yield the current virtual thread (Thread.yield).
     */
    void tryYield() {
        assert Thread.currentThread() == this;
        setState(YIELDING);
        boolean yielded = false;
        try {
            yielded = yieldContinuation();  // may throw
        } finally {
            assert (Thread.currentThread() == this) && (yielded == (state() == RUNNING));
            if (!yielded) {
                assert state() == YIELDING;
                setState(RUNNING);
            }
        }
    }

    /**
     * Sleep the current thread for the given sleep time (in nanoseconds). If
     * nanos is 0 then the thread will attempt to yield.
     *
     * @implNote This implementation parks the thread for the given sleeping time
     * and will therefore be observed in PARKED state during the sleep. Parking
     * will consume the parking permit so this method makes available the parking
     * permit after the sleep. This may be observed as a spurious, but benign,
     * wakeup when the thread subsequently attempts to park.
     *
     * @param nanos the maximum number of nanoseconds to sleep
     * @throws InterruptedException if interrupted while sleeping
     */
    void sleepNanos(long nanos) throws InterruptedException {
        assert Thread.currentThread() == this && nanos >= 0;
        if (getAndClearInterrupt())
            throw new InterruptedException();
        if (nanos == 0) {
            tryYield();
        } else {
            // park for the sleep time
            try {
                long remainingNanos = nanos;
                long startNanos = System.nanoTime();
                while (remainingNanos > 0) {
                    parkNanos(remainingNanos);
                    if (getAndClearInterrupt()) {
                        throw new InterruptedException();
                    }
                    remainingNanos = nanos - (System.nanoTime() - startNanos);
                }
            } finally {
                // may have been unparked while sleeping
                setParkPermit(true);
            }
        }
    }

    /**
     * Waits up to {@code nanos} nanoseconds for this virtual thread to terminate.
     * A timeout of {@code 0} means to wait forever.
     *
     * @throws InterruptedException if interrupted while waiting
     * @return true if the thread has terminated
     */
    boolean joinNanos(long nanos) throws InterruptedException {
        if (state() == TERMINATED)
            return true;

        // ensure termination object exists, then re-check state
        CountDownLatch termination = getTermination();
        if (state() == TERMINATED)
            return true;

        // wait for virtual thread to terminate
        if (nanos == 0) {
            termination.await();
        } else {
            boolean terminated = termination.await(nanos, NANOSECONDS);
            if (!terminated) {
                // waiting time elapsed
                return false;
            }
        }
        assert state() == TERMINATED;
        return true;
    }

    @Override
    void blockedOn(Interruptible b) {
        disableSuspendAndPreempt();
        try {
            super.blockedOn(b);
        } finally {
            enableSuspendAndPreempt();
        }
    }

    @Override
    public void interrupt() {
        if (Thread.currentThread() != this) {
            // if current thread is a virtual thread then prevent it from being
            // suspended or unmounted when entering or holding interruptLock
            Interruptible blocker;
            disableSuspendAndPreempt();
            try {
                synchronized (interruptLock) {
                    interrupted = true;
                    blocker = nioBlocker();
                    if (blocker != null) {
                        blocker.interrupt(this);
                    }

                    // interrupt carrier thread if mounted
                    Thread carrier = carrierThread;
                    if (carrier != null) carrier.setInterrupt();
                }
            } finally {
                enableSuspendAndPreempt();
            }

            // notify blocker after releasing interruptLock
            if (blocker != null) {
                blocker.postInterrupt();
            }

            // make available parking permit, unpark thread if parked
            unpark();

            // if thread is waiting in Object.wait then schedule to try to reenter
            int s = state();
            if ((s == WAIT || s == TIMED_WAIT) && compareAndSetState(s, UNBLOCKED)) {
                submitRunContinuation();
            }

        } else {
            interrupted = true;
            carrierThread.setInterrupt();
            setParkPermit(true);
        }
    }

    @Override
    public boolean isInterrupted() {
        return interrupted;
    }

    @Override
    boolean getAndClearInterrupt() {
        assert Thread.currentThread() == this;
        boolean oldValue = interrupted;
        if (oldValue) {
            disableSuspendAndPreempt();
            try {
                synchronized (interruptLock) {
                    interrupted = false;
                    carrierThread.clearInterrupt();
                }
            } finally {
                enableSuspendAndPreempt();
            }
        }
        return oldValue;
    }

    @Override
    Thread.State threadState() {
        int s = state();
        switch (s & ~SUSPENDED) {
            case NEW:
                return Thread.State.NEW;
            case STARTED:
                // return NEW if thread container not yet set
                if (threadContainer() == null) {
                    return Thread.State.NEW;
                } else {
                    return Thread.State.RUNNABLE;
                }
            case UNPARKED:
            case UNBLOCKED:
            case YIELDED:
                // runnable, not mounted
                return Thread.State.RUNNABLE;
            case RUNNING:
                // if mounted then return state of carrier thread
                if (Thread.currentThread() != this) {
                    disableSuspendAndPreempt();
                    try {
                        synchronized (carrierThreadAccessLock()) {
                            Thread carrierThread = this.carrierThread;
                            if (carrierThread != null) {
                                return carrierThread.threadState();
                            }
                        }
                    } finally {
                        enableSuspendAndPreempt();
                    }
                }
                // runnable, mounted
                return Thread.State.RUNNABLE;
            case PARKING:
            case TIMED_PARKING:
            case WAITING:
            case TIMED_WAITING:
            case YIELDING:
                // runnable, in transition
                return Thread.State.RUNNABLE;
            case PARKED:
            case PINNED:
            case WAIT:
                return Thread.State.WAITING;
            case TIMED_PARKED:
            case TIMED_PINNED:
            case TIMED_WAIT:
                return Thread.State.TIMED_WAITING;
            case BLOCKING:
            case BLOCKED:
                return Thread.State.BLOCKED;
            case TERMINATED:
                return Thread.State.TERMINATED;
            default:
                throw new InternalError();
        }
    }

    @Override
    boolean alive() {
        int s = state;
        return (s != NEW && s != TERMINATED);
    }

    @Override
    boolean isTerminated() {
        return (state == TERMINATED);
    }

    @Override
    StackTraceElement[] asyncGetStackTrace() {
        StackTraceElement[] stackTrace;
        do {
            stackTrace = (carrierThread != null)
                    ? super.asyncGetStackTrace()  // mounted
                    : tryGetStackTrace();         // unmounted
            if (stackTrace == null) {
                Thread.yield();
            }
        } while (stackTrace == null);
        return stackTrace;
    }

    /**
     * Returns the stack trace for this virtual thread if it is unmounted.
     * Returns null if the thread is mounted or in transition.
     */
    private StackTraceElement[] tryGetStackTrace() {
        int initialState = state() & ~SUSPENDED;
        switch (initialState) {
            case NEW, STARTED, TERMINATED -> {
                return new StackTraceElement[0];  // unmounted, empty stack
            }
            case RUNNING, PINNED, TIMED_PINNED -> {
                return null;   // mounted
            }
            case PARKED, TIMED_PARKED, BLOCKED, WAIT, TIMED_WAIT -> {
                // unmounted, not runnable
            }
            case UNPARKED, UNBLOCKED, YIELDED -> {
                // unmounted, runnable
            }
            case PARKING, TIMED_PARKING, BLOCKING, YIELDING, WAITING, TIMED_WAITING -> {
                return null;  // in transition
            }
            default -> throw new InternalError("" + initialState);
        }

        // thread is unmounted, prevent it from continuing
        int suspendedState = initialState | SUSPENDED;
        if (!compareAndSetState(initialState, suspendedState)) {
            return null;
        }

        // get stack trace and restore state
        StackTraceElement[] stack;
        try {
            stack = cont.getStackTrace();
        } finally {
            assert state == suspendedState;
            setState(initialState);
        }
        boolean resubmit = switch (initialState) {
            case UNPARKED, UNBLOCKED, YIELDED -> {
                // resubmit as task may have run while suspended
                yield true;
            }
            case PARKED, TIMED_PARKED -> {
                // resubmit if unparked while suspended
                yield parkPermit && compareAndSetState(initialState, UNPARKED);
            }
            case BLOCKED -> {
                // resubmit if unblocked while suspended
                yield blockPermit && compareAndSetState(BLOCKED, UNBLOCKED);
            }
            case WAIT, TIMED_WAIT -> {
                // resubmit if notified or interrupted while waiting (Object.wait)
                // waitTimeoutExpired will retry if the timed expired when suspended
                yield (notified || interrupted) && compareAndSetState(initialState, UNBLOCKED);
            }
            default -> throw new InternalError();
        };
        if (resubmit) {
            submitRunContinuation();
        }
        return stack;
    }

    @Override
    public String toString() {
        StringBuilder sb = new StringBuilder("VirtualThread[#");
        sb.append(threadId());
        String name = getName();
        if (!name.isEmpty()) {
            sb.append(",");
            sb.append(name);
        }
        sb.append("]/");

        // add the carrier state and thread name when mounted
        boolean mounted;
        if (Thread.currentThread() == this) {
            mounted = appendCarrierInfo(sb);
        } else {
            disableSuspendAndPreempt();
            try {
                synchronized (carrierThreadAccessLock()) {
                    mounted = appendCarrierInfo(sb);
                }
            } finally {
                enableSuspendAndPreempt();
            }
        }

        // add virtual thread state when not mounted
        if (!mounted) {
            String stateAsString = threadState().toString();
            sb.append(stateAsString.toLowerCase(Locale.ROOT));
        }

        return sb.toString();
    }

    /**
     * Appends the carrier state and thread name to the string buffer if mounted.
     * @return true if mounted, false if not mounted
     */
    private boolean appendCarrierInfo(StringBuilder sb) {
        assert Thread.currentThread() == this || Thread.holdsLock(carrierThreadAccessLock());
        Thread carrier = carrierThread;
        if (carrier != null) {
            String stateAsString = carrier.threadState().toString();
            sb.append(stateAsString.toLowerCase(Locale.ROOT));
            sb.append('@');
            sb.append(carrier.getName());
            return true;
        } else {
            return false;
        }
    }

    @Override
    public int hashCode() {
        return (int) threadId();
    }

    @Override
    public boolean equals(Object obj) {
        return obj == this;
    }

    /**
     * Returns the termination object, creating it if needed.
     */
    private CountDownLatch getTermination() {
        CountDownLatch termination = this.termination;
        if (termination == null) {
            termination = new CountDownLatch(1);
            if (!U.compareAndSetReference(this, TERMINATION, null, termination)) {
                termination = this.termination;
            }
        }
        return termination;
    }

    /**
     * Returns the lock object to synchronize on when accessing carrierThread.
     * The lock prevents carrierThread from being reset to null during unmount.
     */
    private Object carrierThreadAccessLock() {
        // return interruptLock as unmount has to coordinate with interrupt
        return interruptLock;
    }

    /**
     * Returns a lock object for coordinating timed-wait setup and timeout handling.
     */
    private Object timedWaitLock() {
        // use this object for now to avoid the overhead of introducing another lock
        return runContinuation;
    }

    /**
     * Disallow the current thread be suspended or preempted.
     */
    private void disableSuspendAndPreempt() {
        notifyJvmtiDisableSuspend(true);
        Continuation.pin();
    }

    /**
     * Allow the current thread be suspended or preempted.
     */
    private void enableSuspendAndPreempt() {
        Continuation.unpin();
        notifyJvmtiDisableSuspend(false);
    }

    // -- wrappers for get/set of state, parking permit, and carrier thread --

    private int state() {
        return state;  // volatile read
    }

    private void setState(int newValue) {
        state = newValue;  // volatile write
    }

    private boolean compareAndSetState(int expectedValue, int newValue) {
        return U.compareAndSetInt(this, STATE, expectedValue, newValue);
    }

    private boolean compareAndSetOnWaitingList(boolean expectedValue, boolean newValue) {
        return U.compareAndSetBoolean(this, ON_WAITING_LIST, expectedValue, newValue);
    }

    private void setParkPermit(boolean newValue) {
        if (parkPermit != newValue) {
            parkPermit = newValue;
        }
    }

    private boolean getAndSetParkPermit(boolean newValue) {
        if (parkPermit != newValue) {
            return U.getAndSetBoolean(this, PARK_PERMIT, newValue);
        } else {
            return newValue;
        }
    }

    private void setCarrierThread(Thread carrier) {
        // U.putReferenceRelease(this, CARRIER_THREAD, carrier);
        this.carrierThread = carrier;
    }

    // -- JVM TI support --

    @IntrinsicCandidate
    @JvmtiMountTransition
    private native void notifyJvmtiStart();

    @IntrinsicCandidate
    @JvmtiMountTransition
    private native void notifyJvmtiEnd();

    @IntrinsicCandidate
    @JvmtiMountTransition
    private native void notifyJvmtiMount(boolean hide);

    @IntrinsicCandidate
    @JvmtiMountTransition
    private native void notifyJvmtiUnmount(boolean hide);

    @IntrinsicCandidate
    private static native void notifyJvmtiDisableSuspend(boolean enter);

    private static native void registerNatives();
    static {
        registerNatives();

        // ensure VTHREAD_GROUP is created, may be accessed by JVMTI
        var group = Thread.virtualThreadGroup();
    }

    /**
     * Creates the default ForkJoinPool scheduler.
     */
    private static ForkJoinPool createDefaultScheduler() {
        ForkJoinWorkerThreadFactory factory = pool -> new CarrierThread(pool);
        int parallelism, maxPoolSize, minRunnable;
        String parallelismValue = System.getProperty("jdk.virtualThreadScheduler.parallelism");
        String maxPoolSizeValue = System.getProperty("jdk.virtualThreadScheduler.maxPoolSize");
        String minRunnableValue = System.getProperty("jdk.virtualThreadScheduler.minRunnable");
        if (parallelismValue != null) {
            parallelism = Integer.parseInt(parallelismValue);
        } else {
            parallelism = Runtime.getRuntime().availableProcessors();
        }
        if (maxPoolSizeValue != null) {
            maxPoolSize = Integer.parseInt(maxPoolSizeValue);
            parallelism = Integer.min(parallelism, maxPoolSize);
        } else {
            maxPoolSize = Integer.max(parallelism, 256);
        }
        if (minRunnableValue != null) {
            minRunnable = Integer.parseInt(minRunnableValue);
        } else {
            minRunnable = Integer.max(parallelism / 2, 1);
        }
        Thread.UncaughtExceptionHandler handler = (t, e) -> { };
        boolean asyncMode = true; // FIFO
        return new ForkJoinPool(parallelism, factory, handler, asyncMode,
                     0, maxPoolSize, minRunnable, pool -> true, 30, SECONDS);
    }

    /**
     * Schedule a runnable task to run after a delay.
     */
    private static Future<?> schedule(Runnable command, long delay, TimeUnit unit) {
        long tid = Thread.currentThread().threadId();
        int index = (int) tid & (DELAYED_TASK_SCHEDULERS.length - 1);
        return DELAYED_TASK_SCHEDULERS[index].schedule(command, delay, unit);
    }

    /**
     * Creates the ScheduledThreadPoolExecutors used to execute delayed tasks.
     */
    private static ScheduledExecutorService[] createDelayedTaskSchedulers() {
        String propName = "jdk.virtualThreadScheduler.timerQueues";
        String propValue = System.getProperty(propName);
        int queueCount;
        if (propValue != null) {
            queueCount = Integer.parseInt(propValue);
            if (queueCount != Integer.highestOneBit(queueCount)) {
                throw new RuntimeException("Value of " + propName + " must be power of 2");
            }
        } else {
            int ncpus = Runtime.getRuntime().availableProcessors();
            queueCount = Math.max(Integer.highestOneBit(ncpus / 4), 1);
        }
        var schedulers = new ScheduledExecutorService[queueCount];
        for (int i = 0; i < queueCount; i++) {
            ScheduledThreadPoolExecutor stpe = (ScheduledThreadPoolExecutor)
                Executors.newScheduledThreadPool(1, task -> {
                    Thread t = InnocuousThread.newThread("VirtualThread-unparker", task);
                    t.setDaemon(true);
                    return t;
                });
            stpe.setRemoveOnCancelPolicy(true);
            schedulers[i] = stpe;
        }
        return schedulers;
    }

    /**
     * Schedule virtual threads that are ready to be scheduled after they blocked on
     * monitor enter.
     */
<<<<<<< HEAD
    private static int tracePinningMode() {
        String propValue = System.getProperty("jdk.tracePinnedThreads");
        if (propValue != null) {
            if (propValue.length() == 0 || "full".equalsIgnoreCase(propValue))
                return 1;
            if ("short".equalsIgnoreCase(propValue))
                return 2;
=======
    private static void unblockVirtualThreads() {
        while (true) {
            VirtualThread vthread = takeVirtualThreadListToUnblock();
            while (vthread != null) {
                assert vthread.onWaitingList;
                VirtualThread nextThread = vthread.next;

                // remove from list and unblock
                vthread.next = null;
                boolean changed = vthread.compareAndSetOnWaitingList(true, false);
                assert changed;
                vthread.unblock();

                vthread = nextThread;
            }
>>>>>>> db850905
        }
    }

    /**
     * Retrieves the list of virtual threads that are waiting to be unblocked, waiting
     * if necessary until a list of one or more threads becomes available.
     */
    private static native VirtualThread takeVirtualThreadListToUnblock();

    static {
        var unblocker = InnocuousThread.newThread("VirtualThread-unblocker",
                VirtualThread::unblockVirtualThreads);
        unblocker.setDaemon(true);
        unblocker.start();
    }
}<|MERGE_RESOLUTION|>--- conflicted
+++ resolved
@@ -1476,15 +1476,6 @@
      * Schedule virtual threads that are ready to be scheduled after they blocked on
      * monitor enter.
      */
-<<<<<<< HEAD
-    private static int tracePinningMode() {
-        String propValue = System.getProperty("jdk.tracePinnedThreads");
-        if (propValue != null) {
-            if (propValue.length() == 0 || "full".equalsIgnoreCase(propValue))
-                return 1;
-            if ("short".equalsIgnoreCase(propValue))
-                return 2;
-=======
     private static void unblockVirtualThreads() {
         while (true) {
             VirtualThread vthread = takeVirtualThreadListToUnblock();
@@ -1500,7 +1491,6 @@
 
                 vthread = nextThread;
             }
->>>>>>> db850905
         }
     }
 
