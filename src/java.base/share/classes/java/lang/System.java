--- conflicted
+++ resolved
@@ -66,10 +66,7 @@
 import java.util.Set;
 import java.util.WeakHashMap;
 import java.util.concurrent.Executor;
-<<<<<<< HEAD
 import java.util.concurrent.ScheduledExecutorService;
-=======
->>>>>>> 0b3f2e64
 import java.util.function.Supplier;
 import java.util.concurrent.ConcurrentHashMap;
 import java.util.stream.Stream;
@@ -2779,13 +2776,10 @@
                 return VirtualThread.defaultScheduler();
             }
 
-<<<<<<< HEAD
             public Stream<ScheduledExecutorService> virtualThreadDelayedTaskSchedulers() {
                 return VirtualThread.delayedTaskSchedulers();
             }
 
-=======
->>>>>>> 0b3f2e64
             public StackWalker newStackWalkerInstance(Set<StackWalker.Option> options,
                                                       ContinuationScope contScope,
                                                       Continuation continuation) {
