--- conflicted
+++ resolved
@@ -195,18 +195,7 @@
      * @return the method type descriptor string
      * @jvms 4.3.3 Method Descriptors
      */
-<<<<<<< HEAD
-    default String descriptorString() {
-        var sb = new StringBuilder();
-        sb.append('(');
-        for (int i=0; i<parameterCount(); i++) {
-            sb.append(parameterType(i).descriptorString());
-        }
-        return sb.append(')').append(returnType().descriptorString()).toString();
-    }
-=======
     String descriptorString();
->>>>>>> f1c7afcc
 
     /**
      * Returns a human-readable descriptor for this method type, using the
