/*
 * Copyright (c) 2022, 2024, Oracle and/or its affiliates. All rights reserved.
 * DO NOT ALTER OR REMOVE COPYRIGHT NOTICES OR THIS FILE HEADER.
 *
 * This code is free software; you can redistribute it and/or modify it
 * under the terms of the GNU General Public License version 2 only, as
 * published by the Free Software Foundation.  Oracle designates this
 * particular file as subject to the "Classpath" exception as provided
 * by Oracle in the LICENSE file that accompanied this code.
 *
 * This code is distributed in the hope that it will be useful, but WITHOUT
 * ANY WARRANTY; without even the implied warranty of MERCHANTABILITY or
 * FITNESS FOR A PARTICULAR PURPOSE.  See the GNU General Public License
 * version 2 for more details (a copy is included in the LICENSE file that
 * accompanied this code).
 *
 * You should have received a copy of the GNU General Public License version
 * 2 along with this work; if not, write to the Free Software Foundation,
 * Inc., 51 Franklin St, Fifth Floor, Boston, MA 02110-1301 USA.
 *
 * Please contact Oracle, 500 Oracle Parkway, Redwood Shores, CA 94065 USA
 * or visit www.oracle.com if you need additional information or have any
 * questions.
 */
package java.lang.classfile;

import java.lang.constant.ClassDesc;
import java.util.function.Consumer;

import java.lang.classfile.constantpool.ConstantPoolBuilder;
<<<<<<< HEAD
=======

import jdk.internal.classfile.impl.TransformImpl;
import jdk.internal.javac.PreviewFeature;
>>>>>>> b9b0b850

/**
 * A builder for a classfile or portion of a classfile.  Builders are rarely
 * created directly; they are passed to handlers by methods such as
 * {@link ClassFile#build(ClassDesc, Consumer)} or to transforms.
 * Elements of the newly built entity can be specified
 * abstractly (by passing a {@link ClassFileElement} to {@link #with(ClassFileElement)}
 * or concretely by calling the various {@code withXxx} methods.
 *
 * @param <E> the element type
 * @param <B> the builder type
 * @see ClassFileTransform
 *
 * @sealedGraph
 * @since 24
 */
public sealed interface ClassFileBuilder<E extends ClassFileElement, B extends ClassFileBuilder<E, B>>
        extends Consumer<E> permits ClassBuilder, FieldBuilder, MethodBuilder, CodeBuilder {

    /**
     * Integrate the {@link ClassFileElement} into the entity being built.
     * @param e the element
     */
    @Override
    default void accept(E e) {
        with(e);
    }

    /**
     * Integrate the {@link ClassFileElement} into the entity being built.
     * @param e the element
     * @return this builder
     */
    B with(E e);

    /**
     * {@return the constant pool builder associated with this builder}
     */
    ConstantPoolBuilder constantPool();

    /**
     * Apply a transform to a model, directing results to this builder.
     * @param model the model to transform
     * @param transform the transform to apply
     * @return this builder
     */
    default B transform(CompoundElement<E> model, ClassFileTransform<?, E, B> transform) {
        @SuppressWarnings("unchecked")
        B builder = (B) this;
        var resolved = TransformImpl.resolve(transform, builder);
        resolved.startHandler().run();
        model.forEach(resolved.consumer());
        resolved.endHandler().run();
        return builder;
    }
}<|MERGE_RESOLUTION|>--- conflicted
+++ resolved
@@ -28,12 +28,8 @@
 import java.util.function.Consumer;
 
 import java.lang.classfile.constantpool.ConstantPoolBuilder;
-<<<<<<< HEAD
-=======
 
 import jdk.internal.classfile.impl.TransformImpl;
-import jdk.internal.javac.PreviewFeature;
->>>>>>> b9b0b850
 
 /**
  * A builder for a classfile or portion of a classfile.  Builders are rarely
