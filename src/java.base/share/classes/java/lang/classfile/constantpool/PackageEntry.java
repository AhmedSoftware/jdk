/*
 * Copyright (c) 2022, 2024, Oracle and/or its affiliates. All rights reserved.
 * DO NOT ALTER OR REMOVE COPYRIGHT NOTICES OR THIS FILE HEADER.
 *
 * This code is free software; you can redistribute it and/or modify it
 * under the terms of the GNU General Public License version 2 only, as
 * published by the Free Software Foundation.  Oracle designates this
 * particular file as subject to the "Classpath" exception as provided
 * by Oracle in the LICENSE file that accompanied this code.
 *
 * This code is distributed in the hope that it will be useful, but WITHOUT
 * ANY WARRANTY; without even the implied warranty of MERCHANTABILITY or
 * FITNESS FOR A PARTICULAR PURPOSE.  See the GNU General Public License
 * version 2 for more details (a copy is included in the LICENSE file that
 * accompanied this code).
 *
 * You should have received a copy of the GNU General Public License version
 * 2 along with this work; if not, write to the Free Software Foundation,
 * Inc., 51 Franklin St, Fifth Floor, Boston, MA 02110-1301 USA.
 *
 * Please contact Oracle, 500 Oracle Parkway, Redwood Shores, CA 94065 USA
 * or visit www.oracle.com if you need additional information or have any
 * questions.
 */
package java.lang.classfile.constantpool;

import java.lang.constant.PackageDesc;

import jdk.internal.classfile.impl.AbstractPoolEntry;

/**
 * Models a {@code CONSTANT_Package_info}, representing a package, in the
 * constant pool of a {@code class} file.
 * <p>
 * Conceptually, a package entry is a record:
 * {@snippet lang=text :
 * // @link substring="PackageEntry" target="ConstantPoolBuilder#packageEntry(PackageDesc)" :
 * PackageEntry(PackageDesc) // @link substring="PackageDesc" target="#asSymbol()"
 * }
 * where the {@code PackageDesc} must not be the unnamed package.
 * <p>
 * Physically, a package entry is a record:
 * {@snippet lang=text :
 * // @link substring="PackageEntry" target="ConstantPoolBuilder#packageEntry(Utf8Entry)" :
 * PackageEntry(Utf8Entry) // @link substring="Utf8Entry" target="#name()"
 * }
 * where the {@code Utf8Entry} is the {@linkplain ClassEntry##internal-name
 * internal form} of a binary package name and is not empty.
 *
<<<<<<< HEAD
 * @jvms 4.4.12 The {@code CONSTANT_Package_info} Structure
 * @since 22
=======
 * @since 24
>>>>>>> 1866c0c2
 */
public sealed interface PackageEntry extends PoolEntry
        permits AbstractPoolEntry.PackageEntryImpl {
    /**
     * {@return the {@linkplain ClassEntry##internal-name internal form} of the
     * {@linkplain #asSymbol() package} name}
     */
    Utf8Entry name();

    /**
     * {@return a symbolic descriptor for the {@linkplain #name() package name}}
     */
    PackageDesc asSymbol();
}<|MERGE_RESOLUTION|>--- conflicted
+++ resolved
@@ -47,12 +47,8 @@
  * where the {@code Utf8Entry} is the {@linkplain ClassEntry##internal-name
  * internal form} of a binary package name and is not empty.
  *
-<<<<<<< HEAD
  * @jvms 4.4.12 The {@code CONSTANT_Package_info} Structure
- * @since 22
-=======
  * @since 24
->>>>>>> 1866c0c2
  */
 public sealed interface PackageEntry extends PoolEntry
         permits AbstractPoolEntry.PackageEntryImpl {
