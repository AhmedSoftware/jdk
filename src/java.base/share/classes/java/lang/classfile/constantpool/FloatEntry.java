--- conflicted
+++ resolved
@@ -42,14 +42,10 @@
  * <p>
  * Physically, a float entry stores an arbitrary 4-byte value.
  *
-<<<<<<< HEAD
  * @see ConstantPoolBuilder#floatEntry ConstantPoolBuilder::floatEntry
  * @jvms 4.4.4 The {@code CONSTANT_Integer_info} and {@code CONSTANT_Float_info}
  *             Structures
- * @since 22
-=======
  * @since 24
->>>>>>> 1866c0c2
  */
 public sealed interface FloatEntry
         extends AnnotationConstantValueEntry, ConstantValueEntry
