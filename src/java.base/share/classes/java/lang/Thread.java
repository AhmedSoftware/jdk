/*
 * Copyright (c) 1994, 2023, Oracle and/or its affiliates. All rights reserved.
 * DO NOT ALTER OR REMOVE COPYRIGHT NOTICES OR THIS FILE HEADER.
 *
 * This code is free software; you can redistribute it and/or modify it
 * under the terms of the GNU General Public License version 2 only, as
 * published by the Free Software Foundation.  Oracle designates this
 * particular file as subject to the "Classpath" exception as provided
 * by Oracle in the LICENSE file that accompanied this code.
 *
 * This code is distributed in the hope that it will be useful, but WITHOUT
 * ANY WARRANTY; without even the implied warranty of MERCHANTABILITY or
 * FITNESS FOR A PARTICULAR PURPOSE.  See the GNU General Public License
 * version 2 for more details (a copy is included in the LICENSE file that
 * accompanied this code).
 *
 * You should have received a copy of the GNU General Public License version
 * 2 along with this work; if not, write to the Free Software Foundation,
 * Inc., 51 Franklin St, Fifth Floor, Boston, MA 02110-1301 USA.
 *
 * Please contact Oracle, 500 Oracle Parkway, Redwood Shores, CA 94065 USA
 * or visit www.oracle.com if you need additional information or have any
 * questions.
 */

package java.lang;

import java.lang.ref.Reference;
import java.lang.reflect.Field;
import java.security.AccessController;
import java.security.AccessControlContext;
import java.security.Permission;
import java.security.PrivilegedAction;
import java.security.ProtectionDomain;
import java.time.Duration;
import java.util.Map;
import java.util.HashMap;
import java.util.Objects;
import java.util.concurrent.ThreadFactory;
import java.util.concurrent.locks.LockSupport;
import jdk.internal.event.ThreadSleepEvent;
import jdk.internal.misc.StructureViolationExceptions;
import jdk.internal.misc.TerminatingThreadLocal;
import jdk.internal.misc.Unsafe;
import jdk.internal.misc.VM;
import jdk.internal.reflect.CallerSensitive;
import jdk.internal.reflect.Reflection;
import jdk.internal.vm.Continuation;
import jdk.internal.vm.ScopedValueContainer;
import jdk.internal.vm.StackableScope;
import jdk.internal.vm.ThreadContainer;
import jdk.internal.vm.annotation.ForceInline;
import jdk.internal.vm.annotation.Hidden;
import jdk.internal.vm.annotation.IntrinsicCandidate;
import jdk.internal.vm.annotation.Stable;
import sun.nio.ch.Interruptible;
import sun.security.util.SecurityConstants;
import static java.util.concurrent.TimeUnit.MILLISECONDS;
import static java.util.concurrent.TimeUnit.NANOSECONDS;

/**
 * A <i>thread</i> is a thread of execution in a program. The Java
 * virtual machine allows an application to have multiple threads of
 * execution running concurrently.
 *
 * <p> {@code Thread} defines constructors and a {@link Builder} to create threads.
 * {@linkplain #start() Starting} a thread schedules it to execute its {@link #run() run}
 * method. The newly started thread executes concurrently with the thread that caused
 * it to start.
 *
 * <p> A thread <i>terminates</i> if either its {@code run} method completes normally,
 * or if its {@code run} method completes abruptly and the appropriate {@linkplain
 * Thread.UncaughtExceptionHandler uncaught exception handler} completes normally or
 * abruptly. With no code left to run, the thread has completed execution. The
 * {@link #join() join} method can be used to wait for a thread to terminate.
 *
 * <p> Threads have a unique {@linkplain #threadId() identifier} and a {@linkplain
 * #getName() name}. The identifier is generated when a {@code Thread} is created
 * and cannot be changed. The thread name can be specified when creating a thread
 * or can be {@linkplain #setName(String) changed} at a later time.
 *
 * <p> Threads support {@link ThreadLocal} variables. These are variables that are
 * local to a thread, meaning a thread can have a copy of a variable that is set to
 * a value that is independent of the value set by other threads. {@code Thread} also
 * supports {@link InheritableThreadLocal} variables that are thread local variables
 * that are inherited at thread creation time from the parent {@code Thread}.
 * {@code Thread} supports a special inheritable thread local for the thread
 * {@linkplain #getContextClassLoader() context-class-loader}.
 *
 * <h2><a id="platform-threads">Platform threads</a></h2>
 * <p> {@code Thread} supports the creation of <i>platform threads</i> that are
 * typically mapped 1:1 to kernel threads scheduled by the operating system.
 * Platform threads will usually have a large stack and other resources that are
 * maintained by the operating system. Platforms threads are suitable for executing
 * all types of tasks but may be a limited resource.
 *
 * <p> Platform threads get an automatically generated thread name by default.
 *
 * <p> Platform threads are designated <i>daemon</i> or <i>non-daemon</i> threads.
 * When the Java virtual machine starts up, there is usually one non-daemon
 * thread (the thread that typically calls the application's {@code main} method).
 * The <a href="Runtime.html#shutdown">shutdown sequence</a> begins when all started
 * non-daemon threads have terminated. Unstarted non-daemon threads do not prevent
 * the shutdown sequence from beginning.
 *
 * <p> In addition to the daemon status, platform threads have a {@linkplain
 * #getPriority() thread priority} and are members of a {@linkplain ThreadGroup
 * thread group}.
 *
 * <h2><a id="virtual-threads">Virtual threads</a></h2>
 * <p> {@code Thread} also supports the creation of <i>virtual threads</i>.
 * Virtual threads are typically <i>user-mode threads</i> scheduled by the Java
 * runtime rather than the operating system. Virtual threads will typically require
 * few resources and a single Java virtual machine may support millions of virtual
 * threads. Virtual threads are suitable for executing tasks that spend most of
 * the time blocked, often waiting for I/O operations to complete. Virtual threads
 * are not intended for long running CPU intensive operations.
 *
 * <p> Virtual threads typically employ a small set of platform threads used as
 * <em>carrier threads</em>. Locking and I/O operations are examples of operations
 * where a carrier thread may be re-scheduled from one virtual thread to another.
 * Code executing in a virtual thread is not aware of the underlying carrier thread.
 * The {@linkplain Thread#currentThread()} method, used to obtain a reference
 * to the <i>current thread</i>, will always return the {@code Thread} object
 * for the virtual thread.
 *
 * <p> Virtual threads do not have a thread name by default. The {@link #getName()
 * getName} method returns the empty string if a thread name is not set.
 *
 * <p> Virtual threads are daemon threads and so do not prevent the
 * <a href="Runtime.html#shutdown">shutdown sequence</a> from beginning.
 * Virtual threads have a fixed {@linkplain #getPriority() thread priority}
 * that cannot be changed.
 *
 * <h2>Creating and starting threads</h2>
 *
 * <p> {@code Thread} defines public constructors for creating platform threads and
 * the {@link #start() start} method to schedule threads to execute. {@code Thread}
 * may be extended for customization and other advanced reasons although most
 * applications should have little need to do this.
 *
 * <p> {@code Thread} defines a {@link Builder} API for creating and starting both
 * platform and virtual threads. The following are examples that use the builder:
 * {@snippet :
 *   Runnable runnable = ...
 *
 *   // Start a daemon thread to run a task
 *   Thread thread = Thread.ofPlatform().daemon().start(runnable);
 *
 *   // Create an unstarted thread with name "duke", its start() method
 *   // must be invoked to schedule it to execute.
 *   Thread thread = Thread.ofPlatform().name("duke").unstarted(runnable);
 *
 *   // A ThreadFactory that creates daemon threads named "worker-0", "worker-1", ...
 *   ThreadFactory factory = Thread.ofPlatform().daemon().name("worker-", 0).factory();
 *
 *   // Start a virtual thread to run a task
 *   Thread thread = Thread.ofVirtual().start(runnable);
 *
 *   // A ThreadFactory that creates virtual threads
 *   ThreadFactory factory = Thread.ofVirtual().factory();
 * }
 *
 * <h2><a id="inheritance">Inheritance when creating threads</a></h2>
 * A {@code Thread} inherits its initial values of {@linkplain InheritableThreadLocal
 * inheritable-thread-local} variables (including the context class loader) from
 * the parent thread values at the time that the child {@code Thread} is created.
 * The 5-param {@linkplain Thread#Thread(ThreadGroup, Runnable, String, long, boolean)
 * constructor} can be used to create a thread that does not inherit its initial
 * values from the constructing thread. When using a {@code Thread.Builder}, the
 * {@link Builder#inheritInheritableThreadLocals(boolean) inheritInheritableThreadLocals}
 * method can be used to select if the initial values are inherited.
 *
 * <p> Platform threads inherit the daemon status, thread priority, and when not
 * provided (or not selected by a security manager), the thread group.
 *
 * <p> Creating a platform thread {@linkplain AccessController#getContext() captures} the
 * {@linkplain AccessControlContext caller context} to limit the {@linkplain Permission
 * permissions} of the new thread when it executes code that performs a {@linkplain
 * AccessController#doPrivileged(PrivilegedAction) privileged action}. The captured
 * caller context is the new thread's "Inherited {@link AccessControlContext}". Creating
 * a virtual thread does not capture the caller context; virtual threads have no
 * permissions when executing code that performs a privileged action.
 *
 * <p> Unless otherwise specified, passing a {@code null} argument to a constructor
 * or method in this class will cause a {@link NullPointerException} to be thrown.
 *
 * @implNote
 * In the JDK Reference Implementation, the virtual thread scheduler may be configured
 * with the following system properties:
 * <table class="striped">
 * <caption style="display:none:">System properties</caption>
 *   <thead>
 *   <tr>
 *     <th scope="col">System property</th>
 *     <th scope="col">Description</th>
 *   </tr>
 *   </thead>
 *   <tbody>
 *   <tr>
 *     <th scope="row">
 *       {@systemProperty jdk.virtualThreadScheduler.parallelism}
 *     </th>
 *     <td> The number of platform threads available for scheduling virtual
 *       threads. It defaults to the number of available processors. </td>
 *   </tr>
 *   <tr>
 *     <th scope="row">
 *       {@systemProperty jdk.virtualThreadScheduler.maxPoolSize}
 *     </th>
 *     <td> The maximum number of platform threads available to the scheduler.
 *       It defaults to 256. </td>
 *   </tr>
 *   </tbody>
 * </table>
 *
 * @since   1.0
 */
public class Thread implements Runnable {
    /* Make sure registerNatives is the first thing <clinit> does. */
    private static native void registerNatives();
    static {
        registerNatives();
    }

    /*
     * Reserved for exclusive use by the JVM. Cannot be moved to the FieldHolder
     * as it needs to be set by the VM for JNI attaching threads, before executing
     * the constructor that will create the FieldHolder. The historically named
     * `eetop` holds the address of the underlying VM JavaThread, and is set to
     * non-zero when the thread is started, and reset to zero when the thread terminates.
     * A non-zero value indicates this thread isAlive().
     */
    private volatile long eetop;

    // thread id
    private final long tid;

    // thread name
    private volatile String name;

    // interrupt status (read/written by VM)
    volatile boolean interrupted;

    // context ClassLoader
    private volatile ClassLoader contextClassLoader;

    // inherited AccessControlContext, this could be moved to FieldHolder
    @SuppressWarnings("removal")
    private AccessControlContext inheritedAccessControlContext;

    // Additional fields for platform threads.
    // All fields, except task, are accessed directly by the VM.
    private static class FieldHolder {
        final ThreadGroup group;
        final Runnable task;
        final long stackSize;
        volatile int priority;
        volatile boolean daemon;
        volatile int threadStatus;

        FieldHolder(ThreadGroup group,
                    Runnable task,
                    long stackSize,
                    int priority,
                    boolean daemon) {
            this.group = group;
            this.task = task;
            this.stackSize = stackSize;
            this.priority = priority;
            if (daemon)
                this.daemon = true;
        }
    }
    private final FieldHolder holder;

    /*
     * ThreadLocal values pertaining to this thread. This map is maintained
     * by the ThreadLocal class.
     */
    ThreadLocal.ThreadLocalMap threadLocals;

    /*
     * InheritableThreadLocal values pertaining to this thread. This map is
     * maintained by the InheritableThreadLocal class.
     */
    ThreadLocal.ThreadLocalMap inheritableThreadLocals;

    /*
     * Scoped value bindings are maintained by the ScopedValue class.
     */
    private Object scopedValueBindings;

    // Special value to indicate this is a newly-created Thread
    // Note that his must match the declaration in ScopedValue.
    private static final Object NEW_THREAD_BINDINGS = Thread.class;

    static Object scopedValueBindings() {
        return currentThread().scopedValueBindings;
    }

    static void setScopedValueBindings(Object bindings) {
        currentThread().scopedValueBindings = bindings;
    }

    /**
     * Search the stack for the most recent scoped-value bindings.
     */
    @IntrinsicCandidate
    static native Object findScopedValueBindings();

    /**
     * Inherit the scoped-value bindings from the given container.
     * Invoked when starting a thread.
     */
    void inheritScopedValueBindings(ThreadContainer container) {
        ScopedValueContainer.BindingsSnapshot snapshot;
        if (container.owner() != null
                && (snapshot = container.scopedValueBindings()) != null) {

            // bindings established for running/calling an operation
            Object bindings = snapshot.scopedValueBindings();
            if (currentThread().scopedValueBindings != bindings) {
                StructureViolationExceptions.throwException("Scoped value bindings have changed");
            }

            this.scopedValueBindings = bindings;
        }
    }

    /*
     * Lock object for thread interrupt.
     */
    final Object interruptLock = new Object();

    /**
     * The argument supplied to the current call to
     * java.util.concurrent.locks.LockSupport.park.
     * Set by (private) java.util.concurrent.locks.LockSupport.setBlocker
     * Accessed using java.util.concurrent.locks.LockSupport.getBlocker
     */
    private volatile Object parkBlocker;

    /* The object in which this thread is blocked in an interruptible I/O
     * operation, if any.  The blocker's interrupt method should be invoked
     * after setting this thread's interrupt status.
     */
    volatile Interruptible nioBlocker;

    /* Set the blocker field; invoked via jdk.internal.access.SharedSecrets
     * from java.nio code
     */
    static void blockedOn(Interruptible b) {
        Thread me = Thread.currentThread();
        synchronized (me.interruptLock) {
            me.nioBlocker = b;
        }
    }

    /**
     * The minimum priority that a thread can have.
     */
    public static final int MIN_PRIORITY = 1;

    /**
     * The default priority that is assigned to a thread.
     */
    public static final int NORM_PRIORITY = 5;

    /**
     * The maximum priority that a thread can have.
     */
    public static final int MAX_PRIORITY = 10;

    /*
     * Current inner-most continuation.
     */
    private Continuation cont;

    /**
     * Returns the current continuation.
     */
    Continuation getContinuation() {
        return cont;
    }

    /**
     * Sets the current continuation.
     */
    void setContinuation(Continuation cont) {
        this.cont = cont;
    }

    /**
     * Returns the Thread object for the current platform thread. If the
     * current thread is a virtual thread then this method returns the carrier.
     */
    @IntrinsicCandidate
    static native Thread currentCarrierThread();

    /**
     * Returns the Thread object for the current thread.
     * @return  the current thread
     */
    @IntrinsicCandidate
    public static native Thread currentThread();

    /**
     * Sets the Thread object to be returned by Thread.currentThread().
     */
    @IntrinsicCandidate
    native void setCurrentThread(Thread thread);

    // ScopedValue support:

    @IntrinsicCandidate
    static native Object[] scopedValueCache();

    @IntrinsicCandidate
    static native void setScopedValueCache(Object[] cache);

    @IntrinsicCandidate
    static native void ensureMaterializedForStackWalk(Object o);

    /**
     * A hint to the scheduler that the current thread is willing to yield
     * its current use of a processor. The scheduler is free to ignore this
     * hint.
     *
     * <p> Yield is a heuristic attempt to improve relative progression
     * between threads that would otherwise over-utilise a CPU. Its use
     * should be combined with detailed profiling and benchmarking to
     * ensure that it actually has the desired effect.
     *
     * <p> It is rarely appropriate to use this method. It may be useful
     * for debugging or testing purposes, where it may help to reproduce
     * bugs due to race conditions. It may also be useful when designing
     * concurrency control constructs such as the ones in the
     * {@link java.util.concurrent.locks} package.
     */
    public static void yield() {
        if (currentThread() instanceof VirtualThread vthread) {
            vthread.tryYield();
        } else {
            yield0();
        }
    }

    private static native void yield0();

    /**
     * Called before sleeping to create a jdk.ThreadSleep event.
     */
    private static ThreadSleepEvent beforeSleep(long nanos) {
        ThreadSleepEvent event = null;
        if (ThreadSleepEvent.isTurnedOn()) {
            try {
                event = new ThreadSleepEvent();
                event.time = nanos;
                event.begin();
            } catch (OutOfMemoryError e) {
                event = null;
            }
        }
        return event;
    }

    /**
     * Called after sleeping to commit the jdk.ThreadSleep event.
     */
    private static void afterSleep(ThreadSleepEvent event) {
        if (event != null) {
            try {
                event.commit();
            } catch (OutOfMemoryError e) {
                // ignore
            }
        }
    }

    /**
     * Causes the currently executing thread to sleep (temporarily cease
     * execution) for the specified number of milliseconds, subject to
     * the precision and accuracy of system timers and schedulers. The thread
     * does not lose ownership of any monitors.
     *
     * @param  millis
     *         the length of time to sleep in milliseconds
     *
     * @throws  IllegalArgumentException
     *          if the value of {@code millis} is negative
     *
     * @throws  InterruptedException
     *          if any thread has interrupted the current thread. The
     *          <i>interrupted status</i> of the current thread is
     *          cleared when this exception is thrown.
     */
    public static void sleep(long millis) throws InterruptedException {
<<<<<<< HEAD
        sleep(millis, 0);
=======
        if (millis < 0) {
            throw new IllegalArgumentException("timeout value is negative");
        }

        long nanos = MILLISECONDS.toNanos(millis);
        ThreadSleepEvent event = beforeSleep(nanos);
        try {
            if (currentThread() instanceof VirtualThread vthread) {
                vthread.sleepNanos(nanos);
            } else {
                sleep0(millis);
            }
        } finally {
            afterSleep(event);
        }
>>>>>>> 3bba8995
    }

    /**
     * Causes the currently executing thread to sleep (temporarily cease
     * execution) for the specified number of milliseconds plus the specified
     * number of nanoseconds, subject to the precision and accuracy of system
     * timers and schedulers. The thread does not lose ownership of any
     * monitors.
     *
     * @param  millis
     *         the length of time to sleep in milliseconds
     *
     * @param  nanos
     *         {@code 0-999999} additional nanoseconds to sleep
     *
     * @throws  IllegalArgumentException
     *          if the value of {@code millis} is negative, or the value of
     *          {@code nanos} is not in the range {@code 0-999999}
     *
     * @throws  InterruptedException
     *          if any thread has interrupted the current thread. The
     *          <i>interrupted status</i> of the current thread is
     *          cleared when this exception is thrown.
     */
    public static void sleep(long millis, int nanos) throws InterruptedException {
        if (millis < 0) {
            throw new IllegalArgumentException("timeout value is negative");
        }

        if (nanos < 0 || nanos > 999999) {
            throw new IllegalArgumentException("nanosecond timeout value out of range");
        }

        // total sleep time, in nanoseconds
        long totalNanos = MILLISECONDS.toNanos(millis);
        totalNanos += Math.min(Long.MAX_VALUE - totalNanos, nanos);

<<<<<<< HEAD
        if (ThreadSleepEvent.isTurnedOn()) {
            ThreadSleepEvent event = new ThreadSleepEvent();
            try {
                event.time = MILLISECONDS.toNanos(millis) + nanos;
                event.begin();
                sleep0(millis, nanos);
            } finally {
                event.commit();
            }
        } else {
            sleep0(millis, nanos);
=======
        ThreadSleepEvent event = beforeSleep(totalNanos);
        try {
            if (currentThread() instanceof VirtualThread vthread) {
                vthread.sleepNanos(totalNanos);
            } else {
                // millisecond precision
                if (nanos > 0 && millis < Long.MAX_VALUE) {
                    millis++;
                }
                sleep0(millis);
            }
        } finally {
            afterSleep(event);
>>>>>>> 3bba8995
        }
    }

    private static native void sleep0(long millis, int nanos) throws InterruptedException;

    /**
     * Causes the currently executing thread to sleep (temporarily cease
     * execution) for the specified duration, subject to the precision and
     * accuracy of system timers and schedulers. This method is a no-op if
     * the duration is {@linkplain Duration#isNegative() negative}.
     *
     * @param  duration
     *         the duration to sleep
     *
     * @throws  InterruptedException
     *          if the current thread is interrupted while sleeping. The
     *          <i>interrupted status</i> of the current thread is
     *          cleared when this exception is thrown.
     *
     * @since 19
     */
    public static void sleep(Duration duration) throws InterruptedException {
        long nanos = NANOSECONDS.convert(duration);  // MAX_VALUE if > 292 years
        if (nanos < 0) {
            return;
        }

<<<<<<< HEAD
        // convert to milliseconds and nanos
        long millis = NANOSECONDS.toMillis(nanos);
        nanos -= MILLISECONDS.toNanos(millis);
        sleep(millis, (int)nanos);
=======
        ThreadSleepEvent event = beforeSleep(nanos);
        try {
            if (currentThread() instanceof VirtualThread vthread) {
                vthread.sleepNanos(nanos);
            } else {
                // millisecond precision
                long millis = NANOSECONDS.toMillis(nanos);
                if (nanos > MILLISECONDS.toNanos(millis)) {
                    millis += 1L;
                }
                sleep0(millis);
            }
        } finally {
            afterSleep(event);
        }
>>>>>>> 3bba8995
    }

    /**
     * Indicates that the caller is momentarily unable to progress, until the
     * occurrence of one or more actions on the part of other activities. By
     * invoking this method within each iteration of a spin-wait loop construct,
     * the calling thread indicates to the runtime that it is busy-waiting.
     * The runtime may take action to improve the performance of invoking
     * spin-wait loop constructions.
     *
     * @apiNote
     * As an example consider a method in a class that spins in a loop until
     * some flag is set outside of that method. A call to the {@code onSpinWait}
     * method should be placed inside the spin loop.
     * {@snippet :
     *     class EventHandler {
     *         volatile boolean eventNotificationNotReceived;
     *         void waitForEventAndHandleIt() {
     *             while ( eventNotificationNotReceived ) {
     *                 Thread.onSpinWait();
     *             }
     *             readAndProcessEvent();
     *         }
     *
     *         void readAndProcessEvent() {
     *             // Read event from some source and process it
     *              . . .
     *         }
     *     }
     * }
     * <p>
     * The code above would remain correct even if the {@code onSpinWait}
     * method was not called at all. However on some architectures the Java
     * Virtual Machine may issue the processor instructions to address such
     * code patterns in a more beneficial way.
     *
     * @since 9
     */
    @IntrinsicCandidate
    public static void onSpinWait() {}

    /**
     * Characteristic value signifying that initial values for {@link
     * InheritableThreadLocal inheritable-thread-locals} are not inherited from
     * the constructing thread.
     * See Thread initialization.
     */
    static final int NO_INHERIT_THREAD_LOCALS = 1 << 2;

    /**
     * Helper class to generate thread identifiers. The identifiers start at
     * 2 as this class cannot be used during early startup to generate the
     * identifier for the primordial thread. The counter is off-heap and
     * shared with the VM to allow it assign thread identifiers to non-Java
     * threads.
     * See Thread initialization.
     */
    private static class ThreadIdentifiers {
        private static final Unsafe U;
        private static final long NEXT_TID_OFFSET;
        static {
            U = Unsafe.getUnsafe();
            NEXT_TID_OFFSET = Thread.getNextThreadIdOffset();
        }
        static long next() {
            return U.getAndAddLong(null, NEXT_TID_OFFSET, 1);
        }
    }

    /**
     * Returns the context class loader to inherit from the parent thread.
     * See Thread initialization.
     */
    private static ClassLoader contextClassLoader(Thread parent) {
        @SuppressWarnings("removal")
        SecurityManager sm = System.getSecurityManager();
        if (sm == null || isCCLOverridden(parent.getClass())) {
            return parent.getContextClassLoader();
        } else {
            // skip call to getContextClassLoader
            return parent.contextClassLoader;
        }
    }

    /**
     * Initializes a platform Thread.
     *
     * @param g the Thread group, can be null
     * @param name the name of the new Thread
     * @param characteristics thread characteristics
     * @param task the object whose run() method gets called
     * @param stackSize the desired stack size for the new thread, or
     *        zero to indicate that this parameter is to be ignored.
     * @param acc the AccessControlContext to inherit, or
     *        AccessController.getContext() if null
     */
    @SuppressWarnings("removal")
    Thread(ThreadGroup g, String name, int characteristics, Runnable task,
           long stackSize, AccessControlContext acc) {

        Thread parent = currentThread();
        boolean attached = (parent == this);   // primordial or JNI attached

        if (attached) {
            if (g == null) {
                throw new InternalError("group cannot be null when attaching");
            }
            this.holder = new FieldHolder(g, task, stackSize, NORM_PRIORITY, false);
        } else {
            SecurityManager sm = System.getSecurityManager();
            if (g == null) {
                // the security manager can choose the thread group
                if (sm != null) {
                    g = sm.getThreadGroup();
                }

                // default to current thread's group
                if (g == null) {
                    g = parent.getThreadGroup();
                }
            }

            // permission checks when creating a child Thread
            if (sm != null) {
                sm.checkAccess(g);
                if (isCCLOverridden(getClass())) {
                    sm.checkPermission(SecurityConstants.SUBCLASS_IMPLEMENTATION_PERMISSION);
                }
            }

            int priority = Math.min(parent.getPriority(), g.getMaxPriority());
            this.holder = new FieldHolder(g, task, stackSize, priority, parent.isDaemon());
        }

        if (attached && VM.initLevel() < 1) {
            this.tid = 1;  // primordial thread
        } else {
            this.tid = ThreadIdentifiers.next();
        }
        this.name = (name != null) ? name : genThreadName();

        if (acc != null) {
            this.inheritedAccessControlContext = acc;
        } else {
            this.inheritedAccessControlContext = AccessController.getContext();
        }

        // thread locals
        if (!attached) {
            if ((characteristics & NO_INHERIT_THREAD_LOCALS) == 0) {
                ThreadLocal.ThreadLocalMap parentMap = parent.inheritableThreadLocals;
                if (parentMap != null && parentMap.size() > 0) {
                    this.inheritableThreadLocals = ThreadLocal.createInheritedMap(parentMap);
                }
                if (VM.isBooted()) {
                    this.contextClassLoader = contextClassLoader(parent);
                }
            } else if (VM.isBooted()) {
                // default CCL to the system class loader when not inheriting
                this.contextClassLoader = ClassLoader.getSystemClassLoader();
            }
        }

        // special value to indicate this is a newly-created Thread
        // Note that his must match the declaration in ScopedValue.
        this.scopedValueBindings = NEW_THREAD_BINDINGS;
    }

    /**
     * Initializes a virtual Thread.
     *
     * @param name thread name, can be null
     * @param characteristics thread characteristics
     * @param bound true when bound to an OS thread
     */
    Thread(String name, int characteristics, boolean bound) {
        this.tid = ThreadIdentifiers.next();
        this.name = (name != null) ? name : "";
        this.inheritedAccessControlContext = Constants.NO_PERMISSIONS_ACC;

        // thread locals
        if ((characteristics & NO_INHERIT_THREAD_LOCALS) == 0) {
            Thread parent = currentThread();
            ThreadLocal.ThreadLocalMap parentMap = parent.inheritableThreadLocals;
            if (parentMap != null && parentMap.size() > 0) {
                this.inheritableThreadLocals = ThreadLocal.createInheritedMap(parentMap);
            }
            this.contextClassLoader = contextClassLoader(parent);
        } else {
            // default CCL to the system class loader when not inheriting
            this.contextClassLoader = ClassLoader.getSystemClassLoader();
        }

        // special value to indicate this is a newly-created Thread
        this.scopedValueBindings = NEW_THREAD_BINDINGS;

        // create a FieldHolder object, needed when bound to an OS thread
        if (bound) {
            ThreadGroup g = Constants.VTHREAD_GROUP;
            int pri = NORM_PRIORITY;
            this.holder = new FieldHolder(g, null, -1, pri, true);
        } else {
            this.holder = null;
        }
    }

    /**
     * Returns a builder for creating a platform {@code Thread} or {@code ThreadFactory}
     * that creates platform threads.
     *
     * <p> <a id="ofplatform-security"><b>Interaction with security manager when
     * creating platform threads</b></a>
     * <p> Creating a platform thread when there is a security manager set will
     * invoke the security manager's {@link SecurityManager#checkAccess(ThreadGroup)
     * checkAccess(ThreadGroup)} method with the thread's thread group.
     * If the thread group has not been set with the {@link
     * Builder.OfPlatform#group(ThreadGroup) OfPlatform.group} method then the
     * security manager's {@link SecurityManager#getThreadGroup() getThreadGroup}
     * method will be invoked first to select the thread group. If the security
     * manager {@code getThreadGroup} method returns {@code null} then the thread
     * group of the constructing thread is used.
     *
     * @apiNote The following are examples using the builder:
     * {@snippet :
     *   // Start a daemon thread to run a task
     *   Thread thread = Thread.ofPlatform().daemon().start(runnable);
     *
     *   // Create an unstarted thread with name "duke", its start() method
     *   // must be invoked to schedule it to execute.
     *   Thread thread = Thread.ofPlatform().name("duke").unstarted(runnable);
     *
     *   // A ThreadFactory that creates daemon threads named "worker-0", "worker-1", ...
     *   ThreadFactory factory = Thread.ofPlatform().daemon().name("worker-", 0).factory();
     * }
     *
     * @return A builder for creating {@code Thread} or {@code ThreadFactory} objects.
     * @since 21
     */
    public static Builder.OfPlatform ofPlatform() {
        return new ThreadBuilders.PlatformThreadBuilder();
    }

    /**
     * Returns a builder for creating a virtual {@code Thread} or {@code ThreadFactory}
     * that creates virtual threads.
     *
     * @apiNote The following are examples using the builder:
     * {@snippet :
     *   // Start a virtual thread to run a task.
     *   Thread thread = Thread.ofVirtual().start(runnable);
     *
     *   // A ThreadFactory that creates virtual threads
     *   ThreadFactory factory = Thread.ofVirtual().factory();
     * }
     *
     * @return A builder for creating {@code Thread} or {@code ThreadFactory} objects.
     * @since 21
     */
    public static Builder.OfVirtual ofVirtual() {
        return new ThreadBuilders.VirtualThreadBuilder();
    }

    /**
     * A builder for {@link Thread} and {@link ThreadFactory} objects.
     *
     * <p> {@code Builder} defines methods to set {@code Thread} properties such
     * as the thread {@link #name(String) name}. This includes properties that would
     * otherwise be <a href="Thread.html#inheritance">inherited</a>. Once set, a
     * {@code Thread} or {@code ThreadFactory} is created with the following methods:
     *
     * <ul>
     *     <li> The {@linkplain #unstarted(Runnable) unstarted} method creates a new
     *          <em>unstarted</em> {@code Thread} to run a task. The {@code Thread}'s
     *          {@link Thread#start() start} method must be invoked to schedule the
     *          thread to execute.
     *     <li> The {@linkplain #start(Runnable) start} method creates a new {@code
     *          Thread} to run a task and schedules the thread to execute.
     *     <li> The {@linkplain #factory() factory} method creates a {@code ThreadFactory}.
     * </ul>
     *
     * <p> A {@code Thread.Builder} is not thread safe. The {@code ThreadFactory}
     * returned by the builder's {@code factory()} method is thread safe.
     *
     * <p> Unless otherwise specified, passing a null argument to a method in
     * this interface causes a {@code NullPointerException} to be thrown.
     *
     * @see Thread#ofPlatform()
     * @see Thread#ofVirtual()
     * @since 21
     */
    public sealed interface Builder
            permits Builder.OfPlatform, Builder.OfVirtual {

        /**
         * Sets the thread name.
         * @param name thread name
         * @return this builder
         */
        Builder name(String name);

        /**
         * Sets the thread name to be the concatenation of a string prefix and
         * the string representation of a counter value. The counter's initial
         * value is {@code start}. It is incremented after a {@code Thread} is
         * created with this builder so that the next thread is named with
         * the new counter value. A {@code ThreadFactory} created with this
         * builder is seeded with the current value of the counter. The {@code
         * ThreadFactory} increments its copy of the counter after {@link
         * ThreadFactory#newThread(Runnable) newThread} is used to create a
         * {@code Thread}.
         *
         * @apiNote
         * The following example creates a builder that is invoked twice to start
         * two threads named "{@code worker-0}" and "{@code worker-1}".
         * {@snippet :
         *   Thread.Builder builder = Thread.ofPlatform().name("worker-", 0);
         *   Thread t1 = builder.start(task1);   // name "worker-0"
         *   Thread t2 = builder.start(task2);   // name "worker-1"
         * }
         *
         * @param prefix thread name prefix
         * @param start the starting value of the counter
         * @return this builder
         * @throws IllegalArgumentException if start is negative
         */
        Builder name(String prefix, long start);

        /**
         * Sets whether the thread inherits the initial values of {@linkplain
         * InheritableThreadLocal inheritable-thread-local} variables from the
         * constructing thread. The default is to inherit.
         *
         * @param inherit {@code true} to inherit, {@code false} to not inherit
         * @return this builder
         */
        Builder inheritInheritableThreadLocals(boolean inherit);

        /**
         * Sets the uncaught exception handler.
         * @param ueh uncaught exception handler
         * @return this builder
         */
        Builder uncaughtExceptionHandler(UncaughtExceptionHandler ueh);

        /**
         * Creates a new {@code Thread} from the current state of the builder to
         * run the given task. The {@code Thread}'s {@link Thread#start() start}
         * method must be invoked to schedule the thread to execute.
         *
         * @param task the object to run when the thread executes
         * @return a new unstarted Thread
         * @throws SecurityException if denied by the security manager
         *         (See <a href="Thread.html#ofplatform-security">Interaction with
         *         security manager when creating platform threads</a>)
         *
         * @see <a href="Thread.html#inheritance">Inheritance when creating threads</a>
         */
        Thread unstarted(Runnable task);

        /**
         * Creates a new {@code Thread} from the current state of the builder and
         * schedules it to execute.
         *
         * @param task the object to run when the thread executes
         * @return a new started Thread
         * @throws SecurityException if denied by the security manager
         *         (See <a href="Thread.html#ofplatform-security">Interaction with
         *         security manager when creating platform threads</a>)
         *
         * @see <a href="Thread.html#inheritance">Inheritance when creating threads</a>
         */
        Thread start(Runnable task);

        /**
         * Returns a {@code ThreadFactory} to create threads from the current
         * state of the builder. The returned thread factory is safe for use by
         * multiple concurrent threads.
         *
         * @return a thread factory to create threads
         */
        ThreadFactory factory();

        /**
         * A builder for creating a platform {@link Thread} or {@link ThreadFactory}
         * that creates platform threads.
         *
         * <p> Unless otherwise specified, passing a null argument to a method in
         * this interface causes a {@code NullPointerException} to be thrown.
         *
         * @see Thread#ofPlatform()
         * @since 21
         */
        sealed interface OfPlatform extends Builder
                permits ThreadBuilders.PlatformThreadBuilder {

            @Override OfPlatform name(String name);

            /**
             * @throws IllegalArgumentException {@inheritDoc}
             */
            @Override OfPlatform name(String prefix, long start);

            @Override OfPlatform inheritInheritableThreadLocals(boolean inherit);
            @Override OfPlatform uncaughtExceptionHandler(UncaughtExceptionHandler ueh);

            /**
             * Sets the thread group.
             * @param group the thread group
             * @return this builder
             */
            OfPlatform group(ThreadGroup group);

            /**
             * Sets the daemon status.
             * @param on {@code true} to create daemon threads
             * @return this builder
             */
            OfPlatform daemon(boolean on);

            /**
             * Sets the daemon status to {@code true}.
             * @implSpec The default implementation invokes {@linkplain #daemon(boolean)} with
             * a value of {@code true}.
             * @return this builder
             */
            default OfPlatform daemon() {
                return daemon(true);
            }

            /**
             * Sets the thread priority.
             * @param priority priority
             * @return this builder
             * @throws IllegalArgumentException if the priority is less than
             *        {@link Thread#MIN_PRIORITY} or greater than {@link Thread#MAX_PRIORITY}
             */
            OfPlatform priority(int priority);

            /**
             * Sets the desired stack size.
             *
             * <p> The stack size is the approximate number of bytes of address space
             * that the Java virtual machine is to allocate for the thread's stack. The
             * effect is highly platform dependent and the Java virtual machine is free
             * to treat the {@code stackSize} parameter as a "suggestion". If the value
             * is unreasonably low for the platform then a platform specific minimum
             * may be used. If the value is unreasonably high then a platform specific
             * maximum may be used. A value of zero is always ignored.
             *
             * @param stackSize the desired stack size
             * @return this builder
             * @throws IllegalArgumentException if the stack size is negative
             */
            OfPlatform stackSize(long stackSize);
        }

        /**
         * A builder for creating a virtual {@link Thread} or {@link ThreadFactory}
         * that creates virtual threads.
         *
         * <p> Unless otherwise specified, passing a null argument to a method in
         * this interface causes a {@code NullPointerException} to be thrown.
         *
         * @see Thread#ofVirtual()
         * @since 21
         */
        sealed interface OfVirtual extends Builder
                permits ThreadBuilders.VirtualThreadBuilder {

            @Override OfVirtual name(String name);

            /**
             * @throws IllegalArgumentException {@inheritDoc}
             */
            @Override OfVirtual name(String prefix, long start);

            @Override OfVirtual inheritInheritableThreadLocals(boolean inherit);
            @Override OfVirtual uncaughtExceptionHandler(UncaughtExceptionHandler ueh);
        }
    }

    /**
     * Throws CloneNotSupportedException as a Thread can not be meaningfully
     * cloned. Construct a new Thread instead.
     *
     * @throws  CloneNotSupportedException
     *          always
     */
    @Override
    protected Object clone() throws CloneNotSupportedException {
        throw new CloneNotSupportedException();
    }

    /**
     * Helper class for auto-numbering platform threads. The numbers start at
     * 0 and are separate from the thread identifier for historical reasons.
     */
    private static class ThreadNumbering {
        private static final Unsafe U;
        private static final Object NEXT_BASE;
        private static final long NEXT_OFFSET;
        static {
            U = Unsafe.getUnsafe();
            try {
                Field nextField = ThreadNumbering.class.getDeclaredField("next");
                NEXT_BASE = U.staticFieldBase(nextField);
                NEXT_OFFSET = U.staticFieldOffset(nextField);
            } catch (NoSuchFieldException e) {
                throw new ExceptionInInitializerError(e);
            }
        }
        private static volatile int next;
        static int next() {
            return U.getAndAddInt(NEXT_BASE, NEXT_OFFSET, 1);
        }
    }

    /**
     * Generates a thread name of the form {@code Thread-<n>}.
     */
    static String genThreadName() {
        return "Thread-" + ThreadNumbering.next();
    }

    /**
     * Throws NullPointerException if the name is null. Avoids use of
     * Objects.requireNonNull in early startup.
     */
    private static String checkName(String name) {
        if (name == null)
            throw new NullPointerException("'name' is null");
        return name;
    }

    /**
     * Initializes a new platform {@code Thread}. This constructor has the same
     * effect as {@linkplain #Thread(ThreadGroup,Runnable,String) Thread}
     * {@code (null, null, gname)}, where {@code gname} is a newly generated
     * name. Automatically generated names are of the form
     * {@code "Thread-"+}<i>n</i>, where <i>n</i> is an integer.
     *
     * <p> This constructor is only useful when extending {@code Thread} to
     * override the {@link #run()} method.
     *
     * @see <a href="#inheritance">Inheritance when creating threads</a>
     */
    public Thread() {
        this(null, null, 0, null, 0, null);
    }

    /**
     * Initializes a new platform {@code Thread}. This constructor has the same
     * effect as {@linkplain #Thread(ThreadGroup,Runnable,String) Thread}
     * {@code (null, task, gname)}, where {@code gname} is a newly generated
     * name. Automatically generated names are of the form
     * {@code "Thread-"+}<i>n</i>, where <i>n</i> is an integer.
     *
     * <p> For a non-null task, invoking this constructor directly is equivalent to:
     * <pre>{@code Thread.ofPlatform().unstarted(task); }</pre>
     *
     * @param  task
     *         the object whose {@code run} method is invoked when this thread
     *         is started. If {@code null}, this classes {@code run} method does
     *         nothing.
     *
     * @see <a href="#inheritance">Inheritance when creating threads</a>
     */
    public Thread(Runnable task) {
        this(null, null, 0, task, 0, null);
    }

    /**
     * Creates a new Thread that inherits the given AccessControlContext
     * but thread-local variables are not inherited.
     * This is not a public constructor.
     */
    Thread(Runnable task, @SuppressWarnings("removal") AccessControlContext acc) {
        this(null, null, 0, task, 0, acc);
    }

    /**
     * Initializes a new platform {@code Thread}. This constructor has the same
     * effect as {@linkplain #Thread(ThreadGroup,Runnable,String) Thread}
     * {@code (group, task, gname)}, where {@code gname} is a newly generated
     * name. Automatically generated names are of the form
     * {@code "Thread-"+}<i>n</i>, where <i>n</i> is an integer.
     *
     * <p> For a non-null group and task, invoking this constructor directly is
     * equivalent to:
     * <pre>{@code Thread.ofPlatform().group(group).unstarted(task); }</pre>
     *
     * @param  group
     *         the thread group. If {@code null} and there is a security
     *         manager, the group is determined by {@linkplain
     *         SecurityManager#getThreadGroup SecurityManager.getThreadGroup()}.
     *         If there is not a security manager or {@code
     *         SecurityManager.getThreadGroup()} returns {@code null}, the group
     *         is set to the current thread's thread group.
     *
     * @param  task
     *         the object whose {@code run} method is invoked when this thread
     *         is started. If {@code null}, this thread's run method is invoked.
     *
     * @throws  SecurityException
     *          if the current thread cannot create a thread in the specified
     *          thread group
     *
     * @see <a href="#inheritance">Inheritance when creating threads</a>
     */
    public Thread(ThreadGroup group, Runnable task) {
        this(group, null, 0, task, 0, null);
    }

    /**
     * Initializes a new platform {@code Thread}. This constructor has the same
     * effect as {@linkplain #Thread(ThreadGroup,Runnable,String) Thread}
     * {@code (null, null, name)}.
     *
     * <p> This constructor is only useful when extending {@code Thread} to
     * override the {@link #run()} method.
     *
     * @param   name
     *          the name of the new thread
     *
     * @see <a href="#inheritance">Inheritance when creating threads</a>
     */
    public Thread(String name) {
        this(null, checkName(name), 0, null, 0, null);
    }

    /**
     * Initializes a new platform {@code Thread}. This constructor has the same
     * effect as {@linkplain #Thread(ThreadGroup,Runnable,String) Thread}
     * {@code (group, null, name)}.
     *
     * <p> This constructor is only useful when extending {@code Thread} to
     * override the {@link #run()} method.
     *
     * @param  group
     *         the thread group. If {@code null} and there is a security
     *         manager, the group is determined by {@linkplain
     *         SecurityManager#getThreadGroup SecurityManager.getThreadGroup()}.
     *         If there is not a security manager or {@code
     *         SecurityManager.getThreadGroup()} returns {@code null}, the group
     *         is set to the current thread's thread group.
     *
     * @param  name
     *         the name of the new thread
     *
     * @throws  SecurityException
     *          if the current thread cannot create a thread in the specified
     *          thread group
     *
     * @see <a href="#inheritance">Inheritance when creating threads</a>
     */
    public Thread(ThreadGroup group, String name) {
        this(group, checkName(name), 0, null, 0, null);
    }

    /**
     * Initializes a new platform {@code Thread}. This constructor has the same
     * effect as {@linkplain #Thread(ThreadGroup,Runnable,String) Thread}
     * {@code (null, task, name)}.
     *
     * <p> For a non-null task and name, invoking this constructor directly is
     * equivalent to:
     * <pre>{@code Thread.ofPlatform().name(name).unstarted(task); }</pre>
     *
     * @param  task
     *         the object whose {@code run} method is invoked when this thread
     *         is started. If {@code null}, this thread's run method is invoked.
     *
     * @param  name
     *         the name of the new thread
     *
     * @see <a href="#inheritance">Inheritance when creating threads</a>
     */
    public Thread(Runnable task, String name) {
        this(null, checkName(name), 0, task, 0, null);
    }

    /**
     * Initializes a new platform {@code Thread} so that it has {@code task}
     * as its run object, has the specified {@code name} as its name,
     * and belongs to the thread group referred to by {@code group}.
     *
     * <p>If there is a security manager, its
     * {@link SecurityManager#checkAccess(ThreadGroup) checkAccess}
     * method is invoked with the ThreadGroup as its argument.
     *
     * <p>In addition, its {@code checkPermission} method is invoked with
     * the {@code RuntimePermission("enableContextClassLoaderOverride")}
     * permission when invoked directly or indirectly by the constructor
     * of a subclass which overrides the {@code getContextClassLoader}
     * or {@code setContextClassLoader} methods.
     *
     * <p>The priority of the newly created thread is the smaller of
     * priority of the thread creating it and the maximum permitted
     * priority of the thread group. The method {@linkplain #setPriority
     * setPriority} may be used to change the priority to a new value.
     *
     * <p>The newly created thread is initially marked as being a daemon
     * thread if and only if the thread creating it is currently marked
     * as a daemon thread. The method {@linkplain #setDaemon setDaemon}
     * may be used to change whether or not a thread is a daemon.
     *
     * <p>For a non-null group, task, and name, invoking this constructor directly
     * is equivalent to:
     * <pre>{@code Thread.ofPlatform().group(group).name(name).unstarted(task); }</pre>
     *
     * @param  group
     *         the thread group. If {@code null} and there is a security
     *         manager, the group is determined by {@linkplain
     *         SecurityManager#getThreadGroup SecurityManager.getThreadGroup()}.
     *         If there is not a security manager or {@code
     *         SecurityManager.getThreadGroup()} returns {@code null}, the group
     *         is set to the current thread's thread group.
     *
     * @param  task
     *         the object whose {@code run} method is invoked when this thread
     *         is started. If {@code null}, this thread's run method is invoked.
     *
     * @param  name
     *         the name of the new thread
     *
     * @throws  SecurityException
     *          if the current thread cannot create a thread in the specified
     *          thread group or cannot override the context class loader methods.
     *
     * @see <a href="#inheritance">Inheritance when creating threads</a>
     */
    public Thread(ThreadGroup group, Runnable task, String name) {
        this(group, checkName(name), 0, task, 0, null);
    }

    /**
     * Initializes a new platform {@code Thread} so that it has {@code task}
     * as its run object, has the specified {@code name} as its name,
     * and belongs to the thread group referred to by {@code group}, and has
     * the specified <i>stack size</i>.
     *
     * <p>This constructor is identical to {@link
     * #Thread(ThreadGroup,Runnable,String)} with the exception of the fact
     * that it allows the thread stack size to be specified.  The stack size
     * is the approximate number of bytes of address space that the virtual
     * machine is to allocate for this thread's stack.  <b>The effect of the
     * {@code stackSize} parameter, if any, is highly platform dependent.</b>
     *
     * <p>On some platforms, specifying a higher value for the
     * {@code stackSize} parameter may allow a thread to achieve greater
     * recursion depth before throwing a {@link StackOverflowError}.
     * Similarly, specifying a lower value may allow a greater number of
     * threads to exist concurrently without throwing an {@link
     * OutOfMemoryError} (or other internal error).  The details of
     * the relationship between the value of the {@code stackSize} parameter
     * and the maximum recursion depth and concurrency level are
     * platform-dependent.  <b>On some platforms, the value of the
     * {@code stackSize} parameter may have no effect whatsoever.</b>
     *
     * <p>The virtual machine is free to treat the {@code stackSize}
     * parameter as a suggestion.  If the specified value is unreasonably low
     * for the platform, the virtual machine may instead use some
     * platform-specific minimum value; if the specified value is unreasonably
     * high, the virtual machine may instead use some platform-specific
     * maximum.  Likewise, the virtual machine is free to round the specified
     * value up or down as it sees fit (or to ignore it completely).
     *
     * <p>Specifying a value of zero for the {@code stackSize} parameter will
     * cause this constructor to behave exactly like the
     * {@code Thread(ThreadGroup, Runnable, String)} constructor.
     *
     * <p><i>Due to the platform-dependent nature of the behavior of this
     * constructor, extreme care should be exercised in its use.
     * The thread stack size necessary to perform a given computation will
     * likely vary from one JRE implementation to another.  In light of this
     * variation, careful tuning of the stack size parameter may be required,
     * and the tuning may need to be repeated for each JRE implementation on
     * which an application is to run.</i>
     *
     * <p>Implementation note: Java platform implementers are encouraged to
     * document their implementation's behavior with respect to the
     * {@code stackSize} parameter.
     *
     * <p>For a non-null group, task, and name, invoking this constructor directly
     * is equivalent to:
     * <pre>{@code Thread.ofPlatform().group(group).name(name).stackSize(stackSize).unstarted(task); }</pre>
     *
     * @param  group
     *         the thread group. If {@code null} and there is a security
     *         manager, the group is determined by {@linkplain
     *         SecurityManager#getThreadGroup SecurityManager.getThreadGroup()}.
     *         If there is not a security manager or {@code
     *         SecurityManager.getThreadGroup()} returns {@code null}, the group
     *         is set to the current thread's thread group.
     *
     * @param  task
     *         the object whose {@code run} method is invoked when this thread
     *         is started. If {@code null}, this thread's run method is invoked.
     *
     * @param  name
     *         the name of the new thread
     *
     * @param  stackSize
     *         the desired stack size for the new thread, or zero to indicate
     *         that this parameter is to be ignored.
     *
     * @throws  SecurityException
     *          if the current thread cannot create a thread in the specified
     *          thread group
     *
     * @since 1.4
     * @see <a href="#inheritance">Inheritance when creating threads</a>
     */
    public Thread(ThreadGroup group, Runnable task, String name, long stackSize) {
        this(group, checkName(name), 0, task, stackSize, null);
    }

    /**
     * Initializes a new platform {@code Thread} so that it has {@code task}
     * as its run object, has the specified {@code name} as its name,
     * belongs to the thread group referred to by {@code group}, has
     * the specified {@code stackSize}, and inherits initial values for
     * {@linkplain InheritableThreadLocal inheritable thread-local} variables
     * if {@code inheritThreadLocals} is {@code true}.
     *
     * <p> This constructor is identical to {@link
     * #Thread(ThreadGroup,Runnable,String,long)} with the added ability to
     * suppress, or not, the inheriting of initial values for inheritable
     * thread-local variables from the constructing thread. This allows for
     * finer grain control over inheritable thread-locals. Care must be taken
     * when passing a value of {@code false} for {@code inheritThreadLocals},
     * as it may lead to unexpected behavior if the new thread executes code
     * that expects a specific thread-local value to be inherited.
     *
     * <p> Specifying a value of {@code true} for the {@code inheritThreadLocals}
     * parameter will cause this constructor to behave exactly like the
     * {@code Thread(ThreadGroup, Runnable, String, long)} constructor.
     *
     * <p> For a non-null group, task, and name, invoking this constructor directly
     * is equivalent to:
     * <pre>{@code Thread.ofPlatform()
     *      .group(group)
     *      .name(name)
     *      .stackSize(stackSize)
     *      .inheritInheritableThreadLocals(inheritInheritableThreadLocals)
     *      .unstarted(task); }</pre>
     *
     * @param  group
     *         the thread group. If {@code null} and there is a security
     *         manager, the group is determined by {@linkplain
     *         SecurityManager#getThreadGroup SecurityManager.getThreadGroup()}.
     *         If there is not a security manager or {@code
     *         SecurityManager.getThreadGroup()} returns {@code null}, the group
     *         is set to the current thread's thread group.
     *
     * @param  task
     *         the object whose {@code run} method is invoked when this thread
     *         is started. If {@code null}, this thread's run method is invoked.
     *
     * @param  name
     *         the name of the new thread
     *
     * @param  stackSize
     *         the desired stack size for the new thread, or zero to indicate
     *         that this parameter is to be ignored
     *
     * @param  inheritInheritableThreadLocals
     *         if {@code true}, inherit initial values for inheritable
     *         thread-locals from the constructing thread, otherwise no initial
     *         values are inherited
     *
     * @throws  SecurityException
     *          if the current thread cannot create a thread in the specified
     *          thread group
     *
     * @since 9
     * @see <a href="#inheritance">Inheritance when creating threads</a>
     */
    public Thread(ThreadGroup group, Runnable task, String name,
                  long stackSize, boolean inheritInheritableThreadLocals) {
        this(group, checkName(name),
                (inheritInheritableThreadLocals ? 0 : NO_INHERIT_THREAD_LOCALS),
                task, stackSize, null);
    }

    /**
     * Creates a virtual thread to execute a task and schedules it to execute.
     *
     * <p> This method is equivalent to:
     * <pre>{@code Thread.ofVirtual().start(task); }</pre>
     *
     * @param task the object to run when the thread executes
     * @return a new, and started, virtual thread
     * @see <a href="#inheritance">Inheritance when creating threads</a>
     * @since 21
     */
    public static Thread startVirtualThread(Runnable task) {
        Objects.requireNonNull(task);
        var thread = ThreadBuilders.newVirtualThread(null, null, 0, task);
        thread.start();
        return thread;
    }

    /**
     * Returns {@code true} if this thread is a virtual thread. A virtual thread
     * is scheduled by the Java virtual machine rather than the operating system.
     *
     * @return {@code true} if this thread is a virtual thread
     *
     * @since 21
     */
    public final boolean isVirtual() {
        return (this instanceof BaseVirtualThread);
    }

    /**
     * Schedules this thread to begin execution. The thread will execute
     * independently of the current thread.
     *
     * <p> A thread can be started at most once. In particular, a thread can not
     * be restarted after it has terminated.
     *
     * @throws IllegalThreadStateException if the thread was already started
     */
    public void start() {
        synchronized (this) {
            // zero status corresponds to state "NEW".
            if (holder.threadStatus != 0)
                throw new IllegalThreadStateException();
            start0();
        }
    }

    /**
     * Schedules this thread to begin execution in the given thread container.
     * @throws IllegalStateException if the container is shutdown or closed
     * @throws IllegalThreadStateException if the thread has already been started
     */
    void start(ThreadContainer container) {
        synchronized (this) {
            // zero status corresponds to state "NEW".
            if (holder.threadStatus != 0)
                throw new IllegalThreadStateException();

            // bind thread to container
            if (this.container != null)
                throw new IllegalThreadStateException();
            setThreadContainer(container);

            // start thread
            boolean started = false;
            container.onStart(this);  // may throw
            try {
                // scoped values may be inherited
                inheritScopedValueBindings(container);

                start0();
                started = true;
            } finally {
                if (!started) {
                    container.onExit(this);
                }
            }
        }
    }

    private native void start0();

    /**
     * This method is run by the thread when it executes. Subclasses of {@code
     * Thread} may override this method.
     *
     * <p> This method is not intended to be invoked directly. If this thread is a
     * platform thread created with a {@link Runnable} task then invoking this method
     * will invoke the task's {@code run} method. If this thread is a virtual thread
     * then invoking this method directly does nothing.
     *
     * @implSpec The default implementation executes the {@link Runnable} task that
     * the {@code Thread} was created with. If the thread was created without a task
     * then this method does nothing.
     */
    @Override
    public void run() {
        Runnable task = holder.task;
        if (task != null) {
            Object bindings = scopedValueBindings();
            runWith(bindings, task);
        }
    }

    /**
     * The VM recognizes this method as special, so any changes to the
     * name or signature require corresponding changes in
     * JVM_FindScopedValueBindings().
     */
    @Hidden
    @ForceInline
    private void runWith(Object bindings, Runnable op) {
        ensureMaterializedForStackWalk(bindings);
        op.run();
        Reference.reachabilityFence(bindings);
    }

    /**
     * Null out reference after Thread termination.
     */
    void clearReferences() {
        threadLocals = null;
        inheritableThreadLocals = null;
        inheritedAccessControlContext = null;
        if (uncaughtExceptionHandler != null)
            uncaughtExceptionHandler = null;
        if (nioBlocker != null)
            nioBlocker = null;
    }

    /**
     * This method is called by the VM to give a Thread
     * a chance to clean up before it actually exits.
     */
    private void exit() {
        try {
            // pop any remaining scopes from the stack, this may block
            if (headStackableScopes != null) {
                StackableScope.popAll();
            }
        } finally {
            // notify container that thread is exiting
            ThreadContainer container = threadContainer();
            if (container != null) {
                container.onExit(this);
            }
        }

        try {
            if (threadLocals != null && TerminatingThreadLocal.REGISTRY.isPresent()) {
                TerminatingThreadLocal.threadTerminated();
            }
        } finally {
            clearReferences();
        }
    }

    /**
     * Throws {@code UnsupportedOperationException}.
     *
     * @throws  UnsupportedOperationException always
     *
     * @deprecated This method was originally specified to "stop" a victim
     *       thread by causing the victim thread to throw a {@link ThreadDeath}.
     *       It was inherently unsafe. Stopping a thread caused it to unlock
     *       all of the monitors that it had locked (as a natural consequence
     *       of the {@code ThreadDeath} exception propagating up the stack). If
     *       any of the objects previously protected by these monitors were in
     *       an inconsistent state, the damaged objects became visible to
     *       other threads, potentially resulting in arbitrary behavior.
     *       Usages of {@code stop} should be replaced by code that simply
     *       modifies some variable to indicate that the target thread should
     *       stop running.  The target thread should check this variable
     *       regularly, and return from its run method in an orderly fashion
     *       if the variable indicates that it is to stop running.  If the
     *       target thread waits for long periods (on a condition variable,
     *       for example), the {@code interrupt} method should be used to
     *       interrupt the wait.
     *       For more information, see
     *       <a href="{@docRoot}/java.base/java/lang/doc-files/threadPrimitiveDeprecation.html">Why
     *       are Thread.stop, Thread.suspend and Thread.resume Deprecated?</a>.
     */
    @Deprecated(since="1.2", forRemoval=true)
    public final void stop() {
        throw new UnsupportedOperationException();
    }

    /**
     * Interrupts this thread.
     *
     * <p> Unless the current thread is interrupting itself, which is
     * always permitted, the {@link #checkAccess() checkAccess} method
     * of this thread is invoked, which may cause a {@link
     * SecurityException} to be thrown.
     *
     * <p> If this thread is blocked in an invocation of the {@link
     * Object#wait() wait()}, {@link Object#wait(long) wait(long)}, or {@link
     * Object#wait(long, int) wait(long, int)} methods of the {@link Object}
     * class, or of the {@link #join()}, {@link #join(long)}, {@link
     * #join(long, int)}, {@link #sleep(long)}, or {@link #sleep(long, int)}
     * methods of this class, then its interrupt status will be cleared and it
     * will receive an {@link InterruptedException}.
     *
     * <p> If this thread is blocked in an I/O operation upon an {@link
     * java.nio.channels.InterruptibleChannel InterruptibleChannel}
     * then the channel will be closed, the thread's interrupt
     * status will be set, and the thread will receive a {@link
     * java.nio.channels.ClosedByInterruptException}.
     *
     * <p> If this thread is blocked in a {@link java.nio.channels.Selector}
     * then the thread's interrupt status will be set and it will return
     * immediately from the selection operation, possibly with a non-zero
     * value, just as if the selector's {@link
     * java.nio.channels.Selector#wakeup wakeup} method were invoked.
     *
     * <p> If none of the previous conditions hold then this thread's interrupt
     * status will be set. </p>
     *
     * <p> Interrupting a thread that is not alive need not have any effect.
     *
     * @implNote In the JDK Reference Implementation, interruption of a thread
     * that is not alive still records that the interrupt request was made and
     * will report it via {@link #interrupted} and {@link #isInterrupted()}.
     *
     * @throws  SecurityException
     *          if the current thread cannot modify this thread
     *
     * @revised 6.0, 14
     */
    public void interrupt() {
        if (this != Thread.currentThread()) {
            checkAccess();

            // thread may be blocked in an I/O operation
            synchronized (interruptLock) {
                Interruptible b = nioBlocker;
                if (b != null) {
                    interrupted = true;
                    interrupt0();  // inform VM of interrupt
                    b.interrupt(this);
                    return;
                }
            }
        }
        interrupted = true;
        interrupt0();  // inform VM of interrupt
    }

    /**
     * Tests whether the current thread has been interrupted.  The
     * <i>interrupted status</i> of the thread is cleared by this method.  In
     * other words, if this method were to be called twice in succession, the
     * second call would return false (unless the current thread were
     * interrupted again, after the first call had cleared its interrupted
     * status and before the second call had examined it).
     *
     * @return  {@code true} if the current thread has been interrupted;
     *          {@code false} otherwise.
     * @see #isInterrupted()
     * @revised 6.0, 14
     */
    public static boolean interrupted() {
        return currentThread().getAndClearInterrupt();
    }

    /**
     * Tests whether this thread has been interrupted.  The <i>interrupted
     * status</i> of the thread is unaffected by this method.
     *
     * @return  {@code true} if this thread has been interrupted;
     *          {@code false} otherwise.
     * @see     #interrupted()
     * @revised 6.0, 14
     */
    public boolean isInterrupted() {
        return interrupted;
    }

    final void setInterrupt() {
        // assert Thread.currentCarrierThread() == this;
        if (!interrupted) {
            interrupted = true;
            interrupt0();  // inform VM of interrupt
        }
    }

    final void clearInterrupt() {
        // assert Thread.currentCarrierThread() == this;
        if (interrupted) {
            interrupted = false;
            clearInterruptEvent();
        }
    }

    boolean getAndClearInterrupt() {
        boolean oldValue = interrupted;
        // We may have been interrupted the moment after we read the field,
        // so only clear the field if we saw that it was set and will return
        // true; otherwise we could lose an interrupt.
        if (oldValue) {
            interrupted = false;
            clearInterruptEvent();
        }
        return oldValue;
    }

    /**
     * Tests if this thread is alive. A thread is alive if it has
     * been started and has not yet terminated.
     *
     * @return  {@code true} if this thread is alive;
     *          {@code false} otherwise.
     */
    public final boolean isAlive() {
        return alive();
    }

    /**
     * Returns true if this thread is alive.
     * This method is non-final so it can be overridden.
     */
    boolean alive() {
        return eetop != 0;
    }

    /**
     * Throws {@code UnsupportedOperationException}.
     *
     * @throws  UnsupportedOperationException always
     *
     * @deprecated This method was originally specified to suspend a thread.
     *     It was inherently deadlock-prone. If the target thread held a lock on
     *     a monitor protecting a critical system resource when it was suspended,
     *     no thread could access the resource until the target thread was resumed.
     *     If the thread intending to resume the target thread attempted to lock
     *     the monitor prior to calling {@code resume}, deadlock would result.
     *     Such deadlocks typically manifested themselves as "frozen" processes.
     *     For more information, see
     *     <a href="{@docRoot}/java.base/java/lang/doc-files/threadPrimitiveDeprecation.html">Why
     *     are Thread.stop, Thread.suspend and Thread.resume Deprecated?</a>.
     */
    @Deprecated(since="1.2", forRemoval=true)
    public final void suspend() {
        throw new UnsupportedOperationException();
    }

    /**
     * Throws {@code UnsupportedOperationException}.
     *
     * @throws  UnsupportedOperationException always
     *
     * @deprecated This method was originally specified to resume a thread
     *     suspended with {@link #suspend()}. Suspending a thread was
     *     inherently deadlock-prone.
     *     For more information, see
     *     <a href="{@docRoot}/java.base/java/lang/doc-files/threadPrimitiveDeprecation.html">Why
     *     are Thread.stop, Thread.suspend and Thread.resume Deprecated?</a>.
     */
    @Deprecated(since="1.2", forRemoval=true)
    public final void resume() {
        throw new UnsupportedOperationException();
    }

    /**
     * Changes the priority of this thread.
     *
     * For platform threads, the priority is set to the smaller of the specified
     * {@code newPriority} and the maximum permitted priority of the thread's
     * {@linkplain ThreadGroup thread group}.
     *
     * The priority of a virtual thread is always {@link Thread#NORM_PRIORITY}
     * and {@code newPriority} is ignored.
     *
     * @param newPriority the new thread priority
     * @throws  IllegalArgumentException if the priority is not in the
     *          range {@code MIN_PRIORITY} to {@code MAX_PRIORITY}.
     * @throws  SecurityException
     *          if {@link #checkAccess} determines that the current
     *          thread cannot modify this thread
     * @see #setPriority(int)
     * @see ThreadGroup#getMaxPriority()
     */
    public final void setPriority(int newPriority) {
        checkAccess();
        if (newPriority > MAX_PRIORITY || newPriority < MIN_PRIORITY) {
            throw new IllegalArgumentException();
        }
        if (!isVirtual()) {
            priority(newPriority);
        }
    }

    void priority(int newPriority) {
        ThreadGroup g = holder.group;
        if (g != null) {
            int maxPriority = g.getMaxPriority();
            if (newPriority > maxPriority) {
                newPriority = maxPriority;
            }
            setPriority0(holder.priority = newPriority);
        }
    }

    /**
     * Returns this thread's priority.
     *
     * <p> The priority of a virtual thread is always {@link Thread#NORM_PRIORITY}.
     *
     * @return  this thread's priority.
     * @see     #setPriority
     */
    public final int getPriority() {
        if (isVirtual()) {
            return Thread.NORM_PRIORITY;
        } else {
            return holder.priority;
        }
    }

    /**
     * Changes the name of this thread to be equal to the argument {@code name}.
     * <p>
     * First the {@code checkAccess} method of this thread is called
     * with no arguments. This may result in throwing a
     * {@code SecurityException}.
     *
     * @implNote In the JDK Reference Implementation, if this thread is the
     * current thread, and it's a platform thread that was not attached to the
     * VM with the Java Native Interface
     * <a href="{@docRoot}/../specs/jni/invocation.html#attachcurrentthread">
     * AttachCurrentThread</a> function, then this method will set the operating
     * system thread name. This may be useful for debugging and troubleshooting
     * purposes.
     *
     * @param      name   the new name for this thread.
     * @throws     SecurityException  if the current thread cannot modify this
     *             thread.
     *
     * @spec jni/index.html Java Native Interface Specification
     * @see        #getName
     * @see        #checkAccess()
     */
    public final synchronized void setName(String name) {
        checkAccess();
        if (name == null) {
            throw new NullPointerException("name cannot be null");
        }
        this.name = name;
        if (!isVirtual() && Thread.currentThread() == this) {
            setNativeName(name);
        }
    }

    /**
     * Returns this thread's name.
     *
     * @return  this thread's name.
     * @see     #setName(String)
     */
    public final String getName() {
        return name;
    }

    /**
     * Returns the thread's thread group or {@code null} if the thread has
     * terminated.
     *
     * <p> The thread group returned for a virtual thread is the special
     * <a href="ThreadGroup.html#virtualthreadgroup"><em>ThreadGroup for
     * virtual threads</em></a>.
     *
     * @return  this thread's thread group or {@code null}
     */
    public final ThreadGroup getThreadGroup() {
        if (isTerminated()) {
            return null;
        } else {
            return isVirtual() ? virtualThreadGroup() : holder.group;
        }
    }

    /**
     * Returns an estimate of the number of {@linkplain #isAlive() live}
     * platform threads in the current thread's thread group and its subgroups.
     * Virtual threads are not included in the estimate.
     *
     * <p> The value returned is only an estimate because the number of
     * threads may change dynamically while this method traverses internal
     * data structures, and might be affected by the presence of certain
     * system threads. This method is intended primarily for debugging
     * and monitoring purposes.
     *
     * @return  an estimate of the number of live platform threads in the
     *          current thread's thread group and in any other thread group
     *          that has the current thread's thread group as an ancestor
     */
    public static int activeCount() {
        return currentThread().getThreadGroup().activeCount();
    }

    /**
     * Copies into the specified array every {@linkplain #isAlive() live}
     * platform thread in the current thread's thread group and its subgroups.
     * This method simply invokes the {@link java.lang.ThreadGroup#enumerate(Thread[])}
     * method of the current thread's thread group. Virtual threads are
     * not enumerated by this method.
     *
     * <p> An application might use the {@linkplain #activeCount activeCount}
     * method to get an estimate of how big the array should be, however
     * <i>if the array is too short to hold all the threads, the extra threads
     * are silently ignored.</i>  If it is critical to obtain every live
     * thread in the current thread's thread group and its subgroups, the
     * invoker should verify that the returned int value is strictly less
     * than the length of {@code tarray}.
     *
     * <p> Due to the inherent race condition in this method, it is recommended
     * that the method only be used for debugging and monitoring purposes.
     *
     * @param  tarray
     *         an array into which to put the list of threads
     *
     * @return  the number of threads put into the array
     *
     * @throws  SecurityException
     *          if {@link java.lang.ThreadGroup#checkAccess} determines that
     *          the current thread cannot access its thread group
     */
    public static int enumerate(Thread[] tarray) {
        return currentThread().getThreadGroup().enumerate(tarray);
    }

    /**
     * Throws {@code UnsupportedOperationException}.
     *
     * @return     nothing
     *
     * @deprecated This method was originally designed to count the number of
     *             stack frames but the results were never well-defined and it
     *             depended on thread-suspension.
     *             This method is subject to removal in a future version of Java SE.
     * @see        StackWalker
     */
    @Deprecated(since="1.2", forRemoval=true)
    public int countStackFrames() {
        throw new UnsupportedOperationException();
    }

    /**
     * Waits at most {@code millis} milliseconds for this thread to terminate.
     * A timeout of {@code 0} means to wait forever.
     * This method returns immediately, without waiting, if the thread has not
     * been {@link #start() started}.
     *
     * @implNote
     * For platform threads, the implementation uses a loop of {@code this.wait}
     * calls conditioned on {@code this.isAlive}. As a thread terminates the
     * {@code this.notifyAll} method is invoked. It is recommended that
     * applications not use {@code wait}, {@code notify}, or
     * {@code notifyAll} on {@code Thread} instances.
     *
     * @param  millis
     *         the time to wait in milliseconds
     *
     * @throws  IllegalArgumentException
     *          if the value of {@code millis} is negative
     *
     * @throws  InterruptedException
     *          if any thread has interrupted the current thread. The
     *          <i>interrupted status</i> of the current thread is
     *          cleared when this exception is thrown.
     */
    public final void join(long millis) throws InterruptedException {
        if (millis < 0)
            throw new IllegalArgumentException("timeout value is negative");

        if (this instanceof VirtualThread vthread) {
            if (isAlive()) {
                long nanos = MILLISECONDS.toNanos(millis);
                vthread.joinNanos(nanos);
            }
            return;
        }

        synchronized (this) {
            if (millis > 0) {
                if (isAlive()) {
                    final long startTime = System.nanoTime();
                    long delay = millis;
                    do {
                        wait(delay);
                    } while (isAlive() && (delay = millis -
                             NANOSECONDS.toMillis(System.nanoTime() - startTime)) > 0);
                }
            } else {
                while (isAlive()) {
                    wait(0);
                }
            }
        }
    }

    /**
     * Waits at most {@code millis} milliseconds plus
     * {@code nanos} nanoseconds for this thread to terminate.
     * If both arguments are {@code 0}, it means to wait forever.
     * This method returns immediately, without waiting, if the thread has not
     * been {@link #start() started}.
     *
     * @implNote
     * For platform threads, the implementation uses a loop of {@code this.wait}
     * calls conditioned on {@code this.isAlive}. As a thread terminates the
     * {@code this.notifyAll} method is invoked. It is recommended that
     * applications not use {@code wait}, {@code notify}, or
     * {@code notifyAll} on {@code Thread} instances.
     *
     * @param  millis
     *         the time to wait in milliseconds
     *
     * @param  nanos
     *         {@code 0-999999} additional nanoseconds to wait
     *
     * @throws  IllegalArgumentException
     *          if the value of {@code millis} is negative, or the value
     *          of {@code nanos} is not in the range {@code 0-999999}
     *
     * @throws  InterruptedException
     *          if any thread has interrupted the current thread. The
     *          <i>interrupted status</i> of the current thread is
     *          cleared when this exception is thrown.
     */
    public final void join(long millis, int nanos) throws InterruptedException {
        if (millis < 0) {
            throw new IllegalArgumentException("timeout value is negative");
        }

        if (nanos < 0 || nanos > 999999) {
            throw new IllegalArgumentException("nanosecond timeout value out of range");
        }

        if (this instanceof VirtualThread vthread) {
            if (isAlive()) {
                // convert arguments to a total in nanoseconds
                long totalNanos = MILLISECONDS.toNanos(millis);
                totalNanos += Math.min(Long.MAX_VALUE - totalNanos, nanos);
                vthread.joinNanos(totalNanos);
            }
            return;
        }

        if (nanos > 0 && millis < Long.MAX_VALUE) {
            millis++;
        }
        join(millis);
    }

    /**
     * Waits for this thread to terminate.
     *
     * <p> An invocation of this method behaves in exactly the same
     * way as the invocation
     *
     * <blockquote>
     * {@linkplain #join(long) join}{@code (0)}
     * </blockquote>
     *
     * @throws  InterruptedException
     *          if any thread has interrupted the current thread. The
     *          <i>interrupted status</i> of the current thread is
     *          cleared when this exception is thrown.
     */
    public final void join() throws InterruptedException {
        join(0);
    }

    /**
     * Waits for this thread to terminate for up to the given waiting duration.
     *
     * <p> This method does not wait if the duration to wait is less than or
     * equal to zero. In this case, the method just tests if the thread has
     * terminated.
     *
     * @param   duration
     *          the maximum duration to wait
     *
     * @return  {@code true} if the thread has terminated, {@code false} if the
     *          thread has not terminated
     *
     * @throws  InterruptedException
     *          if the current thread is interrupted while waiting.
     *          The <i>interrupted status</i> of the current thread is cleared
     *          when this exception is thrown.
     *
     * @throws  IllegalThreadStateException
     *          if this thread has not been started.
     *
     * @since 19
     */
    public final boolean join(Duration duration) throws InterruptedException {
        long nanos = NANOSECONDS.convert(duration); // MAX_VALUE if > 292 years

        Thread.State state = threadState();
        if (state == State.NEW)
            throw new IllegalThreadStateException("Thread not started");
        if (state == State.TERMINATED)
            return true;
        if (nanos <= 0)
            return false;

        if (this instanceof VirtualThread vthread) {
            return vthread.joinNanos(nanos);
        }

        // convert to milliseconds
        long millis = MILLISECONDS.convert(nanos, NANOSECONDS);
        if (nanos > NANOSECONDS.convert(millis, MILLISECONDS)) {
            millis += 1L;
        }
        join(millis);
        return isTerminated();
    }

    /**
     * Prints a stack trace of the current thread to the standard error stream.
     * This method is useful for debugging.
     */
    public static void dumpStack() {
        new Exception("Stack trace").printStackTrace();
    }

    /**
     * Marks this thread as either a <i>daemon</i> or <i>non-daemon</i> thread.
     * The <a href="Runtime.html#shutdown">shutdown sequence</a> begins when all
     * started non-daemon threads have terminated.
     *
     * <p> The daemon status of a virtual thread is always {@code true} and cannot be
     * changed by this method to {@code false}.
     *
     * <p> This method must be invoked before the thread is started. The behavior
     * of this method when the thread has terminated is not specified.
     *
     * @param  on
     *         if {@code true}, marks this thread as a daemon thread
     *
     * @throws  IllegalArgumentException
     *          if this is a virtual thread and {@code on} is false
     * @throws  IllegalThreadStateException
     *          if this thread is {@linkplain #isAlive alive}
     * @throws  SecurityException
     *          if {@link #checkAccess} determines that the current
     *          thread cannot modify this thread
     */
    public final void setDaemon(boolean on) {
        checkAccess();
        if (isVirtual() && !on)
            throw new IllegalArgumentException("'false' not legal for virtual threads");
        if (isAlive())
            throw new IllegalThreadStateException();
        if (!isVirtual())
            daemon(on);
    }

    void daemon(boolean on) {
        holder.daemon = on;
    }

    /**
     * Tests if this thread is a daemon thread.
     * The daemon status of a virtual thread is always {@code true}.
     *
     * @return  {@code true} if this thread is a daemon thread;
     *          {@code false} otherwise.
     * @see     #setDaemon(boolean)
     */
    public final boolean isDaemon() {
        if (isVirtual()) {
            return true;
        } else {
            return holder.daemon;
        }
    }

    /**
     * Determines if the currently running thread has permission to
     * modify this thread.
     * <p>
     * If there is a security manager, its {@code checkAccess} method
     * is called with this thread as its argument. This may result in
     * throwing a {@code SecurityException}.
     *
     * @throws  SecurityException  if the current thread is not allowed to
     *          access this thread.
     * @see        SecurityManager#checkAccess(Thread)
     * @deprecated This method is only useful in conjunction with
     *       {@linkplain SecurityManager the Security Manager}, which is
     *       deprecated and subject to removal in a future release.
     *       Consequently, this method is also deprecated and subject to
     *       removal. There is no replacement for the Security Manager or this
     *       method.
     */
    @Deprecated(since="17", forRemoval=true)
    public final void checkAccess() {
        @SuppressWarnings("removal")
        SecurityManager security = System.getSecurityManager();
        if (security != null) {
            security.checkAccess(this);
        }
    }

    /**
     * Returns a string representation of this thread. The string representation
     * will usually include the thread's {@linkplain #threadId() identifier} and
     * name. The default implementation for platform threads includes the thread's
     * identifier, name, priority, and the name of the thread group.
     *
     * @return  a string representation of this thread.
     */
    public String toString() {
        StringBuilder sb = new StringBuilder("Thread[#");
        sb.append(threadId());
        sb.append(",");
        sb.append(getName());
        sb.append(",");
        sb.append(getPriority());
        sb.append(",");
        ThreadGroup group = getThreadGroup();
        if (group != null)
            sb.append(group.getName());
        sb.append("]");
        return sb.toString();
    }

    /**
     * Returns the context {@code ClassLoader} for this thread.
     * The context {@code ClassLoader} may be set by the creator of the thread
     * for use by code running in this thread when loading classes and resources.
     * If not {@linkplain #setContextClassLoader set}, the default is to inherit
     * the context class loader from the parent thread.
     *
     * <p> The context {@code ClassLoader} of the primordial thread is typically
     * set to the class loader used to load the application.
     *
     * @return  the context {@code ClassLoader} for this thread, or {@code null}
     *          indicating the system class loader (or, failing that, the
     *          bootstrap class loader)
     *
     * @throws  SecurityException
     *          if a security manager is present, and the caller's class loader
     *          is not {@code null} and is not the same as or an ancestor of the
     *          context class loader, and the caller does not have the
     *          {@link RuntimePermission}{@code ("getClassLoader")}
     *
     * @since 1.2
     */
    @CallerSensitive
    public ClassLoader getContextClassLoader() {
        ClassLoader cl = this.contextClassLoader;
        if (cl == null)
            return null;
        @SuppressWarnings("removal")
        SecurityManager sm = System.getSecurityManager();
        if (sm != null) {
            Class<?> caller = Reflection.getCallerClass();
            ClassLoader.checkClassLoaderPermission(cl, caller);
        }
        return cl;
    }

    /**
     * Sets the context {@code ClassLoader} for this thread.
     *
     * <p> The context {@code ClassLoader} may be set by the creator of the thread
     * for use by code running in this thread when loading classes and resources.
     *
     * <p> If a security manager is present, its {@link
     * SecurityManager#checkPermission(java.security.Permission) checkPermission}
     * method is invoked with a {@link RuntimePermission RuntimePermission}{@code
     * ("setContextClassLoader")} permission to see if setting the context
     * ClassLoader is permitted.
     *
     * @param  cl
     *         the context ClassLoader for this Thread, or null  indicating the
     *         system class loader (or, failing that, the bootstrap class loader)
     *
     * @throws  SecurityException
     *          if the current thread cannot set the context ClassLoader
     *
     * @since 1.2
     */
    public void setContextClassLoader(ClassLoader cl) {
        @SuppressWarnings("removal")
        SecurityManager sm = System.getSecurityManager();
        if (sm != null) {
            sm.checkPermission(new RuntimePermission("setContextClassLoader"));
        }
        contextClassLoader = cl;
    }

    /**
     * Returns {@code true} if and only if the current thread holds the
     * monitor lock on the specified object.
     *
     * <p>This method is designed to allow a program to assert that
     * the current thread already holds a specified lock:
     * <pre>
     *     assert Thread.holdsLock(obj);
     * </pre>
     *
     * @param  obj the object on which to test lock ownership
     * @return {@code true} if the current thread holds the monitor lock on
     *         the specified object.
     * @since 1.4
     */
    public static native boolean holdsLock(Object obj);

    private static final StackTraceElement[] EMPTY_STACK_TRACE
        = new StackTraceElement[0];

    /**
     * Returns an array of stack trace elements representing the stack dump
     * of this thread.  This method will return a zero-length array if
     * this thread has not started, has started but has not yet been
     * scheduled to run by the system, or has terminated.
     * If the returned array is of non-zero length then the first element of
     * the array represents the top of the stack, which is the most recent
     * method invocation in the sequence.  The last element of the array
     * represents the bottom of the stack, which is the least recent method
     * invocation in the sequence.
     *
     * <p>If there is a security manager, and this thread is not
     * the current thread, then the security manager's
     * {@code checkPermission} method is called with a
     * {@code RuntimePermission("getStackTrace")} permission
     * to see if it's ok to get the stack trace.
     *
     * <p>Some virtual machines may, under some circumstances, omit one
     * or more stack frames from the stack trace.  In the extreme case,
     * a virtual machine that has no stack trace information concerning
     * this thread is permitted to return a zero-length array from this
     * method.
     *
     * @return an array of {@code StackTraceElement},
     * each represents one stack frame.
     *
     * @throws SecurityException
     *        if a security manager exists and its
     *        {@code checkPermission} method doesn't allow
     *        getting the stack trace of thread.
     * @see Throwable#getStackTrace
     *
     * @since 1.5
     */
    public StackTraceElement[] getStackTrace() {
        if (this != Thread.currentThread()) {
            // check for getStackTrace permission
            @SuppressWarnings("removal")
            SecurityManager security = System.getSecurityManager();
            if (security != null) {
                security.checkPermission(SecurityConstants.GET_STACK_TRACE_PERMISSION);
            }
            // optimization so we do not call into the vm for threads that
            // have not yet started or have terminated
            if (!isAlive()) {
                return EMPTY_STACK_TRACE;
            }
            StackTraceElement[] stackTrace = asyncGetStackTrace();
            return (stackTrace != null) ? stackTrace : EMPTY_STACK_TRACE;
        } else {
            return (new Exception()).getStackTrace();
        }
    }

    /**
     * Returns an array of stack trace elements representing the stack dump of
     * this thread. Returns null if the stack trace cannot be obtained. In
     * the default implementation, null is returned if the thread is a virtual
     * thread that is not mounted or the thread is a platform thread that has
     * terminated.
     */
    StackTraceElement[] asyncGetStackTrace() {
        Object stackTrace = getStackTrace0();
        if (stackTrace == null) {
            return null;
        }
        StackTraceElement[] stes = (StackTraceElement[]) stackTrace;
        if (stes.length == 0) {
            return null;
        } else {
            return StackTraceElement.of(stes);
        }
    }

    private native Object getStackTrace0();

    /**
     * Returns a map of stack traces for all live platform threads. The map
     * does not include virtual threads.
     * The map keys are threads and each map value is an array of
     * {@code StackTraceElement} that represents the stack dump
     * of the corresponding {@code Thread}.
     * The returned stack traces are in the format specified for
     * the {@link #getStackTrace getStackTrace} method.
     *
     * <p>The threads may be executing while this method is called.
     * The stack trace of each thread only represents a snapshot and
     * each stack trace may be obtained at different time.  A zero-length
     * array will be returned in the map value if the virtual machine has
     * no stack trace information about a thread.
     *
     * <p>If there is a security manager, then the security manager's
     * {@code checkPermission} method is called with a
     * {@code RuntimePermission("getStackTrace")} permission as well as
     * {@code RuntimePermission("modifyThreadGroup")} permission
     * to see if it is ok to get the stack trace of all threads.
     *
     * @return a {@code Map} from {@code Thread} to an array of
     * {@code StackTraceElement} that represents the stack trace of
     * the corresponding thread.
     *
     * @throws SecurityException
     *        if a security manager exists and its
     *        {@code checkPermission} method doesn't allow
     *        getting the stack trace of thread.
     * @see #getStackTrace
     * @see Throwable#getStackTrace
     *
     * @since 1.5
     */
    public static Map<Thread, StackTraceElement[]> getAllStackTraces() {
        // check for getStackTrace permission
        @SuppressWarnings("removal")
        SecurityManager security = System.getSecurityManager();
        if (security != null) {
            security.checkPermission(SecurityConstants.GET_STACK_TRACE_PERMISSION);
            security.checkPermission(SecurityConstants.MODIFY_THREADGROUP_PERMISSION);
        }

        // Get a snapshot of the list of all threads
        Thread[] threads = getThreads();
        StackTraceElement[][] traces = dumpThreads(threads);
        Map<Thread, StackTraceElement[]> m = HashMap.newHashMap(threads.length);
        for (int i = 0; i < threads.length; i++) {
            StackTraceElement[] stackTrace = traces[i];
            if (stackTrace != null) {
                m.put(threads[i], stackTrace);
            }
            // else terminated so we don't put it in the map
        }
        return m;
    }

    /** cache of subclass security audit results */
    private static class Caches {
        /** cache of subclass security audit results */
        static final ClassValue<Boolean> subclassAudits =
            new ClassValue<>() {
                @Override
                protected Boolean computeValue(Class<?> type) {
                    return auditSubclass(type);
                }
            };
    }

    /**
     * Verifies that this (possibly subclass) instance can be constructed
     * without violating security constraints: the subclass must not override
     * security-sensitive non-final methods, or else the
     * "enableContextClassLoaderOverride" RuntimePermission is checked.
     */
    private static boolean isCCLOverridden(Class<?> cl) {
        if (cl == Thread.class)
            return false;

        return Caches.subclassAudits.get(cl);
    }

    /**
     * Performs reflective checks on given subclass to verify that it doesn't
     * override security-sensitive non-final methods.  Returns true if the
     * subclass overrides any of the methods, false otherwise.
     */
    private static boolean auditSubclass(final Class<?> subcl) {
        @SuppressWarnings("removal")
        Boolean result = AccessController.doPrivileged(
            new PrivilegedAction<>() {
                public Boolean run() {
                    for (Class<?> cl = subcl;
                         cl != Thread.class;
                         cl = cl.getSuperclass())
                    {
                        try {
                            cl.getDeclaredMethod("getContextClassLoader", new Class<?>[0]);
                            return Boolean.TRUE;
                        } catch (NoSuchMethodException ex) {
                        }
                        try {
                            Class<?>[] params = {ClassLoader.class};
                            cl.getDeclaredMethod("setContextClassLoader", params);
                            return Boolean.TRUE;
                        } catch (NoSuchMethodException ex) {
                        }
                    }
                    return Boolean.FALSE;
                }
            }
        );
        return result.booleanValue();
    }

    /**
     * Return an array of all live threads.
     */
    static Thread[] getAllThreads() {
        return getThreads();
    }

    private static native StackTraceElement[][] dumpThreads(Thread[] threads);
    private static native Thread[] getThreads();

    /**
     * Returns the identifier of this Thread.  The thread ID is a positive
     * {@code long} number generated when this thread was created.
     * The thread ID is unique and remains unchanged during its lifetime.
     *
     * @return this thread's ID
     *
     * @deprecated This method is not final and may be overridden to return a
     * value that is not the thread ID. Use {@link #threadId()} instead.
     *
     * @since 1.5
     */
    @Deprecated(since="19")
    public long getId() {
        return threadId();
    }

    /**
     * Returns the identifier of this Thread.  The thread ID is a positive
     * {@code long} number generated when this thread was created.
     * The thread ID is unique and remains unchanged during its lifetime.
     *
     * @return this thread's ID
     * @since 19
     */
    public final long threadId() {
        return tid;
    }

    /**
     * A thread state.  A thread can be in one of the following states:
     * <ul>
     * <li>{@link #NEW}<br>
     *     A thread that has not yet started is in this state.
     *     </li>
     * <li>{@link #RUNNABLE}<br>
     *     A thread executing in the Java virtual machine is in this state.
     *     </li>
     * <li>{@link #BLOCKED}<br>
     *     A thread that is blocked waiting for a monitor lock
     *     is in this state.
     *     </li>
     * <li>{@link #WAITING}<br>
     *     A thread that is waiting indefinitely for another thread to
     *     perform a particular action is in this state.
     *     </li>
     * <li>{@link #TIMED_WAITING}<br>
     *     A thread that is waiting for another thread to perform an action
     *     for up to a specified waiting time is in this state.
     *     </li>
     * <li>{@link #TERMINATED}<br>
     *     A thread that has exited is in this state.
     *     </li>
     * </ul>
     *
     * <p>
     * A thread can be in only one state at a given point in time.
     * These states are virtual machine states which do not reflect
     * any operating system thread states.
     *
     * @since   1.5
     * @see #getState
     */
    public enum State {
        /**
         * Thread state for a thread which has not yet started.
         */
        NEW,

        /**
         * Thread state for a runnable thread.  A thread in the runnable
         * state is executing in the Java virtual machine but it may
         * be waiting for other resources from the operating system
         * such as processor.
         */
        RUNNABLE,

        /**
         * Thread state for a thread blocked waiting for a monitor lock.
         * A thread in the blocked state is waiting for a monitor lock
         * to enter a synchronized block/method or
         * reenter a synchronized block/method after calling
         * {@link Object#wait() Object.wait}.
         */
        BLOCKED,

        /**
         * Thread state for a waiting thread.
         * A thread is in the waiting state due to calling one of the
         * following methods:
         * <ul>
         *   <li>{@link Object#wait() Object.wait} with no timeout</li>
         *   <li>{@link #join() Thread.join} with no timeout</li>
         *   <li>{@link LockSupport#park() LockSupport.park}</li>
         * </ul>
         *
         * <p>A thread in the waiting state is waiting for another thread to
         * perform a particular action.
         *
         * For example, a thread that has called {@code Object.wait()}
         * on an object is waiting for another thread to call
         * {@code Object.notify()} or {@code Object.notifyAll()} on
         * that object. A thread that has called {@code Thread.join()}
         * is waiting for a specified thread to terminate.
         */
        WAITING,

        /**
         * Thread state for a waiting thread with a specified waiting time.
         * A thread is in the timed waiting state due to calling one of
         * the following methods with a specified positive waiting time:
         * <ul>
         *   <li>{@link #sleep Thread.sleep}</li>
         *   <li>{@link Object#wait(long) Object.wait} with timeout</li>
         *   <li>{@link #join(long) Thread.join} with timeout</li>
         *   <li>{@link LockSupport#parkNanos LockSupport.parkNanos}</li>
         *   <li>{@link LockSupport#parkUntil LockSupport.parkUntil}</li>
         * </ul>
         */
        TIMED_WAITING,

        /**
         * Thread state for a terminated thread.
         * The thread has completed execution.
         */
        TERMINATED;
    }

    /**
     * Returns the state of this thread.
     * This method is designed for use in monitoring of the system state,
     * not for synchronization control.
     *
     * @return this thread's state.
     * @since 1.5
     */
    public State getState() {
        return threadState();
    }

    /**
     * Returns the state of this thread.
     * This method can be used instead of getState as getState is not final and
     * so can be overridden to run arbitrary code.
     */
    State threadState() {
        return jdk.internal.misc.VM.toThreadState(holder.threadStatus);
    }

    /**
     * Returns true if the thread has terminated.
     */
    boolean isTerminated() {
        return threadState() == State.TERMINATED;
    }

    /**
     * Interface for handlers invoked when a {@code Thread} abruptly
     * terminates due to an uncaught exception.
     * <p>When a thread is about to terminate due to an uncaught exception
     * the Java Virtual Machine will query the thread for its
     * {@code UncaughtExceptionHandler} using
     * {@link #getUncaughtExceptionHandler} and will invoke the handler's
     * {@code uncaughtException} method, passing the thread and the
     * exception as arguments.
     * If a thread has not had its {@code UncaughtExceptionHandler}
     * explicitly set, then its {@code ThreadGroup} object acts as its
     * {@code UncaughtExceptionHandler}. If the {@code ThreadGroup} object
     * has no
     * special requirements for dealing with the exception, it can forward
     * the invocation to the {@linkplain #getDefaultUncaughtExceptionHandler
     * default uncaught exception handler}.
     *
     * @see #setDefaultUncaughtExceptionHandler
     * @see #setUncaughtExceptionHandler
     * @see ThreadGroup#uncaughtException
     * @since 1.5
     */
    @FunctionalInterface
    public interface UncaughtExceptionHandler {
        /**
         * Method invoked when the given thread terminates due to the
         * given uncaught exception.
         * <p>Any exception thrown by this method will be ignored by the
         * Java Virtual Machine.
         * @param t the thread
         * @param e the exception
         */
        void uncaughtException(Thread t, Throwable e);
    }

    // null unless explicitly set
    private volatile UncaughtExceptionHandler uncaughtExceptionHandler;

    // null unless explicitly set
    private static volatile UncaughtExceptionHandler defaultUncaughtExceptionHandler;

    /**
     * Set the default handler invoked when a thread abruptly terminates
     * due to an uncaught exception, and no other handler has been defined
     * for that thread.
     *
     * <p>Uncaught exception handling is controlled first by the thread, then
     * by the thread's {@link ThreadGroup} object and finally by the default
     * uncaught exception handler. If the thread does not have an explicit
     * uncaught exception handler set, and the thread's thread group
     * (including parent thread groups)  does not specialize its
     * {@code uncaughtException} method, then the default handler's
     * {@code uncaughtException} method will be invoked.
     * <p>By setting the default uncaught exception handler, an application
     * can change the way in which uncaught exceptions are handled (such as
     * logging to a specific device, or file) for those threads that would
     * already accept whatever &quot;default&quot; behavior the system
     * provided.
     *
     * <p>Note that the default uncaught exception handler should not usually
     * defer to the thread's {@code ThreadGroup} object, as that could cause
     * infinite recursion.
     *
     * @param ueh the object to use as the default uncaught exception handler.
     * If {@code null} then there is no default handler.
     *
     * @throws SecurityException if a security manager is present and it denies
     *         {@link RuntimePermission}{@code ("setDefaultUncaughtExceptionHandler")}
     *
     * @see #setUncaughtExceptionHandler
     * @see #getUncaughtExceptionHandler
     * @see ThreadGroup#uncaughtException
     * @since 1.5
     */
    public static void setDefaultUncaughtExceptionHandler(UncaughtExceptionHandler ueh) {
        @SuppressWarnings("removal")
        SecurityManager sm = System.getSecurityManager();
        if (sm != null) {
            sm.checkPermission(
                new RuntimePermission("setDefaultUncaughtExceptionHandler"));
        }
        defaultUncaughtExceptionHandler = ueh;
    }

    /**
     * Returns the default handler invoked when a thread abruptly terminates
     * due to an uncaught exception. If the returned value is {@code null},
     * there is no default.
     * @since 1.5
     * @see #setDefaultUncaughtExceptionHandler
     * @return the default uncaught exception handler for all threads
     */
    public static UncaughtExceptionHandler getDefaultUncaughtExceptionHandler(){
        return defaultUncaughtExceptionHandler;
    }

    /**
     * Returns the handler invoked when this thread abruptly terminates
     * due to an uncaught exception. If this thread has not had an
     * uncaught exception handler explicitly set then this thread's
     * {@code ThreadGroup} object is returned, unless this thread
     * has terminated, in which case {@code null} is returned.
     * @since 1.5
     * @return the uncaught exception handler for this thread
     */
    public UncaughtExceptionHandler getUncaughtExceptionHandler() {
        if (isTerminated()) {
            // uncaughtExceptionHandler may be set to null after thread terminates
            return null;
        } else {
            UncaughtExceptionHandler ueh = uncaughtExceptionHandler;
            return (ueh != null) ? ueh : getThreadGroup();
        }
    }

    /**
     * Set the handler invoked when this thread abruptly terminates
     * due to an uncaught exception.
     * <p>A thread can take full control of how it responds to uncaught
     * exceptions by having its uncaught exception handler explicitly set.
     * If no such handler is set then the thread's {@code ThreadGroup}
     * object acts as its handler.
     * @param ueh the object to use as this thread's uncaught exception
     * handler. If {@code null} then this thread has no explicit handler.
     * @throws  SecurityException  if the current thread is not allowed to
     *          modify this thread.
     * @see #setDefaultUncaughtExceptionHandler
     * @see ThreadGroup#uncaughtException
     * @since 1.5
     */
    public void setUncaughtExceptionHandler(UncaughtExceptionHandler ueh) {
        checkAccess();
        uncaughtExceptionHandler(ueh);
    }

    void uncaughtExceptionHandler(UncaughtExceptionHandler ueh) {
        uncaughtExceptionHandler = ueh;
    }

    /**
     * Dispatch an uncaught exception to the handler. This method is
     * called when a thread terminates with an exception.
     */
    void dispatchUncaughtException(Throwable e) {
        getUncaughtExceptionHandler().uncaughtException(this, e);
    }

    /**
     * Holder class for constants.
     */
    @SuppressWarnings("removal")
    private static class Constants {
        // Thread group for virtual threads.
        static final ThreadGroup VTHREAD_GROUP;

        // AccessControlContext that doesn't support any permissions.
        @SuppressWarnings("removal")
        static final AccessControlContext NO_PERMISSIONS_ACC;

        static {
            var getThreadGroup  = new PrivilegedAction<ThreadGroup>() {
                @Override
                public ThreadGroup run() {
                    ThreadGroup parent = Thread.currentCarrierThread().getThreadGroup();
                    for (ThreadGroup p; (p = parent.getParent()) != null; )
                        parent = p;
                    return parent;
                }
            };
            @SuppressWarnings("removal")
            ThreadGroup root = AccessController.doPrivileged(getThreadGroup);
            VTHREAD_GROUP = new ThreadGroup(root, "VirtualThreads", MAX_PRIORITY, false);

            NO_PERMISSIONS_ACC = new AccessControlContext(new ProtectionDomain[] {
                new ProtectionDomain(null, null)
            });
        }
    }

    /**
     * Returns the special ThreadGroup for virtual threads.
     */
    static ThreadGroup virtualThreadGroup() {
        return Constants.VTHREAD_GROUP;
    }

    // The following three initially uninitialized fields are exclusively
    // managed by class java.util.concurrent.ThreadLocalRandom. These
    // fields are used to build the high-performance PRNGs in the
    // concurrent code.

    /** The current seed for a ThreadLocalRandom */
    long threadLocalRandomSeed;

    /** Probe hash value; nonzero if threadLocalRandomSeed initialized */
    int threadLocalRandomProbe;

    /** Secondary seed isolated from public ThreadLocalRandom sequence */
    int threadLocalRandomSecondarySeed;

    /** The thread container that this thread is in */
    private @Stable ThreadContainer container;
    ThreadContainer threadContainer() {
        return container;
    }
    void setThreadContainer(ThreadContainer container) {
        // assert this.container == null;
        this.container = container;
    }

    /** The top of this stack of stackable scopes owned by this thread */
    private volatile StackableScope headStackableScopes;
    StackableScope headStackableScopes() {
        return headStackableScopes;
    }
    static void setHeadStackableScope(StackableScope scope) {
        currentThread().headStackableScopes = scope;
    }

    /* Some private helper methods */
    private native void setPriority0(int newPriority);
    private native void interrupt0();
    private static native void clearInterruptEvent();
    private native void setNativeName(String name);

    // The address of the next thread identifier, see ThreadIdentifiers.
    private static native long getNextThreadIdOffset();
}<|MERGE_RESOLUTION|>--- conflicted
+++ resolved
@@ -496,25 +496,7 @@
      *          cleared when this exception is thrown.
      */
     public static void sleep(long millis) throws InterruptedException {
-<<<<<<< HEAD
         sleep(millis, 0);
-=======
-        if (millis < 0) {
-            throw new IllegalArgumentException("timeout value is negative");
-        }
-
-        long nanos = MILLISECONDS.toNanos(millis);
-        ThreadSleepEvent event = beforeSleep(nanos);
-        try {
-            if (currentThread() instanceof VirtualThread vthread) {
-                vthread.sleepNanos(nanos);
-            } else {
-                sleep0(millis);
-            }
-        } finally {
-            afterSleep(event);
-        }
->>>>>>> 3bba8995
     }
 
     /**
@@ -552,33 +534,15 @@
         long totalNanos = MILLISECONDS.toNanos(millis);
         totalNanos += Math.min(Long.MAX_VALUE - totalNanos, nanos);
 
-<<<<<<< HEAD
-        if (ThreadSleepEvent.isTurnedOn()) {
-            ThreadSleepEvent event = new ThreadSleepEvent();
-            try {
-                event.time = MILLISECONDS.toNanos(millis) + nanos;
-                event.begin();
-                sleep0(millis, nanos);
-            } finally {
-                event.commit();
-            }
-        } else {
-            sleep0(millis, nanos);
-=======
         ThreadSleepEvent event = beforeSleep(totalNanos);
         try {
             if (currentThread() instanceof VirtualThread vthread) {
                 vthread.sleepNanos(totalNanos);
             } else {
-                // millisecond precision
-                if (nanos > 0 && millis < Long.MAX_VALUE) {
-                    millis++;
-                }
-                sleep0(millis);
+                sleep0(millis, nanos);
             }
         } finally {
             afterSleep(event);
->>>>>>> 3bba8995
         }
     }
 
@@ -606,28 +570,10 @@
             return;
         }
 
-<<<<<<< HEAD
         // convert to milliseconds and nanos
         long millis = NANOSECONDS.toMillis(nanos);
         nanos -= MILLISECONDS.toNanos(millis);
         sleep(millis, (int)nanos);
-=======
-        ThreadSleepEvent event = beforeSleep(nanos);
-        try {
-            if (currentThread() instanceof VirtualThread vthread) {
-                vthread.sleepNanos(nanos);
-            } else {
-                // millisecond precision
-                long millis = NANOSECONDS.toMillis(nanos);
-                if (nanos > MILLISECONDS.toNanos(millis)) {
-                    millis += 1L;
-                }
-                sleep0(millis);
-            }
-        } finally {
-            afterSleep(event);
-        }
->>>>>>> 3bba8995
     }
 
     /**
