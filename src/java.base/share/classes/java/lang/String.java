--- conflicted
+++ resolved
@@ -2149,25 +2149,10 @@
         byte[] ov = other.value;
         byte coder = coder();
         if (coder == other.coder()) {
-<<<<<<< HEAD
-            if (!isLatin1() && (len > 0)) {
-                toffset = toffset << 1;
-                ooffset = ooffset << 1;
-                len = len << 1;
-            }
-            if (tv == ov && toffset == ooffset) {
-                return true;
-            }
-            while (len-- > 0) {
-                if (tv[toffset++] != ov[ooffset++]) {
-                    return false;
-                }
-=======
             if (coder == UTF16) {
                 toffset <<= UTF16;
                 ooffset <<= UTF16;
                 len <<= UTF16;
->>>>>>> 1ea5f9f7
             }
             return ArraysSupport.mismatch(tv, toffset,
                     ov, ooffset, len) < 0;
