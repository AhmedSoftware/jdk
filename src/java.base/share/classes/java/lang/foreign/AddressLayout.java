/*
 * Copyright (c) 2023, Oracle and/or its affiliates. All rights reserved.
 * DO NOT ALTER OR REMOVE COPYRIGHT NOTICES OR THIS FILE HEADER.
 *
 * This code is free software; you can redistribute it and/or modify it
 * under the terms of the GNU General Public License version 2 only, as
 * published by the Free Software Foundation.  Oracle designates this
 * particular file as subject to the "Classpath" exception as provided
 * by Oracle in the LICENSE file that accompanied this code.
 *
 * This code is distributed in the hope that it will be useful, but WITHOUT
 * ANY WARRANTY; without even the implied warranty of MERCHANTABILITY or
 * FITNESS FOR A PARTICULAR PURPOSE.  See the GNU General Public License
 * version 2 for more details (a copy is included in the LICENSE file that
 * accompanied this code).
 *
 * You should have received a copy of the GNU General Public License version
 * 2 along with this work; if not, write to the Free Software Foundation,
 * Inc., 51 Franklin St, Fifth Floor, Boston, MA 02110-1301 USA.
 *
 * Please contact Oracle, 500 Oracle Parkway, Redwood Shores, CA 94065 USA
 * or visit www.oracle.com if you need additional information or have any
 * questions.
 */

package java.lang.foreign;

import jdk.internal.foreign.layout.ValueLayouts;
import jdk.internal.javac.Restricted;
import jdk.internal.reflect.CallerSensitive;

import java.lang.foreign.Linker.Option;
import java.lang.invoke.MethodHandle;
import java.nio.ByteOrder;
import java.util.Optional;

/**
 * A value layout used to model the address of some region of memory.  The carrier
 * associated with an address layout is {@code MemorySegment.class}.  The size and
 * alignment of an address layout are platform-dependent (e.g. on a 64-bit platform,
 * the size and alignment of an address layout are set to 8 bytes).
 * <p>
 * An address layout may optionally feature a {@linkplain #targetLayout() target layout}.
 * An address layout with target layout {@code T} can be used to model the address of a
 * region of memory whose layout is {@code T}.  For instance, an address layout with
 * target layout {@link ValueLayout#JAVA_INT} can be used to model the address of a
 * region of memory that is 4 bytes long.  Specifying a target layout can be useful in
 * the following situations:
 * <ul>
 *     <li>When accessing a memory segment that has been obtained by reading an address from
 *     another memory segment, e.g. using {@link MemorySegment#getAtIndex(AddressLayout, long)};</li>
 *     <li>When creating a downcall method handle, using {@link Linker#downcallHandle(FunctionDescriptor, Option...)};
 *     <li>When creating an upcall stub, using {@link Linker#upcallStub(MethodHandle, FunctionDescriptor, Arena, Option...)}.
 * </ul>
 *
 * @implSpec
 * Implementations of this interface are immutable, thread-safe and
 * <a href="{@docRoot}/java.base/java/lang/doc-files/ValueBased.html">value-based</a>.
 *
 * @see #ADDRESS
 * @see #ADDRESS_UNALIGNED
 * @since 22
 */
public sealed interface AddressLayout extends ValueLayout permits ValueLayouts.OfAddressImpl {

    /**
     * {@inheritDoc}
     */
    @Override
    AddressLayout withName(String name);

    /**
     * {@inheritDoc}
     */
    @Override
    AddressLayout withoutName();

    /**
     * {@inheritDoc}
     */
    @Override
    AddressLayout withByteAlignment(long byteAlignment);

    /**
     * {@inheritDoc}
     */
    @Override
    AddressLayout withOrder(ByteOrder order);

    /**
     * Returns an address layout with the same carrier, alignment constraint, name and
     * order as this address layout, but associated with the specified target layout.
     * The returned address layout allows raw addresses to be accessed as
     * {@linkplain MemorySegment memory segments} whose size is set to the size of the
     * specified layout.  Moreover, if the accessed raw address is not compatible with
     * the alignment constraint in the provided layout, {@linkplain IllegalArgumentException}
     * will be thrown.
     * @apiNote
     * This method can also be used to create an address layout which, when used, creates
     * native memory segments with maximal size (e.g. {@linkplain Long#MAX_VALUE}).  This
     * can be done by using a target sequence layout with unspecified size, as follows:
     * {@snippet lang = java:
     * AddressLayout addressLayout   = ...
     * AddressLayout unboundedLayout = addressLayout.withTargetLayout(
     *         MemoryLayout.sequenceLayout(Long.MAX_VALUE, ValueLayout.JAVA_BYTE));
     *}
     *
     * @param layout the target layout.
<<<<<<< HEAD
     * @return an address layout with same characteristics as this layout, but with the
     *         provided target layout.
     * @throws IllegalCallerException If the caller is in a module that does not have
     *         native access enabled
=======
     * @return an address layout with same characteristics as this layout, but with the provided target layout.
     * @throws IllegalCallerException If the caller is in a module that does not have native access enabled
>>>>>>> c146685c
     * @see #targetLayout()
     */
    @CallerSensitive
    @Restricted
    AddressLayout withTargetLayout(MemoryLayout layout);

    /**
     * Returns an address layout with the same carrier, alignment constraint, name and
     * order as this address layout, but with no target layout.
     *
     * @apiNote This can be useful to compare two address layouts that have different
     *          target layouts, but are otherwise equal.
     *
     * @return an address layout with same characteristics as this layout, but with no
     *         target layout.
     * @see #targetLayout()
     */
    AddressLayout withoutTargetLayout();

    /**
     * {@return the target layout associated with this address layout (if any)}
     */
    Optional<MemoryLayout> targetLayout();

}<|MERGE_RESOLUTION|>--- conflicted
+++ resolved
@@ -106,15 +106,10 @@
      *}
      *
      * @param layout the target layout.
-<<<<<<< HEAD
      * @return an address layout with same characteristics as this layout, but with the
-     *         provided target layout.
+     *          provided target layout.
      * @throws IllegalCallerException If the caller is in a module that does not have
      *         native access enabled
-=======
-     * @return an address layout with same characteristics as this layout, but with the provided target layout.
-     * @throws IllegalCallerException If the caller is in a module that does not have native access enabled
->>>>>>> c146685c
      * @see #targetLayout()
      */
     @CallerSensitive
