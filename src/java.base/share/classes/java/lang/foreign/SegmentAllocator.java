/*
 * Copyright (c) 2021, 2023, Oracle and/or its affiliates. All rights reserved.
 * DO NOT ALTER OR REMOVE COPYRIGHT NOTICES OR THIS FILE HEADER.
 *
 * This code is free software; you can redistribute it and/or modify it
 * under the terms of the GNU General Public License version 2 only, as
 * published by the Free Software Foundation.  Oracle designates this
 * particular file as subject to the "Classpath" exception as provided
 * by Oracle in the LICENSE file that accompanied this code.
 *
 * This code is distributed in the hope that it will be useful, but WITHOUT
 * ANY WARRANTY; without even the implied warranty of MERCHANTABILITY or
 * FITNESS FOR A PARTICULAR PURPOSE.  See the GNU General Public License
 * version 2 for more details (a copy is included in the LICENSE file that
 * accompanied this code).
 *
 * You should have received a copy of the GNU General Public License version
 * 2 along with this work; if not, write to the Free Software Foundation,
 * Inc., 51 Franklin St, Fifth Floor, Boston, MA 02110-1301 USA.
 *
 * Please contact Oracle, 500 Oracle Parkway, Redwood Shores, CA 94065 USA
 * or visit www.oracle.com if you need additional information or have any
 * questions.
 */

package java.lang.foreign;

import java.nio.charset.Charset;
import java.nio.charset.StandardCharsets;
import java.util.Objects;

import jdk.internal.foreign.AbstractMemorySegmentImpl;
import jdk.internal.foreign.ArenaImpl;
import jdk.internal.foreign.SlicingAllocator;
import jdk.internal.foreign.StringSupport;
import jdk.internal.vm.annotation.ForceInline;

/**
 * An object that may be used to allocate {@linkplain MemorySegment memory segments}.
 * Clients implementing this interface must implement the {@link #allocate(long, long)}
 * method. A segment allocator defines several methods which can be useful to create
 * segments from several kinds of Java values such as primitives and arrays.
 * <p>
 * {@code SegmentAllocator} is a {@linkplain FunctionalInterface functional interface}.
 * Clients can easily obtain a new segment allocator by using either a lambda expression
 * or a method reference:
 *
 * {@snippet lang=java :
 * SegmentAllocator autoAllocator = (byteSize, byteAlignment) -> Arena.ofAuto().allocate(byteSize, byteAlignment);
 * }
 * <p>
 * This interface defines factories for commonly used allocators:
 * <ul>
 *     <li>{@link #slicingAllocator(MemorySegment)} obtains an efficient slicing
 *         allocator, where memory is allocated by repeatedly slicing the provided
 *         memory segment;</li>
 *     <li>{@link #prefixAllocator(MemorySegment)} obtains an allocator which wraps a
 *         segment and recycles its content upon each new allocation request.</li>
 * </ul>
 * <p>
 * Passing a segment allocator to an API can be especially useful in circumstances where
 * a client wants to communicate <em>where</em> the results of a certain operation
 * (performed by the API) should be stored, as a memory segment. For instance,
 * {@linkplain Linker#downcallHandle(FunctionDescriptor, Linker.Option...) downcall method handles}
 * can accept an additional {@link SegmentAllocator} parameter if the underlying
 * foreign function is known to return a struct by-value. Effectively, the allocator
 * parameter tells the linker where to store the return value of the foreign function.
 *
 * @apiNote Unless otherwise specified, the {@link #allocate(long, long)} method is
 *          not thread-safe. Furthermore, memory segments allocated by a segment
 *          allocator can be associated with different lifetimes, and can even be backed
 *          by overlapping regions of memory. For these reasons, clients should
 *          generally only interact with a segment allocator they own.
 * <p>
 * Clients should consider using an {@linkplain Arena arena} instead, which, provides
 * strong thread-safety, lifetime and non-overlapping guarantees.
 *
 * @since 22
 */
@FunctionalInterface
public interface SegmentAllocator {

    /**
     * Converts a Java string into a null-terminated C string using the
     * {@linkplain StandardCharsets#UTF_8 UTF-8} charset, storing the result into a
     * memory segment.
     * <p>
     * Calling this method is equivalent to the following code:
     * {@snippet lang = java:
     * allocateFrom(str, StandardCharsets.UTF_8);
     *}
     *
     * @param str the Java string to be converted into a C string
     * @return a new native segment containing the converted C string
     */
    @ForceInline
    default MemorySegment allocateFrom(String str) {
        Objects.requireNonNull(str);
        return allocateFrom(str, sun.nio.cs.UTF_8.INSTANCE);
    }

    /**
     * Converts a Java string into a null-terminated C string using the provided charset,
     * and storing the result into a memory segment.
     * <p>
     * This method always replaces malformed-input and unmappable-character
     * sequences with this charset's default replacement byte array. The
     * {@link java.nio.charset.CharsetEncoder} class should be used when more
     * control over the encoding process is required.
     * <p>
     * If the given string contains any {@code '\0'} characters, they will be
     * copied as well. This means that, depending on the method used to read
     * the string, such as {@link MemorySegment#getString(long)}, the string
     * will appear truncated when read again.
     *
     * @param str     the Java string to be converted into a C string
     * @param charset the charset used to {@linkplain Charset#newEncoder() encode} the
     *                string bytes
     * @return a new native segment containing the converted C string
     * @throws IllegalArgumentException if {@code charset} is not a
     *         {@linkplain StandardCharsets standard charset}
     * @implSpec The default implementation for this method copies the contents of the
     *           provided Java string into a new memory segment obtained by calling
     *           {@code this.allocate(B + N)}, where:
     * <ul>
     *     <li>{@code B} is the size, in bytes, of the string encoded using the
     *         provided charset (e.g. {@code str.getBytes(charset).length});</li>
     *     <li>{@code N} is the size (in bytes) of the terminator char according to the
     *         provided charset. For instance, this is 1 for {@link StandardCharsets#US_ASCII}
     *         and 2 for {@link StandardCharsets#UTF_16}.</li>
     * </ul>
     */
    @ForceInline
    default MemorySegment allocateFrom(String str, Charset charset) {
        Objects.requireNonNull(charset);
        Objects.requireNonNull(str);
        int termCharSize = StringSupport.CharsetKind.of(charset).terminatorCharSize();
        MemorySegment segment;
        int length;
        if (StringSupport.bytesCompatible(str, charset)) {
            length = str.length();
            segment = allocateNoInit((long) length + termCharSize);
            StringSupport.copyToSegmentRaw(str, segment, 0);
        } else {
            byte[] bytes = str.getBytes(charset);
            length = bytes.length;
            segment = allocateNoInit((long) bytes.length + termCharSize);
            MemorySegment.copy(bytes, 0, segment, ValueLayout.JAVA_BYTE, 0, bytes.length);
        }
        for (int i = 0 ; i < termCharSize ; i++) {
            segment.set(ValueLayout.JAVA_BYTE, length + i, (byte)0);
        }
        return segment;
    }

    /**
     * {@return a new memory segment initialized with the provided byte value}
     * <p>
     * The size of the allocated memory segment is the
     * {@linkplain MemoryLayout#byteSize() size} of the given layout. The given value is
     * written into the segment according to the byte order and alignment constraint of
     * the given layout.
     *
     * @implSpec The default implementation is equivalent to:
     * {@snippet lang=java :
     *  MemorySegment seg = allocate(Objects.requireNonNull(layout));
     *  seg.set(layout, 0, value);
     *  return seg;
     * }
     *
     * @param layout the layout of the block of memory to be allocated
     * @param value  the value to be set in the newly allocated memory segment
     */
    default MemorySegment allocateFrom(ValueLayout.OfByte layout, byte value) {
        Objects.requireNonNull(layout);
        MemorySegment seg = allocateNoInit(layout);
        seg.set(layout, 0, value);
        return seg;
    }

    /**
     * {@return a new memory segment initialized with the provided char value}
     * <p>
     * The size of the allocated memory segment is the
     * {@linkplain MemoryLayout#byteSize() size} of the given layout.
     * The given value is written into the segment according to the byte order and
     * alignment constraint of the given layout.
     *
     * @implSpec The default implementation is equivalent to:
     * {@snippet lang=java :
     *  MemorySegment seg = allocate(Objects.requireNonNull(layout));
     *  seg.set(layout, 0, value);
     *  return seg;
     * }
     *
     * @param layout the layout of the block of memory to be allocated
     * @param value  the value to be set in the newly allocated memory segment
     */
    default MemorySegment allocateFrom(ValueLayout.OfChar layout, char value) {
        Objects.requireNonNull(layout);
        MemorySegment seg = allocateNoInit(layout);
        seg.set(layout, 0, value);
        return seg;
    }

    /**
     * {@return a new memory segment initialized with the provided short value}
     * <p>
     * The size of the allocated memory segment is the
     * {@linkplain MemoryLayout#byteSize() size} of the given layout. The given value is
     * written into the segment according to the byte order and alignment constraint of
     * the given layout.
     *
     * @implSpec The default implementation is equivalent to:
     * {@snippet lang=java :
     *  MemorySegment seg = allocate(Objects.requireNonNull(layout));
     *  seg.set(layout, 0, value);
     *  return seg;
     * }
     *
     * @param layout the layout of the block of memory to be allocated
     * @param value  the value to be set in the newly allocated memory segment
     */
    default MemorySegment allocateFrom(ValueLayout.OfShort layout, short value) {
        Objects.requireNonNull(layout);
        MemorySegment seg = allocateNoInit(layout);
        seg.set(layout, 0, value);
        return seg;
    }

    /**
     * {@return a new memory segment initialized with the provided int value}
     * <p>
     * The size of the allocated memory segment is the
     * {@linkplain MemoryLayout#byteSize() size} of the given layout. The given value is
     * written into the segment according to the byte order and alignment constraint of
     * the given layout.
     *
     * @implSpec The default implementation is equivalent to:
     * {@snippet lang=java :
     *  MemorySegment seg = allocate(Objects.requireNonNull(layout));
     *  seg.set(layout, 0, value);
     *  return seg;
     * }
     *
     * @param layout the layout of the block of memory to be allocated
     * @param value  the value to be set in the newly allocated memory segment
     */
    default MemorySegment allocateFrom(ValueLayout.OfInt layout, int value) {
        Objects.requireNonNull(layout);
        MemorySegment seg = allocateNoInit(layout);
        seg.set(layout, 0, value);
        return seg;
    }

    /**
     * {@return a new memory segment initialized with the provided float value}
     * <p>
     * The size of the allocated memory segment is the
     * {@linkplain MemoryLayout#byteSize() size} of the given layout. The given value is
     * written into the segment according to the byte order and alignment constraint of
     * the given layout.
     *
     * @implSpec The default implementation is equivalent to:
     * {@snippet lang=java :
     *  MemorySegment seg = allocate(Objects.requireNonNull(layout));
     *  seg.set(layout, 0, value);
     *  return seg;
     * }
     *
     * @param layout the layout of the block of memory to be allocated
     * @param value  the value to be set in the newly allocated memory segment
     */
    default MemorySegment allocateFrom(ValueLayout.OfFloat layout, float value) {
        Objects.requireNonNull(layout);
        MemorySegment seg = allocateNoInit(layout);
        seg.set(layout, 0, value);
        return seg;
    }

    /**
     * {@return a new memory segment initialized with the provided long value}
     * <p>
     * The size of the allocated memory segment is the
     * {@linkplain MemoryLayout#byteSize() size} of the given layout. The given value is
     * written into the segment according to the byte order and alignment constraint of
     * the given layout.
     *
     * @implSpec The default implementation is equivalent to:
     * {@snippet lang=java :
     *  MemorySegment seg = allocate(Objects.requireNonNull(layout));
     *  seg.set(layout, 0, value);
     *  return seg;
     * }
     *
     * @param layout the layout of the block of memory to be allocated
     * @param value  the value to be set in the newly allocated memory segment
     */
    default MemorySegment allocateFrom(ValueLayout.OfLong layout, long value) {
        Objects.requireNonNull(layout);
        MemorySegment seg = allocateNoInit(layout);
        seg.set(layout, 0, value);
        return seg;
    }

    /**
     * {@return a new memory segment initialized with the provided double value}
     * <p>
     * The size of the allocated memory segment is the
     * {@linkplain MemoryLayout#byteSize() size} of the given layout. The given value is
     * written into the segment according to the byte order and alignment constraint of
     * the given layout.
     *
     * @implSpec The default implementation is equivalent to:
     * {@snippet lang=java :
     *  MemorySegment seg = allocate(Objects.requireNonNull(layout));
     *  seg.set(layout, 0, value);
     *  return seg;
     * }
     *
     * @param layout the layout of the block of memory to be allocated
     * @param value  the value to be set in the newly allocated memory segment
     */
    default MemorySegment allocateFrom(ValueLayout.OfDouble layout, double value) {
        Objects.requireNonNull(layout);
        MemorySegment seg = allocateNoInit(layout);
        seg.set(layout, 0, value);
        return seg;
    }

    /**
     * {@return a new memory segment initialized with the
     * {@linkplain MemorySegment#address() address} of the provided memory segment}
     * <p>
     * The address value might be narrowed according to the platform address size
     * (see {@link ValueLayout#ADDRESS}).
     * <p>
     * The size of the allocated memory segment is the
     * {@linkplain MemoryLayout#byteSize() size} of the given layout. The given value is
     * written into the segment according to the byte order and alignment constraint of
     * the given layout.
     *
     * @implSpec The default implementation is equivalent to:
     * {@snippet lang=java :
     *  Objects.requireNonNull(value);
     *  MemorySegment seg = allocate(Objects.requireNonNull(layout));
     *  seg.set(layout, 0, value);
     *  return seg;
     * }
     *
     * @param layout the layout of the block of memory to be allocated
     * @param value  the value to be set in the newly allocated memory segment
<<<<<<< HEAD
     * @throws UnsupportedOperationException if {@code value} is not
=======
     * @throws IllegalArgumentException if {@code value} is not
>>>>>>> 2c003f1f
     *         a {@linkplain MemorySegment#isNative() native} segment
     */
    default MemorySegment allocateFrom(AddressLayout layout, MemorySegment value) {
        Objects.requireNonNull(value);
        Objects.requireNonNull(layout);
        MemorySegment segment = allocateNoInit(layout);
        segment.set(layout, 0, value);
        return segment;
    }

    /**
     * {@return a new memory segment initialized with the contents of the provided segment}
     * <p>
     * The size of the allocated memory segment is the
     * {@code elementLayout.byteSize() * elementCount}. The contents of the
     * source segment is copied into the result segment element by element, according
     * to the byte order and alignment constraint of the given element layout.
     *
     * @implSpec The default implementation for this method is equivalent to the following code:
     * {@snippet lang = java:
     * MemorySegment dest = this.allocate(elementLayout, elementCount);
     * MemorySegment.copy(source, sourceElementLayout, sourceOffset, dest, elementLayout, 0, elementCount);
     * return dest;
     * }
     * @param elementLayout the element layout of the allocated array
     * @param source the source segment
     * @param sourceElementLayout the element layout of the source segment
     * @param sourceOffset the starting offset, in bytes, of the source segment
     * @param elementCount the number of elements in the source segment to be copied
     * @throws IllegalArgumentException if {@code elementLayout.byteSize() != sourceElementLayout.byteSize()}
     * @throws IllegalArgumentException if the source segment/offset
     *         are <a href="MemorySegment.html#segment-alignment">incompatible with the alignment constraint</a>
     *         in the source element layout
     * @throws IllegalArgumentException if {@code elementLayout.byteAlignment() > elementLayout.byteSize()}
     * @throws IllegalArgumentException if {@code sourceElementLayout.byteAlignment() > sourceElementLayout.byteSize()}
     * @throws IllegalStateException if the {@linkplain MemorySegment#scope() scope} associated
     *         with {@code source} is not {@linkplain MemorySegment.Scope#isAlive() alive}
     * @throws WrongThreadException if this method is called from a thread {@code T},
     *         such that {@code source.isAccessibleBy(T) == false}
     * @throws IndexOutOfBoundsException if {@code elementCount * sourceElementLayout.byteSize()} overflows
     * @throws IndexOutOfBoundsException if {@code sourceOffset > source.byteSize() - (elementCount * sourceElementLayout.byteSize())}
     * @throws IndexOutOfBoundsException if either {@code sourceOffset} or {@code elementCount} are {@code < 0}
     */
    @ForceInline
    default MemorySegment allocateFrom(ValueLayout elementLayout,
                                       MemorySegment source,
                                       ValueLayout sourceElementLayout,
                                       long sourceOffset,
                                       long elementCount) {
        Objects.requireNonNull(source);
        Objects.requireNonNull(sourceElementLayout);
        Objects.requireNonNull(elementLayout);
        MemorySegment dest = allocateNoInit(elementLayout, elementCount);
        MemorySegment.copy(source, sourceElementLayout, sourceOffset, dest, elementLayout, 0, elementCount);
        return dest;
    }

    /**
     * {@return a new memory segment initialized with the elements in the provided
     *          byte array}
     * <p>
     * The size of the allocated memory segment is
     * {@code elementLayout.byteSize() * elements.length}. The contents of the
     * source array is copied into the result segment element by element, according
     * to the byte order and alignment constraint of the given element layout.
     *
     * @implSpec The default implementation for this method is equivalent to the
     *           following code:
     * {@snippet lang = java:
     * this.allocateFrom(layout, MemorySegment.ofArray(array),
     *                   ValueLayout.JAVA_BYTE, 0, array.length)
     *}
     * @param elementLayout the element layout of the array to be allocated
     * @param elements      the byte elements to be copied to the newly allocated
     *                      memory block
     * @throws IllegalArgumentException if
     *         {@code elementLayout.byteAlignment() > elementLayout.byteSize()}
     */
    @ForceInline
    default MemorySegment allocateFrom(ValueLayout.OfByte elementLayout, byte... elements) {
        return allocateFrom(elementLayout, MemorySegment.ofArray(elements),
                ValueLayout.JAVA_BYTE, 0, elements.length);
    }

    /**
     * {@return a new memory segment initialized with the elements in the provided
     *          short array}
     * <p>
     * The size of the allocated memory segment is
     * {@code elementLayout.byteSize() * elements.length}. The contents of the
     * source array are copied into the result segment element by element, according
     * to the byte order and alignment constraint of the given element layout.
     *
     * @implSpec The default implementation for this method is equivalent to the
     *           following code:
     * {@snippet lang = java:
     * this.allocateFrom(layout, MemorySegment.ofArray(array),
     *                   ValueLayout.JAVA_SHORT, 0, array.length)
     *}
     * @param elementLayout the element layout of the array to be allocated
     * @param elements      the short elements to be copied to the newly allocated
     *                      memory block
     * @throws IllegalArgumentException if
     *         {@code elementLayout.byteAlignment() > elementLayout.byteSize()}
     */
    @ForceInline
    default MemorySegment allocateFrom(ValueLayout.OfShort elementLayout, short... elements) {
        return allocateFrom(elementLayout, MemorySegment.ofArray(elements),
                ValueLayout.JAVA_SHORT, 0, elements.length);
    }

    /**
     * {@return a new memory segment initialized with the elements in the provided
     *          char array}
     * <p>
     * The size of the allocated memory segment is
     * {@code elementLayout.byteSize() * elements.length}. The contents of the
     * source array is copied into the result segment element by element, according
     * to the byte order and alignment constraint of the given element layout.
     *
     * @implSpec The default implementation for this method is equivalent to the
     *           following code:
     * {@snippet lang = java:
     * this.allocateFrom(layout, MemorySegment.ofArray(array),
     *                   ValueLayout.JAVA_CHAR, 0, array.length)
     *}
     * @param elementLayout the element layout of the array to be allocated
     * @param elements      the char elements to be copied to the newly allocated
     *                      memory block
     * @throws IllegalArgumentException if
     *         {@code elementLayout.byteAlignment() > elementLayout.byteSize()}
     */
    @ForceInline
    default MemorySegment allocateFrom(ValueLayout.OfChar elementLayout, char... elements) {
        return allocateFrom(elementLayout, MemorySegment.ofArray(elements),
                ValueLayout.JAVA_CHAR, 0, elements.length);
    }

    /**
     * {@return a new memory segment initialized with the elements in the provided
     *          int array}
     * <p>
     * The size of the allocated memory segment is
     * {@code elementLayout.byteSize() * elements.length}. The contents of the
     * source array is copied into the result segment element by element, according
     * to the byte order and alignment constraint of the given element layout.
     *
     * @implSpec The default implementation for this method is equivalent to the
     *           following code:
     * {@snippet lang = java:
     * this.allocateFrom(layout, MemorySegment.ofArray(array),
     *                   ValueLayout.JAVA_INT, 0, array.length)
     *}
     * @param elementLayout the element layout of the array to be allocated
     * @param elements      the int elements to be copied to the newly allocated
     *                      memory block
     * @throws IllegalArgumentException if
     *         {@code elementLayout.byteAlignment() > elementLayout.byteSize()}
     */
    @ForceInline
    default MemorySegment allocateFrom(ValueLayout.OfInt elementLayout, int... elements) {
        return allocateFrom(elementLayout, MemorySegment.ofArray(elements),
                ValueLayout.JAVA_INT, 0, elements.length);
    }

    /**
     * {@return a new memory segment initialized with the elements in the provided
     *          float array}
     * <p>
     * The size of the allocated memory segment is
     * {@code elementLayout.byteSize() * elements.length}. The contents of
     * the source array is copied into the result segment element by element, according
     * to the byte order and alignment constraint of the given element layout.
     *
     * @implSpec The default implementation for this method is equivalent to the
     *           following code:
     * {@snippet lang = java:
     * this.allocateFrom(layout, MemorySegment.ofArray(array),
     *                   ValueLayout.JAVA_FLOAT, 0, array.length)
     *}
     * @param elementLayout the element layout of the array to be allocated
     * @param elements the float elements to be copied to the newly allocated
     *                 memory block
     * @throws IllegalArgumentException if
     *         {@code elementLayout.byteAlignment() > elementLayout.byteSize()}
     */
    @ForceInline
    default MemorySegment allocateFrom(ValueLayout.OfFloat elementLayout, float... elements) {
        return allocateFrom(elementLayout, MemorySegment.ofArray(elements),
                ValueLayout.JAVA_FLOAT, 0, elements.length);
    }

    /**
     * {@return a new memory segment initialized with the elements in the provided
     *          long array}
     * <p>
     * The size of the allocated memory segment is
     * {@code elementLayout.byteSize() * elements.length}. The contents of
     * the source array is copied into the result segment element by element, according
     * to the byte order and alignment constraint of the given element layout.
     *
     * @implSpec The default implementation for this method is equivalent to the
     *           following code:
     * {@snippet lang = java:
     * this.allocateFrom(layout, MemorySegment.ofArray(array),
     *                   ValueLayout.JAVA_LONG, 0, array.length)
     *}
     * @param elementLayout the element layout of the array to be allocated
     * @param elements the long elements to be copied to the newly allocated
     *                 memory block
     * @throws IllegalArgumentException if
     *         {@code elementLayout.byteAlignment() > elementLayout.byteSize()}
     */
    @ForceInline
    default MemorySegment allocateFrom(ValueLayout.OfLong elementLayout, long... elements) {
        return allocateFrom(elementLayout, MemorySegment.ofArray(elements),
                ValueLayout.JAVA_LONG, 0, elements.length);
    }

    /**
     * {@return a new memory segment initialized with the elements in the provided
     *          double array}
     * <p>
     * The size of the allocated memory segment is
     * {@code elementLayout.byteSize() * elements.length}. The contents of
     * the source array is copied into the result segment element by element, according
     * to the byte order and alignment constraint of the given element layout.
     *
     * @implSpec The default implementation for this method is equivalent to the
     *           following code:
     * {@snippet lang = java:
     * this.allocateFrom(layout, MemorySegment.ofArray(array),
     *                   ValueLayout.JAVA_DOUBLE, 0, array.length)
     *}
     * @param elementLayout the element layout of the array to be allocated
     * @param elements      the double elements to be copied to the newly allocated
     *                      memory block
     * @throws IllegalArgumentException if
     *         {@code elementLayout.byteAlignment() > elementLayout.byteSize()}
     */
    @ForceInline
    default MemorySegment allocateFrom(ValueLayout.OfDouble elementLayout, double... elements) {
        return allocateFrom(elementLayout, MemorySegment.ofArray(elements),
                ValueLayout.JAVA_DOUBLE, 0, elements.length);
    }

    /**
     * {@return a new memory segment with the given layout}
     *
     * @implSpec The default implementation for this method calls
     *           {@code this.allocate(layout.byteSize(), layout.byteAlignment())}.
     *
     * @param layout the layout of the block of memory to be allocated
     */
    default MemorySegment allocate(MemoryLayout layout) {
        Objects.requireNonNull(layout);
        return allocate(layout.byteSize(), layout.byteAlignment());
    }

    /**
     * {@return a new memory segment with the given {@code elementLayout} and {@code count}}
     *
     * @implSpec The default implementation for this method calls
     *           {@code this.allocate(MemoryLayout.sequenceLayout(count, elementLayout))}.
     *
     * @param elementLayout the array element layout
     * @param count the array element count
     * @throws IllegalArgumentException if {@code elementLayout.byteSize() * count}
     *         overflows
     * @throws IllegalArgumentException if {@code count < 0}
     */
    default MemorySegment allocate(MemoryLayout elementLayout, long count) {
        Objects.requireNonNull(elementLayout);
        if (count < 0) {
            throw new IllegalArgumentException("Negative array size");
        }
        return allocate(MemoryLayout.sequenceLayout(count, elementLayout));
    }

    /**
     * {@return a new memory segment with the given {@code byteSize}}
     *
     * @implSpec The default implementation for this method calls
     *           {@code this.allocate(byteSize, 1)}.
     *
     * @param byteSize the size (in bytes) of the block of memory to be allocated
     * @throws IllegalArgumentException if {@code byteSize < 0}
     */
    default MemorySegment allocate(long byteSize) {
        return allocate(byteSize, 1);
    }

    /**
     * {@return a new memory segment with the given {@code byteSize} and
     *          {@code byteAlignment}}
     *
     * @param byteSize the size (in bytes) of the block of memory
     *                 to be allocated
     * @param byteAlignment the alignment (in bytes) of the block of memory
     *                      to be allocated
     * @throws IllegalArgumentException if {@code byteSize < 0},
     *         {@code byteAlignment <= 0},
     *         or if {@code byteAlignment} is not a power of 2
     */
    MemorySegment allocate(long byteSize, long byteAlignment);

    /**
     * Returns a segment allocator that responds to allocation requests by returning
     * consecutive slices obtained from the provided segment. Each new allocation
     * request will return a new slice starting at the current offset (modulo additional
     * padding to satisfy alignment constraint), with given size.
     * <p>
     * The returned allocator throws {@link IndexOutOfBoundsException} when a slice of
     * the provided segment with the requested size and alignment cannot be found.
     *
     * @implNote A slicing allocator is not <em>thread-safe</em>.
     *
     * @param segment the segment from which the returned allocator should slice from
     * @return a new slicing allocator
     * @throws IllegalArgumentException if the {@code segment} is
     *         {@linkplain MemorySegment#isReadOnly() read-only}
     */
    static SegmentAllocator slicingAllocator(MemorySegment segment) {
        assertWritable(segment);
        return new SlicingAllocator(segment);
    }

    /**
     * Returns a segment allocator that responds to allocation requests by recycling a
     * single segment. Each new allocation request will return a new slice starting at
     * the segment offset {@code 0}, hence the name <em>prefix allocator</em>.
     * <p>
     * Equivalent to (but likely more efficient than) the following code:
     * {@snippet lang=java :
     * MemorySegment segment = ...
     * SegmentAllocator prefixAllocator = (size, align) -> segment.asSlice(0, size, align);
     * }
     * The returned allocator throws {@link IndexOutOfBoundsException} when a slice of
     * the provided segment with the requested size and alignment cannot be found.
     *
     * @apiNote A prefix allocator can be useful to limit allocation requests in case a
     *          client knows that they have fully processed the contents of the allocated
     *          segment before the subsequent allocation request takes place.
     *
     * @implNote While a prefix allocator is <em>thread-safe</em>, concurrent access on
     *           the same recycling allocator might cause a thread to overwrite contents
     *           written to the underlying segment by a different thread.
     *
     * @param segment the memory segment to be recycled by the returned allocator
     * @return an allocator that recycles an existing segment upon each new
     *         allocation request
<<<<<<< HEAD
=======
     * @throws IllegalArgumentException if the {@code segment} is
     *         {@linkplain MemorySegment#isReadOnly() read-only}
>>>>>>> 2c003f1f
     */
    static SegmentAllocator prefixAllocator(MemorySegment segment) {
        assertWritable(segment);
        return (AbstractMemorySegmentImpl)segment;
    }

    private static void assertWritable(MemorySegment segment) {
        // Implicit null check
        if (segment.isReadOnly()) {
            throw new IllegalArgumentException("read-only segment");
        }
    }

    @ForceInline
    private MemorySegment allocateNoInit(long byteSize) {
        return this instanceof ArenaImpl arenaImpl ?
                arenaImpl.allocateNoInit(byteSize, 1) :
                allocate(byteSize);
    }

    @ForceInline
    private MemorySegment allocateNoInit(MemoryLayout layout) {
        return this instanceof ArenaImpl arenaImpl ?
                arenaImpl.allocateNoInit(layout.byteSize(), layout.byteAlignment()) :
                allocate(layout);
    }

    @ForceInline
    private MemorySegment allocateNoInit(MemoryLayout layout, long size) {
        return this instanceof ArenaImpl arenaImpl ?
                arenaImpl.allocateNoInit(layout.byteSize() * size, layout.byteAlignment()) :
                allocate(layout, size);
    }
}<|MERGE_RESOLUTION|>--- conflicted
+++ resolved
@@ -350,11 +350,7 @@
      *
      * @param layout the layout of the block of memory to be allocated
      * @param value  the value to be set in the newly allocated memory segment
-<<<<<<< HEAD
-     * @throws UnsupportedOperationException if {@code value} is not
-=======
      * @throws IllegalArgumentException if {@code value} is not
->>>>>>> 2c003f1f
      *         a {@linkplain MemorySegment#isNative() native} segment
      */
     default MemorySegment allocateFrom(AddressLayout layout, MemorySegment value) {
@@ -706,11 +702,8 @@
      * @param segment the memory segment to be recycled by the returned allocator
      * @return an allocator that recycles an existing segment upon each new
      *         allocation request
-<<<<<<< HEAD
-=======
      * @throws IllegalArgumentException if the {@code segment} is
      *         {@linkplain MemorySegment#isReadOnly() read-only}
->>>>>>> 2c003f1f
      */
     static SegmentAllocator prefixAllocator(MemorySegment segment) {
         assertWritable(segment);
