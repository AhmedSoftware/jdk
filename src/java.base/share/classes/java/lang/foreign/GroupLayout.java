--- conflicted
+++ resolved
@@ -69,14 +69,9 @@
     /**
      * {@inheritDoc}
      * @throws IllegalArgumentException {@inheritDoc}
-<<<<<<< HEAD
      * @throws IllegalArgumentException if {@code byteAlignment} is less than {@code M},
-     *         where {@code M} is the maximum alignment constraint in any of the member
-     *         layouts associated with this group layout
-=======
-     * @throws IllegalArgumentException if {@code byteAlignment} is less than {@code M}, where {@code M} is
-     *         the maximum alignment constraint in any of the member layouts associated with this group layout
->>>>>>> c146685c
+     *         where {@code M} is the maximum alignment constraint in any of the
+     *         member layouts associated with this group layout
      */
     @Override
     GroupLayout withByteAlignment(long byteAlignment);
