/*
 * Copyright (c) 2019, 2023, Oracle and/or its affiliates. All rights reserved.
 * DO NOT ALTER OR REMOVE COPYRIGHT NOTICES OR THIS FILE HEADER.
 *
 * This code is free software; you can redistribute it and/or modify it
 * under the terms of the GNU General Public License version 2 only, as
 * published by the Free Software Foundation.  Oracle designates this
 * particular file as subject to the "Classpath" exception as provided
 * by Oracle in the LICENSE file that accompanied this code.
 *
 * This code is distributed in the hope that it will be useful, but WITHOUT
 * ANY WARRANTY; without even the implied warranty of MERCHANTABILITY or
 * FITNESS FOR A PARTICULAR PURPOSE.  See the GNU General Public License
 * version 2 for more details (a copy is included in the LICENSE file that
 * accompanied this code).
 *
 * You should have received a copy of the GNU General Public License version
 * 2 along with this work; if not, write to the Free Software Foundation,
 * Inc., 51 Franklin St, Fifth Floor, Boston, MA 02110-1301 USA.
 *
 * Please contact Oracle, 500 Oracle Parkway, Redwood Shores, CA 94065 USA
 * or visit www.oracle.com if you need additional information or have any
 * questions.
 */

package java.lang.foreign;

import java.io.UncheckedIOException;
import java.lang.foreign.ValueLayout.OfInt;
import java.nio.Buffer;
import java.nio.ByteBuffer;
import java.nio.ByteOrder;
import java.nio.CharBuffer;
import java.nio.channels.FileChannel;
import java.nio.channels.FileChannel.MapMode;
import java.nio.charset.Charset;
import java.nio.charset.StandardCharsets;
import java.util.Arrays;
import java.util.Objects;
import java.util.Optional;
import java.util.Spliterator;
import java.util.function.Consumer;
import java.util.stream.Stream;
import jdk.internal.foreign.AbstractMemorySegmentImpl;
import jdk.internal.foreign.MemorySessionImpl;
import jdk.internal.foreign.SegmentFactories;
import jdk.internal.javac.Restricted;
import jdk.internal.reflect.CallerSensitive;
import jdk.internal.vm.annotation.ForceInline;

/**
 * A memory segment provides access to a contiguous region of memory.
 * <p>
 * There are two kinds of memory segments:
 * <ul>
 *     <li>A <em>heap segment</em> is backed by, and provides access to, a region of
 *     memory inside the Java heap (an "on-heap" region).</li>
 *     <li>A <em>native segment</em> is backed by, and provides access to, a region of
 *     memory outside the Java heap (an "off-heap" region).</li>
 * </ul>
 * Heap segments can be obtained by calling one of the {@link MemorySegment#ofArray(int[])}
 * factory methods. These methods return a memory segment backed by the on-heap region
 * that holds the specified Java array.
 * <p>
 * Native segments can be obtained by calling one of the {@link Arena#allocate(long, long)}
 * factory methods, which return a memory segment backed by a newly allocated off-heap
 * region with the given size and aligned to the given alignment constraint.
 * Alternatively, native segments can be obtained by
 * {@link FileChannel#map(MapMode, long, long, Arena) mapping} a file into a new off-heap
 * region (in some systems, this operation is sometimes referred to as {@code mmap}).
 * Segments obtained in this way are called <em>mapped</em> segments, and their contents
 * can be {@linkplain #force() persisted} and {@linkplain #load() loaded} to and from the
 * underlying memory-mapped file.
 * <p>
 * Both kinds of segments are read and written using the same methods, known as
 * <a href="#segment-deref">access operations</a>. An access operation on a memory
 * segment always and only provides access to the region for which the segment was
 * obtained.
 *
 * <h2 id="segment-characteristics">Characteristics of memory segments</h2>
 *
 * Every memory segment has an {@linkplain #address() address}, expressed as a
 * {@code long} value. The nature of a segment's address depends on the kind of the
 * segment:
 * <ul>
 * <li>The address of a heap segment is not a physical address, but rather an offset
 * within the region of memory which backs the segment. The region is inside the Java
 * heap, so garbage collection might cause the region to be relocated in physical memory
 * over time, but this is not exposed to clients of the {@code MemorySegment} API who
 * see a stable <em>virtualized</em> address for a heap segment backed by the region.
 * A heap segment obtained from one of the {@link #ofArray(int[])} factory methods has
 * an address of zero.</li>
 * <li>The address of a native segment (including mapped segments) denotes the physical
 * address of the region of memory which backs the segment.</li>
 * </ul>
 * <p>
 * Every memory segment has a {@linkplain #byteSize() size}. The size of a heap segment
 * is derived from the Java array from which it is obtained. This size is predictable
 * across Java runtimes. The size of a native segment is either passed explicitly
 * (as in {@link Arena#allocate(long, long)}) or derived from a {@link MemoryLayout}
 * (as in {@link Arena#allocate(MemoryLayout)}). The size of a memory segment is typically
 * a positive number but may be <a href="#wrapping-addresses">zero</a>, but never negative.
 * <p>
<<<<<<< HEAD
 * The address and size of a memory segment jointly ensure that access operations on the
 * segment cannot fall <em>outside</em> the boundaries of the region of memory which
 * backs the segment. That is, a memory segment has <em>spatial bounds</em>.
 * <p>
 * Every memory segment is associated with a {@linkplain Scope scope}. This ensures that
 * access operations on a memory segment cannot occur when the region of memory which
 * backs the memory segment is no longer available (e.g., after the scope associated with
 * the accessed memory segment is no longer {@linkplain Scope#isAlive() alive}). That is,
 * a memory segment has <em>temporal bounds</em>.
=======
 * The address and size of a memory segment jointly ensure that access operations on the segment cannot fall
 * <em>outside</em> the boundaries of the region of memory that backs the segment.
 * That is, a memory segment has <em>spatial bounds</em>.
 * <p>
 * Every memory segment is associated with a {@linkplain Scope scope}. This ensures that access operations
 * on a memory segment cannot occur when the region of memory that backs the memory segment is no longer available
 * (e.g., after the scope associated with the accessed memory segment is no longer {@linkplain Scope#isAlive() alive}).
 * That is, a memory segment has <em>temporal bounds</em>.
>>>>>>> 8555e0f6
 * <p>
 * Finally, access operations on a memory segment can be subject to additiona
 * l thread-confinement checks. Heap segments can be accessed from any thread.
 * Conversely, native segments can only be accessed compatibly with the
 * <a href="Arena.html#thread-confinement">confinement characteristics</a> of the arena
 * used to obtain them.
 *
 * <h2 id="segment-deref">Accessing memory segments</h2>
 *
 * A memory segment can be read or written using various access operations provided in
 * this class (e.g. {@link #get(ValueLayout.OfInt, long)}). Each access operation takes
 * a {@linkplain ValueLayout value layout}, which specifies the size and shape of the
 * value, and an offset, expressed in bytes. For instance, to read an {@code int} from
 * a segment, using {@linkplain ByteOrder#nativeOrder() default endianness}, the
 * following code can be used:
 * {@snippet lang=java :
 * MemorySegment segment = ...
 * int value = segment.get(ValueLayout.JAVA_INT, 0);
 * }
 *
 * If the value to be read is stored in memory using {@linkplain ByteOrder#BIG_ENDIAN big-endian}
 * encoding, the access operation can be expressed as follows:
 * {@snippet lang=java :
 * int value = segment.get(ValueLayout.JAVA_INT.withOrder(BIG_ENDIAN), 0);
 * }
 *
 * Access operations on memory segments are implemented using var handles. The
 * {@link ValueLayout#varHandle()} method can be used to obtain a var handle that can be
 * used to get/set values represented by the given value layout on a memory segment at
 * the given offset:
 *
 * {@snippet lang=java:
 * VarHandle intAtOffsetHandle = ValueLayout.JAVA_INT.varHandle(); // (MemorySegment, long)
 * int value = (int) intAtOffsetHandle.get(segment, 10L);          // segment.get(ValueLayout.JAVA_INT, 10L)
 * }
 *
 * Alternatively, a var handle that can be used to access an element of an {@code int}
 * array at a given logical index can be created as follows:
 *
 * {@snippet lang=java:
 * VarHandle intAtOffsetAndIndexHandle =
 *         ValueLayout.JAVA_INT.arrayElementVarHandle();             // (MemorySegment, long, long)
 * int value = (int) intAtOffsetAndIndexHandle.get(segment, 2L, 3L); // segment.get(ValueLayout.JAVA_INT, 2L + (3L * 4L))
 * }
 *
 * <p>
 * Clients can also drop the base offset parameter, in order to make the access
 * expression simpler. This can be used to implement access operations such as
 * {@link #getAtIndex(OfInt, long)}:
 *
 * {@snippet lang=java:
 * VarHandle intAtIndexHandle =
 *         MethodHandles.insertCoordinates(intAtOffsetAndIndexHandle, 1, 0L); // (MemorySegment, long)
 * int value = (int) intAtIndexHandle.get(segment, 3L);                       // segment.getAtIndex(ValueLayout.JAVA_INT, 3L);
 * }
 *
 * Var handles for more complex access expressions (e.g. struct field access, pointer
 * dereference) can be created directly from memory layouts, using
 * <a href="MemoryLayout.html#layout-paths"><em>layout paths</em></a>.
 *
 * <h2 id="slicing">Slicing memory segments</h2>
 *
 * Memory segments support {@linkplain MemorySegment#asSlice(long, long) slicing}.
 * Slicing a memory segment returns a new memory segment that is backed by the same
 * region of memory as the original. The address of the sliced segment is derived from
 * the address of the original segment, by adding an offset (expressed in bytes). The
 * size of the sliced segment is either derived implicitly (by subtracting the specified
 * offset from the size of the original segment), or provided explicitly. In other words,
 * a sliced segment has <em>stricter</em> spatial bounds than those of the original
 * segment:
 * {@snippet lang = java:
 * Arena arena = ...
 * MemorySegment segment = arena.allocate(100);
 * MemorySegment slice = segment.asSlice(50, 10);
 * slice.get(ValueLayout.JAVA_INT, 20); // Out of bounds!
 * arena.close();
 * slice.get(ValueLayout.JAVA_INT, 0); // Already closed!
 *}
<<<<<<< HEAD
 * The above code creates a native segment that is 100 bytes long; then, it creates a
 * slice that starts at offset 50 of {@code segment}, and is 10 bytes long. That is, the
 * address of the {@code slice} is {@code segment.address() + 50}, and its size is 10.
 * As a result, attempting to read an int value at offset 20 of the {@code slice} segment
 * will result in an exception. The {@linkplain Arena temporal bounds} of the original
 * segment is inherited by its slices; that is, when the scope associated with
 * {@code segment} is no longer {@linkplain Scope#isAlive() alive}, {@code slice} will
 * also be become inaccessible.
=======
 * The above code creates a native segment that is 100 bytes long; then, it creates a slice that starts at offset 50
 * of {@code segment}, and is 10 bytes long. That is, the address of the {@code slice} is {@code segment.address() + 50},
 * and its size is 10. As a result, attempting to read an int value at offset 20 of the
 * {@code slice} segment will result in an exception. The {@linkplain Arena temporal bounds} of the original segment
 * is inherited by its slices; that is, when the scope associated with {@code segment} is no longer {@linkplain Scope#isAlive() alive},
 * {@code slice} will also become inaccessible.
>>>>>>> 8555e0f6
 * <p>
 * A client might obtain a {@link Stream} from a segment, which can then be used to slice
 * the segment (according to a given element layout) and even allow multiple threads to
 * work in parallel on disjoint segment slices (to do this, the segment has to be
 * {@linkplain MemorySegment#isAccessibleBy(Thread) accessible} from multiple threads).
 * The following code can be used to sum all int values in a memory segment in parallel:
 *
 * {@snippet lang = java:
 * try (Arena arena = Arena.ofShared()) {
 *     SequenceLayout SEQUENCE_LAYOUT = MemoryLayout.sequenceLayout(1024, ValueLayout.JAVA_INT);
 *     MemorySegment segment = arena.allocate(SEQUENCE_LAYOUT);
 *     int sum = segment.elements(ValueLayout.JAVA_INT).parallel()
 *                      .mapToInt(s -> s.get(ValueLayout.JAVA_INT, 0))
 *                      .sum();
 * }
 *}
 *
 * <h2 id="segment-alignment">Alignment</h2>
 *
<<<<<<< HEAD
 * Access operations on a memory segment are constrained not only by the spatial and
 * temporal bounds of the segment, but also by the <em>alignment constraint</em> of the
 * value layout specified to the operation. An access operation can access only those
 * offsets in the segment that denote addresses in physical memory which are
 * <em>aligned</em> according to the layout. An address in physical memory is
 * <em>aligned</em> according to a layout if the address is an integer multiple of the
 * layout's alignment constraint. For example, the address 1000 is aligned according to
 * an 8-byte alignment constraint (because 1000 is an integer multiple of 8), and to a
 * 4-byte alignment constraint, and to a 2-byte alignment constraint; in contrast, the
 * address 1004 is aligned according to a 4-byte alignment constraint, and to a 2-byte
 * alignment constraint, but not to an 8-byte alignment constraint.
 * Access operations are required to respect alignment because it can impact the
 * performance of access operations, and can also determine which access operations are
 * available at a given physical address. For instance,
 * {@linkplain java.lang.invoke.VarHandle#compareAndSet(Object...) atomic access operations}
 * operations using {@link java.lang.invoke.VarHandle} are only permitted at aligned
 * addresses. In addition, alignment applies to an access operation whether the segment
 * being accessed is a native segment or a heap segment.
=======
 * Access operations on a memory segment are constrained not only by the spatial and temporal bounds of the segment,
 * but also by the <em>alignment constraint</em> of the value layout specified to the operation. An access operation can
 * access only those offsets in the segment that denote addresses in physical memory that are <em>aligned</em> according
 * to the layout. An address in physical memory is <em>aligned</em> according to a layout if the address is an integer
 * multiple of the layout's alignment constraint. For example, the address 1000 is aligned according to an 8-byte alignment
 * constraint (because 1000 is an integer multiple of 8), and to a 4-byte alignment constraint, and to a 2-byte alignment
 * constraint; in contrast, the address 1004 is aligned according to a 4-byte alignment constraint, and to a 2-byte alignment
 * constraint, but not to an 8-byte alignment constraint.
 * Access operations are required to respect alignment because it can impact the performance of access operations, and
 * can also determine which access operations are available at a given physical address. For instance,
 * {@linkplain java.lang.invoke.VarHandle#compareAndSet(Object...) atomic access operations} operations using
 * {@link java.lang.invoke.VarHandle} are only permitted at aligned addresses. In addition, alignment
 * applies to an access operation whether the segment being accessed is a native segment or a heap segment.
>>>>>>> 8555e0f6
 * <p>
 * If the segment being accessed is a native segment, then its
 * {@linkplain #address() address} in physical memory can be combined with the offset to
 * obtain the <em>target address</em> in physical memory. The pseudo-function below
 * demonstrates this:
 *
 * {@snippet lang = java:
 * boolean isAligned(MemorySegment segment, long offset, MemoryLayout layout) {
 *   return ((segment.address() + offset) % layout.byteAlignment()) == 0;
 * }
 * }
 *
 * For example:
 * <ul>
 * <li>A native segment with address 1000 can be accessed at offsets 0, 8, 16, 24, etc
 *     under an 8-byte alignment constraint, because the target addresses
 *     (1000, 1008, 1016, 1024) are 8-byte aligned.
 *     Access at offsets 1-7 or 9-15 or 17-23 is disallowed because the target addresses
 *     would not be 8-byte aligned.</li>
 * <li>A native segment with address 1000 can be accessed at offsets 0, 4, 8, 12, etc
 *     under a 4-byte alignment constraint, because the target addresses
 *     (1000, 1004, 1008, 1012) are 4-byte aligned.
 *     Access at offsets 1-3 or 5-7 or 9-11 is disallowed because the target addresses
 *     would not be 4-byte aligned.</li>
 * <li>A native segment with address 1000 can be accessed at offsets 0, 2, 4, 6, etc
 *     under a 2-byte alignment constraint, because the target addresses
 *     (1000, 1002, 1004, 1006) are 2-byte aligned.
 *     Access at offsets 1 or 3 or 5 is disallowed because the target addresses would
 *     not be 2-byte aligned.</li>
 * <li>A native segment with address 1004 can be accessed at offsets 0, 4, 8, 12, etc
 *     under a 4-byte alignment constraint, and at offsets 0, 2, 4, 6, etc
 *     under a 2-byte alignment constraint. Under an 8-byte alignment constraint,
 *     it can be accessed at offsets 4, 12, 20, 28, etc.</li>
 * <li>A native segment with address 1006 can be accessed at offsets 0, 2, 4, 6, etc
 *     under a 2-byte alignment constraint.
 *     Under a 4-byte alignment constraint, it can be accessed at offsets 2, 6, 10, 14, etc.
 *     Under an 8-byte alignment constraint, it can be accessed at offsets 2, 10, 18, 26, etc.
 * <li>A native segment with address 1007 can be accessed at offsets 0, 1, 2, 3, etc
 *     under a 1-byte alignment constraint.
 *     Under a 2-byte alignment constraint, it can be accessed at offsets 1, 3, 5, 7, etc.
 *     Under a 4-byte alignment constraint, it can be accessed at offsets 1, 5, 9, 13, etc.
 *     Under an 8-byte alignment constraint, it can be accessed at offsets 1, 9, 17, 25, etc.</li>
 * </ul>
 * <p>
<<<<<<< HEAD
 * The alignment constraint used to access a segment is typically dictated by the shape
 * of the data structure stored in the segment. For example, if the programmer wishes to
 * store a sequence of 8-byte values in a native segment, then the segment should be
 * allocated by specifying an 8-byte alignment constraint, either via
 * {@link Arena#allocate(long, long)} or {@link Arena#allocate(MemoryLayout)}. These
 * factories ensure that the off-heap region of memory backing the returned segment has
 * a starting address that is 8-byte aligned. Subsequently, the programmer can access the
 * segment at the offsets of interest -- 0, 8, 16, 24, etc -- in the knowledge that every
 * such access is aligned.
 * <p>
 * If the segment being accessed is a heap segment, then determining whether access
 * is aligned is more complex. The address of the segment in physical memory is not
 * known, and is not even fixed (it may change when the segment is relocated during
 * garbage collection). This means that the address cannot be combined with the
 * specified offset to determine a target address in physical memory. Since the
 * alignment constraint <em>always</em> refers to alignment of addresses in physical
 * memory, it is not possible in principle to determine if any offset in a heap segment
 * is aligned. For example, suppose the programmer chooses an 8-byte alignment
 * constraint and tries to access offset 16 in a heap segment. If the heap segment's
 * address 0 corresponds to physical address 1000, then the target address (1016) would
 * be aligned, but if address 0 corresponds to physical address 1004, then the target
 * address (1020) would not be aligned. It is undesirable to allow access to target
 * addresses that are aligned according to the programmer's chosen alignment constraint,
 * but might not be predictably aligned in physical memory (e.g. because of platform
 * considerations and/or garbage collection behavior).
=======
 * The alignment constraint used to access a segment is typically dictated by the shape of the data structure stored
 * in the segment. For example, if the programmer wishes to store a sequence of 8-byte values in a native segment, then
 * the segment should be allocated by specifying an 8-byte alignment constraint, either via {@link Arena#allocate(long, long)}
 * or {@link Arena#allocate(MemoryLayout)}. These factories ensure that the off-heap region of memory backing
 * the returned segment has a starting address that is 8-byte aligned. Subsequently, the programmer can access the
 * segment at the offsets of interest -- 0, 8, 16, 24, etc -- in the knowledge that every such access is aligned.
 * <p>
 * If the segment being accessed is a heap segment, then determining whether access is aligned is more complex.
 * The address of the segment in physical memory is not known and is not even fixed (it may change when the segment
 * is relocated during garbage collection). This means that the address cannot be combined with the specified offset to
 * determine a target address in physical memory. Since the alignment constraint <em>always</em> refers to alignment of
 * addresses in physical memory, it is not possible in principle to determine if any offset in a heap segment is aligned.
 * For example, suppose the programmer chooses an 8-byte alignment constraint and tries
 * to access offset 16 in a heap segment. If the heap segment's address 0 corresponds to physical address 1000,
 * then the target address (1016) would be aligned, but if address 0 corresponds to physical address 1004,
 * then the target address (1020) would not be aligned. It is undesirable to allow access to target addresses that are
 * aligned according to the programmer's chosen alignment constraint, but might not be predictably aligned in physical memory
 * (e.g. because of platform considerations and/or garbage collection behavior).
>>>>>>> 8555e0f6
 * <p>
 * In practice, the Java runtime lays out arrays in memory so that each n-byte element
 * occurs at an n-byte aligned physical address (except for {@code long[]} and
 * {@code double[]}, where alignment is platform-dependent, as explained below). The
 * runtime preserves this invariant even if the array is relocated during garbage
 * collection. Access operations rely on this invariant to determine if the specified
 * offset in a heap segment refers to an aligned address in physical memory.
 * For example:
 * <ul>
<<<<<<< HEAD
 * <li>The starting physical address of a {@code short[]} array will be 2-byte aligned
 *     (e.g. 1006) so that successive short elements occur at 2-byte aligned addresses
 *     (e.g. 1006, 1008, 1010, 1012, etc). A heap segment backed by a {@code short[]}
 *     array can be accessed at offsets 0, 2, 4, 6, etc under a 2-byte alignment
 *     constraint. The segment cannot be accessed at <em>any</em> offset under a 4-byte
 *     alignment constraint, because there is no guarantee that the target address would
 *     be 4-byte aligned, e.g., offset 0 would correspond to physical address 1006 while
 *     offset 1 would correspond to physical address 1007. Similarly, the segment cannot
 *     be accessed at any offset under an 8-byte alignment constraint, because because
 *     there is no guarantee that the target address would be 8-byte aligned, e.g.,
 *     offset 2 would correspond to physical address 1008 but offset 4 would correspond
 *     to physical address 1010.</li>
 * <li>The starting physical address of a {@code long[]} array will be 8-byte aligned
 *     (e.g. 1000) on 64-bit platforms, so that successive long elements occur at 8-byte
 *     aligned addresses (e.g., 1000, 1008, 1016, 1024, etc.). On 64-bit platforms,
 *     a heap segment backed by a {@code long[]} array can be accessed at offsets
 *     0, 8, 16, 24, etc under an 8-byte alignment constraint. In addition, the segment
 *     can be accessed at offsets 0, 4, 8, 12, etc under a 4-byte alignment constraint,
 *     because the target addresses (1000, 1004, 1008, 1012) are 4-byte aligned. And,
 *     the segment can be accessed at offsets 0, 2, 4, 6, etc under a 2-byte alignment
 *     constraint, because the target addresses (e.g. 1000, 1002, 1004, 1006) are 2-byte
 *     aligned.</li>
 * <li>The starting physical address of a {@code long[]} array will be 4-byte aligned
 *     (e.g. 1004) on 32-bit platforms, so that successive long elements occur at 4-byte
 *     aligned addresses (e.g., 1004, 1008, 1012, 1016, etc.) On 32-bit
 *     platforms, a heap segment backed by a {@code long[]} array can be accessed at
 *     offsets 0, 4, 8, 12, etc under a 4-byte alignment constraint, because the target
 *     addresses (1004, 1008, 1012, 1016) are 4-byte aligned. And, the segment
 *     can be accessed at offsets 0, 2, 4, 6, etc under a 2-byte alignment constraint,
 *     because the target addresses (e.g. 1000, 1002, 1004, 1006) are 2-byte aligned.</li>
=======
 * <li>The starting physical address of a {@code short[]} array will be 2-byte aligned (e.g. 1006) so that successive
 * short elements occur at 2-byte aligned addresses (e.g. 1006, 1008, 1010, 1012, etc). A heap segment backed by a
 * {@code short[]} array can be accessed at offsets 0, 2, 4, 6, etc under a 2-byte alignment constraint. The segment cannot
 * be accessed at <em>any</em> offset under a 4-byte alignment constraint, because there is no guarantee that the target
 * address would be 4-byte aligned, e.g., offset 0 would correspond to physical address 1006 while offset 1 would correspond
 * to physical address 1007. Similarly, the segment cannot be accessed at any offset under an 8-byte alignment constraint,
 * because there is no guarantee that the target address would be 8-byte aligned, e.g., offset 2 would correspond
 * to physical address 1008 but offset 4 would correspond to physical address 1010.</li>
 * <li>The starting physical address of a {@code long[]} array will be 8-byte aligned (e.g. 1000) on 64-bit platforms,
 * so that successive long elements occur at 8-byte aligned addresses (e.g., 1000, 1008, 1016, 1024, etc.) On 64-bit platforms,
 * a heap segment backed by a {@code long[]} array can be accessed at offsets 0, 8, 16, 24, etc under an 8-byte alignment
 * constraint. In addition, the segment can be accessed at offsets 0, 4, 8, 12, etc under a 4-byte alignment constraint,
 * because the target addresses (1000, 1004, 1008, 1012) are 4-byte aligned. And, the segment can be accessed at offsets
 * 0, 2, 4, 6, etc under a 2-byte alignment constraint, because the target addresses (e.g. 1000, 1002, 1004, 1006) are 2-byte aligned.</li>
 * <li>The starting physical address of a {@code long[]} array will be 4-byte aligned (e.g. 1004) on 32-bit platforms,
 * so that successive long elements occur at 4-byte aligned addresses (e.g., 1004, 1008, 1012, 1016, etc.) On 32-bit
 * platforms, a heap segment backed by a {@code long[]} array can be accessed at offsets 0, 4, 8, 12, etc under a 4-byte
 * alignment constraint, because the target addresses (1004, 1008, 1012, 1016) are 4-byte aligned. And, the segment
 * can be accessed at offsets 0, 2, 4, 6, etc under a 2-byte alignment constraint, because the target addresses
 * (e.g. 1000, 1002, 1004, 1006) are 2-byte aligned.</li>
>>>>>>> 8555e0f6
 * </ul>
 * <p>
 * In other words, heap segments feature a (platform-dependent) <em>maximum</em>
 * alignment which is derived from the size of the elements of the Java array backing the
 * segment, as shown in the following table:
 *
 * <blockquote><table class="plain">
 * <caption style="display:none">Maximum alignment of heap segments</caption>
 * <thead>
 * <tr>
 *     <th scope="col">Array type (of backing region)</th>
 *     <th scope="col">Maximum supported alignment (in bytes)</th>
 * </tr>
 * </thead>
 * <tbody>
 * <tr><th scope="row" style="font-weight:normal">{@code boolean[]}</th>
 *     <td style="text-align:center;">{@code ValueLayout.JAVA_BOOLEAN.byteAlignment()}</td></tr>
 * <tr><th scope="row" style="font-weight:normal">{@code byte[]}</th>
 *     <td style="text-align:center;">{@code ValueLayout.JAVA_BYTE.byteAlignment()}</td></tr>
 * <tr><th scope="row" style="font-weight:normal">{@code char[]}</th>
 *     <td style="text-align:center;">{@code ValueLayout.JAVA_CHAR.byteAlignment()}</td></tr>
 * <tr><th scope="row" style="font-weight:normal">{@code short[]}</th>
 *     <td style="text-align:center;">{@code ValueLayout.JAVA_SHORT.byteAlignment()}</td></tr>
 * <tr><th scope="row" style="font-weight:normal">{@code int[]}</th>
 *     <td style="text-align:center;">{@code ValueLayout.JAVA_INT.byteAlignment()}</td></tr>
 * <tr><th scope="row" style="font-weight:normal">{@code float[]}</th>
 *     <td style="text-align:center;">{@code ValueLayout.JAVA_FLOAT.byteAlignment()}</td></tr>
 * <tr><th scope="row" style="font-weight:normal">{@code long[]}</th>
 *     <td style="text-align:center;">{@code ValueLayout.JAVA_LONG.byteAlignment()}</td></tr>
 * <tr><th scope="row" style="font-weight:normal">{@code double[]}</th>
 *     <td style="text-align:center;">{@code ValueLayout.JAVA_DOUBLE.byteAlignment()}</td></tr>
 * </tbody>
 * </table></blockquote>
 *
 * Heap segments can only be accessed using a layout whose alignment is smaller or equal
 * to the maximum alignment associated with the heap segment. Attempting to access a
 * heap segment using a layout whose alignment is greater than the maximum alignment
 * associated with the heap segment will fail, as demonstrated in the following example:
 *
 * {@snippet lang=java :
 * MemorySegment byteSegment = MemorySegment.ofArray(new byte[10]);
 * byteSegment.get(ValueLayout.JAVA_INT, 0); // fails: ValueLayout.JAVA_INT.byteAlignment() > ValueLayout.JAVA_BYTE.byteAlignment()
 * }
 *
 * In such circumstances, clients have two options. They can use a heap segment backed
 * by a different array type (e.g. {@code long[]}), capable of supporting greater maximum
 * alignment. More specifically, the maximum alignment associated with {@code long[]} is
 * set to {@code ValueLayout.JAVA_LONG.byteAlignment()} which is a platform-dependent
 * value (set to {@code ValueLayout.ADDRESS.byteSize()}). That is, {@code long[]}) is
 * guaranteed to provide at least 8-byte alignment in 64-bit platforms, but only 4-byte
 * alignment in 32-bit platforms:
 *
 * {@snippet lang=java :
 * MemorySegment longSegment = MemorySegment.ofArray(new long[10]);
 * longSegment.get(ValueLayout.JAVA_INT, 0); // ok: ValueLayout.JAVA_INT.byteAlignment() <= ValueLayout.JAVA_LONG.byteAlignment()
 * }
 *
 * Alternatively, they can invoke the access operation with an <em>unaligned layout</em>.
 * All unaligned layout constants (e.g. {@link ValueLayout#JAVA_INT_UNALIGNED}) have
 * their alignment constraint set to 1:
 * {@snippet lang=java :
 * MemorySegment byteSegment = MemorySegment.ofArray(new byte[10]);
 * byteSegment.get(ValueLayout.JAVA_INT_UNALIGNED, 0); // ok: ValueLayout.JAVA_INT_UNALIGNED.byteAlignment() == ValueLayout.JAVA_BYTE.byteAlignment()
 * }
 *
 * <h2 id="wrapping-addresses">Zero-length memory segments</h2>
 *
 * When interacting with <a href="package-summary.html#ffa">foreign functions</a>, it is
 * common for those functions to allocate a region of memory and return a pointer to that
 * region. Modeling the region of memory with a memory segment is challenging because
 * the Java runtime has no insight into the size of the region. Only the address of the
 * start of the region, stored in the pointer, is available. For example, a C function
 * with return type {@code char*} might return a pointer to a region containing a single
 * {@code char} value, or to a region containing an array of {@code char} values, where
 * the size of the array might be provided in a separate parameter. The size of the
 * array is not readily apparent to the code calling the foreign function and hoping to
 * use its result. In addition to having no insight into the size of the region of
 * memory backing a pointer returned from a foreign function, it also has no insight
 * into the lifetime intended for said region of memory by the foreign function that
 * allocated it.
 * <p>
 * The {@code MemorySegment} API uses <em>zero-length memory segments</em> to represent:
 * <ul>
 *     <li>pointers <a href="Linker.html#by-ref">returned from a foreign function</a>;</li>
 *     <li>pointers <a href="Linker.html#function-pointers">passed by a foreign function
 *         to an upcall stub</a>; and</li>
 *     <li>pointers read from a memory segment (more on that below).</li>
 * </ul>
 * The address of the zero-length segment is the address stored in the pointer.
 * The spatial and temporal bounds of the zero-length segment are as follows:
 * <ul>
 *     <li>The size of the segment is zero. Any attempt to access these segments will
 *     fail with {@link IndexOutOfBoundsException}. This is a crucial safety feature: as
 *     these segments are associated with a region of memory whose size is not known, any
 *     access operations involving these segments cannot be validated. In effect, a
 *     zero-length memory segment <em>wraps</em> an address, and it cannot be used
 *     without explicit intent (see below);</li>
 *     <li>The segment is associated with the global scope. Thus, while zero-length
 *     memory segments cannot be accessed directly, they can be passed, opaquely, to
 *     other pointer-accepting foreign functions.</li>
 * </ul>
 * <p>
<<<<<<< HEAD
 * To demonstrate how clients can work with zero-length memory segments, consider the
 * case of a client that wants to read a pointer from some memory segment. This can
 * be done via the {@linkplain MemorySegment#get(AddressLayout, long)} access method.
 * This method accepts an {@linkplain AddressLayout address layout}
 * (e.g. {@link ValueLayout#ADDRESS}), the layout of the pointer to be read. For instance
 * on a 64-bit platform, the size of an address layout is 8 bytes. The access operation
 * also accepts an offset, expressed in bytes, which indicates the position
 * (relative to the start of the memory segment) at which the pointer is stored. The
 * access operation returns a zero-length native memory segment, backed by a region
=======
 * To demonstrate how clients can work with zero-length memory segments, consider the case of a client that wants
 * to read a pointer from some memory segment. This can be done via the
 * {@linkplain MemorySegment#get(AddressLayout, long)} access method. This method accepts an
 * {@linkplain AddressLayout address layout} (e.g. {@link ValueLayout#ADDRESS}), the layout of the pointer
 * to be read. For instance, on a 64-bit platform, the size of an address layout is 8 bytes. The access operation
 * also accepts an offset, expressed in bytes, which indicates the position (relative to the start of the memory segment)
 * at which the pointer is stored. The access operation returns a zero-length native memory segment, backed by a region
>>>>>>> 8555e0f6
 * of memory whose starting address is the 64-bit value read at the specified offset.
 * <p>
 * The returned zero-length memory segment cannot be accessed directly by the client:
 * since the size of the segment is zero, any access operation would result in
 * out-of-bounds access. Instead, the client must, <em>unsafely</em>, assign new spatial
 * bounds to the zero-length memory segment. This can be done via the
 * {@link #reinterpret(long)} method, as follows:
 *
 * {@snippet lang = java:
 * MemorySegment z = segment.get(ValueLayout.ADDRESS, ...);   // size = 0
 * MemorySegment ptr = z.reinterpret(16);                     // size = 16
 * int x = ptr.getAtIndex(ValueLayout.JAVA_INT, 3);           // ok
 *}
 * <p>
 * In some cases, the client might additionally want to assign new temporal bounds to a
 * zero-length memory segment. This can be done via the
 * {@link #reinterpret(long, Arena, Consumer)} method, which returns a new native segment
 * with the desired size and the same temporal bounds as those of the provided arena:
 *
 * {@snippet lang = java:
 * MemorySegment ptr = null;
 * try (Arena arena = Arena.ofConfined()) {
 *       MemorySegment z = segment.get(ValueLayout.ADDRESS, ...);    // size = 0, scope = always alive
 *       ptr = z.reinterpret(16, arena, null);                       // size = 4, scope = arena.scope()
 *       int x = ptr.getAtIndex(ValueLayout.JAVA_INT, 3);            // ok
 * }
 * int x = ptr.getAtIndex(ValueLayout.JAVA_INT, 3);                  // throws IllegalStateException
 *}
 *
 * Alternatively, if the size of the region of memory backing the zero-length memory
 * segment is known statically, the client can overlay a
 * {@linkplain AddressLayout#withTargetLayout(MemoryLayout) target layout} on the address
 * layout used when reading a pointer. The target layout is then used to dynamically
 * <em>expand</em> the size of the native memory segment returned by the access operation
 * so that the size of the segment is the same as the size of the target layout . In other
 * words, the returned segment is no longer a zero-length memory segment, and the pointer
 * it represents can be de-referenced directly:
 *
 * {@snippet lang = java:
 * AddressLayout intArrPtrLayout = ValueLayout.ADDRESS.withTargetLayout(
 *         MemoryLayout.sequenceLayout(4, ValueLayout.JAVA_INT)); // layout for int (*ptr)[4]
 * MemorySegment ptr = segment.get(intArrPtrLayout, ...);         // size = 16
 * int x = ptr.getAtIndex(ValueLayout.JAVA_INT, 3);               // ok
 *}
 * <p>
 * All the methods that can be used to manipulate zero-length memory segments
 * ({@link #reinterpret(long)}, {@link #reinterpret(Arena, Consumer)}, {@link #reinterpret(long, Arena, Consumer)} and
 * {@link AddressLayout#withTargetLayout(MemoryLayout)}) are
 * <a href="package-summary.html#restricted"><em>restricted</em></a> methods, and should
 * be used with caution: assigning a segment incorrect spatial and/or temporal bounds
 * could result in a VM crash when attempting to access the memory segment.
 *
 * @implSpec
 * Implementations of this interface are immutable, thread-safe and
 * <a href="{@docRoot}/java.base/java/lang/doc-files/ValueBased.html">value-based</a>.
 *
 * @since 22
 */
public sealed interface MemorySegment permits AbstractMemorySegmentImpl {

    /**
     * {@return the address of this memory segment}
     *
     * @apiNote When using this method to pass a segment address to some external
     *          operation (e.g. a JNI function), clients must ensure that the segment is
     *          kept <a href="../../../java/lang/ref/package.html#reachability">reachable</a>
     *          for the entire duration of the operation. A failure to do so might result
     *          in the premature de-allocation of the region of memory backing the memory
     *          segment, in case the segment has been allocated with an
     *          {@linkplain Arena#ofAuto() automatic arena}.
     */
    long address();

    /**
     * Returns the Java object stored in the on-heap region of memory backing this memory
     * segment, if any. For instance, if this memory segment is a heap segment created
     * with the {@link #ofArray(byte[])} factory method, this method will return the
     * {@code byte[]} object which was used to obtain the segment. This method returns
     * an empty {@code Optional} value if either this segment is a
     * {@linkplain #isNative() native} segment, or if this segment is
     * {@linkplain #isReadOnly() read-only}.
     *
     * @return the Java object associated with this memory segment, if any
     */
    Optional<Object> heapBase();

    /**
     * Returns a spliterator for this memory segment. The returned spliterator reports
     * {@link Spliterator#SIZED}, {@link Spliterator#SUBSIZED}, {@link Spliterator#IMMUTABLE},
     * {@link Spliterator#NONNULL} and {@link Spliterator#ORDERED} characteristics.
     * <p>
     * The returned spliterator splits this segment according to the specified element
     * layout; that is, if the supplied layout has size N, then calling
     * {@link Spliterator#trySplit()} will result in a spliterator serving approximately
     * {@code S/N} elements (depending on whether N is even or not), where {@code S} is
     * the size of this segment. As such, splitting is possible as long as
     * {@code S/N >= 2}. The spliterator returns segments that have the same lifetime as
     * that of this segment.
     * <p>
     * The returned spliterator effectively allows to slice this segment into disjoint
     * {@linkplain #asSlice(long, long) slices}, which can then be processed in parallel
     * by multiple threads.
     *
     * @param elementLayout the layout to be used for splitting
     * @return the element spliterator for this segment
     * @throws IllegalArgumentException if {@code elementLayout.byteSize() == 0}
     * @throws IllegalArgumentException if {@code byteSize() % elementLayout.byteSize() != 0}
     * @throws IllegalArgumentException if {@code elementLayout.byteSize() % elementLayout.byteAlignment() != 0}
     * @throws IllegalArgumentException if this segment is
     *         <a href="MemorySegment.html#segment-alignment">incompatible with the alignment constraint</a>
     *         in the provided layout.
     */
    Spliterator<MemorySegment> spliterator(MemoryLayout elementLayout);

    /**
     * Returns a sequential {@code Stream} over disjoint slices (whose size matches that
     * of the specified layout) in this segment. Calling this method is equivalent to
     * the following code:
     * {@snippet lang=java :
     * StreamSupport.stream(segment.spliterator(elementLayout), false);
     * }
     *
     * @param elementLayout the layout to be used for splitting
     * @return a sequential {@code Stream} over disjoint slices in this segment
     * @throws IllegalArgumentException if {@code elementLayout.byteSize() == 0}
     * @throws IllegalArgumentException if {@code byteSize() % elementLayout.byteSize() != 0}
     * @throws IllegalArgumentException if {@code elementLayout.byteSize() % elementLayout.byteAlignment() != 0}
     * @throws IllegalArgumentException if this segment is
     *         <a href="MemorySegment.html#segment-alignment">incompatible with the alignment constraint</a>
     *         in the provided layout
     */
    Stream<MemorySegment> elements(MemoryLayout elementLayout);

    /**
     * {@return the scope associated with this memory segment}
     */
    Scope scope();

    /**
     * {@return {@code true} if this segment can be accessed from the provided thread}
     * @param thread the thread to be tested
     */
    boolean isAccessibleBy(Thread thread);

    /**
     * {@return the size (in bytes) of this memory segment}
     */
    long byteSize();

    /**
     * Returns a slice of this memory segment, at the given offset. The returned
     * segment's address is the address of this segment plus the given offset;
     * its size is specified by the given argument.
     * <p>
     * Equivalent to the following code:
     * {@snippet lang=java :
     * asSlice(offset, newSize, 1);
     * }
     *
     * @see #asSlice(long, long, long)
     *
     * @param offset The new segment base offset (relative to the address of this segment),
     *               specified in bytes
     * @param newSize The new segment size, specified in bytes
     * @return a slice of this memory segment
     * @throws IndexOutOfBoundsException if {@code offset < 0}, {@code offset > byteSize()},
     *         {@code newSize < 0}, or {@code newSize > byteSize() - offset}
     */
    MemorySegment asSlice(long offset, long newSize);

    /**
     * Returns a slice of this memory segment, at the given offset, with the provided
     * alignment constraint. The returned segment's address is the address of this
     * segment plus the given offset; its size is specified by the given argument.
     *
     * @param offset The new segment base offset (relative to the address of this segment),
     *               specified in bytes
     * @param newSize The new segment size, specified in bytes
     * @param byteAlignment The alignment constraint (in bytes) of the returned slice
     * @return a slice of this memory segment
     * @throws IndexOutOfBoundsException if {@code offset < 0}, {@code offset > byteSize()},
     *         {@code newSize < 0}, or {@code newSize > byteSize() - offset}
     * @throws IllegalArgumentException if this segment cannot be accessed at {@code offset} under
     *         the provided alignment constraint
     * @throws IllegalArgumentException if {@code byteAlignment <= 0}, or if
     *         {@code byteAlignment} is not a power of 2
     */
    MemorySegment asSlice(long offset, long newSize, long byteAlignment);

    /**
     * Returns a slice of this memory segment with the given layout, at the given offset.
     * The returned segment's address is the address of this segment plus the given
     * offset; its size is the same as the size of the provided layout.
     * <p>
     * Equivalent to the following code:
     * {@snippet lang=java :
     * asSlice(offset, layout.byteSize(), layout.byteAlignment());
     * }
     *
     * @see #asSlice(long, long, long)
     *
     * @param offset The new segment base offset (relative to the address of this segment),
     *               specified in bytes
     * @param layout The layout of the segment slice
     * @throws IndexOutOfBoundsException if {@code offset < 0}, {@code offset > byteSize()},
     *         or {@code layout.byteSize() > byteSize() - offset}
     * @throws IllegalArgumentException if this segment cannot be accessed at {@code offset}
     *         under the alignment constraint specified by {@code layout}
     * @return a slice of this memory segment
     */
    MemorySegment asSlice(long offset, MemoryLayout layout);

    /**
     * Returns a slice of this memory segment, at the given offset. The returned
     * segment's address is the address of this segment plus the given offset; its size
     * is computed by subtracting the specified offset from this segment size.
     * <p>
     * Equivalent to the following code:
     * {@snippet lang=java :
     * asSlice(offset, byteSize() - offset);
     * }
     *
     * @see #asSlice(long, long)
     *
     * @param offset The new segment base offset (relative to the address of this segment),
     *               specified in bytes
     * @return a slice of this memory segment
     * @throws IndexOutOfBoundsException if {@code offset < 0}, or {@code offset > byteSize()}
     */
    MemorySegment asSlice(long offset);

    /**
     * Returns a new memory segment that has the same address and scope as this segment,
     * but with the provided size.
     *
     * @param newSize the size of the returned segment
     * @return a new memory segment that has the same address and scope as
     *         this segment, but the new provided size
     * @throws IllegalArgumentException if {@code newSize < 0}
     * @throws UnsupportedOperationException if this segment is not a
     *         {@linkplain #isNative() native} segment
     * @throws IllegalCallerException if the caller is in a module that does not have
     *         native access enabled
     */
    @CallerSensitive
    @Restricted
    MemorySegment reinterpret(long newSize);

    /**
     * Returns a new memory segment with the same address and size as this segment, but
     * with the provided scope. As such, the returned segment cannot be accessed after
     * the provided arena has been closed. Moreover, the returned segment can be
     * accessed compatibly with the confinement restrictions associated with the provided
     * arena: that is, if the provided arena is a {@linkplain Arena#ofConfined() confined arena},
     * the returned segment can only be accessed by the arena's owner thread, regardless
     * of the confinement restrictions associated with this segment. In other words, this
     * method returns a segment that behaves as if it had been allocated using the
     * provided arena.
     * <p>
     * Clients can specify an optional cleanup action that should be executed when the
     * provided scope becomes invalid. This cleanup action receives a fresh memory
     * segment that is obtained from this segment as follows:
     * {@snippet lang=java :
     * MemorySegment cleanupSegment = MemorySegment.ofAddress(this.address())
     *                                             .reinterpret(byteSize());
     * }
<<<<<<< HEAD
     * That is, the cleanup action receives a segment that is associated with the global
     * scope, and is accessible from any thread. The size of the segment accepted by the
     * cleanup action is {@link #byteSize()}.
     *
     * @apiNote The cleanup action (if present) should take care not to leak the received
     *          segment to external clients which might access the segment after its
     *          backing region of memory is no longer available. Furthermore,
     *          if the provided scope is the scope of an {@linkplain Arena#ofAuto() automatic arena},
     *          the cleanup action must not prevent the scope from becoming
     *          <a href="../../../java/lang/ref/package.html#reachability">unreachable</a>.
     *          A failure to do so will permanently prevent the regions of memory
     *          allocated by the automatic arena from being deallocated.
     *
     * @param arena the arena to be associated with the returned segment
     * @param cleanup the cleanup action that should be executed when the provided arena
     *                is closed (can be {@code null})
     * @return a new memory segment with unbounded size
=======
     * That is, the cleanup action receives a segment that is associated with the global scope,
     * and is accessible from any thread. The size of the segment accepted by the cleanup action is {@link #byteSize()}.
     *
     * @apiNote The cleanup action (if present) should take care not to leak the received segment to external
     * clients that might access the segment after its backing region of memory is no longer available. Furthermore,
     * if the provided scope is the scope of an {@linkplain Arena#ofAuto() automatic arena}, the cleanup action
     * must not prevent the scope from becoming <a href="../../../java/lang/ref/package.html#reachability">unreachable</a>.
     * A failure to do so will permanently prevent the regions of memory allocated by the automatic arena from being deallocated.
     *
     * @param arena the arena to be associated with the returned segment.
     * @param cleanup the cleanup action that should be executed when the provided arena is closed (can be {@code null}).
     * @return a new memory segment with unbounded size.
>>>>>>> 8555e0f6
     * @throws IllegalStateException if {@code arena.scope().isAlive() == false}
     * @throws UnsupportedOperationException if this segment is not a
     *         {@linkplain #isNative() native} segment
     * @throws IllegalCallerException if the caller is in a module that does not have
     *         native access enabled
     */
    @CallerSensitive
    @Restricted
    MemorySegment reinterpret(Arena arena, Consumer<MemorySegment> cleanup);

    /**
     * Returns a new segment with the same address as this segment, but with the provided
     * size and scope. As such, the returned segment cannot be accessed after the
     * provided arena has been closed. Moreover, if the returned segment can be accessed
     * compatibly with the confinement restrictions associated with the provided arena:
     * that is, if the provided arena is a {@linkplain Arena#ofConfined() confined arena},
     * the returned segment can only be accessed by the arena's owner thread, regardless
     * of the confinement restrictions associated with this segment. In other words,
     * this method returns a segment that behaves as if it had been allocated using the
     * provided arena.
     * <p>
     * Clients can specify an optional cleanup action that should be executed when the
     * provided scope becomes invalid. This cleanup action receives a fresh memory
     * segment that is obtained from this segment as follows:
     * {@snippet lang=java :
     * MemorySegment cleanupSegment = MemorySegment.ofAddress(this.address())
     *                                             .reinterpret(newSize);
     * }
<<<<<<< HEAD
     * That is, the cleanup action receives a segment that is associated with the global
     * scope, and is accessible from any thread. The size of the segment accepted by the
     * cleanup action is {@code newSize}.
     *
     * @apiNote The cleanup action (if present) should take care not to leak the received
     *          segment to external clients which might access the segment after its
     *          backing region of memory is no longer available. Furthermore, if the
     *          provided scope is the scope of an {@linkplain Arena#ofAuto() automatic arena},
     *          the cleanup action must not prevent the scope from becoming
     *          <a href="../../../java/lang/ref/package.html#reachability">unreachable</a>.
     *          A failure to do so will permanently prevent the regions of memory
     *          allocated by the automatic arena from being deallocated.
     *
     * @param newSize the size of the returned segment
     * @param arena the arena to be associated with the returned segment
     * @param cleanup the cleanup action that should be executed when the provided arena
     *                is closed (can be {@code null})
     * @return a new segment that has the same address as this segment, but with new size
     *         and its scope set to that of the provided arena
     * @throws UnsupportedOperationException if this segment is not a
     *         {@linkplain #isNative() native} segment
=======
     * That is, the cleanup action receives a segment that is associated with the global scope,
     * and is accessible from any thread. The size of the segment accepted by the cleanup action is {@code newSize}.
     *
     * @apiNote The cleanup action (if present) should take care not to leak the received segment to external
     * clients that might access the segment after its backing region of memory is no longer available. Furthermore,
     * if the provided scope is the scope of an {@linkplain Arena#ofAuto() automatic arena}, the cleanup action
     * must not prevent the scope from becoming <a href="../../../java/lang/ref/package.html#reachability">unreachable</a>.
     * A failure to do so will permanently prevent the regions of memory allocated by the automatic arena from being deallocated.
     *
     * @param newSize the size of the returned segment.
     * @param arena the arena to be associated with the returned segment.
     * @param cleanup the cleanup action that should be executed when the provided arena is closed (can be {@code null}).
     * @return a new segment that has the same address as this segment, but with the new size and its scope set to
     * that of the provided arena.
     * @throws UnsupportedOperationException if this segment is not a {@linkplain #isNative() native} segment
>>>>>>> 8555e0f6
     * @throws IllegalArgumentException if {@code newSize < 0}
     * @throws IllegalStateException if {@code arena.scope().isAlive() == false}
     * @throws IllegalCallerException if the caller is in a module that does not have
     *         native access enabled
     */
    @CallerSensitive
    @Restricted
    MemorySegment reinterpret(long newSize,
                              Arena arena,
                              Consumer<MemorySegment> cleanup);

    /**
     * {@return {@code true}, if this segment is read-only}
     * @see #asReadOnly()
     */
    boolean isReadOnly();

    /**
     * {@return a read-only view of this segment}
     *
     * The resulting segment will be identical to this one, but attempts to overwrite the
     * contents of the returned segment will cause runtime exceptions.
     *
     * @see #isReadOnly()
     */
    MemorySegment asReadOnly();

    /**
<<<<<<< HEAD
     * {@return {@code true} if this segment is a native segment}
     *
     * A native segment is created e.g. using the
     * {@link Arena#allocate(long, long)} (and related) factory, or by
     * {@linkplain #ofBuffer(Buffer) wrapping} a
     * {@linkplain ByteBuffer#allocateDirect(int) direct buffer}.
=======
     * Returns {@code true} if this segment is a native segment. A native segment is
     * created e.g. using the {@link Arena#allocate(long, long)} (and related) factory, or by
     * {@linkplain #ofBuffer(Buffer) wrapping} a {@linkplain ByteBuffer#allocateDirect(int) direct buffer}.
     * @return {@code true} if this segment is a native segment.
>>>>>>> 8555e0f6
     */
    boolean isNative();

    /**
     * {@return {@code true} if this segment is a mapped segment}
     *
     * A mapped memory segment is created e.g. using the
     * {@link FileChannel#map(FileChannel.MapMode, long, long, Arena)} factory, or by
     * {@linkplain #ofBuffer(Buffer) wrapping} a
     * {@linkplain java.nio.MappedByteBuffer mapped byte buffer}.
     */
    boolean isMapped();

    /**
     * Returns a slice of this segment that is the overlap between this and the provided
     * segment.
     *
     * <p>Two segments {@code S1} and {@code S2} are said to overlap if it is possible to
     * find at least two slices {@code L1} (from {@code S1}) and {@code L2}
     * (from {@code S2}) that are backed by the same region of memory. As such, it is
     * not possible for a {@linkplain #isNative() native} segment to overlap with a heap
     * segment; in this case, or when no overlap occurs, an empty {@code Optional} is
     * returned.
     *
     * @param other the segment to test for an overlap with this segment
     * @return a slice of this segment (where overlapping occurs)
     */
    Optional<MemorySegment> asOverlappingSlice(MemorySegment other);

    /**
     * Fills the contents of this memory segment with the given value.
     * <p>
     * More specifically, the given value is written into each address of this
     * segment. Equivalent to (but likely more efficient than) the following code:
     *
     * {@snippet lang=java :
     * for (long offset = 0; offset < segment.byteSize(); offset++) {
     *     segment.set(ValueLayout.JAVA_BYTE, offset, value);
     * }
     * }
     *
     * But without any regard or guarantees on the ordering of particular memory
     * elements being set.
     * <p>
     * This method can be useful to initialize or reset the contents of a memory segment.
     *
     * @param value the value to write into this segment
     * @return this memory segment
     * @throws IllegalStateException if the {@linkplain #scope() scope} associated with
     *         this segment is not {@linkplain Scope#isAlive() alive}
     * @throws WrongThreadException if this method is called from a thread {@code T},
     *         such that {@code isAccessibleBy(T) == false}
     * @throws UnsupportedOperationException if this segment is
     *         {@linkplain #isReadOnly() read-only}
     */
    MemorySegment fill(byte value);

    /**
<<<<<<< HEAD
     * Performs a bulk copy from given source segment to this segment. More specifically,
     * the bytes at offset {@code 0} through {@code src.byteSize() - 1} in the source
     * segment are copied into this segment at offset {@code 0} through
     * {@code src.byteSize() - 1}.
=======
     * Performs a bulk copy from the given source segment to this segment. More specifically, the bytes at
     * offset {@code 0} through {@code src.byteSize() - 1} in the source segment are copied into this segment
     * at offset {@code 0} through {@code src.byteSize() - 1}.
>>>>>>> 8555e0f6
     * <p>
     * Calling this method is equivalent to the following code:
     * {@snippet lang=java :
     * MemorySegment.copy(src, 0, this, 0, src.byteSize());
     * }
     * @param src the source segment
     * @throws IndexOutOfBoundsException if {@code src.byteSize() > this.byteSize()}
     * @throws IllegalStateException if the {@linkplain #scope() scope} associated with
     *         this segment is not {@linkplain Scope#isAlive() alive}
     * @throws WrongThreadException if this method is called from a thread {@code T},
     *         such that {@code isAccessibleBy(T) == false}
     * @throws IllegalStateException if the {@linkplain #scope() scope} associated with
     *         {@code src} is not {@linkplain Scope#isAlive() alive}
     * @throws WrongThreadException if this method is called from a thread {@code T},
     *         such that {@code src.isAccessibleBy(T) == false}
     * @throws UnsupportedOperationException if this segment is
     *         {@linkplain #isReadOnly() read-only}
     * @return this segment
     */
    MemorySegment copyFrom(MemorySegment src);

    /**
     * Finds and returns the offset, in bytes, of the first mismatch between
     * this segment and the given other segment. The offset is relative to the
     * {@linkplain #address() address} of each segment and will be in the
     * range of 0 (inclusive) up to the {@linkplain #byteSize() size} (in bytes) of
     * the smaller memory segment (exclusive).
     * <p>
     * If the two segments share a common prefix then the returned offset is
     * the length of the common prefix, and it follows that there is a mismatch
     * between the two segments at that offset within the respective segments.
     * If one segment is a proper prefix of the other, then the returned offset is
     * the smallest of the segment sizes, and it follows that the offset is only
     * valid for the larger segment. Otherwise, there is no mismatch and {@code
     * -1} is returned.
     *
     * @param other the segment to be tested for a mismatch with this segment
     * @return the relative offset, in bytes, of the first mismatch between this
     * and the given other segment, otherwise -1 if no mismatch
     * @throws IllegalStateException if the {@linkplain #scope() scope} associated with
     *         this segment is not {@linkplain Scope#isAlive() alive}
     * @throws WrongThreadException if this method is called from a thread {@code T},
     *         such that {@code isAccessibleBy(T) == false}
     * @throws IllegalStateException if the {@linkplain #scope() scope} associated with
     *         {@code other} is not {@linkplain Scope#isAlive() alive}
     * @throws WrongThreadException if this method is called from a thread {@code T},
     *         such that {@code other.isAccessibleBy(T) == false}
     */
    long mismatch(MemorySegment other);

    /**
     * Determines whether all the contents of this mapped segment are resident in physical
     * memory.
     *
     * <p> A return value of {@code true} implies that it is highly likely
     * that all the data in this segment is resident in physical memory and
     * may therefore be accessed without incurring any virtual-memory page
<<<<<<< HEAD
     * faults or I/O operations. A return value of {@code false} does not
     * necessarily imply that this segment's content is not resident in physical
=======
     * faults or I/O operations.  A return value of {@code false} does not
     * necessarily imply that this segment's contents are not resident in physical
>>>>>>> 8555e0f6
     * memory.
     *
     * <p> The returned value is a hint, rather than a guarantee, because the
     * underlying operating system may have paged out some of this segment's data
     * by the time that an invocation of this method returns.  </p>
     *
     * @return  {@code true} if it is likely that the contents of this segment
     *          are resident in physical memory
     *
     * @throws IllegalStateException if the {@linkplain #scope() scope} associated with
     *         this segment is not {@linkplain Scope#isAlive() alive}
     * @throws WrongThreadException if this method is called from a thread {@code T},
     *         such that {@code isAccessibleBy(T) == false}
     * @throws UnsupportedOperationException if this segment is not a mapped memory
     *         segment, e.g. if {@code isMapped() == false}
     */
    boolean isLoaded();

    /**
     * Loads the contents of this mapped segment into physical memory.
<<<<<<< HEAD
     * <p>
     * This method makes a best effort to ensure that, when it returns,
     * this contents of this segment is resident in physical memory. Invoking this
=======
     *
     * <p> This method makes a best effort to ensure that, when it returns,
     * the contents of this segment are resident in physical memory.  Invoking this
>>>>>>> 8555e0f6
     * method may cause some number of page faults and I/O operations to
     * occur. </p>
     *
     * @throws IllegalStateException if the {@linkplain #scope() scope} associated with
     *         this segment is not {@linkplain Scope#isAlive() alive}
     * @throws WrongThreadException if this method is called from a thread
     *         {@code T}, such that {@code isAccessibleBy(T) == false}
     * @throws UnsupportedOperationException if this segment is not a mapped memory
     *         segment, e.g. if {@code isMapped() == false}
     */
    void load();

    /**
     * Unloads the contents of this mapped segment from physical memory.
     *<p>
     * This method makes a best effort to ensure that the contents of this segment
     * are are no longer resident in physical memory. Accessing this segment's contents
     * after invoking this method may cause some number of page faults and I/O operations
     * to occur (as this segment's contents might need to be paged back in). </p>
     *
<<<<<<< HEAD
     * @throws IllegalStateException if the {@linkplain #scope() scope} associated with
     *         this segment is not {@linkplain Scope#isAlive() alive}
=======
     * <p> This method makes a best effort to ensure that the contents of this segment are
     * no longer resident in physical memory. Accessing this segment's contents
     * after invoking this method may cause some number of page faults and I/O operations to
     * occur (as this segment's contents might need to be paged back in). </p>
     *
     * @throws IllegalStateException if the {@linkplain #scope() scope} associated with this segment is not
     *         {@linkplain Scope#isAlive() alive}
>>>>>>> 8555e0f6
     * @throws WrongThreadException if this method is called from a thread {@code T},
     *         such that {@code isAccessibleBy(T) == false}
     * @throws UnsupportedOperationException if this segment is not a mapped memory
     *         segment, e.g. if {@code isMapped() == false}
     */
    void unload();

    /**
     * Forces any changes made to the contents of this mapped segment to be written to
     * the storage device described by the mapped segment's file descriptor.
     * <p>
     * If the file descriptor associated with this mapped segment resides on a local
     * storage device then when this method returns it is guaranteed that all changes
     * made to this segment since it was created, or since this method was last invoked,
     * will have been written to that device.
     * <p>
     * If the file descriptor associated with this mapped segment does not reside on
     * a local device then no such guarantee is made.
     * <p>
     * If this segment was not mapped in read/write mode
     * ({@link java.nio.channels.FileChannel.MapMode#READ_WRITE}) then invoking this
     * method may have no effect. In particular, the method has no effect for segments
     * mapped in read-only or private mapping modes. This method may or may not have an
     * effect for implementation-specific mapping modes.
     *
     * @throws IllegalStateException if the {@linkplain #scope() scope} associated with this segment is not
     *         {@linkplain Scope#isAlive() alive}
     * @throws WrongThreadException if this method is called from a thread {@code T},
     *         such that {@code isAccessibleBy(T) == false}
     * @throws UnsupportedOperationException if this segment is not a mapped memory segment, e.g. if
     *         {@code isMapped() == false}
     * @throws UncheckedIOException if there is an I/O error writing the contents of this segment to the
     *         associated storage device
     */
    void force();

    /**
     * Wraps this segment in a {@link ByteBuffer}. Some properties of the returned buffer
     * are linked to the properties of this segment. More specifically, the resulting
     * buffer has the following characteristics:
     * <ul>
     * <li>It is {@linkplain ByteBuffer#isReadOnly() read-only}, if this segment is a
     * {@linkplain #isReadOnly() read-only segment};</li>
     * <li>Its {@linkplain ByteBuffer#position() position} is set to zero;
     * <li>Its {@linkplain ByteBuffer#capacity() capacity} and
     * {@linkplain ByteBuffer#limit() limit} are both set to this segment's
     * {@linkplain MemorySegment#byteSize() size}. For this reason, a byte buffer cannot
     * be returned if this segment's size is greater than {@link Integer#MAX_VALUE};</li>
     * <li>It is a {@linkplain ByteBuffer#isDirect() direct buffer}, if this is a
     * native segment.</li>
     * </ul>
     * <p>
     * The life-cycle of the returned buffer is tied to that of this segment. That is,
     * accessing the returned buffer after the scope associated with this segment is no
     * longer {@linkplain Scope#isAlive() alive}, will throw an
     * {@link IllegalStateException}. Similarly, accessing the returned buffer from a
     * thread {@code T} such that {@code isAccessible(T) == false} will throw a
     * {@link WrongThreadException}.
     * <p>
     * If this segment is {@linkplain #isAccessibleBy(Thread) accessible} from a single
     * thread, calling read/write I/O operations on the resulting buffer might result in
     * unspecified exceptions being thrown. Examples of such problematic operations are
     * {@link java.nio.channels.AsynchronousSocketChannel#read(ByteBuffer)} and
     * {@link java.nio.channels.AsynchronousSocketChannel#write(ByteBuffer)}.
     * <p>
     * Finally, the resulting buffer's byte order is
     * {@link java.nio.ByteOrder#BIG_ENDIAN}; this can be changed using
     * {@link ByteBuffer#order(java.nio.ByteOrder)}.
     *
     * @return a {@link ByteBuffer} view of this memory segment
     * @throws UnsupportedOperationException if this segment cannot be mapped onto a
     *         {@link ByteBuffer} instance, e.g. if it is a heap segment backed by an
     *         array other than {@code byte[]}), or if its size is greater than
     *         {@link Integer#MAX_VALUE}
     */
    ByteBuffer asByteBuffer();

    /**
     * Copy the contents of this memory segment into a new byte array.
     *
     * @param elementLayout the source element layout. If the byte order associated with
     *                      the layout is different from the
     *                      {@linkplain ByteOrder#nativeOrder native order}, a byte swap
     *                      operation will be performed on each array element
     * @return a new byte array whose contents are copied from this memory segment
     * @throws IllegalStateException if the {@linkplain #scope() scope} associated with
     *         this segment is not {@linkplain Scope#isAlive() alive}
     * @throws WrongThreadException if this method is called from a thread {@code T},
     *         such that {@code isAccessibleBy(T) == false}
     * @throws IllegalStateException if this segment's contents cannot be copied into a
     *         {@code byte[]} instance, e.g. its size is greater than {@link Integer#MAX_VALUE}
     */
    byte[] toArray(ValueLayout.OfByte elementLayout);

    /**
     * Copy the contents of this memory segment into a new short array.
     *
     * @param elementLayout the source element layout. If the byte order associated with
     *                      the layout is different from the
     *                      {@linkplain ByteOrder#nativeOrder native order}, a byte swap
     *                      operation will be performed on each array element
     * @return a new short array whose contents are copied from this memory segment
     * @throws IllegalStateException if the {@linkplain #scope() scope} associated with
     *         this segment is not {@linkplain Scope#isAlive() alive}
     * @throws WrongThreadException if this method is called from a thread {@code T},
     *         such that {@code isAccessibleBy(T) == false}
     * @throws IllegalStateException if this segment's contents cannot be copied into a
     *         {@code short[]} instance, e.g. because {@code byteSize() % 2 != 0}, or
     *         {@code byteSize() / 2 > Integer.MAX_VALUE}
     */
    short[] toArray(ValueLayout.OfShort elementLayout);

    /**
     * Copy the contents of this memory segment into a new char array.
     *
     * @param elementLayout the source element layout. If the byte order associated with
     *                      the layout is different from the
     *                      {@linkplain ByteOrder#nativeOrder native order}, a byte swap
     *                      operation will be performed on each array element
     * @return a new char array whose contents are copied from this memory segment
     * @throws IllegalStateException if the {@linkplain #scope() scope} associated with
     *         this segment is not {@linkplain Scope#isAlive() alive}
     * @throws WrongThreadException if this method is called from a thread {@code T},
     *         such that {@code isAccessibleBy(T) == false}
     * @throws IllegalStateException if this segment's contents cannot be copied into a
     *         {@code char[]} instance, e.g. because {@code byteSize() % 2 != 0}, or
     *         {@code byteSize() / 2 > Integer.MAX_VALUE}
     */
    char[] toArray(ValueLayout.OfChar elementLayout);

    /**
     * Copy the contents of this memory segment into a new int array.
     *
     * @param elementLayout the source element layout. If the byte order associated with
     *                     the layout is different from the
     *                     {@linkplain ByteOrder#nativeOrder native order}, a byte swap
     *                     operation will be performed on each array element.
     * @return a new int array whose contents are copied from this memory segment
     * @throws IllegalStateException if the {@linkplain #scope() scope} associated with
     *         this segment is not {@linkplain Scope#isAlive() alive}
     * @throws WrongThreadException if this method is called from a thread {@code T},
     *         such that {@code isAccessibleBy(T) == false}
     * @throws IllegalStateException if this segment's contents cannot be copied into a
     *         {@code int[]} instance, e.g. because {@code byteSize() % 4 != 0}, or
     *         {@code byteSize() / 4 > Integer.MAX_VALUE}
     */
    int[] toArray(ValueLayout.OfInt elementLayout);

    /**
     * Copy the contents of this memory segment into a new float array.
     *
     * @param elementLayout the source element layout. If the byte order associated with
     *                      the layout is different from the
     *                      {@linkplain ByteOrder#nativeOrder native order}, a byte swap
     *                      operation will be performed on each array element
     * @return a new float array whose contents are copied from this memory segment
     * @throws IllegalStateException if the {@linkplain #scope() scope} associated with
     *         this segment is not {@linkplain Scope#isAlive() alive}
     * @throws WrongThreadException if this method is called from a thread {@code T},
     *         such that {@code isAccessibleBy(T) == false}
     * @throws IllegalStateException if this segment's contents cannot be copied into a
     *         {@code float[]} instance, e.g. because {@code byteSize() % 4 != 0}, or
     *         {@code byteSize() / 4 > Integer.MAX_VALUE}
     */
    float[] toArray(ValueLayout.OfFloat elementLayout);

    /**
     * Copy the contents of this memory segment into a new long array.
     *
     * @param elementLayout the source element layout. If the byte order associated with
     *                     the layout is different from the
     *                     {@linkplain ByteOrder#nativeOrder native order}, a byte swap
     *                     operation will be performed on each array element
     * @return a new long array whose contents are copied from this memory segment
     * @throws IllegalStateException if the {@linkplain #scope() scope} associated with
     *         this segment is not {@linkplain Scope#isAlive() alive}
     * @throws WrongThreadException if this method is called from a thread {@code T},
     *         such that {@code isAccessibleBy(T) == false}
     * @throws IllegalStateException if this segment's contents cannot be copied into a
     *         {@code long[]} instance, e.g. because {@code byteSize() % 8 != 0}, or
     *         {@code byteSize() / 8 > Integer.MAX_VALUE}
     */
    long[] toArray(ValueLayout.OfLong elementLayout);

    /**
     * Copy the contents of this memory segment into a new double array.
     *
     * @param elementLayout the source element layout. If the byte order associated with
     *                      the layout is different from the
     *                      {@linkplain ByteOrder#nativeOrder native order}, a byte swap
     *                      operation will be performed on each array element
     * @return a new double array whose contents are copied from this memory segment
     * @throws IllegalStateException if the {@linkplain #scope() scope} associated with
     *         this segment is not {@linkplain Scope#isAlive() alive}
     * @throws WrongThreadException if this method is called from a thread {@code T},
     *         such that {@code isAccessibleBy(T) == false}
     * @throws IllegalStateException if this segment's contents cannot be copied into a
     *         {@code double[]} instance, e.g. because {@code byteSize() % 8 != 0}, or
     *         {@code byteSize() / 8 > Integer.MAX_VALUE}
     */
    double[] toArray(ValueLayout.OfDouble elementLayout);

    /**
     * Reads a null-terminated string from this segment at the given offset, using the
     * {@linkplain StandardCharsets#UTF_8 UTF-8} charset.
     * <p>
     * Calling this method is equivalent to the following code:
     * {@snippet lang = java:
     * getString(offset, StandardCharsets.UTF_8);
     *}
     *
<<<<<<< HEAD
     * @param offset offset in bytes (relative to this segment address) at which this
     *               access operation will occur
     * @return a Java string constructed from the bytes read from the given starting
     *         address up to (but not including) the first {@code '\0'} terminator
     *         character (assuming one is found)
     * @throws IllegalArgumentException if the size of the string is greater than the
     *         largest string supported by the platform
=======
     * @param offset the offset in bytes (relative to this segment address) at which this access operation will occur.
     * @return a Java string constructed from the bytes read from the given starting address up to (but not including)
     * the first {@code '\0'} terminator character (assuming one is found).
     * @throws IllegalArgumentException if the size of the string is greater than the largest string
     *         supported by the platform.
>>>>>>> 8555e0f6
     * @throws IndexOutOfBoundsException if {@code offset < 0}
     * @throws IndexOutOfBoundsException if {@code offset > byteSize() - (B + 1)}, where
     *         {@code B} is the size, in bytes, of the string encoded using UTF-8 charset
     *         {@code str.getBytes(StandardCharsets.UTF_8).length})
     * @throws IllegalStateException if the {@linkplain #scope() scope} associated with
     *         this segment is not {@linkplain Scope#isAlive() alive}
     * @throws WrongThreadException if this method is called from a thread {@code T},
     *         such that {@code isAccessibleBy(T) == false}
     */
    String getString(long offset);

    /**
     * Reads a null-terminated string from this segment at the given offset, using the
     * provided charset.
     * <p>
     * This method always replaces malformed-input and unmappable-character
     * sequences with this charset's default replacement string. The {@link
     * java.nio.charset.CharsetDecoder} class should be used when more control
     * over the decoding process is required.
     *
     * @param offset  offset in bytes (relative to this segment address) at which this
     *                access operation will occur
     * @param charset the charset used to {@linkplain Charset#newDecoder() decode} the
     *                string bytes
     * @return a Java string constructed from the bytes read from the given starting
     *         address up to (but not including) the first {@code '\0'} terminator
     *         character (assuming one is found)
     * @throws IllegalArgumentException  if the size of the string is greater than the
     *         largest string supported by the platform
     * @throws IndexOutOfBoundsException if {@code offset < 0}
     * @throws IndexOutOfBoundsException if {@code offset > byteSize() - (B + N)}, where:
     *         <ul>
     *             <li>{@code B} is the size, in bytes, of the string encoded using the
     *             provided charset (e.g. {@code str.getBytes(charset).length});</li>
     *             <li>{@code N} is the size (in bytes) of the terminator char according
     *             to the provided charset. For instance, this is 1 for
     *             {@link StandardCharsets#US_ASCII} and 2 for {@link StandardCharsets#UTF_16}.</li>
     *         </ul>
     * @throws IllegalStateException if the {@linkplain #scope() scope} associated with
     *         this segment is not {@linkplain Scope#isAlive() alive}
     * @throws WrongThreadException if this method is called from a thread {@code T},
     *         such that {@code isAccessibleBy(T) == false}
     * @throws IllegalArgumentException if {@code charset} is not a
     *         {@linkplain StandardCharsets standard charset}
     */
    String getString(long offset, Charset charset);

    /**
     * Writes the given string into this segment at the given offset, converting it to
     * a null-terminated byte sequence using the {@linkplain StandardCharsets#UTF_8 UTF-8}
     * charset.
     * <p>
     * Calling this method is equivalent to the following code:
     * {@snippet lang = java:
     * setString(offset, str, StandardCharsets.UTF_8);
     *}
<<<<<<< HEAD
     * @param offset offset in bytes (relative to this segment address) at which this
     *               access operation will occur, the final address of this write
     *               operation can be expressed as {@code address() + offset}
     * @param str the Java string to be written into this segment
=======
     * @param offset the offset in bytes (relative to this segment address) at which this access operation will occur.
     *               the final address of this write operation can be expressed as {@code address() + offset}.
     * @param str the Java string to be written into this segment.
>>>>>>> 8555e0f6
     * @throws IndexOutOfBoundsException if {@code offset < 0}
     * @throws IndexOutOfBoundsException if {@code offset > byteSize() - (B + 1)}, where
     *         {@code B} is the size, in bytes, of the string encoded using UTF-8 charset
     *         {@code str.getBytes(StandardCharsets.UTF_8).length})
     * @throws IllegalStateException if the {@linkplain #scope() scope} associated with
     *         this segment is not {@linkplain Scope#isAlive() alive}
     * @throws WrongThreadException if this method is called from a thread {@code T},
     *         such that {@code isAccessibleBy(T) == false}
     */
    void setString(long offset, String str);

    /**
     * Writes the given string into this segment at the given offset, converting it to a
     * null-terminated byte sequence using the provided charset.
     * <p>
     * This method always replaces malformed-input and unmappable-character
     * sequences with this charset's default replacement string. The {@link
     * java.nio.charset.CharsetDecoder} class should be used when more control
     * over the decoding process is required.
     * <p>
     * If the given string contains any {@code '\0'} characters, they will be
     * copied as well. This means that, depending on the method used to read
     * the string, such as {@link MemorySegment#getString(long)}, the string
     * will appear truncated when read again.
     *
     * @param offset  offset in bytes (relative to this segment address) at which this
     *                access operation will occur, the final address of this write
     *                operation can be expressed as {@code address() + offset}
     * @param str     the Java string to be written into this segment
     * @param charset the charset used to {@linkplain Charset#newEncoder() encode} the string bytes
     * @throws IndexOutOfBoundsException if {@code offset < 0}
     * @throws IndexOutOfBoundsException if {@code offset > byteSize() - (B + N)}, where:
     *         <ul>
     *             <li>{@code B} is the size, in bytes, of the string encoded using the
     *             provided charset (e.g. {@code str.getBytes(charset).length});</li>
     *             <li>{@code N} is the size (in bytes) of the terminator char according
     *             to the provided charset. For instance, this is 1 for
     *             {@link StandardCharsets#US_ASCII} and 2 for {@link StandardCharsets#UTF_16}.</li>
     *         </ul>
     * @throws IllegalStateException if the {@linkplain #scope() scope} associated with
     *         this segment is not {@linkplain Scope#isAlive() alive}
     * @throws WrongThreadException if this method is called from a thread {@code T},
     *         such that {@code isAccessibleBy(T) == false}
     * @throws IllegalArgumentException if {@code charset} is not a
     *         {@linkplain StandardCharsets standard charset}
     */
    void setString(long offset, String str, Charset charset);

    /**
     * Creates a memory segment that is backed by the same region of memory that backs
     * the given {@link Buffer} instance. The segment starts relative to the buffer's
     * position (inclusive) and ends relative to the buffer's limit (exclusive).
     * <p>
<<<<<<< HEAD
     * If the buffer is {@linkplain Buffer#isReadOnly() read-only}, the resulting segment
     * is also {@linkplain ByteBuffer#isReadOnly() read-only}. Moreover, if the buffer
     * is a {@linkplain Buffer#isDirect() direct buffer}, the returned segment is a
     * native segment; otherwise the returned memory segment is a heap segment.
     * <p>
     * If the provided buffer has been obtained by calling {@link #asByteBuffer()} on a
     * memory segment whose {@linkplain Scope scope} is {@code S}, the returned segment
     * will be associated with the same scope {@code S}. Otherwise, the scope of the
     * returned segment is an automatic scope that keeps the provided buffer reachable.
     * As such, if the provided buffer is a direct buffer, its backing memory region will
     * not be deallocated as long as the returned segment (or any of its slices) are kept
     * reachable.
     *
     * @param buffer the buffer instance to be turned into a new memory segment
     * @return a memory segment, derived from the given buffer instance
     * @throws IllegalArgumentException if the provided {@code buffer} is a heap buffer
     *         but is not backed by an array; For example, buffers directly or indirectly
     *         obtained via ({@link CharBuffer#wrap(CharSequence)} or
     *         {@link CharBuffer#wrap(char[], int, int)} are not backed by an array.
=======
     * If the buffer is {@linkplain Buffer#isReadOnly() read-only}, the resulting segment is also
     * {@linkplain ByteBuffer#isReadOnly() read-only}. Moreover, if the buffer is a {@linkplain Buffer#isDirect() direct buffer},
     * the returned segment is a native segment; otherwise, the returned memory segment is a heap segment.
     * <p>
     * If the provided buffer has been obtained by calling {@link #asByteBuffer()} on a memory segment whose
     * {@linkplain Scope scope} is {@code S}, the returned segment will be associated with the
     * same scope {@code S}. Otherwise, the scope of the returned segment is an automatic scope that keeps the provided
     * buffer reachable. As such, if the provided buffer is a direct buffer, its backing memory region will not be
     * deallocated as long as the returned segment, or any of its slices, are kept reachable.
     *
     * @param buffer the buffer instance to be turned into a new memory segment.
     * @return a memory segment, derived from the given buffer instance.
     * @throws IllegalArgumentException if the provided {@code buffer} is a heap buffer but is not backed by an array;
     *         For example, buffers directly or indirectly obtained via ({@link CharBuffer#wrap(CharSequence)} or
     *         {@link CharBuffer#wrap(char[], int, int)} are not backed by an array
>>>>>>> 8555e0f6
     */
    static MemorySegment ofBuffer(Buffer buffer) {
        return AbstractMemorySegmentImpl.ofBuffer(buffer);
    }

    /**
     * Creates a heap segment backed by the on-heap region of memory that holds the given
     * byte array. The scope of the returned segment is an automatic scope that keeps
     * the given array reachable. The returned segment is always accessible, from any
     * thread. Its {@link #address()} is set to zero.
     *
     * @param byteArray the primitive array backing the heap memory segment
     * @return a heap memory segment backed by a byte array
     */
    static MemorySegment ofArray(byte[] byteArray) {
        return SegmentFactories.fromArray(byteArray);
    }

    /**
     * Creates a heap segment backed by the on-heap region of memory that holds the given
     * char array. The scope of the returned segment is an automatic scope that keeps
     * the given array reachable. The returned segment is always accessible, from any
     * thread. Its {@link #address()} is set to zero.
     *
     * @param charArray the primitive array backing the heap segment
     * @return a heap memory segment backed by a char array
     */
    static MemorySegment ofArray(char[] charArray) {
        return SegmentFactories.fromArray(charArray);
    }

    /**
     * Creates a heap segment backed by the on-heap region of memory that holds the given
     * short array. The scope of the returned segment is an automatic scope that keeps
     * the given array reachable. The returned segment is always accessible, from any
     * thread. Its {@link #address()} is set to zero.
     *
     * @param shortArray the primitive array backing the heap segment
     * @return a heap memory segment backed by a short array
     */
    static MemorySegment ofArray(short[] shortArray) {
        return SegmentFactories.fromArray(shortArray);
    }

    /**
     * Creates a heap segment backed by the on-heap region of memory that holds the given
     * int array. The scope of the returned segment is an automatic scope that keeps
     * the given array reachable. The returned segment is always accessible, from any
     * thread. Its {@link #address()} is set to zero.
     *
     * @param intArray the primitive array backing the heap segment
     * @return a heap memory segment backed by an int array
     */
    static MemorySegment ofArray(int[] intArray) {
        return SegmentFactories.fromArray(intArray);
    }

    /**
     * Creates a heap segment backed by the on-heap region of memory that holds the given
     * float array. The scope of the returned segment is an automatic scope that keeps
     * the given array reachable. The returned segment is always accessible, from any
     * thread. Its {@link #address()} is set to zero.
     *
     * @param floatArray the primitive array backing the heap segment
     * @return a heap memory segment backed by a float array
     */
    static MemorySegment ofArray(float[] floatArray) {
        return SegmentFactories.fromArray(floatArray);
    }

    /**
     * Creates a heap segment backed by the on-heap region of memory that holds the given
     * long array. The scope of the returned segment is an automatic scope that keeps
     * the given array reachable. The returned segment is always accessible, from any
     * thread. Its {@link #address()} is set to zero.
     *
     * @param longArray the primitive array backing the heap segment
     * @return a heap memory segment backed by a long array
     */
    static MemorySegment ofArray(long[] longArray) {
        return SegmentFactories.fromArray(longArray);
    }

    /**
     * Creates a heap segment backed by the on-heap region of memory that holds the given
     * double array. The scope of the returned segment is an automatic scope that keeps
     * the given array reachable. The returned segment is always accessible, from any
     * thread. Its {@link #address()} is set to zero.
     *
     * @param doubleArray the primitive array backing the heap segment
     * @return a heap memory segment backed by a double array
     */
    static MemorySegment ofArray(double[] doubleArray) {
        return SegmentFactories.fromArray(doubleArray);
    }

    /**
     * A zero-length native segment modelling the {@code NULL} address. Equivalent to
     * {@code MemorySegment.ofAddress(0L)}.
     */
    MemorySegment NULL = MemorySegment.ofAddress(0L);

    /**
<<<<<<< HEAD
     * Creates a zero-length native segment from the given
     * {@linkplain #address() address value}.
     * <p>
     * The returned segment is associated with the global scope, and is accessible from
     * any thread.
=======
     * Creates a zero-length native segment from the given {@linkplain #address() address value}.
     * The returned segment is associated with the global scope and is accessible from any thread.
>>>>>>> 8555e0f6
     * <p>
     * On 32-bit platforms, the given address value will be normalized such that the
     * highest-order ("leftmost") 32 bits of the {@link MemorySegment#address() address}
     * of the returned memory segment are set to zero.
     *
     * @param address the address of the returned native segment
     * @return a zero-length native segment with the given address
     */
    static MemorySegment ofAddress(long address) {
        return SegmentFactories.makeNativeSegmentUnchecked(address, 0);
    }

    /**
     * Performs a bulk copy from source segment to destination segment. More
     * specifically, the bytes at offset {@code srcOffset} through
     * {@code srcOffset + bytes - 1} in the source segment are copied into the
     * destination segment at offset {@code dstOffset} through
     * {@code dstOffset + bytes - 1}.
     * <p>
     * If the source segment overlaps with the destination segment, then the copying is
     * performed as if the bytes at offset {@code srcOffset} through
     * {@code srcOffset + bytes - 1} in the source segment were first copied into a
     * temporary segment with size {@code bytes}, and then the contents of the temporary
     * segment were copied into the destination segment at offset {@code dstOffset}
     * through {@code dstOffset + bytes - 1}.
     * <p>
     * The result of a bulk copy is unspecified if, in the uncommon case, the source
     * segment and the destination segment do not overlap, but refer to overlapping
     * regions of the same backing storage using different addresses. For example, this
     * may occur if the same file is {@linkplain FileChannel#map mapped} to two segments.
     * <p>
     * Calling this method is equivalent to the following code:
     * {@snippet lang=java :
     * MemorySegment.copy(srcSegment, ValueLayout.JAVA_BYTE, srcOffset, dstSegment, ValueLayout.JAVA_BYTE, dstOffset, bytes);
     * }
     * @param srcSegment the source segment
     * @param srcOffset the starting offset, in bytes, of the source segment
     * @param dstSegment the destination segment
     * @param dstOffset the starting offset, in bytes, of the destination segment
     * @param bytes the number of bytes to be copied
     * @throws IllegalStateException if the {@linkplain #scope() scope} associated with
     *         {@code srcSegment} is not {@linkplain Scope#isAlive() alive}
     * @throws WrongThreadException if this method is called from a thread {@code T},
     *         such that {@code srcSegment.isAccessibleBy(T) == false}
     * @throws IllegalStateException if the {@linkplain #scope() scope} associated with
     *         {@code dstSegment} is not {@linkplain Scope#isAlive() alive}
     * @throws WrongThreadException if this method is called from a thread {@code T},
     *         such that {@code dstSegment.isAccessibleBy(T) == false}
     * @throws IndexOutOfBoundsException if {@code srcOffset > srcSegment.byteSize() - bytes}
     * @throws IndexOutOfBoundsException if {@code dstOffset > dstSegment.byteSize() - bytes}
     * @throws IndexOutOfBoundsException if either {@code srcOffset},
     *         {@code dstOffset} or {@code bytes} are {@code < 0}
     * @throws UnsupportedOperationException if {@code dstSegment} is
     *         {@linkplain #isReadOnly() read-only}
     */
    @ForceInline
    static void copy(MemorySegment srcSegment, long srcOffset,
                     MemorySegment dstSegment, long dstOffset, long bytes) {
        copy(srcSegment, ValueLayout.JAVA_BYTE, srcOffset,
                dstSegment, ValueLayout.JAVA_BYTE, dstOffset,
                bytes);
    }

    /**
     * Performs a bulk copy from source segment to destination segment. More
     * specifically, if {@code S} is the byte size of the element layouts, the bytes at
     * offset {@code srcOffset} through {@code srcOffset + (elementCount * S) - 1}
     * in the source segment are copied into the destination segment at offset
     * {@code dstOffset} through {@code dstOffset + (elementCount * S) - 1}.
     * <p>
<<<<<<< HEAD
     * The copy occurs in an element-wise fashion: the bytes in the source segment are
     * interpreted as a sequence of elements whose layout is {@code srcElementLayout},
     * whereas the bytes in the destination segment are interpreted as a sequence of
     * elements whose layout is {@code dstElementLayout}. Both element layouts must have
     * same size {@code S}. If the byte order of the two element layouts differ, the
     * bytes corresponding to each element to be copied are swapped accordingly during
     * the copy operation.
=======
     * The copy occurs in an element-wise fashion: the bytes in the source segment are interpreted as a sequence of elements
     * whose layout is {@code srcElementLayout}, whereas the bytes in the destination segment are interpreted as a sequence of
     * elements whose layout is {@code dstElementLayout}. Both element layouts must have the same size {@code S}.
     * If the byte order of the two provided element layouts differs, the bytes corresponding to each element to be copied
     * are swapped accordingly during the copy operation.
>>>>>>> 8555e0f6
     * <p>
     * If the source segment overlaps with the destination segment, then the copying is
     * performed as if the bytes at offset {@code srcOffset} through
     * {@code srcOffset + (elementCount * S) - 1} in the source segment were first copied
     * into a temporary segment with size {@code bytes}, and then the contents of the
     * temporary segment were copied into the destination segment at offset
     * {@code dstOffset} through {@code dstOffset + (elementCount * S) - 1}.
     * <p>
     * The result of a bulk copy is unspecified if, in the uncommon case, the source
     * segment and the destination segment do not overlap, but refer to overlapping
     * regions of the same backing storage using different addresses. For example,
     * this may occur if the same file is {@linkplain FileChannel#map mapped} to two
     * segments.
     * @param srcSegment the source segment
     * @param srcElementLayout the element layout associated with the source segment
     * @param srcOffset the starting offset, in bytes, of the source segment
     * @param dstSegment the destination segment
     * @param dstElementLayout the element layout associated with the destination segment
     * @param dstOffset the starting offset, in bytes, of the destination segment
     * @param elementCount the number of elements to be copied
     * @throws IllegalArgumentException if the element layouts have different sizes, if
     *         the source (resp. destination) segment/offset are
     *         <a href="MemorySegment.html#segment-alignment">incompatible with the
     *         alignment constraint</a> in the source (resp. destination) element layout
     * @throws IllegalArgumentException if {@code srcElementLayout.byteAlignment() > srcElementLayout.byteSize()}
     * @throws IllegalArgumentException if {@code dstElementLayout.byteAlignment() > dstElementLayout.byteSize()}
     * @throws IllegalStateException if the {@linkplain #scope() scope} associated with
     *         {@code srcSegment} is not {@linkplain Scope#isAlive() alive}.
     * @throws WrongThreadException if this method is called from a thread {@code T},
     *         such that {@code srcSegment.isAccessibleBy(T) == false}
     * @throws IllegalStateException if the {@linkplain #scope() scope} associated with
     *         {@code dstSegment} is not {@linkplain Scope#isAlive() alive}
     * @throws WrongThreadException if this method is called from a thread {@code T},
     *         such that {@code dstSegment.isAccessibleBy(T) == false}
     * @throws UnsupportedOperationException if {@code dstSegment} is {@linkplain #isReadOnly() read-only}
     * @throws IndexOutOfBoundsException if {@code elementCount * srcLayout.byteSize()} overflows
     * @throws IndexOutOfBoundsException if {@code elementCount * dtsLayout.byteSize()} overflows
     * @throws IndexOutOfBoundsException if {@code srcOffset > srcSegment.byteSize() - (elementCount * srcLayout.byteSize())}
     * @throws IndexOutOfBoundsException if {@code dstOffset > dstSegment.byteSize() - (elementCount * dstLayout.byteSize())}
     * @throws IndexOutOfBoundsException if either {@code srcOffset}, {@code dstOffset} or {@code elementCount} are {@code < 0}
     */
    @ForceInline
    static void copy(MemorySegment srcSegment, ValueLayout srcElementLayout, long srcOffset,
                     MemorySegment dstSegment, ValueLayout dstElementLayout, long dstOffset,
                     long elementCount) {
        Objects.requireNonNull(srcSegment);
        Objects.requireNonNull(srcElementLayout);
        Objects.requireNonNull(dstSegment);
        Objects.requireNonNull(dstElementLayout);
        AbstractMemorySegmentImpl.copy(srcSegment, srcElementLayout, srcOffset,
                dstSegment, dstElementLayout, dstOffset,
                elementCount);
    }

    /**
     * Reads a byte from this segment at the given offset, with the given layout.
     *
<<<<<<< HEAD
     * @param layout the layout of the region of memory to be read
     * @param offset offset in bytes (relative to this segment address) at which this
     *               access operation will occur
     * @return a byte value read from this segment
     * @throws IllegalStateException if the {@linkplain #scope() scope} associated with
     *         this segment is not {@linkplain Scope#isAlive() alive}
=======
     * @param layout the layout of the region of memory to be read.
     * @param offset the offset in bytes (relative to this segment address) at which this access operation will occur.
     * @return a byte value read from this segment.
     * @throws IllegalStateException if the {@linkplain #scope() scope} associated with this segment is not
     *         {@linkplain Scope#isAlive() alive}.
>>>>>>> 8555e0f6
     * @throws WrongThreadException if this method is called from a thread {@code T},
     *         such that {@code isAccessibleBy(T) == false}
     * @throws IllegalArgumentException if the access operation is
     *         <a href="MemorySegment.html#segment-alignment">incompatible with the alignment constraint</a>
     *         in the provided layout
     * @throws IndexOutOfBoundsException if {@code offset > byteSize() - layout.byteSize()}
     */
    byte get(ValueLayout.OfByte layout, long offset);

    /**
     * Writes a byte into this segment at the given offset, with the given layout.
     *
<<<<<<< HEAD
     * @param layout the layout of the region of memory to be written
     * @param offset offset in bytes (relative to this segment address) at which this
     *               access operation will occur
=======
     * @param layout the layout of the region of memory to be written.
     * @param offset the offset in bytes (relative to this segment address) at which this access operation will occur.
>>>>>>> 8555e0f6
     * @param value the byte value to be written.
     * @throws IllegalStateException if the {@linkplain #scope() scope} associated with
     *         this segment is not {@linkplain Scope#isAlive() alive}
     * @throws WrongThreadException if this method is called from a thread {@code T},
     *         such that {@code isAccessibleBy(T) == false}
     * @throws IllegalArgumentException if the access operation is
     *         <a href="MemorySegment.html#segment-alignment">incompatible with the alignment constraint</a>
     *         in the provided layout
     * @throws IndexOutOfBoundsException if {@code offset > byteSize() - layout.byteSize()}
     * @throws UnsupportedOperationException if this segment is
     *         {@linkplain #isReadOnly() read-only}
     */
    void set(ValueLayout.OfByte layout, long offset, byte value);

    /**
     * Reads a boolean from this segment at the given offset, with the given layout.
     *
<<<<<<< HEAD
     * @param layout the layout of the region of memory to be read
     * @param offset offset in bytes (relative to this segment address) at which this
     *               access operation will occur
     * @return a boolean value read from this segment
     * @throws IllegalStateException if the {@linkplain #scope() scope} associated with
     *         this segment is not {@linkplain Scope#isAlive() alive}
=======
     * @param layout the layout of the region of memory to be read.
     * @param offset the offset in bytes (relative to this segment address) at which this access operation will occur.
     * @return a boolean value read from this segment.
     * @throws IllegalStateException if the {@linkplain #scope() scope} associated with this segment is not
     *         {@linkplain Scope#isAlive() alive}
>>>>>>> 8555e0f6
     * @throws WrongThreadException if this method is called from a thread {@code T},
     *         such that {@code isAccessibleBy(T) == false}
     * @throws IllegalArgumentException if the access operation is
     *         <a href="MemorySegment.html#segment-alignment">incompatible with the alignment constraint</a>
     *         in the provided layout
     * @throws IndexOutOfBoundsException if {@code offset > byteSize() - layout.byteSize()}
     */
    boolean get(ValueLayout.OfBoolean layout, long offset);

    /**
     * Writes a boolean into this segment at the given offset, with the given layout.
     *
<<<<<<< HEAD
     * @param layout the layout of the region of memory to be written
     * @param offset offset in bytes (relative to this segment address) at which this
     *               access operation will occur
     * @param value the boolean value to be written
     * @throws IllegalStateException if the {@linkplain #scope() scope} associated with
     *         this segment is not {@linkplain Scope#isAlive() alive}
=======
     * @param layout the layout of the region of memory to be written.
     * @param offset the offset in bytes (relative to this segment address) at which this access operation will occur.
     * @param value the boolean value to be written.
     * @throws IllegalStateException if the {@linkplain #scope() scope} associated with this segment is not
     * {@linkplain Scope#isAlive() alive}.
>>>>>>> 8555e0f6
     * @throws WrongThreadException if this method is called from a thread {@code T},
     *         such that {@code isAccessibleBy(T) == false}
     * @throws IllegalArgumentException if the access operation is
     *         <a href="MemorySegment.html#segment-alignment">incompatible with the alignment constraint</a>
     *         in the provided layout
     * @throws IndexOutOfBoundsException if {@code offset > byteSize() - layout.byteSize()}
     * @throws UnsupportedOperationException if this segment is
     *         {@linkplain #isReadOnly() read-only}
     */
    void set(ValueLayout.OfBoolean layout, long offset, boolean value);

    /**
     * Reads a char from this segment at the given offset, with the given layout.
     *
<<<<<<< HEAD
     * @param layout the layout of the region of memory to be read
     * @param offset offset in bytes (relative to this segment address) at which this
     *               access operation will occur
     * @return a char value read from this segment
     * @throws IllegalStateException if the {@linkplain #scope() scope} associated with
     *         this segment is not {@linkplain Scope#isAlive() alive}
=======
     * @param layout the layout of the region of memory to be read.
     * @param offset the offset in bytes (relative to this segment address) at which this access operation will occur.
     * @return a char value read from this segment.
     * @throws IllegalStateException if the {@linkplain #scope() scope} associated with this segment is not
     *         {@linkplain Scope#isAlive() alive}
>>>>>>> 8555e0f6
     * @throws WrongThreadException if this method is called from a thread {@code T},
     *         such that {@code isAccessibleBy(T) == false}
     * @throws IllegalArgumentException if the access operation is
     *         <a href="MemorySegment.html#segment-alignment">incompatible with the alignment constraint</a>
     *         in the provided layout
     * @throws IndexOutOfBoundsException if {@code offset > byteSize() - layout.byteSize()}
     */
    char get(ValueLayout.OfChar layout, long offset);

    /**
     * Writes a char into this segment at the given offset, with the given layout.
     *
<<<<<<< HEAD
     * @param layout the layout of the region of memory to be written
     * @param offset offset in bytes (relative to this segment address) at which this
     *               access operation will occur
     * @param value the char value to be written
     * @throws IllegalStateException if the {@linkplain #scope() scope} associated with
     *         this segment is not {@linkplain Scope#isAlive() alive}
=======
     * @param layout the layout of the region of memory to be written.
     * @param offset the offset in bytes (relative to this segment address) at which this access operation will occur.
     * @param value the char value to be written.
     * @throws IllegalStateException if the {@linkplain #scope() scope} associated with this segment is not
     *         {@linkplain Scope#isAlive() alive}
>>>>>>> 8555e0f6
     * @throws WrongThreadException if this method is called from a thread {@code T},
     *         such that {@code isAccessibleBy(T) == false}
     * @throws IllegalArgumentException if the access operation is
     *         <a href="MemorySegment.html#segment-alignment">incompatible with the alignment constraint</a>
     *         in the provided layout
     * @throws IndexOutOfBoundsException if {@code offset > byteSize() - layout.byteSize()}
     * @throws UnsupportedOperationException if this segment is
     *         {@linkplain #isReadOnly() read-only}
     */
    void set(ValueLayout.OfChar layout, long offset, char value);

    /**
     * Reads a short from this segment at the given offset, with the given layout.
     *
<<<<<<< HEAD
     * @param layout the layout of the region of memory to be read
     * @param offset offset in bytes (relative to this segment address) at which this
     *               access operation will occur
     * @return a short value read from this segment
     * @throws IllegalStateException if the {@linkplain #scope() scope} associated with
     *         this segment is not {@linkplain Scope#isAlive() alive}
=======
     * @param layout the layout of the region of memory to be read.
     * @param offset the offset in bytes (relative to this segment address) at which this access operation will occur.
     * @return a short value read from this segment.
     * @throws IllegalStateException if the {@linkplain #scope() scope} associated with this segment is not
     *         {@linkplain Scope#isAlive() alive}
>>>>>>> 8555e0f6
     * @throws WrongThreadException if this method is called from a thread {@code T},
     *         such that {@code isAccessibleBy(T) == false}
     * @throws IllegalArgumentException if the access operation is
     *         <a href="MemorySegment.html#segment-alignment">incompatible with the alignment constraint</a>
     *         in the provided layout
     * @throws IndexOutOfBoundsException if {@code offset > byteSize() - layout.byteSize()}
     */
    short get(ValueLayout.OfShort layout, long offset);

    /**
     * Writes a short into this segment at the given offset, with the given layout.
     *
<<<<<<< HEAD
     * @param layout the layout of the region of memory to be written
     * @param offset offset in bytes (relative to this segment address) at which this
     *               access operation will occur
     * @param value the short value to be written
     * @throws IllegalStateException if the {@linkplain #scope() scope} associated with
     *         this segment is not {@linkplain Scope#isAlive() alive}
=======
     * @param layout the layout of the region of memory to be written.
     * @param offset the offset in bytes (relative to this segment address) at which this access operation will occur.
     * @param value the short value to be written.
     * @throws IllegalStateException if the {@linkplain #scope() scope} associated with this segment is not
     *         {@linkplain Scope#isAlive() alive}
>>>>>>> 8555e0f6
     * @throws WrongThreadException if this method is called from a thread {@code T},
     *         such that {@code isAccessibleBy(T) == false}
     * @throws IllegalArgumentException if the access operation is
     *         <a href="MemorySegment.html#segment-alignment">incompatible with the alignment constraint</a>
     *         in the provided layout
     * @throws IndexOutOfBoundsException if {@code offset > byteSize() - layout.byteSize()}
     * @throws UnsupportedOperationException if this segment is
     *         {@linkplain #isReadOnly() read-only}
     */
    void set(ValueLayout.OfShort layout, long offset, short value);

    /**
     * Reads an int from this segment at the given offset, with the given layout.
     *
<<<<<<< HEAD
     * @param layout the layout of the region of memory to be read
     * @param offset offset in bytes (relative to this segment address) at which this
     *               access operation will occur
     * @return an int value read from this segment
     * @throws IllegalStateException if the {@linkplain #scope() scope} associated with
     *         this segment is not {@linkplain Scope#isAlive() alive}
=======
     * @param layout the layout of the region of memory to be read.
     * @param offset the offset in bytes (relative to this segment address) at which this access operation will occur.
     * @return an int value read from this segment.
     * @throws IllegalStateException if the {@linkplain #scope() scope} associated with this segment is not
     *         {@linkplain Scope#isAlive() alive}
>>>>>>> 8555e0f6
     * @throws WrongThreadException if this method is called from a thread {@code T},
     *         such that {@code isAccessibleBy(T) == false}
     * @throws IllegalArgumentException if the access operation is
     *         <a href="MemorySegment.html#segment-alignment">incompatible with the alignment constraint</a>
     *         in the provided layout
     * @throws IndexOutOfBoundsException if {@code offset > byteSize() - layout.byteSize()}
     */
    int get(ValueLayout.OfInt layout, long offset);

    /**
     * Writes an int into this segment at the given offset, with the given layout.
     *
<<<<<<< HEAD
     * @param layout the layout of the region of memory to be written
     * @param offset offset in bytes (relative to this segment address) at which this
     *               access operation will occur
     * @param value the int value to be written
     * @throws IllegalStateException if the {@linkplain #scope() scope} associated with
     *         this segment is not {@linkplain Scope#isAlive() alive}
=======
     * @param layout the layout of the region of memory to be written.
     * @param offset the offset in bytes (relative to this segment address) at which this access operation will occur.
     * @param value the int value to be written.
     * @throws IllegalStateException if the {@linkplain #scope() scope} associated with this segment is not
     *         {@linkplain Scope#isAlive() alive}
>>>>>>> 8555e0f6
     * @throws WrongThreadException if this method is called from a thread {@code T},
     *         such that {@code isAccessibleBy(T) == false}
     * @throws IllegalArgumentException if the access operation is
     *         <a href="MemorySegment.html#segment-alignment">incompatible with the alignment constraint</a>
     *         in the provided layout
     * @throws IndexOutOfBoundsException if {@code offset > byteSize() - layout.byteSize()}
     * @throws UnsupportedOperationException if this segment is
     *         {@linkplain #isReadOnly() read-only}
     */
    void set(ValueLayout.OfInt layout, long offset, int value);

    /**
     * Reads a float from this segment at the given offset, with the given layout.
     *
<<<<<<< HEAD
     * @param layout the layout of the region of memory to be read
     * @param offset offset in bytes (relative to this segment address) at which this
     *               access operation will occur
     * @return a float value read from this segment
     * @throws IllegalStateException if the {@linkplain #scope() scope} associated with
     *         this segment is not {@linkplain Scope#isAlive() alive}
=======
     * @param layout the layout of the region of memory to be read.
     * @param offset the offset in bytes (relative to this segment address) at which this access operation will occur.
     * @return a float value read from this segment.
     * @throws IllegalStateException if the {@linkplain #scope() scope} associated with this segment is not
     *         {@linkplain Scope#isAlive() alive}
>>>>>>> 8555e0f6
     * @throws WrongThreadException if this method is called from a thread {@code T},
     *         such that {@code isAccessibleBy(T) == false}
     * @throws IllegalArgumentException if the access operation is
     *         <a href="MemorySegment.html#segment-alignment">incompatible with the alignment constraint</a>
     *         in the provided layout
     * @throws IndexOutOfBoundsException if {@code offset > byteSize() - layout.byteSize()}
     */
    float get(ValueLayout.OfFloat layout, long offset);

    /**
     * Writes a float into this segment at the given offset, with the given layout.
     *
<<<<<<< HEAD
     * @param layout the layout of the region of memory to be written
     * @param offset offset in bytes (relative to this segment address) at which this
     *               access operation will occur
     * @param value the float value to be written
     * @throws IllegalStateException if the {@linkplain #scope() scope} associated with
     *         this segment is not {@linkplain Scope#isAlive() alive}
=======
     * @param layout the layout of the region of memory to be written.
     * @param offset the offset in bytes (relative to this segment address) at which this access operation will occur.
     * @param value the float value to be written.
     * @throws IllegalStateException if the {@linkplain #scope() scope} associated with this segment is not
     *         {@linkplain Scope#isAlive() alive}
>>>>>>> 8555e0f6
     * @throws WrongThreadException if this method is called from a thread {@code T},
     *         such that {@code isAccessibleBy(T) == false}
     * @throws IllegalArgumentException if the access operation is
     *         <a href="MemorySegment.html#segment-alignment">incompatible with the alignment constraint</a>
     *         in the provided layout
     * @throws IndexOutOfBoundsException if {@code offset > byteSize() - layout.byteSize()}
     * @throws UnsupportedOperationException if this segment is
     *         {@linkplain #isReadOnly() read-only}
     */
    void set(ValueLayout.OfFloat layout, long offset, float value);

    /**
     * Reads a long from this segment at the given offset, with the given layout.
     *
<<<<<<< HEAD
     * @param layout the layout of the region of memory to be read
     * @param offset offset in bytes (relative to this segment address) at which this
     *               access operation will occur
     * @return a long value read from this segment
     * @throws IllegalStateException if the {@linkplain #scope() scope} associated with
     *         this segment is not {@linkplain Scope#isAlive() alive}
=======
     * @param layout the layout of the region of memory to be read.
     * @param offset the offset in bytes (relative to this segment address) at which this access operation will occur.
     * @return a long value read from this segment.
     * @throws IllegalStateException if the {@linkplain #scope() scope} associated with this segment is not
     *         {@linkplain Scope#isAlive() alive}
>>>>>>> 8555e0f6
     * @throws WrongThreadException if this method is called from a thread {@code T},
     *         such that {@code isAccessibleBy(T) == false}
     * @throws IllegalArgumentException if the access operation is
     *         <a href="MemorySegment.html#segment-alignment">incompatible with the alignment constraint</a>
     *         in the provided layout
     * @throws IndexOutOfBoundsException if {@code offset > byteSize() - layout.byteSize()}
     */
    long get(ValueLayout.OfLong layout, long offset);

    /**
     * Writes a long into this segment at the given offset, with the given layout.
     *
<<<<<<< HEAD
     * @param layout the layout of the region of memory to be written
     * @param offset offset in bytes (relative to this segment address) at which this
     *               access operation will occur
     * @param value the long value to be written
     * @throws IllegalStateException if the {@linkplain #scope() scope} associated with
     *         this segment is not {@linkplain Scope#isAlive() alive}
=======
     * @param layout the layout of the region of memory to be written.
     * @param offset the offset in bytes (relative to this segment address) at which this access operation will occur.
     * @param value the long value to be written.
     * @throws IllegalStateException if the {@linkplain #scope() scope} associated with this segment is not
     *         {@linkplain Scope#isAlive() alive}
>>>>>>> 8555e0f6
     * @throws WrongThreadException if this method is called from a thread {@code T},
     *         such that {@code isAccessibleBy(T) == false}
     * @throws IllegalArgumentException if the access operation is
     *         <a href="MemorySegment.html#segment-alignment">incompatible with the alignment constraint</a>
     *         in the provided layout
     * @throws IndexOutOfBoundsException if {@code offset > byteSize() - layout.byteSize()}
     * @throws UnsupportedOperationException if this segment is
     *         {@linkplain #isReadOnly() read-only}
     */
    void set(ValueLayout.OfLong layout, long offset, long value);

    /**
     * Reads a double from this segment at the given offset, with the given layout.
     *
<<<<<<< HEAD
     * @param layout the layout of the region of memory to be read
     * @param offset offset in bytes (relative to this segment address) at which this
     *               access operation will occur
     * @return a double value read from this segment
     * @throws IllegalStateException if the {@linkplain #scope() scope} associated with
     *         this segment is not {@linkplain Scope#isAlive() alive}
=======
     * @param layout the layout of the region of memory to be read.
     * @param offset the offset in bytes (relative to this segment address) at which this access operation will occur.
     * @return a double value read from this segment.
     * @throws IllegalStateException if the {@linkplain #scope() scope} associated with this segment is not
     *         {@linkplain Scope#isAlive() alive}
>>>>>>> 8555e0f6
     * @throws WrongThreadException if this method is called from a thread {@code T},
     *         such that {@code isAccessibleBy(T) == false}
     * @throws IllegalArgumentException if the access operation is
     *         <a href="MemorySegment.html#segment-alignment">incompatible with the alignment constraint</a>
     *         in the provided layout
     * @throws IndexOutOfBoundsException if {@code offset > byteSize() - layout.byteSize()}
     */
    double get(ValueLayout.OfDouble layout, long offset);

    /**
     * Writes a double into this segment at the given offset, with the given layout.
     *
<<<<<<< HEAD
     * @param layout the layout of the region of memory to be written
     * @param offset offset in bytes (relative to this segment address) at which this
     *               access operation will occur
     * @param value the double value to be written
     * @throws IllegalStateException if the {@linkplain #scope() scope} associated with
     *         this segment is not {@linkplain Scope#isAlive() alive}
=======
     * @param layout the layout of the region of memory to be written.
     * @param offset the offset in bytes (relative to this segment address) at which this access operation will occur.
     * @param value the double value to be written.
     * @throws IllegalStateException if the {@linkplain #scope() scope} associated with this segment is not
     *         {@linkplain Scope#isAlive() alive}
>>>>>>> 8555e0f6
     * @throws WrongThreadException if this method is called from a thread {@code T},
     *         such that {@code isAccessibleBy(T) == false}
     * @throws IllegalArgumentException if the access operation is
     *         <a href="MemorySegment.html#segment-alignment">incompatible with the alignment constraint</a>
     *         in the provided layout
     * @throws IndexOutOfBoundsException if {@code offset > byteSize() - layout.byteSize()}
     * @throws UnsupportedOperationException if this segment is
     *         {@linkplain #isReadOnly() read-only}
     */
    void set(ValueLayout.OfDouble layout, long offset, double value);

    /**
<<<<<<< HEAD
     * Reads an address from this segment at the given offset, with the given layout.
     * The read address is wrapped in a native segment, associated with the global scope.
     * Under normal conditions, the size of the returned segment is {@code 0}. However,
     * if the provided address layout has a
     * {@linkplain AddressLayout#targetLayout() target layout} {@code T}, then the size
     * of the returned segment is set to {@code T.byteSize()}.
     *
     * @param layout the layout of the region of memory to be read
     * @param offset offset in bytes (relative to this segment address) at which this
     *               access operation will occur
     * @return a native segment wrapping an address read from this segment
     * @throws IllegalStateException if the {@linkplain #scope() scope} associated with
     *         this segment is not {@linkplain Scope#isAlive() alive}
=======
     * Reads an address from this segment at the given offset, with the given layout. The read address is wrapped in
     * a native segment, associated with the global scope. Under normal conditions,
     * the size of the returned segment is {@code 0}. However, if the provided address layout has a
     * {@linkplain AddressLayout#targetLayout() target layout} {@code T}, then the size of the returned segment
     * is set to {@code T.byteSize()}.
     * @param layout the layout of the region of memory to be read.
     * @param offset the offset in bytes (relative to this segment address) at which this access operation will occur.
     * @return a native segment wrapping an address read from this segment.
     * @throws IllegalStateException if the {@linkplain #scope() scope} associated with this segment is not
     *         {@linkplain Scope#isAlive() alive}
>>>>>>> 8555e0f6
     * @throws WrongThreadException if this method is called from a thread {@code T},
     *         such that {@code isAccessibleBy(T) == false}
     * @throws IllegalArgumentException if the access operation is
     *         <a href="MemorySegment.html#segment-alignment">incompatible with the alignment constraint</a>
     *         in the provided layout
     * @throws IllegalArgumentException if provided address layout has a
     *         {@linkplain AddressLayout#targetLayout() target layout}
     *         {@code T}, and the address of the returned segment
     *         <a href="MemorySegment.html#segment-alignment">incompatible with the alignment constraint</a>
     *         in {@code T}
     * @throws IndexOutOfBoundsException if {@code offset > byteSize() - layout.byteSize()}
     */
    MemorySegment get(AddressLayout layout, long offset);

    /**
     * Writes an address into this segment at the given offset, with the given layout.
     *
<<<<<<< HEAD
     * @param layout the layout of the region of memory to be written
     * @param offset offset in bytes (relative to this segment address) at which this
     *               access operation will occur
     * @param value the byte value to be written
     * @throws IllegalStateException if the {@linkplain #scope() scope} associated with
     *         this segment is not {@linkplain Scope#isAlive() alive}
=======
     * @param layout the layout of the region of memory to be written.
     * @param offset the offset in bytes (relative to this segment address) at which this access operation will occur.
     * @param value the address value to be written.
     * @throws IllegalStateException if the {@linkplain #scope() scope} associated with this segment is not
     *         {@linkplain Scope#isAlive() alive}
>>>>>>> 8555e0f6
     * @throws WrongThreadException if this method is called from a thread {@code T},
     *         such that {@code isAccessibleBy(T) == false}
     * @throws IllegalArgumentException if the access operation is
     *         <a href="MemorySegment.html#segment-alignment">incompatible with the alignment constraint</a>
     *         in the provided layout
     * @throws IndexOutOfBoundsException if {@code offset > byteSize() - layout.byteSize()}
     * @throws UnsupportedOperationException if this segment is
     *         {@linkplain #isReadOnly() read-only}
     * @throws UnsupportedOperationException if {@code value} is not a
     *         {@linkplain #isNative() native} segment
     */
    void set(AddressLayout layout, long offset, MemorySegment value);

    /**
     * Reads a byte from this segment at the given index, scaled by the given
     * layout size.
     *
     * @param layout the layout of the region of memory to be read
     * @param index a logical index, the offset in bytes (relative to this
     *              segment address) at which the access operation will occur can be
     *              expressed as {@code (index * layout.byteSize())}
     * @return a byte value read from this segment
     * @throws IllegalStateException if the {@linkplain #scope() scope} associated with
     *         this segment is not {@linkplain Scope#isAlive() alive}
     * @throws WrongThreadException if this method is called from a thread {@code T},
     *         such that {@code isAccessibleBy(T) == false}
     * @throws IllegalArgumentException if the access operation is
     *         <a href="MemorySegment.html#segment-alignment">incompatible with the alignment constraint</a>
     *         in the provided layout
     * @throws IllegalArgumentException if {@code layout.byteAlignment() > layout.byteSize()}
     * @throws IndexOutOfBoundsException if {@code index * layout.byteSize()} overflows
     * @throws IndexOutOfBoundsException if {@code index * layout.byteSize() > byteSize() - layout.byteSize()}
     */
    byte getAtIndex(ValueLayout.OfByte layout, long index);

    /**
     * Reads a boolean from this segment at the given index, scaled by the given
     * layout size.
     *
     * @param layout the layout of the region of memory to be read
     * @param index a logical index, the offset in bytes (relative to this
     *             segment address) at which the access operation will occur can be
     *             expressed as {@code (index * layout.byteSize())}
     * @return a boolean value read from this segment
     * @throws IllegalStateException if the {@linkplain #scope() scope} associated with
     *         this segment is not {@linkplain Scope#isAlive() alive}
     * @throws WrongThreadException if this method is called from a thread {@code T},
     *         such that {@code isAccessibleBy(T) == false}
     * @throws IllegalArgumentException if the access operation is
     *         <a href="MemorySegment.html#segment-alignment">incompatible with the alignment constraint</a>
     *         in the provided layout
     * @throws IllegalArgumentException if {@code layout.byteAlignment() > layout.byteSize()}
     * @throws IndexOutOfBoundsException if {@code index * layout.byteSize()} overflows
     * @throws IndexOutOfBoundsException if {@code index * layout.byteSize() > byteSize() - layout.byteSize()}
     */
    boolean getAtIndex(ValueLayout.OfBoolean layout, long index);

    /**
     * Reads a char from this segment at the given index, scaled by the given
     * layout size.
     *
     * @param layout the layout of the region of memory to be read
     * @param index a logical index, the offset in bytes (relative to this
     *              segment address) at which the access operation will occur can be
     *              expressed as {@code (index * layout.byteSize())}.
     * @return a char value read from this segment
     * @throws IllegalStateException if the {@linkplain #scope() scope} associated with
     *         this segment is not {@linkplain Scope#isAlive() alive}
     * @throws WrongThreadException if this method is called from a thread {@code T},
     *         such that {@code isAccessibleBy(T) == false}
     * @throws IllegalArgumentException if the access operation is
     *         <a href="MemorySegment.html#segment-alignment">incompatible with the alignment constraint</a>
     *         in the provided layout
     * @throws IllegalArgumentException if {@code layout.byteAlignment() > layout.byteSize()}
     * @throws IndexOutOfBoundsException if {@code index * layout.byteSize()} overflows
     * @throws IndexOutOfBoundsException if {@code index * layout.byteSize() > byteSize() - layout.byteSize()}
     */
    char getAtIndex(ValueLayout.OfChar layout, long index);

    /**
     * Writes a char into this segment at the given index, scaled by the given
     * layout size.
     *
     * @param layout the layout of the region of memory to be written
     * @param index a logical index, the offset in bytes (relative to this
     *              segment address) at which the access operation will occur can be
     *              expressed as {@code (index * layout.byteSize())}
     * @param value the char value to be written
     * @throws IllegalStateException if the {@linkplain #scope() scope} associated with
     *         this segment is not {@linkplain Scope#isAlive() alive}
     * @throws WrongThreadException if this method is called from a thread {@code T},
     *         such that {@code isAccessibleBy(T) == false}
     * @throws IllegalArgumentException if the access operation is
     *         <a href="MemorySegment.html#segment-alignment">incompatible with the alignment constraint</a>
     *         in the provided layout
     * @throws IllegalArgumentException if {@code layout.byteAlignment() > layout.byteSize()}
     * @throws IndexOutOfBoundsException if {@code index * layout.byteSize()} overflows
     * @throws IndexOutOfBoundsException if {@code index * layout.byteSize() > byteSize() - layout.byteSize()}
     * @throws UnsupportedOperationException if this segment is {@linkplain #isReadOnly() read-only}
     */
    void setAtIndex(ValueLayout.OfChar layout, long index, char value);

    /**
     * Reads a short from this segment at the given index, scaled by the given
     * layout size.
     *
     * @param layout the layout of the region of memory to be read
     * @param index a logical index, the offset in bytes (relative to this
     *              segment address) at which the access operation will occur can be
     *              expressed as {@code (index * layout.byteSize())}
     * @return a short value read from this segment
     * @throws IllegalStateException if the {@linkplain #scope() scope} associated with
     *         this segment is not {@linkplain Scope#isAlive() alive}
     * @throws WrongThreadException if this method is called from a thread {@code T},
     *         such that {@code isAccessibleBy(T) == false}
     * @throws IllegalArgumentException if the access operation is
     *         <a href="MemorySegment.html#segment-alignment">incompatible with the alignment constraint</a>
     *         in the provided layout
     * @throws IllegalArgumentException if {@code layout.byteAlignment() > layout.byteSize()}
     * @throws IndexOutOfBoundsException if {@code index * layout.byteSize()} overflows
     * @throws IndexOutOfBoundsException if {@code index * layout.byteSize() > byteSize() - layout.byteSize()}
     */
    short getAtIndex(ValueLayout.OfShort layout, long index);

    /**
     * Writes a byte into this segment at the given index, scaled by the given layout size.
     *
     * @param layout the layout of the region of memory to be written
     * @param index a logical index, the offset in bytes (relative to this
     *              segment address) at which the access operation will occur can be
     *              expressed as {@code (index * layout.byteSize())}
     * @param value the short value to be written
     * @throws IllegalStateException if the {@linkplain #scope() scope} associated with
     *         this segment is not {@linkplain Scope#isAlive() alive}
     * @throws WrongThreadException if this method is called from a thread {@code T},
     *         such that {@code isAccessibleBy(T) == false}
     * @throws IllegalArgumentException if the access operation is
     *         <a href="MemorySegment.html#segment-alignment">incompatible with the alignment constraint</a>
     *         in the provided layout
     * @throws IllegalArgumentException if {@code layout.byteAlignment() > layout.byteSize()}
     * @throws IndexOutOfBoundsException if {@code index * layout.byteSize()} overflows
     * @throws IndexOutOfBoundsException if {@code index * layout.byteSize() > byteSize() - layout.byteSize()}
     * @throws UnsupportedOperationException if this segment is {@linkplain #isReadOnly() read-only}
     */
    void setAtIndex(ValueLayout.OfByte layout, long index, byte value);

    /**
     * Writes a boolean into this segment at the given index, scaled by the given
     * layout size.
     *
     * @param layout the layout of the region of memory to be written
     * @param index a logical index, the offset in bytes (relative to this
     *              segment address) at which the access operation will occur can be
     *              expressed as {@code (index * layout.byteSize())}
     * @param value the short value to be written
     * @throws IllegalStateException if the {@linkplain #scope() scope} associated with
     *         this segment is not {@linkplain Scope#isAlive() alive}
     * @throws WrongThreadException if this method is called from a thread {@code T},
     *         such that {@code isAccessibleBy(T) == false}
     * @throws IllegalArgumentException if the access operation is
     *         <a href="MemorySegment.html#segment-alignment">incompatible with the alignment constraint</a>
     *         in the provided layout
     * @throws IllegalArgumentException if {@code layout.byteAlignment() > layout.byteSize()}
     * @throws IndexOutOfBoundsException if {@code index * layout.byteSize()} overflows
     * @throws IndexOutOfBoundsException if {@code index * layout.byteSize() > byteSize() - layout.byteSize()}
     * @throws UnsupportedOperationException if this segment is {@linkplain #isReadOnly() read-only}
     */
    void setAtIndex(ValueLayout.OfBoolean layout, long index, boolean value);

    /**
     * Writes a short into this segment at the given index, scaled by the given
     * layout size.
     *
     * @param layout the layout of the region of memory to be written
     * @param index a logical index, the offset in bytes (relative to this
     *              segment address) at which the access operation will occur can be
     *              expressed as {@code (index * layout.byteSize())}
     * @param value the short value to be written
     * @throws IllegalStateException if the {@linkplain #scope() scope} associated with
     *         this segment is not {@linkplain Scope#isAlive() alive}
     * @throws WrongThreadException if this method is called from a thread {@code T},
     *         such that {@code isAccessibleBy(T) == false}
     * @throws IllegalArgumentException if the access operation is
     *         <a href="MemorySegment.html#segment-alignment">incompatible with the alignment constraint</a>
     *         in the provided layout
     * @throws IllegalArgumentException if {@code layout.byteAlignment() > layout.byteSize()}
     * @throws IndexOutOfBoundsException if {@code index * layout.byteSize()} overflows
     * @throws IndexOutOfBoundsException if {@code index * layout.byteSize() > byteSize() - layout.byteSize()}
     * @throws UnsupportedOperationException if this segment is {@linkplain #isReadOnly() read-only}
     */
    void setAtIndex(ValueLayout.OfShort layout, long index, short value);

    /**
     * Reads an int from this segment at the given index, scaled by the given
     * layout size.
     *
     * @param layout the layout of the region of memory to be read.
     * @param index a logical index, the offset in bytes (relative to this
     *              segment address) at which the access operation will occur can be
     *              expressed as {@code (index * layout.byteSize())}
     * @return an int value read from this segment
     * @throws IllegalStateException if the {@linkplain #scope() scope} associated with
     *         this segment is not {@linkplain Scope#isAlive() alive}
     * @throws WrongThreadException if this method is called from a thread {@code T},
     *         such that {@code isAccessibleBy(T) == false}
     * @throws IllegalArgumentException if the access operation is
     *         <a href="MemorySegment.html#segment-alignment">incompatible with the alignment constraint</a>
     *         in the provided layout
     * @throws IllegalArgumentException if {@code layout.byteAlignment() > layout.byteSize()}
     * @throws IndexOutOfBoundsException if {@code index * layout.byteSize()} overflows
     * @throws IndexOutOfBoundsException if {@code index * layout.byteSize() > byteSize() - layout.byteSize()}
     */
    int getAtIndex(ValueLayout.OfInt layout, long index);

    /**
     * Writes an int into this segment at the given index, scaled by the given
     * layout size.
     *
     * @param layout the layout of the region of memory to be written
     * @param index a logical index, the offset in bytes (relative to this
     *              segment address) at which the access operation
     *              will occur can be expressed as {@code (index * layout.byteSize())}
     * @param value the int value to be written
     * @throws IllegalStateException if the {@linkplain #scope() scope} associated with
     *         this segment is not {@linkplain Scope#isAlive() alive}
     * @throws WrongThreadException if this method is called from a thread {@code T},
     *         such that {@code isAccessibleBy(T) == false}
     * @throws IllegalArgumentException if the access operation is
     *         <a href="MemorySegment.html#segment-alignment">incompatible with the alignment constraint</a>
     *         in the provided layout
     * @throws IllegalArgumentException if {@code layout.byteAlignment() > layout.byteSize()}
     * @throws IndexOutOfBoundsException if {@code index * layout.byteSize()} overflows
     * @throws IndexOutOfBoundsException if {@code index * layout.byteSize() > byteSize() - layout.byteSize()}
     * @throws UnsupportedOperationException if this segment is {@linkplain #isReadOnly() read-only}
     */
    void setAtIndex(ValueLayout.OfInt layout, long index, int value);

    /**
     * Reads a float from this segment at the given index, scaled by the given
     * layout size.
     *
     * @param layout the layout of the region of memory to be read
     * @param index a logical index, the offset in bytes (relative to this
     *              segment address) at which the access operation will occur can be
     *              expressed as {@code (index * layout.byteSize())}
     * @return a float value read from this segment
     * @throws IllegalStateException if the {@linkplain #scope() scope} associated with
     *         this segment is not {@linkplain Scope#isAlive() alive}
     * @throws WrongThreadException if this method is called from a thread {@code T},
     *         such that {@code isAccessibleBy(T) == false}
     * @throws IllegalArgumentException if the access operation is
     *         <a href="MemorySegment.html#segment-alignment">incompatible with the alignment constraint</a>
     *         in the provided layout
     * @throws IllegalArgumentException if {@code layout.byteAlignment() > layout.byteSize()}
     * @throws IndexOutOfBoundsException if {@code index * layout.byteSize()} overflows
     * @throws IndexOutOfBoundsException if {@code index * layout.byteSize() > byteSize() - layout.byteSize()}
     */
    float getAtIndex(ValueLayout.OfFloat layout, long index);

    /**
     * Writes a float into this segment at the given index, scaled by the given
     * layout size.
     *
     * @param layout the layout of the region of memory to be written
     * @param index a logical index, the offset in bytes (relative to this
     *              segment address) at which the access operation will occur can be
     *              expressed as {@code (index * layout.byteSize())}
     * @param value the float value to be written
     * @throws IllegalStateException if the {@linkplain #scope() scope} associated with
     *         this segment is not {@linkplain Scope#isAlive() alive}
     * @throws WrongThreadException if this method is called from a thread {@code T},
     *         such that {@code isAccessibleBy(T) == false}
     * @throws IllegalArgumentException if the access operation is
     *         <a href="MemorySegment.html#segment-alignment">incompatible with the alignment constraint</a>
     *         in the provided layout
     * @throws IllegalArgumentException if {@code layout.byteAlignment() > layout.byteSize()}
     * @throws IndexOutOfBoundsException if {@code index * layout.byteSize()} overflows
     * @throws IndexOutOfBoundsException if {@code index * layout.byteSize() > byteSize() - layout.byteSize()}
     * @throws UnsupportedOperationException if this segment is {@linkplain #isReadOnly() read-only}
     */
    void setAtIndex(ValueLayout.OfFloat layout, long index, float value);

    /**
     * Reads a long from this segment at the given index, scaled by the given
     * layout size.
     *
     * @param layout the layout of the region of memory to be read
     * @param index a logical index, the offset in bytes (relative to this
     *              segment address) at which the access operation will occur can be
     *              expressed as {@code (index * layout.byteSize())}
     * @return a long value read from this segment
     * @throws IllegalStateException if the {@linkplain #scope() scope} associated with
     *         this segment is not {@linkplain Scope#isAlive() alive}
     * @throws WrongThreadException if this method is called from a thread {@code T},
     *         such that {@code isAccessibleBy(T) == false}
     * @throws IllegalArgumentException if the access operation is
     *         <a href="MemorySegment.html#segment-alignment">incompatible with the alignment constraint</a>
     *         in the provided layout
     * @throws IllegalArgumentException if {@code layout.byteAlignment() > layout.byteSize()}
     * @throws IndexOutOfBoundsException if {@code index * layout.byteSize()} overflows
     * @throws IndexOutOfBoundsException if {@code index * layout.byteSize() > byteSize() - layout.byteSize()}
     */
    long getAtIndex(ValueLayout.OfLong layout, long index);

    /**
     * Writes a long into this segment at the given index, scaled by the given
     * layout size.
     *
     * @param layout the layout of the region of memory to be written
     * @param index a logical index, the offset in bytes (relative to this
     *              segment address) at which the access operation will occur can be
     *              expressed as {@code (index * layout.byteSize())}
     * @param value the long value to be written
     * @throws IllegalStateException if the {@linkplain #scope() scope} associated with
     *         this segment is not {@linkplain Scope#isAlive() alive}
     * @throws WrongThreadException if this method is called from a thread {@code T},
     *         such that {@code isAccessibleBy(T) == false}
     * @throws IllegalArgumentException if the access operation is
     *         <a href="MemorySegment.html#segment-alignment">incompatible with the alignment constraint</a>
     *         in the provided layout
     * @throws IllegalArgumentException if {@code layout.byteAlignment() > layout.byteSize()}
     * @throws IndexOutOfBoundsException if {@code index * layout.byteSize()} overflows
     * @throws IndexOutOfBoundsException if {@code index * layout.byteSize() > byteSize() - layout.byteSize()}
     * @throws UnsupportedOperationException if this segment is {@linkplain #isReadOnly() read-only}
     */
    void setAtIndex(ValueLayout.OfLong layout, long index, long value);

    /**
     * Reads a double from this segment at the given index, scaled by the given
     * layout size.
     *
     * @param layout the layout of the region of memory to be read
     * @param index a logical index, the offset in bytes (relative to this
     *              segment address) at which the access operation will occur can be
     *              expressed as {@code (index * layout.byteSize())}
     * @return a double value read from this segment
     * @throws IllegalStateException if the {@linkplain #scope() scope} associated with
     *         this segment is not {@linkplain Scope#isAlive() alive}
     * @throws WrongThreadException if this method is called from a thread {@code T},
     *         such that {@code isAccessibleBy(T) == false}
     * @throws IllegalArgumentException if the access operation is
     *         <a href="MemorySegment.html#segment-alignment">incompatible with the alignment constraint</a>
     *         in the provided layout
     * @throws IllegalArgumentException if {@code layout.byteAlignment() > layout.byteSize()}
     * @throws IndexOutOfBoundsException if {@code index * layout.byteSize()} overflows
     * @throws IndexOutOfBoundsException if {@code index * layout.byteSize() > byteSize() - layout.byteSize()}
     */
    double getAtIndex(ValueLayout.OfDouble layout, long index);

    /**
     * Writes a double into this segment at the given index, scaled by the given
     * layout size.
     *
     * @param layout the layout of the region of memory to be written
     * @param index a logical index, the offset in bytes (relative to this
     *              segment address) at which the access operation will occur can be
     *              expressed as {@code (index * layout.byteSize())}
     * @param value the double value to be written
     * @throws IllegalStateException if the {@linkplain #scope() scope} associated with
     *         this segment is not {@linkplain Scope#isAlive() alive}
     * @throws WrongThreadException if this method is called from a thread {@code T},
     *         such that {@code isAccessibleBy(T) == false}
     * @throws IllegalArgumentException if the access operation is
     *         <a href="MemorySegment.html#segment-alignment">incompatible with the alignment constraint</a>
     *         in the provided layout
     * @throws IllegalArgumentException if {@code layout.byteAlignment() > layout.byteSize()}
     * @throws IndexOutOfBoundsException if {@code index * layout.byteSize()} overflows
     * @throws IndexOutOfBoundsException if {@code index * layout.byteSize() > byteSize() - layout.byteSize()}
     * @throws UnsupportedOperationException if this segment is {@linkplain #isReadOnly() read-only}
     */
    void setAtIndex(ValueLayout.OfDouble layout, long index, double value);

    /**
     * Reads an address from this segment at the given at the given index, scaled by the
     * given layout size. The read address is wrapped in a native segment, associated
     * with the global scope. Under normal conditions, the size of the returned segment
     * is {@code 0}. However, if the provided address layout has a
     * {@linkplain AddressLayout#targetLayout() target layout} {@code T}, then the size
     * of the returned segment is set to {@code T.byteSize()}.
     *
     * @param layout the layout of the region of memory to be read
     * @param index a logical index, the offset in bytes (relative to this
     *              segment address) at which the access operation will occur can be
     *              expressed as {@code (index * layout.byteSize())}
     * @return a native segment wrapping an address read from this segment
     * @throws IllegalStateException if the {@linkplain #scope() scope} associated with
     *         this segment is not {@linkplain Scope#isAlive() alive}
     * @throws WrongThreadException if this method is called from a thread {@code T},
     *         such that {@code isAccessibleBy(T) == false}
     * @throws IllegalArgumentException if the access operation is
     *         <a href="MemorySegment.html#segment-alignment">incompatible with the alignment constraint</a>
     *         in the provided layout.
     * @throws IllegalArgumentException if {@code layout.byteAlignment() > layout.byteSize()}
     * @throws IllegalArgumentException if provided address layout has a
     *         {@linkplain AddressLayout#targetLayout() target layout} {@code T}, and the
     *         address of the returned segment is
     *         <a href="MemorySegment.html#segment-alignment">incompatible with the alignment constraint</a>
     *         in {@code T}
     * @throws IndexOutOfBoundsException if {@code index * layout.byteSize()} overflows
     * @throws IndexOutOfBoundsException if {@code index * layout.byteSize() > byteSize() - layout.byteSize()}
     */
    MemorySegment getAtIndex(AddressLayout layout, long index);

    /**
     * Writes an address into this segment at the given index, scaled by the given
     * layout size.
     *
     * @param layout the layout of the region of memory to be written
     * @param index a logical index, the offset in bytes (relative to this
     *              segment address) at which the access operation will occur can be
     *              expressed as {@code (index * layout.byteSize())}
     * @param value the address value to be written
     * @throws IllegalStateException if the {@linkplain #scope() scope} associated with
     *         this segment is not {@linkplain Scope#isAlive() alive}
     * @throws WrongThreadException if this method is called from a thread {@code T},
     *         such that {@code isAccessibleBy(T) == false}
     * @throws IllegalArgumentException if the access operation is
     *         <a href="MemorySegment.html#segment-alignment">incompatible with the alignment constraint</a>
     *         in the provided layout.
     * @throws IllegalArgumentException if {@code layout.byteAlignment() > layout.byteSize()}
     * @throws IndexOutOfBoundsException if {@code index * layout.byteSize()} overflows
     * @throws IndexOutOfBoundsException if {@code index * layout.byteSize() > byteSize() - layout.byteSize()}
     * @throws UnsupportedOperationException if this segment is {@linkplain #isReadOnly() read-only}
     * @throws UnsupportedOperationException if {@code value} is not a {@linkplain #isNative() native} segment
     */
    void setAtIndex(AddressLayout layout, long index, MemorySegment value);

    /**
     * Compares the specified object with this memory segment for equality. Returns
     * {@code true} if and only if the specified object is also a memory segment, and if
     * the two segments refer to the same location, in some region of memory.
     * <p>
     * More specifically, for two segments {@code s1} and {@code s2} to be considered
     * equal, all the following must be true:
     * <ul>
     *     <li>{@code s1.heapBase().equals(s2.heapBase())}, that is, the two segments
     *     must be of the same kind; either both are {@linkplain #isNative() native segments},
     *     backed by off-heap memory, or both are backed by the same on-heap
     *     {@linkplain #heapBase() Java object};
     *     <li>{@code s1.address() == s2.address()}, that is, the address of the two
     *     segments should be the same. This means that the two segments either refer to
     *     the same location in some off-heap region, or they refer to the same offset
     *     inside their associated {@linkplain #heapBase() Java object}.</li>
     * </ul>
     * @apiNote This method does not perform a structural comparison of the contents of
     *          the two memory segments. Clients can compare memory segments structurally
     *          by using the {@link #mismatch(MemorySegment)} method instead. Note that
     *          this method does <em>not</em> compare the temporal and spatial bounds of
     *          two segments. As such, it is suitable to check whether two segments have
     *          the same address.
     *
     * @param that the object to be compared for equality with this memory segment
     * @return {@code true} if the specified object is equal to this memory segment
     * @see #mismatch(MemorySegment)
     */
    @Override
    boolean equals(Object that);

    /**
     * {@return the hash code value for this memory segment}
     */
    @Override
    int hashCode();


    /**
     * Copies a number of elements from a source memory segment to a destination array.
     * The elements, whose size and alignment constraints are specified by the given
     * layout, are read from the source segment, starting at the given offset
     * (expressed in bytes), and are copied into the destination array, at the
     * given index.
     * <p>
     * Supported array types are :
     * {@code byte[]}, {@code char[]}, {@code short[]},
     * {@code int[]}, {@code float[]}, {@code long[]} and {@code double[]}.
     *
     * @param srcSegment the source segment
     * @param srcLayout the source element layout. If the byte order associated with the
     *                 layout is different from the
     *                 {@linkplain ByteOrder#nativeOrder native order}, a byte swap
     *                  operation will be performed on each array element
     * @param srcOffset the starting offset, in bytes, of the source segment
     * @param dstArray the destination array
     * @param dstIndex the starting index of the destination array
     * @param elementCount the number of array elements to be copied
     * @throws IllegalStateException if the {@linkplain #scope() scope} associated with
     *         {@code srcSegment} is not {@linkplain Scope#isAlive() alive}
     * @throws WrongThreadException if this method is called from a thread {@code T},
     *         such that {@code srcSegment.isAccessibleBy(T) == false}
     * @throws IllegalArgumentException if {@code dstArray} is not an array, or if it is
     *         an array but whose type is not supported
     * @throws IllegalArgumentException if the destination array component type does not
     *         match {@code srcLayout.carrier()}
     * @throws IllegalArgumentException if {@code offset} is
     *         <a href="MemorySegment.html#segment-alignment">incompatible with the alignment constraint</a>
     *         in the source element layout
     * @throws IllegalArgumentException if {@code srcLayout.byteAlignment() > srcLayout.byteSize()}
     * @throws IndexOutOfBoundsException if {@code elementCount * srcLayout.byteSize()} overflows
     * @throws IndexOutOfBoundsException if {@code srcOffset > srcSegment.byteSize() - (elementCount * srcLayout.byteSize())}
     * @throws IndexOutOfBoundsException if {@code dstIndex > dstArray.length - elementCount}
     * @throws IndexOutOfBoundsException if either {@code srcOffset}, {@code dstIndex} or {@code elementCount} are {@code < 0}
     */
    @ForceInline
    static void copy(MemorySegment srcSegment, ValueLayout srcLayout, long srcOffset,
                     Object dstArray, int dstIndex,
                     int elementCount) {
        Objects.requireNonNull(srcSegment);
        Objects.requireNonNull(dstArray);
        Objects.requireNonNull(srcLayout);

        AbstractMemorySegmentImpl.copy(srcSegment, srcLayout, srcOffset,
                dstArray, dstIndex,
                elementCount);
    }

    /**
     * Copies a number of elements from a source array to a destination memory segment.
     * <p>
     * The elements, whose size and alignment constraints are specified by the given
     * layout, are read from the source array, starting at the given index, and are
     * copied into the destination segment, at the given offset (expressed in bytes).
     * <p>
     * Supported array types are
     * {@code byte[]}, {@code char[]}, {@code short[]},
     * {@code int[]}, {@code float[]}, {@code long[]} and {@code double[]}.
     *
     * @param srcArray the source array
     * @param srcIndex the starting index of the source array
     * @param dstSegment the destination segment
     * @param dstLayout the destination element layout. If the byte order associated
     *                  with the layout is different from the
     *                  {@linkplain ByteOrder#nativeOrder native order}, a byte swap
     *                  operation will be performed on each array element.
     * @param dstOffset the starting offset, in bytes, of the destination segment
     * @param elementCount the number of array elements to be copied
     * @throws IllegalStateException if the {@linkplain #scope() scope} associated with
     *         {@code dstSegment} is not {@linkplain Scope#isAlive() alive}
     * @throws WrongThreadException if this method is called from a thread {@code T},
     *         such that {@code dstSegment.isAccessibleBy(T) == false}
     * @throws IllegalArgumentException if {@code srcArray} is not an array, or if it is
     *         an array but whose type is not supported
     * @throws IllegalArgumentException if the source array component type does not
     *         match {@code srcLayout.carrier()}
     * @throws IllegalArgumentException if {@code offset} is
     *         <a href="MemorySegment.html#segment-alignment">incompatible with the alignment constraint</a>
     *         in the source element layout
     * @throws IllegalArgumentException if {@code dstLayout.byteAlignment() > dstLayout.byteSize()}
     * @throws UnsupportedOperationException if {@code dstSegment} is {@linkplain #isReadOnly() read-only}
     * @throws IndexOutOfBoundsException if {@code elementCount * dstLayout.byteSize()} overflows
     * @throws IndexOutOfBoundsException if {@code dstOffset > dstSegment.byteSize() - (elementCount * dstLayout.byteSize())}
     * @throws IndexOutOfBoundsException if {@code srcIndex > srcArray.length - elementCount}
     * @throws IndexOutOfBoundsException if either {@code srcIndex}, {@code dstOffset} or {@code elementCount} are {@code < 0}
     */
    @ForceInline
    static void copy(Object srcArray, int srcIndex,
                     MemorySegment dstSegment, ValueLayout dstLayout, long dstOffset,
                     int elementCount) {
        Objects.requireNonNull(srcArray);
        Objects.requireNonNull(dstSegment);
        Objects.requireNonNull(dstLayout);

        AbstractMemorySegmentImpl.copy(srcArray, srcIndex,
                dstSegment, dstLayout, dstOffset,
                elementCount);
    }

    /**
     * Finds and returns the relative offset, in bytes, of the first mismatch between the
     * source and the destination segments. More specifically, the bytes at offset
     * {@code srcFromOffset} through {@code srcToOffset - 1} in the source segment are
     * compared against the bytes at offset {@code dstFromOffset} through {@code dstToOffset - 1}
     * in the destination segment.
     * <p>
     * If the two segments, over the specified ranges, share a common prefix then the
     * returned offset is the length of the common prefix, and it follows that there is a
     * mismatch between the two segments at that relative offset within the respective
     * segments. If one segment is a proper prefix of the other, over the specified
     * ranges, then the returned offset is the smallest range, and it follows that the
     * relative offset is only valid for the segment with the larger range. Otherwise,
     * there is no mismatch and {@code -1} is returned.
     *
     * @param srcSegment the source segment.
     * @param srcFromOffset the offset (inclusive) of the first byte in the
     *                      source segment to be tested
     * @param srcToOffset the offset (exclusive) of the last byte in the
     *                    source segment to be tested
     * @param dstSegment the destination segment
     * @param dstFromOffset the offset (inclusive) of the first byte in the
     *                      destination segment to be tested
     * @param dstToOffset the offset (exclusive) of the last byte in the
     *                    destination segment to be tested
     * @return the relative offset, in bytes, of the first mismatch between the
     *         source and destination segments, otherwise -1 if no mismatch
     * @throws IllegalStateException if the {@linkplain #scope() scope} associated with
     *         {@code srcSegment} is not {@linkplain Scope#isAlive() alive}
     * @throws WrongThreadException if this method is called from a thread {@code T},
     *         such that {@code srcSegment.isAccessibleBy(T) == false}
     * @throws IllegalStateException if the {@linkplain #scope() scope} associated with
     *         {@code dstSegment} is not {@linkplain Scope#isAlive() alive}
     * @throws WrongThreadException if this method is called from a thread {@code T},
     *         such that {@code dstSegment.isAccessibleBy(T) == false}
     * @throws IndexOutOfBoundsException if {@code srcFromOffset < 0},
     *         {@code srcToOffset < srcFromOffset} or
     *         {@code srcToOffset > srcSegment.byteSize()}
     * @throws IndexOutOfBoundsException if {@code dstFromOffset < 0},
     *         {@code dstToOffset < dstFromOffset} or
     *         {@code dstToOffset > dstSegment.byteSize()}
     *
     * @see MemorySegment#mismatch(MemorySegment)
     * @see Arrays#mismatch(Object[], int, int, Object[], int, int)
     */
    static long mismatch(MemorySegment srcSegment, long srcFromOffset, long srcToOffset,
                         MemorySegment dstSegment, long dstFromOffset, long dstToOffset) {
        return AbstractMemorySegmentImpl.mismatch(srcSegment, srcFromOffset, srcToOffset,
                dstSegment, dstFromOffset, dstToOffset);
    }

    /**
     * A scope models the <em>lifetime</em> of all the memory segments associated with it.
     * <p>
     * That is, a memory segment cannot be accessed if its associated scope is not
     * {@linkplain #isAlive() alive}. Scope instances can be compared for equality.
     * That is, two scopes are considered {@linkplain #equals(Object) equal} if they
     * denote the same lifetime.
     * <p>
     * The lifetime of a memory segment can be either <em>unbounded</em> or
     * <em>bounded</em>. An unbounded lifetime is modelled with the <em>global scope</em>.
     * The global scope is always {@link #isAlive() alive}. As such, a segment associated
     * with the global scope features trivial temporal bounds, and is always accessible.
     * <p>
<<<<<<< HEAD
=======
     * The lifetime of a memory segment can be either <em>unbounded</em> or <em>bounded</em>. An unbounded lifetime
     * is modeled with the <em>global scope</em>. The global scope is always {@link #isAlive() alive}. As such, a segment
     * associated with the global scope features trivial temporal bounds and is always accessible.
>>>>>>> 8555e0f6
     * Segments associated with the global scope are:
     * <ul>
     *     <li>Segments obtained from the {@linkplain Arena#global() global arena};</li>
     *     <li>Segments obtained from a raw address, using the
     *         {@link MemorySegment#ofAddress(long)} factory; and</li>
     *     <li><a href="#wrapping-addresses">Zero-length memory segments.</a></li>
     * </ul>
     * <p>
<<<<<<< HEAD
     * Conversely, a bounded lifetime is modelled with a segment scope that can be
     * invalidated, either {@link Arena#close() explicitly}, or automatically, by the
     * garbage collector. A segment scope that is invalidated automatically is an
     * <em>automatic scope</em>. An automatic scope is always {@link #isAlive() alive}
     * as long as it is <a href="../../../java/lang/ref/package.html#reachability">reachable</a>.
     * <p>
=======
     * Conversely, a bounded lifetime is modeled with a segment scope that can be invalidated, either {@link Arena#close() explicitly},
     * or automatically, by the garbage collector. A segment scope that is invalidated automatically is an <em>automatic scope</em>.
     * An automatic scope is always {@link #isAlive() alive} as long as it is <a href="../../../java/lang/ref/package.html#reachability">reachable</a>.
>>>>>>> 8555e0f6
     * Segments associated with an automatic scope are:
     * <ul>
     *     <li>Segments obtained from an {@linkplain Arena#ofAuto() automatic arena};</li>
     *     <li>Segments obtained from a Java array, e.g. using the
     *         {@link MemorySegment#ofArray(int[])} factory;</li>
     *     <li>Segments obtained from a buffer, using the
     *         {@link MemorySegment#ofBuffer(Buffer)} factory; and</li>
     *     <li>Segments obtained from {@linkplain SymbolLookup#loaderLookup() loader lookup}.</li>
     * </ul>
     * If two memory segments are obtained from the same
     * {@linkplain #ofBuffer(Buffer) buffer} or {@linkplain #ofArray(int[]) array}, the
     * automatic scopes associated with said segments are considered
     * {@linkplain #equals(Object) equal}, as the two segments have the same lifetime:
     * {@snippet lang=java :
     * byte[] arr = new byte[10];
     * MemorySegment segment1 = MemorySegment.ofArray(arr);
     * MemorySegment segment2 = MemorySegment.ofArray(arr);
     * assert segment1.scope().equals(segment2.scope());
     * }
     */
    sealed interface Scope permits MemorySessionImpl {
        /**
         * {@return {@code true}, if the regions of memory backing the memory segments
         * associated with this scope are still valid}
         */
        boolean isAlive();

        /**
<<<<<<< HEAD
         * {@return {@code true}, if the provided object is also a scope, which models
         * the same lifetime as that modelled by this scope}. In that case, it is always
         * the case that {@code this.isAlive() == ((Scope)that).isAlive()}.
         *
         * @param that the object to be tested
=======
         * {@return {@code true}, if the provided object is also a scope, which models the same lifetime as that
         * modeled by this scope}. In that case, it is always the case that
         * {@code this.isAlive() == ((Scope)that).isAlive()}.
         * @param that the object to be tested.
>>>>>>> 8555e0f6
         */
        @Override
        boolean equals(Object that);

        /**
         * Returns the hash code of this scope object.
         *
         * @implSpec Implementations of this method obey the general contract of
         * {@link Object#hashCode}.
         *
         * @return the hash code of this scope object
         * @see #equals(Object)
         */
        @Override
        int hashCode();
    }
}<|MERGE_RESOLUTION|>--- conflicted
+++ resolved
@@ -101,29 +101,18 @@
  * (as in {@link Arena#allocate(MemoryLayout)}). The size of a memory segment is typically
  * a positive number but may be <a href="#wrapping-addresses">zero</a>, but never negative.
  * <p>
-<<<<<<< HEAD
  * The address and size of a memory segment jointly ensure that access operations on the
- * segment cannot fall <em>outside</em> the boundaries of the region of memory which
- * backs the segment. That is, a memory segment has <em>spatial bounds</em>.
+ * segment cannot fall <em>outside</em> the boundaries of the region of memory that backs
+ * the segment. That is, a memory segment has <em>spatial bounds</em>.
  * <p>
  * Every memory segment is associated with a {@linkplain Scope scope}. This ensures that
- * access operations on a memory segment cannot occur when the region of memory which
- * backs the memory segment is no longer available (e.g., after the scope associated with
- * the accessed memory segment is no longer {@linkplain Scope#isAlive() alive}). That is,
- * a memory segment has <em>temporal bounds</em>.
-=======
- * The address and size of a memory segment jointly ensure that access operations on the segment cannot fall
- * <em>outside</em> the boundaries of the region of memory that backs the segment.
- * That is, a memory segment has <em>spatial bounds</em>.
+ * access operations on a memory segment cannot occur when the region of memory that
+ * backs the memory segment is no longer available (e.g., after the scope associated
+ * with the accessed memory segment is no longer {@linkplain Scope#isAlive() alive}).
+ * That is, a memory segment has <em>temporal bounds</em>.
  * <p>
- * Every memory segment is associated with a {@linkplain Scope scope}. This ensures that access operations
- * on a memory segment cannot occur when the region of memory that backs the memory segment is no longer available
- * (e.g., after the scope associated with the accessed memory segment is no longer {@linkplain Scope#isAlive() alive}).
- * That is, a memory segment has <em>temporal bounds</em>.
->>>>>>> 8555e0f6
- * <p>
- * Finally, access operations on a memory segment can be subject to additiona
- * l thread-confinement checks. Heap segments can be accessed from any thread.
+ * Finally, access operations on a memory segment can be subject to additional
+ * thread-confinement checks. Heap segments can be accessed from any thread.
  * Conversely, native segments can only be accessed compatibly with the
  * <a href="Arena.html#thread-confinement">confinement characteristics</a> of the arena
  * used to obtain them.
@@ -199,7 +188,6 @@
  * arena.close();
  * slice.get(ValueLayout.JAVA_INT, 0); // Already closed!
  *}
-<<<<<<< HEAD
  * The above code creates a native segment that is 100 bytes long; then, it creates a
  * slice that starts at offset 50 of {@code segment}, and is 10 bytes long. That is, the
  * address of the {@code slice} is {@code segment.address() + 50}, and its size is 10.
@@ -207,15 +195,7 @@
  * will result in an exception. The {@linkplain Arena temporal bounds} of the original
  * segment is inherited by its slices; that is, when the scope associated with
  * {@code segment} is no longer {@linkplain Scope#isAlive() alive}, {@code slice} will
- * also be become inaccessible.
-=======
- * The above code creates a native segment that is 100 bytes long; then, it creates a slice that starts at offset 50
- * of {@code segment}, and is 10 bytes long. That is, the address of the {@code slice} is {@code segment.address() + 50},
- * and its size is 10. As a result, attempting to read an int value at offset 20 of the
- * {@code slice} segment will result in an exception. The {@linkplain Arena temporal bounds} of the original segment
- * is inherited by its slices; that is, when the scope associated with {@code segment} is no longer {@linkplain Scope#isAlive() alive},
- * {@code slice} will also become inaccessible.
->>>>>>> 8555e0f6
+ * also become inaccessible.
  * <p>
  * A client might obtain a {@link Stream} from a segment, which can then be used to slice
  * the segment (according to a given element layout) and even allow multiple threads to
@@ -235,40 +215,24 @@
  *
  * <h2 id="segment-alignment">Alignment</h2>
  *
-<<<<<<< HEAD
  * Access operations on a memory segment are constrained not only by the spatial and
  * temporal bounds of the segment, but also by the <em>alignment constraint</em> of the
  * value layout specified to the operation. An access operation can access only those
- * offsets in the segment that denote addresses in physical memory which are
+ * offsets in the segment that denote addresses in physical memory that are
  * <em>aligned</em> according to the layout. An address in physical memory is
- * <em>aligned</em> according to a layout if the address is an integer multiple of the
- * layout's alignment constraint. For example, the address 1000 is aligned according to
- * an 8-byte alignment constraint (because 1000 is an integer multiple of 8), and to a
- * 4-byte alignment constraint, and to a 2-byte alignment constraint; in contrast, the
- * address 1004 is aligned according to a 4-byte alignment constraint, and to a 2-byte
- * alignment constraint, but not to an 8-byte alignment constraint.
- * Access operations are required to respect alignment because it can impact the
- * performance of access operations, and can also determine which access operations are
- * available at a given physical address. For instance,
+ * <em>aligned</em> according to a layout if the address is an integer multiple of
+ * the layout's alignment constraint. For example, the address 1000 is aligned according
+ * to an 8-byte alignment constraint (because 1000 is an integer multiple of 8), and to
+ * a 4-byte alignment constraint, and to a 2-byte alignment constraint; in contrast,
+ * the address 1004 is aligned according to a 4-byte alignment constraint, and to
+ * a 2-byte alignment constraint, but not to an 8-byte alignment constraint.
+ * Access operations are required to respect alignment because it can impact
+ * the performance of access operations, and can also determine which access operations
+ * are available at a given physical address. For instance,
  * {@linkplain java.lang.invoke.VarHandle#compareAndSet(Object...) atomic access operations}
  * operations using {@link java.lang.invoke.VarHandle} are only permitted at aligned
  * addresses. In addition, alignment applies to an access operation whether the segment
  * being accessed is a native segment or a heap segment.
-=======
- * Access operations on a memory segment are constrained not only by the spatial and temporal bounds of the segment,
- * but also by the <em>alignment constraint</em> of the value layout specified to the operation. An access operation can
- * access only those offsets in the segment that denote addresses in physical memory that are <em>aligned</em> according
- * to the layout. An address in physical memory is <em>aligned</em> according to a layout if the address is an integer
- * multiple of the layout's alignment constraint. For example, the address 1000 is aligned according to an 8-byte alignment
- * constraint (because 1000 is an integer multiple of 8), and to a 4-byte alignment constraint, and to a 2-byte alignment
- * constraint; in contrast, the address 1004 is aligned according to a 4-byte alignment constraint, and to a 2-byte alignment
- * constraint, but not to an 8-byte alignment constraint.
- * Access operations are required to respect alignment because it can impact the performance of access operations, and
- * can also determine which access operations are available at a given physical address. For instance,
- * {@linkplain java.lang.invoke.VarHandle#compareAndSet(Object...) atomic access operations} operations using
- * {@link java.lang.invoke.VarHandle} are only permitted at aligned addresses. In addition, alignment
- * applies to an access operation whether the segment being accessed is a native segment or a heap segment.
->>>>>>> 8555e0f6
  * <p>
  * If the segment being accessed is a native segment, then its
  * {@linkplain #address() address} in physical memory can be combined with the offset to
@@ -313,52 +277,31 @@
  *     Under an 8-byte alignment constraint, it can be accessed at offsets 1, 9, 17, 25, etc.</li>
  * </ul>
  * <p>
-<<<<<<< HEAD
  * The alignment constraint used to access a segment is typically dictated by the shape
  * of the data structure stored in the segment. For example, if the programmer wishes to
  * store a sequence of 8-byte values in a native segment, then the segment should be
  * allocated by specifying an 8-byte alignment constraint, either via
  * {@link Arena#allocate(long, long)} or {@link Arena#allocate(MemoryLayout)}. These
- * factories ensure that the off-heap region of memory backing the returned segment has
- * a starting address that is 8-byte aligned. Subsequently, the programmer can access the
- * segment at the offsets of interest -- 0, 8, 16, 24, etc -- in the knowledge that every
- * such access is aligned.
+ * factories ensure that the off-heap region of memory backing the returned segment
+ * has a starting address that is 8-byte aligned. Subsequently, the programmer can access
+ * the segment at the offsets of interest -- 0, 8, 16, 24, etc -- in the knowledge that
+ * every such access is aligned.
  * <p>
- * If the segment being accessed is a heap segment, then determining whether access
- * is aligned is more complex. The address of the segment in physical memory is not
- * known, and is not even fixed (it may change when the segment is relocated during
- * garbage collection). This means that the address cannot be combined with the
- * specified offset to determine a target address in physical memory. Since the
- * alignment constraint <em>always</em> refers to alignment of addresses in physical
- * memory, it is not possible in principle to determine if any offset in a heap segment
- * is aligned. For example, suppose the programmer chooses an 8-byte alignment
- * constraint and tries to access offset 16 in a heap segment. If the heap segment's
- * address 0 corresponds to physical address 1000, then the target address (1016) would
- * be aligned, but if address 0 corresponds to physical address 1004, then the target
- * address (1020) would not be aligned. It is undesirable to allow access to target
- * addresses that are aligned according to the programmer's chosen alignment constraint,
- * but might not be predictably aligned in physical memory (e.g. because of platform
- * considerations and/or garbage collection behavior).
-=======
- * The alignment constraint used to access a segment is typically dictated by the shape of the data structure stored
- * in the segment. For example, if the programmer wishes to store a sequence of 8-byte values in a native segment, then
- * the segment should be allocated by specifying an 8-byte alignment constraint, either via {@link Arena#allocate(long, long)}
- * or {@link Arena#allocate(MemoryLayout)}. These factories ensure that the off-heap region of memory backing
- * the returned segment has a starting address that is 8-byte aligned. Subsequently, the programmer can access the
- * segment at the offsets of interest -- 0, 8, 16, 24, etc -- in the knowledge that every such access is aligned.
- * <p>
- * If the segment being accessed is a heap segment, then determining whether access is aligned is more complex.
- * The address of the segment in physical memory is not known and is not even fixed (it may change when the segment
- * is relocated during garbage collection). This means that the address cannot be combined with the specified offset to
- * determine a target address in physical memory. Since the alignment constraint <em>always</em> refers to alignment of
- * addresses in physical memory, it is not possible in principle to determine if any offset in a heap segment is aligned.
+ * If the segment being accessed is a heap segment, then determining whether access is
+ * aligned is more complex. The address of the segment in physical memory is not known
+ * and is not even fixed (it may change when the segment is relocated during garbage
+ * collection). This means that the address cannot be combined with the specified offset
+ * to determine a target address in physical memory. Since the alignment constraint
+ * <em>always</em> refers to alignment of addresses in physical memory, it is not
+ * possible in principle to determine if any offset in a heap segment is aligned.
  * For example, suppose the programmer chooses an 8-byte alignment constraint and tries
- * to access offset 16 in a heap segment. If the heap segment's address 0 corresponds to physical address 1000,
- * then the target address (1016) would be aligned, but if address 0 corresponds to physical address 1004,
- * then the target address (1020) would not be aligned. It is undesirable to allow access to target addresses that are
- * aligned according to the programmer's chosen alignment constraint, but might not be predictably aligned in physical memory
- * (e.g. because of platform considerations and/or garbage collection behavior).
->>>>>>> 8555e0f6
+ * to access offset 16 in a heap segment. If the heap segment's address 0 corresponds to
+ * physical address 1000, then the target address (1016) would be aligned, but if
+ * address 0 corresponds to physical address 1004, then the target address (1020) would
+ * not be aligned. It is undesirable to allow access to target addresses that are
+ * aligned according to the programmer's chosen alignment constraint, but might not be
+ * predictably aligned in physical memory (e.g. because of platform considerations
+ * and/or garbage collection behavior).
  * <p>
  * In practice, the Java runtime lays out arrays in memory so that each n-byte element
  * occurs at an n-byte aligned physical address (except for {@code long[]} and
@@ -368,7 +311,6 @@
  * offset in a heap segment refers to an aligned address in physical memory.
  * For example:
  * <ul>
-<<<<<<< HEAD
  * <li>The starting physical address of a {@code short[]} array will be 2-byte aligned
  *     (e.g. 1006) so that successive short elements occur at 2-byte aligned addresses
  *     (e.g. 1006, 1008, 1010, 1012, etc). A heap segment backed by a {@code short[]}
@@ -377,50 +319,28 @@
  *     alignment constraint, because there is no guarantee that the target address would
  *     be 4-byte aligned, e.g., offset 0 would correspond to physical address 1006 while
  *     offset 1 would correspond to physical address 1007. Similarly, the segment cannot
- *     be accessed at any offset under an 8-byte alignment constraint, because because
- *     there is no guarantee that the target address would be 8-byte aligned, e.g.,
- *     offset 2 would correspond to physical address 1008 but offset 4 would correspond
- *     to physical address 1010.</li>
+ *     be accessed at any offset under an 8-byte alignment constraint, because there is
+ *     no guarantee that the target address would be 8-byte aligned, e.g., offset 2
+ *     would correspond to physical address 1008 but offset 4 would correspond to
+ *     physical address 1010.</li>
  * <li>The starting physical address of a {@code long[]} array will be 8-byte aligned
- *     (e.g. 1000) on 64-bit platforms, so that successive long elements occur at 8-byte
- *     aligned addresses (e.g., 1000, 1008, 1016, 1024, etc.). On 64-bit platforms,
+ *     (e.g. 1000) on 64-bit platforms, so that successive long elements occur at
+ *     8-byte aligned addresses (e.g., 1000, 1008, 1016, 1024, etc.) On 64-bit platforms,
  *     a heap segment backed by a {@code long[]} array can be accessed at offsets
  *     0, 8, 16, 24, etc under an 8-byte alignment constraint. In addition, the segment
  *     can be accessed at offsets 0, 4, 8, 12, etc under a 4-byte alignment constraint,
  *     because the target addresses (1000, 1004, 1008, 1012) are 4-byte aligned. And,
  *     the segment can be accessed at offsets 0, 2, 4, 6, etc under a 2-byte alignment
- *     constraint, because the target addresses (e.g. 1000, 1002, 1004, 1006) are 2-byte
- *     aligned.</li>
+ *     constraint, because the target addresses (e.g. 1000, 1002, 1004, 1006) are
+ *     2-byte aligned.</li>
  * <li>The starting physical address of a {@code long[]} array will be 4-byte aligned
  *     (e.g. 1004) on 32-bit platforms, so that successive long elements occur at 4-byte
- *     aligned addresses (e.g., 1004, 1008, 1012, 1016, etc.) On 32-bit
- *     platforms, a heap segment backed by a {@code long[]} array can be accessed at
- *     offsets 0, 4, 8, 12, etc under a 4-byte alignment constraint, because the target
- *     addresses (1004, 1008, 1012, 1016) are 4-byte aligned. And, the segment
- *     can be accessed at offsets 0, 2, 4, 6, etc under a 2-byte alignment constraint,
- *     because the target addresses (e.g. 1000, 1002, 1004, 1006) are 2-byte aligned.</li>
-=======
- * <li>The starting physical address of a {@code short[]} array will be 2-byte aligned (e.g. 1006) so that successive
- * short elements occur at 2-byte aligned addresses (e.g. 1006, 1008, 1010, 1012, etc). A heap segment backed by a
- * {@code short[]} array can be accessed at offsets 0, 2, 4, 6, etc under a 2-byte alignment constraint. The segment cannot
- * be accessed at <em>any</em> offset under a 4-byte alignment constraint, because there is no guarantee that the target
- * address would be 4-byte aligned, e.g., offset 0 would correspond to physical address 1006 while offset 1 would correspond
- * to physical address 1007. Similarly, the segment cannot be accessed at any offset under an 8-byte alignment constraint,
- * because there is no guarantee that the target address would be 8-byte aligned, e.g., offset 2 would correspond
- * to physical address 1008 but offset 4 would correspond to physical address 1010.</li>
- * <li>The starting physical address of a {@code long[]} array will be 8-byte aligned (e.g. 1000) on 64-bit platforms,
- * so that successive long elements occur at 8-byte aligned addresses (e.g., 1000, 1008, 1016, 1024, etc.) On 64-bit platforms,
- * a heap segment backed by a {@code long[]} array can be accessed at offsets 0, 8, 16, 24, etc under an 8-byte alignment
- * constraint. In addition, the segment can be accessed at offsets 0, 4, 8, 12, etc under a 4-byte alignment constraint,
- * because the target addresses (1000, 1004, 1008, 1012) are 4-byte aligned. And, the segment can be accessed at offsets
- * 0, 2, 4, 6, etc under a 2-byte alignment constraint, because the target addresses (e.g. 1000, 1002, 1004, 1006) are 2-byte aligned.</li>
- * <li>The starting physical address of a {@code long[]} array will be 4-byte aligned (e.g. 1004) on 32-bit platforms,
- * so that successive long elements occur at 4-byte aligned addresses (e.g., 1004, 1008, 1012, 1016, etc.) On 32-bit
- * platforms, a heap segment backed by a {@code long[]} array can be accessed at offsets 0, 4, 8, 12, etc under a 4-byte
- * alignment constraint, because the target addresses (1004, 1008, 1012, 1016) are 4-byte aligned. And, the segment
- * can be accessed at offsets 0, 2, 4, 6, etc under a 2-byte alignment constraint, because the target addresses
- * (e.g. 1000, 1002, 1004, 1006) are 2-byte aligned.</li>
->>>>>>> 8555e0f6
+ *     aligned addresses (e.g., 1004, 1008, 1012, 1016, etc.) On 32-bit platforms, a heap
+ *     segment backed by a {@code long[]} array can be accessed at offsets
+ *     0, 4, 8, 12, etc under a 4-byte alignment constraint, because the target addresses
+ *     (1004, 1008, 1012, 1016) are 4-byte aligned. And, the segment can be accessed at
+ *     offsets 0, 2, 4, 6, etc under a 2-byte alignment constraint, because the target
+ *     addresses (e.g. 1000, 1002, 1004, 1006) are 2-byte aligned.</li>
  * </ul>
  * <p>
  * In other words, heap segments feature a (platform-dependent) <em>maximum</em>
@@ -523,25 +443,15 @@
  *     other pointer-accepting foreign functions.</li>
  * </ul>
  * <p>
-<<<<<<< HEAD
  * To demonstrate how clients can work with zero-length memory segments, consider the
- * case of a client that wants to read a pointer from some memory segment. This can
- * be done via the {@linkplain MemorySegment#get(AddressLayout, long)} access method.
- * This method accepts an {@linkplain AddressLayout address layout}
- * (e.g. {@link ValueLayout#ADDRESS}), the layout of the pointer to be read. For instance
+ * case of a client that wants to read a pointer from some memory segment. This can be
+ * done via the {@linkplain MemorySegment#get(AddressLayout, long)} access method. This
+ * method accepts an {@linkplain AddressLayout address layout}
+ * (e.g. {@link ValueLayout#ADDRESS}), the layout of the pointer to be read. For instance,
  * on a 64-bit platform, the size of an address layout is 8 bytes. The access operation
- * also accepts an offset, expressed in bytes, which indicates the position
- * (relative to the start of the memory segment) at which the pointer is stored. The
- * access operation returns a zero-length native memory segment, backed by a region
-=======
- * To demonstrate how clients can work with zero-length memory segments, consider the case of a client that wants
- * to read a pointer from some memory segment. This can be done via the
- * {@linkplain MemorySegment#get(AddressLayout, long)} access method. This method accepts an
- * {@linkplain AddressLayout address layout} (e.g. {@link ValueLayout#ADDRESS}), the layout of the pointer
- * to be read. For instance, on a 64-bit platform, the size of an address layout is 8 bytes. The access operation
- * also accepts an offset, expressed in bytes, which indicates the position (relative to the start of the memory segment)
- * at which the pointer is stored. The access operation returns a zero-length native memory segment, backed by a region
->>>>>>> 8555e0f6
+ * also accepts an offset, expressed in bytes, which indicates the position (relative to
+ * the start of the memory segment) at which the pointer is stored. The access operation
+ * returns a zero-length native memory segment, backed by a region
  * of memory whose starting address is the 64-bit value read at the specified offset.
  * <p>
  * The returned zero-length memory segment cannot be accessed directly by the client:
@@ -808,15 +718,14 @@
      * MemorySegment cleanupSegment = MemorySegment.ofAddress(this.address())
      *                                             .reinterpret(byteSize());
      * }
-<<<<<<< HEAD
      * That is, the cleanup action receives a segment that is associated with the global
      * scope, and is accessible from any thread. The size of the segment accepted by the
      * cleanup action is {@link #byteSize()}.
      *
      * @apiNote The cleanup action (if present) should take care not to leak the received
-     *          segment to external clients which might access the segment after its
-     *          backing region of memory is no longer available. Furthermore,
-     *          if the provided scope is the scope of an {@linkplain Arena#ofAuto() automatic arena},
+     *          segment to external clients that might access the segment after its
+     *          backing region of memory is no longer available. Furthermore, if the
+     *          provided scope is the scope of an {@linkplain Arena#ofAuto() automatic arena},
      *          the cleanup action must not prevent the scope from becoming
      *          <a href="../../../java/lang/ref/package.html#reachability">unreachable</a>.
      *          A failure to do so will permanently prevent the regions of memory
@@ -826,20 +735,6 @@
      * @param cleanup the cleanup action that should be executed when the provided arena
      *                is closed (can be {@code null})
      * @return a new memory segment with unbounded size
-=======
-     * That is, the cleanup action receives a segment that is associated with the global scope,
-     * and is accessible from any thread. The size of the segment accepted by the cleanup action is {@link #byteSize()}.
-     *
-     * @apiNote The cleanup action (if present) should take care not to leak the received segment to external
-     * clients that might access the segment after its backing region of memory is no longer available. Furthermore,
-     * if the provided scope is the scope of an {@linkplain Arena#ofAuto() automatic arena}, the cleanup action
-     * must not prevent the scope from becoming <a href="../../../java/lang/ref/package.html#reachability">unreachable</a>.
-     * A failure to do so will permanently prevent the regions of memory allocated by the automatic arena from being deallocated.
-     *
-     * @param arena the arena to be associated with the returned segment.
-     * @param cleanup the cleanup action that should be executed when the provided arena is closed (can be {@code null}).
-     * @return a new memory segment with unbounded size.
->>>>>>> 8555e0f6
      * @throws IllegalStateException if {@code arena.scope().isAlive() == false}
      * @throws UnsupportedOperationException if this segment is not a
      *         {@linkplain #isNative() native} segment
@@ -868,13 +763,12 @@
      * MemorySegment cleanupSegment = MemorySegment.ofAddress(this.address())
      *                                             .reinterpret(newSize);
      * }
-<<<<<<< HEAD
      * That is, the cleanup action receives a segment that is associated with the global
      * scope, and is accessible from any thread. The size of the segment accepted by the
      * cleanup action is {@code newSize}.
      *
      * @apiNote The cleanup action (if present) should take care not to leak the received
-     *          segment to external clients which might access the segment after its
+     *          segment to external clients that might access the segment after its
      *          backing region of memory is no longer available. Furthermore, if the
      *          provided scope is the scope of an {@linkplain Arena#ofAuto() automatic arena},
      *          the cleanup action must not prevent the scope from becoming
@@ -885,28 +779,11 @@
      * @param newSize the size of the returned segment
      * @param arena the arena to be associated with the returned segment
      * @param cleanup the cleanup action that should be executed when the provided arena
-     *                is closed (can be {@code null})
-     * @return a new segment that has the same address as this segment, but with new size
-     *         and its scope set to that of the provided arena
+     *                is closed (can be {@code null}).
+     * @return a new segment that has the same address as this segment, but with the new
+     *         size and its scope set to that of the provided arena.
      * @throws UnsupportedOperationException if this segment is not a
      *         {@linkplain #isNative() native} segment
-=======
-     * That is, the cleanup action receives a segment that is associated with the global scope,
-     * and is accessible from any thread. The size of the segment accepted by the cleanup action is {@code newSize}.
-     *
-     * @apiNote The cleanup action (if present) should take care not to leak the received segment to external
-     * clients that might access the segment after its backing region of memory is no longer available. Furthermore,
-     * if the provided scope is the scope of an {@linkplain Arena#ofAuto() automatic arena}, the cleanup action
-     * must not prevent the scope from becoming <a href="../../../java/lang/ref/package.html#reachability">unreachable</a>.
-     * A failure to do so will permanently prevent the regions of memory allocated by the automatic arena from being deallocated.
-     *
-     * @param newSize the size of the returned segment.
-     * @param arena the arena to be associated with the returned segment.
-     * @param cleanup the cleanup action that should be executed when the provided arena is closed (can be {@code null}).
-     * @return a new segment that has the same address as this segment, but with the new size and its scope set to
-     * that of the provided arena.
-     * @throws UnsupportedOperationException if this segment is not a {@linkplain #isNative() native} segment
->>>>>>> 8555e0f6
      * @throws IllegalArgumentException if {@code newSize < 0}
      * @throws IllegalStateException if {@code arena.scope().isAlive() == false}
      * @throws IllegalCallerException if the caller is in a module that does not have
@@ -935,19 +812,11 @@
     MemorySegment asReadOnly();
 
     /**
-<<<<<<< HEAD
      * {@return {@code true} if this segment is a native segment}
-     *
-     * A native segment is created e.g. using the
-     * {@link Arena#allocate(long, long)} (and related) factory, or by
-     * {@linkplain #ofBuffer(Buffer) wrapping} a
+     * <p>
+     * A native segment is created e.g. using the {@link Arena#allocate(long, long)}
+     * (and related) factory, or by {@linkplain #ofBuffer(Buffer) wrapping} a
      * {@linkplain ByteBuffer#allocateDirect(int) direct buffer}.
-=======
-     * Returns {@code true} if this segment is a native segment. A native segment is
-     * created e.g. using the {@link Arena#allocate(long, long)} (and related) factory, or by
-     * {@linkplain #ofBuffer(Buffer) wrapping} a {@linkplain ByteBuffer#allocateDirect(int) direct buffer}.
-     * @return {@code true} if this segment is a native segment.
->>>>>>> 8555e0f6
      */
     boolean isNative();
 
@@ -1006,16 +875,10 @@
     MemorySegment fill(byte value);
 
     /**
-<<<<<<< HEAD
-     * Performs a bulk copy from given source segment to this segment. More specifically,
+     * Performs a bulk copy from the given source segment to this segment. More specifically,
      * the bytes at offset {@code 0} through {@code src.byteSize() - 1} in the source
      * segment are copied into this segment at offset {@code 0} through
      * {@code src.byteSize() - 1}.
-=======
-     * Performs a bulk copy from the given source segment to this segment. More specifically, the bytes at
-     * offset {@code 0} through {@code src.byteSize() - 1} in the source segment are copied into this segment
-     * at offset {@code 0} through {@code src.byteSize() - 1}.
->>>>>>> 8555e0f6
      * <p>
      * Calling this method is equivalent to the following code:
      * {@snippet lang=java :
@@ -1073,13 +936,8 @@
      * <p> A return value of {@code true} implies that it is highly likely
      * that all the data in this segment is resident in physical memory and
      * may therefore be accessed without incurring any virtual-memory page
-<<<<<<< HEAD
      * faults or I/O operations. A return value of {@code false} does not
-     * necessarily imply that this segment's content is not resident in physical
-=======
-     * faults or I/O operations.  A return value of {@code false} does not
      * necessarily imply that this segment's contents are not resident in physical
->>>>>>> 8555e0f6
      * memory.
      *
      * <p> The returned value is a hint, rather than a guarantee, because the
@@ -1100,15 +958,9 @@
 
     /**
      * Loads the contents of this mapped segment into physical memory.
-<<<<<<< HEAD
      * <p>
      * This method makes a best effort to ensure that, when it returns,
-     * this contents of this segment is resident in physical memory. Invoking this
-=======
-     *
-     * <p> This method makes a best effort to ensure that, when it returns,
      * the contents of this segment are resident in physical memory.  Invoking this
->>>>>>> 8555e0f6
      * method may cause some number of page faults and I/O operations to
      * occur. </p>
      *
@@ -1123,24 +975,14 @@
 
     /**
      * Unloads the contents of this mapped segment from physical memory.
-     *<p>
+     * <p>
      * This method makes a best effort to ensure that the contents of this segment
-     * are are no longer resident in physical memory. Accessing this segment's contents
+     * are no longer resident in physical memory. Accessing this segment's contents
      * after invoking this method may cause some number of page faults and I/O operations
      * to occur (as this segment's contents might need to be paged back in). </p>
      *
-<<<<<<< HEAD
-     * @throws IllegalStateException if the {@linkplain #scope() scope} associated with
-     *         this segment is not {@linkplain Scope#isAlive() alive}
-=======
-     * <p> This method makes a best effort to ensure that the contents of this segment are
-     * no longer resident in physical memory. Accessing this segment's contents
-     * after invoking this method may cause some number of page faults and I/O operations to
-     * occur (as this segment's contents might need to be paged back in). </p>
-     *
-     * @throws IllegalStateException if the {@linkplain #scope() scope} associated with this segment is not
-     *         {@linkplain Scope#isAlive() alive}
->>>>>>> 8555e0f6
+     * @throws IllegalStateException if the {@linkplain #scope() scope} associated with
+     *         this segment is not {@linkplain Scope#isAlive() alive}
      * @throws WrongThreadException if this method is called from a thread {@code T},
      *         such that {@code isAccessibleBy(T) == false}
      * @throws UnsupportedOperationException if this segment is not a mapped memory
@@ -1352,21 +1194,13 @@
      * getString(offset, StandardCharsets.UTF_8);
      *}
      *
-<<<<<<< HEAD
-     * @param offset offset in bytes (relative to this segment address) at which this
-     *               access operation will occur
+     * @param offset the offset in bytes (relative to this segment address) at which
+     *               this access operation will occur
      * @return a Java string constructed from the bytes read from the given starting
      *         address up to (but not including) the first {@code '\0'} terminator
      *         character (assuming one is found)
      * @throws IllegalArgumentException if the size of the string is greater than the
      *         largest string supported by the platform
-=======
-     * @param offset the offset in bytes (relative to this segment address) at which this access operation will occur.
-     * @return a Java string constructed from the bytes read from the given starting address up to (but not including)
-     * the first {@code '\0'} terminator character (assuming one is found).
-     * @throws IllegalArgumentException if the size of the string is greater than the largest string
-     *         supported by the platform.
->>>>>>> 8555e0f6
      * @throws IndexOutOfBoundsException if {@code offset < 0}
      * @throws IndexOutOfBoundsException if {@code offset > byteSize() - (B + 1)}, where
      *         {@code B} is the size, in bytes, of the string encoded using UTF-8 charset
@@ -1423,16 +1257,10 @@
      * {@snippet lang = java:
      * setString(offset, str, StandardCharsets.UTF_8);
      *}
-<<<<<<< HEAD
-     * @param offset offset in bytes (relative to this segment address) at which this
-     *               access operation will occur, the final address of this write
-     *               operation can be expressed as {@code address() + offset}
+     * @param offset the offset in bytes (relative to this segment address) at which
+     *               this access operation will occur, the final address of this write
+     *               operation can be expressed as {@code address() + offset}.
      * @param str the Java string to be written into this segment
-=======
-     * @param offset the offset in bytes (relative to this segment address) at which this access operation will occur.
-     *               the final address of this write operation can be expressed as {@code address() + offset}.
-     * @param str the Java string to be written into this segment.
->>>>>>> 8555e0f6
      * @throws IndexOutOfBoundsException if {@code offset < 0}
      * @throws IndexOutOfBoundsException if {@code offset > byteSize() - (B + 1)}, where
      *         {@code B} is the size, in bytes, of the string encoded using UTF-8 charset
@@ -1486,18 +1314,17 @@
      * the given {@link Buffer} instance. The segment starts relative to the buffer's
      * position (inclusive) and ends relative to the buffer's limit (exclusive).
      * <p>
-<<<<<<< HEAD
      * If the buffer is {@linkplain Buffer#isReadOnly() read-only}, the resulting segment
      * is also {@linkplain ByteBuffer#isReadOnly() read-only}. Moreover, if the buffer
      * is a {@linkplain Buffer#isDirect() direct buffer}, the returned segment is a
-     * native segment; otherwise the returned memory segment is a heap segment.
+     * native segment; otherwise, the returned memory segment is a heap segment.
      * <p>
      * If the provided buffer has been obtained by calling {@link #asByteBuffer()} on a
      * memory segment whose {@linkplain Scope scope} is {@code S}, the returned segment
      * will be associated with the same scope {@code S}. Otherwise, the scope of the
      * returned segment is an automatic scope that keeps the provided buffer reachable.
      * As such, if the provided buffer is a direct buffer, its backing memory region will
-     * not be deallocated as long as the returned segment (or any of its slices) are kept
+     * not be deallocated as long as the returned segment, or any of its slices, are kept
      * reachable.
      *
      * @param buffer the buffer instance to be turned into a new memory segment
@@ -1506,23 +1333,6 @@
      *         but is not backed by an array; For example, buffers directly or indirectly
      *         obtained via ({@link CharBuffer#wrap(CharSequence)} or
      *         {@link CharBuffer#wrap(char[], int, int)} are not backed by an array.
-=======
-     * If the buffer is {@linkplain Buffer#isReadOnly() read-only}, the resulting segment is also
-     * {@linkplain ByteBuffer#isReadOnly() read-only}. Moreover, if the buffer is a {@linkplain Buffer#isDirect() direct buffer},
-     * the returned segment is a native segment; otherwise, the returned memory segment is a heap segment.
-     * <p>
-     * If the provided buffer has been obtained by calling {@link #asByteBuffer()} on a memory segment whose
-     * {@linkplain Scope scope} is {@code S}, the returned segment will be associated with the
-     * same scope {@code S}. Otherwise, the scope of the returned segment is an automatic scope that keeps the provided
-     * buffer reachable. As such, if the provided buffer is a direct buffer, its backing memory region will not be
-     * deallocated as long as the returned segment, or any of its slices, are kept reachable.
-     *
-     * @param buffer the buffer instance to be turned into a new memory segment.
-     * @return a memory segment, derived from the given buffer instance.
-     * @throws IllegalArgumentException if the provided {@code buffer} is a heap buffer but is not backed by an array;
-     *         For example, buffers directly or indirectly obtained via ({@link CharBuffer#wrap(CharSequence)} or
-     *         {@link CharBuffer#wrap(char[], int, int)} are not backed by an array
->>>>>>> 8555e0f6
      */
     static MemorySegment ofBuffer(Buffer buffer) {
         return AbstractMemorySegmentImpl.ofBuffer(buffer);
@@ -1626,16 +1436,11 @@
     MemorySegment NULL = MemorySegment.ofAddress(0L);
 
     /**
-<<<<<<< HEAD
      * Creates a zero-length native segment from the given
      * {@linkplain #address() address value}.
      * <p>
-     * The returned segment is associated with the global scope, and is accessible from
+     * The returned segment is associated with the global scope and is accessible from
      * any thread.
-=======
-     * Creates a zero-length native segment from the given {@linkplain #address() address value}.
-     * The returned segment is associated with the global scope and is accessible from any thread.
->>>>>>> 8555e0f6
      * <p>
      * On 32-bit platforms, the given address value will be normalized such that the
      * highest-order ("leftmost") 32 bits of the {@link MemorySegment#address() address}
@@ -1706,21 +1511,13 @@
      * in the source segment are copied into the destination segment at offset
      * {@code dstOffset} through {@code dstOffset + (elementCount * S) - 1}.
      * <p>
-<<<<<<< HEAD
      * The copy occurs in an element-wise fashion: the bytes in the source segment are
      * interpreted as a sequence of elements whose layout is {@code srcElementLayout},
      * whereas the bytes in the destination segment are interpreted as a sequence of
      * elements whose layout is {@code dstElementLayout}. Both element layouts must have
-     * same size {@code S}. If the byte order of the two element layouts differ, the
-     * bytes corresponding to each element to be copied are swapped accordingly during
-     * the copy operation.
-=======
-     * The copy occurs in an element-wise fashion: the bytes in the source segment are interpreted as a sequence of elements
-     * whose layout is {@code srcElementLayout}, whereas the bytes in the destination segment are interpreted as a sequence of
-     * elements whose layout is {@code dstElementLayout}. Both element layouts must have the same size {@code S}.
-     * If the byte order of the two provided element layouts differs, the bytes corresponding to each element to be copied
-     * are swapped accordingly during the copy operation.
->>>>>>> 8555e0f6
+     * the same size {@code S}. If the byte order of the two provided element layouts
+     * differs, the bytes corresponding to each element to be copied are swapped
+     * accordingly during the copy operation.
      * <p>
      * If the source segment overlaps with the destination segment, then the copying is
      * performed as if the bytes at offset {@code srcOffset} through
@@ -1748,7 +1545,7 @@
      * @throws IllegalArgumentException if {@code srcElementLayout.byteAlignment() > srcElementLayout.byteSize()}
      * @throws IllegalArgumentException if {@code dstElementLayout.byteAlignment() > dstElementLayout.byteSize()}
      * @throws IllegalStateException if the {@linkplain #scope() scope} associated with
-     *         {@code srcSegment} is not {@linkplain Scope#isAlive() alive}.
+     *         {@code srcSegment} is not {@linkplain Scope#isAlive() alive}
      * @throws WrongThreadException if this method is called from a thread {@code T},
      *         such that {@code srcSegment.isAccessibleBy(T) == false}
      * @throws IllegalStateException if the {@linkplain #scope() scope} associated with
@@ -1778,20 +1575,12 @@
     /**
      * Reads a byte from this segment at the given offset, with the given layout.
      *
-<<<<<<< HEAD
      * @param layout the layout of the region of memory to be read
-     * @param offset offset in bytes (relative to this segment address) at which this
-     *               access operation will occur
+     * @param offset the offset in bytes (relative to this segment address) at which
+     *               this access operation will occur.
      * @return a byte value read from this segment
      * @throws IllegalStateException if the {@linkplain #scope() scope} associated with
      *         this segment is not {@linkplain Scope#isAlive() alive}
-=======
-     * @param layout the layout of the region of memory to be read.
-     * @param offset the offset in bytes (relative to this segment address) at which this access operation will occur.
-     * @return a byte value read from this segment.
-     * @throws IllegalStateException if the {@linkplain #scope() scope} associated with this segment is not
-     *         {@linkplain Scope#isAlive() alive}.
->>>>>>> 8555e0f6
      * @throws WrongThreadException if this method is called from a thread {@code T},
      *         such that {@code isAccessibleBy(T) == false}
      * @throws IllegalArgumentException if the access operation is
@@ -1804,14 +1593,9 @@
     /**
      * Writes a byte into this segment at the given offset, with the given layout.
      *
-<<<<<<< HEAD
      * @param layout the layout of the region of memory to be written
-     * @param offset offset in bytes (relative to this segment address) at which this
-     *               access operation will occur
-=======
-     * @param layout the layout of the region of memory to be written.
-     * @param offset the offset in bytes (relative to this segment address) at which this access operation will occur.
->>>>>>> 8555e0f6
+     * @param offset the offset in bytes (relative to this segment address) at which
+     *               this access operation will occur.
      * @param value the byte value to be written.
      * @throws IllegalStateException if the {@linkplain #scope() scope} associated with
      *         this segment is not {@linkplain Scope#isAlive() alive}
@@ -1829,20 +1613,12 @@
     /**
      * Reads a boolean from this segment at the given offset, with the given layout.
      *
-<<<<<<< HEAD
      * @param layout the layout of the region of memory to be read
-     * @param offset offset in bytes (relative to this segment address) at which this
-     *               access operation will occur
+     * @param offset the offset in bytes (relative to this segment address) at which
+     *               this access operation will occur
      * @return a boolean value read from this segment
      * @throws IllegalStateException if the {@linkplain #scope() scope} associated with
      *         this segment is not {@linkplain Scope#isAlive() alive}
-=======
-     * @param layout the layout of the region of memory to be read.
-     * @param offset the offset in bytes (relative to this segment address) at which this access operation will occur.
-     * @return a boolean value read from this segment.
-     * @throws IllegalStateException if the {@linkplain #scope() scope} associated with this segment is not
-     *         {@linkplain Scope#isAlive() alive}
->>>>>>> 8555e0f6
      * @throws WrongThreadException if this method is called from a thread {@code T},
      *         such that {@code isAccessibleBy(T) == false}
      * @throws IllegalArgumentException if the access operation is
@@ -1855,20 +1631,12 @@
     /**
      * Writes a boolean into this segment at the given offset, with the given layout.
      *
-<<<<<<< HEAD
      * @param layout the layout of the region of memory to be written
-     * @param offset offset in bytes (relative to this segment address) at which this
-     *               access operation will occur
+     * @param offset the offset in bytes (relative to this segment address) at which
+     *               this access operation will occur
      * @param value the boolean value to be written
-     * @throws IllegalStateException if the {@linkplain #scope() scope} associated with
-     *         this segment is not {@linkplain Scope#isAlive() alive}
-=======
-     * @param layout the layout of the region of memory to be written.
-     * @param offset the offset in bytes (relative to this segment address) at which this access operation will occur.
-     * @param value the boolean value to be written.
-     * @throws IllegalStateException if the {@linkplain #scope() scope} associated with this segment is not
-     * {@linkplain Scope#isAlive() alive}.
->>>>>>> 8555e0f6
+     * @throws IllegalStateException if the {@linkplain #scope() scope} associated
+     *         with this segment is not {@linkplain Scope#isAlive() alive}
      * @throws WrongThreadException if this method is called from a thread {@code T},
      *         such that {@code isAccessibleBy(T) == false}
      * @throws IllegalArgumentException if the access operation is
@@ -1883,20 +1651,12 @@
     /**
      * Reads a char from this segment at the given offset, with the given layout.
      *
-<<<<<<< HEAD
      * @param layout the layout of the region of memory to be read
-     * @param offset offset in bytes (relative to this segment address) at which this
-     *               access operation will occur
+     * @param offset the offset in bytes (relative to this segment address) at which
+     *               this access operation will occur
      * @return a char value read from this segment
      * @throws IllegalStateException if the {@linkplain #scope() scope} associated with
      *         this segment is not {@linkplain Scope#isAlive() alive}
-=======
-     * @param layout the layout of the region of memory to be read.
-     * @param offset the offset in bytes (relative to this segment address) at which this access operation will occur.
-     * @return a char value read from this segment.
-     * @throws IllegalStateException if the {@linkplain #scope() scope} associated with this segment is not
-     *         {@linkplain Scope#isAlive() alive}
->>>>>>> 8555e0f6
      * @throws WrongThreadException if this method is called from a thread {@code T},
      *         such that {@code isAccessibleBy(T) == false}
      * @throws IllegalArgumentException if the access operation is
@@ -1909,20 +1669,12 @@
     /**
      * Writes a char into this segment at the given offset, with the given layout.
      *
-<<<<<<< HEAD
      * @param layout the layout of the region of memory to be written
-     * @param offset offset in bytes (relative to this segment address) at which this
-     *               access operation will occur
+     * @param offset the offset in bytes (relative to this segment address) at which
+     *               this access operation will occur.
      * @param value the char value to be written
      * @throws IllegalStateException if the {@linkplain #scope() scope} associated with
      *         this segment is not {@linkplain Scope#isAlive() alive}
-=======
-     * @param layout the layout of the region of memory to be written.
-     * @param offset the offset in bytes (relative to this segment address) at which this access operation will occur.
-     * @param value the char value to be written.
-     * @throws IllegalStateException if the {@linkplain #scope() scope} associated with this segment is not
-     *         {@linkplain Scope#isAlive() alive}
->>>>>>> 8555e0f6
      * @throws WrongThreadException if this method is called from a thread {@code T},
      *         such that {@code isAccessibleBy(T) == false}
      * @throws IllegalArgumentException if the access operation is
@@ -1937,20 +1689,12 @@
     /**
      * Reads a short from this segment at the given offset, with the given layout.
      *
-<<<<<<< HEAD
      * @param layout the layout of the region of memory to be read
-     * @param offset offset in bytes (relative to this segment address) at which this
+     * @param offset the offset in bytes (relative to this segment address) at which this
      *               access operation will occur
      * @return a short value read from this segment
      * @throws IllegalStateException if the {@linkplain #scope() scope} associated with
      *         this segment is not {@linkplain Scope#isAlive() alive}
-=======
-     * @param layout the layout of the region of memory to be read.
-     * @param offset the offset in bytes (relative to this segment address) at which this access operation will occur.
-     * @return a short value read from this segment.
-     * @throws IllegalStateException if the {@linkplain #scope() scope} associated with this segment is not
-     *         {@linkplain Scope#isAlive() alive}
->>>>>>> 8555e0f6
      * @throws WrongThreadException if this method is called from a thread {@code T},
      *         such that {@code isAccessibleBy(T) == false}
      * @throws IllegalArgumentException if the access operation is
@@ -1963,20 +1707,12 @@
     /**
      * Writes a short into this segment at the given offset, with the given layout.
      *
-<<<<<<< HEAD
      * @param layout the layout of the region of memory to be written
-     * @param offset offset in bytes (relative to this segment address) at which this
-     *               access operation will occur
+     * @param offset the offset in bytes (relative to this segment address) at which
+     *               this access operation will occur.
      * @param value the short value to be written
      * @throws IllegalStateException if the {@linkplain #scope() scope} associated with
      *         this segment is not {@linkplain Scope#isAlive() alive}
-=======
-     * @param layout the layout of the region of memory to be written.
-     * @param offset the offset in bytes (relative to this segment address) at which this access operation will occur.
-     * @param value the short value to be written.
-     * @throws IllegalStateException if the {@linkplain #scope() scope} associated with this segment is not
-     *         {@linkplain Scope#isAlive() alive}
->>>>>>> 8555e0f6
      * @throws WrongThreadException if this method is called from a thread {@code T},
      *         such that {@code isAccessibleBy(T) == false}
      * @throws IllegalArgumentException if the access operation is
@@ -1991,20 +1727,12 @@
     /**
      * Reads an int from this segment at the given offset, with the given layout.
      *
-<<<<<<< HEAD
      * @param layout the layout of the region of memory to be read
-     * @param offset offset in bytes (relative to this segment address) at which this
-     *               access operation will occur
+     * @param offset the offset in bytes (relative to this segment address) at which
+     *               this access operation will occur.
      * @return an int value read from this segment
      * @throws IllegalStateException if the {@linkplain #scope() scope} associated with
      *         this segment is not {@linkplain Scope#isAlive() alive}
-=======
-     * @param layout the layout of the region of memory to be read.
-     * @param offset the offset in bytes (relative to this segment address) at which this access operation will occur.
-     * @return an int value read from this segment.
-     * @throws IllegalStateException if the {@linkplain #scope() scope} associated with this segment is not
-     *         {@linkplain Scope#isAlive() alive}
->>>>>>> 8555e0f6
      * @throws WrongThreadException if this method is called from a thread {@code T},
      *         such that {@code isAccessibleBy(T) == false}
      * @throws IllegalArgumentException if the access operation is
@@ -2017,20 +1745,12 @@
     /**
      * Writes an int into this segment at the given offset, with the given layout.
      *
-<<<<<<< HEAD
      * @param layout the layout of the region of memory to be written
-     * @param offset offset in bytes (relative to this segment address) at which this
+     * @param offset the offset in bytes (relative to this segment address) at which this
      *               access operation will occur
      * @param value the int value to be written
      * @throws IllegalStateException if the {@linkplain #scope() scope} associated with
      *         this segment is not {@linkplain Scope#isAlive() alive}
-=======
-     * @param layout the layout of the region of memory to be written.
-     * @param offset the offset in bytes (relative to this segment address) at which this access operation will occur.
-     * @param value the int value to be written.
-     * @throws IllegalStateException if the {@linkplain #scope() scope} associated with this segment is not
-     *         {@linkplain Scope#isAlive() alive}
->>>>>>> 8555e0f6
      * @throws WrongThreadException if this method is called from a thread {@code T},
      *         such that {@code isAccessibleBy(T) == false}
      * @throws IllegalArgumentException if the access operation is
@@ -2045,20 +1765,12 @@
     /**
      * Reads a float from this segment at the given offset, with the given layout.
      *
-<<<<<<< HEAD
      * @param layout the layout of the region of memory to be read
-     * @param offset offset in bytes (relative to this segment address) at which this
-     *               access operation will occur
+     * @param offset the offset in bytes (relative to this segment address) at which
+     *               this access operation will occur
      * @return a float value read from this segment
      * @throws IllegalStateException if the {@linkplain #scope() scope} associated with
      *         this segment is not {@linkplain Scope#isAlive() alive}
-=======
-     * @param layout the layout of the region of memory to be read.
-     * @param offset the offset in bytes (relative to this segment address) at which this access operation will occur.
-     * @return a float value read from this segment.
-     * @throws IllegalStateException if the {@linkplain #scope() scope} associated with this segment is not
-     *         {@linkplain Scope#isAlive() alive}
->>>>>>> 8555e0f6
      * @throws WrongThreadException if this method is called from a thread {@code T},
      *         such that {@code isAccessibleBy(T) == false}
      * @throws IllegalArgumentException if the access operation is
@@ -2071,20 +1783,12 @@
     /**
      * Writes a float into this segment at the given offset, with the given layout.
      *
-<<<<<<< HEAD
      * @param layout the layout of the region of memory to be written
-     * @param offset offset in bytes (relative to this segment address) at which this
+     * @param offset the offset in bytes (relative to this segment address) at which this
      *               access operation will occur
      * @param value the float value to be written
      * @throws IllegalStateException if the {@linkplain #scope() scope} associated with
      *         this segment is not {@linkplain Scope#isAlive() alive}
-=======
-     * @param layout the layout of the region of memory to be written.
-     * @param offset the offset in bytes (relative to this segment address) at which this access operation will occur.
-     * @param value the float value to be written.
-     * @throws IllegalStateException if the {@linkplain #scope() scope} associated with this segment is not
-     *         {@linkplain Scope#isAlive() alive}
->>>>>>> 8555e0f6
      * @throws WrongThreadException if this method is called from a thread {@code T},
      *         such that {@code isAccessibleBy(T) == false}
      * @throws IllegalArgumentException if the access operation is
@@ -2099,20 +1803,12 @@
     /**
      * Reads a long from this segment at the given offset, with the given layout.
      *
-<<<<<<< HEAD
      * @param layout the layout of the region of memory to be read
-     * @param offset offset in bytes (relative to this segment address) at which this
-     *               access operation will occur
+     * @param offset the offset in bytes (relative to this segment address) at which
+     *                this access operation will occur.
      * @return a long value read from this segment
-     * @throws IllegalStateException if the {@linkplain #scope() scope} associated with
-     *         this segment is not {@linkplain Scope#isAlive() alive}
-=======
-     * @param layout the layout of the region of memory to be read.
-     * @param offset the offset in bytes (relative to this segment address) at which this access operation will occur.
-     * @return a long value read from this segment.
-     * @throws IllegalStateException if the {@linkplain #scope() scope} associated with this segment is not
-     *         {@linkplain Scope#isAlive() alive}
->>>>>>> 8555e0f6
+     * @throws IllegalStateException if the {@linkplain #scope() scope} associated
+     *         with this segment is not {@linkplain Scope#isAlive() alive}
      * @throws WrongThreadException if this method is called from a thread {@code T},
      *         such that {@code isAccessibleBy(T) == false}
      * @throws IllegalArgumentException if the access operation is
@@ -2125,20 +1821,12 @@
     /**
      * Writes a long into this segment at the given offset, with the given layout.
      *
-<<<<<<< HEAD
      * @param layout the layout of the region of memory to be written
-     * @param offset offset in bytes (relative to this segment address) at which this
-     *               access operation will occur
-     * @param value the long value to be written
-     * @throws IllegalStateException if the {@linkplain #scope() scope} associated with
-     *         this segment is not {@linkplain Scope#isAlive() alive}
-=======
-     * @param layout the layout of the region of memory to be written.
-     * @param offset the offset in bytes (relative to this segment address) at which this access operation will occur.
+     * @param offset the offset in bytes (relative to this segment address) at which
+     *               this access operation will occur.
      * @param value the long value to be written.
-     * @throws IllegalStateException if the {@linkplain #scope() scope} associated with this segment is not
-     *         {@linkplain Scope#isAlive() alive}
->>>>>>> 8555e0f6
+     * @throws IllegalStateException if the {@linkplain #scope() scope} associated with
+     *         this segment is not {@linkplain Scope#isAlive() alive}
      * @throws WrongThreadException if this method is called from a thread {@code T},
      *         such that {@code isAccessibleBy(T) == false}
      * @throws IllegalArgumentException if the access operation is
@@ -2153,20 +1841,12 @@
     /**
      * Reads a double from this segment at the given offset, with the given layout.
      *
-<<<<<<< HEAD
      * @param layout the layout of the region of memory to be read
-     * @param offset offset in bytes (relative to this segment address) at which this
-     *               access operation will occur
+     * @param offset the offset in bytes (relative to this segment address) at which
+     *                this access operation will occur
      * @return a double value read from this segment
      * @throws IllegalStateException if the {@linkplain #scope() scope} associated with
      *         this segment is not {@linkplain Scope#isAlive() alive}
-=======
-     * @param layout the layout of the region of memory to be read.
-     * @param offset the offset in bytes (relative to this segment address) at which this access operation will occur.
-     * @return a double value read from this segment.
-     * @throws IllegalStateException if the {@linkplain #scope() scope} associated with this segment is not
-     *         {@linkplain Scope#isAlive() alive}
->>>>>>> 8555e0f6
      * @throws WrongThreadException if this method is called from a thread {@code T},
      *         such that {@code isAccessibleBy(T) == false}
      * @throws IllegalArgumentException if the access operation is
@@ -2179,20 +1859,12 @@
     /**
      * Writes a double into this segment at the given offset, with the given layout.
      *
-<<<<<<< HEAD
      * @param layout the layout of the region of memory to be written
-     * @param offset offset in bytes (relative to this segment address) at which this
-     *               access operation will occur
+     * @param offset the offset in bytes (relative to this segment address) at which
+     *               this access operation will occur
      * @param value the double value to be written
      * @throws IllegalStateException if the {@linkplain #scope() scope} associated with
      *         this segment is not {@linkplain Scope#isAlive() alive}
-=======
-     * @param layout the layout of the region of memory to be written.
-     * @param offset the offset in bytes (relative to this segment address) at which this access operation will occur.
-     * @param value the double value to be written.
-     * @throws IllegalStateException if the {@linkplain #scope() scope} associated with this segment is not
-     *         {@linkplain Scope#isAlive() alive}
->>>>>>> 8555e0f6
      * @throws WrongThreadException if this method is called from a thread {@code T},
      *         such that {@code isAccessibleBy(T) == false}
      * @throws IllegalArgumentException if the access operation is
@@ -2205,7 +1877,6 @@
     void set(ValueLayout.OfDouble layout, long offset, double value);
 
     /**
-<<<<<<< HEAD
      * Reads an address from this segment at the given offset, with the given layout.
      * The read address is wrapped in a native segment, associated with the global scope.
      * Under normal conditions, the size of the returned segment is {@code 0}. However,
@@ -2214,23 +1885,11 @@
      * of the returned segment is set to {@code T.byteSize()}.
      *
      * @param layout the layout of the region of memory to be read
-     * @param offset offset in bytes (relative to this segment address) at which this
-     *               access operation will occur
+     * @param offset the offset in bytes (relative to this segment address) at which
+     *               this access operation will occur
      * @return a native segment wrapping an address read from this segment
      * @throws IllegalStateException if the {@linkplain #scope() scope} associated with
      *         this segment is not {@linkplain Scope#isAlive() alive}
-=======
-     * Reads an address from this segment at the given offset, with the given layout. The read address is wrapped in
-     * a native segment, associated with the global scope. Under normal conditions,
-     * the size of the returned segment is {@code 0}. However, if the provided address layout has a
-     * {@linkplain AddressLayout#targetLayout() target layout} {@code T}, then the size of the returned segment
-     * is set to {@code T.byteSize()}.
-     * @param layout the layout of the region of memory to be read.
-     * @param offset the offset in bytes (relative to this segment address) at which this access operation will occur.
-     * @return a native segment wrapping an address read from this segment.
-     * @throws IllegalStateException if the {@linkplain #scope() scope} associated with this segment is not
-     *         {@linkplain Scope#isAlive() alive}
->>>>>>> 8555e0f6
      * @throws WrongThreadException if this method is called from a thread {@code T},
      *         such that {@code isAccessibleBy(T) == false}
      * @throws IllegalArgumentException if the access operation is
@@ -2248,20 +1907,12 @@
     /**
      * Writes an address into this segment at the given offset, with the given layout.
      *
-<<<<<<< HEAD
      * @param layout the layout of the region of memory to be written
-     * @param offset offset in bytes (relative to this segment address) at which this
-     *               access operation will occur
-     * @param value the byte value to be written
-     * @throws IllegalStateException if the {@linkplain #scope() scope} associated with
-     *         this segment is not {@linkplain Scope#isAlive() alive}
-=======
-     * @param layout the layout of the region of memory to be written.
-     * @param offset the offset in bytes (relative to this segment address) at which this access operation will occur.
+     * @param offset the offset in bytes (relative to this segment address) at which
+     *               this access operation will occur.
      * @param value the address value to be written.
-     * @throws IllegalStateException if the {@linkplain #scope() scope} associated with this segment is not
-     *         {@linkplain Scope#isAlive() alive}
->>>>>>> 8555e0f6
+     * @throws IllegalStateException if the {@linkplain #scope() scope} associated with
+     *         this segment is not {@linkplain Scope#isAlive() alive}
      * @throws WrongThreadException if this method is called from a thread {@code T},
      *         such that {@code isAccessibleBy(T) == false}
      * @throws IllegalArgumentException if the access operation is
@@ -2888,16 +2539,9 @@
      * denote the same lifetime.
      * <p>
      * The lifetime of a memory segment can be either <em>unbounded</em> or
-     * <em>bounded</em>. An unbounded lifetime is modelled with the <em>global scope</em>.
+     * <em>bounded</em>. An unbounded lifetime is modeled with the <em>global scope</em>.
      * The global scope is always {@link #isAlive() alive}. As such, a segment associated
-     * with the global scope features trivial temporal bounds, and is always accessible.
-     * <p>
-<<<<<<< HEAD
-=======
-     * The lifetime of a memory segment can be either <em>unbounded</em> or <em>bounded</em>. An unbounded lifetime
-     * is modeled with the <em>global scope</em>. The global scope is always {@link #isAlive() alive}. As such, a segment
-     * associated with the global scope features trivial temporal bounds and is always accessible.
->>>>>>> 8555e0f6
+     * with the global scope features trivial temporal bounds and is always accessible.
      * Segments associated with the global scope are:
      * <ul>
      *     <li>Segments obtained from the {@linkplain Arena#global() global arena};</li>
@@ -2906,18 +2550,11 @@
      *     <li><a href="#wrapping-addresses">Zero-length memory segments.</a></li>
      * </ul>
      * <p>
-<<<<<<< HEAD
-     * Conversely, a bounded lifetime is modelled with a segment scope that can be
+     * Conversely, a bounded lifetime is modeled with a segment scope that can be
      * invalidated, either {@link Arena#close() explicitly}, or automatically, by the
      * garbage collector. A segment scope that is invalidated automatically is an
      * <em>automatic scope</em>. An automatic scope is always {@link #isAlive() alive}
      * as long as it is <a href="../../../java/lang/ref/package.html#reachability">reachable</a>.
-     * <p>
-=======
-     * Conversely, a bounded lifetime is modeled with a segment scope that can be invalidated, either {@link Arena#close() explicitly},
-     * or automatically, by the garbage collector. A segment scope that is invalidated automatically is an <em>automatic scope</em>.
-     * An automatic scope is always {@link #isAlive() alive} as long as it is <a href="../../../java/lang/ref/package.html#reachability">reachable</a>.
->>>>>>> 8555e0f6
      * Segments associated with an automatic scope are:
      * <ul>
      *     <li>Segments obtained from an {@linkplain Arena#ofAuto() automatic arena};</li>
@@ -2946,29 +2583,21 @@
         boolean isAlive();
 
         /**
-<<<<<<< HEAD
          * {@return {@code true}, if the provided object is also a scope, which models
-         * the same lifetime as that modelled by this scope}. In that case, it is always
+         * the same lifetime as that modeled by this scope}. In that case, it is always
          * the case that {@code this.isAlive() == ((Scope)that).isAlive()}.
          *
          * @param that the object to be tested
-=======
-         * {@return {@code true}, if the provided object is also a scope, which models the same lifetime as that
-         * modeled by this scope}. In that case, it is always the case that
-         * {@code this.isAlive() == ((Scope)that).isAlive()}.
-         * @param that the object to be tested.
->>>>>>> 8555e0f6
          */
         @Override
         boolean equals(Object that);
 
         /**
-         * Returns the hash code of this scope object.
+         * {@return the hash code of this scope object}
          *
          * @implSpec Implementations of this method obey the general contract of
-         * {@link Object#hashCode}.
+         *           {@link Object#hashCode}.
          *
-         * @return the hash code of this scope object
          * @see #equals(Object)
          */
         @Override
