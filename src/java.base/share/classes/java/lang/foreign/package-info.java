/*
 * Copyright (c) 2019, 2023, Oracle and/or its affiliates. All rights reserved.
 * DO NOT ALTER OR REMOVE COPYRIGHT NOTICES OR THIS FILE HEADER.
 *
 * This code is free software; you can redistribute it and/or modify it
 * under the terms of the GNU General Public License version 2 only, as
 * published by the Free Software Foundation.  Oracle designates this
 * particular file as subject to the "Classpath" exception as provided
 * by Oracle in the LICENSE file that accompanied this code.
 *
 * This code is distributed in the hope that it will be useful, but WITHOUT
 * ANY WARRANTY; without even the implied warranty of MERCHANTABILITY or
 * FITNESS FOR A PARTICULAR PURPOSE.  See the GNU General Public License
 * version 2 for more details (a copy is included in the LICENSE file that
 * accompanied this code).
 *
 * You should have received a copy of the GNU General Public License version
 * 2 along with this work; if not, write to the Free Software Foundation,
 * Inc., 51 Franklin St, Fifth Floor, Boston, MA 02110-1301 USA.
 *
 * Please contact Oracle, 500 Oracle Parkway, Redwood Shores, CA 94065 USA
 * or visit www.oracle.com if you need additional information or have any
 * questions.
 */

/**
 * <p>Provides low-level access to memory and functions outside the Java runtime.
 *
 * <h2 id="fma">Foreign memory access</h2>
 *
 * <p>
<<<<<<< HEAD
 * The main abstraction introduced to support foreign memory access is
 * {@link java.lang.foreign.MemorySegment}, which models a contiguous region of memory,
 * residing either inside or outside the Java heap. Memory segments are typically
 * allocated using an {@link java.lang.foreign.Arena}, which controls the lifetime of the
 * regions of memory backing the segments it allocates. The contents of a memory segment
 * can be described using a {@link java.lang.foreign.MemoryLayout memory layout}, which
 * provides basic operations to query sizes, offsets and alignment constraints. Memory
 * layouts also provide an alternate, more abstract way, to
=======
 * The main abstraction introduced to support foreign memory access is {@link java.lang.foreign.MemorySegment}, which
 * models a contiguous region of memory, residing either inside or outside the Java heap. Memory segments are
 * typically allocated using an {@link java.lang.foreign.Arena}, which controls the lifetime of the regions of memory
 * backing the segments it allocates. The contents of a memory segment can be described using a
 * {@link java.lang.foreign.MemoryLayout memory layout}, which provides basic operations to query sizes, offsets, and
 * alignment constraints. Memory layouts also provide an alternate, more abstract way, to
>>>>>>> 8555e0f6
 * <a href=MemorySegment.html#segment-deref>access memory segments</a> using
 * {@linkplain java.lang.foreign.MemoryLayout#varHandle(java.lang.foreign.MemoryLayout.PathElement...) var handles},
 * which can be computed using <a href="MemoryLayout.html#layout-paths"><em>layout paths</em></a>.
 * <p>
 * For example, to allocate an off-heap region of memory big enough to hold 10 values of
 * the primitive type {@code int}, and fill it with values ranging from {@code 0} to
 * {@code 9}, we can use the following code:
 *
 * {@snippet lang = java:
 * try (Arena arena = Arena.ofConfined()) {
 *     MemorySegment segment = arena.allocate(10 * 4);
 *     for (int i = 0 ; i < 10 ; i++) {
 *         segment.setAtIndex(ValueLayout.JAVA_INT, i, i);
 *     }
 * }
 * }
 *
 * This code creates a <em>native</em> memory segment, that is, a memory segment backed
 * by off-heap memory; the size of the segment is 40 bytes, enough to store 10 values of
 * the primitive type {@code int}.   The native segment is allocated using a
 * {@linkplain java.lang.foreign.Arena#ofConfined() confined arena}. As such, access to
 * the native segment is restricted to the current thread (the thread that created the
 * arena). Moreover, when the arena is closed, the native segment is invalidated, and
 * its backing region of memory is deallocated. Note the use of the <em>try-with-resources</em>
 * construct: this idiom ensures that the off-heap region of memory backing the native
 * segment will be released at the end of the block, according to the semantics described
 * in Section {@jls 14.20.3} of <cite>The Java Language Specification</cite>.
 * <p>
<<<<<<< HEAD
 * Memory segments provide strong safety guarantees when it comes to memory access.
 * First, when accessing a memory segment, the access coordinates are validated
 * (upon access), to make sure that access does not occur at any address which resides
 * <em>outside</em> the boundaries of the memory segment used by the access operation.
 * We call this guarantee <em>spatial safety</em>; in other words, access to
 * memory segments is bounds-checked, in the same way as array access is, as described in
=======
 * Memory segments provide strong safety guarantees when it comes to memory access. First, when accessing a memory segment,
 * the access coordinates are validated (upon access), to make sure that access does not occur at any address that resides
 * <em>outside</em> the boundaries of the memory segment used by the access operation. We call this guarantee <em>spatial safety</em>;
 * in other words, access to memory segments is bounds-checked, in the same way as array access is, as described in
>>>>>>> 8555e0f6
 * Section {@jls 15.10.4} of <cite>The Java Language Specification</cite>.
 * <p>
 * Additionally, to prevent a region of memory from being accessed <em>after</em> it has
 * been deallocated (i.e. <em>use-after-free</em>), a segment is also validated
 * (upon access) to make sure that the arena from which it has been obtained has not
 * been closed. We call this guarantee <em>temporal safety</em>.
 * <p>
 * Together, spatial and temporal safety ensure that each memory access operation either
 * succeeds - and accesses a valid location within the region of memory backing the
 * memory segment - or fails.
 *
 * <h2 id="ffa">Foreign function access</h2>
 *
 * The key abstractions introduced to support foreign function access are
 * {@link java.lang.foreign.SymbolLookup}, {@link java.lang.foreign.FunctionDescriptor} and
 * {@link java.lang.foreign.Linker}. The first is used to look up symbols inside
 * libraries; the second is used to model the signature of foreign functions, while the
 * third is used to link foreign functions as {@link java.lang.invoke.MethodHandle}
 * instances, so that clients can perform foreign function calls directly in Java,
 * without the need for intermediate layers of C/C++ code (as is the case with the
 * <a href="{@docRoot}/../specs/jni/index.html">Java Native Interface (JNI)</a>).
 * <p>
 * For example, to compute the length of a string using the C standard library function
 * {@code strlen} on a Linux/x64 platform, we can use the following code:
 *
 * {@snippet lang = java:
 * Linker linker = Linker.nativeLinker();
 * SymbolLookup stdlib = linker.defaultLookup();
 * MethodHandle strlen = linker.downcallHandle(
 *     stdlib.find("strlen").orElseThrow(),
 *     FunctionDescriptor.of(ValueLayout.JAVA_LONG, ValueLayout.ADDRESS)
 * );
 *
 * try (Arena arena = Arena.ofConfined()) {
 *     MemorySegment cString = arena.allocateFrom("Hello");
 *     long len = (long)strlen.invokeExact(cString); // 5
 * }
 *}
 *
 * Here, we obtain a {@linkplain java.lang.foreign.Linker#nativeLinker() native linker}
 * and we use it to {@linkplain java.lang.foreign.SymbolLookup#find(java.lang.String) look up}
 * the {@code strlen} function in the standard C library; a <em>downcall method handle</em>
 * targeting said function is subsequently
 * {@linkplain java.lang.foreign.Linker#downcallHandle(FunctionDescriptor, Linker.Option...) obtained}.
 * To complete the linking successfully, we must provide a
 * {@link java.lang.foreign.FunctionDescriptor} instance, describing the signature of the
 * {@code strlen} function. From this information, the linker will uniquely determine
 * the sequence of steps which will turn the method handle invocation (here performed
 * using {@link java.lang.invoke.MethodHandle#invokeExact(java.lang.Object...)})
 * into a foreign function call, according to the rules specified by the ABI of the
 * underlying platform.
 * <p>
 * The {@link java.lang.foreign.Arena} class also provides many useful methods for
 * interacting with foreign code, such as
 * {@linkplain java.lang.foreign.SegmentAllocator#allocateFrom(java.lang.String) converting}
 * Java strings into zero-terminated, UTF-8 strings, as demonstrated in the above example.
 *
 * <h2 id="restricted">Restricted methods</h2>
 *
 * Some methods in this package are considered <em>restricted</em>. Restricted methods
 * are typically used to bind native foreign data and/or functions to first-class
 * Java API elements which can then be used directly by clients. For instance the
 * restricted method {@link java.lang.foreign.MemorySegment#reinterpret(long)} can be
 * used to create a fresh segment with the same address and temporal bounds, but with
 * the provided size. This can be useful to resize memory segments obtained when
 * interacting with native functions.
 * <p>
<<<<<<< HEAD
 * Binding foreign data and/or functions is generally unsafe and, if done incorrectly,
 * can result in VM crashes, or memory corruption when the bound Java API element is
 * accessed. For instance, incorrectly resizing a native memory segment using
 * {@link java.lang.foreign.MemorySegment#reinterpret(long)} can lead to a JVM crash, or,
 * worse, lead to silent memory corruption when attempting to access the resized segment.
 * For these reasons, it is crucial for code that calls a restricted method to never pass
 * arguments that might cause incorrect binding of foreign data and/or functions to a
 * Java API.
 * <p>
 * Given the potential danger of restricted methods, the Java runtime issues a warning on
 * the standard error stream every time a restricted method is invoked. Such warnings
 * can be disabled by granting access to restricted methods to selected modules. This
 * can be done either via implementation-specific command line options, or
 * programmatically, e.g. by calling
=======
 * Binding foreign data and/or functions is generally unsafe and, if done incorrectly, can result in VM crashes,
 * or memory corruption when the bound Java API element is accessed. For instance, incorrectly resizing a native
 * memory segment using {@link java.lang.foreign.MemorySegment#reinterpret(long)} can lead to a JVM crash, or, worse,
 * lead to silent memory corruption when attempting to access the resized segment. For these reasons, it is crucial for
 * code that calls a restricted method to never pass arguments that might cause incorrect binding of foreign data and/or
 * functions to a Java API.
 * <p>
 * Given the potential danger of restricted methods, the Java runtime issues a warning on the standard error stream
 * every time a restricted method is invoked. Such warnings can be disabled by granting access to restricted methods
 * to selected modules. This can be done either via implementation-specific command line options or programmatically, e.g. by calling
>>>>>>> 8555e0f6
 * {@link java.lang.ModuleLayer.Controller#enableNativeAccess(java.lang.Module)}.
 * <p>
 * For every class in this package, unless specified otherwise, any method arguments of
 * reference type must not be {@code null}, and any null argument will elicit a
 * {@code NullPointerException}. This fact is not individually documented for methods of
 * this API.
 *
 * @apiNote Usual memory model guarantees (see {@jls 17.4}) do not apply when accessing
 * native memory segments as these segments are backed by off-heap regions of memory.
 *
 * @implNote
<<<<<<< HEAD
 * In the reference implementation, access to restricted methods can be granted to
 * specific modules using the command line option {@code --enable-native-access=M1,M2, ... Mn},
 * where {@code M1}, {@code M2}, {@code ... Mn} are module names (for the unnamed module,
 * the special value {@code ALL-UNNAMED} can be used). If this option is specified,
 * access to restricted methods is only granted to the modules listed by that option.
 * If this option is not specified, access to restricted methods is enabled for all
 * modules, but access to restricted methods will result in runtime warnings.
=======
 * In the reference implementation, access to restricted methods can be granted to specific modules using the command line option
 * {@code --enable-native-access=M1,M2, ... Mn}, where {@code M1}, {@code M2}, {@code ... Mn} are module names
 * (for the unnamed module, the special value {@code ALL-UNNAMED} can be used). If this option is specified, access to
 * restricted methods are only granted to the modules listed by that option. If this option is not specified,
 * access to restricted methods is enabled for all modules, but access to restricted methods will result in runtime warnings.
>>>>>>> 8555e0f6
 *
 * @spec jni/index.html Java Native Interface Specification
 *
 * @since 22
 */
package java.lang.foreign;
<|MERGE_RESOLUTION|>--- conflicted
+++ resolved
@@ -29,23 +29,14 @@
  * <h2 id="fma">Foreign memory access</h2>
  *
  * <p>
-<<<<<<< HEAD
  * The main abstraction introduced to support foreign memory access is
- * {@link java.lang.foreign.MemorySegment}, which models a contiguous region of memory,
+ * {@link java.lang.foreign.MemorySegment}, that models a contiguous region of memory,
  * residing either inside or outside the Java heap. Memory segments are typically
- * allocated using an {@link java.lang.foreign.Arena}, which controls the lifetime of the
- * regions of memory backing the segments it allocates. The contents of a memory segment
- * can be described using a {@link java.lang.foreign.MemoryLayout memory layout}, which
- * provides basic operations to query sizes, offsets and alignment constraints. Memory
- * layouts also provide an alternate, more abstract way, to
-=======
- * The main abstraction introduced to support foreign memory access is {@link java.lang.foreign.MemorySegment}, which
- * models a contiguous region of memory, residing either inside or outside the Java heap. Memory segments are
- * typically allocated using an {@link java.lang.foreign.Arena}, which controls the lifetime of the regions of memory
- * backing the segments it allocates. The contents of a memory segment can be described using a
- * {@link java.lang.foreign.MemoryLayout memory layout}, which provides basic operations to query sizes, offsets, and
- * alignment constraints. Memory layouts also provide an alternate, more abstract way, to
->>>>>>> 8555e0f6
+ * allocated using an {@link java.lang.foreign.Arena}, which controls the lifetime of
+ * the regions of memory backing the segments it allocates. The contents of a
+ * memory segment can be described using a {@link java.lang.foreign.MemoryLayout memory layout},
+ * which provides basic operations to query sizes, offsets, and alignment constraints.
+ * Memory layouts also provide an alternate, more abstract way, to
  * <a href=MemorySegment.html#segment-deref>access memory segments</a> using
  * {@linkplain java.lang.foreign.MemoryLayout#varHandle(java.lang.foreign.MemoryLayout.PathElement...) var handles},
  * which can be computed using <a href="MemoryLayout.html#layout-paths"><em>layout paths</em></a>.
@@ -74,19 +65,12 @@
  * segment will be released at the end of the block, according to the semantics described
  * in Section {@jls 14.20.3} of <cite>The Java Language Specification</cite>.
  * <p>
-<<<<<<< HEAD
  * Memory segments provide strong safety guarantees when it comes to memory access.
  * First, when accessing a memory segment, the access coordinates are validated
- * (upon access), to make sure that access does not occur at any address which resides
+ * (upon access), to make sure that access does not occur at any address that resides
  * <em>outside</em> the boundaries of the memory segment used by the access operation.
  * We call this guarantee <em>spatial safety</em>; in other words, access to
  * memory segments is bounds-checked, in the same way as array access is, as described in
-=======
- * Memory segments provide strong safety guarantees when it comes to memory access. First, when accessing a memory segment,
- * the access coordinates are validated (upon access), to make sure that access does not occur at any address that resides
- * <em>outside</em> the boundaries of the memory segment used by the access operation. We call this guarantee <em>spatial safety</em>;
- * in other words, access to memory segments is bounds-checked, in the same way as array access is, as described in
->>>>>>> 8555e0f6
  * Section {@jls 15.10.4} of <cite>The Java Language Specification</cite>.
  * <p>
  * Additionally, to prevent a region of memory from being accessed <em>after</em> it has
@@ -154,34 +138,20 @@
  * the provided size. This can be useful to resize memory segments obtained when
  * interacting with native functions.
  * <p>
-<<<<<<< HEAD
  * Binding foreign data and/or functions is generally unsafe and, if done incorrectly,
- * can result in VM crashes, or memory corruption when the bound Java API element is
- * accessed. For instance, incorrectly resizing a native memory segment using
+ * can result in VM crashes, or memory corruption when the bound Java API element
+ * is accessed. For instance, incorrectly resizing a native memory segment using
  * {@link java.lang.foreign.MemorySegment#reinterpret(long)} can lead to a JVM crash, or,
  * worse, lead to silent memory corruption when attempting to access the resized segment.
  * For these reasons, it is crucial for code that calls a restricted method to never pass
- * arguments that might cause incorrect binding of foreign data and/or functions to a
- * Java API.
+ * arguments that might cause incorrect binding of foreign data and/or functions to
+ * a Java API.
  * <p>
  * Given the potential danger of restricted methods, the Java runtime issues a warning on
- * the standard error stream every time a restricted method is invoked. Such warnings
- * can be disabled by granting access to restricted methods to selected modules. This
- * can be done either via implementation-specific command line options, or
- * programmatically, e.g. by calling
-=======
- * Binding foreign data and/or functions is generally unsafe and, if done incorrectly, can result in VM crashes,
- * or memory corruption when the bound Java API element is accessed. For instance, incorrectly resizing a native
- * memory segment using {@link java.lang.foreign.MemorySegment#reinterpret(long)} can lead to a JVM crash, or, worse,
- * lead to silent memory corruption when attempting to access the resized segment. For these reasons, it is crucial for
- * code that calls a restricted method to never pass arguments that might cause incorrect binding of foreign data and/or
- * functions to a Java API.
- * <p>
- * Given the potential danger of restricted methods, the Java runtime issues a warning on the standard error stream
- * every time a restricted method is invoked. Such warnings can be disabled by granting access to restricted methods
- * to selected modules. This can be done either via implementation-specific command line options or programmatically, e.g. by calling
->>>>>>> 8555e0f6
- * {@link java.lang.ModuleLayer.Controller#enableNativeAccess(java.lang.Module)}.
+ * the standard error stream every time a restricted method is invoked. Such warnings can
+ * be disabled by granting access to restricted methods to selected modules. This can be
+ * done either via implementation-specific command line options or programmatically, e.g.
+ * by calling {@link java.lang.ModuleLayer.Controller#enableNativeAccess(java.lang.Module)}.
  * <p>
  * For every class in this package, unless specified otherwise, any method arguments of
  * reference type must not be {@code null}, and any null argument will elicit a
@@ -192,21 +162,13 @@
  * native memory segments as these segments are backed by off-heap regions of memory.
  *
  * @implNote
-<<<<<<< HEAD
  * In the reference implementation, access to restricted methods can be granted to
  * specific modules using the command line option {@code --enable-native-access=M1,M2, ... Mn},
  * where {@code M1}, {@code M2}, {@code ... Mn} are module names (for the unnamed module,
  * the special value {@code ALL-UNNAMED} can be used). If this option is specified,
- * access to restricted methods is only granted to the modules listed by that option.
+ * access to restricted methods are only granted to the modules listed by that option.
  * If this option is not specified, access to restricted methods is enabled for all
  * modules, but access to restricted methods will result in runtime warnings.
-=======
- * In the reference implementation, access to restricted methods can be granted to specific modules using the command line option
- * {@code --enable-native-access=M1,M2, ... Mn}, where {@code M1}, {@code M2}, {@code ... Mn} are module names
- * (for the unnamed module, the special value {@code ALL-UNNAMED} can be used). If this option is specified, access to
- * restricted methods are only granted to the modules listed by that option. If this option is not specified,
- * access to restricted methods is enabled for all modules, but access to restricted methods will result in runtime warnings.
->>>>>>> 8555e0f6
  *
  * @spec jni/index.html Java Native Interface Specification
  *
