--- conflicted
+++ resolved
@@ -168,7 +168,6 @@
     static <E> List<E> listCopy(Collection<? extends E> coll) {
         if (coll instanceof List12 || (coll instanceof ListN<?> c && !c.allowNulls)) {
             return (List<E>)coll;
-<<<<<<< HEAD
         }
 
         Object[] array = coll.toArray(); // implicit nullcheck of coll
@@ -176,12 +175,6 @@
             return listFromTrustedArray(array);
         } else {
             return (List<E>) List.of(array);
-=======
-        } else if (coll.isEmpty()) { // implicit nullcheck of coll
-            return List.of();
-        } else {
-            return (List<E>)List.of(coll.toArray());
->>>>>>> c3ff1514
         }
     }
 
