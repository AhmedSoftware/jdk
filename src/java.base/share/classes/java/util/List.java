--- conflicted
+++ resolved
@@ -688,12 +688,8 @@
      *         this list, or -1 if this list does not contain the element
      * @throws NullPointerException if passed filter is null
      */
-<<<<<<< HEAD
-    default int findIndex(Predicate<? super E> filter) {
-=======
     default int indexOf(Predicate<? super E> filter) {
         Objects.requireNonNull(filter);
->>>>>>> a264f7cf
         ListIterator<E> it = listIterator();
         while (it.hasNext()) {
             E e = it.next();
@@ -708,7 +704,7 @@
      * Returns the index of the last occurrence of matching element
      * in this list, or -1 if this list does not contain the element.
      * More formally, returns the highest index {@code i} such that
-     * {@code filter.test(get(i))},
+     * {@code Objects.equals(o, get(i))},
      * or -1 if there is no such index.
      *
      * @implSpec
@@ -722,12 +718,8 @@
      *         this list, or -1 if this list does not contain the element
      * @throws NullPointerException if passed filter is null
      */
-<<<<<<< HEAD
-    default int findLastIndex(Predicate<? super E> filter) {
-=======
     default int lastIndexOf(Predicate<? super E> filter) {
         Objects.requireNonNull(filter);
->>>>>>> a264f7cf
         ListIterator<E> it = listIterator(size());
         while (it.hasPrevious()) {
             E e = it.previous();
