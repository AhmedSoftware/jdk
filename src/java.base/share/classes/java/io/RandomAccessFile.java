--- conflicted
+++ resolved
@@ -80,7 +80,6 @@
 
     private final Object closeLock = new Object();
 
-<<<<<<< HEAD
     /**
      * A local buffer that allows reading and writing of
      * longer primitive parameters (e.g. long) to be performed
@@ -88,9 +87,7 @@
      */
     private final byte[] buffer = new byte[Long.BYTES];
 
-=======
     private volatile FileChannel channel;
->>>>>>> 173778e2
     private volatile boolean closed;
 
     /**
