--- conflicted
+++ resolved
@@ -30,7 +30,6 @@
 import sun.security.pkcs.PKCS8Key;
 import sun.security.util.DerOutputStream;
 import sun.security.util.DerValue;
-import sun.security.util.PEMRecord;
 import sun.security.util.Pem;
 import sun.security.x509.AlgorithmId;
 
@@ -85,11 +84,6 @@
     // Singleton instance of PEMEncoder
     private static final PEMEncoder PEM_ENCODER = new PEMEncoder(null);
 
-<<<<<<< HEAD
-    // If non-null, encoder is configured for encryption
-    private Cipher cipher = null;
-    private final char[] password;
-=======
     // Stores the password for an encrypted encoder that isn't setup yet.
     private PBEKeySpec keySpec;
     // Stores the key after the encoder is ready to encrypt.  The prevents
@@ -98,7 +92,6 @@
     // Makes SecretKeyFactory generation thread-safe
     private final ReentrantLock lock;
 
->>>>>>> de154afa
     private static Base64.Encoder b64Encoder;
 
     /**
@@ -202,12 +195,9 @@
                 } catch (CRLException e) {
                     throw new IllegalArgumentException(e);
                 }
-<<<<<<< HEAD
             }
             case PEMRecord rec -> {
                 yield pemEncoded(rec);
-=======
->>>>>>> de154afa
             }
             default -> throw new IllegalArgumentException("PEM does not " +
                 "support " + so.getClass().getCanonicalName());
@@ -310,12 +300,6 @@
             } catch (GeneralSecurityException e) {
                 throw new IllegalArgumentException(e);
             }
-<<<<<<< HEAD
-
-            return pemEncoded(new PEMRecord(PEMRecord.ENCRYPTED_PRIVATE_KEY,
-                DerValue.wrap(DerValue.tag_Sequence, out).toByteArray()));
-=======
->>>>>>> de154afa
         }
 
         // X509 only
