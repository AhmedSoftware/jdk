--- conflicted
+++ resolved
@@ -25,11 +25,7 @@
 
 package sun.util.calendar;
 
-<<<<<<< HEAD
-import java.util.Locale;
 import java.util.Objects;
-=======
->>>>>>> 373e37bf
 import java.util.TimeZone;
 
 /*
@@ -178,28 +174,12 @@
         return date.isNormalized();
     }
 
-<<<<<<< HEAD
-    @Override
-    public boolean isStandardTime() {
-        return date.isStandardTime();
-    }
-
-    @Override
-=======
->>>>>>> 373e37bf
+    @Override
     public boolean isDaylightTime() {
         return date.isDaylightTime();
     }
 
-<<<<<<< HEAD
-    @Override
-    protected void setLocale(Locale loc) {
-        unsupported();
-    }
-
-    @Override
-=======
->>>>>>> 373e37bf
+    @Override
     public TimeZone getZone() {
         return date.getZone();
     }
