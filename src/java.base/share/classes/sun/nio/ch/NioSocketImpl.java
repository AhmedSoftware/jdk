/*
 * Copyright (c) 2019, 2024, Oracle and/or its affiliates. All rights reserved.
 * DO NOT ALTER OR REMOVE COPYRIGHT NOTICES OR THIS FILE HEADER.
 *
 * This code is free software; you can redistribute it and/or modify it
 * under the terms of the GNU General Public License version 2 only, as
 * published by the Free Software Foundation.  Oracle designates this
 * particular file as subject to the "Classpath" exception as provided
 * by Oracle in the LICENSE file that accompanied this code.
 *
 * This code is distributed in the hope that it will be useful, but WITHOUT
 * ANY WARRANTY; without even the implied warranty of MERCHANTABILITY or
 * FITNESS FOR A PARTICULAR PURPOSE.  See the GNU General Public License
 * version 2 for more details (a copy is included in the LICENSE file that
 * accompanied this code).
 *
 * You should have received a copy of the GNU General Public License version
 * 2 along with this work; if not, write to the Free Software Foundation,
 * Inc., 51 Franklin St, Fifth Floor, Boston, MA 02110-1301 USA.
 *
 * Please contact Oracle, 500 Oracle Parkway, Redwood Shores, CA 94065 USA
 * or visit www.oracle.com if you need additional information or have any
 * questions.
 */

package sun.nio.ch;

import java.io.FileDescriptor;
import java.io.IOException;
import java.io.InputStream;
import java.io.InterruptedIOException;
import java.io.OutputStream;
import java.io.UncheckedIOException;
import java.lang.ref.Cleaner.Cleanable;
import java.net.InetAddress;
import java.net.InetSocketAddress;
import java.net.ProtocolFamily;
import java.net.SocketAddress;
import java.net.SocketException;
import java.net.SocketImpl;
import java.net.SocketOption;
import java.net.SocketTimeoutException;
import java.net.StandardProtocolFamily;
import java.net.StandardSocketOptions;
import java.net.UnknownHostException;
import java.nio.ByteBuffer;
import java.util.Collections;
import java.util.HashSet;
import java.util.Objects;
import java.util.Set;
import java.util.concurrent.TimeUnit;
import java.util.concurrent.locks.ReentrantLock;

import jdk.internal.access.JavaIOFileDescriptorAccess;
import jdk.internal.access.SharedSecrets;
import jdk.internal.event.SocketConnectEvent;
import jdk.internal.event.SocketConnectFailedEvent;
import jdk.internal.ref.CleanerFactory;
import sun.net.ConnectionResetException;
import sun.net.NetHooks;
import sun.net.PlatformSocketImpl;
import sun.net.ext.ExtendedSocketOptions;
import sun.net.util.SocketExceptions;

import static java.util.concurrent.TimeUnit.MILLISECONDS;
import static java.util.concurrent.TimeUnit.NANOSECONDS;

/**
 * NIO based SocketImpl.
 *
 * The underlying socket used by this SocketImpl is initially configured blocking.
 * If a connect, accept or read is attempted with a timeout, or a virtual
 * thread invokes a blocking operation, then the socket is changed to non-blocking
 * When in non-blocking mode, operations that don't complete immediately will
 * poll the socket (or park when invoked on a virtual thread) and preserve
 * the semantics of blocking operations.
 */

public final class NioSocketImpl extends SocketImpl implements PlatformSocketImpl {
    private static final NativeDispatcher nd = new SocketDispatcher();

    // The maximum number of bytes to read/write per syscall to avoid needing
    // a huge buffer from the temporary buffer cache
    private static final int MAX_BUFFER_SIZE = 128 * 1024;

    // true if this is a SocketImpl for a ServerSocket
    private final boolean server;

    // Lock held when reading (also used when accepting or connecting)
    private final ReentrantLock readLock = new ReentrantLock();

    // Lock held when writing
    private final ReentrantLock writeLock = new ReentrantLock();

    // The stateLock for read/changing state
    private final Object stateLock = new Object();
    private static final int ST_NEW = 0;
    private static final int ST_UNCONNECTED = 1;
    private static final int ST_CONNECTING = 2;
    private static final int ST_CONNECTED = 3;
    private static final int ST_CLOSING = 4;
    private static final int ST_CLOSED = 5;
    private volatile int state;  // need stateLock to change

    // set by SocketImpl.create, protected by stateLock
    private boolean stream;
    private Cleanable cleaner;

    // set to true when the socket is in non-blocking mode
    private volatile boolean nonBlocking;

    // used by connect/read/write/accept, protected by stateLock
    private long readerThread;
    private long writerThread;

    // used when SO_REUSEADDR is emulated, protected by stateLock
    private boolean isReuseAddress;

    // read or accept timeout in millis
    private volatile int timeout;

    // flags to indicate if the connection is shutdown for input and output
    private volatile boolean isInputClosed;
    private volatile boolean isOutputClosed;

    // used by read to emulate legacy behavior, protected by readLock
    private boolean readEOF;
    private boolean connectionReset;

    /**
     * Creates an instance of this SocketImpl.
     * @param server true if this is a SocketImpl for a ServerSocket
     */
    public NioSocketImpl(boolean server) {
        this.server = server;
    }

    /**
     * Returns true if the socket is open.
     */
    private boolean isOpen() {
        return state < ST_CLOSING;
    }

    /**
     * Throws SocketException if the socket is not open.
     */
    private void ensureOpen() throws SocketException {
        int state = this.state;
        if (state == ST_NEW)
            throw new SocketException("Socket not created");
        if (state >= ST_CLOSING)
            throw new SocketException("Socket closed");
    }

    /**
     * Throws SocketException if the socket is not open and connected.
     */
    private void ensureOpenAndConnected() throws SocketException {
        int state = this.state;
        if (state < ST_CONNECTED)
            throw new SocketException("Not connected");
        if (state > ST_CONNECTED)
            throw new SocketException("Socket closed");
    }

    /**
     * Disables the current thread for scheduling purposes until the
     * socket is ready for I/O or is asynchronously closed, for up to the
     * specified waiting time.
     * @throws IOException if an I/O error occurs
     */
    private void park(FileDescriptor fd, int event, long nanos) throws IOException {
        Thread t = Thread.currentThread();
        if (t.isVirtual()) {
            Poller.poll(fdVal(fd), event, nanos, this::isOpen);
            if (t.isInterrupted()) {
                throw new InterruptedIOException();
            }
        } else {
            long millis;
            if (nanos == 0) {
                millis = -1;
            } else {
                millis = NANOSECONDS.toMillis(nanos);
                if (nanos > MILLISECONDS.toNanos(millis)) {
                    // Round up any excess nanos to the nearest millisecond to
                    // avoid parking for less than requested.
                    millis++;
                }
            }
            Net.poll(fd, event, millis);
        }
    }

    /**
     * Disables the current thread for scheduling purposes until the socket is
     * ready for I/O or is asynchronously closed.
     * @throws IOException if an I/O error occurs
     */
    private void park(FileDescriptor fd, int event) throws IOException {
        park(fd, event, 0);
    }

    /**
     * Ensures that the socket is configured non-blocking invoked on a virtual
     * thread or the operation has a timeout
     * @throws IOException if there is an I/O error changing the blocking mode
     */
    private void configureNonBlockingIfNeeded(FileDescriptor fd, boolean timed)
        throws IOException
    {
        if (!nonBlocking
            && (timed || Thread.currentThread().isVirtual())) {
            assert readLock.isHeldByCurrentThread() || writeLock.isHeldByCurrentThread();
            IOUtil.configureBlocking(fd, false);
            nonBlocking = true;
        }
    }

    /**
     * Marks the beginning of a read operation that might block.
     * @throws SocketException if the socket is closed or not connected
     */
    private FileDescriptor beginRead() throws SocketException {
        synchronized (stateLock) {
            ensureOpenAndConnected();
            readerThread = NativeThread.current();
            return fd;
        }
    }

    /**
     * Marks the end of a read operation that may have blocked.
     * @throws SocketException is the socket is closed
     */
    private void endRead(boolean completed) throws SocketException {
        synchronized (stateLock) {
            readerThread = 0;
            int state = this.state;
            if (state == ST_CLOSING)
                tryFinishClose();
            if (!completed && state >= ST_CLOSING)
                throw new SocketException("Socket closed");
        }
    }

    /**
     * Attempts to read bytes from the socket into the given byte array.
     */
    private int tryRead(FileDescriptor fd, byte[] b, int off, int len)
        throws IOException
    {
        ByteBuffer dst = Util.getTemporaryDirectBuffer(len);
        assert dst.position() == 0;
        try {
            int n = nd.read(fd, ((DirectBuffer)dst).address(), len);
            if (n > 0) {
                dst.get(b, off, n);
            }
            return n;
        } finally {
            Util.offerFirstTemporaryDirectBuffer(dst);
        }
    }

    /**
     * Reads bytes from the socket into the given byte array with a timeout.
     * @throws SocketTimeoutException if the read timeout elapses
     */
    private int timedRead(FileDescriptor fd, byte[] b, int off, int len, long nanos)
        throws IOException
    {
        long startNanos = System.nanoTime();
        int n = tryRead(fd, b, off, len);
        while (n == IOStatus.UNAVAILABLE && isOpen()) {
            long remainingNanos = nanos - (System.nanoTime() - startNanos);
            if (remainingNanos <= 0) {
                throw new SocketTimeoutException("Read timed out");
            }
            park(fd, Net.POLLIN, remainingNanos);
            n = tryRead(fd, b, off, len);
        }
        return n;
    }

    /**
     * Reads bytes from the socket into the given byte array.
     * @return the number of bytes read or -1 at EOF
     * @throws SocketException if the socket is closed or a socket I/O error occurs
     * @throws SocketTimeoutException if the read timeout elapses
     */
    private int implRead(byte[] b, int off, int len) throws IOException {
        int n = 0;
        FileDescriptor fd = beginRead();
        try {
            if (connectionReset)
                throw new SocketException("Connection reset");
            if (isInputClosed)
                return -1;
            int timeout = this.timeout;
            configureNonBlockingIfNeeded(fd, timeout > 0);
            if (timeout > 0) {
                // read with timeout
                n = timedRead(fd, b, off, len, MILLISECONDS.toNanos(timeout));
            } else {
                // read, no timeout
                n = tryRead(fd, b, off, len);
                while (IOStatus.okayToRetry(n) && isOpen()) {
                    park(fd, Net.POLLIN);
                    n = tryRead(fd, b, off, len);
                }
            }
            return n;
        } catch (InterruptedIOException e) {
            throw e;
        } catch (ConnectionResetException e) {
            connectionReset = true;
            throw new SocketException("Connection reset");
        } catch (IOException ioe) {
            // throw SocketException to maintain compatibility
            throw asSocketException(ioe);
        } finally {
            endRead(n > 0);
        }
    }

    /**
     * Reads bytes from the socket into the given byte array.
     * @return the number of bytes read or -1 at EOF
     * @throws IndexOutOfBoundsException if the bound checks fail
     * @throws SocketException if the socket is closed or a socket I/O error occurs
     * @throws SocketTimeoutException if the read timeout elapses
     */
    private int read(byte[] b, int off, int len) throws IOException {
        Objects.checkFromIndexSize(off, len, b.length);
        if (len == 0) {
            return 0;
        } else {
            readLock.lock();
            try {
                // emulate legacy behavior to return -1, even if socket is closed
                if (readEOF)
                    return -1;
                // read up to MAX_BUFFER_SIZE bytes
                int size = Math.min(len, MAX_BUFFER_SIZE);
                int n = implRead(b, off, size);
                if (n == -1)
                    readEOF = true;
                return n;
            } finally {
                readLock.unlock();
            }
        }
    }

    /**
     * Marks the beginning of a write operation that might block.
     * @throws SocketException if the socket is closed or not connected
     */
    private FileDescriptor beginWrite() throws SocketException {
        synchronized (stateLock) {
            ensureOpenAndConnected();
            writerThread = NativeThread.current();
            return fd;
        }
    }

    /**
     * Marks the end of a write operation that may have blocked.
     * @throws SocketException is the socket is closed
     */
    private void endWrite(boolean completed) throws SocketException {
        synchronized (stateLock) {
            writerThread = 0;
            int state = this.state;
            if (state == ST_CLOSING)
                tryFinishClose();
            if (!completed && state >= ST_CLOSING)
                throw new SocketException("Socket closed");
        }
    }

    /**
     * Attempts to write a sequence of bytes to the socket from the given
     * byte array.
     */
    private int tryWrite(FileDescriptor fd, byte[] b, int off, int len)
        throws IOException
    {
        ByteBuffer src = Util.getTemporaryDirectBuffer(len);
        assert src.position() == 0;
        try {
            src.put(b, off, len);
            return nd.write(fd, ((DirectBuffer)src).address(), len);
        } finally {
            Util.offerFirstTemporaryDirectBuffer(src);
        }
    }

    /**
     * Writes a sequence of bytes to the socket from the given byte array.
     * @return the number of bytes written
     * @throws SocketException if the socket is closed or a socket I/O error occurs
     */
    private int implWrite(byte[] b, int off, int len) throws IOException {
        int n = 0;
        FileDescriptor fd = beginWrite();
        try {
            configureNonBlockingIfNeeded(fd, false);
            n = tryWrite(fd, b, off, len);
            while (IOStatus.okayToRetry(n) && isOpen()) {
                park(fd, Net.POLLOUT);
                n = tryWrite(fd, b, off, len);
            }
            return n;
        } catch (InterruptedIOException e) {
            throw e;
        } catch (IOException ioe) {
            // throw SocketException to maintain compatibility
            throw asSocketException(ioe);
        } finally {
            endWrite(n > 0);
        }
    }

    /**
     * Writes a sequence of bytes to the socket from the given byte array.
     * @throws SocketException if the socket is closed or a socket I/O error occurs
     */
    private void write(byte[] b, int off, int len) throws IOException {
        Objects.checkFromIndexSize(off, len, b.length);
        if (len > 0) {
            writeLock.lock();
            try {
                int pos = off;
                int end = off + len;
                while (pos < end) {
                    // write up to MAX_BUFFER_SIZE bytes
                    int size = Math.min((end - pos), MAX_BUFFER_SIZE);
                    int n = implWrite(b, pos, size);
                    pos += n;
                }
            } finally {
                writeLock.unlock();
            }
        }
    }

    /**
     * Creates the socket.
     * @param stream {@code true} for a streams socket
     */
    @Override
    protected void create(boolean stream) throws IOException {
        synchronized (stateLock) {
            if (state != ST_NEW)
                throw new IOException("Already created");
            FileDescriptor fd;
            if (server) {
                assert stream;
                fd = Net.serverSocket(true);
            } else {
                fd = Net.socket(stream);
            }
            Runnable closer = closerFor(fd, stream);
            this.fd = fd;
            this.stream = stream;
            this.cleaner = CleanerFactory.cleaner().register(this, closer);
            this.state = ST_UNCONNECTED;
        }
    }

    /**
     * Marks the beginning of a connect operation that might block.
     * @throws SocketException if the socket is closed or already connected
     */
    private FileDescriptor beginConnect(InetAddress address, int port)
        throws IOException
    {
        synchronized (stateLock) {
            int state = this.state;
            if (state != ST_UNCONNECTED) {
                if (state == ST_NEW)
                    throw new SocketException("Not created");
                if (state == ST_CONNECTING)
                    throw new SocketException("Connection in progress");
                if (state == ST_CONNECTED)
                    throw new SocketException("Already connected");
                if (state >= ST_CLOSING)
                    throw new SocketException("Socket closed");
                assert false;
            }
            this.state = ST_CONNECTING;

            // invoke beforeTcpConnect hook if not already bound
            if (localport == 0) {
                NetHooks.beforeTcpConnect(fd, address, port);
            }

            // save the remote address/port
            this.address = address;
            this.port = port;

            readerThread = NativeThread.current();
            return fd;
        }
    }

    /**
     * Marks the end of a connect operation that may have blocked.
     * @throws SocketException is the socket is closed
     */
    private void endConnect(FileDescriptor fd, boolean completed) throws IOException {
        synchronized (stateLock) {
            readerThread = 0;
            int state = this.state;
            if (state == ST_CLOSING)
                tryFinishClose();
            if (completed && state == ST_CONNECTING) {
                this.state = ST_CONNECTED;
                localport = Net.localAddress(fd).getPort();
            } else if (!completed && state >= ST_CLOSING) {
                throw new SocketException("Socket closed");
            }
        }
    }

    /**
     * Waits for a connection attempt to finish with a timeout
     * @throws SocketTimeoutException if the connect timeout elapses
     */
    private boolean timedFinishConnect(FileDescriptor fd, long nanos) throws IOException {
        long startNanos = System.nanoTime();
        boolean polled = Net.pollConnectNow(fd);
        while (!polled && isOpen()) {
            long remainingNanos = nanos - (System.nanoTime() - startNanos);
            if (remainingNanos <= 0) {
                throw new SocketTimeoutException("Connect timed out");
            }
            park(fd, Net.POLLOUT, remainingNanos);
            polled = Net.pollConnectNow(fd);
        }
        return polled && isOpen();
    }

    /**
     * Attempts to establish a connection to the given socket address with a
     * timeout. Closes the socket if connection cannot be established.
     * @throws IOException if the address is not a resolved InetSocketAddress or
     *         the connection cannot be established
     */
    @Override
    protected void connect(SocketAddress remote, int millis) throws IOException {
        // SocketImpl connect only specifies IOException
        if (!(remote instanceof InetSocketAddress))
            throw new IOException("Unsupported address type");
        InetSocketAddress isa = (InetSocketAddress) remote;
        if (isa.isUnresolved()) {
            throw new UnknownHostException(isa.getHostName());
        }

        InetAddress address = isa.getAddress();
        if (address.isAnyLocalAddress())
            address = InetAddress.getLocalHost();
        int port = isa.getPort();

        long connectStart = 0L;
        IOException connectEx = null;

        ReentrantLock connectLock = readLock;
        try {
            connectLock.lock();
            try {
                boolean connected = false;
                FileDescriptor fd = beginConnect(address, port);
                try {
                    configureNonBlockingIfNeeded(fd, millis > 0);
                    connectStart = SocketConnectEvent.timestamp();
                    int n = Net.connect(fd, address, port);
                    if (n > 0) {
                        // connection established
                        connected = true;
                    } else {
                        assert IOStatus.okayToRetry(n);
                        if (millis > 0) {
                            // finish connect with timeout
                            long nanos = MILLISECONDS.toNanos(millis);
                            connected = timedFinishConnect(fd, nanos);
                        } else {
                            // finish connect, no timeout
                            boolean polled = false;
                            while (!polled && isOpen()) {
                                park(fd, Net.POLLOUT);
                                polled = Net.pollConnectNow(fd);
                            }
                            connected = polled && isOpen();
                        }
                    }
                } finally {
                    endConnect(fd, connected);
                }
            } finally {
                connectLock.unlock();
            }
        } catch (IOException ioe) {
            close();
<<<<<<< HEAD
            if (ioe instanceof InterruptedIOException) {
                connectEx = ioe;
=======
            if (ioe instanceof SocketTimeoutException) {
                throw ioe;
            } else if (ioe instanceof InterruptedIOException) {
                assert Thread.currentThread().isVirtual();
                throw new SocketException("Closed by interrupt");
>>>>>>> dfa5620f
            } else {
                connectEx = SocketExceptions.of(ioe, isa);
            }
        }

        // record JFR event
        if (connectStart != 0L) {
            String hostname = isa.getHostString();
            if (connectEx == null && SocketConnectEvent.enabled()) {
                SocketConnectEvent.offer(connectStart, hostname , address, port);
            } else if (connectEx != null && SocketConnectFailedEvent.enabled()) {
                SocketConnectFailedEvent.offer(connectStart, hostname, address, port, connectEx);
            }
        }

        if (connectEx != null) {
            throw connectEx;
        }
    }

    @Override
    protected void connect(String host, int port) throws IOException {
        connect(new InetSocketAddress(host, port), 0);
    }

    @Override
    protected void connect(InetAddress address, int port) throws IOException {
        connect(new InetSocketAddress(address, port), 0);
    }

    @Override
    protected void bind(InetAddress host, int port) throws IOException {
        synchronized (stateLock) {
            ensureOpen();
            if (localport != 0)
                throw new SocketException("Already bound");
            NetHooks.beforeTcpBind(fd, host, port);
            Net.bind(fd, host, port);
            // set the address field to the given host address to
            // maintain long standing behavior. When binding to 0.0.0.0
            // then the actual local address will be ::0 when IPv6 is enabled.
            address = host;
            localport = Net.localAddress(fd).getPort();
        }
    }

    @Override
    protected void listen(int backlog) throws IOException {
        synchronized (stateLock) {
            ensureOpen();
            if (localport == 0)
                throw new SocketException("Not bound");
            Net.listen(fd, backlog < 1 ? 50 : backlog);
        }
    }

    /**
     * Marks the beginning of an accept operation that might block.
     * @throws SocketException if the socket is closed
     */
    private FileDescriptor beginAccept() throws SocketException {
        synchronized (stateLock) {
            ensureOpen();
            if (!stream)
                throw new SocketException("Not a stream socket");
            if (localport == 0)
                throw new SocketException("Not bound");
            readerThread = NativeThread.current();
            return fd;
        }
    }

    /**
     * Marks the end of an accept operation that may have blocked.
     * @throws SocketException is the socket is closed
     */
    private void endAccept(boolean completed) throws SocketException {
        synchronized (stateLock) {
            int state = this.state;
            readerThread = 0;
            if (state == ST_CLOSING)
                tryFinishClose();
            if (!completed && state >= ST_CLOSING)
                throw new SocketException("Socket closed");
        }
    }

    /**
     * Accepts a new connection with a timeout.
     * @throws SocketTimeoutException if the accept timeout elapses
     */
    private int timedAccept(FileDescriptor fd,
                            FileDescriptor newfd,
                            InetSocketAddress[] isaa,
                            long nanos)
        throws IOException
    {
        long startNanos = System.nanoTime();
        int n = Net.accept(fd, newfd, isaa);
        while (n == IOStatus.UNAVAILABLE && isOpen()) {
            long remainingNanos = nanos - (System.nanoTime() - startNanos);
            if (remainingNanos <= 0) {
                throw new SocketTimeoutException("Accept timed out");
            }
            park(fd, Net.POLLIN, remainingNanos);
            n = Net.accept(fd, newfd, isaa);
        }
        return n;
    }

    /**
     * Accepts a new connection so that the given SocketImpl is connected to
     * the peer. The SocketImpl must be a newly created NioSocketImpl.
     */
    @Override
    protected void accept(SocketImpl si) throws IOException {
        NioSocketImpl nsi = (NioSocketImpl) si;
        if (nsi.state != ST_NEW)
            throw new SocketException("Not a newly created SocketImpl");

        FileDescriptor newfd = new FileDescriptor();
        InetSocketAddress[] isaa = new InetSocketAddress[1];

        // acquire the lock, adjusting the timeout for cases where several
        // threads are accepting connections and there is a timeout set
        ReentrantLock acceptLock = readLock;
        int timeout = this.timeout;
        long remainingNanos = 0;
        if (timeout > 0) {
            remainingNanos = tryLock(acceptLock, timeout, MILLISECONDS);
            if (remainingNanos <= 0) {
                assert !acceptLock.isHeldByCurrentThread();
                throw new SocketTimeoutException("Accept timed out");
            }
        } else {
            acceptLock.lock();
        }

        // accept a connection
        try {
            int n = 0;
            FileDescriptor fd = beginAccept();
            try {
                configureNonBlockingIfNeeded(fd, remainingNanos > 0);
                if (remainingNanos > 0) {
                    // accept with timeout
                    n = timedAccept(fd, newfd, isaa, remainingNanos);
                } else {
                    // accept, no timeout
                    n = Net.accept(fd, newfd, isaa);
                    while (IOStatus.okayToRetry(n) && isOpen()) {
                        park(fd, Net.POLLIN);
                        n = Net.accept(fd, newfd, isaa);
                    }
                }
            } finally {
                endAccept(n > 0);
                assert IOStatus.check(n);
            }
        } finally {
            acceptLock.unlock();
        }

        // get local address and configure accepted socket to blocking mode
        InetSocketAddress localAddress;
        try {
            localAddress = Net.localAddress(newfd);
            IOUtil.configureBlocking(newfd, true);
        } catch (IOException ioe) {
            nd.close(newfd);
            throw ioe;
        }

        // set the fields
        Runnable closer = closerFor(newfd, true);
        synchronized (nsi.stateLock) {
            nsi.fd = newfd;
            nsi.stream = true;
            nsi.cleaner = CleanerFactory.cleaner().register(nsi, closer);
            nsi.localport = localAddress.getPort();
            nsi.address = isaa[0].getAddress();
            nsi.port = isaa[0].getPort();
            nsi.state = ST_CONNECTED;
        }
    }

    @Override
    protected InputStream getInputStream() {
        return new InputStream() {
            @Override
            public int read() throws IOException {
                byte[] a = new byte[1];
                int n = read(a, 0, 1);
                return (n > 0) ? (a[0] & 0xff) : -1;
            }
            @Override
            public int read(byte[] b, int off, int len) throws IOException {
                return NioSocketImpl.this.read(b, off, len);
            }
            @Override
            public int available() throws IOException {
                return NioSocketImpl.this.available();
            }
            @Override
            public void close() throws IOException {
                NioSocketImpl.this.close();
            }
        };
    }

    @Override
    protected OutputStream getOutputStream() {
        return new OutputStream() {
            @Override
            public void write(int b) throws IOException {
                byte[] a = new byte[]{(byte) b};
                write(a, 0, 1);
            }
            @Override
            public void write(byte[] b, int off, int len) throws IOException {
                NioSocketImpl.this.write(b, off, len);
            }
            @Override
            public void close() throws IOException {
                NioSocketImpl.this.close();
            }
        };
    }

    @Override
    protected int available() throws IOException {
        synchronized (stateLock) {
            ensureOpenAndConnected();
            if (isInputClosed) {
                return 0;
            } else {
                return Net.available(fd);
            }
        }
    }

    /**
     * Closes the socket if there are no I/O operations in progress.
     */
    private boolean tryClose() throws IOException {
        assert Thread.holdsLock(stateLock) && state == ST_CLOSING;
        if (readerThread == 0 && writerThread == 0) {
            try {
                cleaner.clean();
            } catch (UncheckedIOException ioe) {
                throw ioe.getCause();
            } finally {
                state = ST_CLOSED;
            }
            return true;
        } else {
            return false;
        }
    }

    /**
     * Invokes tryClose to attempt to close the socket.
     *
     * This method is used for deferred closing by I/O operations.
     */
    private void tryFinishClose() {
        try {
            tryClose();
        } catch (IOException ignore) { }
    }

    /**
     * Closes the socket. If there are I/O operations in progress then the
     * socket is pre-closed and the threads are signalled. The socket will be
     * closed when the last I/O operation aborts.
     */
    @Override
    protected void close() throws IOException {
        synchronized (stateLock) {
            int state = this.state;
            if (state >= ST_CLOSING)
                return;
            if (state == ST_NEW) {
                // stillborn
                this.state = ST_CLOSED;
                return;
            }
            boolean connected = (state == ST_CONNECTED);
            this.state = ST_CLOSING;

            // shutdown output when linger interval not set to 0
            if (connected) {
                try {
                    var SO_LINGER = StandardSocketOptions.SO_LINGER;
                    if ((int) Net.getSocketOption(fd, SO_LINGER) != 0) {
                        Net.shutdown(fd, Net.SHUT_WR);
                    }
                } catch (IOException ignore) { }
            }

            // attempt to close the socket. If there are I/O operations in progress
            // then the socket is pre-closed and the thread(s) signalled. The
            // last thread will close the file descriptor.
            if (!tryClose()) {
                long reader = readerThread;
                long writer = writerThread;
                if (NativeThread.isVirtualThread(reader)
                        || NativeThread.isVirtualThread(writer)) {
                    Poller.stopPoll(fdVal(fd));
                }
                if (NativeThread.isNativeThread(reader)
                        || NativeThread.isNativeThread(writer)) {
                    nd.preClose(fd);
                    if (NativeThread.isNativeThread(reader))
                        NativeThread.signal(reader);
                    if (NativeThread.isNativeThread(writer))
                        NativeThread.signal(writer);
                }
            }
        }
    }

    // the socket options supported by client and server sockets
    private static volatile Set<SocketOption<?>> clientSocketOptions;
    private static volatile Set<SocketOption<?>> serverSocketOptions;

    @Override
    protected Set<SocketOption<?>> supportedOptions() {
        Set<SocketOption<?>> options = (server) ? serverSocketOptions : clientSocketOptions;
        if (options == null) {
            options = new HashSet<>();
            options.add(StandardSocketOptions.SO_RCVBUF);
            options.add(StandardSocketOptions.SO_REUSEADDR);
            if (server) {
                // IP_TOS added for server socket to maintain compatibility
                options.add(StandardSocketOptions.IP_TOS);
                options.addAll(ExtendedSocketOptions.serverSocketOptions());
            } else {
                options.add(StandardSocketOptions.IP_TOS);
                options.add(StandardSocketOptions.SO_KEEPALIVE);
                options.add(StandardSocketOptions.SO_SNDBUF);
                options.add(StandardSocketOptions.SO_LINGER);
                options.add(StandardSocketOptions.TCP_NODELAY);
                options.addAll(ExtendedSocketOptions.clientSocketOptions());
            }
            if (Net.isReusePortAvailable())
                options.add(StandardSocketOptions.SO_REUSEPORT);
            options = Collections.unmodifiableSet(options);
            if (server) {
                serverSocketOptions = options;
            } else {
                clientSocketOptions = options;
            }
        }
        return options;
    }

    @Override
    protected <T> void setOption(SocketOption<T> opt, T value) throws IOException {
        if (!supportedOptions().contains(opt))
            throw new UnsupportedOperationException("'" + opt + "' not supported");
        if (!opt.type().isInstance(value))
            throw new IllegalArgumentException("Invalid value '" + value + "'");
        synchronized (stateLock) {
            ensureOpen();
            if (opt == StandardSocketOptions.IP_TOS) {
                // maps to IPV6_TCLASS and/or IP_TOS
                Net.setIpSocketOption(fd, family(), opt, value);
            } else if (opt == StandardSocketOptions.SO_REUSEADDR) {
                boolean b = (boolean) value;
                if (Net.useExclusiveBind()) {
                    isReuseAddress = b;
                } else {
                    Net.setSocketOption(fd, opt, b);
                }
            } else {
                // option does not need special handling
                Net.setSocketOption(fd, opt, value);
            }
        }
    }

    @SuppressWarnings("unchecked")
    protected <T> T getOption(SocketOption<T> opt) throws IOException {
        if (!supportedOptions().contains(opt))
            throw new UnsupportedOperationException("'" + opt + "' not supported");
        synchronized (stateLock) {
            ensureOpen();
            if (opt == StandardSocketOptions.IP_TOS) {
                return (T) Net.getSocketOption(fd, family(), opt);
            } else if (opt == StandardSocketOptions.SO_REUSEADDR) {
                if (Net.useExclusiveBind()) {
                    return (T) Boolean.valueOf(isReuseAddress);
                } else {
                    return (T) Net.getSocketOption(fd, opt);
                }
            } else {
                // option does not need special handling
                return (T) Net.getSocketOption(fd, opt);
            }
        }
    }

    private boolean booleanValue(Object value, String desc) throws SocketException {
        if (!(value instanceof Boolean))
            throw new SocketException("Bad value for " + desc);
        return (boolean) value;
    }

    private int intValue(Object value, String desc) throws SocketException {
        if (!(value instanceof Integer))
            throw new SocketException("Bad value for " + desc);
        return (int) value;
    }

    @Override
    public void setOption(int opt, Object value) throws SocketException {
        synchronized (stateLock) {
            ensureOpen();
            try {
                switch (opt) {
                case SO_LINGER: {
                    // the value is "false" to disable, or linger interval to enable
                    int i;
                    if (value instanceof Boolean && ((boolean) value) == false) {
                        i = -1;
                    } else {
                        i = intValue(value, "SO_LINGER");
                    }
                    Net.setSocketOption(fd, StandardSocketOptions.SO_LINGER, i);
                    break;
                }
                case SO_TIMEOUT: {
                    int i = intValue(value, "SO_TIMEOUT");
                    if (i < 0)
                        throw new IllegalArgumentException("timeout < 0");
                    timeout = i;
                    break;
                }
                case IP_TOS: {
                    int i = intValue(value, "IP_TOS");
                    Net.setIpSocketOption(fd, family(), StandardSocketOptions.IP_TOS, i);
                    break;
                }
                case TCP_NODELAY: {
                    boolean b = booleanValue(value, "TCP_NODELAY");
                    Net.setSocketOption(fd, StandardSocketOptions.TCP_NODELAY, b);
                    break;
                }
                case SO_SNDBUF: {
                    int i = intValue(value, "SO_SNDBUF");
                    if (i <= 0)
                        throw new SocketException("SO_SNDBUF <= 0");
                    Net.setSocketOption(fd, StandardSocketOptions.SO_SNDBUF, i);
                    break;
                }
                case SO_RCVBUF: {
                    int i = intValue(value, "SO_RCVBUF");
                    if (i <= 0)
                        throw new SocketException("SO_RCVBUF <= 0");
                    Net.setSocketOption(fd, StandardSocketOptions.SO_RCVBUF, i);
                    break;
                }
                case SO_KEEPALIVE: {
                    boolean b = booleanValue(value, "SO_KEEPALIVE");
                    Net.setSocketOption(fd, StandardSocketOptions.SO_KEEPALIVE, b);
                    break;
                }
                case SO_OOBINLINE: {
                    boolean b = booleanValue(value, "SO_OOBINLINE");
                    Net.setSocketOption(fd, ExtendedSocketOption.SO_OOBINLINE, b);
                    break;
                }
                case SO_REUSEADDR: {
                    boolean b = booleanValue(value, "SO_REUSEADDR");
                    if (Net.useExclusiveBind()) {
                        isReuseAddress = b;
                    } else {
                        Net.setSocketOption(fd, StandardSocketOptions.SO_REUSEADDR, b);
                    }
                    break;
                }
                case SO_REUSEPORT: {
                    if (!Net.isReusePortAvailable())
                        throw new SocketException("SO_REUSEPORT not supported");
                    boolean b = booleanValue(value, "SO_REUSEPORT");
                    Net.setSocketOption(fd, StandardSocketOptions.SO_REUSEPORT, b);
                    break;
                }
                default:
                    throw new SocketException("Unknown option " + opt);
                }
            } catch (SocketException e) {
                throw e;
            } catch (IllegalArgumentException | IOException e) {
                throw asSocketException(e);
            }
        }
    }

    @Override
    public Object getOption(int opt) throws SocketException {
        synchronized (stateLock) {
            ensureOpen();
            try {
                switch (opt) {
                case SO_TIMEOUT:
                    return timeout;
                case TCP_NODELAY:
                    return Net.getSocketOption(fd, StandardSocketOptions.TCP_NODELAY);
                case SO_OOBINLINE:
                    return Net.getSocketOption(fd, ExtendedSocketOption.SO_OOBINLINE);
                case SO_LINGER: {
                    // return "false" when disabled, linger interval when enabled
                    int i = (int) Net.getSocketOption(fd, StandardSocketOptions.SO_LINGER);
                    if (i == -1) {
                        return Boolean.FALSE;
                    } else {
                        return i;
                    }
                }
                case SO_REUSEADDR:
                    if (Net.useExclusiveBind()) {
                        return isReuseAddress;
                    } else {
                        return Net.getSocketOption(fd, StandardSocketOptions.SO_REUSEADDR);
                    }
                case SO_BINDADDR:
                    return Net.localAddress(fd).getAddress();
                case SO_SNDBUF:
                    return Net.getSocketOption(fd, StandardSocketOptions.SO_SNDBUF);
                case SO_RCVBUF:
                    return Net.getSocketOption(fd, StandardSocketOptions.SO_RCVBUF);
                case IP_TOS:
                    return Net.getSocketOption(fd, family(), StandardSocketOptions.IP_TOS);
                case SO_KEEPALIVE:
                    return Net.getSocketOption(fd, StandardSocketOptions.SO_KEEPALIVE);
                case SO_REUSEPORT:
                    if (!Net.isReusePortAvailable())
                        throw new SocketException("SO_REUSEPORT not supported");
                    return Net.getSocketOption(fd, StandardSocketOptions.SO_REUSEPORT);
                default:
                    throw new SocketException("Unknown option " + opt);
                }
            } catch (SocketException e) {
                throw e;
            } catch (IllegalArgumentException | IOException e) {
                throw asSocketException(e);
            }
        }
    }

    @Override
    protected void shutdownInput() throws IOException {
        synchronized (stateLock) {
            ensureOpenAndConnected();
            if (!isInputClosed) {
                Net.shutdown(fd, Net.SHUT_RD);
                if (NativeThread.isVirtualThread(readerThread)) {
                    Poller.stopPoll(fdVal(fd), Net.POLLIN);
                }
                isInputClosed = true;
            }
        }
    }

    @Override
    protected void shutdownOutput() throws IOException {
        synchronized (stateLock) {
            ensureOpenAndConnected();
            if (!isOutputClosed) {
                Net.shutdown(fd, Net.SHUT_WR);
                if (NativeThread.isVirtualThread(writerThread)) {
                    Poller.stopPoll(fdVal(fd), Net.POLLOUT);
                }
                isOutputClosed = true;
            }
        }
    }

    @Override
    protected boolean supportsUrgentData() {
        return true;
    }

    @Override
    protected void sendUrgentData(int data) throws IOException {
        writeLock.lock();
        try {
            int n = 0;
            FileDescriptor fd = beginWrite();
            try {
                configureNonBlockingIfNeeded(fd, false);
                do {
                    n = Net.sendOOB(fd, (byte) data);
                } while (n == IOStatus.INTERRUPTED && isOpen());
                if (n == IOStatus.UNAVAILABLE) {
                    throw new SocketException("No buffer space available");
                }
            } finally {
                endWrite(n > 0);
            }
        } finally {
            writeLock.unlock();
        }
    }

    /**
     * Returns an action to close the given file descriptor.
     */
    private static Runnable closerFor(FileDescriptor fd, boolean stream) {
        if (stream) {
            return () -> {
                try {
                    nd.close(fd);
                } catch (IOException ioe) {
                    throw new UncheckedIOException(ioe);
                }
            };
        } else {
            return () -> {
                try {
                    nd.close(fd);
                } catch (IOException ioe) {
                    throw new UncheckedIOException(ioe);
                }
            };
        }
    }

    /**
     * Attempts to acquire the given lock within the given waiting time.
     * @return the remaining time in nanoseconds when the lock is acquired, zero
     *         or less if the lock was not acquired before the timeout expired
     */
    private static long tryLock(ReentrantLock lock, long timeout, TimeUnit unit) {
        assert timeout > 0;
        boolean interrupted = false;
        long nanos = unit.toNanos(timeout);
        long remainingNanos = nanos;
        long startNanos = System.nanoTime();
        boolean acquired = false;
        while (!acquired && (remainingNanos > 0)) {
            try {
                acquired = lock.tryLock(remainingNanos, NANOSECONDS);
            } catch (InterruptedException e) {
                interrupted = true;
            }
            remainingNanos = nanos - (System.nanoTime() - startNanos);
        }
        if (acquired && remainingNanos <= 0L)
            lock.unlock();  // release lock if timeout has expired
        if (interrupted)
            Thread.currentThread().interrupt();
        return remainingNanos;
    }

    /**
     * Creates a SocketException from the given exception.
     */
    private static SocketException asSocketException(Exception e) {
        if (e instanceof SocketException se) {
            return se;
        } else {
            var se = new SocketException(e.getMessage());
            se.setStackTrace(e.getStackTrace());
            return se;
        }
    }

    /**
     * Returns the socket protocol family.
     */
    private static ProtocolFamily family() {
        if (Net.isIPv6Available()) {
            return StandardProtocolFamily.INET6;
        } else {
            return StandardProtocolFamily.INET;
        }
    }

    /**
     * Return the file descriptor value.
     */
    private static int fdVal(FileDescriptor fd) {
        return JIOFDA.get(fd);
    }

    private static final JavaIOFileDescriptorAccess JIOFDA = SharedSecrets.getJavaIOFileDescriptorAccess();
}<|MERGE_RESOLUTION|>--- conflicted
+++ resolved
@@ -605,16 +605,11 @@
             }
         } catch (IOException ioe) {
             close();
-<<<<<<< HEAD
-            if (ioe instanceof InterruptedIOException) {
+            if (ioe instanceof SocketTimeoutException) {
                 connectEx = ioe;
-=======
-            if (ioe instanceof SocketTimeoutException) {
-                throw ioe;
             } else if (ioe instanceof InterruptedIOException) {
                 assert Thread.currentThread().isVirtual();
-                throw new SocketException("Closed by interrupt");
->>>>>>> dfa5620f
+                connectEx = new SocketException("Closed by interrupt");
             } else {
                 connectEx = SocketExceptions.of(ioe, isa);
             }
