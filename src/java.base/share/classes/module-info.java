/*
 * Copyright (c) 2014, 2023, Oracle and/or its affiliates. All rights reserved.
 * DO NOT ALTER OR REMOVE COPYRIGHT NOTICES OR THIS FILE HEADER.
 *
 * This code is free software; you can redistribute it and/or modify it
 * under the terms of the GNU General Public License version 2 only, as
 * published by the Free Software Foundation.  Oracle designates this
 * particular file as subject to the "Classpath" exception as provided
 * by Oracle in the LICENSE file that accompanied this code.
 *
 * This code is distributed in the hope that it will be useful, but WITHOUT
 * ANY WARRANTY; without even the implied warranty of MERCHANTABILITY or
 * FITNESS FOR A PARTICULAR PURPOSE.  See the GNU General Public License
 * version 2 for more details (a copy is included in the LICENSE file that
 * accompanied this code).
 *
 * You should have received a copy of the GNU General Public License version
 * 2 along with this work; if not, write to the Free Software Foundation,
 * Inc., 51 Franklin St, Fifth Floor, Boston, MA 02110-1301 USA.
 *
 * Please contact Oracle, 500 Oracle Parkway, Redwood Shores, CA 94065 USA
 * or visit www.oracle.com if you need additional information or have any
 * questions.
 */

/**
 * Defines the foundational APIs of the Java SE Platform.
 *
 * <dl class="notes">
 * <dt>Providers:</dt>
 * <dd> The JDK implementation of this module provides an implementation of
 *      the {@index jrt jrt} {@linkplain java.nio.file.spi.FileSystemProvider
 *      file system provider} to enumerate and read the class and resource
 *      files in a run-time image.
 *      The jrt file system can be created by calling
 *      {@link java.nio.file.FileSystems#getFileSystem
 *      FileSystems.getFileSystem(URI.create("jrt:/"))}.
 *      </dd>
 * </dl>
 *
 * @toolGuide java java launcher
 * @toolGuide keytool
 *
 * @provides java.nio.file.spi.FileSystemProvider
 *
 * @uses java.lang.System.LoggerFinder
 * @uses java.net.ContentHandlerFactory
 * @uses java.net.spi.URLStreamHandlerProvider
 * @uses java.nio.channels.spi.AsynchronousChannelProvider
 * @uses java.nio.channels.spi.SelectorProvider
 * @uses java.nio.charset.spi.CharsetProvider
 * @uses java.nio.file.spi.FileSystemProvider
 * @uses java.nio.file.spi.FileTypeDetector
 * @uses java.security.Provider
 * @uses java.text.spi.BreakIteratorProvider
 * @uses java.text.spi.CollatorProvider
 * @uses java.text.spi.DateFormatProvider
 * @uses java.text.spi.DateFormatSymbolsProvider
 * @uses java.text.spi.DecimalFormatSymbolsProvider
 * @uses java.text.spi.NumberFormatProvider
 * @uses java.time.chrono.AbstractChronology
 * @uses java.time.chrono.Chronology
 * @uses java.time.zone.ZoneRulesProvider
 * @uses java.util.spi.CalendarDataProvider
 * @uses java.util.spi.CalendarNameProvider
 * @uses java.util.spi.CurrencyNameProvider
 * @uses java.util.spi.LocaleNameProvider
 * @uses java.util.spi.ResourceBundleControlProvider
 * @uses java.util.spi.ResourceBundleProvider
 * @uses java.util.spi.TimeZoneNameProvider
 * @uses java.util.spi.ToolProvider
 * @uses javax.security.auth.spi.LoginModule
 *
 * @moduleGraph
 * @since 9
 */
module java.base {

    exports java.io;
    exports java.lang;
    exports java.lang.annotation;
    exports java.lang.constant;
    exports java.lang.foreign;
    exports java.lang.invoke;
    exports java.lang.module;
    exports java.lang.ref;
    exports java.lang.reflect;
    exports java.lang.runtime;
    exports java.math;
    exports java.net;
    exports java.net.spi;
    exports java.nio;
    exports java.nio.channels;
    exports java.nio.channels.spi;
    exports java.nio.charset;
    exports java.nio.charset.spi;
    exports java.nio.file;
    exports java.nio.file.attribute;
    exports java.nio.file.spi;
    exports java.security;
    exports java.security.cert;
    exports java.security.interfaces;
    exports java.security.spec;
    exports java.text;
    exports java.text.spi;
    exports java.time;
    exports java.time.chrono;
    exports java.time.format;
    exports java.time.temporal;
    exports java.time.zone;
    exports java.util;
    exports java.util.concurrent;
    exports java.util.concurrent.atomic;
    exports java.util.concurrent.locks;
    exports java.util.function;
    exports java.util.jar;
    exports java.util.random;
    exports java.util.regex;
    exports java.util.spi;
    exports java.util.stream;
    exports java.util.zip;
    exports javax.crypto;
    exports javax.crypto.interfaces;
    exports javax.crypto.spec;
    exports javax.net;
    exports javax.net.ssl;
    exports javax.security.auth;
    exports javax.security.auth.callback;
    exports javax.security.auth.login;
    exports javax.security.auth.spi;
    exports javax.security.auth.x500;
    exports javax.security.cert;


    // additional qualified exports may be inserted at build time
    // see make/gensrc/GenModuleInfo.gmk

    exports com.sun.crypto.provider to
        jdk.crypto.cryptoki;
    exports sun.invoke.util to
        jdk.compiler;
    exports com.sun.security.ntlm to
        java.security.sasl;
    // Note: all modules in the exported list participate in preview  features
    // and therefore if they use preview features they do not need to be
    // compiled with "--enable-preview".
    // It is recommended for any modules that do participate that their
    // module declaration be annotated with jdk.internal.javac.ParticipatesInPreview
    exports jdk.internal.javac to
        java.compiler,
        jdk.compiler,
<<<<<<< HEAD
        jdk.incubator.vector, // participates in preview features
        java.desktop,         // participates in preview features
=======
        jdk.incubator.vector,
>>>>>>> 77fa44fd
        jdk.jshell;
    exports jdk.internal.access to
        java.desktop,
        java.logging,
        java.management,
        java.naming,
        java.rmi,
        jdk.charsets,
        jdk.jartool,
        jdk.jlink,
        jdk.jfr,
        jdk.net,
        jdk.sctp,
        jdk.crypto.cryptoki;
    exports jdk.internal.foreign to
        jdk.incubator.vector;
    exports jdk.internal.event to
        jdk.jfr;
    exports jdk.internal.io to
        jdk.internal.le,
        jdk.jshell;
    exports jdk.internal.jimage to
        jdk.jlink;
    exports jdk.internal.jimage.decompressor to
        jdk.jlink;
    exports jdk.internal.loader to
        java.instrument,
        java.logging,
        java.naming;
    exports jdk.internal.jmod to
        jdk.compiler,
        jdk.jlink;
    exports jdk.internal.logger to
        java.logging;
    exports jdk.internal.classfile to
        jdk.jartool,
        jdk.jdeps,
        jdk.jlink,
        jdk.jshell;
    exports jdk.internal.classfile.attribute to
        jdk.jartool,
        jdk.jdeps,
        jdk.jlink;
    exports jdk.internal.classfile.constantpool to
        jdk.jartool,
        jdk.jdeps,
        jdk.jlink;
    exports jdk.internal.classfile.instruction to
        jdk.jdeps,
        jdk.jlink,
        jdk.jshell;
    exports jdk.internal.org.objectweb.asm to
        jdk.jfr;
    exports jdk.internal.org.objectweb.asm.tree to
        jdk.jfr;
    exports jdk.internal.org.objectweb.asm.util to
        jdk.jfr;
    exports jdk.internal.org.objectweb.asm.commons to
        jdk.jfr;
    exports jdk.internal.org.xml.sax to
        jdk.jfr;
    exports jdk.internal.org.xml.sax.helpers to
        jdk.jfr;
    exports jdk.internal.misc to
        java.desktop,
        java.logging,
        java.management,
        java.naming,
        java.net.http,
        java.rmi,
        java.security.jgss,
        jdk.attach,
        jdk.charsets,
        jdk.compiler,
        jdk.crypto.cryptoki,
        jdk.incubator.vector,
        jdk.jfr,
        jdk.jshell,
        jdk.nio.mapmode,
        jdk.unsupported,
        jdk.internal.vm.ci;
    exports jdk.internal.module to
        java.instrument,
        java.management.rmi,
        jdk.jartool,
        jdk.jfr,
        jdk.jlink,
        jdk.jpackage;
    exports jdk.internal.perf to
        java.management,
        jdk.management.agent,
        jdk.internal.jvmstat;
    exports jdk.internal.platform to
        jdk.management,
        jdk.jfr;
    exports jdk.internal.ref to
        java.desktop,
        java.net.http,
        jdk.naming.dns;
    exports jdk.internal.reflect to
        java.logging,
        java.sql,
        java.sql.rowset,
        jdk.dynalink,
        jdk.internal.vm.ci,
        jdk.unsupported;
    exports jdk.internal.vm to
        java.management,
        jdk.internal.jvmstat,
        jdk.management,
        jdk.management.agent,
        jdk.internal.vm.ci;
    exports jdk.internal.vm.annotation to
        java.instrument,
        jdk.internal.vm.ci,
        jdk.incubator.vector,
        jdk.jfr,
        jdk.unsupported;
    exports jdk.internal.vm.vector to
        jdk.incubator.vector;
    exports jdk.internal.util.xml to
        jdk.jfr;
    exports jdk.internal.util.xml.impl to
        jdk.jfr;
    exports jdk.internal.util.random to
        jdk.random;
    exports jdk.internal.util to
        java.desktop,
        java.prefs,
        java.security.jgss,
        java.smartcardio,
        jdk.charsets,
        jdk.internal.vm.ci,
        jdk.jlink,
        jdk.jpackage,
        jdk.net;
    exports sun.net to
        java.net.http,
        jdk.naming.dns;
    exports sun.net.ext to
        jdk.net;
    exports sun.net.dns to
        java.security.jgss,
        jdk.naming.dns;
    exports sun.net.util to
        java.desktop,
        java.net.http,
        jdk.jconsole,
        jdk.sctp;
    exports sun.net.www to
        java.net.http,
        jdk.jartool;
    exports sun.net.www.protocol.http to
        java.security.jgss;
    exports sun.nio.ch to
        java.management,
        jdk.crypto.cryptoki,
        jdk.net,
        jdk.sctp;
    exports sun.nio.cs to
        jdk.charsets;
    exports sun.nio.fs to
        jdk.net;
    exports sun.reflect.annotation to
        jdk.compiler;
    exports sun.reflect.generics.reflectiveObjects to
        java.desktop;
    exports sun.reflect.misc to
        java.desktop,
        java.datatransfer,
        java.management,
        java.management.rmi,
        java.rmi,
        java.sql.rowset;
    exports sun.security.action to
        java.desktop,
        java.security.jgss;
    exports sun.security.internal.interfaces to
        jdk.crypto.cryptoki;
    exports sun.security.internal.spec to
        jdk.crypto.cryptoki;
    exports sun.security.jca to
        java.smartcardio,
        jdk.crypto.cryptoki,
        jdk.naming.dns;
    exports sun.security.pkcs to
        jdk.jartool;
    exports sun.security.provider to
        java.rmi,
        java.security.jgss,
        jdk.crypto.cryptoki,
        jdk.security.auth;
    exports sun.security.provider.certpath to
        java.naming,
        jdk.jartool;
    exports sun.security.rsa to
        jdk.crypto.cryptoki;
    exports sun.security.timestamp to
        jdk.jartool;
    exports sun.security.tools to
        jdk.jartool;
    exports sun.security.util to
        java.desktop,
        java.naming,
        java.rmi,
        java.security.jgss,
        java.security.sasl,
        java.smartcardio,
        java.xml.crypto,
        jdk.crypto.cryptoki,
        jdk.jartool,
        jdk.security.auth,
        jdk.security.jgss;
    exports sun.security.x509 to
        jdk.crypto.cryptoki,
        jdk.jartool;
    exports sun.security.validator to
        jdk.jartool;
    exports sun.util.cldr to
        jdk.jlink;
    exports sun.util.locale.provider to
        java.desktop,
        jdk.jlink,
        jdk.localedata;
    exports sun.util.logging to
        java.desktop,
        java.logging,
        java.prefs;
    exports sun.util.resources to
        jdk.localedata;

    // the service types defined by the APIs in this module

    uses java.lang.System.LoggerFinder;
    uses java.net.ContentHandlerFactory;
    uses java.net.spi.InetAddressResolverProvider;
    uses java.net.spi.URLStreamHandlerProvider;
    uses java.nio.channels.spi.AsynchronousChannelProvider;
    uses java.nio.channels.spi.SelectorProvider;
    uses java.nio.charset.spi.CharsetProvider;
    uses java.nio.file.spi.FileSystemProvider;
    uses java.nio.file.spi.FileTypeDetector;
    uses java.security.Provider;
    uses java.text.spi.BreakIteratorProvider;
    uses java.text.spi.CollatorProvider;
    uses java.text.spi.DateFormatProvider;
    uses java.text.spi.DateFormatSymbolsProvider;
    uses java.text.spi.DecimalFormatSymbolsProvider;
    uses java.text.spi.NumberFormatProvider;
    uses java.time.chrono.AbstractChronology;
    uses java.time.chrono.Chronology;
    uses java.time.zone.ZoneRulesProvider;
    uses java.util.random.RandomGenerator;
    uses java.util.spi.CalendarDataProvider;
    uses java.util.spi.CalendarNameProvider;
    uses java.util.spi.CurrencyNameProvider;
    uses java.util.spi.LocaleNameProvider;
    uses java.util.spi.ResourceBundleControlProvider;
    uses java.util.spi.ResourceBundleProvider;
    uses java.util.spi.TimeZoneNameProvider;
    uses java.util.spi.ToolProvider;
    uses javax.security.auth.spi.LoginModule;

    // JDK-internal service types

    uses jdk.internal.io.JdkConsoleProvider;
    uses jdk.internal.logger.DefaultLoggerFinder;
    uses sun.text.spi.JavaTimeDateTimePatternProvider;
    uses sun.util.spi.CalendarProvider;
    uses sun.util.locale.provider.LocaleDataMetaInfo;
    uses sun.util.resources.LocaleData.CommonResourceBundleProvider;
    uses sun.util.resources.LocaleData.SupplementaryResourceBundleProvider;

    // Built-in service providers that are located via ServiceLoader

    provides java.nio.file.spi.FileSystemProvider with
        jdk.internal.jrtfs.JrtFileSystemProvider;

    provides java.util.random.RandomGenerator with
        java.security.SecureRandom,
        java.util.Random,
        java.util.SplittableRandom;

}<|MERGE_RESOLUTION|>--- conflicted
+++ resolved
@@ -148,13 +148,9 @@
     // module declaration be annotated with jdk.internal.javac.ParticipatesInPreview
     exports jdk.internal.javac to
         java.compiler,
+        java.desktop,
         jdk.compiler,
-<<<<<<< HEAD
-        jdk.incubator.vector, // participates in preview features
-        java.desktop,         // participates in preview features
-=======
         jdk.incubator.vector,
->>>>>>> 77fa44fd
         jdk.jshell;
     exports jdk.internal.access to
         java.desktop,
