/*
 * Copyright (c) 2014, 2022, Oracle and/or its affiliates. All rights reserved.
 * DO NOT ALTER OR REMOVE COPYRIGHT NOTICES OR THIS FILE HEADER.
 *
 * This code is free software; you can redistribute it and/or modify it
 * under the terms of the GNU General Public License version 2 only, as
 * published by the Free Software Foundation.  Oracle designates this
 * particular file as subject to the "Classpath" exception as provided
 * by Oracle in the LICENSE file that accompanied this code.
 *
 * This code is distributed in the hope that it will be useful, but WITHOUT
 * ANY WARRANTY; without even the implied warranty of MERCHANTABILITY or
 * FITNESS FOR A PARTICULAR PURPOSE.  See the GNU General Public License
 * version 2 for more details (a copy is included in the LICENSE file that
 * accompanied this code).
 *
 * You should have received a copy of the GNU General Public License version
 * 2 along with this work; if not, write to the Free Software Foundation,
 * Inc., 51 Franklin St, Fifth Floor, Boston, MA 02110-1301 USA.
 *
 * Please contact Oracle, 500 Oracle Parkway, Redwood Shores, CA 94065 USA
 * or visit www.oracle.com if you need additional information or have any
 * questions.
 */

/**
 * Defines the foundational APIs of the Java SE Platform.
 *
 * <dl class="notes">
 * <dt>Providers:</dt>
 * <dd> The JDK implementation of this module provides an implementation of
 *      the {@index jrt jrt} {@linkplain java.nio.file.spi.FileSystemProvider
 *      file system provider} to enumerate and read the class and resource
 *      files in a run-time image.
 *      The jrt file system can be created by calling
 *      {@link java.nio.file.FileSystems#getFileSystem
 *      FileSystems.getFileSystem(URI.create("jrt:/"))}.
 *      </dd>
 * </dl>
 *
 * @toolGuide java java launcher
 * @toolGuide keytool
 *
 * @provides java.nio.file.spi.FileSystemProvider
 *
 * @uses java.lang.System.LoggerFinder
 * @uses java.net.ContentHandlerFactory
 * @uses java.net.spi.URLStreamHandlerProvider
 * @uses java.nio.channels.spi.AsynchronousChannelProvider
 * @uses java.nio.channels.spi.SelectorProvider
 * @uses java.nio.charset.spi.CharsetProvider
 * @uses java.nio.file.spi.FileSystemProvider
 * @uses java.nio.file.spi.FileTypeDetector
 * @uses java.security.Provider
 * @uses java.text.spi.BreakIteratorProvider
 * @uses java.text.spi.CollatorProvider
 * @uses java.text.spi.DateFormatProvider
 * @uses java.text.spi.DateFormatSymbolsProvider
 * @uses java.text.spi.DecimalFormatSymbolsProvider
 * @uses java.text.spi.NumberFormatProvider
 * @uses java.time.chrono.AbstractChronology
 * @uses java.time.chrono.Chronology
 * @uses java.time.zone.ZoneRulesProvider
 * @uses java.util.spi.CalendarDataProvider
 * @uses java.util.spi.CalendarNameProvider
 * @uses java.util.spi.CurrencyNameProvider
 * @uses java.util.spi.LocaleNameProvider
 * @uses java.util.spi.ResourceBundleControlProvider
 * @uses java.util.spi.ResourceBundleProvider
 * @uses java.util.spi.TimeZoneNameProvider
 * @uses java.util.spi.ToolProvider
 * @uses javax.security.auth.spi.LoginModule
 *
 * @moduleGraph
 * @since 9
 */
module java.base {

    exports java.io;
    exports java.lang;
    exports java.lang.annotation;
    exports java.lang.constant;
    exports java.lang.foreign;
    exports java.lang.invoke;
    exports java.lang.module;
    exports java.lang.ref;
    exports java.lang.reflect;
    exports java.lang.runtime;
    exports java.math;
    exports java.net;
    exports java.net.spi;
    exports java.nio;
    exports java.nio.channels;
    exports java.nio.channels.spi;
    exports java.nio.charset;
    exports java.nio.charset.spi;
    exports java.nio.file;
    exports java.nio.file.attribute;
    exports java.nio.file.spi;
    exports java.security;
    exports java.security.cert;
    exports java.security.interfaces;
    exports java.security.spec;
    exports java.text;
    exports java.text.spi;
    exports java.time;
    exports java.time.chrono;
    exports java.time.format;
    exports java.time.temporal;
    exports java.time.zone;
    exports java.util;
    exports java.util.concurrent;
    exports java.util.concurrent.atomic;
    exports java.util.concurrent.locks;
    exports java.util.function;
    exports java.util.jar;
    exports java.util.random;
    exports java.util.regex;
    exports java.util.spi;
    exports java.util.stream;
    exports java.util.zip;
    exports javax.crypto;
    exports javax.crypto.interfaces;
    exports javax.crypto.spec;
    exports javax.net;
    exports javax.net.ssl;
    exports javax.security.auth;
    exports javax.security.auth.callback;
    exports javax.security.auth.login;
    exports javax.security.auth.spi;
    exports javax.security.auth.x500;
    exports javax.security.cert;


    // additional qualified exports may be inserted at build time
    // see make/gensrc/GenModuleInfo.gmk

    exports com.sun.crypto.provider to
        jdk.crypto.cryptoki;
    exports sun.invoke.util to
        jdk.compiler;
    exports com.sun.security.ntlm to
        java.security.sasl;
    // Note: all modules in the exported list participate in preview  features
    // and therefore if they use preview features they do not need to be
    // compiled with "--enable-preview".
    // It is recommended for any modules that do participate that their
    // module declaration be annotated with jdk.internal.javac.ParticipatesInPreview
    exports jdk.internal.javac to
        java.compiler,
        java.management, // participates in preview features
        jdk.compiler,
        jdk.incubator.concurrent, // participates in preview features
        jdk.incubator.vector, // participates in preview features
        jdk.jartool, // participates in preview features
        jdk.jdi,
        jdk.jfr,
        jdk.jshell,
        jdk.management;
    exports jdk.internal.access to
        java.desktop,
        java.logging,
        java.management,
        java.naming,
        java.rmi,
        jdk.charsets,
        jdk.jartool,
        jdk.jlink,
        jdk.jfr,
        jdk.net,
        jdk.incubator.concurrent,
        jdk.sctp,
        jdk.crypto.cryptoki;
    exports jdk.internal.foreign to
        jdk.incubator.vector;
    exports jdk.internal.event to
        jdk.jfr;
    exports jdk.internal.io to
        jdk.internal.le,
        jdk.jshell;
    exports jdk.internal.jimage to
        jdk.jlink;
    exports jdk.internal.jimage.decompressor to
        jdk.jlink;
    exports jdk.internal.loader to
        java.instrument,
        java.logging,
        java.naming;
    exports jdk.internal.jmod to
        jdk.compiler,
        jdk.jlink;
    exports jdk.internal.logger to
        java.logging;
    exports jdk.internal.classfile to
<<<<<<< HEAD
        jdk.jlink;
    exports jdk.internal.classfile.attribute to
        jdk.jlink;
    exports jdk.internal.classfile.instruction to
        jdk.jlink;
    exports jdk.internal.classfile.constantpool to
        jdk.jlink;
    exports jdk.internal.org.objectweb.asm to
=======
>>>>>>> a95bc7ac
        jdk.jartool,
        jdk.jlink,
        jdk.jshell;
    exports jdk.internal.classfile.attribute to
        jdk.jartool;
    exports jdk.internal.classfile.constantpool to
        jdk.jartool;
    exports jdk.internal.classfile.instruction to
        jdk.jshell;
    exports jdk.internal.org.objectweb.asm to
        jdk.jfr,
        jdk.jlink;
    exports jdk.internal.org.objectweb.asm.tree to
        jdk.jfr,
        jdk.jlink;
    exports jdk.internal.org.objectweb.asm.util to
        jdk.jfr;
    exports jdk.internal.org.objectweb.asm.commons to
        jdk.jfr;
    exports jdk.internal.org.xml.sax to
        jdk.jfr;
    exports jdk.internal.org.xml.sax.helpers to
        jdk.jfr;
    exports jdk.internal.misc to
        java.desktop,
        java.logging,
        java.management,
        java.naming,
        java.net.http,
        java.rmi,
        java.security.jgss,
        jdk.attach,
        jdk.charsets,
        jdk.compiler,
        jdk.crypto.cryptoki,
        jdk.incubator.concurrent,
        jdk.incubator.vector,
        jdk.jfr,
        jdk.jshell,
        jdk.nio.mapmode,
        jdk.unsupported,
        jdk.internal.vm.ci;
    exports jdk.internal.module to
        java.instrument,
        java.management.rmi,
        jdk.jartool,
        jdk.jfr,
        jdk.jlink,
        jdk.jpackage;
    exports jdk.internal.perf to
        java.management,
        jdk.management.agent,
        jdk.internal.jvmstat;
    exports jdk.internal.platform to
        jdk.management,
        jdk.jfr;
    exports jdk.internal.ref to
        java.desktop,
        java.net.http;
    exports jdk.internal.reflect to
        java.logging,
        java.sql,
        java.sql.rowset,
        jdk.dynalink,
        jdk.internal.vm.ci,
        jdk.unsupported;
    exports jdk.internal.vm to
        java.management,
        jdk.incubator.concurrent,
        jdk.internal.jvmstat,
        jdk.management,
        jdk.management.agent;
    exports jdk.internal.vm.annotation to
        java.instrument,
        jdk.internal.vm.ci,
        jdk.incubator.concurrent,
        jdk.incubator.vector,
        jdk.jfr,
        jdk.unsupported;
    exports jdk.internal.vm.vector to
        jdk.incubator.vector;
    exports jdk.internal.util.jar to
        jdk.jartool;
    exports jdk.internal.util.xml to
        jdk.jfr;
    exports jdk.internal.util.xml.impl to
        jdk.jfr;
    exports jdk.internal.util.random to
        jdk.random;
    exports jdk.internal.util to
        java.desktop;
    exports sun.net to
        java.net.http,
        jdk.naming.dns;
    exports sun.net.ext to
        jdk.net;
    exports sun.net.dns to
        java.security.jgss,
        jdk.naming.dns;
    exports sun.net.util to
        java.desktop,
        java.net.http,
        jdk.jconsole,
        jdk.sctp;
    exports sun.net.www to
        java.net.http,
        jdk.jartool;
    exports sun.net.www.protocol.http to
        java.security.jgss;
    exports sun.nio.ch to
        java.management,
        jdk.crypto.cryptoki,
        jdk.net,
        jdk.sctp;
    exports sun.nio.cs to
        jdk.charsets;
    exports sun.nio.fs to
        jdk.net;
    exports sun.reflect.annotation to
        jdk.compiler;
    exports sun.reflect.generics.reflectiveObjects to
        java.desktop;
    exports sun.reflect.misc to
        java.desktop,
        java.datatransfer,
        java.management,
        java.management.rmi,
        java.rmi,
        java.sql.rowset;
    exports sun.security.action to
        java.desktop,
        java.security.jgss,
        jdk.crypto.ec,
        jdk.incubator.concurrent;
    exports sun.security.internal.interfaces to
        jdk.crypto.cryptoki;
    exports sun.security.internal.spec to
        jdk.crypto.cryptoki;
    exports sun.security.jca to
        java.smartcardio,
        jdk.crypto.ec,
        jdk.crypto.cryptoki,
        jdk.naming.dns;
    exports sun.security.pkcs to
        jdk.crypto.ec,
        jdk.jartool;
    exports sun.security.provider to
        java.rmi,
        java.security.jgss,
        jdk.crypto.cryptoki,
        jdk.crypto.ec,
        jdk.security.auth;
    exports sun.security.provider.certpath to
        java.naming,
        jdk.jartool;
    exports sun.security.rsa to
        jdk.crypto.cryptoki;
    exports sun.security.timestamp to
        jdk.jartool;
    exports sun.security.tools to
        jdk.jartool;
    exports sun.security.util to
        java.desktop,
        java.naming,
        java.rmi,
        java.security.jgss,
        java.security.sasl,
        java.smartcardio,
        java.xml.crypto,
        jdk.crypto.ec,
        jdk.crypto.cryptoki,
        jdk.jartool,
        jdk.security.auth,
        jdk.security.jgss;
    exports sun.security.util.math to
        jdk.crypto.ec;
    exports sun.security.util.math.intpoly to
        jdk.crypto.ec;
    exports sun.security.x509 to
        jdk.crypto.ec,
        jdk.crypto.cryptoki,
        jdk.jartool;
    exports sun.security.validator to
        jdk.jartool;
    exports sun.util.cldr to
        jdk.jlink;
    exports sun.util.locale.provider to
        java.desktop,
        jdk.jlink,
        jdk.localedata;
    exports sun.util.logging to
        java.desktop,
        java.logging,
        java.prefs;
    exports sun.util.resources to
        jdk.localedata;

    // the service types defined by the APIs in this module

    uses java.lang.System.LoggerFinder;
    uses java.net.ContentHandlerFactory;
    uses java.net.spi.InetAddressResolverProvider;
    uses java.net.spi.URLStreamHandlerProvider;
    uses java.nio.channels.spi.AsynchronousChannelProvider;
    uses java.nio.channels.spi.SelectorProvider;
    uses java.nio.charset.spi.CharsetProvider;
    uses java.nio.file.spi.FileSystemProvider;
    uses java.nio.file.spi.FileTypeDetector;
    uses java.security.Provider;
    uses java.text.spi.BreakIteratorProvider;
    uses java.text.spi.CollatorProvider;
    uses java.text.spi.DateFormatProvider;
    uses java.text.spi.DateFormatSymbolsProvider;
    uses java.text.spi.DecimalFormatSymbolsProvider;
    uses java.text.spi.NumberFormatProvider;
    uses java.time.chrono.AbstractChronology;
    uses java.time.chrono.Chronology;
    uses java.time.zone.ZoneRulesProvider;
    uses java.util.random.RandomGenerator;
    uses java.util.spi.CalendarDataProvider;
    uses java.util.spi.CalendarNameProvider;
    uses java.util.spi.CurrencyNameProvider;
    uses java.util.spi.LocaleNameProvider;
    uses java.util.spi.ResourceBundleControlProvider;
    uses java.util.spi.ResourceBundleProvider;
    uses java.util.spi.TimeZoneNameProvider;
    uses java.util.spi.ToolProvider;
    uses javax.security.auth.spi.LoginModule;

    // JDK-internal service types

    uses jdk.internal.io.JdkConsoleProvider;
    uses jdk.internal.logger.DefaultLoggerFinder;
    uses sun.text.spi.JavaTimeDateTimePatternProvider;
    uses sun.util.spi.CalendarProvider;
    uses sun.util.locale.provider.LocaleDataMetaInfo;
    uses sun.util.resources.LocaleData.CommonResourceBundleProvider;
    uses sun.util.resources.LocaleData.SupplementaryResourceBundleProvider;

    // Built-in service providers that are located via ServiceLoader

    provides java.nio.file.spi.FileSystemProvider with
        jdk.internal.jrtfs.JrtFileSystemProvider;

    provides java.util.random.RandomGenerator with
        java.security.SecureRandom,
        java.util.Random,
        java.util.SplittableRandom;

}<|MERGE_RESOLUTION|>--- conflicted
+++ resolved
@@ -192,32 +192,22 @@
     exports jdk.internal.logger to
         java.logging;
     exports jdk.internal.classfile to
-<<<<<<< HEAD
-        jdk.jlink;
-    exports jdk.internal.classfile.attribute to
-        jdk.jlink;
-    exports jdk.internal.classfile.instruction to
-        jdk.jlink;
-    exports jdk.internal.classfile.constantpool to
-        jdk.jlink;
-    exports jdk.internal.org.objectweb.asm to
-=======
->>>>>>> a95bc7ac
         jdk.jartool,
         jdk.jlink,
         jdk.jshell;
     exports jdk.internal.classfile.attribute to
-        jdk.jartool;
+        jdk.jartool,
+        jdk.jlink;
     exports jdk.internal.classfile.constantpool to
-        jdk.jartool;
+        jdk.jartool,
+        jdk.jlink;
     exports jdk.internal.classfile.instruction to
+        jdk.jlink,
         jdk.jshell;
     exports jdk.internal.org.objectweb.asm to
-        jdk.jfr,
-        jdk.jlink;
+        jdk.jfr;
     exports jdk.internal.org.objectweb.asm.tree to
-        jdk.jfr,
-        jdk.jlink;
+        jdk.jfr;
     exports jdk.internal.org.objectweb.asm.util to
         jdk.jfr;
     exports jdk.internal.org.objectweb.asm.commons to
