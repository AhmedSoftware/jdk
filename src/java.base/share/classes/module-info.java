/*
 * Copyright (c) 2014, 2023, Oracle and/or its affiliates. All rights reserved.
 * DO NOT ALTER OR REMOVE COPYRIGHT NOTICES OR THIS FILE HEADER.
 *
 * This code is free software; you can redistribute it and/or modify it
 * under the terms of the GNU General Public License version 2 only, as
 * published by the Free Software Foundation.  Oracle designates this
 * particular file as subject to the "Classpath" exception as provided
 * by Oracle in the LICENSE file that accompanied this code.
 *
 * This code is distributed in the hope that it will be useful, but WITHOUT
 * ANY WARRANTY; without even the implied warranty of MERCHANTABILITY or
 * FITNESS FOR A PARTICULAR PURPOSE.  See the GNU General Public License
 * version 2 for more details (a copy is included in the LICENSE file that
 * accompanied this code).
 *
 * You should have received a copy of the GNU General Public License version
 * 2 along with this work; if not, write to the Free Software Foundation,
 * Inc., 51 Franklin St, Fifth Floor, Boston, MA 02110-1301 USA.
 *
 * Please contact Oracle, 500 Oracle Parkway, Redwood Shores, CA 94065 USA
 * or visit www.oracle.com if you need additional information or have any
 * questions.
 */

/**
 * Defines the foundational APIs of the Java SE Platform.
 *
 * <dl class="notes">
 * <dt>Providers:</dt>
 * <dd> The JDK implementation of this module provides an implementation of
 *      the {@index jrt jrt} {@linkplain java.nio.file.spi.FileSystemProvider
 *      file system provider} to enumerate and read the class and resource
 *      files in a run-time image.
 *      The jrt file system can be created by calling
 *      {@link java.nio.file.FileSystems#getFileSystem
 *      FileSystems.getFileSystem(URI.create("jrt:/"))}.
 *      </dd>
 * </dl>
 *
 * @toolGuide java java launcher
 * @toolGuide keytool
 *
 * @provides java.nio.file.spi.FileSystemProvider
 *
 * @uses java.lang.System.LoggerFinder
 * @uses java.net.ContentHandlerFactory
 * @uses java.net.spi.URLStreamHandlerProvider
 * @uses java.nio.channels.spi.AsynchronousChannelProvider
 * @uses java.nio.channels.spi.SelectorProvider
 * @uses java.nio.charset.spi.CharsetProvider
 * @uses java.nio.file.spi.FileSystemProvider
 * @uses java.nio.file.spi.FileTypeDetector
 * @uses java.security.Provider
 * @uses java.text.spi.BreakIteratorProvider
 * @uses java.text.spi.CollatorProvider
 * @uses java.text.spi.DateFormatProvider
 * @uses java.text.spi.DateFormatSymbolsProvider
 * @uses java.text.spi.DecimalFormatSymbolsProvider
 * @uses java.text.spi.NumberFormatProvider
 * @uses java.time.chrono.AbstractChronology
 * @uses java.time.chrono.Chronology
 * @uses java.time.zone.ZoneRulesProvider
 * @uses java.util.spi.CalendarDataProvider
 * @uses java.util.spi.CalendarNameProvider
 * @uses java.util.spi.CurrencyNameProvider
 * @uses java.util.spi.LocaleNameProvider
 * @uses java.util.spi.ResourceBundleControlProvider
 * @uses java.util.spi.ResourceBundleProvider
 * @uses java.util.spi.TimeZoneNameProvider
 * @uses java.util.spi.ToolProvider
 * @uses javax.security.auth.spi.LoginModule
 *
 * @moduleGraph
 * @since 9
 */
module java.base {

    exports java.io;
    exports java.lang;
    exports java.lang.annotation;
    exports java.lang.constant;
    exports java.lang.foreign;
    exports java.lang.invoke;
    exports java.lang.module;
    exports java.lang.ref;
    exports java.lang.reflect;
    exports java.lang.runtime;
    exports java.math;
    exports java.net;
    exports java.net.spi;
    exports java.nio;
    exports java.nio.channels;
    exports java.nio.channels.spi;
    exports java.nio.charset;
    exports java.nio.charset.spi;
    exports java.nio.file;
    exports java.nio.file.attribute;
    exports java.nio.file.spi;
    exports java.security;
    exports java.security.cert;
    exports java.security.interfaces;
    exports java.security.spec;
    exports java.text;
    exports java.text.spi;
    exports java.time;
    exports java.time.chrono;
    exports java.time.format;
    exports java.time.temporal;
    exports java.time.zone;
    exports java.util;
    exports java.util.concurrent;
    exports java.util.concurrent.atomic;
    exports java.util.concurrent.locks;
    exports java.util.function;
    exports java.util.jar;
    exports java.util.random;
    exports java.util.regex;
    exports java.util.spi;
    exports java.util.stream;
    exports java.util.zip;
    exports javax.crypto;
    exports javax.crypto.interfaces;
    exports javax.crypto.spec;
    exports javax.net;
    exports javax.net.ssl;
    exports javax.security.auth;
    exports javax.security.auth.callback;
    exports javax.security.auth.login;
    exports javax.security.auth.spi;
    exports javax.security.auth.x500;
    exports javax.security.cert;


    // additional qualified exports may be inserted at build time
    // see make/gensrc/GenModuleInfo.gmk

    exports com.sun.crypto.provider to
        jdk.crypto.cryptoki;
    exports sun.invoke.util to
        jdk.compiler;
    exports com.sun.security.ntlm to
        java.security.sasl;
    // Note: all modules in the exported list participate in preview  features
    // and therefore if they use preview features they do not need to be
    // compiled with "--enable-preview".
    // It is recommended for any modules that do participate that their
    // module declaration be annotated with jdk.internal.javac.ParticipatesInPreview
    exports jdk.internal.javac to
        java.compiler,
        jdk.compiler,
        jdk.incubator.vector, // participates in preview features
<<<<<<< HEAD
        jdk.jartool, // participates in preview features
        jdk.jdeps, // participates in preview features
=======
>>>>>>> bfcae68e
        jdk.jshell;
    exports jdk.internal.access to
        java.desktop,
        java.logging,
        java.management,
        java.naming,
        java.rmi,
        jdk.charsets,
        jdk.jartool,
        jdk.jlink,
        jdk.jfr,
        jdk.net,
        jdk.incubator.concurrent,
        jdk.sctp,
        jdk.crypto.cryptoki;
    exports jdk.internal.foreign to
        jdk.incubator.vector;
    exports jdk.internal.event to
        jdk.jfr;
    exports jdk.internal.io to
        jdk.internal.le,
        jdk.jshell;
    exports jdk.internal.jimage to
        jdk.jlink;
    exports jdk.internal.jimage.decompressor to
        jdk.jlink;
    exports jdk.internal.loader to
        java.instrument,
        java.logging,
        java.naming;
    exports jdk.internal.jmod to
        jdk.compiler,
        jdk.jlink;
    exports jdk.internal.logger to
        java.logging;
    exports jdk.internal.classfile to
        jdk.jartool,
        jdk.jdeps,
        jdk.jlink,
        jdk.jshell;
    exports jdk.internal.classfile.attribute to
        jdk.jartool,
        jdk.jdeps,
        jdk.jlink;
    exports jdk.internal.classfile.constantpool to
        jdk.jartool,
        jdk.jdeps,
        jdk.jlink;
    exports jdk.internal.classfile.instruction to
        jdk.jdeps,
        jdk.jlink,
        jdk.jshell;
    exports jdk.internal.classfile.java.lang.constant to
        jdk.jdeps;
    exports jdk.internal.org.objectweb.asm to
        jdk.jfr;
    exports jdk.internal.org.objectweb.asm.tree to
        jdk.jfr;
    exports jdk.internal.org.objectweb.asm.util to
        jdk.jfr;
    exports jdk.internal.org.objectweb.asm.commons to
        jdk.jfr;
    exports jdk.internal.org.xml.sax to
        jdk.jfr;
    exports jdk.internal.org.xml.sax.helpers to
        jdk.jfr;
    exports jdk.internal.misc to
        java.desktop,
        java.logging,
        java.management,
        java.naming,
        java.net.http,
        java.rmi,
        java.security.jgss,
        jdk.attach,
        jdk.charsets,
        jdk.compiler,
        jdk.crypto.cryptoki,
        jdk.incubator.concurrent,
        jdk.incubator.vector,
        jdk.jfr,
        jdk.jshell,
        jdk.nio.mapmode,
        jdk.unsupported,
        jdk.internal.vm.ci;
    exports jdk.internal.module to
        java.instrument,
        java.management.rmi,
        jdk.jartool,
        jdk.jfr,
        jdk.jlink,
        jdk.jpackage;
    exports jdk.internal.perf to
        java.management,
        jdk.management.agent,
        jdk.internal.jvmstat;
    exports jdk.internal.platform to
        jdk.management,
        jdk.jfr;
    exports jdk.internal.ref to
        java.desktop,
        java.net.http,
        jdk.naming.dns;
    exports jdk.internal.reflect to
        java.logging,
        java.sql,
        java.sql.rowset,
        jdk.dynalink,
        jdk.internal.vm.ci,
        jdk.unsupported;
    exports jdk.internal.vm to
        java.management,
        jdk.incubator.concurrent,
        jdk.internal.jvmstat,
        jdk.management,
        jdk.management.agent,
        jdk.internal.vm.ci;
    exports jdk.internal.vm.annotation to
        java.instrument,
        jdk.internal.vm.ci,
        jdk.incubator.concurrent,
        jdk.incubator.vector,
        jdk.jfr,
        jdk.unsupported;
    exports jdk.internal.vm.vector to
        jdk.incubator.vector;
    exports jdk.internal.util.xml to
        jdk.jfr;
    exports jdk.internal.util.xml.impl to
        jdk.jfr;
    exports jdk.internal.util.random to
        jdk.random;
    exports jdk.internal.util to
        java.desktop,
        java.prefs,
        java.security.jgss,
        java.smartcardio,
        jdk.charsets,
        jdk.jlink,
        jdk.net;
    exports sun.net to
        java.net.http,
        jdk.naming.dns;
    exports sun.net.ext to
        jdk.net;
    exports sun.net.dns to
        java.security.jgss,
        jdk.naming.dns;
    exports sun.net.util to
        java.desktop,
        java.net.http,
        jdk.jconsole,
        jdk.sctp;
    exports sun.net.www to
        java.net.http,
        jdk.jartool;
    exports sun.net.www.protocol.http to
        java.security.jgss;
    exports sun.nio.ch to
        java.management,
        jdk.crypto.cryptoki,
        jdk.net,
        jdk.sctp;
    exports sun.nio.cs to
        jdk.charsets;
    exports sun.nio.fs to
        jdk.net;
    exports sun.reflect.annotation to
        jdk.compiler;
    exports sun.reflect.generics.reflectiveObjects to
        java.desktop;
    exports sun.reflect.misc to
        java.desktop,
        java.datatransfer,
        java.management,
        java.management.rmi,
        java.rmi,
        java.sql.rowset;
    exports sun.security.action to
        java.desktop,
        java.security.jgss,
        jdk.crypto.ec,
        jdk.incubator.concurrent;
    exports sun.security.internal.interfaces to
        jdk.crypto.cryptoki;
    exports sun.security.internal.spec to
        jdk.crypto.cryptoki;
    exports sun.security.jca to
        java.smartcardio,
        jdk.crypto.ec,
        jdk.crypto.cryptoki,
        jdk.naming.dns;
    exports sun.security.pkcs to
        jdk.crypto.ec,
        jdk.jartool;
    exports sun.security.provider to
        java.rmi,
        java.security.jgss,
        jdk.crypto.cryptoki,
        jdk.crypto.ec,
        jdk.security.auth;
    exports sun.security.provider.certpath to
        java.naming,
        jdk.jartool;
    exports sun.security.rsa to
        jdk.crypto.cryptoki;
    exports sun.security.timestamp to
        jdk.jartool;
    exports sun.security.tools to
        jdk.jartool;
    exports sun.security.util to
        java.desktop,
        java.naming,
        java.rmi,
        java.security.jgss,
        java.security.sasl,
        java.smartcardio,
        java.xml.crypto,
        jdk.crypto.ec,
        jdk.crypto.cryptoki,
        jdk.jartool,
        jdk.security.auth,
        jdk.security.jgss;
    exports sun.security.util.math to
        jdk.crypto.ec;
    exports sun.security.util.math.intpoly to
        jdk.crypto.ec;
    exports sun.security.x509 to
        jdk.crypto.ec,
        jdk.crypto.cryptoki,
        jdk.jartool;
    exports sun.security.validator to
        jdk.jartool;
    exports sun.util.cldr to
        jdk.jlink;
    exports sun.util.locale.provider to
        java.desktop,
        jdk.jlink,
        jdk.localedata;
    exports sun.util.logging to
        java.desktop,
        java.logging,
        java.prefs;
    exports sun.util.resources to
        jdk.localedata;

    // the service types defined by the APIs in this module

    uses java.lang.System.LoggerFinder;
    uses java.net.ContentHandlerFactory;
    uses java.net.spi.InetAddressResolverProvider;
    uses java.net.spi.URLStreamHandlerProvider;
    uses java.nio.channels.spi.AsynchronousChannelProvider;
    uses java.nio.channels.spi.SelectorProvider;
    uses java.nio.charset.spi.CharsetProvider;
    uses java.nio.file.spi.FileSystemProvider;
    uses java.nio.file.spi.FileTypeDetector;
    uses java.security.Provider;
    uses java.text.spi.BreakIteratorProvider;
    uses java.text.spi.CollatorProvider;
    uses java.text.spi.DateFormatProvider;
    uses java.text.spi.DateFormatSymbolsProvider;
    uses java.text.spi.DecimalFormatSymbolsProvider;
    uses java.text.spi.NumberFormatProvider;
    uses java.time.chrono.AbstractChronology;
    uses java.time.chrono.Chronology;
    uses java.time.zone.ZoneRulesProvider;
    uses java.util.random.RandomGenerator;
    uses java.util.spi.CalendarDataProvider;
    uses java.util.spi.CalendarNameProvider;
    uses java.util.spi.CurrencyNameProvider;
    uses java.util.spi.LocaleNameProvider;
    uses java.util.spi.ResourceBundleControlProvider;
    uses java.util.spi.ResourceBundleProvider;
    uses java.util.spi.TimeZoneNameProvider;
    uses java.util.spi.ToolProvider;
    uses javax.security.auth.spi.LoginModule;

    // JDK-internal service types

    uses jdk.internal.io.JdkConsoleProvider;
    uses jdk.internal.logger.DefaultLoggerFinder;
    uses sun.text.spi.JavaTimeDateTimePatternProvider;
    uses sun.util.spi.CalendarProvider;
    uses sun.util.locale.provider.LocaleDataMetaInfo;
    uses sun.util.resources.LocaleData.CommonResourceBundleProvider;
    uses sun.util.resources.LocaleData.SupplementaryResourceBundleProvider;

    // Built-in service providers that are located via ServiceLoader

    provides java.nio.file.spi.FileSystemProvider with
        jdk.internal.jrtfs.JrtFileSystemProvider;

    provides java.util.random.RandomGenerator with
        java.security.SecureRandom,
        java.util.Random,
        java.util.SplittableRandom;

}<|MERGE_RESOLUTION|>--- conflicted
+++ resolved
@@ -150,11 +150,6 @@
         java.compiler,
         jdk.compiler,
         jdk.incubator.vector, // participates in preview features
-<<<<<<< HEAD
-        jdk.jartool, // participates in preview features
-        jdk.jdeps, // participates in preview features
-=======
->>>>>>> bfcae68e
         jdk.jshell;
     exports jdk.internal.access to
         java.desktop,
