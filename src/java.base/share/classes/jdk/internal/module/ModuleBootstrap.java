/*
 * Copyright (c) 2014, 2023, Oracle and/or its affiliates. All rights reserved.
 * DO NOT ALTER OR REMOVE COPYRIGHT NOTICES OR THIS FILE HEADER.
 *
 * This code is free software; you can redistribute it and/or modify it
 * under the terms of the GNU General Public License version 2 only, as
 * published by the Free Software Foundation.  Oracle designates this
 * particular file as subject to the "Classpath" exception as provided
 * by Oracle in the LICENSE file that accompanied this code.
 *
 * This code is distributed in the hope that it will be useful, but WITHOUT
 * ANY WARRANTY; without even the implied warranty of MERCHANTABILITY or
 * FITNESS FOR A PARTICULAR PURPOSE.  See the GNU General Public License
 * version 2 for more details (a copy is included in the LICENSE file that
 * accompanied this code).
 *
 * You should have received a copy of the GNU General Public License version
 * 2 along with this work; if not, write to the Free Software Foundation,
 * Inc., 51 Franklin St, Fifth Floor, Boston, MA 02110-1301 USA.
 *
 * Please contact Oracle, 500 Oracle Parkway, Redwood Shores, CA 94065 USA
 * or visit www.oracle.com if you need additional information or have any
 * questions.
 */

package jdk.internal.module;

import java.io.File;
import java.io.PrintStream;
import java.lang.module.Configuration;
import java.lang.module.ModuleDescriptor;
import java.lang.module.ModuleFinder;
import java.lang.module.ModuleReference;
import java.lang.module.ResolvedModule;
import java.net.URI;
import java.nio.file.Path;
import java.util.ArrayList;
import java.util.Collections;
import java.util.HashMap;
import java.util.HashSet;
import java.util.LinkedHashMap;
import java.util.List;
import java.util.Map;
import java.util.Objects;
import java.util.Optional;
import java.util.Set;
import java.util.function.Function;
import java.util.stream.Collectors;

import jdk.internal.access.JavaLangAccess;
import jdk.internal.access.JavaLangModuleAccess;
import jdk.internal.access.SharedSecrets;
import jdk.internal.loader.BootLoader;
import jdk.internal.loader.BuiltinClassLoader;
import jdk.internal.loader.ClassLoaders;
import jdk.internal.misc.CDS;
import jdk.internal.perf.PerfCounter;

/**
 * Initializes/boots the module system.
 *
 * The {@link #boot() boot} method is called early in the startup to initialize
 * the module system. In summary, the boot method creates a Configuration by
 * resolving a set of module names specified via the launcher (or equivalent)
 * -m and --add-modules options. The modules are located on a module path that
 * is constructed from the upgrade module path, system modules, and application
 * module path. The Configuration is instantiated as the boot layer with each
 * module in the configuration defined to a class loader.
 */

public final class ModuleBootstrap {
    private ModuleBootstrap() { }

    private static final String JAVA_BASE = "java.base";

    // the token for "all default modules"
    private static final String ALL_DEFAULT = "ALL-DEFAULT";

    // the token for "all unnamed modules"
    private static final String ALL_UNNAMED = "ALL-UNNAMED";

    // the token for "all system modules"
    private static final String ALL_SYSTEM = "ALL-SYSTEM";

    // the token for "all modules on the module path"
    private static final String ALL_MODULE_PATH = "ALL-MODULE-PATH";

    // access to java.lang/module
    private static final JavaLangAccess JLA = SharedSecrets.getJavaLangAccess();
    private static final JavaLangModuleAccess JLMA = SharedSecrets.getJavaLangModuleAccess();

    // The ModulePatcher for the initial configuration
    private static final ModulePatcher patcher = initModulePatcher();

    /**
     * Returns the ModulePatcher for the initial configuration.
     */
    public static ModulePatcher patcher() {
        return patcher;
    }

    // ModuleFinders for the initial configuration
    private static volatile ModuleFinder unlimitedFinder;
    private static volatile ModuleFinder limitedFinder;

    /**
     * Returns the ModuleFinder for the initial configuration before
     * observability is limited by the --limit-modules command line option.
     *
     * @apiNote Used to support locating modules {@code java.instrument} and
     * {@code jdk.management.agent} modules when they are loaded dynamically.
     */
    public static ModuleFinder unlimitedFinder() {
        ModuleFinder finder = unlimitedFinder;
        if (finder == null) {
            return ModuleFinder.ofSystem();
        } else {
            return finder;
        }
    }

    /**
     * Returns the ModuleFinder for the initial configuration.
     *
     * @apiNote Used to support "{@code java --list-modules}".
     */
    public static ModuleFinder limitedFinder() {
        ModuleFinder finder = limitedFinder;
        if (finder == null) {
            return unlimitedFinder();
        } else {
            return finder;
        }
    }

    /**
     * Returns true if the archived boot layer can be used. The system properties
     * are checked in the order that they are used by boot2.
     */
    private static boolean canUseArchivedBootLayer() {
        return getProperty("jdk.module.upgrade.path") == null &&
               getProperty("jdk.module.path") == null &&
               getProperty("jdk.module.patch.0") == null &&       // --patch-module
               getProperty("jdk.module.addmods.0") == null  &&    // --add-modules
               getProperty("jdk.module.limitmods") == null &&     // --limit-modules
               getProperty("jdk.module.addreads.0") == null &&    // --add-reads
               getProperty("jdk.module.addexports.0") == null &&  // --add-exports
               getProperty("jdk.module.addopens.0") == null;      // --add-opens
    }

    /**
     * Initialize the module system, returning the boot layer. The boot layer
     * is obtained from the CDS archive if possible, otherwise it is generated
     * from the module graph.
     *
     * @see java.lang.System#initPhase2(boolean, boolean)
     */
    public static ModuleLayer boot() {
        Counters.start();

        ModuleLayer bootLayer;
        ArchivedBootLayer archivedBootLayer = ArchivedBootLayer.get();
        if (archivedBootLayer != null) {
            assert canUseArchivedBootLayer();
            bootLayer = archivedBootLayer.bootLayer();
            BootLoader.getUnnamedModule(); // trigger <clinit> of BootLoader.
            CDS.defineArchivedModules(ClassLoaders.platformClassLoader(), ClassLoaders.appClassLoader());

            // assume boot layer has at least one module providing a service
            // that is mapped to the application class loader.
            JLA.bindToLoader(bootLayer, ClassLoaders.appClassLoader());
        } else {
            bootLayer = boot2();
        }

        Counters.publish("jdk.module.boot.totalTime");
        return bootLayer;
    }

    private static ModuleLayer boot2() {
        // Step 0: Command line options

        ModuleFinder upgradeModulePath = finderFor("jdk.module.upgrade.path");
        ModuleFinder appModulePath = finderFor("jdk.module.path");
        boolean isPatched = patcher.hasPatches();
        String mainModule = System.getProperty("jdk.module.main");
        Set<String> addModules = addModules();
        Set<String> limitModules = limitModules();

        PrintStream traceOutput = null;
        String trace = getAndRemoveProperty("jdk.module.showModuleResolution");
        if (trace != null && Boolean.parseBoolean(trace))
            traceOutput = System.out;

        Counters.add("jdk.module.boot.0.commandLineTime");

        // Step 1: The observable system modules, either all system modules
        // or the system modules pre-generated for the initial module (the
        // initial module may be the unnamed module). If the system modules
        // are pre-generated for the initial module then resolution can be
        // skipped.

        SystemModules systemModules = null;
        ModuleFinder systemModuleFinder;

        boolean haveModulePath = (appModulePath != null || upgradeModulePath != null);
        boolean needResolution = true;
        boolean canArchive = false;
        boolean hasSplitPackages;
        boolean hasIncubatorModules;

        // If the java heap was archived at CDS dump time and the environment
        // at dump time matches the current environment then use the archived
        // system modules and finder.
        ArchivedModuleGraph archivedModuleGraph = ArchivedModuleGraph.get(mainModule);
        if (archivedModuleGraph != null
                && !haveModulePath
                && addModules.isEmpty()
                && limitModules.isEmpty()
                && !isPatched) {
            systemModuleFinder = archivedModuleGraph.finder();
            hasSplitPackages = archivedModuleGraph.hasSplitPackages();
            hasIncubatorModules = archivedModuleGraph.hasIncubatorModules();
            needResolution = (traceOutput != null);
        } else {
            if (!haveModulePath && addModules.isEmpty() && limitModules.isEmpty()) {
                systemModules = SystemModuleFinders.systemModules(mainModule);
                if (systemModules != null && !isPatched) {
                    needResolution = (traceOutput != null);
                    if (CDS.isDumpingStaticArchive())
                        canArchive = true;
                }
            }
            if (systemModules == null) {
                // all system modules are observable
                systemModules = SystemModuleFinders.allSystemModules();
            }
            if (systemModules != null) {
                // images build
                systemModuleFinder = SystemModuleFinders.of(systemModules);
            } else {
                // exploded build or testing
                systemModules = new ExplodedSystemModules();
                systemModuleFinder = SystemModuleFinders.ofSystem();
            }

            hasSplitPackages = systemModules.hasSplitPackages();
            hasIncubatorModules = systemModules.hasIncubatorModules();
            // not using the archived module graph - avoid accidental use
            archivedModuleGraph = null;
        }

        Counters.add("jdk.module.boot.1.systemModulesTime");

        // Step 2: Define and load java.base. This patches all classes loaded
        // to date so that they are members of java.base. Once java.base is
        // loaded then resources in java.base are available for error messages
        // needed from here on.

        ModuleReference base = systemModuleFinder.find(JAVA_BASE).orElse(null);
        if (base == null)
            throw new InternalError(JAVA_BASE + " not found");
        URI baseUri = base.location().orElse(null);
        if (baseUri == null)
            throw new InternalError(JAVA_BASE + " does not have a location");
        BootLoader.loadModule(base);

        Module baseModule = Modules.defineModule(null, base.descriptor(), baseUri);
        JLA.addEnableNativeAccess(baseModule);

        // Step 2a: Scan all modules when --validate-modules specified

        if (getAndRemoveProperty("jdk.module.validation") != null) {
            int errors = ModulePathValidator.scanAllModules(System.out);
            if (errors > 0) {
                fail("Validation of module path failed");
            }
        }

        Counters.add("jdk.module.boot.2.defineBaseTime");

        // Step 3: If resolution is needed then create the module finder and
        // the set of root modules to resolve.

        ModuleFinder savedModuleFinder = null;
        ModuleFinder finder;
        Set<String> roots;
        if (needResolution) {

            // upgraded modules override the modules in the run-time image
            if (upgradeModulePath != null)
                systemModuleFinder = ModuleFinder.compose(upgradeModulePath,
                                                          systemModuleFinder);

            // The module finder: [--upgrade-module-path] system [--module-path]
            if (appModulePath != null) {
                finder = ModuleFinder.compose(systemModuleFinder, appModulePath);
            } else {
                finder = systemModuleFinder;
            }

            // The root modules to resolve
            roots = new HashSet<>();

            // launcher -m option to specify the main/initial module
            if (mainModule != null)
                roots.add(mainModule);

            // additional module(s) specified by --add-modules
            boolean addAllDefaultModules = false;
            boolean addAllSystemModules = false;
            boolean addAllApplicationModules = false;
            for (String mod : addModules) {
                switch (mod) {
                    case ALL_DEFAULT:
                        addAllDefaultModules = true;
                        break;
                    case ALL_SYSTEM:
                        addAllSystemModules = true;
                        break;
                    case ALL_MODULE_PATH:
                        addAllApplicationModules = true;
                        break;
                    default:
                        roots.add(mod);
                }
            }

            // --limit-modules
            savedModuleFinder = finder;
            if (!limitModules.isEmpty()) {
                finder = limitFinder(finder, limitModules, roots);
            }

            // If there is no initial module specified then assume that the initial
            // module is the unnamed module of the application class loader. This
            // is implemented by resolving all observable modules that export an
            // API. Modules that have the DO_NOT_RESOLVE_BY_DEFAULT bit set in
            // their ModuleResolution attribute flags are excluded from the
            // default set of roots.
            if (mainModule == null || addAllDefaultModules) {
                roots.addAll(DefaultRoots.compute(systemModuleFinder, finder));
            }

            // If `--add-modules ALL-SYSTEM` is specified then all observable system
            // modules will be resolved.
            if (addAllSystemModules) {
                ModuleFinder f = finder;  // observable modules
                systemModuleFinder.findAll()
                    .stream()
                    .map(ModuleReference::descriptor)
                    .map(ModuleDescriptor::name)
                    .filter(mn -> f.find(mn).isPresent())  // observable
                    .forEach(mn -> roots.add(mn));
            }

            // If `--add-modules ALL-MODULE-PATH` is specified then all observable
            // modules on the application module path will be resolved.
            if (appModulePath != null && addAllApplicationModules) {
                ModuleFinder f = finder;  // observable modules
                appModulePath.findAll()
                    .stream()
                    .map(ModuleReference::descriptor)
                    .map(ModuleDescriptor::name)
                    .filter(mn -> f.find(mn).isPresent())  // observable
                    .forEach(mn -> roots.add(mn));
            }
        } else {
            // no resolution case
            finder = systemModuleFinder;
            roots = null;
        }

        Counters.add("jdk.module.boot.3.optionsAndRootsTime");

        // Step 4: Resolve the root modules, with service binding, to create
        // the configuration for the boot layer. If resolution is not needed
        // then create the configuration for the boot layer from the
        // readability graph created at link time.

        Configuration cf;
        if (needResolution) {
            cf = Modules.newBootLayerConfiguration(finder, roots, traceOutput);
        } else {
            if (archivedModuleGraph != null) {
                cf = archivedModuleGraph.configuration();
            } else {
                Map<String, Set<String>> map = systemModules.moduleReads();
                cf = JLMA.newConfiguration(systemModuleFinder, map);
            }
        }

        // check that modules specified to --patch-module are resolved
        if (isPatched) {
            patcher.patchedModules()
                    .stream()
                    .filter(mn -> cf.findModule(mn).isEmpty())
                    .forEach(mn -> warnUnknownModule(PATCH_MODULE, mn));
        }

        Counters.add("jdk.module.boot.4.resolveTime");

        // Step 5: Map the modules in the configuration to class loaders.
        // The static configuration provides the mapping of standard and JDK
        // modules to the boot and platform loaders. All other modules (JDK
        // tool modules, and both explicit and automatic modules on the
        // application module path) are defined to the application class
        // loader.

        // mapping of modules to class loaders
        Function<String, ClassLoader> clf;
        if (archivedModuleGraph != null) {
            clf = archivedModuleGraph.classLoaderFunction();
        } else {
            clf = ModuleLoaderMap.mappingFunction(cf);
        }

        // check that all modules to be mapped to the boot loader will be
        // loaded from the runtime image
        if (haveModulePath) {
            for (ResolvedModule resolvedModule : cf.modules()) {
                ModuleReference mref = resolvedModule.reference();
                String name = mref.descriptor().name();
                ClassLoader cl = clf.apply(name);
                if (cl == null) {
                    if (upgradeModulePath != null
                            && upgradeModulePath.find(name).isPresent())
                        fail(name + ": cannot be loaded from upgrade module path");
                    if (systemModuleFinder.find(name).isEmpty())
                        fail(name + ": cannot be loaded from application module path");
                }
            }
        }

        // check for split packages in the modules mapped to the built-in loaders
        if (hasSplitPackages || isPatched || haveModulePath) {
            checkSplitPackages(cf, clf);
        }

        // load/register the modules with the built-in class loaders
        loadModules(cf, clf);
        Counters.add("jdk.module.boot.5.loadModulesTime");

        // Step 6: Define all modules to the VM

        ModuleLayer bootLayer = ModuleLayer.empty().defineModules(cf, clf);
        Counters.add("jdk.module.boot.6.layerCreateTime");

        // Step 7: Miscellaneous

        // check incubating status
        if (hasIncubatorModules || haveModulePath) {
            checkIncubatingStatus(cf);
        }

        // --add-reads, --add-exports/--add-opens
        addExtraReads(bootLayer);
        boolean extraExportsOrOpens = addExtraExportsAndOpens(bootLayer);

        // add enable native access
        addEnableNativeAccess(bootLayer);

        Counters.add("jdk.module.boot.7.adjustModulesTime");

        // save module finders for later use
        if (savedModuleFinder != null) {
            unlimitedFinder = new SafeModuleFinder(savedModuleFinder);
            if (savedModuleFinder != finder)
                limitedFinder = new SafeModuleFinder(finder);
        }

        // If -Xshare:dump and mainModule are specified, check if the mainModule
        // is in the runtime image and not on the upgrade module path. If so,
        // set canArchive to true so that the module graph can be archived.
        if (CDS.isDumpingStaticArchive() && mainModule != null) {
            String scheme = systemModuleFinder.find(mainModule)
                    .stream()
                    .map(ModuleReference::location)
                    .flatMap(Optional::stream)
                    .findAny()
                    .map(URI::getScheme)
                    .orElse(null);
            if ("jrt".equalsIgnoreCase(scheme)) {
                canArchive = true;
            }
        }

        // Archive module graph and boot layer can be archived at CDS dump time.
        if (canArchive) {
            ArchivedModuleGraph.archive(hasSplitPackages,
                                        hasIncubatorModules,
                                        systemModuleFinder,
                                        cf,
                                        clf,
                                        mainModule);
            if (!hasSplitPackages && !hasIncubatorModules) {
                ArchivedBootLayer.archive(bootLayer);
            }
        }

        return bootLayer;
    }

    /**
     * Load/register the modules to the built-in class loaders.
     */
    private static void loadModules(Configuration cf,
                                    Function<String, ClassLoader> clf) {
        for (ResolvedModule resolvedModule : cf.modules()) {
            ModuleReference mref = resolvedModule.reference();
            String name = resolvedModule.name();
            ClassLoader loader = clf.apply(name);
            if (loader == null) {
                // skip java.base as it is already loaded
                if (!name.equals(JAVA_BASE)) {
                    BootLoader.loadModule(mref);
                }
            } else if (loader instanceof BuiltinClassLoader) {
                ((BuiltinClassLoader) loader).loadModule(mref);
            }
        }
    }

    /**
     * Checks for split packages between modules defined to the built-in class
     * loaders.
     */
    private static void checkSplitPackages(Configuration cf,
                                           Function<String, ClassLoader> clf) {
        Map<String, String> packageToModule = new HashMap<>();
        for (ResolvedModule resolvedModule : cf.modules()) {
            ModuleDescriptor descriptor = resolvedModule.reference().descriptor();
            String name = descriptor.name();
            ClassLoader loader = clf.apply(name);
            if (loader == null || loader instanceof BuiltinClassLoader) {
                for (String p : descriptor.packages()) {
                    String other = packageToModule.putIfAbsent(p, name);
                    if (other != null) {
                        String msg = "Package " + p + " in both module "
                                     + name + " and module " + other;
                        throw new LayerInstantiationException(msg);
                    }
                }
            }
        }
    }

    /**
     * Returns a ModuleFinder that limits observability to the given root
     * modules, their transitive dependences, plus a set of other modules.
     */
    private static ModuleFinder limitFinder(ModuleFinder finder,
                                            Set<String> roots,
                                            Set<String> otherMods)
    {
        // resolve all root modules
        Configuration cf = Configuration.empty().resolve(finder,
                                                         ModuleFinder.of(),
                                                         roots);

        // module name -> reference
        Map<String, ModuleReference> map = new HashMap<>();

        // root modules and their transitive dependences
        cf.modules().stream()
            .map(ResolvedModule::reference)
            .forEach(mref -> map.put(mref.descriptor().name(), mref));

        // additional modules
        otherMods.stream()
            .map(finder::find)
            .flatMap(Optional::stream)
            .forEach(mref -> map.putIfAbsent(mref.descriptor().name(), mref));

        // set of modules that are observable
        Set<ModuleReference> mrefs = new HashSet<>(map.values());

        return new ModuleFinder() {
            @Override
            public Optional<ModuleReference> find(String name) {
                return Optional.ofNullable(map.get(name));
            }
            @Override
            public Set<ModuleReference> findAll() {
                return mrefs;
            }
        };
    }

    /**
     * Creates a finder from the module path that is the value of the given
     * system property and optionally patched by --patch-module
     */
    private static ModuleFinder finderFor(String prop) {
        String s = System.getProperty(prop);
        if (s == null) {
            return null;
        } else {
            String[] dirs = s.split(File.pathSeparator);
            Path[] paths = new Path[dirs.length];
            int i = 0;
            for (String dir: dirs) {
                paths[i++] = Path.of(dir);
            }
            return ModulePath.of(patcher, paths);
        }
    }

    /**
     * Initialize the module patcher for the initial configuration passed on the
     * value of the --patch-module options.
     */
    private static ModulePatcher initModulePatcher() {
        Map<String, List<String>> map = decode("jdk.module.patch.",
                                               File.pathSeparator,
                                               false);
        return new ModulePatcher(map);
    }

    /**
     * Returns the set of module names specified by --add-module options.
     */
    private static Set<String> addModules() {
        String prefix = "jdk.module.addmods.";
        int index = 0;
        // the system property is removed after decoding
        String value = getAndRemoveProperty(prefix + index);
        if (value == null) {
            return Set.of();
        } else {
            Set<String> modules = new HashSet<>();
            while (value != null) {
                for (String s : value.split(",")) {
                    if (!s.isEmpty())
                        modules.add(s);
                }
                index++;
                value = getAndRemoveProperty(prefix + index);
            }
            return modules;
        }
    }

    /**
     * Returns the set of module names specified by --limit-modules.
     */
    private static Set<String> limitModules() {
        String value = getAndRemoveProperty("jdk.module.limitmods");
        if (value == null) {
            return Set.of();
        } else {
            Set<String> names = new HashSet<>();
            for (String name : value.split(",")) {
                if (name.length() > 0) names.add(name);
            }
            return names;
        }
    }

    /**
     * Process the --add-reads options to add any additional read edges that
     * are specified on the command-line.
     */
    private static void addExtraReads(ModuleLayer bootLayer) {

        // decode the command line options
        Map<String, List<String>> map = decode("jdk.module.addreads.");
        if (map.isEmpty())
            return;

        for (Map.Entry<String, List<String>> e : map.entrySet()) {

            // the key is $MODULE
            String mn = e.getKey();
            Optional<Module> om = bootLayer.findModule(mn);
            if (om.isEmpty()) {
                warnUnknownModule(ADD_READS, mn);
                continue;
            }
            Module m = om.get();

            // the value is the set of other modules (by name)
            for (String name : e.getValue()) {
                if (ALL_UNNAMED.equals(name)) {
                    Modules.addReadsAllUnnamed(m);
                } else {
                    om = bootLayer.findModule(name);
                    if (om.isPresent()) {
                        Modules.addReads(m, om.get());
                    } else {
                        warnUnknownModule(ADD_READS, name);
                    }
                }
            }
        }
    }

    /**
     * Process the --add-exports and --add-opens options to export/open
     * additional packages specified on the command-line.
     */
    private static boolean addExtraExportsAndOpens(ModuleLayer bootLayer) {
        boolean extraExportsOrOpens = false;

        // --add-exports
        String prefix = "jdk.module.addexports.";
        Map<String, List<String>> extraExports = decode(prefix);
        if (!extraExports.isEmpty()) {
            addExtraExportsOrOpens(bootLayer, extraExports, false);
            extraExportsOrOpens = true;
        }


        // --add-opens
        prefix = "jdk.module.addopens.";
        Map<String, List<String>> extraOpens = decode(prefix);
        if (!extraOpens.isEmpty()) {
            addExtraExportsOrOpens(bootLayer, extraOpens, true);
            extraExportsOrOpens = true;
        }

        return extraExportsOrOpens;
    }

    private static void addExtraExportsOrOpens(ModuleLayer bootLayer,
                                               Map<String, List<String>> map,
                                               boolean opens)
    {
        String option = opens ? ADD_OPENS : ADD_EXPORTS;
        for (Map.Entry<String, List<String>> e : map.entrySet()) {

            // the key is $MODULE/$PACKAGE
            String key = e.getKey();
            String[] s = key.split("/");
            if (s.length != 2)
                fail(unableToParse(option, "<module>/<package>", key));

            String mn = s[0];
            String pn = s[1];
            if (mn.isEmpty() || pn.isEmpty())
                fail(unableToParse(option, "<module>/<package>", key));

            // The exporting module is in the boot layer
            Module m;
            Optional<Module> om = bootLayer.findModule(mn);
            if (om.isEmpty()) {
                warnUnknownModule(option, mn);
                continue;
            }

            m = om.get();

            if (!m.getDescriptor().packages().contains(pn)) {
                warn("package " + pn + " not in " + mn);
                continue;
            }

            // the value is the set of modules to export to (by name)
            for (String name : e.getValue()) {
                boolean allUnnamed = false;
                Module other = null;
                if (ALL_UNNAMED.equals(name)) {
                    allUnnamed = true;
                } else {
                    om = bootLayer.findModule(name);
                    if (om.isPresent()) {
                        other = om.get();
                    } else {
                        warnUnknownModule(option, name);
                        continue;
                    }
                }
                if (allUnnamed) {
                    if (opens) {
                        Modules.addOpensToAllUnnamed(m, pn);
                    } else {
                        Modules.addExportsToAllUnnamed(m, pn);
                    }
                } else {
                    if (opens) {
                        Modules.addOpens(m, pn, other);
                    } else {
                        Modules.addExports(m, pn, other);
                    }
                }
            }
        }
    }

    private static final boolean HAS_ENABLE_NATIVE_ACCESS_FLAG;
    private static final Set<String> USER_NATIVE_ACCESS_MODULES;
    private static final Set<String> JDK_NATIVE_ACCESS_MODULES;

    public static boolean hasEnableNativeAccessFlag() {
        return HAS_ENABLE_NATIVE_ACCESS_FLAG;
    }

    static {
        USER_NATIVE_ACCESS_MODULES = decodeEnableNativeAccess();
        HAS_ENABLE_NATIVE_ACCESS_FLAG = !USER_NATIVE_ACCESS_MODULES.isEmpty();
<<<<<<< HEAD

        // add JDK modules
        int jdkNativeAccssModulesCount =
                ModuleLoaderMap.bootModules().size() +
                ModuleLoaderMap.platformModules().size() +
                ModuleLoaderMap.nativeModules().size();

        JDK_NATIVE_ACCESS_MODULES = HashSet.newHashSet(jdkNativeAccssModulesCount);
        JDK_NATIVE_ACCESS_MODULES.addAll(ModuleLoaderMap.bootModules());
        JDK_NATIVE_ACCESS_MODULES.addAll(ModuleLoaderMap.platformModules());
        JDK_NATIVE_ACCESS_MODULES.addAll(ModuleLoaderMap.nativeModules());
=======
        JDK_NATIVE_ACCESS_MODULES = ModuleLoaderMap.nativeAccessModules();
>>>>>>> 924e1aa0
    }

    /**
     * Process the --enable-native-access option to grant access to restricted methods to selected modules.
     * Also add Enable native access from JDK modules.
     */
    private static void addEnableNativeAccess(ModuleLayer layer) {
        addEnableNativeAccess(layer, USER_NATIVE_ACCESS_MODULES, true);
        addEnableNativeAccess(layer, JDK_NATIVE_ACCESS_MODULES, false);
    }

    private static void addEnableNativeAccess(ModuleLayer layer, Set<String> moduleNames, boolean shouldWarn) {
        for (String name : moduleNames) {
            if (name.equals("ALL-UNNAMED")) {
                JLA.addEnableNativeAccessToAllUnnamed();
            } else if (!JLA.addEnableNativeAccess(layer, name) && shouldWarn) {
                warnUnknownModule(ENABLE_NATIVE_ACCESS, name);
            }
        }
    }

    /**
     * Returns the set of module names specified by --enable-native-access options.
     */
    private static Set<String> decodeEnableNativeAccess() {
        String prefix = "jdk.module.enable.native.access.";
        int index = 0;
        // the system property is removed after decoding
        String value = getAndRemoveProperty(prefix + index);
        Set<String> modules = new HashSet<>();
        if (value == null) {
            return modules;
        }
        while (value != null) {
            for (String s : value.split(",")) {
                if (!s.isEmpty())
                    modules.add(s);
            }
            index++;
            value = getAndRemoveProperty(prefix + index);
        }
        return modules;
    }

    /**
     * Decodes the values of --add-reads, -add-exports, --add-opens or
     * --patch-modules options that are encoded in system properties.
     *
     * @param prefix the system property prefix
     * @praam regex the regex for splitting the RHS of the option value
     */
    private static Map<String, List<String>> decode(String prefix,
                                                    String regex,
                                                    boolean allowDuplicates) {
        int index = 0;
        // the system property is removed after decoding
        String value = getAndRemoveProperty(prefix + index);
        if (value == null)
            return Map.of();

        Map<String, List<String>> map = new HashMap<>();

        while (value != null) {

            int pos = value.indexOf('=');
            if (pos == -1)
                fail(unableToParse(option(prefix), "<module>=<value>", value));
            if (pos == 0)
                fail(unableToParse(option(prefix), "<module>=<value>", value));

            // key is <module> or <module>/<package>
            String key = value.substring(0, pos);

            String rhs = value.substring(pos+1);
            if (rhs.isEmpty())
                fail(unableToParse(option(prefix), "<module>=<value>", value));

            // value is <module>(,<module>)* or <file>(<pathsep><file>)*
            if (!allowDuplicates && map.containsKey(key))
                fail(key + " specified more than once to " + option(prefix));
            List<String> values = map.computeIfAbsent(key, k -> new ArrayList<>());
            int ntargets = 0;
            for (String s : rhs.split(regex)) {
                if (!s.isEmpty()) {
                    values.add(s);
                    ntargets++;
                }
            }
            if (ntargets == 0)
                fail("Target must be specified: " + option(prefix) + " " + value);

            index++;
            value = getAndRemoveProperty(prefix + index);
        }

        return map;
    }

    /**
     * Decodes the values of --add-reads, -add-exports or --add-opens
     * which use the "," to separate the RHS of the option value.
     */
    private static Map<String, List<String>> decode(String prefix) {
        return decode(prefix, ",", true);
    }


    /**
     * Gets the named system property
     */
    private static String getProperty(String key) {
        return System.getProperty(key);
    }

    /**
     * Gets and remove the named system property
     */
    private static String getAndRemoveProperty(String key) {
        return (String) System.getProperties().remove(key);
    }

    /**
     * Checks incubating status of modules in the configuration
     */
    private static void checkIncubatingStatus(Configuration cf) {
        String incubating = null;
        for (ResolvedModule resolvedModule : cf.modules()) {
            ModuleReference mref = resolvedModule.reference();

            // emit warning if the WARN_INCUBATING module resolution bit set
            if (ModuleResolution.hasIncubatingWarning(mref)) {
                String mn = mref.descriptor().name();
                if (incubating == null) {
                    incubating = mn;
                } else {
                    incubating += ", " + mn;
                }
            }
        }
        if (incubating != null)
            warn("Using incubator modules: " + incubating);
    }

    /**
     * Throws a RuntimeException with the given message
     */
    static void fail(String m) {
        throw new RuntimeException(m);
    }

    static void warn(String m) {
        System.err.println("WARNING: " + m);
    }

    static void warnUnknownModule(String option, String mn) {
        warn("Unknown module: " + mn + " specified to " + option);
    }

    static String unableToParse(String option, String text, String value) {
        return "Unable to parse " +  option + " " + text + ": " + value;
    }

    private static final String ADD_MODULES  = "--add-modules";
    private static final String ADD_EXPORTS  = "--add-exports";
    private static final String ADD_OPENS    = "--add-opens";
    private static final String ADD_READS    = "--add-reads";
    private static final String PATCH_MODULE = "--patch-module";
    private static final String ENABLE_NATIVE_ACCESS = "--enable-native-access";

    /*
     * Returns the command-line option name corresponds to the specified
     * system property prefix.
     */
    static String option(String prefix) {
        switch (prefix) {
            case "jdk.module.addexports.":
                return ADD_EXPORTS;
            case "jdk.module.addopens.":
                return ADD_OPENS;
            case "jdk.module.addreads.":
                return ADD_READS;
            case "jdk.module.patch.":
                return PATCH_MODULE;
            case "jdk.module.addmods.":
                return ADD_MODULES;
            default:
                throw new IllegalArgumentException(prefix);
        }
    }

    /**
     * Wraps a (potentially not thread safe) ModuleFinder created during startup
     * for use after startup.
     */
    static class SafeModuleFinder implements ModuleFinder {
        private final Set<ModuleReference> mrefs;
        private volatile Map<String, ModuleReference> nameToModule;

        SafeModuleFinder(ModuleFinder finder) {
            this.mrefs = Collections.unmodifiableSet(finder.findAll());
        }
        @Override
        public Optional<ModuleReference> find(String name) {
            Objects.requireNonNull(name);
            Map<String, ModuleReference> nameToModule = this.nameToModule;
            if (nameToModule == null) {
                this.nameToModule = nameToModule = mrefs.stream()
                        .collect(Collectors.toMap(m -> m.descriptor().name(),
                                                  Function.identity()));
            }
            return Optional.ofNullable(nameToModule.get(name));
        }
        @Override
        public Set<ModuleReference> findAll() {
            return mrefs;
        }
    }

    /**
     * Counters for startup performance analysis.
     */
    static class Counters {
        private static final boolean PUBLISH_COUNTERS;
        private static final boolean PRINT_COUNTERS;
        private static Map<String, Long> counters;
        private static long startTime;
        private static long previousTime;

        static {
            String s = System.getProperty("jdk.module.boot.usePerfData");
            if (s == null) {
                PUBLISH_COUNTERS = false;
                PRINT_COUNTERS = false;
            } else {
                PUBLISH_COUNTERS = true;
                PRINT_COUNTERS = s.equals("debug");
                counters = new LinkedHashMap<>();  // preserve insert order
            }
        }

        /**
         * Start counting time.
         */
        static void start() {
            if (PUBLISH_COUNTERS) {
                startTime = previousTime = System.nanoTime();
            }
        }

        /**
         * Add a counter - storing the time difference between now and the
         * previous add or the start.
         */
        static void add(String name) {
            if (PUBLISH_COUNTERS) {
                long current = System.nanoTime();
                long elapsed = current - previousTime;
                previousTime = current;
                counters.put(name, elapsed);
            }
        }

        /**
         * Publish the counters to the instrumentation buffer or stdout.
         */
        static void publish(String totalTimeName) {
            if (PUBLISH_COUNTERS) {
                long currentTime = System.nanoTime();
                for (Map.Entry<String, Long> e : counters.entrySet()) {
                    String name = e.getKey();
                    long value = e.getValue();
                    PerfCounter.newPerfCounter(name).set(value);
                    if (PRINT_COUNTERS)
                        System.out.println(name + " = " + value);
                }
                long elapsedTotal = currentTime - startTime;
                PerfCounter.newPerfCounter(totalTimeName).set(elapsedTotal);
                if (PRINT_COUNTERS)
                    System.out.println(totalTimeName + " = " + elapsedTotal);
            }
        }
    }
}<|MERGE_RESOLUTION|>--- conflicted
+++ resolved
@@ -798,21 +798,7 @@
     static {
         USER_NATIVE_ACCESS_MODULES = decodeEnableNativeAccess();
         HAS_ENABLE_NATIVE_ACCESS_FLAG = !USER_NATIVE_ACCESS_MODULES.isEmpty();
-<<<<<<< HEAD
-
-        // add JDK modules
-        int jdkNativeAccssModulesCount =
-                ModuleLoaderMap.bootModules().size() +
-                ModuleLoaderMap.platformModules().size() +
-                ModuleLoaderMap.nativeModules().size();
-
-        JDK_NATIVE_ACCESS_MODULES = HashSet.newHashSet(jdkNativeAccssModulesCount);
-        JDK_NATIVE_ACCESS_MODULES.addAll(ModuleLoaderMap.bootModules());
-        JDK_NATIVE_ACCESS_MODULES.addAll(ModuleLoaderMap.platformModules());
-        JDK_NATIVE_ACCESS_MODULES.addAll(ModuleLoaderMap.nativeModules());
-=======
         JDK_NATIVE_ACCESS_MODULES = ModuleLoaderMap.nativeAccessModules();
->>>>>>> 924e1aa0
     }
 
     /**
