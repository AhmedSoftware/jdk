--- conflicted
+++ resolved
@@ -459,47 +459,6 @@
     private static native void initialize();
 
     /**
-<<<<<<< HEAD
-     * Initialize archived static fields in the given Class using archived
-     * values from CDS dump time. Also initialize the classes of objects in
-     * the archived graph referenced by those fields.
-     *
-     * Those static fields remain as uninitialized if there is no mapped CDS
-     * java heap data or there is any error during initialization of the
-     * object class in the archived graph.
-     */
-    public static native void initializeFromArchive(Class<?> c);
-
-    public static native void defineArchivedModules(ClassLoader platformLoader, ClassLoader systemLoader);
-
-    public static native long getRandomSeedForCDSDump();
-
-    /**
-     * Check if CDS dynamic dumping is enabled via the DynamicDumpSharedSpaces flag.
-     */
-    public static native boolean isCDSDumpingEnabled();
-
-    /**
-     * Check if CDS sharing is enabled by via the UseSharedSpaces flag.
-     */
-    public static native boolean isCDSSharingEnabled();
-
-    /**
-     * Check if DumpLoadedClassList is set and the file is open.
-     */
-    public static boolean isDumpLoadedClassListSetAndOpen;
-    private static native boolean isDumpLoadedClassListSetAndOpen0();
-
-    /**
-     * Output to DumpLoadedClassList, format is simimar to LF_RESOLVE
-     * @see InvokerBytecodeGenerator
-     * @param line the line to output.
-     */
-    public static native void cdsTraceResolve(String line);
-
-    /**
-=======
->>>>>>> ebe54c90
      * Provides access to information on buffer usage.
      */
     public interface BufferPool {
