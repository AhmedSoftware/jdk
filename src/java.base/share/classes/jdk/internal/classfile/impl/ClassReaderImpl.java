--- conflicted
+++ resolved
@@ -197,18 +197,10 @@
 
     @Override
     public BootstrapMethodEntryImpl bootstrapMethodEntry(int index) {
-<<<<<<< HEAD
-        var bsme = bsmEntries();
-        if (index < 0 || index >= bsme.size()) {
-            throw new ConstantPoolException("Bad BSM index: " + index);
-        }
-        return bsme.get(index);
-=======
         if (index < 0 || index >= bootstrapMethodCount()) {
             throw new ConstantPoolException("Bad BSM index: " + index);
         }
         return bsmEntries().get(index);
->>>>>>> b2e91060
     }
 
     @Override
