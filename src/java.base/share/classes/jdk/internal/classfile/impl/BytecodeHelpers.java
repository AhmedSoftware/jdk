/*
 * Copyright (c) 2022, 2024, Oracle and/or its affiliates. All rights reserved.
 * Copyright (c) 2024, Alibaba Group Holding Limited. All Rights Reserved.
 * DO NOT ALTER OR REMOVE COPYRIGHT NOTICES OR THIS FILE HEADER.
 *
 * This code is free software; you can redistribute it and/or modify it
 * under the terms of the GNU General Public License version 2 only, as
 * published by the Free Software Foundation.  Oracle designates this
 * particular file as subject to the "Classpath" exception as provided
 * by Oracle in the LICENSE file that accompanied this code.
 *
 * This code is distributed in the hope that it will be useful, but WITHOUT
 * ANY WARRANTY; without even the implied warranty of MERCHANTABILITY or
 * FITNESS FOR A PARTICULAR PURPOSE.  See the GNU General Public License
 * version 2 for more details (a copy is included in the LICENSE file that
 * accompanied this code).
 *
 * You should have received a copy of the GNU General Public License version
 * 2 along with this work; if not, write to the Free Software Foundation,
 * Inc., 51 Franklin St, Fifth Floor, Boston, MA 02110-1301 USA.
 *
 * Please contact Oracle, 500 Oracle Parkway, Redwood Shores, CA 94065 USA
 * or visit www.oracle.com if you need additional information or have any
 * questions.
 */
package jdk.internal.classfile.impl;

import java.lang.constant.ClassDesc;
import java.lang.constant.ConstantDesc;
import java.lang.constant.ConstantDescs;
import java.lang.constant.DirectMethodHandleDesc;
import java.lang.constant.DynamicConstantDesc;
import java.lang.constant.MethodTypeDesc;
import java.lang.invoke.MethodHandleInfo;
import java.util.ArrayList;
import java.util.List;

import java.lang.classfile.BootstrapMethodEntry;
import java.lang.classfile.constantpool.ClassEntry;
import java.lang.classfile.constantpool.ConstantDynamicEntry;
import java.lang.classfile.constantpool.ConstantPoolBuilder;
import java.lang.classfile.Opcode;
import java.lang.classfile.TypeKind;
import java.lang.classfile.constantpool.LoadableConstantEntry;
import java.lang.classfile.constantpool.MemberRefEntry;
import java.lang.classfile.constantpool.MethodHandleEntry;
import java.lang.classfile.constantpool.NameAndTypeEntry;

import static java.lang.classfile.ClassFile.*;

/**
 * Note: This class switches on opcode.bytecode for code size
 */
public class BytecodeHelpers {

    private BytecodeHelpers() {
    }

    public static IllegalArgumentException cannotConvertException(TypeKind from, TypeKind to) {
        return new IllegalArgumentException(String.format("convert %s -> %s", from, to));
    }

    public static Opcode loadOpcode(TypeKind tk, int slot) {
        return switch (tk) {
            case INT, SHORT, BYTE, CHAR, BOOLEAN
                           -> iload(slot);
            case LONG      -> lload(slot);
            case DOUBLE    -> dload(slot);
            case FLOAT     -> fload(slot);
            case REFERENCE -> aload(slot);
            case VOID      -> throw new IllegalArgumentException("void");
        };
    }

    public static Opcode aload(int slot) {
        return switch (slot) {
            case 0 -> Opcode.ALOAD_0;
            case 1 -> Opcode.ALOAD_1;
            case 2 -> Opcode.ALOAD_2;
            case 3 -> Opcode.ALOAD_3;
            default -> (slot < 256) ? Opcode.ALOAD : Opcode.ALOAD_W;
        };
    }

    public static Opcode fload(int slot) {
        return switch (slot) {
            case 0 -> Opcode.FLOAD_0;
            case 1 -> Opcode.FLOAD_1;
            case 2 -> Opcode.FLOAD_2;
            case 3 -> Opcode.FLOAD_3;
            default -> (slot < 256) ? Opcode.FLOAD : Opcode.FLOAD_W;
        };
    }

    public static Opcode dload(int slot) {
        return switch (slot) {
            case 0 -> Opcode.DLOAD_0;
            case 1 -> Opcode.DLOAD_1;
            case 2 -> Opcode.DLOAD_2;
            case 3 -> Opcode.DLOAD_3;
            default -> (slot < 256) ? Opcode.DLOAD : Opcode.DLOAD_W;
        };
    }

    public static Opcode lload(int slot) {
        return switch (slot) {
            case 0 -> Opcode.LLOAD_0;
            case 1 -> Opcode.LLOAD_1;
            case 2 -> Opcode.LLOAD_2;
            case 3 -> Opcode.LLOAD_3;
            default -> (slot < 256) ? Opcode.LLOAD : Opcode.LLOAD_W;
        };
    }

    public static Opcode iload(int slot) {
        return switch (slot) {
            case 0 -> Opcode.ILOAD_0;
            case 1 -> Opcode.ILOAD_1;
            case 2 -> Opcode.ILOAD_2;
            case 3 -> Opcode.ILOAD_3;
            default -> (slot < 256) ? Opcode.ILOAD : Opcode.ILOAD_W;
        };
    }

    public static Opcode storeOpcode(TypeKind tk, int slot) {
        return switch (tk) {
            case INT, SHORT, BYTE, CHAR, BOOLEAN
                           -> istore(slot);
            case LONG      -> lstore(slot);
            case DOUBLE    -> dstore(slot);
            case FLOAT     -> fstore(slot);
            case REFERENCE -> astore(slot);
            case VOID      -> throw new IllegalArgumentException("void");
        };
    }

    public static Opcode astore(int slot) {
        return switch (slot) {
            case 0 -> Opcode.ASTORE_0;
            case 1 -> Opcode.ASTORE_1;
            case 2 -> Opcode.ASTORE_2;
            case 3 -> Opcode.ASTORE_3;
            default -> (slot < 256) ? Opcode.ASTORE : Opcode.ASTORE_W;
        };
    }

    public static Opcode fstore(int slot) {
        return switch (slot) {
            case 0 -> Opcode.FSTORE_0;
            case 1 -> Opcode.FSTORE_1;
            case 2 -> Opcode.FSTORE_2;
            case 3 -> Opcode.FSTORE_3;
            default -> (slot < 256) ? Opcode.FSTORE : Opcode.FSTORE_W;
        };
    }

    public static Opcode dstore(int slot) {
        return switch (slot) {
            case 0 -> Opcode.DSTORE_0;
            case 1 -> Opcode.DSTORE_1;
            case 2 -> Opcode.DSTORE_2;
            case 3 -> Opcode.DSTORE_3;
            default -> (slot < 256) ? Opcode.DSTORE : Opcode.DSTORE_W;
        };
    }

    public static Opcode lstore(int slot) {
        return switch (slot) {
            case 0 -> Opcode.LSTORE_0;
            case 1 -> Opcode.LSTORE_1;
            case 2 -> Opcode.LSTORE_2;
            case 3 -> Opcode.LSTORE_3;
            default -> (slot < 256) ? Opcode.LSTORE : Opcode.LSTORE_W;
        };
    }

    public static Opcode istore(int slot) {
        return switch (slot) {
            case 0 -> Opcode.ISTORE_0;
            case 1 -> Opcode.ISTORE_1;
            case 2 -> Opcode.ISTORE_2;
            case 3 -> Opcode.ISTORE_3;
            default -> (slot < 256) ? Opcode.ISTORE : Opcode.ISTORE_W;
        };
    }

    public static Opcode returnOpcode(TypeKind tk) {
        return switch (tk) {
            case BYTE, SHORT, INT, CHAR, BOOLEAN -> Opcode.IRETURN;
            case FLOAT -> Opcode.FRETURN;
            case LONG -> Opcode.LRETURN;
            case DOUBLE -> Opcode.DRETURN;
            case REFERENCE -> Opcode.ARETURN;
            case VOID -> Opcode.RETURN;
        };
    }

    public static Opcode arrayLoadOpcode(TypeKind tk) {
        return switch (tk) {
            case BYTE, BOOLEAN -> Opcode.BALOAD;
            case SHORT -> Opcode.SALOAD;
            case INT -> Opcode.IALOAD;
            case FLOAT -> Opcode.FALOAD;
            case LONG -> Opcode.LALOAD;
            case DOUBLE -> Opcode.DALOAD;
            case REFERENCE -> Opcode.AALOAD;
            case CHAR -> Opcode.CALOAD;
            case VOID -> throw new IllegalArgumentException("void not an allowable array type");
        };
    }

    public static Opcode arrayStoreOpcode(TypeKind tk) {
        return switch (tk) {
            case BYTE, BOOLEAN -> Opcode.BASTORE;
            case SHORT -> Opcode.SASTORE;
            case INT -> Opcode.IASTORE;
            case FLOAT -> Opcode.FASTORE;
            case LONG -> Opcode.LASTORE;
            case DOUBLE -> Opcode.DASTORE;
            case REFERENCE -> Opcode.AASTORE;
            case CHAR -> Opcode.CASTORE;
            case VOID -> throw new IllegalArgumentException("void not an allowable array type");
        };
    }

    public static Opcode reverseBranchOpcode(Opcode op) {
        return switch (op.bytecode()) {
            case IFEQ -> Opcode.IFNE;
            case IFNE -> Opcode.IFEQ;
            case IFLT -> Opcode.IFGE;
            case IFGE -> Opcode.IFLT;
            case IFGT -> Opcode.IFLE;
            case IFLE -> Opcode.IFGT;
            case IF_ICMPEQ -> Opcode.IF_ICMPNE;
            case IF_ICMPNE -> Opcode.IF_ICMPEQ;
            case IF_ICMPLT -> Opcode.IF_ICMPGE;
            case IF_ICMPGE -> Opcode.IF_ICMPLT;
            case IF_ICMPGT -> Opcode.IF_ICMPLE;
            case IF_ICMPLE -> Opcode.IF_ICMPGT;
            case IF_ACMPEQ -> Opcode.IF_ACMPNE;
            case IF_ACMPNE -> Opcode.IF_ACMPEQ;
            case IFNULL -> Opcode.IFNONNULL;
            case IFNONNULL -> Opcode.IFNULL;
            default -> throw Util.badOpcodeKindException(op, Opcode.Kind.BRANCH);
        };
    }

    public static Opcode convertOpcode(TypeKind from, TypeKind to) {
        return switch (from) {
            case INT ->
                    switch (to) {
                        case LONG -> Opcode.I2L;
                        case FLOAT -> Opcode.I2F;
                        case DOUBLE -> Opcode.I2D;
                        case BYTE -> Opcode.I2B;
                        case CHAR -> Opcode.I2C;
                        case SHORT -> Opcode.I2S;
                        default -> throw cannotConvertException(from, to);
                    };
            case LONG ->
                    switch (to) {
                        case FLOAT -> Opcode.L2F;
                        case DOUBLE -> Opcode.L2D;
                        case INT -> Opcode.L2I;
                        default -> throw cannotConvertException(from, to);
                    };
            case DOUBLE ->
                    switch (to) {
                        case FLOAT -> Opcode.D2F;
                        case LONG -> Opcode.D2L;
                        case INT -> Opcode.D2I;
                        default -> throw cannotConvertException(from, to);
                    };
            case FLOAT ->
                    switch (to) {
                        case LONG -> Opcode.F2L;
                        case DOUBLE -> Opcode.F2D;
                        case INT -> Opcode.F2I;
                        default -> throw cannotConvertException(from, to);
                    };
            default -> throw cannotConvertException(from, to);
        };
    }

<<<<<<< HEAD
    public static TypeKind convertFromType(Opcode opcode) {
        return switch (opcode.bytecode()) {
            case I2D, I2F, I2L, I2B, I2C, I2S -> TypeKind.IntType;
            case L2D, L2F, L2I -> TypeKind.LongType;
            case F2D, F2I, F2L -> TypeKind.FloatType;
            case D2F, D2I, D2L -> TypeKind.DoubleType;
            default -> throw Util.badOpcodeKindException(opcode, Opcode.Kind.CONVERT);
        };
    }

    public static TypeKind convertToType(Opcode opcode) {
        return switch (opcode.bytecode()) {
            case I2B -> TypeKind.ByteType;
            case I2C -> TypeKind.CharType;
            case I2S -> TypeKind.ShortType;
            case L2I, F2I, D2I -> TypeKind.IntType;
            case I2L, F2L, D2L -> TypeKind.LongType;
            case I2F, L2F, D2F -> TypeKind.FloatType;
            case I2D, L2D, F2D -> TypeKind.DoubleType;
            default -> throw Util.badOpcodeKindException(opcode, Opcode.Kind.CONVERT);
        };
    }

    static void validateSipush(long value) {
        if (value < Short.MIN_VALUE || Short.MAX_VALUE < value)
=======
    public static void validateSipush(int value) {
        if (value != (short) value)
>>>>>>> 0d593cd1
            throw new IllegalArgumentException(
                    "SIPUSH: value must be within: Short.MIN_VALUE <= value <= Short.MAX_VALUE, found: "
                            .concat(Long.toString(value)));
    }

    public static void validateBipush(int value) {
        if (value != (byte) value)
            throw new IllegalArgumentException(
                    "BIPUSH: value must be within: Byte.MIN_VALUE <= value <= Byte.MAX_VALUE, found: "
                            .concat(Long.toString(value)));
    }

    public static MethodHandleEntry handleDescToHandleInfo(ConstantPoolBuilder constantPool, DirectMethodHandleDesc bootstrapMethod) {
        ClassEntry bsOwner = constantPool.classEntry(bootstrapMethod.owner());
        NameAndTypeEntry bsNameAndType = constantPool.nameAndTypeEntry(constantPool.utf8Entry(bootstrapMethod.methodName()),
                                                               constantPool.utf8Entry(bootstrapMethod.lookupDescriptor()));
        int bsRefKind = bootstrapMethod.refKind();
        MemberRefEntry bsReference = toBootstrapMemberRef(constantPool, bsRefKind, bsOwner, bsNameAndType, bootstrapMethod.isOwnerInterface());

        return constantPool.methodHandleEntry(bsRefKind, bsReference);
    }

    static MemberRefEntry toBootstrapMemberRef(ConstantPoolBuilder constantPool, int bsRefKind, ClassEntry owner, NameAndTypeEntry nat, boolean isOwnerInterface) {
        return isOwnerInterface
               ? constantPool.interfaceMethodRefEntry(owner, nat)
               : bsRefKind <= MethodHandleInfo.REF_putStatic
                 ? constantPool.fieldRefEntry(owner, nat)
                 : constantPool.methodRefEntry(owner, nat);
    }

    static ConstantDynamicEntry handleConstantDescToHandleInfo(ConstantPoolBuilder constantPool, DynamicConstantDesc<?> desc) {
        ConstantDesc[] bootstrapArgs = desc.bootstrapArgs();
        List<LoadableConstantEntry> staticArgs = new ArrayList<>(bootstrapArgs.length);
        for (ConstantDesc bootstrapArg : bootstrapArgs)
            staticArgs.add(constantPool.loadableConstantEntry(bootstrapArg));
        MethodHandleEntry methodHandleEntry = handleDescToHandleInfo(constantPool, desc.bootstrapMethod());
        BootstrapMethodEntry bme = constantPool.bsmEntry(methodHandleEntry, staticArgs);
        return constantPool.constantDynamicEntry(bme,
                                                 constantPool.nameAndTypeEntry(desc.constantName(),
                                                                       desc.constantType()));
    }

<<<<<<< HEAD
    public static void validateValue(Opcode opcode, ConstantDesc v) {
        switch (opcode.bytecode()) {
            case ACONST_NULL -> {
                if (v != null && v != ConstantDescs.NULL)
                    throw new IllegalArgumentException("value must be null or ConstantDescs.NULL with opcode ACONST_NULL");
            }
            case SIPUSH ->
                    validateSipush(v);
            case BIPUSH ->
                    validateBipush(v);
            case LDC, LDC_W, LDC2_W -> {
                if (v == null)
                    throw new IllegalArgumentException("`null` must use ACONST_NULL");
            }
            default -> {
                var exp = intrinsicConstantValue(opcode);
                if (v == null || !(v.equals(exp) || (exp instanceof Long l && v.equals(l.intValue())))) {
                    var t = (exp instanceof Long) ? "L" : (exp instanceof Float) ? "f" : (exp instanceof Double) ? "d" : "";
                    throw new IllegalArgumentException("value must be " + exp + t + " with opcode " + opcode.name());
                }
            }
        }
    }

=======
>>>>>>> 0d593cd1
    public static Opcode ldcOpcode(LoadableConstantEntry entry) {
        return entry.typeKind().slotSize() == 2 ? Opcode.LDC2_W
                : entry.index() > 0xff ? Opcode.LDC_W
                : Opcode.LDC;
    }

    public static LoadableConstantEntry constantEntry(ConstantPoolBuilder constantPool,
                                                      ConstantDesc constantValue) {
        // this method is invoked during JVM bootstrap - cannot use pattern switch
        if (constantValue instanceof Integer value) {
            return constantPool.intEntry(value);
        }
        if (constantValue instanceof String value) {
            return constantPool.stringEntry(value);
        }
        if (constantValue instanceof ClassDesc value && !value.isPrimitive()) {
            return constantPool.classEntry(value);
        }
        if (constantValue instanceof Long value) {
            return constantPool.longEntry(value);
        }
        if (constantValue instanceof Float value) {
            return constantPool.floatEntry(value);
        }
        if (constantValue instanceof Double value) {
            return constantPool.doubleEntry(value);
        }
        if (constantValue instanceof MethodTypeDesc value) {
            return constantPool.methodTypeEntry(value);
        }
        if (constantValue instanceof DirectMethodHandleDesc value) {
            return handleDescToHandleInfo(constantPool, value);
        } if (constantValue instanceof DynamicConstantDesc<?> value) {
            return handleConstantDescToHandleInfo(constantPool, value);
        }
        throw new UnsupportedOperationException("not yet: " + constantValue);
    }

    public static ConstantDesc intrinsicConstantValue(Opcode opcode) {
        return switch (opcode.bytecode()) {
            case ACONST_NULL -> ConstantDescs.NULL;
            case ICONST_M1 -> -1;
            case ICONST_0 -> 0;
            case ICONST_1 -> 1;
            case ICONST_2 -> 2;
            case ICONST_3 -> 3;
            case ICONST_4 -> 4;
            case ICONST_5 -> 5;
            case LCONST_0 -> 0L;
            case LCONST_1 -> 1L;
            case FCONST_0 -> 0F;
            case FCONST_1 -> 1F;
            case FCONST_2 -> 2F;
            case DCONST_0 -> 0D;
            case DCONST_1 -> 1D;
            default -> throw Util.badOpcodeKindException(opcode, Opcode.Kind.CONSTANT);
        };
    }

    public static TypeKind intrinsicConstantType(Opcode opcode) {
        return switch (opcode.bytecode()) {
            case ACONST_NULL -> TypeKind.ReferenceType;
            case ICONST_M1, ICONST_0, ICONST_1, ICONST_2, ICONST_3, ICONST_4, ICONST_5 -> TypeKind.IntType;
            case LCONST_0, LCONST_1 -> TypeKind.LongType;
            case FCONST_0, FCONST_1, FCONST_2 -> TypeKind.FloatType;
            case DCONST_0, DCONST_1 -> TypeKind.DoubleType;
            default -> throw Util.badOpcodeKindException(opcode, Opcode.Kind.CONSTANT);
        };
    }

    public static boolean isUnconditionalBranch(Opcode opcode) {
        return switch (opcode.bytecode()) {
            case GOTO, ATHROW, GOTO_W, LOOKUPSWITCH, TABLESWITCH -> true;
            default -> opcode.kind() == Opcode.Kind.RETURN;
        };
    }

    // Must check Opcode.sizeIfFixed() == 1 before call!
    public static int intrinsicLoadSlot(Opcode loadOpcode) {
        return switch (loadOpcode.bytecode()) {
            case ILOAD_0, LLOAD_0, FLOAD_0, DLOAD_0, ALOAD_0 -> 0;
            case ILOAD_1, LLOAD_1, FLOAD_1, DLOAD_1, ALOAD_1 -> 1;
            case ILOAD_2, LLOAD_2, FLOAD_2, DLOAD_2, ALOAD_2 -> 2;
            case ILOAD_3, LLOAD_3, FLOAD_3, DLOAD_3, ALOAD_3 -> 3;
            default -> throw Util.badOpcodeKindException(loadOpcode, Opcode.Kind.LOAD);
        };
    }

    // Must check Opcode.sizeIfFixed() == 1 before call!
    public static int intrinsicStoreSlot(Opcode storeOpcode) {
        return switch (storeOpcode.bytecode()) {
            case ISTORE_0, LSTORE_0, FSTORE_0, DSTORE_0, ASTORE_0 -> 0;
            case ISTORE_1, LSTORE_1, FSTORE_1, DSTORE_1, ASTORE_1 -> 1;
            case ISTORE_2, LSTORE_2, FSTORE_2, DSTORE_2, ASTORE_2 -> 2;
            case ISTORE_3, LSTORE_3, FSTORE_3, DSTORE_3, ASTORE_3 -> 3;
            default -> throw Util.badOpcodeKindException(storeOpcode, Opcode.Kind.STORE);
        };
    }

    public static TypeKind loadType(Opcode loadOpcode) {
        // Note: 0xFF handles wide opcodes
        return switch (loadOpcode.bytecode() & 0xFF) {
            case ILOAD, ILOAD_0, ILOAD_1, ILOAD_2, ILOAD_3 -> TypeKind.IntType;
            case LLOAD, LLOAD_0, LLOAD_1, LLOAD_2, LLOAD_3 -> TypeKind.LongType;
            case FLOAD, FLOAD_0, FLOAD_1, FLOAD_2, FLOAD_3 -> TypeKind.FloatType;
            case DLOAD, DLOAD_0, DLOAD_1, DLOAD_2, DLOAD_3 -> TypeKind.DoubleType;
            case ALOAD, ALOAD_0, ALOAD_1, ALOAD_2, ALOAD_3 -> TypeKind.ReferenceType;
            default -> throw Util.badOpcodeKindException(loadOpcode, Opcode.Kind.LOAD);
        };
    }

    public static TypeKind storeType(Opcode storeOpcode) {
        // Note: 0xFF handles wide opcodes
        return switch (storeOpcode.bytecode() & 0xFF) {
            case ISTORE, ISTORE_0, ISTORE_1, ISTORE_2, ISTORE_3 -> TypeKind.IntType;
            case LSTORE, LSTORE_0, LSTORE_1, LSTORE_2, LSTORE_3 -> TypeKind.LongType;
            case FSTORE, FSTORE_0, FSTORE_1, FSTORE_2, FSTORE_3 -> TypeKind.FloatType;
            case DSTORE, DSTORE_0, DSTORE_1, DSTORE_2, DSTORE_3 -> TypeKind.DoubleType;
            case ASTORE, ASTORE_0, ASTORE_1, ASTORE_2, ASTORE_3 -> TypeKind.ReferenceType;
            default -> throw Util.badOpcodeKindException(storeOpcode, Opcode.Kind.STORE);
        };
    }

    public static TypeKind arrayLoadType(Opcode arrayLoadOpcode) {
        return switch (arrayLoadOpcode.bytecode()) {
            case IALOAD -> TypeKind.IntType;
            case LALOAD -> TypeKind.LongType;
            case FALOAD -> TypeKind.FloatType;
            case DALOAD -> TypeKind.DoubleType;
            case AALOAD -> TypeKind.ReferenceType;
            case BALOAD -> TypeKind.ByteType;
            case CALOAD -> TypeKind.CharType;
            case SALOAD -> TypeKind.ShortType;
            default -> throw Util.badOpcodeKindException(arrayLoadOpcode, Opcode.Kind.ARRAY_LOAD);
        };
    }

    public static TypeKind arrayStoreType(Opcode arrayStoreOpcode) {
        return switch (arrayStoreOpcode.bytecode()) {
            case IASTORE -> TypeKind.IntType;
            case LASTORE -> TypeKind.LongType;
            case FASTORE -> TypeKind.FloatType;
            case DASTORE -> TypeKind.DoubleType;
            case AASTORE -> TypeKind.ReferenceType;
            case BASTORE -> TypeKind.ByteType;
            case CASTORE -> TypeKind.CharType;
            case SASTORE -> TypeKind.ShortType;
            default -> throw Util.badOpcodeKindException(arrayStoreOpcode, Opcode.Kind.ARRAY_STORE);
        };
    }

    public static TypeKind returnType(Opcode returnOpcode) {
        return switch (returnOpcode.bytecode()) {
            case IRETURN -> TypeKind.IntType;
            case LRETURN -> TypeKind.LongType;
            case FRETURN -> TypeKind.FloatType;
            case DRETURN -> TypeKind.DoubleType;
            case ARETURN -> TypeKind.ReferenceType;
            case RETURN -> TypeKind.VoidType;
            default -> throw Util.badOpcodeKindException(returnOpcode, Opcode.Kind.RETURN);
        };
    }

    public static TypeKind operatorOperandType(Opcode operationOpcode) {
        return switch (operationOpcode.bytecode()) {
            case IADD, ISUB, IMUL, IDIV, IREM, INEG,
                 ISHL, ISHR, IUSHR, IAND, IOR, IXOR,
                 ARRAYLENGTH -> TypeKind.IntType;
            case LADD, LSUB, LMUL, LDIV, LREM, LNEG,
                 LSHL, LSHR, LUSHR, LAND, LOR, LXOR,
                 LCMP -> TypeKind.LongType;
            case FADD, FSUB, FMUL, FDIV, FREM, FNEG,
                 FCMPL, FCMPG -> TypeKind.FloatType;
            case DADD, DSUB, DMUL, DDIV, DREM, DNEG,
                 DCMPL, DCMPG -> TypeKind.DoubleType;
            default -> throw Util.badOpcodeKindException(operationOpcode, Opcode.Kind.OPERATOR);
        };
    }
}<|MERGE_RESOLUTION|>--- conflicted
+++ resolved
@@ -282,7 +282,6 @@
         };
     }
 
-<<<<<<< HEAD
     public static TypeKind convertFromType(Opcode opcode) {
         return switch (opcode.bytecode()) {
             case I2D, I2F, I2L, I2B, I2C, I2S -> TypeKind.IntType;
@@ -306,12 +305,8 @@
         };
     }
 
-    static void validateSipush(long value) {
-        if (value < Short.MIN_VALUE || Short.MAX_VALUE < value)
-=======
     public static void validateSipush(int value) {
         if (value != (short) value)
->>>>>>> 0d593cd1
             throw new IllegalArgumentException(
                     "SIPUSH: value must be within: Short.MIN_VALUE <= value <= Short.MAX_VALUE, found: "
                             .concat(Long.toString(value)));
@@ -354,33 +349,6 @@
                                                                        desc.constantType()));
     }
 
-<<<<<<< HEAD
-    public static void validateValue(Opcode opcode, ConstantDesc v) {
-        switch (opcode.bytecode()) {
-            case ACONST_NULL -> {
-                if (v != null && v != ConstantDescs.NULL)
-                    throw new IllegalArgumentException("value must be null or ConstantDescs.NULL with opcode ACONST_NULL");
-            }
-            case SIPUSH ->
-                    validateSipush(v);
-            case BIPUSH ->
-                    validateBipush(v);
-            case LDC, LDC_W, LDC2_W -> {
-                if (v == null)
-                    throw new IllegalArgumentException("`null` must use ACONST_NULL");
-            }
-            default -> {
-                var exp = intrinsicConstantValue(opcode);
-                if (v == null || !(v.equals(exp) || (exp instanceof Long l && v.equals(l.intValue())))) {
-                    var t = (exp instanceof Long) ? "L" : (exp instanceof Float) ? "f" : (exp instanceof Double) ? "d" : "";
-                    throw new IllegalArgumentException("value must be " + exp + t + " with opcode " + opcode.name());
-                }
-            }
-        }
-    }
-
-=======
->>>>>>> 0d593cd1
     public static Opcode ldcOpcode(LoadableConstantEntry entry) {
         return entry.typeKind().slotSize() == 2 ? Opcode.LDC2_W
                 : entry.index() > 0xff ? Opcode.LDC_W
