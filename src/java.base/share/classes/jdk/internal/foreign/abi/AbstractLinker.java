--- conflicted
+++ resolved
@@ -28,11 +28,8 @@
 import jdk.internal.foreign.abi.aarch64.linux.LinuxAArch64Linker;
 import jdk.internal.foreign.abi.aarch64.macos.MacOsAArch64Linker;
 import jdk.internal.foreign.abi.aarch64.windows.WindowsAArch64Linker;
-<<<<<<< HEAD
+import jdk.internal.foreign.abi.fallback.FallbackLinker;
 import jdk.internal.foreign.abi.ppc64.linux.LinuxPPC64leLinker;
-=======
-import jdk.internal.foreign.abi.fallback.FallbackLinker;
->>>>>>> 1be80a44
 import jdk.internal.foreign.abi.riscv64.linux.LinuxRISCV64Linker;
 import jdk.internal.foreign.abi.x64.sysv.SysVx64Linker;
 import jdk.internal.foreign.abi.x64.windows.Windowsx64Linker;
@@ -50,20 +47,17 @@
 import java.util.Objects;
 
 public abstract sealed class AbstractLinker implements Linker permits LinuxAArch64Linker, MacOsAArch64Linker,
-                                                                      SysVx64Linker, WindowsAArch64Linker,
-<<<<<<< HEAD
-                                                                      Windowsx64Linker, LinuxPPC64leLinker,
-                                                                      LinuxRISCV64Linker {
-=======
-                                                                      Windowsx64Linker, LinuxRISCV64Linker,
-                                                                      FallbackLinker {
->>>>>>> 1be80a44
+        SysVx64Linker, WindowsAArch64Linker,
+        Windowsx64Linker, LinuxPPC64leLinker,
+        LinuxRISCV64Linker, FallbackLinker {
 
     public interface UpcallStubFactory {
         MemorySegment makeStub(MethodHandle target, Arena arena);
     }
 
-    private record LinkRequest(FunctionDescriptor descriptor, LinkerOptions options) {}
+    private record LinkRequest(FunctionDescriptor descriptor, LinkerOptions options) {
+    }
+
     private final SoftReferenceCache<LinkRequest, MethodHandle> DOWNCALL_CACHE = new SoftReferenceCache<>();
     private final SoftReferenceCache<LinkRequest, UpcallStubFactory> UPCALL_CACHE = new SoftReferenceCache<>();
 
@@ -74,7 +68,7 @@
         checkHasNaturalAlignment(function);
         LinkerOptions optionSet = LinkerOptions.forDowncall(function, options);
 
-        return DOWNCALL_CACHE.get(new LinkRequest(function, optionSet), linkRequest ->  {
+        return DOWNCALL_CACHE.get(new LinkRequest(function, optionSet), linkRequest -> {
             FunctionDescriptor fd = linkRequest.descriptor();
             MethodType type = fd.toMethodType();
             MethodHandle handle = arrangeDowncall(type, fd, linkRequest.options());
@@ -82,10 +76,13 @@
             return handle;
         });
     }
-    protected abstract MethodHandle arrangeDowncall(MethodType inferredMethodType, FunctionDescriptor function, LinkerOptions options);
+
+    protected abstract MethodHandle arrangeDowncall(MethodType inferredMethodType, FunctionDescriptor function,
+            LinkerOptions options);
 
     @Override
-    public MemorySegment upcallStub(MethodHandle target, FunctionDescriptor function, Arena arena, Linker.Option... options) {
+    public MemorySegment upcallStub(MethodHandle target, FunctionDescriptor function, Arena arena,
+            Linker.Option... options) {
         Objects.requireNonNull(arena);
         Objects.requireNonNull(target);
         Objects.requireNonNull(function);
@@ -98,12 +95,13 @@
             throw new IllegalArgumentException("Wrong method handle type: " + target.type());
         }
 
-        UpcallStubFactory factory = UPCALL_CACHE.get(new LinkRequest(function, optionSet), linkRequest ->
-            arrangeUpcall(type, linkRequest.descriptor(), linkRequest.options()));
+        UpcallStubFactory factory = UPCALL_CACHE.get(new LinkRequest(function, optionSet),
+                linkRequest -> arrangeUpcall(type, linkRequest.descriptor(), linkRequest.options()));
         return factory.makeStub(target, arena);
     }
 
-    protected abstract UpcallStubFactory arrangeUpcall(MethodType targetType, FunctionDescriptor function, LinkerOptions options);
+    protected abstract UpcallStubFactory arrangeUpcall(MethodType targetType, FunctionDescriptor function,
+            LinkerOptions options);
 
     @Override
     public SystemLookup defaultLookup() {
