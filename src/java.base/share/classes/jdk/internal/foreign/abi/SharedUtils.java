--- conflicted
+++ resolved
@@ -30,11 +30,8 @@
 import jdk.internal.foreign.CABI;
 import jdk.internal.foreign.abi.aarch64.linux.LinuxAArch64Linker;
 import jdk.internal.foreign.abi.aarch64.macos.MacOsAArch64Linker;
-<<<<<<< HEAD
+import jdk.internal.foreign.abi.aarch64.windows.WindowsAArch64Linker;
 import jdk.internal.foreign.abi.ppc64.linux.LinuxPPC64Linker;
-=======
-import jdk.internal.foreign.abi.aarch64.windows.WindowsAArch64Linker;
->>>>>>> c961a918
 import jdk.internal.foreign.abi.riscv64.linux.LinuxRISCV64Linker;
 import jdk.internal.foreign.abi.x64.sysv.SysVx64Linker;
 import jdk.internal.foreign.abi.x64.windows.Windowsx64Linker;
@@ -189,11 +186,8 @@
             case SYS_V -> SysVx64Linker.getInstance();
             case LINUX_AARCH_64 -> LinuxAArch64Linker.getInstance();
             case MAC_OS_AARCH_64 -> MacOsAArch64Linker.getInstance();
-<<<<<<< HEAD
+            case WIN_AARCH_64 -> WindowsAArch64Linker.getInstance();
             case LINUX_PPC_64 -> LinuxPPC64Linker.getInstance();
-=======
-            case WIN_AARCH_64 -> WindowsAArch64Linker.getInstance();
->>>>>>> c961a918
             case LINUX_RISCV_64 -> LinuxRISCV64Linker.getInstance();
         };
     }
@@ -307,11 +301,8 @@
             case LINUX_AARCH_64 -> LinuxAArch64Linker.newVaList(actions, scope);
             case MAC_OS_AARCH_64 -> MacOsAArch64Linker.newVaList(actions, scope);
             case LINUX_RISCV_64 -> LinuxRISCV64Linker.newVaList(actions, scope);
-<<<<<<< HEAD
+            case WIN_AARCH_64 -> WindowsAArch64Linker.newVaList(actions, scope);
             default -> throw new RuntimeException("Unsupported platform");
-=======
-            case WIN_AARCH_64 -> WindowsAArch64Linker.newVaList(actions, scope);
->>>>>>> c961a918
         };
     }
 
@@ -322,11 +313,8 @@
             case LINUX_AARCH_64 -> LinuxAArch64Linker.newVaListOfAddress(address, scope);
             case MAC_OS_AARCH_64 -> MacOsAArch64Linker.newVaListOfAddress(address, scope);
             case LINUX_RISCV_64 -> LinuxRISCV64Linker.newVaListOfAddress(address, scope);
-<<<<<<< HEAD
+            case WIN_AARCH_64 -> WindowsAArch64Linker.newVaListOfAddress(address, scope);
             default -> throw new RuntimeException("Unsupported platform");
-=======
-            case WIN_AARCH_64 -> WindowsAArch64Linker.newVaListOfAddress(address, scope);
->>>>>>> c961a918
         };
     }
 
@@ -337,11 +325,8 @@
             case LINUX_AARCH_64 -> LinuxAArch64Linker.emptyVaList();
             case MAC_OS_AARCH_64 -> MacOsAArch64Linker.emptyVaList();
             case LINUX_RISCV_64 -> LinuxRISCV64Linker.emptyVaList();
-<<<<<<< HEAD
+            case WIN_AARCH_64 -> WindowsAArch64Linker.emptyVaList();
             default -> throw new RuntimeException("Unsupported platform");
-=======
-            case WIN_AARCH_64 -> WindowsAArch64Linker.emptyVaList();
->>>>>>> c961a918
         };
     }
 
