--- conflicted
+++ resolved
@@ -251,14 +251,9 @@
                               Map.entry(STRUCT_REGISTER_XF, STRUCT_REGISTER_X));
     }
 
-<<<<<<< HEAD
-    static class UnboxBindingCalculator extends BindingCalculator {
+    static final class UnboxBindingCalculator extends BindingCalculator {
         protected final boolean forArguments;
         private final boolean useAddressPairs;
-=======
-    static final class UnboxBindingCalculator extends BindingCalculator {
-        final boolean forArguments;
->>>>>>> a876beb6
 
         UnboxBindingCalculator(boolean forArguments, boolean useAddressPairs) {
             super(forArguments);
