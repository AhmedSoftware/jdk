--- conflicted
+++ resolved
@@ -20,7 +20,6 @@
 #
 
 algorithm.alreadyRegistered = URI {0} wurde bereits an die Klasse {1} gebunden
-<<<<<<< HEAD
 algorithm.classDoesNotExist = Kann URI {0} nicht für Klasse {1} registrieren weil sie nicht existiert
 algorithm.ClassDoesNotExist = Klasse {0} existiert nicht
 algorithm.extendsWrongClass = Kann URI {0} nicht für Klasse {1} registrieren weil sie nicht von {2} abgeleitet ist
@@ -51,38 +50,6 @@
 certificate.noSki.lowVersion = Das Zertifikat dard kein SubjectKeyIdentifier enthalten da es nur ein X509v{0} ist
 certificate.noSki.notOctetString = Der SubjectKeyIdentifier des Zertifikates ist kein "OctetString"
 certificate.noSki.null = Das Zertifikat enthält kein SubjectKeyIdentifier
-=======
-algorithm.classDoesNotExist = Kann URI {0} nicht f\u00fcr Klasse {1} registrieren weil sie nicht existiert
-algorithm.ClassDoesNotExist = Klasse {0} existiert nicht
-algorithm.extendsWrongClass = Kann URI {0} nicht f\u00fcr Klasse {1} registrieren weil sie nicht von {2} abgeleitet ist
-algorithms.CannotUseAlgorithmParameterSpecOnDSA = AlgorithmParameterSpec kann nicht f\u00fcr DSA Signaturen benutzt werden.
-algorithms.CannotUseAlgorithmParameterSpecOnRSA = AlgorithmParameterSpec kann nicht f\u00fcr RSA Signaturen benutzt werden.
-algorithms.CannotUseSecureRandomOnMAC = SecureRandom kann nicht f\u00fcr MAC's angewandt werden.
-algorithms.HMACOutputLengthMax = HMACOutputLength darf nicht grosser als {0} sein
-algorithms.HMACOutputLengthMin = HMACOutputLength darf nicht kleiner als {0} sein
-algorithms.HMACOutputLengthOnlyForHMAC = Die HMACOutputLength kann nur bei HMAC integrit\u00e4ts Algorithmen angegeben werden
-algorithms.MissingRSAPSSParams = RSAPSSParams is a required Element for http://www.w3.org/2007/05/xmldsig-more#rsa-pss
-algorithms.NoSuchAlgorithm = Der Algorithmus {0} ist nicht verf\u00fcgbar.
-algorithms.NoSuchAlgorithm = Der Algorithmus {0} ist nicht verf\u00fcgbar. Original Nachricht war\: {1}
-algorithms.NoSuchMap = Algorithmus URI "{0}" konnte auf keinen JCE Algorithmus gemappt werden
-algorithms.NoSuchProvider = Der angegebene Provider {0} existiert nicht. Original Nachricht war\: {1}
-algorithms.operationOnlyVerification = Ein \u00f6ffentlicher Schl\u00fcssel (public key) kann nur zur Verifizierung einer Signatur verwendet werden.
-algorithms.WrongKeyForThisOperation = Der angegebene Schl\u00fcssel-Typ kann nicht f\u00fcr diese Operation verwendet werden. Angegeben wurde {0} aber ein {1} wird ben\u00f6tigt.
-attributeValueIllegal = Das Attribut {0} hat den Wert {1} muss aber {2} sein.
-c14n.Canonicalizer.Exception = Fehler w\u00e4hrend der Kanonisierung\:  Original Nachricht war {0}
-c14n.Canonicalizer.IllegalNode = Unzul\u00e4ssiger NodeType {0}, NodeName lautete {1}
-c14n.Canonicalizer.NoSuchCanonicalizer = Kein Kanonisierer mit dem URI {0} gefunden
-c14n.Canonicalizer.ParserConfigurationException = ParserConfigurationException w\u00e4hrend der Kanonisierung\:  Original Nachricht war {0}
-c14n.Canonicalizer.RelativeNamespace = Das Element {0} hat einen relativen Namespace: {1}="{2}"
-c14n.Canonicalizer.SAXException = SAXException w\u00e4hrend der Kanonisierung\:  Original Nachricht war {0}
-c14n.Canonicalizer.TraversalNotSupported = Das DOM Dokument unterst\u00fctzt keine Traversal {0}
-c14n.Canonicalizer.UnsupportedEncoding = Nicht unterst\u00fctzte Kodierung {0}
-c14n.Canonicalizer.UnsupportedOperation = Der Kanonisierer unterst\u00fctzt diese Operation nicht
-c14n.XMLUtils.circumventBug2650forgotten = Die Baumstruktur wurde nicht vorbereitet f\u00fcr die Kanonisierung mit XMLUtils\#circumventBug2650(Document)
-certificate.noSki.lowVersion = Das Zertifikat dard kein SubjectKeyIdentifier enthalten da es nur ein X509v{0} ist
-certificate.noSki.notOctetString = Der SubjectKeyIdentifier des Zertifikates ist kein "OctetString"
-certificate.noSki.null = Das Zertifikat enth\u00e4lt kein SubjectKeyIdentifier
->>>>>>> 4386d42d
 defaultNamespaceCannotBeSetHere = Standard Namespace kann hier nicht gesetzt werden
 ElementProxy.nullElement = Kann keinen ElementProxy aus einem null Argument erzeugen
 empty = {0}
@@ -90,20 +57,14 @@
 encryption.algorithmCannotEatInitParams = encryption.algorithmCannotEatInitParams
 encryption.algorithmCannotEncryptDecrypt = encryption.algorithmCannotEncryptDecrypt
 encryption.algorithmCannotWrapUnWrap = encryption.algorithmCannotWrapUnWrap
-<<<<<<< HEAD
 encryption.ExplicitKeySizeMismatch = Das xenc\:KeySize Element fordert eine Schlüssel-Länge von {0} bits aber der Algorithmus besitzt {1} bits
 encryption.nonceLongerThanDecryptedPlaintext = Das angegebene "Nonce" ist länger als der verfügbare Plaintext.
-=======
-encryption.ExplicitKeySizeMismatch = Das xenc\:KeySize Element fordert eine Schl\u00fcssel-L\u00e4nge von {0} bits aber der Algorithmus besitzt {1} bits
-encryption.nonceLongerThanDecryptedPlaintext = Das angegebene "Nonce" ist l\u00e4nger als der verf\u00fcgbare Plaintext.
->>>>>>> 4386d42d
 encryption.RSAOAEP.dataHashWrong = Falscher Hash-Wert
 encryption.RSAOAEP.dataStartWrong = Falscher Start Input {0}
 encryption.RSAOAEP.dataTooShort = Zu wenig Input
 encryption.RSAPKCS15.blockTruncated = Block abgeschnitten
 encryption.RSAPKCS15.noDataInBlock = Im Block sind keine Daten enthalten
 encryption.RSAPKCS15.unknownBlockType = Unbekannter Block Typ
-<<<<<<< HEAD
 encryption.nokey = Es ist kein verschlüsselungs Schlüssel geladen und es konnte kein Schlüssel mit Hilfe der "key resolvers" gefunden werden.
 endorsed.jdk1.4.0 = Leider scheint niemand unsere Installations-Anleitung zu lesen, deshalb müssen wir es über die Exception machen\: Du hast den "endorsing" Mechanismus vom JDK 1.4 nicht richtig angewandt. Schaue unter <http\://xml.apache.org/security/Java/installation.html> nach wie man das Problem löst.
 errorMessages.InvalidDigestValueException = Ungültige Signatur\: Referen-Validierung fehlgeschlagen.
@@ -113,17 +74,6 @@
 errorMessages.MissingResourceFailureException = Verifizierung fehlgeschlagen, weil Resourcen nicht verfügbar sind. Resourcen via addResource() hinzufügen und erneut versuchen.
 errorMessages.NoSuchAlgorithmException = Unbekannter Algorithmus {0}
 errorMessages.NotYetImplementedException = Funktionalität noch nicht implementiert.
-=======
-encryption.nokey = Es ist kein verschl\u00fcsselungs Schl\u00fcssel geladen und es konnte kein Schl\u00fcssel mit Hilfe der "key resolvers" gefunden werden.
-endorsed.jdk1.4.0 = Leider scheint niemand unsere Installations-Anleitung zu lesen, deshalb m\u00fcssen wir es \u00fcber die Exception machen\: Du hast den "endorsing" Mechanismus vom JDK 1.4 nicht richtig angewandt. Schaue unter <http\://xml.apache.org/security/Java/installation.html> nach wie man das Problem l\u00f6st.
-errorMessages.InvalidDigestValueException = Ung\u00fcltige Signatur\: Referen-Validierung fehlgeschlagen.
-errorMessages.InvalidSignatureValueException = Ung\u00fcltige Signatur\: Core Validierung fehlgeschlagen.
-errorMessages.IOException = Datei oder Resource kann nicht gelesen werden.
-errorMessages.MissingKeyFailureException = Verifizierung fehlgeschlagen, weil der \u00f6ffentliche Schl\u00fcssel (public key) nicht verf\u00fcgbar ist. Resourcen via addResource() hinzuf\u00fcgen und erneut versuchen.
-errorMessages.MissingResourceFailureException = Verifizierung fehlgeschlagen, weil Resourcen nicht verf\u00fcgbar sind. Resourcen via addResource() hinzuf\u00fcgen und erneut versuchen.
-errorMessages.NoSuchAlgorithmException = Unbekannter Algorithmus {0}
-errorMessages.NotYetImplementedException = Funktionalit\u00e4t noch nicht implementiert.
->>>>>>> 4386d42d
 errorMessages.XMLSignatureException = Verifizierung aus unbekanntem Grund fehlgeschlagen.
 decoding.divisible.four = It should be divisible by four
 decoding.general = Fehler beim Decodieren
@@ -134,7 +84,6 @@
 generic.dontHaveConstructionElement = Konstruktions-Element fehlt
 generic.EmptyMessage = {0}
 generic.NotYetImplemented = {0} Leider noch nicht implementiert ;-((
-<<<<<<< HEAD
 java.security.InvalidKeyException = Ungültiger Schlüssel
 java.security.NoSuchProviderException = Unbekannter oder nicht unterstützter Provider
 java.security.UnknownKeyType = Unbekannter oder nicht unterstützter Schlüssel-Typ {0}
@@ -146,25 +95,11 @@
 KeyInfo.wrongUse = Dieses Objekt wird verwendet, um {0} zu gewinnen
 keyResolver.alreadyRegistered = Die Klasse {1} wurde bereits registriert für {0}
 KeyResolver.needStorageResolver = Es wird ein StorageResolver benötigt um ein Zertifikat aus {0} zu holen
-=======
-java.security.InvalidKeyException = Ung\u00fcltiger Schl\u00fcssel
-java.security.NoSuchProviderException = Unbekannter oder nicht unterst\u00fctzter Provider
-java.security.UnknownKeyType = Unbekannter oder nicht unterst\u00fctzter Schl\u00fcssel-Typ {0}
-KeyInfo.error = Error loading Key Info
-KeyInfo.needKeyResolver = Es m\u00fcssen mehrere KeyResolver registriert sein
-KeyInfo.nokey = Kann keinen Schl\u00fcssel aus {0} gewinnen
-KeyInfo.noKey = Kann keinen \u00f6ffentlichen Schl\u00fcssel finden
-KeyInfo.wrongNumberOfObject = Ben\u00f6tige {0} keyObjects
-KeyInfo.wrongUse = Dieses Objekt wird verwendet, um {0} zu gewinnen
-keyResolver.alreadyRegistered = Die Klasse {1} wurde bereits registriert f\u00fcr {0}
-KeyResolver.needStorageResolver = Es wird ein StorageResolver ben\u00f6tigt um ein Zertifikat aus {0} zu holen
->>>>>>> 4386d42d
 KeyResoverSpiImpl.cannotGetCert = Cannot get the Certificate that include or in {1} in implement class {0}
 KeyResoverSpiImpl.elementGeneration = Cannot make {1} element in implement class {0}
 KeyResoverSpiImpl.getPoublicKey = Cannot get the public key from implement class {0}
 KeyResoverSpiImpl.InvalidElement = Cannot set (2) Element in implement class {0}
 KeyResoverSpiImpl.keyStore = KeyStorage Fehler in der implementierenden Klasse {0}
-<<<<<<< HEAD
 KeyResoverSpiImpl.need.Element = Es wird der Typ {1} benötigt in der implementierenden Klasse {0}
 KeyResoverSpiImpl.wrongCRLElement = Cannot make CRL from {1} in implement class {0}
 KeyResoverSpiImpl.wrongKeyObject =  Need {1} type of KeyObject for generation Element in implement class{0}
@@ -172,33 +107,18 @@
 KeyStore.alreadyRegistered = Klasse {0} bereits registriert für {1}
 KeyStore.register = {1} type class register error in class {0}
 KeyStore.registerStore.register = Registrierungsfehler für Typ {0}
-=======
-KeyResoverSpiImpl.need.Element = Es wird der Typ {1} ben\u00f6tigt in der implementierenden Klasse {0}
-KeyResoverSpiImpl.wrongCRLElement = Cannot make CRL from {1} in implement class {0}
-KeyResoverSpiImpl.wrongKeyObject =  Need {1} type of KeyObject for generation Element in implement class{0}
-KeyResoverSpiImpl.wrongNumberOfObject = Need {1} keyObject in implement class {0}
-KeyStore.alreadyRegistered = Klasse {0} bereits registriert f\u00fcr {1}
-KeyStore.register = {1} type class register error in class {0}
-KeyStore.registerStore.register = Registrierungsfehler f\u00fcr Typ {0}
->>>>>>> 4386d42d
 KeyValue.IllegalArgument = Kann kein {0} aus {1} erzeugen
 namespacePrefixAlreadyUsedByOtherURI = Namespace {0} wird bereits von einer anderen URI {1} gebraucht
 notYetInitialized = Das Modul {0} ist noch nicht initialisiert
 prefix.AlreadyAssigned = Sie binden den Prefix {0} an den Namespace {1} aber er ist bereits an {2} zugewiesen
-<<<<<<< HEAD
 signature.Canonicalizer.UnknownCanonicalizer = Unbekannter Kanonisierer. Kein Handler installiert für URI {0}
 signature.DSA.invalidFormat = Ungültige ASN.1 Kodierung der DSA Signatur
-=======
-signature.Canonicalizer.UnknownCanonicalizer = Unbekannter Kanonisierer. Kein Handler installiert f\u00fcr URI {0}
-signature.DSA.invalidFormat = Ung\u00fcltige ASN.1 Kodierung der DSA Signatur
->>>>>>> 4386d42d
 signature.Generation.signBeforeGetValue = Es muss zuerst XMLSignature.sign(java.security.PrivateKey) aufgerufen werden
 signature.Reference.ForbiddenResolver = Der "Resolver" {0} ist bei aktivierter "secure validation" nicht erlaubt
 signature.Reference.NoDigestMethod = A Signature Reference Element must contain a DigestMethod child
 signature.Reference.NoDigestValue = A Signature Reference Element must contain a DigestValue child
 signature.signatureAlgorithm = Der Algorithmus {0} ist bei aktivierter "secure validation" nicht erlaubt
 signature.signaturePropertyHasNoTarget = Das Target Attribut der SignatureProperty muss gesetzt sein
-<<<<<<< HEAD
 signature.tooManyReferences = Das Manifest enthält {0} Referenzen, bei aktivierter "secure validation" sind aber maximal {1} erlaubt
 signature.tooManyTransforms = Die Referenz enthält {0} Transformationen, bei aktivierter "secure validation" sind aber maximal {1} erlaubt
 signature.Transform.ErrorDuringTransform = Während der Transformation {0} trat eine {1} auf.
@@ -206,22 +126,12 @@
 signature.Transform.NotYetImplemented = Transform {0} noch nicht implementiert
 signature.Transform.NullPointerTransform = Null pointer als URI übergeben. Programmierfehler?
 signature.Transform.UnknownTransform = Unbekannte Transformation. Kein Handler installiert für URI {0}
-=======
-signature.tooManyReferences = Das Manifest enth\u00e4lt {0} Referenzen, bei aktivierter "secure validation" sind aber maximal {1} erlaubt
-signature.tooManyTransforms = Die Referenz enth\u00e4lt {0} Transformationen, bei aktivierter "secure validation" sind aber maximal {1} erlaubt
-signature.Transform.ErrorDuringTransform = W\u00e4hrend der Transformation {0} trat eine {1} auf.
-signature.Transform.ForbiddenTransform = Die Transformation {0} ist bei aktivierter "secure validation" nicht erlaubt
-signature.Transform.NotYetImplemented = Transform {0} noch nicht implementiert
-signature.Transform.NullPointerTransform = Null pointer als URI \u00fcbergeben. Programmierfehler?
-signature.Transform.UnknownTransform = Unbekannte Transformation. Kein Handler installiert f\u00fcr URI {0}
->>>>>>> 4386d42d
 signature.Util.BignumNonPositive = bigInteger.signum() muss positiv sein
 signature.Util.NonTextNode = Keine Text Node
 signature.Util.TooManyChilds = Zu viele Kind-Elemente vom Typ {0} in {1}
 signature.Verification.certificateError = Zertifikatsfehler
 signature.Verification.IndexOutOfBounds = Index {0} illegal. Es sind nur {1} Referenzen vorhanden
 signature.Verification.internalError = Interner Fehler
-<<<<<<< HEAD
 signature.Verification.InvalidDigestOrReference = Ungültiger Digest Wert der Referenz {0}
 signature.Verification.InvalidElement = Current Node {0} is not permitted in this location in the Signature
 signature.Verification.keyStore = Öffnen des KeyStore fehlgeschlagen
@@ -238,24 +148,6 @@
 transform.init.wrongURI = Initialisiert mit dem falschen URI. Das sollte nie passieren. Die Transformation implementiert {0} aber {1} wurde bei der Instantiierung verwendet.
 utils.Base64.IllegalBitlength = Ungültige Byte-Länge; Muss ein vielfaches von 4 sein
 utils.resolver.noClass = Keinen Resolver für URI {0} und Base {1} gefunden
-=======
-signature.Verification.InvalidDigestOrReference = Ung\u00fcltiger Digest Wert der Referenz {0}
-signature.Verification.InvalidElement = Current Node {0} is not permitted in this location in the Signature
-signature.Verification.keyStore = \u00d6ffnen des KeyStore fehlgeschlagen
-signature.Verification.MissingID = Element mit der ID {0} nicht gefunden
-signature.Verification.MissingResources = Kann die externe Resource {0} nicht aufl\u00f6sen
-signature.Verification.MultipleIDs = Mehrere Elemente mit der ID {0} gefunden
-signature.Verification.NoSignatureElement = Input Dokument enth\u00e4lt kein {0} Element mit dem Namespace {1}
-signature.Verification.Reference.NoInput = Die Referenz f\u00fcr den URI {0} hat keinen XMLSignatureInput erhalten.
-signature.Verification.SignatureError = Signatur Fehler
-signature.XMLSignatureInput.MissingConstuctor = Kann aus der Klasse {0} keinen XMLSignatureInput erzeugen
-signature.XMLSignatureInput.SerializeDOM = Input mit einem DOM Dokument initialisiert. Muss mit C14N serialisiert werden
-transform.Init.IllegalContextArgument = Unzul\u00e4ssiges Kontext Argument der Klasse {0}. Muss String, org.w3c.dom.NodeList oder java.io.InputStream sein.
-transform.init.NotInitialized =
-transform.init.wrongURI = Initialisiert mit dem falschen URI. Das sollte nie passieren. Die Transformation implementiert {0} aber {1} wurde bei der Instantiierung verwendet.
-utils.Base64.IllegalBitlength = Ung\u00fcltige Byte-L\u00e4nge; Muss ein vielfaches von 4 sein
-utils.resolver.noClass = Keinen Resolver f\u00fcr URI {0} und Base {1} gefunden
->>>>>>> 4386d42d
 xml.WrongContent = Kann {0} nicht finden in {1}
 xml.WrongElement = Kann kein {0} aus einem {1} Element erzeugen
 xpath.funcHere.documentsDiffer = Der XPath ist nicht im selben Dokument wie der Kontext Node
@@ -265,26 +157,16 @@
 signature.XMLSignatureInput.nodesetReference = Das Node-Set der Referenz konnte nicht konvertieren werden
 transform.envelopedSignatureTransformNotInSignatureElement = Enveloped Transform konnte kein Signatur Element finden
 Base64Decoding = Fehler bei der Decodierung
-<<<<<<< HEAD
 secureProcessing.MaximumAllowedTransformsPerReference = Die Referenz enthält {0} Transformationen. Es sind aber maximal {1} erlaubt. Die Limite kann über das Konfigurations-Property "MaximumAllowedTransformsPerReference" erhöht werden.
 secureProcessing.MaximumAllowedReferencesPerManifest = Das Manifest enhält {0} Referenzen. Es sind aber maximal {1} erlaubt. Die Limite kann über das Konfigurations-Property "MaximumAllowedReferencesPerManifest" erhöht werden.
 secureProcessing.DoNotThrowExceptionForManifests = Signatur-Manifests werden nicht unterstützt. Das werfen dieser Exception kann durch das Konfigurations-Property "DoNotThrowExceptionForManifests" verhindert werden.
 secureProcessing.AllowMD5Algorithm = Vom Einsatz des MD5 Algorithmus wird strengstens abgeraten. Trotzdem kann er über das Konfigurations-Property "AllowMD5Algorithm" erlaubt werden.
 secureProcessing.AllowNotSameDocumentReferences = Externe Referenzen gefunden. Die Verarbeitung von externen Referenzen ist standardmässig ausgeschaltet. Es kann über das Konfigurations-Property "AllowNotSameDocumentReferences" aktiviert werden.
 secureProcessing.MaximumAllowedXMLStructureDepth = Die Maximum erlaubte Dokumenten-Tiefe von ({0}) wurde erreicht. Die Limite kann über das Konfigurations-Property "MaximumAllowedXMLStructureDepth" erhöht werden.
-=======
-secureProcessing.MaximumAllowedTransformsPerReference = Die Referenz enth\u00e4lt {0} Transformationen. Es sind aber maximal {1} erlaubt. Die Limite kann \u00fcber das Konfigurations-Property "MaximumAllowedTransformsPerReference" erh\u00f6ht werden.
-secureProcessing.MaximumAllowedReferencesPerManifest = Das Manifest enh\u00e4lt {0} Referenzen. Es sind aber maximal {1} erlaubt. Die Limite kann \u00fcber das Konfigurations-Property "MaximumAllowedReferencesPerManifest" erh\u00f6ht werden.
-secureProcessing.DoNotThrowExceptionForManifests = Signatur-Manifests werden nicht unterst\u00fctzt. Das werfen dieser Exception kann durch das Konfigurations-Property "DoNotThrowExceptionForManifests" verhindert werden.
-secureProcessing.AllowMD5Algorithm = Vom Einsatz des MD5 Algorithmus wird strengstens abgeraten. Trotzdem kann er \u00fcber das Konfigurations-Property "AllowMD5Algorithm" erlaubt werden.
-secureProcessing.AllowNotSameDocumentReferences = Externe Referenzen gefunden. Die Verarbeitung von externen Referenzen ist standardm\u00e4ssig ausgeschaltet. Es kann \u00fcber das Konfigurations-Property "AllowNotSameDocumentReferences" aktiviert werden.
-secureProcessing.MaximumAllowedXMLStructureDepth = Die Maximum erlaubte Dokumenten-Tiefe von ({0}) wurde erreicht. Die Limite kann \u00fcber das Konfigurations-Property "MaximumAllowedXMLStructureDepth" erh\u00f6ht werden.
->>>>>>> 4386d42d
 secureProcessing.inputStreamLimitReached = Maximal erlaubte Anzahl bytes ({0}) erreicht.
 stax.duplicateActions=Doppelte Actions sind nicht erlaubt.
 stax.missingSecurityProperties = SecurityProperties darf nicht null sein\!
 stax.noOutputAction = Keine ausgehenden "Actions" definiert.
-<<<<<<< HEAD
 stax.noKey = Kein Schlüssel geladen und es konnte kein Schlüssel gefunden werden für {0}
 stax.keyNotFound = Schlüssel nicht gefunden.
 stax.unsupportedKeyValue = Kein oder ungültiger KeyValue.
@@ -296,26 +178,12 @@
 stax.unexpectedXMLEvent = Unerwarteter StAX-Event\: {0}
 stax.encryption.noEncAlgo = xenc\:EncryptedKey enthält kein xenc\:EncryptionMethod/@Algorithm.
 stax.encryption.noCipherValue = EncryptedKey enthält kein xenc\:CipherData/xenc\:CipherValue.
-=======
-stax.noKey = Kein Schl\u00fcssel geladen und es konnte kein Schl\u00fcssel gefunden werden f\u00fcr {0}
-stax.keyNotFound = Schl\u00fcssel nicht gefunden.
-stax.unsupportedKeyValue = Kein oder ung\u00fcltiger KeyValue.
-stax.emptyReferenceURI = Referenz enth\u00e4lt kein URI Attribut.
-stax.encryption.unprocessedReferences = Es wurden nicht alle Verschl\u00fcsselungs-Referenzen verarbeitet...
-stax.signature.unprocessedReferences = Es wurden nicht alle Signatur-Referenzen verarbeitet...
-stax.unsupportedToken = {0} nicht unterst\u00fctzt.
-stax.xmlStructureSizeExceeded = Maximal erlaubte ({0}) XML-Struktur Tiefe erreicht.
-stax.unexpectedXMLEvent = Unerwarteter StAX-Event\: {0}
-stax.encryption.noEncAlgo = xenc\:EncryptedKey enth\u00e4lt kein xenc\:EncryptionMethod/@Algorithm.
-stax.encryption.noCipherValue = EncryptedKey enth\u00e4lt kein xenc\:CipherData/xenc\:CipherValue.
->>>>>>> 4386d42d
 stax.unsecuredMessage = Ungesicherte Nachricht. Weder ein Signatur- noch ein EncryptedData- Element wurde gefunden.
 stax.signature.signedInfoMissing = SignedInfo Element fehlt.
 stax.signature.signatureMethodMissing = Signature method fehlt.
 stax.signature.canonicalizationMethodMissing = Signature canonicalization method fehlt.
 stax.signature.signatureValueMissing = Signature value fehlt.
 stax.signature.publicKeyOrCertificateMissing = Weder ein Zertifikat noch ein public-key wurde konfiguriert.
-<<<<<<< HEAD
 stax.encryption.encryptionKeyMissing = Kein Schlüssel für die Verschlüsselung wurde konfiguriert.
 stax.unsupportedKeyTransp = Der public-key Algorithmus ist zu kurz um den symmetrischen Schlüssel zu verschlüsseln.
 stax.recursiveKeyReference = Rekursive Schlüssel referenzierung detektiert.
@@ -327,18 +195,5 @@
 stax.signature.keyNameMissing = KeyName nicht konfiguriert.
 stax.keyNotFoundForName = Kein Schlüssel für Schlüsselname konfiguriert: {0}
 stax.keyTypeNotSupported = Key vom Typ {0} nicht für einen Key-Namenssuche unterstützt
-=======
-stax.encryption.encryptionKeyMissing = Kein Schl\u00fcssel f\u00fcr die Verschl\u00fcsselung wurde konfiguriert.
-stax.unsupportedKeyTransp = Der public-key Algorithmus ist zu kurz um den symmetrischen Schl\u00fcssel zu verschl\u00fcsseln.
-stax.recursiveKeyReference = Rekursive Schl\u00fcssel referenzierung detektiert.
-stax.ecParametersNotSupported = ECParameters werden nicht unterst\u00fctzt.
-stax.namedCurveMissing = NamedCurve fehlt.
-stax.encryption.securePartNotFound = Part zum Verschl\u00fcsseln nicht gefunden: {0}
-stax.signature.securePartNotFound = Part zum Signieren nicht gefunden: {0}
-stax.multipleSignaturesNotSupported = Mehrere Signaturen werden nicht unterstützt.
-stax.signature.keyNameMissing = KeyName nicht konfiguriert.
-stax.keyNotFoundForName = Kein Schl\u00fcssel für Schl\u00fcsselname konfiguriert: {0}
-stax.keyTypeNotSupported = Key vom Typ {0} nicht f\u00fcr einen Key-Namenssuche unterst\u00fctzt
->>>>>>> 4386d42d
 stax.idsetbutnotgenerated = An Id attribute is specified, but Id generation is disabled
 stax.idgenerationdisablewithmultipleparts = Id generation must not be disabled when multiple parts need signing