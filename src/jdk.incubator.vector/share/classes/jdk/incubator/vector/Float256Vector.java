/*
 * Copyright (c) 2017, 2022, Oracle and/or its affiliates. All rights reserved.
 * DO NOT ALTER OR REMOVE COPYRIGHT NOTICES OR THIS FILE HEADER.
 *
 * This code is free software; you can redistribute it and/or modify it
 * under the terms of the GNU General Public License version 2 only, as
 * published by the Free Software Foundation.  Oracle designates this
 * particular file as subject to the "Classpath" exception as provided
 * by Oracle in the LICENSE file that accompanied this code.
 *
 * This code is distributed in the hope that it will be useful, but WITHOUT
 * ANY WARRANTY; without even the implied warranty of MERCHANTABILITY or
 * FITNESS FOR A PARTICULAR PURPOSE.  See the GNU General Public License
 * version 2 for more details (a copy is included in the LICENSE file that
 * accompanied this code).
 *
 * You should have received a copy of the GNU General Public License version
 * 2 along with this work; if not, write to the Free Software Foundation,
 * Inc., 51 Franklin St, Fifth Floor, Boston, MA 02110-1301 USA.
 *
 * Please contact Oracle, 500 Oracle Parkway, Redwood Shores, CA 94065 USA
 * or visit www.oracle.com if you need additional information or have any
 * questions.
 */
package jdk.incubator.vector;

import java.lang.foreign.MemorySegment;
import java.util.Arrays;
import java.util.Objects;
import java.util.function.IntUnaryOperator;

import jdk.internal.vm.annotation.ForceInline;
import jdk.internal.vm.vector.VectorSupport;

import static jdk.internal.vm.vector.VectorSupport.*;

import static jdk.incubator.vector.VectorOperators.*;

// -- This file was mechanically generated: Do not edit! -- //

@SuppressWarnings("cast")  // warning: redundant cast
final class Float256Vector extends FloatVector {
    static final FloatSpecies VSPECIES =
        (FloatSpecies) FloatVector.SPECIES_256;

    static final VectorShape VSHAPE =
        VSPECIES.vectorShape();

    static final Class<Float256Vector> VCLASS = Float256Vector.class;

    static final int VSIZE = VSPECIES.vectorBitSize();

    static final int VLENGTH = VSPECIES.laneCount(); // used by the JVM

    static final Class<Float> ETYPE = float.class; // used by the JVM

    Float256Vector(float[] v) {
        super(v);
    }

    // For compatibility as Float256Vector::new,
    // stored into species.vectorFactory.
    Float256Vector(Object v) {
        this((float[]) v);
    }

    static final Float256Vector ZERO = new Float256Vector(new float[VLENGTH]);
    static final Float256Vector IOTA = new Float256Vector(VSPECIES.iotaArray());

    static {
        // Warm up a few species caches.
        // If we do this too much we will
        // get NPEs from bootstrap circularity.
        VSPECIES.dummyVector();
        VSPECIES.withLanes(LaneType.BYTE);
    }

    // Specialized extractors

    @ForceInline
    final @Override
    public FloatSpecies vspecies() {
        // ISSUE:  This should probably be a @Stable
        // field inside AbstractVector, rather than
        // a megamorphic method.
        return VSPECIES;
    }

    @ForceInline
    @Override
    public final Class<Float> elementType() { return float.class; }

    @ForceInline
    @Override
    public final int elementSize() { return Float.SIZE; }

    @ForceInline
    @Override
    public final VectorShape shape() { return VSHAPE; }

    @ForceInline
    @Override
    public final int length() { return VLENGTH; }

    @ForceInline
    @Override
    public final int bitSize() { return VSIZE; }

    @ForceInline
    @Override
    public final int byteSize() { return VSIZE / Byte.SIZE; }

    /*package-private*/
    @ForceInline
    final @Override
    float[] vec() {
        return (float[])getPayload();
    }

    // Virtualized constructors

    @Override
    @ForceInline
    public final Float256Vector broadcast(float e) {
        return (Float256Vector) super.broadcastTemplate(e);  // specialize
    }

    @Override
    @ForceInline
    public final Float256Vector broadcast(long e) {
        return (Float256Vector) super.broadcastTemplate(e);  // specialize
    }

    @Override
    @ForceInline
    Float256Mask maskFromArray(boolean[] bits) {
        return new Float256Mask(bits);
    }

    @Override
    @ForceInline
    Float256Shuffle iotaShuffle() { return Float256Shuffle.IOTA; }

    @ForceInline
    Float256Shuffle iotaShuffle(int start, int step, boolean wrap) {
      if (wrap) {
        return (Float256Shuffle)VectorSupport.shuffleIota(ETYPE, Float256Shuffle.class, VSPECIES, VLENGTH, start, step, 1,
                (l, lstart, lstep, s) -> s.shuffleFromOp(i -> (VectorIntrinsics.wrapToRange(i*lstep + lstart, l))));
      } else {
        return (Float256Shuffle)VectorSupport.shuffleIota(ETYPE, Float256Shuffle.class, VSPECIES, VLENGTH, start, step, 0,
                (l, lstart, lstep, s) -> s.shuffleFromOp(i -> (i*lstep + lstart)));
      }
    }

    @Override
    @ForceInline
    Float256Shuffle shuffleFromBytes(byte[] reorder) { return new Float256Shuffle(reorder); }

    @Override
    @ForceInline
    Float256Shuffle shuffleFromArray(int[] indexes, int i) { return new Float256Shuffle(indexes, i); }

    @Override
    @ForceInline
    Float256Shuffle shuffleFromOp(IntUnaryOperator fn) { return new Float256Shuffle(fn); }

    // Make a vector of the same species but the given elements:
    @ForceInline
    final @Override
    Float256Vector vectorFactory(float[] vec) {
        return new Float256Vector(vec);
    }

    @ForceInline
    final @Override
    Byte256Vector asByteVectorRaw() {
        return (Byte256Vector) super.asByteVectorRawTemplate();  // specialize
    }

    @ForceInline
    final @Override
    AbstractVector<?> asVectorRaw(LaneType laneType) {
        return super.asVectorRawTemplate(laneType);  // specialize
    }

    // Unary operator

    @ForceInline
    final @Override
    Float256Vector uOp(FUnOp f) {
        return (Float256Vector) super.uOpTemplate(f);  // specialize
    }

    @ForceInline
    final @Override
    Float256Vector uOp(VectorMask<Float> m, FUnOp f) {
        return (Float256Vector)
            super.uOpTemplate((Float256Mask)m, f);  // specialize
    }

    // Binary operator

    @ForceInline
    final @Override
    Float256Vector bOp(Vector<Float> v, FBinOp f) {
        return (Float256Vector) super.bOpTemplate((Float256Vector)v, f);  // specialize
    }

    @ForceInline
    final @Override
    Float256Vector bOp(Vector<Float> v,
                     VectorMask<Float> m, FBinOp f) {
        return (Float256Vector)
            super.bOpTemplate((Float256Vector)v, (Float256Mask)m,
                              f);  // specialize
    }

    // Ternary operator

    @ForceInline
    final @Override
    Float256Vector tOp(Vector<Float> v1, Vector<Float> v2, FTriOp f) {
        return (Float256Vector)
            super.tOpTemplate((Float256Vector)v1, (Float256Vector)v2,
                              f);  // specialize
    }

    @ForceInline
    final @Override
    Float256Vector tOp(Vector<Float> v1, Vector<Float> v2,
                     VectorMask<Float> m, FTriOp f) {
        return (Float256Vector)
            super.tOpTemplate((Float256Vector)v1, (Float256Vector)v2,
                              (Float256Mask)m, f);  // specialize
    }

    @ForceInline
    final @Override
    float rOp(float v, VectorMask<Float> m, FBinOp f) {
        return super.rOpTemplate(v, m, f);  // specialize
    }

    @Override
    @ForceInline
    public final <F>
    Vector<F> convertShape(VectorOperators.Conversion<Float,F> conv,
                           VectorSpecies<F> rsp, int part) {
        return super.convertShapeTemplate(conv, rsp, part);  // specialize
    }

    @Override
    @ForceInline
    public final <F>
    Vector<F> reinterpretShape(VectorSpecies<F> toSpecies, int part) {
        return super.reinterpretShapeTemplate(toSpecies, part);  // specialize
    }

    // Specialized algebraic operations:

    // The following definition forces a specialized version of this
    // crucial method into the v-table of this class.  A call to add()
    // will inline to a call to lanewise(ADD,), at which point the JIT
    // intrinsic will have the opcode of ADD, plus all the metadata
    // for this particular class, enabling it to generate precise
    // code.
    //
    // There is probably no benefit to the JIT to specialize the
    // masked or broadcast versions of the lanewise method.

    @Override
    @ForceInline
    public Float256Vector lanewise(Unary op) {
        return (Float256Vector) super.lanewiseTemplate(op);  // specialize
    }

    @Override
    @ForceInline
    public Float256Vector lanewise(Unary op, VectorMask<Float> m) {
        return (Float256Vector) super.lanewiseTemplate(op, Float256Mask.class, (Float256Mask) m);  // specialize
    }

    @Override
    @ForceInline
    public Float256Vector lanewise(Binary op, Vector<Float> v) {
        return (Float256Vector) super.lanewiseTemplate(op, v);  // specialize
    }

    @Override
    @ForceInline
    public Float256Vector lanewise(Binary op, Vector<Float> v, VectorMask<Float> m) {
        return (Float256Vector) super.lanewiseTemplate(op, Float256Mask.class, v, (Float256Mask) m);  // specialize
    }


    /*package-private*/
    @Override
    @ForceInline
    public final
    Float256Vector
    lanewise(Ternary op, Vector<Float> v1, Vector<Float> v2) {
        return (Float256Vector) super.lanewiseTemplate(op, v1, v2);  // specialize
    }

    @Override
    @ForceInline
    public final
    Float256Vector
    lanewise(Ternary op, Vector<Float> v1, Vector<Float> v2, VectorMask<Float> m) {
        return (Float256Vector) super.lanewiseTemplate(op, Float256Mask.class, v1, v2, (Float256Mask) m);  // specialize
    }

    @Override
    @ForceInline
    public final
    Float256Vector addIndex(int scale) {
        return (Float256Vector) super.addIndexTemplate(scale);  // specialize
    }

    // Type specific horizontal reductions

    @Override
    @ForceInline
    public final float reduceLanes(VectorOperators.Associative op) {
        return super.reduceLanesTemplate(op);  // specialized
    }

    @Override
    @ForceInline
    public final float reduceLanes(VectorOperators.Associative op,
                                    VectorMask<Float> m) {
        return super.reduceLanesTemplate(op, Float256Mask.class, (Float256Mask) m);  // specialized
    }

    @Override
    @ForceInline
    public final long reduceLanesToLong(VectorOperators.Associative op) {
        return (long) super.reduceLanesTemplate(op);  // specialized
    }

    @Override
    @ForceInline
    public final long reduceLanesToLong(VectorOperators.Associative op,
                                        VectorMask<Float> m) {
        return (long) super.reduceLanesTemplate(op, Float256Mask.class, (Float256Mask) m);  // specialized
    }

    @ForceInline
    public VectorShuffle<Float> toShuffle() {
        return super.toShuffleTemplate(Float256Shuffle.class); // specialize
    }

    // Specialized unary testing

    @Override
    @ForceInline
    public final Float256Mask test(Test op) {
        return super.testTemplate(Float256Mask.class, op);  // specialize
    }

    @Override
    @ForceInline
    public final Float256Mask test(Test op, VectorMask<Float> m) {
        return super.testTemplate(Float256Mask.class, op, (Float256Mask) m);  // specialize
    }

    // Specialized comparisons

    @Override
    @ForceInline
    public final Float256Mask compare(Comparison op, Vector<Float> v) {
        return super.compareTemplate(Float256Mask.class, op, v);  // specialize
    }

    @Override
    @ForceInline
    public final Float256Mask compare(Comparison op, float s) {
        return super.compareTemplate(Float256Mask.class, op, s);  // specialize
    }

    @Override
    @ForceInline
    public final Float256Mask compare(Comparison op, long s) {
        return super.compareTemplate(Float256Mask.class, op, s);  // specialize
    }

    @Override
    @ForceInline
    public final Float256Mask compare(Comparison op, Vector<Float> v, VectorMask<Float> m) {
        return super.compareTemplate(Float256Mask.class, op, v, (Float256Mask) m);
    }


    @Override
    @ForceInline
    public Float256Vector blend(Vector<Float> v, VectorMask<Float> m) {
        return (Float256Vector)
            super.blendTemplate(Float256Mask.class,
                                (Float256Vector) v,
                                (Float256Mask) m);  // specialize
    }

    @Override
    @ForceInline
    public Float256Vector slice(int origin, Vector<Float> v) {
        return (Float256Vector) super.sliceTemplate(origin, v);  // specialize
    }

    @Override
    @ForceInline
    public Float256Vector slice(int origin) {
        return (Float256Vector) super.sliceTemplate(origin);  // specialize
    }

    @Override
    @ForceInline
    public Float256Vector unslice(int origin, Vector<Float> w, int part) {
        return (Float256Vector) super.unsliceTemplate(origin, w, part);  // specialize
    }

    @Override
    @ForceInline
    public Float256Vector unslice(int origin, Vector<Float> w, int part, VectorMask<Float> m) {
        return (Float256Vector)
            super.unsliceTemplate(Float256Mask.class,
                                  origin, w, part,
                                  (Float256Mask) m);  // specialize
    }

    @Override
    @ForceInline
    public Float256Vector unslice(int origin) {
        return (Float256Vector) super.unsliceTemplate(origin);  // specialize
    }

    @Override
    @ForceInline
    public Float256Vector rearrange(VectorShuffle<Float> s) {
        return (Float256Vector)
            super.rearrangeTemplate(Float256Shuffle.class,
                                    (Float256Shuffle) s);  // specialize
    }

    @Override
    @ForceInline
    public Float256Vector rearrange(VectorShuffle<Float> shuffle,
                                  VectorMask<Float> m) {
        return (Float256Vector)
            super.rearrangeTemplate(Float256Shuffle.class,
                                    Float256Mask.class,
                                    (Float256Shuffle) shuffle,
                                    (Float256Mask) m);  // specialize
    }

    @Override
    @ForceInline
    public Float256Vector rearrange(VectorShuffle<Float> s,
                                  Vector<Float> v) {
        return (Float256Vector)
            super.rearrangeTemplate(Float256Shuffle.class,
                                    (Float256Shuffle) s,
                                    (Float256Vector) v);  // specialize
    }

    @Override
    @ForceInline
    public Float256Vector compress(VectorMask<Float> m) {
        return (Float256Vector)
            super.compressTemplate(Float256Mask.class,
                                   (Float256Mask) m);  // specialize
    }

    @Override
    @ForceInline
    public Float256Vector expand(VectorMask<Float> m) {
        return (Float256Vector)
            super.expandTemplate(Float256Mask.class,
                                   (Float256Mask) m);  // specialize
    }

    @Override
    @ForceInline
    public Float256Vector selectFrom(Vector<Float> v) {
        return (Float256Vector)
            super.selectFromTemplate((Float256Vector) v);  // specialize
    }

    @Override
    @ForceInline
    public Float256Vector selectFrom(Vector<Float> v,
                                   VectorMask<Float> m) {
        return (Float256Vector)
            super.selectFromTemplate((Float256Vector) v,
                                     (Float256Mask) m);  // specialize
    }


    @ForceInline
    @Override
    public float lane(int i) {
        int bits;
        switch(i) {
            case 0: bits = laneHelper(0); break;
            case 1: bits = laneHelper(1); break;
            case 2: bits = laneHelper(2); break;
            case 3: bits = laneHelper(3); break;
            case 4: bits = laneHelper(4); break;
            case 5: bits = laneHelper(5); break;
            case 6: bits = laneHelper(6); break;
            case 7: bits = laneHelper(7); break;
            default: throw new IllegalArgumentException("Index " + i + " must be zero or positive, and less than " + VLENGTH);
        }
        return Float.intBitsToFloat(bits);
    }

    public int laneHelper(int i) {
        return (int) VectorSupport.extract(
                     VCLASS, ETYPE, VLENGTH,
                     this, i,
                     (vec, ix) -> {
                     float[] vecarr = vec.vec();
                     return (long)Float.floatToIntBits(vecarr[ix]);
                     });
    }

    @ForceInline
    @Override
    public Float256Vector withLane(int i, float e) {
        switch(i) {
            case 0: return withLaneHelper(0, e);
            case 1: return withLaneHelper(1, e);
            case 2: return withLaneHelper(2, e);
            case 3: return withLaneHelper(3, e);
            case 4: return withLaneHelper(4, e);
            case 5: return withLaneHelper(5, e);
            case 6: return withLaneHelper(6, e);
            case 7: return withLaneHelper(7, e);
            default: throw new IllegalArgumentException("Index " + i + " must be zero or positive, and less than " + VLENGTH);
        }
    }

    public Float256Vector withLaneHelper(int i, float e) {
        return VectorSupport.insert(
                                VCLASS, ETYPE, VLENGTH,
                                this, i, (long)Float.floatToIntBits(e),
                                (v, ix, bits) -> {
                                    float[] res = v.vec().clone();
                                    res[ix] = Float.intBitsToFloat((int)bits);
                                    return v.vectorFactory(res);
                                });
    }

    // Mask

    static final class Float256Mask extends AbstractMask<Float> {
        static final int VLENGTH = VSPECIES.laneCount();    // used by the JVM
        static final Class<Float> ETYPE = float.class; // used by the JVM

        Float256Mask(boolean[] bits) {
            this(bits, 0);
        }

        Float256Mask(boolean[] bits, int offset) {
            super(prepare(bits, offset));
        }

        Float256Mask(boolean val) {
            super(prepare(val));
        }

        private static boolean[] prepare(boolean[] bits, int offset) {
            boolean[] newBits = new boolean[VSPECIES.laneCount()];
            for (int i = 0; i < newBits.length; i++) {
                newBits[i] = bits[offset + i];
            }
            return newBits;
        }

        private static boolean[] prepare(boolean val) {
            boolean[] bits = new boolean[VSPECIES.laneCount()];
            Arrays.fill(bits, val);
            return bits;
        }

        @ForceInline
        final @Override
        public FloatSpecies vspecies() {
            // ISSUE:  This should probably be a @Stable
            // field inside AbstractMask, rather than
            // a megamorphic method.
            return VSPECIES;
        }

        @ForceInline
        boolean[] getBits() {
            return (boolean[])getPayload();
        }

        @Override
        Float256Mask uOp(MUnOp f) {
            boolean[] res = new boolean[vspecies().laneCount()];
            boolean[] bits = getBits();
            for (int i = 0; i < res.length; i++) {
                res[i] = f.apply(i, bits[i]);
            }
            return new Float256Mask(res);
        }

        @Override
        Float256Mask bOp(VectorMask<Float> m, MBinOp f) {
            boolean[] res = new boolean[vspecies().laneCount()];
            boolean[] bits = getBits();
            boolean[] mbits = ((Float256Mask)m).getBits();
            for (int i = 0; i < res.length; i++) {
                res[i] = f.apply(i, bits[i], mbits[i]);
            }
            return new Float256Mask(res);
        }

        @ForceInline
        @Override
        public final
        Float256Vector toVector() {
            return (Float256Vector) super.toVectorTemplate();  // specialize
        }

        /**
         * Helper function for lane-wise mask conversions.
         * This function kicks in after intrinsic failure.
         */
        @ForceInline
        private final <E>
        VectorMask<E> defaultMaskCast(AbstractSpecies<E> dsp) {
            if (length() != dsp.laneCount())
                throw new IllegalArgumentException("VectorMask length and species length differ");
            boolean[] maskArray = toArray();
            return  dsp.maskFactory(maskArray).check(dsp);
        }

        @Override
        @ForceInline
        public <E> VectorMask<E> cast(VectorSpecies<E> dsp) {
            AbstractSpecies<E> species = (AbstractSpecies<E>) dsp;
            if (length() != species.laneCount())
                throw new IllegalArgumentException("VectorMask length and species length differ");

            return VectorSupport.convert(VectorSupport.VECTOR_OP_CAST,
                this.getClass(), ETYPE, VLENGTH,
                species.maskType(), species.elementType(), VLENGTH,
                this, species,
                (m, s) -> s.maskFactory(m.toArray()).check(s));
        }

        @Override
        @ForceInline
        public Float256Mask eq(VectorMask<Float> mask) {
            Objects.requireNonNull(mask);
            Float256Mask m = (Float256Mask)mask;
            return xor(m.not());
        }

        // Unary operations

        @Override
        @ForceInline
        public Float256Mask not() {
            return xor(maskAll(true));
        }

        @Override
        @ForceInline
        public Float256Mask compress() {
            return (Float256Mask)VectorSupport.compressExpandOp(VectorSupport.VECTOR_OP_MASK_COMPRESS,
                Float256Vector.class, Float256Mask.class, ETYPE, VLENGTH, null, this,
                (v1, m1) -> VSPECIES.iota().compare(VectorOperators.LT, m1.trueCount()));
        }


        // Binary operations

        @Override
        @ForceInline
        public Float256Mask and(VectorMask<Float> mask) {
            Objects.requireNonNull(mask);
            Float256Mask m = (Float256Mask)mask;
            return VectorSupport.binaryOp(VECTOR_OP_AND, Float256Mask.class, null, int.class, VLENGTH,
                                          this, m, null,
                                          (m1, m2, vm) -> m1.bOp(m2, (i, a, b) -> a & b));
        }

        @Override
        @ForceInline
        public Float256Mask or(VectorMask<Float> mask) {
            Objects.requireNonNull(mask);
            Float256Mask m = (Float256Mask)mask;
            return VectorSupport.binaryOp(VECTOR_OP_OR, Float256Mask.class, null, int.class, VLENGTH,
                                          this, m, null,
                                          (m1, m2, vm) -> m1.bOp(m2, (i, a, b) -> a | b));
        }

        @ForceInline
        /* package-private */
        Float256Mask xor(VectorMask<Float> mask) {
            Objects.requireNonNull(mask);
            Float256Mask m = (Float256Mask)mask;
            return VectorSupport.binaryOp(VECTOR_OP_XOR, Float256Mask.class, null, int.class, VLENGTH,
                                          this, m, null,
                                          (m1, m2, vm) -> m1.bOp(m2, (i, a, b) -> a ^ b));
        }

        // Mask Query operations

        @Override
        @ForceInline
        public int trueCount() {
            return (int) VectorSupport.maskReductionCoerced(VECTOR_OP_MASK_TRUECOUNT, Float256Mask.class, int.class, VLENGTH, this,
                                                      (m) -> trueCountHelper(m.getBits()));
        }

        @Override
        @ForceInline
        public int firstTrue() {
            return (int) VectorSupport.maskReductionCoerced(VECTOR_OP_MASK_FIRSTTRUE, Float256Mask.class, int.class, VLENGTH, this,
                                                      (m) -> firstTrueHelper(m.getBits()));
        }

        @Override
        @ForceInline
        public int lastTrue() {
            return (int) VectorSupport.maskReductionCoerced(VECTOR_OP_MASK_LASTTRUE, Float256Mask.class, int.class, VLENGTH, this,
                                                      (m) -> lastTrueHelper(m.getBits()));
        }

        @Override
        @ForceInline
        public long toLong() {
            if (length() > Long.SIZE) {
                throw new UnsupportedOperationException("too many lanes for one long");
            }
            return VectorSupport.maskReductionCoerced(VECTOR_OP_MASK_TOLONG, Float256Mask.class, int.class, VLENGTH, this,
                                                      (m) -> toLongHelper(m.getBits()));
        }

        // Reductions

        @Override
        @ForceInline
        public boolean anyTrue() {
            return VectorSupport.test(BT_ne, Float256Mask.class, int.class, VLENGTH,
                                         this, vspecies().maskAll(true),
                                         (m, __) -> anyTrueHelper(((Float256Mask)m).getBits()));
        }

        @Override
        @ForceInline
        public boolean allTrue() {
            return VectorSupport.test(BT_overflow, Float256Mask.class, int.class, VLENGTH,
                                         this, vspecies().maskAll(true),
                                         (m, __) -> allTrueHelper(((Float256Mask)m).getBits()));
        }

        @ForceInline
        /*package-private*/
        static Float256Mask maskAll(boolean bit) {
            return VectorSupport.fromBitsCoerced(Float256Mask.class, int.class, VLENGTH,
                                                 (bit ? -1 : 0), MODE_BROADCAST, null,
                                                 (v, __) -> (v != 0 ? TRUE_MASK : FALSE_MASK));
        }
        private static final Float256Mask  TRUE_MASK = new Float256Mask(true);
        private static final Float256Mask FALSE_MASK = new Float256Mask(false);

    }

    // Shuffle

    static final class Float256Shuffle extends AbstractShuffle<Float> {
        static final int VLENGTH = VSPECIES.laneCount();    // used by the JVM
        static final Class<Float> ETYPE = float.class; // used by the JVM

        Float256Shuffle(byte[] reorder) {
            super(VLENGTH, reorder);
        }

        public Float256Shuffle(int[] reorder) {
            super(VLENGTH, reorder);
        }

        public Float256Shuffle(int[] reorder, int i) {
            super(VLENGTH, reorder, i);
        }

        public Float256Shuffle(IntUnaryOperator fn) {
            super(VLENGTH, fn);
        }

        @Override
        public FloatSpecies vspecies() {
            return VSPECIES;
        }

        static {
            // There must be enough bits in the shuffle lanes to encode
            // VLENGTH valid indexes and VLENGTH exceptional ones.
            assert(VLENGTH < Byte.MAX_VALUE);
            assert(Byte.MIN_VALUE <= -VLENGTH);
        }
        static final Float256Shuffle IOTA = new Float256Shuffle(IDENTITY);

        @Override
        @ForceInline
        public Float256Vector toVector() {
            return VectorSupport.shuffleToVector(VCLASS, ETYPE, Float256Shuffle.class, this, VLENGTH,
                                                    (s) -> ((Float256Vector)(((AbstractShuffle<Float>)(s)).toVectorTemplate())));
        }

        @Override
        @ForceInline
        public <F> VectorShuffle<F> cast(VectorSpecies<F> s) {
            AbstractSpecies<F> species = (AbstractSpecies<F>) s;
            if (length() != species.laneCount())
                throw new IllegalArgumentException("VectorShuffle length and species length differ");
            int[] shuffleArray = toArray();
            return s.shuffleFromArray(shuffleArray, 0).check(s);
        }

        @ForceInline
        @Override
        public Float256Shuffle rearrange(VectorShuffle<Float> shuffle) {
            Float256Shuffle s = (Float256Shuffle) shuffle;
            byte[] reorder1 = reorder();
            byte[] reorder2 = s.reorder();
            byte[] r = new byte[reorder1.length];
            for (int i = 0; i < reorder1.length; i++) {
                int ssi = reorder2[i];
                r[i] = reorder1[ssi];  // throws on exceptional index
            }
            return new Float256Shuffle(r);
        }
    }

    // ================================================

    // Specialized low-level memory operations.

    @ForceInline
    @Override
    final
    FloatVector fromArray0(float[] a, int offset) {
        return super.fromArray0Template(a, offset);  // specialize
    }

    @ForceInline
    @Override
    final
    FloatVector fromArray0(float[] a, int offset, VectorMask<Float> m, int offsetInRange) {
        return super.fromArray0Template(Float256Mask.class, a, offset, (Float256Mask) m, offsetInRange);  // specialize
    }

    @ForceInline
    @Override
    final
    FloatVector fromArray0(float[] a, int offset, int[] indexMap, int mapOffset, VectorMask<Float> m) {
        return super.fromArray0Template(Float256Mask.class, a, offset, indexMap, mapOffset, (Float256Mask) m);
    }



    @ForceInline
    @Override
    final
    FloatVector fromMemorySegment0(MemorySegment ms, long offset) {
        return super.fromMemorySegment0Template(ms, offset);  // specialize
    }

    @ForceInline
    @Override
    final
<<<<<<< HEAD
    FloatVector fromByteArray0(byte[] a, int offset, VectorMask<Float> m, int offsetInRange) {
        return super.fromByteArray0Template(Float256Mask.class, a, offset, (Float256Mask) m, offsetInRange);  // specialize
    }

    @ForceInline
    @Override
    final
    FloatVector fromByteBuffer0(ByteBuffer bb, int offset) {
        return super.fromByteBuffer0Template(bb, offset);  // specialize
    }

    @ForceInline
    @Override
    final
    FloatVector fromByteBuffer0(ByteBuffer bb, int offset, VectorMask<Float> m, int offsetInRange) {
        return super.fromByteBuffer0Template(Float256Mask.class, bb, offset, (Float256Mask) m, offsetInRange);  // specialize
=======
    FloatVector fromMemorySegment0(MemorySegment ms, long offset, VectorMask<Float> m) {
        return super.fromMemorySegment0Template(Float256Mask.class, ms, offset, (Float256Mask) m);  // specialize
>>>>>>> 8fc201e5
    }

    @ForceInline
    @Override
    final
    void intoArray0(float[] a, int offset) {
        super.intoArray0Template(a, offset);  // specialize
    }

    @ForceInline
    @Override
    final
    void intoArray0(float[] a, int offset, VectorMask<Float> m) {
        super.intoArray0Template(Float256Mask.class, a, offset, (Float256Mask) m);
    }

    @ForceInline
    @Override
    final
    void intoArray0(float[] a, int offset, int[] indexMap, int mapOffset, VectorMask<Float> m) {
        super.intoArray0Template(Float256Mask.class, a, offset, indexMap, mapOffset, (Float256Mask) m);
    }


    @ForceInline
    @Override
    final
    void intoMemorySegment0(MemorySegment ms, long offset, VectorMask<Float> m) {
        super.intoMemorySegment0Template(Float256Mask.class, ms, offset, (Float256Mask) m);
    }


    // End of specialized low-level memory operations.

    // ================================================

}
<|MERGE_RESOLUTION|>--- conflicted
+++ resolved
@@ -874,27 +874,8 @@
     @ForceInline
     @Override
     final
-<<<<<<< HEAD
-    FloatVector fromByteArray0(byte[] a, int offset, VectorMask<Float> m, int offsetInRange) {
-        return super.fromByteArray0Template(Float256Mask.class, a, offset, (Float256Mask) m, offsetInRange);  // specialize
-    }
-
-    @ForceInline
-    @Override
-    final
-    FloatVector fromByteBuffer0(ByteBuffer bb, int offset) {
-        return super.fromByteBuffer0Template(bb, offset);  // specialize
-    }
-
-    @ForceInline
-    @Override
-    final
-    FloatVector fromByteBuffer0(ByteBuffer bb, int offset, VectorMask<Float> m, int offsetInRange) {
-        return super.fromByteBuffer0Template(Float256Mask.class, bb, offset, (Float256Mask) m, offsetInRange);  // specialize
-=======
-    FloatVector fromMemorySegment0(MemorySegment ms, long offset, VectorMask<Float> m) {
-        return super.fromMemorySegment0Template(Float256Mask.class, ms, offset, (Float256Mask) m);  // specialize
->>>>>>> 8fc201e5
+    FloatVector fromMemorySegment0(MemorySegment ms, long offset, VectorMask<Float> m, int offsetInRange) {
+        return super.fromMemorySegment0Template(Float256Mask.class, ms, offset, (Float256Mask) m, offsetInRange);  // specialize
     }
 
     @ForceInline
