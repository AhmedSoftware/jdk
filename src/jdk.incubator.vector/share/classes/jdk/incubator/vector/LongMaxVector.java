--- conflicted
+++ resolved
@@ -861,27 +861,8 @@
     @ForceInline
     @Override
     final
-<<<<<<< HEAD
-    LongVector fromByteArray0(byte[] a, int offset, VectorMask<Long> m, int offsetInRange) {
-        return super.fromByteArray0Template(LongMaxMask.class, a, offset, (LongMaxMask) m, offsetInRange);  // specialize
-    }
-
-    @ForceInline
-    @Override
-    final
-    LongVector fromByteBuffer0(ByteBuffer bb, int offset) {
-        return super.fromByteBuffer0Template(bb, offset);  // specialize
-    }
-
-    @ForceInline
-    @Override
-    final
-    LongVector fromByteBuffer0(ByteBuffer bb, int offset, VectorMask<Long> m, int offsetInRange) {
-        return super.fromByteBuffer0Template(LongMaxMask.class, bb, offset, (LongMaxMask) m, offsetInRange);  // specialize
-=======
-    LongVector fromMemorySegment0(MemorySegment ms, long offset, VectorMask<Long> m) {
-        return super.fromMemorySegment0Template(LongMaxMask.class, ms, offset, (LongMaxMask) m);  // specialize
->>>>>>> 8fc201e5
+    LongVector fromMemorySegment0(MemorySegment ms, long offset, VectorMask<Long> m, int offsetInRange) {
+        return super.fromMemorySegment0Template(LongMaxMask.class, ms, offset, (LongMaxMask) m, offsetInRange);  // specialize
     }
 
     @ForceInline
