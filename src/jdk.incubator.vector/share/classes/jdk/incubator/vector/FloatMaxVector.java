/*
 * Copyright (c) 2017, 2022, Oracle and/or its affiliates. All rights reserved.
 * DO NOT ALTER OR REMOVE COPYRIGHT NOTICES OR THIS FILE HEADER.
 *
 * This code is free software; you can redistribute it and/or modify it
 * under the terms of the GNU General Public License version 2 only, as
 * published by the Free Software Foundation.  Oracle designates this
 * particular file as subject to the "Classpath" exception as provided
 * by Oracle in the LICENSE file that accompanied this code.
 *
 * This code is distributed in the hope that it will be useful, but WITHOUT
 * ANY WARRANTY; without even the implied warranty of MERCHANTABILITY or
 * FITNESS FOR A PARTICULAR PURPOSE.  See the GNU General Public License
 * version 2 for more details (a copy is included in the LICENSE file that
 * accompanied this code).
 *
 * You should have received a copy of the GNU General Public License version
 * 2 along with this work; if not, write to the Free Software Foundation,
 * Inc., 51 Franklin St, Fifth Floor, Boston, MA 02110-1301 USA.
 *
 * Please contact Oracle, 500 Oracle Parkway, Redwood Shores, CA 94065 USA
 * or visit www.oracle.com if you need additional information or have any
 * questions.
 */
package jdk.incubator.vector;

import java.lang.foreign.MemorySegment;
import java.util.Arrays;
import java.util.Objects;
import java.util.function.IntUnaryOperator;

import jdk.internal.vm.annotation.ForceInline;
import jdk.internal.vm.vector.VectorSupport;

import static jdk.internal.vm.vector.VectorSupport.*;

import static jdk.incubator.vector.VectorOperators.*;

// -- This file was mechanically generated: Do not edit! -- //

@SuppressWarnings("cast")  // warning: redundant cast
final class FloatMaxVector extends FloatVector {
    static final FloatSpecies VSPECIES =
        (FloatSpecies) FloatVector.SPECIES_MAX;

    static final VectorShape VSHAPE =
        VSPECIES.vectorShape();

    static final Class<FloatMaxVector> VCLASS = FloatMaxVector.class;

    static final int VSIZE = VSPECIES.vectorBitSize();

    static final int VLENGTH = VSPECIES.laneCount(); // used by the JVM

    static final Class<Float> ETYPE = float.class; // used by the JVM

    FloatMaxVector(float[] v) {
        super(v);
    }

    // For compatibility as FloatMaxVector::new,
    // stored into species.vectorFactory.
    FloatMaxVector(Object v) {
        this((float[]) v);
    }

    static final FloatMaxVector ZERO = new FloatMaxVector(new float[VLENGTH]);
    static final FloatMaxVector IOTA = new FloatMaxVector(VSPECIES.iotaArray());

    static {
        // Warm up a few species caches.
        // If we do this too much we will
        // get NPEs from bootstrap circularity.
        VSPECIES.dummyVector();
        VSPECIES.withLanes(LaneType.BYTE);
    }

    // Specialized extractors

    @ForceInline
    final @Override
    public FloatSpecies vspecies() {
        // ISSUE:  This should probably be a @Stable
        // field inside AbstractVector, rather than
        // a megamorphic method.
        return VSPECIES;
    }

    @ForceInline
    @Override
    public final Class<Float> elementType() { return float.class; }

    @ForceInline
    @Override
    public final int elementSize() { return Float.SIZE; }

    @ForceInline
    @Override
    public final VectorShape shape() { return VSHAPE; }

    @ForceInline
    @Override
    public final int length() { return VLENGTH; }

    @ForceInline
    @Override
    public final int bitSize() { return VSIZE; }

    @ForceInline
    @Override
    public final int byteSize() { return VSIZE / Byte.SIZE; }

    /*package-private*/
    @ForceInline
    final @Override
    float[] vec() {
        return (float[])getPayload();
    }

    // Virtualized constructors

    @Override
    @ForceInline
    public final FloatMaxVector broadcast(float e) {
        return (FloatMaxVector) super.broadcastTemplate(e);  // specialize
    }

    @Override
    @ForceInline
    public final FloatMaxVector broadcast(long e) {
        return (FloatMaxVector) super.broadcastTemplate(e);  // specialize
    }

    @Override
    @ForceInline
    FloatMaxMask maskFromArray(boolean[] bits) {
        return new FloatMaxMask(bits);
    }

    @Override
    @ForceInline
    FloatMaxShuffle iotaShuffle() { return FloatMaxShuffle.IOTA; }

    @ForceInline
    FloatMaxShuffle iotaShuffle(int start, int step, boolean wrap) {
      if (wrap) {
        return (FloatMaxShuffle)VectorSupport.shuffleIota(ETYPE, FloatMaxShuffle.class, VSPECIES, VLENGTH, start, step, 1,
                (l, lstart, lstep, s) -> s.shuffleFromOp(i -> (VectorIntrinsics.wrapToRange(i*lstep + lstart, l))));
      } else {
        return (FloatMaxShuffle)VectorSupport.shuffleIota(ETYPE, FloatMaxShuffle.class, VSPECIES, VLENGTH, start, step, 0,
                (l, lstart, lstep, s) -> s.shuffleFromOp(i -> (i*lstep + lstart)));
      }
    }

    @Override
    @ForceInline
    FloatMaxShuffle shuffleFromBytes(byte[] reorder) { return new FloatMaxShuffle(reorder); }

    @Override
    @ForceInline
    FloatMaxShuffle shuffleFromArray(int[] indexes, int i) { return new FloatMaxShuffle(indexes, i); }

    @Override
    @ForceInline
    FloatMaxShuffle shuffleFromOp(IntUnaryOperator fn) { return new FloatMaxShuffle(fn); }

    // Make a vector of the same species but the given elements:
    @ForceInline
    final @Override
    FloatMaxVector vectorFactory(float[] vec) {
        return new FloatMaxVector(vec);
    }

    @ForceInline
    final @Override
    ByteMaxVector asByteVectorRaw() {
        return (ByteMaxVector) super.asByteVectorRawTemplate();  // specialize
    }

    @ForceInline
    final @Override
    AbstractVector<?> asVectorRaw(LaneType laneType) {
        return super.asVectorRawTemplate(laneType);  // specialize
    }

    // Unary operator

    @ForceInline
    final @Override
    FloatMaxVector uOp(FUnOp f) {
        return (FloatMaxVector) super.uOpTemplate(f);  // specialize
    }

    @ForceInline
    final @Override
    FloatMaxVector uOp(VectorMask<Float> m, FUnOp f) {
        return (FloatMaxVector)
            super.uOpTemplate((FloatMaxMask)m, f);  // specialize
    }

    // Binary operator

    @ForceInline
    final @Override
    FloatMaxVector bOp(Vector<Float> v, FBinOp f) {
        return (FloatMaxVector) super.bOpTemplate((FloatMaxVector)v, f);  // specialize
    }

    @ForceInline
    final @Override
    FloatMaxVector bOp(Vector<Float> v,
                     VectorMask<Float> m, FBinOp f) {
        return (FloatMaxVector)
            super.bOpTemplate((FloatMaxVector)v, (FloatMaxMask)m,
                              f);  // specialize
    }

    // Ternary operator

    @ForceInline
    final @Override
    FloatMaxVector tOp(Vector<Float> v1, Vector<Float> v2, FTriOp f) {
        return (FloatMaxVector)
            super.tOpTemplate((FloatMaxVector)v1, (FloatMaxVector)v2,
                              f);  // specialize
    }

    @ForceInline
    final @Override
    FloatMaxVector tOp(Vector<Float> v1, Vector<Float> v2,
                     VectorMask<Float> m, FTriOp f) {
        return (FloatMaxVector)
            super.tOpTemplate((FloatMaxVector)v1, (FloatMaxVector)v2,
                              (FloatMaxMask)m, f);  // specialize
    }

    @ForceInline
    final @Override
    float rOp(float v, VectorMask<Float> m, FBinOp f) {
        return super.rOpTemplate(v, m, f);  // specialize
    }

    @Override
    @ForceInline
    public final <F>
    Vector<F> convertShape(VectorOperators.Conversion<Float,F> conv,
                           VectorSpecies<F> rsp, int part) {
        return super.convertShapeTemplate(conv, rsp, part);  // specialize
    }

    @Override
    @ForceInline
    public final <F>
    Vector<F> reinterpretShape(VectorSpecies<F> toSpecies, int part) {
        return super.reinterpretShapeTemplate(toSpecies, part);  // specialize
    }

    // Specialized algebraic operations:

    // The following definition forces a specialized version of this
    // crucial method into the v-table of this class.  A call to add()
    // will inline to a call to lanewise(ADD,), at which point the JIT
    // intrinsic will have the opcode of ADD, plus all the metadata
    // for this particular class, enabling it to generate precise
    // code.
    //
    // There is probably no benefit to the JIT to specialize the
    // masked or broadcast versions of the lanewise method.

    @Override
    @ForceInline
    public FloatMaxVector lanewise(Unary op) {
        return (FloatMaxVector) super.lanewiseTemplate(op);  // specialize
    }

    @Override
    @ForceInline
    public FloatMaxVector lanewise(Unary op, VectorMask<Float> m) {
        return (FloatMaxVector) super.lanewiseTemplate(op, FloatMaxMask.class, (FloatMaxMask) m);  // specialize
    }

    @Override
    @ForceInline
    public FloatMaxVector lanewise(Binary op, Vector<Float> v) {
        return (FloatMaxVector) super.lanewiseTemplate(op, v);  // specialize
    }

    @Override
    @ForceInline
    public FloatMaxVector lanewise(Binary op, Vector<Float> v, VectorMask<Float> m) {
        return (FloatMaxVector) super.lanewiseTemplate(op, FloatMaxMask.class, v, (FloatMaxMask) m);  // specialize
    }


    /*package-private*/
    @Override
    @ForceInline
    public final
    FloatMaxVector
    lanewise(Ternary op, Vector<Float> v1, Vector<Float> v2) {
        return (FloatMaxVector) super.lanewiseTemplate(op, v1, v2);  // specialize
    }

    @Override
    @ForceInline
    public final
    FloatMaxVector
    lanewise(Ternary op, Vector<Float> v1, Vector<Float> v2, VectorMask<Float> m) {
        return (FloatMaxVector) super.lanewiseTemplate(op, FloatMaxMask.class, v1, v2, (FloatMaxMask) m);  // specialize
    }

    @Override
    @ForceInline
    public final
    FloatMaxVector addIndex(int scale) {
        return (FloatMaxVector) super.addIndexTemplate(scale);  // specialize
    }

    // Type specific horizontal reductions

    @Override
    @ForceInline
    public final float reduceLanes(VectorOperators.Associative op) {
        return super.reduceLanesTemplate(op);  // specialized
    }

    @Override
    @ForceInline
    public final float reduceLanes(VectorOperators.Associative op,
                                    VectorMask<Float> m) {
        return super.reduceLanesTemplate(op, FloatMaxMask.class, (FloatMaxMask) m);  // specialized
    }

    @Override
    @ForceInline
    public final long reduceLanesToLong(VectorOperators.Associative op) {
        return (long) super.reduceLanesTemplate(op);  // specialized
    }

    @Override
    @ForceInline
    public final long reduceLanesToLong(VectorOperators.Associative op,
                                        VectorMask<Float> m) {
        return (long) super.reduceLanesTemplate(op, FloatMaxMask.class, (FloatMaxMask) m);  // specialized
    }

    @ForceInline
    public VectorShuffle<Float> toShuffle() {
        return super.toShuffleTemplate(FloatMaxShuffle.class); // specialize
    }

    // Specialized unary testing

    @Override
    @ForceInline
    public final FloatMaxMask test(Test op) {
        return super.testTemplate(FloatMaxMask.class, op);  // specialize
    }

    @Override
    @ForceInline
    public final FloatMaxMask test(Test op, VectorMask<Float> m) {
        return super.testTemplate(FloatMaxMask.class, op, (FloatMaxMask) m);  // specialize
    }

    // Specialized comparisons

    @Override
    @ForceInline
    public final FloatMaxMask compare(Comparison op, Vector<Float> v) {
        return super.compareTemplate(FloatMaxMask.class, op, v);  // specialize
    }

    @Override
    @ForceInline
    public final FloatMaxMask compare(Comparison op, float s) {
        return super.compareTemplate(FloatMaxMask.class, op, s);  // specialize
    }

    @Override
    @ForceInline
    public final FloatMaxMask compare(Comparison op, long s) {
        return super.compareTemplate(FloatMaxMask.class, op, s);  // specialize
    }

    @Override
    @ForceInline
    public final FloatMaxMask compare(Comparison op, Vector<Float> v, VectorMask<Float> m) {
        return super.compareTemplate(FloatMaxMask.class, op, v, (FloatMaxMask) m);
    }


    @Override
    @ForceInline
    public FloatMaxVector blend(Vector<Float> v, VectorMask<Float> m) {
        return (FloatMaxVector)
            super.blendTemplate(FloatMaxMask.class,
                                (FloatMaxVector) v,
                                (FloatMaxMask) m);  // specialize
    }

    @Override
    @ForceInline
    public FloatMaxVector slice(int origin, Vector<Float> v) {
        return (FloatMaxVector) super.sliceTemplate(origin, v);  // specialize
    }

    @Override
    @ForceInline
    public FloatMaxVector slice(int origin) {
        return (FloatMaxVector) super.sliceTemplate(origin);  // specialize
    }

    @Override
    @ForceInline
    public FloatMaxVector unslice(int origin, Vector<Float> w, int part) {
        return (FloatMaxVector) super.unsliceTemplate(origin, w, part);  // specialize
    }

    @Override
    @ForceInline
    public FloatMaxVector unslice(int origin, Vector<Float> w, int part, VectorMask<Float> m) {
        return (FloatMaxVector)
            super.unsliceTemplate(FloatMaxMask.class,
                                  origin, w, part,
                                  (FloatMaxMask) m);  // specialize
    }

    @Override
    @ForceInline
    public FloatMaxVector unslice(int origin) {
        return (FloatMaxVector) super.unsliceTemplate(origin);  // specialize
    }

    @Override
    @ForceInline
    public FloatMaxVector rearrange(VectorShuffle<Float> s) {
        return (FloatMaxVector)
            super.rearrangeTemplate(FloatMaxShuffle.class,
                                    (FloatMaxShuffle) s);  // specialize
    }

    @Override
    @ForceInline
    public FloatMaxVector rearrange(VectorShuffle<Float> shuffle,
                                  VectorMask<Float> m) {
        return (FloatMaxVector)
            super.rearrangeTemplate(FloatMaxShuffle.class,
                                    FloatMaxMask.class,
                                    (FloatMaxShuffle) shuffle,
                                    (FloatMaxMask) m);  // specialize
    }

    @Override
    @ForceInline
    public FloatMaxVector rearrange(VectorShuffle<Float> s,
                                  Vector<Float> v) {
        return (FloatMaxVector)
            super.rearrangeTemplate(FloatMaxShuffle.class,
                                    (FloatMaxShuffle) s,
                                    (FloatMaxVector) v);  // specialize
    }

    @Override
    @ForceInline
    public FloatMaxVector compress(VectorMask<Float> m) {
        return (FloatMaxVector)
            super.compressTemplate(FloatMaxMask.class,
                                   (FloatMaxMask) m);  // specialize
    }

    @Override
    @ForceInline
    public FloatMaxVector expand(VectorMask<Float> m) {
        return (FloatMaxVector)
            super.expandTemplate(FloatMaxMask.class,
                                   (FloatMaxMask) m);  // specialize
    }

    @Override
    @ForceInline
    public FloatMaxVector selectFrom(Vector<Float> v) {
        return (FloatMaxVector)
            super.selectFromTemplate((FloatMaxVector) v);  // specialize
    }

    @Override
    @ForceInline
    public FloatMaxVector selectFrom(Vector<Float> v,
                                   VectorMask<Float> m) {
        return (FloatMaxVector)
            super.selectFromTemplate((FloatMaxVector) v,
                                     (FloatMaxMask) m);  // specialize
    }


    @ForceInline
    @Override
    public float lane(int i) {
        if (i < 0 || i >= VLENGTH) {
            throw new IllegalArgumentException("Index " + i + " must be zero or positive, and less than " + VLENGTH);
        }
        int bits = laneHelper(i);
        return Float.intBitsToFloat(bits);
    }

    public int laneHelper(int i) {
        return (int) VectorSupport.extract(
                     VCLASS, ETYPE, VLENGTH,
                     this, i,
                     (vec, ix) -> {
                     float[] vecarr = vec.vec();
                     return (long)Float.floatToIntBits(vecarr[ix]);
                     });
    }

    @ForceInline
    @Override
    public FloatMaxVector withLane(int i, float e) {
        if (i < 0 || i >= VLENGTH) {
            throw new IllegalArgumentException("Index " + i + " must be zero or positive, and less than " + VLENGTH);
        }
        return withLaneHelper(i, e);
    }

    public FloatMaxVector withLaneHelper(int i, float e) {
        return VectorSupport.insert(
                                VCLASS, ETYPE, VLENGTH,
                                this, i, (long)Float.floatToIntBits(e),
                                (v, ix, bits) -> {
                                    float[] res = v.vec().clone();
                                    res[ix] = Float.intBitsToFloat((int)bits);
                                    return v.vectorFactory(res);
                                });
    }

    // Mask

    static final class FloatMaxMask extends AbstractMask<Float> {
        static final int VLENGTH = VSPECIES.laneCount();    // used by the JVM
        static final Class<Float> ETYPE = float.class; // used by the JVM

        FloatMaxMask(boolean[] bits) {
            this(bits, 0);
        }

        FloatMaxMask(boolean[] bits, int offset) {
            super(prepare(bits, offset));
        }

        FloatMaxMask(boolean val) {
            super(prepare(val));
        }

        private static boolean[] prepare(boolean[] bits, int offset) {
            boolean[] newBits = new boolean[VSPECIES.laneCount()];
            for (int i = 0; i < newBits.length; i++) {
                newBits[i] = bits[offset + i];
            }
            return newBits;
        }

        private static boolean[] prepare(boolean val) {
            boolean[] bits = new boolean[VSPECIES.laneCount()];
            Arrays.fill(bits, val);
            return bits;
        }

        @ForceInline
        final @Override
        public FloatSpecies vspecies() {
            // ISSUE:  This should probably be a @Stable
            // field inside AbstractMask, rather than
            // a megamorphic method.
            return VSPECIES;
        }

        @ForceInline
        boolean[] getBits() {
            return (boolean[])getPayload();
        }

        @Override
        FloatMaxMask uOp(MUnOp f) {
            boolean[] res = new boolean[vspecies().laneCount()];
            boolean[] bits = getBits();
            for (int i = 0; i < res.length; i++) {
                res[i] = f.apply(i, bits[i]);
            }
            return new FloatMaxMask(res);
        }

        @Override
        FloatMaxMask bOp(VectorMask<Float> m, MBinOp f) {
            boolean[] res = new boolean[vspecies().laneCount()];
            boolean[] bits = getBits();
            boolean[] mbits = ((FloatMaxMask)m).getBits();
            for (int i = 0; i < res.length; i++) {
                res[i] = f.apply(i, bits[i], mbits[i]);
            }
            return new FloatMaxMask(res);
        }

        @ForceInline
        @Override
        public final
        FloatMaxVector toVector() {
            return (FloatMaxVector) super.toVectorTemplate();  // specialize
        }

        /**
         * Helper function for lane-wise mask conversions.
         * This function kicks in after intrinsic failure.
         */
        @ForceInline
        private final <E>
        VectorMask<E> defaultMaskCast(AbstractSpecies<E> dsp) {
            if (length() != dsp.laneCount())
                throw new IllegalArgumentException("VectorMask length and species length differ");
            boolean[] maskArray = toArray();
            return  dsp.maskFactory(maskArray).check(dsp);
        }

        @Override
        @ForceInline
        public <E> VectorMask<E> cast(VectorSpecies<E> dsp) {
            AbstractSpecies<E> species = (AbstractSpecies<E>) dsp;
            if (length() != species.laneCount())
                throw new IllegalArgumentException("VectorMask length and species length differ");

            return VectorSupport.convert(VectorSupport.VECTOR_OP_CAST,
                this.getClass(), ETYPE, VLENGTH,
                species.maskType(), species.elementType(), VLENGTH,
                this, species,
                (m, s) -> s.maskFactory(m.toArray()).check(s));
        }

        @Override
        @ForceInline
        public FloatMaxMask eq(VectorMask<Float> mask) {
            Objects.requireNonNull(mask);
            FloatMaxMask m = (FloatMaxMask)mask;
            return xor(m.not());
        }

        // Unary operations

        @Override
        @ForceInline
        public FloatMaxMask not() {
            return xor(maskAll(true));
        }

        @Override
        @ForceInline
        public FloatMaxMask compress() {
            return (FloatMaxMask)VectorSupport.compressExpandOp(VectorSupport.VECTOR_OP_MASK_COMPRESS,
                FloatMaxVector.class, FloatMaxMask.class, ETYPE, VLENGTH, null, this,
                (v1, m1) -> VSPECIES.iota().compare(VectorOperators.LT, m1.trueCount()));
        }


        // Binary operations

        @Override
        @ForceInline
        public FloatMaxMask and(VectorMask<Float> mask) {
            Objects.requireNonNull(mask);
            FloatMaxMask m = (FloatMaxMask)mask;
            return VectorSupport.binaryOp(VECTOR_OP_AND, FloatMaxMask.class, null, int.class, VLENGTH,
                                          this, m, null,
                                          (m1, m2, vm) -> m1.bOp(m2, (i, a, b) -> a & b));
        }

        @Override
        @ForceInline
        public FloatMaxMask or(VectorMask<Float> mask) {
            Objects.requireNonNull(mask);
            FloatMaxMask m = (FloatMaxMask)mask;
            return VectorSupport.binaryOp(VECTOR_OP_OR, FloatMaxMask.class, null, int.class, VLENGTH,
                                          this, m, null,
                                          (m1, m2, vm) -> m1.bOp(m2, (i, a, b) -> a | b));
        }

        @ForceInline
        /* package-private */
        FloatMaxMask xor(VectorMask<Float> mask) {
            Objects.requireNonNull(mask);
            FloatMaxMask m = (FloatMaxMask)mask;
            return VectorSupport.binaryOp(VECTOR_OP_XOR, FloatMaxMask.class, null, int.class, VLENGTH,
                                          this, m, null,
                                          (m1, m2, vm) -> m1.bOp(m2, (i, a, b) -> a ^ b));
        }

        // Mask Query operations

        @Override
        @ForceInline
        public int trueCount() {
            return (int) VectorSupport.maskReductionCoerced(VECTOR_OP_MASK_TRUECOUNT, FloatMaxMask.class, int.class, VLENGTH, this,
                                                      (m) -> trueCountHelper(m.getBits()));
        }

        @Override
        @ForceInline
        public int firstTrue() {
            return (int) VectorSupport.maskReductionCoerced(VECTOR_OP_MASK_FIRSTTRUE, FloatMaxMask.class, int.class, VLENGTH, this,
                                                      (m) -> firstTrueHelper(m.getBits()));
        }

        @Override
        @ForceInline
        public int lastTrue() {
            return (int) VectorSupport.maskReductionCoerced(VECTOR_OP_MASK_LASTTRUE, FloatMaxMask.class, int.class, VLENGTH, this,
                                                      (m) -> lastTrueHelper(m.getBits()));
        }

        @Override
        @ForceInline
        public long toLong() {
            if (length() > Long.SIZE) {
                throw new UnsupportedOperationException("too many lanes for one long");
            }
            return VectorSupport.maskReductionCoerced(VECTOR_OP_MASK_TOLONG, FloatMaxMask.class, int.class, VLENGTH, this,
                                                      (m) -> toLongHelper(m.getBits()));
        }

        // Reductions

        @Override
        @ForceInline
        public boolean anyTrue() {
            return VectorSupport.test(BT_ne, FloatMaxMask.class, int.class, VLENGTH,
                                         this, vspecies().maskAll(true),
                                         (m, __) -> anyTrueHelper(((FloatMaxMask)m).getBits()));
        }

        @Override
        @ForceInline
        public boolean allTrue() {
            return VectorSupport.test(BT_overflow, FloatMaxMask.class, int.class, VLENGTH,
                                         this, vspecies().maskAll(true),
                                         (m, __) -> allTrueHelper(((FloatMaxMask)m).getBits()));
        }

        @ForceInline
        /*package-private*/
        static FloatMaxMask maskAll(boolean bit) {
            return VectorSupport.fromBitsCoerced(FloatMaxMask.class, int.class, VLENGTH,
                                                 (bit ? -1 : 0), MODE_BROADCAST, null,
                                                 (v, __) -> (v != 0 ? TRUE_MASK : FALSE_MASK));
        }
        private static final FloatMaxMask  TRUE_MASK = new FloatMaxMask(true);
        private static final FloatMaxMask FALSE_MASK = new FloatMaxMask(false);

    }

    // Shuffle

    static final class FloatMaxShuffle extends AbstractShuffle<Float> {
        static final int VLENGTH = VSPECIES.laneCount();    // used by the JVM
        static final Class<Float> ETYPE = float.class; // used by the JVM

        FloatMaxShuffle(byte[] reorder) {
            super(VLENGTH, reorder);
        }

        public FloatMaxShuffle(int[] reorder) {
            super(VLENGTH, reorder);
        }

        public FloatMaxShuffle(int[] reorder, int i) {
            super(VLENGTH, reorder, i);
        }

        public FloatMaxShuffle(IntUnaryOperator fn) {
            super(VLENGTH, fn);
        }

        @Override
        public FloatSpecies vspecies() {
            return VSPECIES;
        }

        static {
            // There must be enough bits in the shuffle lanes to encode
            // VLENGTH valid indexes and VLENGTH exceptional ones.
            assert(VLENGTH < Byte.MAX_VALUE);
            assert(Byte.MIN_VALUE <= -VLENGTH);
        }
        static final FloatMaxShuffle IOTA = new FloatMaxShuffle(IDENTITY);

        @Override
        @ForceInline
        public FloatMaxVector toVector() {
            return VectorSupport.shuffleToVector(VCLASS, ETYPE, FloatMaxShuffle.class, this, VLENGTH,
                                                    (s) -> ((FloatMaxVector)(((AbstractShuffle<Float>)(s)).toVectorTemplate())));
        }

        @Override
        @ForceInline
        public <F> VectorShuffle<F> cast(VectorSpecies<F> s) {
            AbstractSpecies<F> species = (AbstractSpecies<F>) s;
            if (length() != species.laneCount())
                throw new IllegalArgumentException("VectorShuffle length and species length differ");
            int[] shuffleArray = toArray();
            return s.shuffleFromArray(shuffleArray, 0).check(s);
        }

        @ForceInline
        @Override
        public FloatMaxShuffle rearrange(VectorShuffle<Float> shuffle) {
            FloatMaxShuffle s = (FloatMaxShuffle) shuffle;
            byte[] reorder1 = reorder();
            byte[] reorder2 = s.reorder();
            byte[] r = new byte[reorder1.length];
            for (int i = 0; i < reorder1.length; i++) {
                int ssi = reorder2[i];
                r[i] = reorder1[ssi];  // throws on exceptional index
            }
            return new FloatMaxShuffle(r);
        }
    }

    // ================================================

    // Specialized low-level memory operations.

    @ForceInline
    @Override
    final
    FloatVector fromArray0(float[] a, int offset) {
        return super.fromArray0Template(a, offset);  // specialize
    }

    @ForceInline
    @Override
    final
    FloatVector fromArray0(float[] a, int offset, VectorMask<Float> m, int offsetInRange) {
        return super.fromArray0Template(FloatMaxMask.class, a, offset, (FloatMaxMask) m, offsetInRange);  // specialize
    }

    @ForceInline
    @Override
    final
    FloatVector fromArray0(float[] a, int offset, int[] indexMap, int mapOffset, VectorMask<Float> m) {
        return super.fromArray0Template(FloatMaxMask.class, a, offset, indexMap, mapOffset, (FloatMaxMask) m);
    }



    @ForceInline
    @Override
    final
    FloatVector fromMemorySegment0(MemorySegment ms, long offset) {
        return super.fromMemorySegment0Template(ms, offset);  // specialize
    }

    @ForceInline
    @Override
    final
<<<<<<< HEAD
    FloatVector fromByteArray0(byte[] a, int offset, VectorMask<Float> m, int offsetInRange) {
        return super.fromByteArray0Template(FloatMaxMask.class, a, offset, (FloatMaxMask) m, offsetInRange);  // specialize
    }

    @ForceInline
    @Override
    final
    FloatVector fromByteBuffer0(ByteBuffer bb, int offset) {
        return super.fromByteBuffer0Template(bb, offset);  // specialize
    }

    @ForceInline
    @Override
    final
    FloatVector fromByteBuffer0(ByteBuffer bb, int offset, VectorMask<Float> m, int offsetInRange) {
        return super.fromByteBuffer0Template(FloatMaxMask.class, bb, offset, (FloatMaxMask) m, offsetInRange);  // specialize
=======
    FloatVector fromMemorySegment0(MemorySegment ms, long offset, VectorMask<Float> m) {
        return super.fromMemorySegment0Template(FloatMaxMask.class, ms, offset, (FloatMaxMask) m);  // specialize
>>>>>>> 8fc201e5
    }

    @ForceInline
    @Override
    final
    void intoArray0(float[] a, int offset) {
        super.intoArray0Template(a, offset);  // specialize
    }

    @ForceInline
    @Override
    final
    void intoArray0(float[] a, int offset, VectorMask<Float> m) {
        super.intoArray0Template(FloatMaxMask.class, a, offset, (FloatMaxMask) m);
    }

    @ForceInline
    @Override
    final
    void intoArray0(float[] a, int offset, int[] indexMap, int mapOffset, VectorMask<Float> m) {
        super.intoArray0Template(FloatMaxMask.class, a, offset, indexMap, mapOffset, (FloatMaxMask) m);
    }


    @ForceInline
    @Override
    final
    void intoMemorySegment0(MemorySegment ms, long offset, VectorMask<Float> m) {
        super.intoMemorySegment0Template(FloatMaxMask.class, ms, offset, (FloatMaxMask) m);
    }


    // End of specialized low-level memory operations.

    // ================================================

}
<|MERGE_RESOLUTION|>--- conflicted
+++ resolved
@@ -859,27 +859,8 @@
     @ForceInline
     @Override
     final
-<<<<<<< HEAD
-    FloatVector fromByteArray0(byte[] a, int offset, VectorMask<Float> m, int offsetInRange) {
-        return super.fromByteArray0Template(FloatMaxMask.class, a, offset, (FloatMaxMask) m, offsetInRange);  // specialize
-    }
-
-    @ForceInline
-    @Override
-    final
-    FloatVector fromByteBuffer0(ByteBuffer bb, int offset) {
-        return super.fromByteBuffer0Template(bb, offset);  // specialize
-    }
-
-    @ForceInline
-    @Override
-    final
-    FloatVector fromByteBuffer0(ByteBuffer bb, int offset, VectorMask<Float> m, int offsetInRange) {
-        return super.fromByteBuffer0Template(FloatMaxMask.class, bb, offset, (FloatMaxMask) m, offsetInRange);  // specialize
-=======
-    FloatVector fromMemorySegment0(MemorySegment ms, long offset, VectorMask<Float> m) {
-        return super.fromMemorySegment0Template(FloatMaxMask.class, ms, offset, (FloatMaxMask) m);  // specialize
->>>>>>> 8fc201e5
+    FloatVector fromMemorySegment0(MemorySegment ms, long offset, VectorMask<Float> m, int offsetInRange) {
+        return super.fromMemorySegment0Template(FloatMaxMask.class, ms, offset, (FloatMaxMask) m, offsetInRange);  // specialize
     }
 
     @ForceInline
