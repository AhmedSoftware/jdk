/*
 * Copyright (c) 2003, 2021, Oracle and/or its affiliates. All rights reserved.
 * DO NOT ALTER OR REMOVE COPYRIGHT NOTICES OR THIS FILE HEADER.
 *
 * This code is free software; you can redistribute it and/or modify it
 * under the terms of the GNU General Public License version 2 only, as
 * published by the Free Software Foundation.  Oracle designates this
 * particular file as subject to the "Classpath" exception as provided
 * by Oracle in the LICENSE file that accompanied this code.
 *
 * This code is distributed in the hope that it will be useful, but WITHOUT
 * ANY WARRANTY; without even the implied warranty of MERCHANTABILITY or
 * FITNESS FOR A PARTICULAR PURPOSE.  See the GNU General Public License
 * version 2 for more details (a copy is included in the LICENSE file that
 * accompanied this code).
 *
 * You should have received a copy of the GNU General Public License version
 * 2 along with this work; if not, write to the Free Software Foundation,
 * Inc., 51 Franklin St, Fifth Floor, Boston, MA 02110-1301 USA.
 *
 * Please contact Oracle, 500 Oracle Parkway, Redwood Shores, CA 94065 USA
 * or visit www.oracle.com if you need additional information or have any
 * questions.
 */

package sun.security.pkcs11;

import java.io.*;
import java.util.*;

import java.security.*;
import java.security.interfaces.*;

import javax.crypto.interfaces.*;

import javax.security.auth.Subject;
import javax.security.auth.login.LoginException;
import javax.security.auth.login.FailedLoginException;
import javax.security.auth.callback.Callback;
import javax.security.auth.callback.CallbackHandler;
import javax.security.auth.callback.PasswordCallback;

import com.sun.crypto.provider.ChaCha20Poly1305Parameters;

import jdk.internal.misc.InnocuousThread;
import sun.security.util.Debug;
import sun.security.util.ResourcesMgr;
import static sun.security.util.SecurityConstants.PROVIDER_VER;
import static sun.security.util.SecurityProviderConstants.getAliases;

import sun.security.pkcs11.Secmod.*;

import sun.security.pkcs11.wrapper.*;
import static sun.security.pkcs11.wrapper.PKCS11Constants.*;
import static sun.security.pkcs11.wrapper.PKCS11Exception.*;

/**
 * PKCS#11 provider main class.
 *
 * @author  Andreas Sterbenz
 * @since   1.5
 */
public final class SunPKCS11 extends AuthProvider {

    private static final long serialVersionUID = -1354835039035306505L;

    static final Debug debug = Debug.getInstance("sunpkcs11");
    // the PKCS11 object through which we make the native calls
<<<<<<< HEAD
    @SuppressWarnings("serial") // see writeReplace
    final PKCS11 p11;

    // configuration information
    @SuppressWarnings("serial")
=======
    @SuppressWarnings("serial") // Type of field is not Serializable;
                                // see writeReplace
    final PKCS11 p11;

    // configuration information
    @SuppressWarnings("serial") // Type of field is not Serializable
>>>>>>> 73264811
    final Config config;

    // id of the PKCS#11 slot we are using
    final long slotID;

<<<<<<< HEAD
    @SuppressWarnings("serial")
    private CallbackHandler pHandler;
    @SuppressWarnings("serial")
=======
    @SuppressWarnings("serial") // Type of field is not Serializable
    private CallbackHandler pHandler;
    @SuppressWarnings("serial") // Type of field is not Serializable
>>>>>>> 73264811
    private final Object LOCK_HANDLER = new Object();

    final boolean removable;

<<<<<<< HEAD
    @SuppressWarnings("serial")
=======
    @SuppressWarnings("serial") // Type of field is not Serializable
>>>>>>> 73264811
    final Secmod.Module nssModule;

    final boolean nssUseSecmodTrust;

    private volatile Token token;

<<<<<<< HEAD
    @SuppressWarnings("serial")
=======
    @SuppressWarnings("serial") // Type of field is not Serializable
>>>>>>> 73264811
    private TokenPoller poller;

    static NativeResourceCleaner cleaner;

    Token getToken() {
        return token;
    }

    public SunPKCS11() {
        super("SunPKCS11", PROVIDER_VER,
            "Unconfigured and unusable PKCS11 provider");
        p11 = null;
        config = null;
        slotID = 0;
        pHandler = null;
        removable = false;
        nssModule = null;
        nssUseSecmodTrust = false;
        token = null;
        poller = null;
    }

    @SuppressWarnings("removal")
    @Override
    public Provider configure(String configArg) throws InvalidParameterException {
        final String newConfigName = checkNull(configArg);
        try {
            return AccessController.doPrivileged(new PrivilegedExceptionAction<>() {
                @Override
                public SunPKCS11 run() throws Exception {
                    return new SunPKCS11(new Config(newConfigName));
                }
            });
        } catch (PrivilegedActionException pae) {
            InvalidParameterException ipe =
                new InvalidParameterException("Error configuring SunPKCS11 provider");
            throw (InvalidParameterException) ipe.initCause(pae.getException());
        }
    }

    @Override
    public boolean isConfigured() {
        return (config != null);
    }

    private static <T> T checkNull(T obj) {
        if (obj == null) {
            throw new NullPointerException();
        }
        return obj;
    }

    // Used by Secmod
    SunPKCS11(Config c) {
        super("SunPKCS11-" + c.getName(), PROVIDER_VER, c.getDescription());
        this.config = c;

        if (debug != null) {
            System.out.println("SunPKCS11 loading " + config.getFileName());
        }

        String library = config.getLibrary();
        String functionList = config.getFunctionList();
        long slotID = config.getSlotID();
        int slotListIndex = config.getSlotListIndex();

        boolean useSecmod = config.getNssUseSecmod();
        boolean nssUseSecmodTrust = config.getNssUseSecmodTrust();
        Secmod.Module nssModule = null;

        //
        // Initialization via Secmod. The way this works is as follows:
        // SunPKCS11 is either in normal mode or in NSS Secmod mode.
        // Secmod is activated by specifying one or more of the following
        // options in the config file:
        // nssUseSecmod, nssSecmodDirectory, nssLibrary, nssModule
        //
        // XXX add more explanation here
        //
        // If we are in Secmod mode and configured to use either the
        // nssKeyStore or the nssTrustAnchors module, we automatically
        // switch to using the NSS trust attributes for trusted certs
        // (KeyStore).
        //

        if (useSecmod) {
            // note: Config ensures library/slot/slotListIndex not specified
            // in secmod mode.
            Secmod secmod = Secmod.getInstance();
            DbMode nssDbMode = config.getNssDbMode();
            try {
                String nssLibraryDirectory = config.getNssLibraryDirectory();
                String nssSecmodDirectory = config.getNssSecmodDirectory();
                boolean nssOptimizeSpace = config.getNssOptimizeSpace();

                if (secmod.isInitialized()) {
                    if (nssSecmodDirectory != null) {
                        String s = secmod.getConfigDir();
                        if ((s != null) &&
                                (s.equals(nssSecmodDirectory) == false)) {
                            throw new ProviderException("Secmod directory "
                                + nssSecmodDirectory
                                + " invalid, NSS already initialized with "
                                + s);
                        }
                    }
                    if (nssLibraryDirectory != null) {
                        String s = secmod.getLibDir();
                        if ((s != null) &&
                                (s.equals(nssLibraryDirectory) == false)) {
                            throw new ProviderException("NSS library directory "
                                + nssLibraryDirectory
                                + " invalid, NSS already initialized with "
                                + s);
                        }
                    }
                } else {
                    if (nssDbMode != DbMode.NO_DB) {
                        if (nssSecmodDirectory == null) {
                            throw new ProviderException(
                                "Secmod not initialized and "
                                 + "nssSecmodDirectory not specified");
                        }
                    } else {
                        if (nssSecmodDirectory != null) {
                            throw new ProviderException(
                                "nssSecmodDirectory must not be "
                                + "specified in noDb mode");
                        }
                    }
                    secmod.initialize(nssDbMode, nssSecmodDirectory,
                        nssLibraryDirectory, nssOptimizeSpace);
                }
            } catch (IOException e) {
                // XXX which exception to throw
                throw new ProviderException("Could not initialize NSS", e);
            }
            List<Secmod.Module> modules = secmod.getModules();
            if (config.getShowInfo()) {
                System.out.println("NSS modules: " + modules);
            }

            String moduleName = config.getNssModule();
            if (moduleName == null) {
                nssModule = secmod.getModule(ModuleType.FIPS);
                if (nssModule != null) {
                    moduleName = "fips";
                } else {
                    moduleName = (nssDbMode == DbMode.NO_DB) ?
                        "crypto" : "keystore";
                }
            }
            if (moduleName.equals("fips")) {
                nssModule = secmod.getModule(ModuleType.FIPS);
                nssUseSecmodTrust = true;
                functionList = "FC_GetFunctionList";
            } else if (moduleName.equals("keystore")) {
                nssModule = secmod.getModule(ModuleType.KEYSTORE);
                nssUseSecmodTrust = true;
            } else if (moduleName.equals("crypto")) {
                nssModule = secmod.getModule(ModuleType.CRYPTO);
            } else if (moduleName.equals("trustanchors")) {
                // XXX should the option be called trustanchor or trustanchors??
                nssModule = secmod.getModule(ModuleType.TRUSTANCHOR);
                nssUseSecmodTrust = true;
            } else if (moduleName.startsWith("external-")) {
                int moduleIndex;
                try {
                    moduleIndex = Integer.parseInt
                            (moduleName.substring("external-".length()));
                } catch (NumberFormatException e) {
                    moduleIndex = -1;
                }
                if (moduleIndex < 1) {
                    throw new ProviderException
                            ("Invalid external module: " + moduleName);
                }
                int k = 0;
                for (Secmod.Module module : modules) {
                    if (module.getType() == ModuleType.EXTERNAL) {
                        if (++k == moduleIndex) {
                            nssModule = module;
                            break;
                        }
                    }
                }
                if (nssModule == null) {
                    throw new ProviderException("Invalid module " + moduleName
                        + ": only " + k + " external NSS modules available");
                }
            } else {
                throw new ProviderException(
                    "Unknown NSS module: " + moduleName);
            }
            if (nssModule == null) {
                throw new ProviderException(
                    "NSS module not available: " + moduleName);
            }
            if (nssModule.hasInitializedProvider()) {
                throw new ProviderException("Secmod module already configured");
            }
            library = nssModule.libraryName;
            slotListIndex = nssModule.slot;
        }
        this.nssUseSecmodTrust = nssUseSecmodTrust;
        this.nssModule = nssModule;

        File libraryFile = new File(library);
        // if the filename is a simple filename without path
        // (e.g. "libpkcs11.so"), it may refer to a library somewhere on the
        // OS library search path. Omit the test for file existance as that
        // only looks in the current directory.
        if (libraryFile.getName().equals(library) == false) {
            if (new File(library).isFile() == false) {
                String msg = "Library " + library + " does not exist";
                if (config.getHandleStartupErrors() == Config.ERR_HALT) {
                    throw new ProviderException(msg);
                } else {
                    throw new UnsupportedOperationException(msg);
                }
            }
        }

        try {
            if (debug != null) {
                debug.println("Initializing PKCS#11 library " + library);
            }
            CK_C_INITIALIZE_ARGS initArgs = new CK_C_INITIALIZE_ARGS();
            String nssArgs = config.getNssArgs();
            if (nssArgs != null) {
                initArgs.pReserved = nssArgs;
            }
            // request multithreaded access first
            initArgs.flags = CKF_OS_LOCKING_OK;
            PKCS11 tmpPKCS11;
            try {
                tmpPKCS11 = PKCS11.getInstance(
                    library, functionList, initArgs,
                    config.getOmitInitialize());
            } catch (PKCS11Exception e) {
                if (debug != null) {
                    debug.println("Multi-threaded initialization failed: " + e);
                }
                if (config.getAllowSingleThreadedModules() == false) {
                    throw e;
                }
                // fall back to single threaded access
                if (nssArgs == null) {
                    // if possible, use null initArgs for better compatibility
                    initArgs = null;
                } else {
                    initArgs.flags = 0;
                }
                tmpPKCS11 = PKCS11.getInstance(library,
                    functionList, initArgs, config.getOmitInitialize());
            }
            p11 = tmpPKCS11;

            CK_INFO p11Info = p11.C_GetInfo();
            if (p11Info.cryptokiVersion.major < 2) {
                throw new ProviderException("Only PKCS#11 v2.0 and later "
                + "supported, library version is v" + p11Info.cryptokiVersion);
            }
            boolean showInfo = config.getShowInfo();
            if (showInfo) {
                System.out.println("Information for provider " + getName());
                System.out.println("Library info:");
                System.out.println(p11Info);
            }

            if ((slotID < 0) || showInfo) {
                long[] slots = p11.C_GetSlotList(false);
                if (showInfo) {
                    System.out.println("All slots: " + toString(slots));
                    slots = p11.C_GetSlotList(true);
                    System.out.println("Slots with tokens: " + toString(slots));
                }
                if (slotID < 0) {
                    if ((slotListIndex < 0)
                            || (slotListIndex >= slots.length)) {
                        throw new ProviderException("slotListIndex is "
                            + slotListIndex
                            + " but token only has " + slots.length + " slots");
                    }
                    slotID = slots[slotListIndex];
                }
            }
            this.slotID = slotID;
            CK_SLOT_INFO slotInfo = p11.C_GetSlotInfo(slotID);
            removable = (slotInfo.flags & CKF_REMOVABLE_DEVICE) != 0;
            initToken(slotInfo);
            if (nssModule != null) {
                nssModule.setProvider(this);
            }
        } catch (Exception e) {
            if (config.getHandleStartupErrors() == Config.ERR_IGNORE_ALL) {
                throw new UnsupportedOperationException
                        ("Initialization failed", e);
            } else {
                throw new ProviderException
                        ("Initialization failed", e);
            }
        }
    }

    private static String toString(long[] longs) {
        if (longs.length == 0) {
            return "(none)";
        }
        StringBuilder sb = new StringBuilder();
        sb.append(longs[0]);
        for (int i = 1; i < longs.length; i++) {
            sb.append(", ");
            sb.append(longs[i]);
        }
        return sb.toString();
    }

    public boolean equals(Object obj) {
        return this == obj;
    }

    public int hashCode() {
        return System.identityHashCode(this);
    }

    private static final class Descriptor {
        final String type;
        final String algorithm;
        final String className;
        final List<String> aliases;
        final int[] mechanisms;

        private Descriptor(String type, String algorithm, String className,
                List<String> aliases, int[] mechanisms) {
            this.type = type;
            this.algorithm = algorithm;
            this.className = className;
            this.aliases = aliases;
            this.mechanisms = mechanisms;
        }
        private P11Service service(Token token, int mechanism) {
            return new P11Service
                (token, type, algorithm, className, aliases, mechanism);
        }
        public String toString() {
            return type + "." + algorithm;
        }
    }

    // Map from mechanism to List of Descriptors that should be
    // registered if the mechanism is supported
    private static final Map<Integer,List<Descriptor>> descriptors =
        new HashMap<Integer,List<Descriptor>>();

    private static int[] m(long m1) {
        return new int[] {(int)m1};
    }

    private static int[] m(long m1, long m2) {
        return new int[] {(int)m1, (int)m2};
    }

    private static int[] m(long m1, long m2, long m3) {
        return new int[] {(int)m1, (int)m2, (int)m3};
    }

    private static int[] m(long m1, long m2, long m3, long m4) {
        return new int[] {(int)m1, (int)m2, (int)m3, (int)m4};
    }

    private static void d(String type, String algorithm, String className,
            int[] m) {
        register(new Descriptor(type, algorithm, className, null, m));
    }

    private static void d(String type, String algorithm, String className,
            List<String> aliases, int[] m) {
        register(new Descriptor(type, algorithm, className, aliases, m));
    }

    private static void dA(String type, String algorithm, String className,
            int[] m) {
        register(new Descriptor(type, algorithm, className,
                getAliases(algorithm), m));
    }

    private static void register(Descriptor d) {
        for (int i = 0; i < d.mechanisms.length; i++) {
            int m = d.mechanisms[i];
            Integer key = Integer.valueOf(m);
            List<Descriptor> list = descriptors.get(key);
            if (list == null) {
                list = new ArrayList<Descriptor>();
                descriptors.put(key, list);
            }
            list.add(d);
        }
    }

    private static final String MD  = "MessageDigest";

    private static final String SIG = "Signature";

    private static final String KPG = "KeyPairGenerator";

    private static final String KG  = "KeyGenerator";

    private static final String AGP = "AlgorithmParameters";

    private static final String KF  = "KeyFactory";

    private static final String SKF = "SecretKeyFactory";

    private static final String CIP = "Cipher";

    private static final String MAC = "Mac";

    private static final String KA  = "KeyAgreement";

    private static final String KS  = "KeyStore";

    private static final String SR  = "SecureRandom";

    static {
        // names of all the implementation classes
        // use local variables, only used here
        String P11Digest           = "sun.security.pkcs11.P11Digest";
        String P11Mac              = "sun.security.pkcs11.P11Mac";
        String P11KeyPairGenerator = "sun.security.pkcs11.P11KeyPairGenerator";
        String P11KeyGenerator     = "sun.security.pkcs11.P11KeyGenerator";
        String P11RSAKeyFactory    = "sun.security.pkcs11.P11RSAKeyFactory";
        String P11DSAKeyFactory    = "sun.security.pkcs11.P11DSAKeyFactory";
        String P11DHKeyFactory     = "sun.security.pkcs11.P11DHKeyFactory";
        String P11ECKeyFactory     = "sun.security.pkcs11.P11ECKeyFactory";
        String P11KeyAgreement     = "sun.security.pkcs11.P11KeyAgreement";
        String P11SecretKeyFactory = "sun.security.pkcs11.P11SecretKeyFactory";
        String P11Cipher           = "sun.security.pkcs11.P11Cipher";
        String P11RSACipher        = "sun.security.pkcs11.P11RSACipher";
        String P11AEADCipher       = "sun.security.pkcs11.P11AEADCipher";
        String P11Signature        = "sun.security.pkcs11.P11Signature";
        String P11PSSSignature     = "sun.security.pkcs11.P11PSSSignature";

        // XXX register all aliases

        d(MD, "MD2",            P11Digest,
                m(CKM_MD2));
        d(MD, "MD5",            P11Digest,
                m(CKM_MD5));
        dA(MD, "SHA-1",           P11Digest,
                m(CKM_SHA_1));

        dA(MD, "SHA-224",        P11Digest,
                m(CKM_SHA224));
        dA(MD, "SHA-256",        P11Digest,
                m(CKM_SHA256));
        dA(MD, "SHA-384",        P11Digest,
                m(CKM_SHA384));
        dA(MD, "SHA-512",        P11Digest,
                m(CKM_SHA512));
        dA(MD, "SHA-512/224",        P11Digest,
                m(CKM_SHA512_224));
        dA(MD, "SHA-512/256",        P11Digest,
                m(CKM_SHA512_256));
        dA(MD, "SHA3-224",        P11Digest,
                m(CKM_SHA3_224));
        dA(MD, "SHA3-256",        P11Digest,
                m(CKM_SHA3_256));
        dA(MD, "SHA3-384",        P11Digest,
                m(CKM_SHA3_384));
        dA(MD, "SHA3-512",        P11Digest,
                m(CKM_SHA3_512));

        d(MAC, "HmacMD5",       P11Mac,
                m(CKM_MD5_HMAC));
        dA(MAC, "HmacSHA1",      P11Mac,
                m(CKM_SHA_1_HMAC));
        dA(MAC, "HmacSHA224",    P11Mac,
                m(CKM_SHA224_HMAC));
        dA(MAC, "HmacSHA256",    P11Mac,
                m(CKM_SHA256_HMAC));
        dA(MAC, "HmacSHA384",    P11Mac,
                m(CKM_SHA384_HMAC));
        dA(MAC, "HmacSHA512",    P11Mac,
                m(CKM_SHA512_HMAC));
        dA(MAC, "HmacSHA512/224",    P11Mac,
                m(CKM_SHA512_224_HMAC));
        dA(MAC, "HmacSHA512/256",    P11Mac,
                m(CKM_SHA512_256_HMAC));
        dA(MAC, "HmacSHA3-224",    P11Mac,
                m(CKM_SHA3_224_HMAC));
        dA(MAC, "HmacSHA3-256",    P11Mac,
                m(CKM_SHA3_256_HMAC));
        dA(MAC, "HmacSHA3-384",    P11Mac,
                m(CKM_SHA3_384_HMAC));
        dA(MAC, "HmacSHA3-512",    P11Mac,
                m(CKM_SHA3_512_HMAC));
        d(MAC, "SslMacMD5",     P11Mac,
                m(CKM_SSL3_MD5_MAC));
        d(MAC, "SslMacSHA1",    P11Mac,
                m(CKM_SSL3_SHA1_MAC));

        d(KPG, "RSA",           P11KeyPairGenerator,
                getAliases("PKCS1"),
                m(CKM_RSA_PKCS_KEY_PAIR_GEN));

        List<String> dhAlias = List.of("DiffieHellman");

        dA(KPG, "DSA",           P11KeyPairGenerator,
                m(CKM_DSA_KEY_PAIR_GEN));
        d(KPG, "DH",            P11KeyPairGenerator,
                dhAlias,
                m(CKM_DH_PKCS_KEY_PAIR_GEN));
        d(KPG, "EC",            P11KeyPairGenerator,
                m(CKM_EC_KEY_PAIR_GEN));

        dA(KG,  "ARCFOUR",       P11KeyGenerator,
                m(CKM_RC4_KEY_GEN));
        d(KG,  "DES",           P11KeyGenerator,
                m(CKM_DES_KEY_GEN));
        d(KG,  "DESede",        P11KeyGenerator,
                m(CKM_DES3_KEY_GEN, CKM_DES2_KEY_GEN));
        d(KG,  "AES",           P11KeyGenerator,
                m(CKM_AES_KEY_GEN));
        d(KG,  "Blowfish",      P11KeyGenerator,
                m(CKM_BLOWFISH_KEY_GEN));
        d(KG,  "ChaCha20",      P11KeyGenerator,
                m(CKM_CHACHA20_KEY_GEN));
        d(KG,  "HmacMD5",      P11KeyGenerator, // 1.3.6.1.5.5.8.1.1
                m(CKM_GENERIC_SECRET_KEY_GEN));
        dA(KG,  "HmacSHA1",      P11KeyGenerator,
                m(CKM_SHA_1_KEY_GEN, CKM_GENERIC_SECRET_KEY_GEN));
        dA(KG,  "HmacSHA224",    P11KeyGenerator,
                m(CKM_SHA224_KEY_GEN, CKM_GENERIC_SECRET_KEY_GEN));
        dA(KG,  "HmacSHA256",    P11KeyGenerator,
                m(CKM_SHA256_KEY_GEN, CKM_GENERIC_SECRET_KEY_GEN));
        dA(KG,  "HmacSHA384",    P11KeyGenerator,
                m(CKM_SHA384_KEY_GEN, CKM_GENERIC_SECRET_KEY_GEN));
        dA(KG,  "HmacSHA512",    P11KeyGenerator,
                m(CKM_SHA512_KEY_GEN, CKM_GENERIC_SECRET_KEY_GEN));
        dA(KG,  "HmacSHA512/224",    P11KeyGenerator,
                m(CKM_SHA512_224_KEY_GEN, CKM_GENERIC_SECRET_KEY_GEN));
        dA(KG,  "HmacSHA512/256",    P11KeyGenerator,
                m(CKM_SHA512_256_KEY_GEN, CKM_GENERIC_SECRET_KEY_GEN));
        dA(KG,  "HmacSHA3-224",    P11KeyGenerator,
                m(CKM_SHA3_224_KEY_GEN, CKM_GENERIC_SECRET_KEY_GEN));
        dA(KG,  "HmacSHA3-256",    P11KeyGenerator,
                m(CKM_SHA3_256_KEY_GEN, CKM_GENERIC_SECRET_KEY_GEN));
        dA(KG,  "HmacSHA3-384",    P11KeyGenerator,
                m(CKM_SHA3_384_KEY_GEN, CKM_GENERIC_SECRET_KEY_GEN));
        dA(KG,  "HmacSHA3-512",    P11KeyGenerator,
                m(CKM_SHA3_512_KEY_GEN, CKM_GENERIC_SECRET_KEY_GEN));

        // register (Secret)KeyFactories if there are any mechanisms
        // for a particular algorithm that we support
        d(KF, "RSA",            P11RSAKeyFactory,
                getAliases("PKCS1"),
                m(CKM_RSA_PKCS_KEY_PAIR_GEN, CKM_RSA_PKCS, CKM_RSA_X_509));
        dA(KF, "DSA",            P11DSAKeyFactory,
                m(CKM_DSA_KEY_PAIR_GEN, CKM_DSA, CKM_DSA_SHA1));
        d(KF, "DH",             P11DHKeyFactory,
                dhAlias,
                m(CKM_DH_PKCS_KEY_PAIR_GEN, CKM_DH_PKCS_DERIVE));
        d(KF, "EC",             P11ECKeyFactory,
                m(CKM_EC_KEY_PAIR_GEN, CKM_ECDH1_DERIVE,
                    CKM_ECDSA, CKM_ECDSA_SHA1));

        // AlgorithmParameters for EC.
        // Only needed until we have an EC implementation in the SUN provider.
        dA(AGP, "EC",            "sun.security.util.ECParameters",
                m(CKM_EC_KEY_PAIR_GEN, CKM_ECDH1_DERIVE,
                    CKM_ECDSA, CKM_ECDSA_SHA1));


        d(AGP, "GCM",            "sun.security.util.GCMParameters",
                m(CKM_AES_GCM));

        dA(AGP, "ChaCha20-Poly1305",
                "com.sun.crypto.provider.ChaCha20Poly1305Parameters",
                m(CKM_CHACHA20_POLY1305));

        d(KA, "DH",             P11KeyAgreement,
                dhAlias,
                m(CKM_DH_PKCS_DERIVE));
        d(KA, "ECDH",           "sun.security.pkcs11.P11ECDHKeyAgreement",
                m(CKM_ECDH1_DERIVE));

        dA(SKF, "ARCFOUR",       P11SecretKeyFactory,
                m(CKM_RC4));
        d(SKF, "DES",           P11SecretKeyFactory,
                m(CKM_DES_CBC));
        d(SKF, "DESede",        P11SecretKeyFactory,
                m(CKM_DES3_CBC));
        dA(SKF, "AES",           P11SecretKeyFactory,
                m(CKM_AES_CBC));
        d(SKF, "Blowfish",      P11SecretKeyFactory,
                m(CKM_BLOWFISH_CBC));
        d(SKF, "ChaCha20",      P11SecretKeyFactory,
                m(CKM_CHACHA20_POLY1305));

        // XXX attributes for Ciphers (supported modes, padding)
        dA(CIP, "ARCFOUR",                      P11Cipher,
                m(CKM_RC4));
        d(CIP, "DES/CBC/NoPadding",             P11Cipher,
                m(CKM_DES_CBC));
        d(CIP, "DES/CBC/PKCS5Padding",          P11Cipher,
                m(CKM_DES_CBC_PAD, CKM_DES_CBC));
        d(CIP, "DES/ECB/NoPadding",             P11Cipher,
                m(CKM_DES_ECB));
        d(CIP, "DES/ECB/PKCS5Padding",          P11Cipher,
                List.of("DES"),
                m(CKM_DES_ECB));

        d(CIP, "DESede/CBC/NoPadding",          P11Cipher,
                m(CKM_DES3_CBC));
        d(CIP, "DESede/CBC/PKCS5Padding",       P11Cipher,
                m(CKM_DES3_CBC_PAD, CKM_DES3_CBC));
        d(CIP, "DESede/ECB/NoPadding",          P11Cipher,
                m(CKM_DES3_ECB));
        d(CIP, "DESede/ECB/PKCS5Padding",       P11Cipher,
                List.of("DESede"),
                m(CKM_DES3_ECB));
        d(CIP, "AES/CBC/NoPadding",             P11Cipher,
                m(CKM_AES_CBC));
        dA(CIP, "AES_128/CBC/NoPadding",          P11Cipher,
                m(CKM_AES_CBC));
        dA(CIP, "AES_192/CBC/NoPadding",          P11Cipher,
                m(CKM_AES_CBC));
        dA(CIP, "AES_256/CBC/NoPadding",          P11Cipher,
                m(CKM_AES_CBC));
        d(CIP, "AES/CBC/PKCS5Padding",          P11Cipher,
                m(CKM_AES_CBC_PAD, CKM_AES_CBC));
        d(CIP, "AES/ECB/NoPadding",             P11Cipher,
                m(CKM_AES_ECB));
        dA(CIP, "AES_128/ECB/NoPadding",          P11Cipher,
                m(CKM_AES_ECB));
        dA(CIP, "AES_192/ECB/NoPadding",          P11Cipher,
                m(CKM_AES_ECB));
        dA(CIP, "AES_256/ECB/NoPadding",          P11Cipher,
                m(CKM_AES_ECB));
        d(CIP, "AES/ECB/PKCS5Padding",          P11Cipher,
                List.of("AES"),
                m(CKM_AES_ECB));
        d(CIP, "AES/CTR/NoPadding",             P11Cipher,
                m(CKM_AES_CTR));

        d(CIP, "AES/GCM/NoPadding",             P11AEADCipher,
                m(CKM_AES_GCM));
        dA(CIP, "AES_128/GCM/NoPadding",          P11AEADCipher,
                m(CKM_AES_GCM));
        dA(CIP, "AES_192/GCM/NoPadding",          P11AEADCipher,
                m(CKM_AES_GCM));
        dA(CIP, "AES_256/GCM/NoPadding",          P11AEADCipher,
                m(CKM_AES_GCM));

        d(CIP, "Blowfish/CBC/NoPadding",        P11Cipher,
                m(CKM_BLOWFISH_CBC));
        d(CIP, "Blowfish/CBC/PKCS5Padding",     P11Cipher,
                m(CKM_BLOWFISH_CBC));

        dA(CIP, "ChaCha20-Poly1305",            P11AEADCipher,
                m(CKM_CHACHA20_POLY1305));

        d(CIP, "RSA/ECB/PKCS1Padding",          P11RSACipher,
                List.of("RSA"),
                m(CKM_RSA_PKCS));
        d(CIP, "RSA/ECB/NoPadding",             P11RSACipher,
                m(CKM_RSA_X_509));

        d(SIG, "RawDSA",        P11Signature,
                List.of("NONEwithDSA"),
                m(CKM_DSA));
        dA(SIG, "SHA1withDSA",           P11Signature,
                m(CKM_DSA_SHA1, CKM_DSA));
        dA(SIG, "SHA224withDSA", P11Signature,
                m(CKM_DSA_SHA224));
        dA(SIG, "SHA256withDSA", P11Signature,
                m(CKM_DSA_SHA256));
        dA(SIG, "SHA384withDSA", P11Signature,
                m(CKM_DSA_SHA384));
        dA(SIG, "SHA512withDSA", P11Signature,
                m(CKM_DSA_SHA512));
        dA(SIG, "SHA3-224withDSA", P11Signature,
                m(CKM_DSA_SHA3_224));
        dA(SIG, "SHA3-256withDSA", P11Signature,
                m(CKM_DSA_SHA3_256));
        dA(SIG, "SHA3-384withDSA", P11Signature,
                m(CKM_DSA_SHA3_384));
        dA(SIG, "SHA3-512withDSA", P11Signature,
                m(CKM_DSA_SHA3_512));
        d(SIG, "RawDSAinP1363Format",   P11Signature,
                List.of("NONEwithDSAinP1363Format"),
                m(CKM_DSA));
        d(SIG, "DSAinP1363Format",      P11Signature,
                List.of("SHA1withDSAinP1363Format"),
                m(CKM_DSA_SHA1, CKM_DSA));
        d(SIG, "SHA224withDSAinP1363Format",      P11Signature,
                m(CKM_DSA_SHA224));
        d(SIG, "SHA256withDSAinP1363Format",      P11Signature,
                m(CKM_DSA_SHA256));
        d(SIG, "SHA384withDSAinP1363Format",      P11Signature,
                m(CKM_DSA_SHA384));
        d(SIG, "SHA512withDSAinP1363Format",      P11Signature,
                m(CKM_DSA_SHA512));
        d(SIG, "SHA3-224withDSAinP1363Format",      P11Signature,
                m(CKM_DSA_SHA3_224));
        d(SIG, "SHA3-256withDSAinP1363Format",      P11Signature,
                m(CKM_DSA_SHA3_256));
        d(SIG, "SHA3-384withDSAinP1363Format",      P11Signature,
                m(CKM_DSA_SHA3_384));
        d(SIG, "SHA3-512withDSAinP1363Format",      P11Signature,
                m(CKM_DSA_SHA3_512));
        d(SIG, "NONEwithECDSA", P11Signature,
                m(CKM_ECDSA));
        dA(SIG, "SHA1withECDSA", P11Signature,
                m(CKM_ECDSA_SHA1, CKM_ECDSA));
        dA(SIG, "SHA224withECDSA",       P11Signature,
                m(CKM_ECDSA_SHA224, CKM_ECDSA));
        dA(SIG, "SHA256withECDSA",       P11Signature,
                m(CKM_ECDSA_SHA256, CKM_ECDSA));
        dA(SIG, "SHA384withECDSA",       P11Signature,
                m(CKM_ECDSA_SHA384, CKM_ECDSA));
        dA(SIG, "SHA512withECDSA",       P11Signature,
                m(CKM_ECDSA_SHA512, CKM_ECDSA));
        dA(SIG, "SHA3-224withECDSA",       P11Signature,
                m(CKM_ECDSA_SHA3_224, CKM_ECDSA));
        dA(SIG, "SHA3-256withECDSA",       P11Signature,
                m(CKM_ECDSA_SHA3_256, CKM_ECDSA));
        dA(SIG, "SHA3-384withECDSA",       P11Signature,
                m(CKM_ECDSA_SHA3_384, CKM_ECDSA));
        dA(SIG, "SHA3-512withECDSA",       P11Signature,
                m(CKM_ECDSA_SHA3_512, CKM_ECDSA));
        d(SIG, "NONEwithECDSAinP1363Format",   P11Signature,
                m(CKM_ECDSA));
        d(SIG, "SHA1withECDSAinP1363Format",   P11Signature,
                m(CKM_ECDSA_SHA1, CKM_ECDSA));
        d(SIG, "SHA224withECDSAinP1363Format", P11Signature,
                m(CKM_ECDSA_SHA224, CKM_ECDSA));
        d(SIG, "SHA256withECDSAinP1363Format", P11Signature,
                m(CKM_ECDSA_SHA256, CKM_ECDSA));
        d(SIG, "SHA384withECDSAinP1363Format", P11Signature,
                m(CKM_ECDSA_SHA384, CKM_ECDSA));
        d(SIG, "SHA512withECDSAinP1363Format", P11Signature,
                m(CKM_ECDSA_SHA512, CKM_ECDSA));
        d(SIG, "SHA3-224withECDSAinP1363Format", P11Signature,
                m(CKM_ECDSA_SHA3_224, CKM_ECDSA));
        d(SIG, "SHA3-256withECDSAinP1363Format", P11Signature,
                m(CKM_ECDSA_SHA3_256, CKM_ECDSA));
        d(SIG, "SHA3-384withECDSAinP1363Format", P11Signature,
                m(CKM_ECDSA_SHA3_384, CKM_ECDSA));
        d(SIG, "SHA3-512withECDSAinP1363Format", P11Signature,
                m(CKM_ECDSA_SHA3_512, CKM_ECDSA));

        dA(SIG, "MD2withRSA",    P11Signature,
                m(CKM_MD2_RSA_PKCS, CKM_RSA_PKCS, CKM_RSA_X_509));
        dA(SIG, "MD5withRSA",    P11Signature,
                m(CKM_MD5_RSA_PKCS, CKM_RSA_PKCS, CKM_RSA_X_509));
        dA(SIG, "SHA1withRSA",   P11Signature,
                m(CKM_SHA1_RSA_PKCS, CKM_RSA_PKCS, CKM_RSA_X_509));
        dA(SIG, "SHA224withRSA", P11Signature,
                m(CKM_SHA224_RSA_PKCS, CKM_RSA_PKCS, CKM_RSA_X_509));
        dA(SIG, "SHA256withRSA", P11Signature,
                m(CKM_SHA256_RSA_PKCS, CKM_RSA_PKCS, CKM_RSA_X_509));
        dA(SIG, "SHA384withRSA", P11Signature,
                m(CKM_SHA384_RSA_PKCS, CKM_RSA_PKCS, CKM_RSA_X_509));
        dA(SIG, "SHA512withRSA", P11Signature,
                m(CKM_SHA512_RSA_PKCS, CKM_RSA_PKCS, CKM_RSA_X_509));
        dA(SIG, "SHA3-224withRSA", P11Signature,
                m(CKM_SHA3_224_RSA_PKCS, CKM_RSA_PKCS, CKM_RSA_X_509));
        dA(SIG, "SHA3-256withRSA", P11Signature,
                m(CKM_SHA3_256_RSA_PKCS, CKM_RSA_PKCS, CKM_RSA_X_509));
        dA(SIG, "SHA3-384withRSA", P11Signature,
                m(CKM_SHA3_384_RSA_PKCS, CKM_RSA_PKCS, CKM_RSA_X_509));
        dA(SIG, "SHA3-512withRSA", P11Signature,
                m(CKM_SHA3_512_RSA_PKCS, CKM_RSA_PKCS, CKM_RSA_X_509));
        dA(SIG, "RSASSA-PSS", P11PSSSignature,
                m(CKM_RSA_PKCS_PSS));
        d(SIG, "SHA1withRSASSA-PSS", P11PSSSignature,
                m(CKM_SHA1_RSA_PKCS_PSS));
        d(SIG, "SHA224withRSASSA-PSS", P11PSSSignature,
                m(CKM_SHA224_RSA_PKCS_PSS));
        d(SIG, "SHA256withRSASSA-PSS", P11PSSSignature,
                m(CKM_SHA256_RSA_PKCS_PSS));
        d(SIG, "SHA384withRSASSA-PSS", P11PSSSignature,
                m(CKM_SHA384_RSA_PKCS_PSS));
        d(SIG, "SHA512withRSASSA-PSS", P11PSSSignature,
                m(CKM_SHA512_RSA_PKCS_PSS));
        d(SIG, "SHA3-224withRSASSA-PSS", P11PSSSignature,
                m(CKM_SHA3_224_RSA_PKCS_PSS));
        d(SIG, "SHA3-256withRSASSA-PSS", P11PSSSignature,
                m(CKM_SHA3_256_RSA_PKCS_PSS));
        d(SIG, "SHA3-384withRSASSA-PSS", P11PSSSignature,
                m(CKM_SHA3_384_RSA_PKCS_PSS));
        d(SIG, "SHA3-512withRSASSA-PSS", P11PSSSignature,
                m(CKM_SHA3_512_RSA_PKCS_PSS));

        d(KG, "SunTlsRsaPremasterSecret",
                    "sun.security.pkcs11.P11TlsRsaPremasterSecretGenerator",
                List.of("SunTls12RsaPremasterSecret"),
                m(CKM_SSL3_PRE_MASTER_KEY_GEN, CKM_TLS_PRE_MASTER_KEY_GEN));
        d(KG, "SunTlsMasterSecret",
                    "sun.security.pkcs11.P11TlsMasterSecretGenerator",
                m(CKM_SSL3_MASTER_KEY_DERIVE, CKM_TLS_MASTER_KEY_DERIVE,
                    CKM_SSL3_MASTER_KEY_DERIVE_DH,
                    CKM_TLS_MASTER_KEY_DERIVE_DH));
        d(KG, "SunTls12MasterSecret",
                "sun.security.pkcs11.P11TlsMasterSecretGenerator",
            m(CKM_TLS12_MASTER_KEY_DERIVE, CKM_TLS12_MASTER_KEY_DERIVE_DH));
        d(KG, "SunTlsKeyMaterial",
                    "sun.security.pkcs11.P11TlsKeyMaterialGenerator",
                m(CKM_SSL3_KEY_AND_MAC_DERIVE, CKM_TLS_KEY_AND_MAC_DERIVE));
        d(KG, "SunTls12KeyMaterial",
                "sun.security.pkcs11.P11TlsKeyMaterialGenerator",
            m(CKM_TLS12_KEY_AND_MAC_DERIVE));
        d(KG, "SunTlsPrf", "sun.security.pkcs11.P11TlsPrfGenerator",
                m(CKM_TLS_PRF, CKM_NSS_TLS_PRF_GENERAL));
        d(KG, "SunTls12Prf", "sun.security.pkcs11.P11TlsPrfGenerator",
                m(CKM_TLS_MAC));
    }

    // background thread that periodically checks for token insertion
    // if no token is present. We need to do that in a separate thread because
    // the insertion check may block for quite a long time on some tokens.
    private static class TokenPoller implements Runnable {
        private final SunPKCS11 provider;
        private volatile boolean enabled;

        private TokenPoller(SunPKCS11 provider) {
            this.provider = provider;
            enabled = true;
        }
        @Override
        public void run() {
            int interval = provider.config.getInsertionCheckInterval();
            while (enabled) {
                try {
                    Thread.sleep(interval);
                } catch (InterruptedException e) {
                    break;
                }
                if (enabled == false) {
                    break;
                }
                try {
                    provider.initToken(null);
                } catch (PKCS11Exception e) {
                    // ignore
                }
            }
        }
        void disable() {
            enabled = false;
        }
    }

    // create the poller thread, if not already active
    @SuppressWarnings("removal")
    private void createPoller() {
        if (poller != null) {
            return;
        }
        poller = new TokenPoller(this);
        Thread t = InnocuousThread.newSystemThread(
                "Poller-" + getName(),
                poller,
                Thread.MIN_PRIORITY);
        assert t.getContextClassLoader() == null;
        t.setDaemon(true);
        t.start();

    }

    // destroy the poller thread, if active
    private void destroyPoller() {
        if (poller != null) {
            poller.disable();
            poller = null;
        }
    }

    private boolean hasValidToken() {
        /* Commented out to work with Solaris softtoken impl which
           returns 0-value flags, e.g. both REMOVABLE_DEVICE and
           TOKEN_PRESENT are false, when it can't access the token.
        if (removable == false) {
            return true;
        }
        */
        Token token = this.token;
        return (token != null) && token.isValid();
    }

    private class NativeResourceCleaner implements Runnable {
        private long sleepMillis = config.getResourceCleanerShortInterval();
        private int count = 0;
        boolean keyRefFound, sessRefFound;

        /*
         * The cleaner.shortInterval and cleaner.longInterval properties
         * may be defined in the pkcs11 config file and are specified in milliseconds
         * Minimum value is 1000ms.  Default values :
         *  cleaner.shortInterval : 2000ms
         *  cleaner.longInterval  : 60000ms
         *
         * The cleaner thread runs at cleaner.shortInterval intervals
         * while P11Key or Session references continue to be found for cleaning.
         * If 100 iterations occur with no references being found, then the interval
         * period moves to cleaner.longInterval value. The cleaner thread moves back
         * to short interval checking if a resource is found
         */
        @Override
        public void run() {
            while (true) {
                try {
                    Thread.sleep(sleepMillis);
                } catch (InterruptedException ie) {
                    break;
                }
                keyRefFound = P11Key.drainRefQueue();
                sessRefFound = Session.drainRefQueue();
                if (!keyRefFound && !sessRefFound) {
                    count++;
                    if (count > 100) {
                        // no reference freed for some time
                        // increase the sleep time
                        sleepMillis = config.getResourceCleanerLongInterval();
                    }
                } else {
                    count = 0;
                    sleepMillis = config.getResourceCleanerShortInterval();
                }
            }
        }
    }

    // create the cleaner thread, if not already active
    @SuppressWarnings("removal")
    private void createCleaner() {
        cleaner = new NativeResourceCleaner();
        Thread t = InnocuousThread.newSystemThread(
                "Cleanup-SunPKCS11",
                cleaner,
                Thread.MIN_PRIORITY);
        assert t.getContextClassLoader() == null;
        t.setDaemon(true);
        t.start();
    }

    // destroy the token. Called if we detect that it has been removed
    @SuppressWarnings("removal")
    synchronized void uninitToken(Token token) {
        if (this.token != token) {
            // mismatch, our token must already be destroyed
            return;
        }
        destroyPoller();
        this.token = null;
        // unregister all algorithms
        AccessController.doPrivileged(new PrivilegedAction<Object>() {
            public Object run() {
                clear();
                return null;
            }
        });
        // keep polling for token insertion unless configured not to
        if (removable && !config.getDestroyTokenAfterLogout()) {
            createPoller();
        }
    }

    private static boolean isLegacy(CK_MECHANISM_INFO mechInfo)
            throws PKCS11Exception {
        // assume full support if no mech info available
        // For vendor-specific mechanisms, often no mech info is provided
        boolean partialSupport = false;

        if (mechInfo != null) {
            if ((mechInfo.flags & CKF_DECRYPT) != 0) {
                // non-legacy cipher mechs should support encryption
                partialSupport |= ((mechInfo.flags & CKF_ENCRYPT) == 0);
            }
            if ((mechInfo.flags & CKF_VERIFY) != 0) {
                // non-legacy signature mechs should support signing
                partialSupport |= ((mechInfo.flags & CKF_SIGN) == 0);
            }
        }
        return partialSupport;
    }

    // test if a token is present and initialize this provider for it if so.
    // does nothing if no token is found
    // called from constructor and by poller
    private void initToken(CK_SLOT_INFO slotInfo) throws PKCS11Exception {
        if (slotInfo == null) {
            slotInfo = p11.C_GetSlotInfo(slotID);
        }
        if (removable && (slotInfo.flags & CKF_TOKEN_PRESENT) == 0) {
            createPoller();
            return;
        }
        destroyPoller();
        boolean showInfo = config.getShowInfo();
        if (showInfo) {
            System.out.println("Slot info for slot " + slotID + ":");
            System.out.println(slotInfo);
        }
        final Token token = new Token(this);
        if (showInfo) {
            System.out.println
                ("Token info for token in slot " + slotID + ":");
            System.out.println(token.tokenInfo);
        }
        long[] supportedMechanisms = p11.C_GetMechanismList(slotID);

        // Create a map from the various Descriptors to the "most
        // preferred" mechanism that was defined during the
        // static initialization.  For example, DES/CBC/PKCS5Padding
        // could be mapped to CKM_DES_CBC_PAD or CKM_DES_CBC.  Prefer
        // the earliest entry.  When asked for "DES/CBC/PKCS5Padding", we
        // return a CKM_DES_CBC_PAD.
        final Map<Descriptor,Integer> supportedAlgs =
                                        new HashMap<Descriptor,Integer>();

        for (int i = 0; i < supportedMechanisms.length; i++) {
            long longMech = supportedMechanisms[i];
            CK_MECHANISM_INFO mechInfo = token.getMechanismInfo(longMech);
            if (showInfo) {
                System.out.println("Mechanism " +
                    Functions.getMechanismName(longMech) + ":");
                System.out.println(mechInfo == null?
                    (Constants.INDENT + "info n/a") :
                    mechInfo);
            }
            if (!config.isEnabled(longMech)) {
                if (showInfo) {
                    System.out.println("DISABLED in configuration");
                }
                continue;
            }
            if (isLegacy(mechInfo)) {
                if (showInfo) {
                    System.out.println("DISABLED due to legacy");
                }
                continue;
            }

            // we do not know of mechs with the upper 32 bits set
            if (longMech >>> 32 != 0) {
                if (showInfo) {
                    System.out.println("DISABLED due to unknown mech value");
                }
                continue;
            }
            int mech = (int)longMech;
            Integer integerMech = Integer.valueOf(mech);
            List<Descriptor> ds = descriptors.get(integerMech);
            if (ds == null) {
                continue;
            }
            for (Descriptor d : ds) {
                Integer oldMech = supportedAlgs.get(d);
                if (oldMech == null) {
                    supportedAlgs.put(d, integerMech);
                    continue;
                }
                // See if there is something "more preferred"
                // than what we currently have in the supportedAlgs
                // map.
                int intOldMech = oldMech.intValue();
                for (int j = 0; j < d.mechanisms.length; j++) {
                    int nextMech = d.mechanisms[j];
                    if (mech == nextMech) {
                        supportedAlgs.put(d, integerMech);
                        break;
                    } else if (intOldMech == nextMech) {
                        break;
                    }
                }
            }

        }

        // register algorithms in provider
        @SuppressWarnings("removal")
        var dummy = AccessController.doPrivileged(new PrivilegedAction<Object>() {
            public Object run() {
                for (Map.Entry<Descriptor,Integer> entry
                        : supportedAlgs.entrySet()) {
                    Descriptor d = entry.getKey();
                    int mechanism = entry.getValue().intValue();
                    Service s = d.service(token, mechanism);
                    putService(s);
                }
                if (((token.tokenInfo.flags & CKF_RNG) != 0)
                        && config.isEnabled(PCKM_SECURERANDOM)
                        && !token.sessionManager.lowMaxSessions()) {
                    // do not register SecureRandom if the token does
                    // not support many sessions. if we did, we might
                    // run out of sessions in the middle of a
                    // nextBytes() call where we cannot fail over.
                    putService(new P11Service(token, SR, "PKCS11",
                        "sun.security.pkcs11.P11SecureRandom", null,
                        PCKM_SECURERANDOM));
                }
                if (config.isEnabled(PCKM_KEYSTORE)) {
                    putService(new P11Service(token, KS, "PKCS11",
                        "sun.security.pkcs11.P11KeyStore",
                        List.of("PKCS11-" + config.getName()),
                        PCKM_KEYSTORE));
                }
                return null;
            }
        });

        this.token = token;
        if (cleaner == null) {
            createCleaner();
        }
    }

    private static final class P11Service extends Service {

        private final Token token;

        private final long mechanism;

        P11Service(Token token, String type, String algorithm,
                String className, List<String> al, long mechanism) {
            super(token.provider, type, algorithm, className, al,
                    type.equals(SR) ? Map.of("ThreadSafe", "true") : null);
            this.token = token;
            this.mechanism = mechanism & 0xFFFFFFFFL;
        }

        @Override
        public Object newInstance(Object param)
                throws NoSuchAlgorithmException {
            if (token.isValid() == false) {
                throw new NoSuchAlgorithmException("Token has been removed");
            }
            try {
                return newInstance0(param);
            } catch (PKCS11Exception e) {
                throw new NoSuchAlgorithmException(e);
            }
        }

        public Object newInstance0(Object param) throws
                PKCS11Exception, NoSuchAlgorithmException {
            String algorithm = getAlgorithm();
            String type = getType();
            if (type == MD) {
                return new P11Digest(token, algorithm, mechanism);
            } else if (type == CIP) {
                if (algorithm.startsWith("RSA")) {
                    return new P11RSACipher(token, algorithm, mechanism);
                } else if (algorithm.endsWith("GCM/NoPadding") ||
                           algorithm.startsWith("ChaCha20-Poly1305")) {
                    return new P11AEADCipher(token, algorithm, mechanism);
                } else {
                    return new P11Cipher(token, algorithm, mechanism);
                }
            } else if (type == SIG) {
                if (algorithm.indexOf("RSASSA-PSS") != -1) {
                    return new P11PSSSignature(token, algorithm, mechanism);
                } else {
                    return new P11Signature(token, algorithm, mechanism);
                }
            } else if (type == MAC) {
                return new P11Mac(token, algorithm, mechanism);
            } else if (type == KPG) {
                return new P11KeyPairGenerator(token, algorithm, mechanism);
            } else if (type == KA) {
                if (algorithm.equals("ECDH")) {
                    return new P11ECDHKeyAgreement(token, algorithm, mechanism);
                } else {
                    return new P11KeyAgreement(token, algorithm, mechanism);
                }
            } else if (type == KF) {
                return token.getKeyFactory(algorithm);
            } else if (type == SKF) {
                return new P11SecretKeyFactory(token, algorithm);
            } else if (type == KG) {
                // reference equality
                if (algorithm == "SunTlsRsaPremasterSecret") {
                    return new P11TlsRsaPremasterSecretGenerator(
                        token, algorithm, mechanism);
                } else if (algorithm == "SunTlsMasterSecret"
                        || algorithm == "SunTls12MasterSecret") {
                    return new P11TlsMasterSecretGenerator(
                        token, algorithm, mechanism);
                } else if (algorithm == "SunTlsKeyMaterial"
                        || algorithm == "SunTls12KeyMaterial") {
                    return new P11TlsKeyMaterialGenerator(
                        token, algorithm, mechanism);
                } else if (algorithm == "SunTlsPrf"
                        || algorithm == "SunTls12Prf") {
                    return new P11TlsPrfGenerator(token, algorithm, mechanism);
                } else {
                    return new P11KeyGenerator(token, algorithm, mechanism);
                }
            } else if (type == SR) {
                return token.getRandom();
            } else if (type == KS) {
                return token.getKeyStore();
            } else if (type == AGP) {
                if (algorithm == "EC") {
                    return new sun.security.util.ECParameters();
                } else if (algorithm == "GCM") {
                    return new sun.security.util.GCMParameters();
                } else if (algorithm == "ChaCha20-Poly1305") {
                    return new ChaCha20Poly1305Parameters(); // from SunJCE
                } else {
                    throw new NoSuchAlgorithmException("Unsupported algorithm: "
                            + algorithm);
                }
            } else {
                throw new NoSuchAlgorithmException("Unknown type: " + type);
            }
        }

        public boolean supportsParameter(Object param) {
            if ((param == null) || (token.isValid() == false)) {
                return false;
            }
            if (param instanceof Key == false) {
                throw new InvalidParameterException("Parameter must be a Key");
            }
            String algorithm = getAlgorithm();
            String type = getType();
            Key key = (Key)param;
            String keyAlgorithm = key.getAlgorithm();
            // RSA signatures and cipher
            if (((type == CIP) && algorithm.startsWith("RSA"))
                    || (type == SIG) && (algorithm.indexOf("RSA") != -1)) {
                if (keyAlgorithm.equals("RSA") == false) {
                    return false;
                }
                return isLocalKey(key)
                        || (key instanceof RSAPrivateKey)
                        || (key instanceof RSAPublicKey);
            }
            // EC
            if (((type == KA) && algorithm.equals("ECDH"))
                    || ((type == SIG) && algorithm.contains("ECDSA"))) {
                if (keyAlgorithm.equals("EC") == false) {
                    return false;
                }
                return isLocalKey(key)
                        || (key instanceof ECPrivateKey)
                        || (key instanceof ECPublicKey);
            }
            // DSA signatures
            if ((type == SIG) && algorithm.contains("DSA") &&
                    !algorithm.contains("ECDSA")) {
                if (keyAlgorithm.equals("DSA") == false) {
                    return false;
                }
                return isLocalKey(key)
                        || (key instanceof DSAPrivateKey)
                        || (key instanceof DSAPublicKey);
            }
            // MACs and symmetric ciphers
            if ((type == CIP) || (type == MAC)) {
                // do not check algorithm name, mismatch is unlikely anyway
                return isLocalKey(key) || "RAW".equals(key.getFormat());
            }
            // DH key agreement
            if (type == KA) {
                if (keyAlgorithm.equals("DH") == false) {
                    return false;
                }
                return isLocalKey(key)
                        || (key instanceof DHPrivateKey)
                        || (key instanceof DHPublicKey);
            }
            // should not reach here,
            // unknown engine type or algorithm
            throw new AssertionError
                ("SunPKCS11 error: " + type + ", " + algorithm);
        }

        private boolean isLocalKey(Key key) {
            return (key instanceof P11Key) && (((P11Key)key).token == token);
        }

        public String toString() {
            return super.toString() +
                " (" + Functions.getMechanismName(mechanism) + ")";
        }

    }

    /**
     * Log in to this provider.
     *
     * <p> If the token expects a PIN to be supplied by the caller,
     * the <code>handler</code> implementation must support
     * a <code>PasswordCallback</code>.
     *
     * <p> To determine if the token supports a protected authentication path,
     * the CK_TOKEN_INFO flag, CKF_PROTECTED_AUTHENTICATION_PATH, is consulted.
     *
     * @param subject this parameter is ignored
     * @param handler the <code>CallbackHandler</code> used by
     *  this provider to communicate with the caller
     *
     * @throws IllegalStateException if the provider requires configuration
     * and Provider.configure has not been called
     * @throws LoginException if the login operation fails
     * @throws SecurityException if the does not pass a security check for
     *  <code>SecurityPermission("authProvider.<i>name</i>")</code>,
     *  where <i>name</i> is the value returned by
     *  this provider's <code>getName</code> method
     */
    public void login(Subject subject, CallbackHandler handler)
        throws LoginException {

        if (!isConfigured()) {
            throw new IllegalStateException("Configuration is required");
        }

        // security check
        @SuppressWarnings("removal")
        SecurityManager sm = System.getSecurityManager();
        if (sm != null) {
            if (debug != null) {
                debug.println("checking login permission");
            }
            sm.checkPermission(new SecurityPermission
                        ("authProvider." + this.getName()));
        }

        if (!hasValidToken()) {
            throw new LoginException("No token present");

        }

        // see if a login is required
        if ((token.tokenInfo.flags & CKF_LOGIN_REQUIRED) == 0) {
            if (debug != null) {
                debug.println("login operation not required for token - " +
                                "ignoring login request");
            }
            return;
        }

        // see if user already logged in

        try {
            if (token.isLoggedInNow(null)) {
                // user already logged in
                if (debug != null) {
                    debug.println("user already logged in");
                }
                return;
            }
        } catch (PKCS11Exception e) {
            // ignore - fall thru and attempt login
        }

        // get the pin if necessary

        char[] pin = null;
        if ((token.tokenInfo.flags & CKF_PROTECTED_AUTHENTICATION_PATH) == 0) {

            // get password

            CallbackHandler myHandler = getCallbackHandler(handler);
            if (myHandler == null) {
                throw new LoginException
                        ("no password provided, and no callback handler " +
                        "available for retrieving password");
            }

            java.text.MessageFormat form = new java.text.MessageFormat
                        (ResourcesMgr.getString
                        ("PKCS11.Token.providerName.Password."));
            Object[] source = { getName() };

            PasswordCallback pcall = new PasswordCallback(form.format(source),
                                                        false);
            Callback[] callbacks = { pcall };
            try {
                myHandler.handle(callbacks);
            } catch (Exception e) {
                LoginException le = new LoginException
                        ("Unable to perform password callback");
                le.initCause(e);
                throw le;
            }

            pin = pcall.getPassword();
            pcall.clearPassword();
            if (pin == null) {
                if (debug != null) {
                    debug.println("caller passed NULL pin");
                }
            }
        }

        // perform token login

        Session session = null;
        try {
            session = token.getOpSession();

            // pin is NULL if using CKF_PROTECTED_AUTHENTICATION_PATH
            p11.C_Login(session.id(), CKU_USER, pin);
            if (debug != null) {
                debug.println("login succeeded");
            }
        } catch (PKCS11Exception pe) {
            if (pe.getErrorCode() == CKR_USER_ALREADY_LOGGED_IN) {
                // let this one go
                if (debug != null) {
                    debug.println("user already logged in");
                }
                return;
            } else if (pe.getErrorCode() == CKR_PIN_INCORRECT) {
                FailedLoginException fle = new FailedLoginException();
                fle.initCause(pe);
                throw fle;
            } else {
                LoginException le = new LoginException();
                le.initCause(pe);
                throw le;
            }
        } finally {
            token.releaseSession(session);
            if (pin != null) {
                Arrays.fill(pin, ' ');
            }
        }

        // we do not store the PIN in the subject for now
    }

    /**
     * Log out from this provider
     *
     * @throws IllegalStateException if the provider requires configuration
     * and Provider.configure has not been called
     * @throws LoginException if the logout operation fails
     * @throws SecurityException if the does not pass a security check for
     *  <code>SecurityPermission("authProvider.<i>name</i>")</code>,
     *  where <i>name</i> is the value returned by
     *  this provider's <code>getName</code> method
     */
    public void logout() throws LoginException {
        if (!isConfigured()) {
            throw new IllegalStateException("Configuration is required");
        }

        // security check
        @SuppressWarnings("removal")
        SecurityManager sm = System.getSecurityManager();
        if (sm != null) {
            sm.checkPermission
                (new SecurityPermission("authProvider." + this.getName()));
        }

        if (hasValidToken() == false) {
            // app may call logout for cleanup, allow
            return;
        }

        if ((token.tokenInfo.flags & CKF_LOGIN_REQUIRED) == 0) {
            if (debug != null) {
                debug.println("logout operation not required for token - " +
                                "ignoring logout request");
            }
            return;
        }

        try {
            if (!token.isLoggedInNow(null)) {
                if (debug != null) {
                    debug.println("user not logged in");
                }
                if (config.getDestroyTokenAfterLogout()) {
                    token.destroy();
                }
                return;
            }
        } catch (PKCS11Exception e) {
            // ignore
        }

        // perform token logout
        Session session = null;
        try {
            session = token.getOpSession();
            p11.C_Logout(session.id());
            if (debug != null) {
                debug.println("logout succeeded");
            }
        } catch (PKCS11Exception pe) {
            if (pe.getErrorCode() == CKR_USER_NOT_LOGGED_IN) {
                // let this one go
                if (debug != null) {
                    debug.println("user not logged in");
                }
                return;
            }
            LoginException le = new LoginException();
            le.initCause(pe);
            throw le;
        } finally {
            token.releaseSession(session);
            if (config.getDestroyTokenAfterLogout()) {
                token.destroy();
            }
        }
    }

    /**
     * Set a <code>CallbackHandler</code>
     *
     * <p> The provider uses this handler if one is not passed to the
     * <code>login</code> method.  The provider also uses this handler
     * if it invokes <code>login</code> on behalf of callers.
     * In either case if a handler is not set via this method,
     * the provider queries the
     * <i>auth.login.defaultCallbackHandler</i> security property
     * for the fully qualified class name of a default handler implementation.
     * If the security property is not set,
     * the provider is assumed to have alternative means
     * for obtaining authentication information.
     *
     * @param handler a <code>CallbackHandler</code> for obtaining
     *          authentication information, which may be <code>null</code>
     *
     * @throws IllegalStateException if the provider requires configuration
     * and Provider.configure has not been called
     * @throws SecurityException if the caller does not pass a
     *  security check for
     *  <code>SecurityPermission("authProvider.<i>name</i>")</code>,
     *  where <i>name</i> is the value returned by
     *  this provider's <code>getName</code> method
     */
    public void setCallbackHandler(CallbackHandler handler) {

        if (!isConfigured()) {
            throw new IllegalStateException("Configuration is required");
        }

        // security check
        @SuppressWarnings("removal")
        SecurityManager sm = System.getSecurityManager();
        if (sm != null) {
            sm.checkPermission
                (new SecurityPermission("authProvider." + this.getName()));
        }

        synchronized (LOCK_HANDLER) {
            pHandler = handler;
        }
    }

    private CallbackHandler getCallbackHandler(CallbackHandler handler) {

        // get default handler if necessary

        if (handler != null) {
            return handler;
        }

        if (debug != null) {
            debug.println("getting provider callback handler");
        }

        synchronized (LOCK_HANDLER) {
            // see if handler was set via setCallbackHandler
            if (pHandler != null) {
                return pHandler;
            }

            try {
                if (debug != null) {
                    debug.println("getting default callback handler");
                }

                @SuppressWarnings("removal")
                CallbackHandler myHandler = AccessController.doPrivileged
                    (new PrivilegedExceptionAction<CallbackHandler>() {
                    public CallbackHandler run() throws Exception {

                        String defaultHandler =
                                java.security.Security.getProperty
                                ("auth.login.defaultCallbackHandler");

                        if (defaultHandler == null ||
                            defaultHandler.length() == 0) {

                            // ok
                            if (debug != null) {
                                debug.println("no default handler set");
                            }
                            return null;
                        }

                        Class<?> c = Class.forName
                                   (defaultHandler,
                                   true,
                                   Thread.currentThread().getContextClassLoader());
                        if (!javax.security.auth.callback.CallbackHandler.class.isAssignableFrom(c)) {
                            // not the right subtype
                            if (debug != null) {
                                debug.println("default handler " + defaultHandler +
                                              " is not a CallbackHandler");
                            }
                            return null;
                        }
                        @SuppressWarnings("deprecation")
                        Object result = c.newInstance();
                        return (CallbackHandler)result;
                    }
                });
                // save it
                pHandler = myHandler;
                return myHandler;

            } catch (PrivilegedActionException pae) {
                // ok
                if (debug != null) {
                    debug.println("Unable to load default callback handler");
                    pae.printStackTrace();
                }
            }
        }
        return null;
    }

    private Object writeReplace() throws ObjectStreamException {
        return new SunPKCS11Rep(this);
    }

    /**
     * Serialized representation of the SunPKCS11 provider.
     */
    private static class SunPKCS11Rep implements Serializable {

        static final long serialVersionUID = -2896606995897745419L;

        private final String providerName;

        private final String configName;

        SunPKCS11Rep(SunPKCS11 provider) throws NotSerializableException {
            providerName = provider.getName();
            configName = provider.config.getFileName();
            if (Security.getProvider(providerName) != provider) {
                throw new NotSerializableException("Only SunPKCS11 providers "
                    + "installed in java.security.Security can be serialized");
            }
        }

        private Object readResolve() throws ObjectStreamException {
            SunPKCS11 p = (SunPKCS11)Security.getProvider(providerName);
            if ((p == null) || (p.config.getFileName().equals(configName) == false)) {
                throw new NotSerializableException("Could not find "
                        + providerName + " in installed providers");
            }
            return p;
        }
    }
}<|MERGE_RESOLUTION|>--- conflicted
+++ resolved
@@ -66,54 +66,32 @@
 
     static final Debug debug = Debug.getInstance("sunpkcs11");
     // the PKCS11 object through which we make the native calls
-<<<<<<< HEAD
-    @SuppressWarnings("serial") // see writeReplace
-    final PKCS11 p11;
-
-    // configuration information
-    @SuppressWarnings("serial")
-=======
     @SuppressWarnings("serial") // Type of field is not Serializable;
                                 // see writeReplace
     final PKCS11 p11;
 
     // configuration information
     @SuppressWarnings("serial") // Type of field is not Serializable
->>>>>>> 73264811
     final Config config;
 
     // id of the PKCS#11 slot we are using
     final long slotID;
 
-<<<<<<< HEAD
-    @SuppressWarnings("serial")
-    private CallbackHandler pHandler;
-    @SuppressWarnings("serial")
-=======
     @SuppressWarnings("serial") // Type of field is not Serializable
     private CallbackHandler pHandler;
     @SuppressWarnings("serial") // Type of field is not Serializable
->>>>>>> 73264811
     private final Object LOCK_HANDLER = new Object();
 
     final boolean removable;
 
-<<<<<<< HEAD
-    @SuppressWarnings("serial")
-=======
     @SuppressWarnings("serial") // Type of field is not Serializable
->>>>>>> 73264811
     final Secmod.Module nssModule;
 
     final boolean nssUseSecmodTrust;
 
     private volatile Token token;
 
-<<<<<<< HEAD
-    @SuppressWarnings("serial")
-=======
     @SuppressWarnings("serial") // Type of field is not Serializable
->>>>>>> 73264811
     private TokenPoller poller;
 
     static NativeResourceCleaner cleaner;
