--- conflicted
+++ resolved
@@ -250,18 +250,10 @@
             if (len <= 0) {
                 return;
             }
-<<<<<<< HEAD
             if (!(byteBuffer instanceof DirectBuffer dByteBuffer)) {
                 super.engineUpdate(byteBuffer);
                 return;
             }
-=======
-            if (!(byteBuffer instanceof DirectBuffer directBuffer)) {
-                super.engineUpdate(byteBuffer);
-                return;
-            }
-            long addr = directBuffer.address();
->>>>>>> a6139985
             int ofs = byteBuffer.position();
             NIO_ACCESS.acquireSession(byteBuffer);
             try  {
