--- conflicted
+++ resolved
@@ -58,39 +58,21 @@
 
     final SunPKCS11 provider;
 
-<<<<<<< HEAD
-    @SuppressWarnings("serial")
+    @SuppressWarnings("serial") // Type of field is not Serializable
     final PKCS11 p11;
 
-    @SuppressWarnings("serial")
+    @SuppressWarnings("serial") // Type of field is not Serializable
     final Config config;
 
-    @SuppressWarnings("serial")
+    @SuppressWarnings("serial") // Type of field is not Serializable
     final CK_TOKEN_INFO tokenInfo;
 
     // session manager to pool sessions
-    @SuppressWarnings("serial")
+    @SuppressWarnings("serial") // Type of field is not Serializable
     final SessionManager sessionManager;
 
     // template manager to customize the attributes used when creating objects
-    @SuppressWarnings("serial")
-=======
-    @SuppressWarnings("serial") // Type of field is not Serializable
-    final PKCS11 p11;
-
-    @SuppressWarnings("serial") // Type of field is not Serializable
-    final Config config;
-
-    @SuppressWarnings("serial") // Type of field is not Serializable
-    final CK_TOKEN_INFO tokenInfo;
-
-    // session manager to pool sessions
-    @SuppressWarnings("serial") // Type of field is not Serializable
-    final SessionManager sessionManager;
-
-    // template manager to customize the attributes used when creating objects
-    @SuppressWarnings("serial") // Type of field is not Serializable
->>>>>>> 73264811
+    @SuppressWarnings("serial") // Type of field is not Serializable
     private final TemplateManager templateManager;
 
     // flag indicating whether we need to explicitly cancel operations
@@ -99,36 +81,20 @@
     final boolean explicitCancel;
 
     // translation cache for secret keys
-<<<<<<< HEAD
-    @SuppressWarnings("serial")
+    @SuppressWarnings("serial") // Type of field is not Serializable
     final KeyCache secretCache;
 
     // translation cache for asymmetric keys (public and private)
-    @SuppressWarnings("serial")
+    @SuppressWarnings("serial") // Type of field is not Serializable
     final KeyCache privateCache;
 
     // cached instances of the various key factories, initialized on demand
-    @SuppressWarnings("serial")
-=======
-    @SuppressWarnings("serial") // Type of field is not Serializable
-    final KeyCache secretCache;
-
-    // translation cache for asymmetric keys (public and private)
-    @SuppressWarnings("serial") // Type of field is not Serializable
-    final KeyCache privateCache;
-
-    // cached instances of the various key factories, initialized on demand
-    @SuppressWarnings("serial") // Type of field is not Serializable
->>>>>>> 73264811
+    @SuppressWarnings("serial") // Type of field is not Serializable
     private volatile P11KeyFactory rsaFactory, dsaFactory, dhFactory, ecFactory;
 
     // table which maps mechanisms to the corresponding cached
     // MechanismInfo objects
-<<<<<<< HEAD
-    @SuppressWarnings("serial")
-=======
-    @SuppressWarnings("serial") // Type of field is not Serializable
->>>>>>> 73264811
+    @SuppressWarnings("serial") // Type of field is not Serializable
     private final Map<Long, CK_MECHANISM_INFO> mechInfoMap;
 
     // single SecureRandomSpi instance we use per token
@@ -137,11 +103,7 @@
 
     // single KeyStoreSpi instance we use per provider
     // initialized on demand
-<<<<<<< HEAD
-    @SuppressWarnings("serial")
-=======
-    @SuppressWarnings("serial") // Type of field is not Serializable
->>>>>>> 73264811
+    @SuppressWarnings("serial") // Type of field is not Serializable
     private volatile P11KeyStore keyStore;
 
     // whether this token is a removable token
