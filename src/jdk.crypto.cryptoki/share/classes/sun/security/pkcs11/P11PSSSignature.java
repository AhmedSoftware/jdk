--- conflicted
+++ resolved
@@ -614,34 +614,16 @@
         }
         isActive = true;
         switch (type) {
-<<<<<<< HEAD
-        case T_UPDATE:
-            if (!(byteBuffer instanceof DirectBuffer dByteBuffer)) {
-                // cannot do better than default impl
-                super.engineUpdate(byteBuffer);
-                return;
-            }
-            int ofs = byteBuffer.position();
-            NIO_ACCESS.acquireSession(byteBuffer);
-            try {
-                if (mode == M_SIGN) {
-                    if (DEBUG) System.out.println(this + ": Calling C_SignUpdate");
-                    token.p11.C_SignUpdate
-                        (session.id(), dByteBuffer.address() + ofs, null, 0, len);
-                } else {
-                    if (DEBUG) System.out.println(this + ": Calling C_VerifyUpdate");
-                    token.p11.C_VerifyUpdate
-                        (session.id(), dByteBuffer.address() + ofs, null, 0, len);
-=======
             case T_UPDATE -> {
-                if (byteBuffer instanceof DirectBuffer == false) {
+                if (!(byteBuffer instanceof DirectBuffer dByteBuffer)) {
                     // cannot do better than default impl
                     super.engineUpdate(byteBuffer);
                     return;
                 }
-                long addr = ((DirectBuffer) byteBuffer).address();
                 int ofs = byteBuffer.position();
+                NIO_ACCESS.acquireSession(byteBuffer);
                 try {
+                    long addr = dByteBuffer.address();
                     if (mode == M_SIGN) {
                         if (DEBUG) System.out.println(this + ": Calling C_SignUpdate");
                         token.p11.C_SignUpdate
@@ -656,25 +638,17 @@
                 } catch (PKCS11Exception e) {
                     reset(false);
                     throw new ProviderException("Update failed", e);
+                } finally {
+                    NIO_ACCESS.releaseSession(byteBuffer);
                 }
             }
             case T_DIGEST -> {
                 // should not happen as this should be covered by earlier checks
                 if (md == null) {
                     throw new ProviderException("PSS Parameters required");
->>>>>>> a6139985
                 }
                 md.update(byteBuffer);
                 bytesProcessed += len;
-<<<<<<< HEAD
-                byteBuffer.position(ofs + len);
-            } catch (PKCS11Exception e) {
-                reset(false);
-                throw new ProviderException("Update failed", e);
-            } finally {
-                NIO_ACCESS.releaseSession(byteBuffer);
-=======
->>>>>>> a6139985
             }
             default -> {
                 reset(false);
