--- conflicted
+++ resolved
@@ -98,7 +98,7 @@
  */
 jlong CgroupV1Subsystem::read_mem_swap() {
   GET_CONTAINER_INFO(jlong, _memory->controller(), "/memory.memsw.limit_in_bytes",
-                     "Memory and Swap Limit is: " JLONG_FORMAT, JLONG_FORMAT, memswlimit);
+                     "Memory and Swap Limit is: ", JLONG_FORMAT, JLONG_FORMAT, memswlimit);
   return memswlimit;
 }
 
@@ -133,11 +133,6 @@
   }
   julong memswlimit = (julong)swap_limit;
   julong host_total_memsw;
-<<<<<<< HEAD
-=======
-  GET_CONTAINER_INFO(julong, _memory->controller(), "/memory.memsw.limit_in_bytes",
-                     "Memory and Swap Limit is: ", JULONG_FORMAT, JULONG_FORMAT, memswlimit);
->>>>>>> c29a1367
   host_total_memsw = os::Linux::host_swap() + os::Linux::physical_memory();
   if (memswlimit >= host_total_memsw) {
     log_trace(os, container)("Non-Hierarchical Memory and Swap Limit is: Unlimited");
