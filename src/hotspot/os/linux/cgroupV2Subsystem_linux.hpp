--- conflicted
+++ resolved
@@ -79,20 +79,8 @@
     /* One unified controller */
     CgroupV2MemoryController* _unified = nullptr;
     /* Caching wrappers for cpu/memory metrics */
-<<<<<<< HEAD
     CachingCgroupController<CgroupMemoryController*>* _memory = nullptr;
     CachingCgroupController<CgroupCpuController*>* _cpu = nullptr;
-
-=======
-    CachingCgroupController* _memory = nullptr;
-    CachingCgroupController* _cpu = nullptr;
-
-    char *mem_limit_val();
-    char *mem_swp_limit_val();
-    char *mem_swp_current_val();
-    char *mem_soft_limit_val();
->>>>>>> 9ac1b407
-    char *pids_max_val();
 
   public:
     CgroupV2Subsystem(CgroupV2MemoryController * memory,
