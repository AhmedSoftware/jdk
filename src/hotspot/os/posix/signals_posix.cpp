--- conflicted
+++ resolved
@@ -1247,27 +1247,6 @@
   set_signal_handler(SIGXFSZ);
 
 #if defined(__APPLE__)
-<<<<<<< HEAD
-    // In Mac OS X 10.4, CrashReporter will write a crash log for all 'fatal' signals, including
-    // signals caught and handled by the JVM. To work around this, we reset the mach task
-    // signal handler that's placed on our process by CrashReporter. This disables
-    // CrashReporter-based reporting.
-    //
-    // This work-around is not necessary for 10.5+, as CrashReporter no longer intercedes
-    // on caught fatal signals.
-    //
-    // Additionally, gdb installs both standard BSD signal handlers, and mach exception
-    // handlers. By replacing the existing task exception handler, we disable gdb's mach
-    // exception handling, while leaving the standard BSD signal handlers functional.
-    kern_return_t kr;
-    kr = task_set_exception_ports(mach_task_self(),
-                                  EXC_MASK_BAD_ACCESS | EXC_MASK_BAD_INSTRUCTION | EXC_MASK_ARITHMETIC,
-                                  MACH_PORT_NULL,
-                                  EXCEPTION_STATE_IDENTITY,
-                                  MACHINE_THREAD_STATE);
-
-    assert(kr == KERN_SUCCESS, "could not set mach task signal handler");
-=======
   // In Mac OS X 10.4, CrashReporter will write a crash log for all 'fatal' signals, including
   // signals caught and handled by the JVM. To work around this, we reset the mach task
   // signal handler that's placed on our process by CrashReporter. This disables
@@ -1281,13 +1260,12 @@
   // exception handling, while leaving the standard BSD signal handlers functional.
   kern_return_t kr;
   kr = task_set_exception_ports(mach_task_self(),
-                                EXC_MASK_BAD_ACCESS | EXC_MASK_ARITHMETIC,
+                                EXC_MASK_BAD_ACCESS | EXC_MASK_BAD_INSTRUCTION | EXC_MASK_ARITHMETIC,
                                 MACH_PORT_NULL,
                                 EXCEPTION_STATE_IDENTITY,
                                 MACHINE_THREAD_STATE);
 
   assert(kr == KERN_SUCCESS, "could not set mach task signal handler");
->>>>>>> 3455fa9b
 #endif
 
   if (libjsig_is_loaded) {
