/*
 * Copyright (c) 2000, 2022, Oracle and/or its affiliates. All rights reserved.
 * DO NOT ALTER OR REMOVE COPYRIGHT NOTICES OR THIS FILE HEADER.
 *
 * This code is free software; you can redistribute it and/or modify it
 * under the terms of the GNU General Public License version 2 only, as
 * published by the Free Software Foundation.
 *
 * This code is distributed in the hope that it will be useful, but WITHOUT
 * ANY WARRANTY; without even the implied warranty of MERCHANTABILITY or
 * FITNESS FOR A PARTICULAR PURPOSE.  See the GNU General Public License
 * version 2 for more details (a copy is included in the LICENSE file that
 * accompanied this code).
 *
 * You should have received a copy of the GNU General Public License version
 * 2 along with this work; if not, write to the Free Software Foundation,
 * Inc., 51 Franklin St, Fifth Floor, Boston, MA 02110-1301 USA.
 *
 * Please contact Oracle, 500 Oracle Parkway, Redwood Shores, CA 94065 USA
 * or visit www.oracle.com if you need additional information or have any
 * questions.
 *
 */

#ifndef SHARE_ASM_REGISTER_HPP
#define SHARE_ASM_REGISTER_HPP

#include "utilities/debug.hpp"
#include "utilities/globalDefinitions.hpp"
#include "utilities/macros.hpp"
#include "utilities/population_count.hpp"

// Use AbstractRegister as shortcut
class AbstractRegisterImpl;
typedef AbstractRegisterImpl* AbstractRegister;


// The super class for platform specific registers. Instead of using value objects,
// registers are implemented as pointers. Subclassing is used so all registers can
// use the debugging support below. No virtual functions are used for efficiency.
// They are canonicalized; i.e., registers are equal if their pointers are equal,
// and vice versa. A concrete implementation may just map the register onto 'this'.

class AbstractRegisterImpl {
 protected:
  int value() const                              { return (int)(intx)this; }
};


// Macros to help define all kinds of registers

#ifndef USE_POINTERS_TO_REGISTER_IMPL_ARRAY

#define AS_REGISTER(type,name)         ((type)name##_##type##EnumValue)

#define CONSTANT_REGISTER_DECLARATION(type, name, value)                \
const type name = ((type)value);                                        \
enum { name##_##type##EnumValue = (value) }

#else // USE_POINTERS_TO_REGISTER_IMPL_ARRAY

#define REGISTER_IMPL_DECLARATION(type, impl_type, reg_count)           \
inline constexpr type as_ ## type(int encoding) {                       \
  return impl_type::first() + encoding;                                 \
}                                                                       \
extern impl_type all_ ## type ## s[reg_count + 1] INTERNAL_VISIBILITY;  \
inline constexpr type impl_type::first() { return all_ ## type ## s + 1; }

#define REGISTER_IMPL_DEFINITION(type, impl_type, reg_count)            \
impl_type all_ ## type ## s[reg_count + 1];

#define CONSTANT_REGISTER_DECLARATION(type, name, value)                \
constexpr type name = as_ ## type(value);

#endif // USE_POINTERS_TO_REGISTER_IMPL_ARRAY


#define REGISTER_DECLARATION(type, name, value) \
const type name = ((type)value)


// For definitions of RegisterImpl* instances. To be redefined in an
// OS-specific way.
#ifdef __GNUC__
#define INTERNAL_VISIBILITY  __attribute__ ((visibility ("internal")))
#else
#define INTERNAL_VISIBILITY
#endif

template <class RegImpl> class RegSetIterator;
template <class RegImpl> class ReverseRegSetIterator;

// A set of registers
template <class RegImpl>
class AbstractRegSet {
  uint32_t _bitset;

  AbstractRegSet(uint32_t bitset) : _bitset(bitset) { }

public:

  AbstractRegSet() : _bitset(0) { }

  AbstractRegSet(RegImpl r1) : _bitset(1 << r1->encoding()) { }

  AbstractRegSet operator+(const AbstractRegSet aSet) const {
    AbstractRegSet result(_bitset | aSet._bitset);
    return result;
  }

  AbstractRegSet operator-(const AbstractRegSet aSet) const {
    AbstractRegSet result(_bitset & ~aSet._bitset);
    return result;
  }

  AbstractRegSet &operator+=(const AbstractRegSet aSet) {
    *this = *this + aSet;
    return *this;
  }

  AbstractRegSet &operator-=(const AbstractRegSet aSet) {
    *this = *this - aSet;
    return *this;
  }

  static AbstractRegSet of(RegImpl r1) {
    return AbstractRegSet(r1);
  }

  static AbstractRegSet of(RegImpl r1, RegImpl r2) {
    return of(r1) + r2;
  }

  static AbstractRegSet of(RegImpl r1, RegImpl r2, RegImpl r3) {
    return of(r1, r2) + r3;
  }

  static AbstractRegSet of(RegImpl r1, RegImpl r2, RegImpl r3, RegImpl r4) {
    return of(r1, r2, r3) + r4;
  }

  static AbstractRegSet range(RegImpl start, RegImpl end) {
    int start_enc = start->encoding();
    int   end_enc = end->encoding();
    assert(start_enc <= end_enc, "must be");
    uint32_t bits = ~0;
    bits <<= start_enc;
    bits <<= 31 - end_enc;
    bits >>= 31 - end_enc;

    return AbstractRegSet(bits);
  }

  uint size() const { return population_count(_bitset); }

  uint32_t bits() const { return _bitset; }

private:

  RegImpl first();
  RegImpl last();

public:

  friend class RegSetIterator<RegImpl>;
  friend class ReverseRegSetIterator<RegImpl>;

  RegSetIterator<RegImpl> begin();
  ReverseRegSetIterator<RegImpl> rbegin();
};

template <class RegImpl>
class RegSetIterator {
  AbstractRegSet<RegImpl> _regs;

public:
  RegSetIterator(AbstractRegSet<RegImpl> x): _regs(x) {}
  RegSetIterator(const RegSetIterator& mit) : _regs(mit._regs) {}

  RegSetIterator& operator++() {
    RegImpl r = _regs.first();
    if (r->is_valid())
      _regs -= r;
    return *this;
  }

<<<<<<< HEAD
  RegSetIterator operator++(int) {
    auto result(*this);
    operator++();
    return result;
  }

=======
  RegSetIterator<RegImpl>& operator=(const RegSetIterator<RegImpl>& mit) {
    _regs= mit._regs;
    return *this;
  }
>>>>>>> 4461eeb3
  bool operator==(const RegSetIterator& rhs) const {
    return _regs.bits() == rhs._regs.bits();
  }
  bool operator!=(const RegSetIterator& rhs) const {
    return ! (rhs == *this);
  }

  RegImpl operator*() {
    return _regs.first();
  }

  AbstractRegSet<RegImpl> remaining() const {
    return _regs;
  }
};

template <class RegImpl>
inline RegSetIterator<RegImpl> AbstractRegSet<RegImpl>::begin() {
  return RegSetIterator<RegImpl>(*this);
}

template <class RegImpl>
class ReverseRegSetIterator {
  AbstractRegSet<RegImpl> _regs;

public:
  ReverseRegSetIterator(AbstractRegSet<RegImpl> x): _regs(x) {}
  ReverseRegSetIterator(const ReverseRegSetIterator& mit) : _regs(mit._regs) {}

  ReverseRegSetIterator& operator++() {
    RegImpl r = _regs.last();
    if (r->is_valid())
      _regs -= r;
    return *this;
  }

  bool operator==(const ReverseRegSetIterator& rhs) const {
    return _regs.bits() == rhs._regs.bits();
  }
  bool operator!=(const ReverseRegSetIterator& rhs) const {
    return ! (rhs == *this);
  }

  RegImpl operator*() {
    return _regs.last();
  }
};

template <class RegImpl>
inline ReverseRegSetIterator<RegImpl> AbstractRegSet<RegImpl>::rbegin() {
  return ReverseRegSetIterator<RegImpl>(*this);
}

#include CPU_HEADER(register)

// Debugging support

template<typename R, typename... Rx>
inline void assert_different_registers(R first_register, Rx... more_registers) {
#ifdef ASSERT
  const R regs[] = { first_register, more_registers... };
  // Verify there are no equal entries.
  for (size_t i = 0; i < ARRAY_SIZE(regs) - 1; ++i) {
    for (size_t j = i + 1; j < ARRAY_SIZE(regs); ++j) {
      assert(regs[i] != regs[j], "Multiple uses of register: %s", regs[i]->name());
    }
  }
#endif
}

#endif // SHARE_ASM_REGISTER_HPP<|MERGE_RESOLUTION|>--- conflicted
+++ resolved
@@ -184,19 +184,17 @@
     return *this;
   }
 
-<<<<<<< HEAD
   RegSetIterator operator++(int) {
     auto result(*this);
     operator++();
     return result;
   }
 
-=======
   RegSetIterator<RegImpl>& operator=(const RegSetIterator<RegImpl>& mit) {
     _regs= mit._regs;
     return *this;
   }
->>>>>>> 4461eeb3
+
   bool operator==(const RegSetIterator& rhs) const {
     return _regs.bits() == rhs._regs.bits();
   }
