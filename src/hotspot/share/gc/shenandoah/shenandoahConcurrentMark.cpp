/*
 * Copyright (c) 2013, 2021, Red Hat, Inc. All rights reserved.
 * DO NOT ALTER OR REMOVE COPYRIGHT NOTICES OR THIS FILE HEADER.
 *
 * This code is free software; you can redistribute it and/or modify it
 * under the terms of the GNU General Public License version 2 only, as
 * published by the Free Software Foundation.
 *
 * This code is distributed in the hope that it will be useful, but WITHOUT
 * ANY WARRANTY; without even the implied warranty of MERCHANTABILITY or
 * FITNESS FOR A PARTICULAR PURPOSE.  See the GNU General Public License
 * version 2 for more details (a copy is included in the LICENSE file that
 * accompanied this code).
 *
 * You should have received a copy of the GNU General Public License version
 * 2 along with this work; if not, write to the Free Software Foundation,
 * Inc., 51 Franklin St, Fifth Floor, Boston, MA 02110-1301 USA.
 *
 * Please contact Oracle, 500 Oracle Parkway, Redwood Shores, CA 94065 USA
 * or visit www.oracle.com if you need additional information or have any
 * questions.
 *
 */

#include "precompiled.hpp"

#include "gc/shared/satbMarkQueue.hpp"
#include "gc/shared/strongRootsScope.hpp"
#include "gc/shared/taskTerminator.hpp"
#include "gc/shenandoah/shenandoahBarrierSet.inline.hpp"
#include "gc/shenandoah/shenandoahClosures.inline.hpp"
#include "gc/shenandoah/shenandoahConcurrentMark.hpp"
#include "gc/shenandoah/shenandoahHeap.inline.hpp"
#include "gc/shenandoah/shenandoahMark.inline.hpp"
#include "gc/shenandoah/shenandoahReferenceProcessor.hpp"
#include "gc/shenandoah/shenandoahRootProcessor.inline.hpp"
#include "gc/shenandoah/shenandoahOopClosures.inline.hpp"
#include "gc/shenandoah/shenandoahPhaseTimings.hpp"
#include "gc/shenandoah/shenandoahStringDedup.hpp"
#include "gc/shenandoah/shenandoahTaskqueue.inline.hpp"
#include "gc/shenandoah/shenandoahUtils.hpp"
#include "memory/iterator.inline.hpp"
#include "memory/resourceArea.hpp"
#include "runtime/continuation.hpp"
#include "runtime/threads.hpp"

class ShenandoahConcurrentMarkingTask : public WorkerTask {
private:
  ShenandoahConcurrentMark* const _cm;
  TaskTerminator* const           _terminator;

public:
  ShenandoahConcurrentMarkingTask(ShenandoahConcurrentMark* cm, TaskTerminator* terminator) :
    WorkerTask("Shenandoah Concurrent Mark"), _cm(cm), _terminator(terminator) {
  }

  void work(uint worker_id) {
    ShenandoahHeap* heap = ShenandoahHeap::heap();
    ShenandoahConcurrentWorkerSession worker_session(worker_id);
    ShenandoahSuspendibleThreadSetJoiner stsj(ShenandoahSuspendibleWorkers);
    ShenandoahObjToScanQueue* q = _cm->get_queue(worker_id);
    ShenandoahReferenceProcessor* rp = heap->ref_processor();
    assert(rp != nullptr, "need reference processor");
    StringDedup::Requests requests;
    _cm->mark_loop(worker_id, _terminator, rp,
                   true /*cancellable*/,
                   ShenandoahStringDedup::is_enabled() ? ENQUEUE_DEDUP : NO_DEDUP,
                   &requests);
  }
};

class ShenandoahSATBAndRemarkThreadsClosure : public ThreadClosure {
private:
  SATBMarkQueueSet& _satb_qset;
  OopClosure* const _cl;
  uintx _claim_token;

public:
  ShenandoahSATBAndRemarkThreadsClosure(SATBMarkQueueSet& satb_qset, OopClosure* cl) :
    _satb_qset(satb_qset),
    _cl(cl)  {}

  void do_thread(Thread* thread) {
<<<<<<< HEAD
    if (thread->claim_threads_do(true, _claim_token)) {
      // Transfer any partial buffer to the qset for completed buffer processing.
      _satb_qset.flush_queue(ShenandoahThreadLocalData::satb_mark_queue(thread));
      if (thread->is_Java_thread()) {
        if (_cl != nullptr) {
          ResourceMark rm;
          thread->oops_do(_cl, nullptr);
        }
=======
    // Transfer any partial buffer to the qset for completed buffer processing.
    _satb_qset.flush_queue(ShenandoahThreadLocalData::satb_mark_queue(thread));
    if (thread->is_Java_thread()) {
      if (_cl != NULL) {
        ResourceMark rm;
        thread->oops_do(_cl, NULL);
>>>>>>> 107e184d
      }
    }
  }
};

class ShenandoahFinalMarkingTask : public WorkerTask {
private:
  ShenandoahConcurrentMark* _cm;
  TaskTerminator*           _terminator;
  bool                      _dedup_string;

public:
  ShenandoahFinalMarkingTask(ShenandoahConcurrentMark* cm, TaskTerminator* terminator, bool dedup_string) :
    WorkerTask("Shenandoah Final Mark"), _cm(cm), _terminator(terminator), _dedup_string(dedup_string) {
  }

  void work(uint worker_id) {
    ShenandoahHeap* heap = ShenandoahHeap::heap();

    ShenandoahParallelWorkerSession worker_session(worker_id);
    ShenandoahReferenceProcessor* rp = heap->ref_processor();
    StringDedup::Requests requests;

    // First drain remaining SATB buffers.
    {
      ShenandoahObjToScanQueue* q = _cm->get_queue(worker_id);

      ShenandoahSATBBufferClosure cl(q);
      SATBMarkQueueSet& satb_mq_set = ShenandoahBarrierSet::satb_mark_queue_set();
      while (satb_mq_set.apply_closure_to_completed_buffer(&cl)) {}
      assert(!heap->has_forwarded_objects(), "Not expected");

      ShenandoahMarkRefsClosure             mark_cl(q, rp);
      ShenandoahSATBAndRemarkThreadsClosure tc(satb_mq_set,
<<<<<<< HEAD
                                               ShenandoahIUBarrier ? &mark_cl : nullptr);
      Threads::threads_do(&tc);
=======
                                               ShenandoahIUBarrier ? &mark_cl : NULL);
      Threads::possibly_parallel_threads_do(true /* is_par */, &tc);
>>>>>>> 107e184d
    }
    _cm->mark_loop(worker_id, _terminator, rp,
                   false /*not cancellable*/,
                   _dedup_string ? ENQUEUE_DEDUP : NO_DEDUP,
                   &requests);
    assert(_cm->task_queues()->is_empty(), "Should be empty");
  }
};

ShenandoahConcurrentMark::ShenandoahConcurrentMark() :
  ShenandoahMark() {}

// Mark concurrent roots during concurrent phases
class ShenandoahMarkConcurrentRootsTask : public WorkerTask {
private:
  SuspendibleThreadSetJoiner          _sts_joiner;
  ShenandoahConcurrentRootScanner     _root_scanner;
  ShenandoahObjToScanQueueSet* const  _queue_set;
  ShenandoahReferenceProcessor* const _rp;

public:
  ShenandoahMarkConcurrentRootsTask(ShenandoahObjToScanQueueSet* qs,
                                    ShenandoahReferenceProcessor* rp,
                                    ShenandoahPhaseTimings::Phase phase,
                                    uint nworkers);
  void work(uint worker_id);
};

ShenandoahMarkConcurrentRootsTask::ShenandoahMarkConcurrentRootsTask(ShenandoahObjToScanQueueSet* qs,
                                                                     ShenandoahReferenceProcessor* rp,
                                                                     ShenandoahPhaseTimings::Phase phase,
                                                                     uint nworkers) :
  WorkerTask("Shenandoah Concurrent Mark Roots"),
  _root_scanner(nworkers, phase),
  _queue_set(qs),
  _rp(rp) {
  assert(!ShenandoahHeap::heap()->has_forwarded_objects(), "Not expected");
}

void ShenandoahMarkConcurrentRootsTask::work(uint worker_id) {
  ShenandoahConcurrentWorkerSession worker_session(worker_id);
  ShenandoahObjToScanQueue* q = _queue_set->queue(worker_id);
  ShenandoahMarkRefsClosure cl(q, _rp);
  _root_scanner.roots_do(&cl, worker_id);
}

void ShenandoahConcurrentMark::mark_concurrent_roots() {
  ShenandoahHeap* const heap = ShenandoahHeap::heap();
  assert(!heap->has_forwarded_objects(), "Not expected");

  TASKQUEUE_STATS_ONLY(task_queues()->reset_taskqueue_stats());

  WorkerThreads* workers = heap->workers();
  ShenandoahReferenceProcessor* rp = heap->ref_processor();
  task_queues()->reserve(workers->active_workers());
  ShenandoahMarkConcurrentRootsTask task(task_queues(), rp, ShenandoahPhaseTimings::conc_mark_roots, workers->active_workers());

  workers->run_task(&task);
}

class ShenandoahFlushSATBHandshakeClosure : public HandshakeClosure {
private:
  SATBMarkQueueSet& _qset;
public:
  ShenandoahFlushSATBHandshakeClosure(SATBMarkQueueSet& qset) :
    HandshakeClosure("Shenandoah Flush SATB Handshake"),
    _qset(qset) {}

  void do_thread(Thread* thread) {
    _qset.flush_queue(ShenandoahThreadLocalData::satb_mark_queue(thread));
  }
};

void ShenandoahConcurrentMark::concurrent_mark() {
  ShenandoahHeap* const heap = ShenandoahHeap::heap();
  WorkerThreads* workers = heap->workers();
  uint nworkers = workers->active_workers();
  task_queues()->reserve(nworkers);

  ShenandoahSATBMarkQueueSet& qset = ShenandoahBarrierSet::satb_mark_queue_set();
  ShenandoahFlushSATBHandshakeClosure flush_satb(qset);
  for (uint flushes = 0; flushes < ShenandoahMaxSATBBufferFlushes; flushes++) {
    TaskTerminator terminator(nworkers, task_queues());
    ShenandoahConcurrentMarkingTask task(this, &terminator);
    workers->run_task(&task);

    if (heap->cancelled_gc()) {
      // GC is cancelled, break out.
      break;
    }

    size_t before = qset.completed_buffers_num();
    Handshake::execute(&flush_satb);
    size_t after = qset.completed_buffers_num();

    if (before == after) {
      // No more retries needed, break out.
      break;
    }
  }
  assert(task_queues()->is_empty() || heap->cancelled_gc(), "Should be empty when not cancelled");
}

void ShenandoahConcurrentMark::finish_mark() {
  assert(ShenandoahSafepoint::is_at_shenandoah_safepoint(), "Must be at a safepoint");
  assert(Thread::current()->is_VM_thread(), "Must by VM Thread");
  finish_mark_work();
  assert(task_queues()->is_empty(), "Should be empty");
  TASKQUEUE_STATS_ONLY(task_queues()->print_taskqueue_stats());
  TASKQUEUE_STATS_ONLY(task_queues()->reset_taskqueue_stats());

  ShenandoahHeap* const heap = ShenandoahHeap::heap();
  heap->set_concurrent_mark_in_progress(false);
  heap->mark_complete_marking_context();

  end_mark();
}

void ShenandoahConcurrentMark::finish_mark_work() {
  // Finally mark everything else we've got in our queues during the previous steps.
  // It does two different things for concurrent vs. mark-compact GC:
  // - For concurrent GC, it starts with empty task queues, drains the remaining
  //   SATB buffers, and then completes the marking closure.
  // - For mark-compact GC, it starts out with the task queues seeded by initial
  //   root scan, and completes the closure, thus marking through all live objects
  // The implementation is the same, so it's shared here.
  ShenandoahHeap* const heap = ShenandoahHeap::heap();
  ShenandoahGCPhase phase(ShenandoahPhaseTimings::finish_mark);
  uint nworkers = heap->workers()->active_workers();
  task_queues()->reserve(nworkers);

  StrongRootsScope scope(nworkers);
  TaskTerminator terminator(nworkers, task_queues());
  ShenandoahFinalMarkingTask task(this, &terminator, ShenandoahStringDedup::is_enabled());
  heap->workers()->run_task(&task);

  assert(task_queues()->is_empty(), "Should be empty");
}


void ShenandoahConcurrentMark::cancel() {
  clear();
  ShenandoahReferenceProcessor* rp = ShenandoahHeap::heap()->ref_processor();
  rp->abandon_partial_discovery();
}<|MERGE_RESOLUTION|>--- conflicted
+++ resolved
@@ -81,23 +81,12 @@
     _cl(cl)  {}
 
   void do_thread(Thread* thread) {
-<<<<<<< HEAD
-    if (thread->claim_threads_do(true, _claim_token)) {
-      // Transfer any partial buffer to the qset for completed buffer processing.
-      _satb_qset.flush_queue(ShenandoahThreadLocalData::satb_mark_queue(thread));
-      if (thread->is_Java_thread()) {
-        if (_cl != nullptr) {
-          ResourceMark rm;
-          thread->oops_do(_cl, nullptr);
-        }
-=======
     // Transfer any partial buffer to the qset for completed buffer processing.
     _satb_qset.flush_queue(ShenandoahThreadLocalData::satb_mark_queue(thread));
     if (thread->is_Java_thread()) {
-      if (_cl != NULL) {
+      if (_cl != nullptr) {
         ResourceMark rm;
-        thread->oops_do(_cl, NULL);
->>>>>>> 107e184d
+        thread->oops_do(_cl, nullptr);
       }
     }
   }
@@ -132,13 +121,8 @@
 
       ShenandoahMarkRefsClosure             mark_cl(q, rp);
       ShenandoahSATBAndRemarkThreadsClosure tc(satb_mq_set,
-<<<<<<< HEAD
                                                ShenandoahIUBarrier ? &mark_cl : nullptr);
-      Threads::threads_do(&tc);
-=======
-                                               ShenandoahIUBarrier ? &mark_cl : NULL);
       Threads::possibly_parallel_threads_do(true /* is_par */, &tc);
->>>>>>> 107e184d
     }
     _cm->mark_loop(worker_id, _terminator, rp,
                    false /*not cancellable*/,
