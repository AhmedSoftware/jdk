--- conflicted
+++ resolved
@@ -157,16 +157,8 @@
   assert(data->lock()->owned_by_self(), "Must hold the lock");
 
   ShenandoahHeap* const heap = ShenandoahHeap::heap();
-<<<<<<< HEAD
   if (heap->is_concurrent_weak_root_in_progress() ||
       heap->is_concurrent_strong_root_in_progress()) {
-=======
-  if (heap->is_concurrent_mark_in_progress()) {
-    ShenandoahKeepAliveClosure cl;
-    data->oops_do(&cl);
-  } else if (heap->is_concurrent_weak_root_in_progress() ||
-             heap->is_concurrent_strong_root_in_progress() ) {
->>>>>>> dc74ea21
     ShenandoahEvacOOMScope evac_scope;
     heal_nmethod_metadata(data);
   } else if (heap->is_concurrent_mark_in_progress()) {
