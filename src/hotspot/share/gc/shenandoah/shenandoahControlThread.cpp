--- conflicted
+++ resolved
@@ -85,19 +85,11 @@
     const bool explicit_gc_requested = is_gc_requested && is_explicit_gc(requested_gc_cause);
     const bool implicit_gc_requested = is_gc_requested && !is_explicit_gc(requested_gc_cause);
 
-<<<<<<< HEAD
-    // This control loop iteration have seen this much allocations.
+    // This control loop iteration has seen this much allocation.
     const size_t allocs_seen = Atomic::xchg(&_allocs_seen, (size_t)0, memory_order_relaxed);
 
     // Check if we have seen a new target for soft max heap size.
-    const bool soft_max_changed = check_soft_max_changed();
-=======
-    // This control loop iteration has seen this much allocation.
-    size_t allocs_seen = Atomic::xchg(&_allocs_seen, (size_t)0, memory_order_relaxed);
-
-    // Check if we have seen a new target for soft max heap size.
-    bool soft_max_changed = heap->check_soft_max_changed();
->>>>>>> 62c9530c
+    const bool soft_max_changed = heap->check_soft_max_changed();
 
     // Choose which GC mode to run in. The block below should select a single mode.
     GCMode mode = none;
