--- conflicted
+++ resolved
@@ -401,80 +401,11 @@
 
   TraceCollectorStats tcs(heap->monitoring_support()->concurrent_collection_counters());
 
-<<<<<<< HEAD
-  // Reset for upcoming marking
-  heap->entry_reset();
-
-  // Start initial mark under STW
-  heap->vmop_entry_init_mark(generation);
-
-  // Concurrent mark roots
-  heap->entry_mark_roots(generation);
-  if (check_cancellation_or_degen(ShenandoahHeap::_degenerated_outside_cycle)) return;
-
-  // Continue concurrent mark
-  heap->entry_mark(generation);
-  if (check_cancellation_or_degen(ShenandoahHeap::_degenerated_mark)) return;
-
-  // Complete marking under STW, and start evacuation
-  heap->vmop_entry_final_mark(generation);
-
-  // Process weak roots that might still point to regions that would be broken by cleanup
-  if (heap->is_concurrent_weak_root_in_progress()) {
-    heap->entry_weak_refs();
-    heap->entry_weak_roots();
-  }
-
-  // Final mark might have reclaimed some immediate garbage, kick cleanup to reclaim
-  // the space. This would be the last action if there is nothing to evacuate.
-  heap->entry_cleanup_early();
-
-  {
-    ShenandoahHeapLocker locker(heap->lock());
-    heap->free_set()->log_status();
-  }
-
-  // Perform concurrent class unloading
-  if (heap->is_concurrent_weak_root_in_progress() &&
-      ShenandoahConcurrentRoots::should_do_concurrent_class_unloading()) {
-    heap->entry_class_unloading();
-  }
-
-  // Processing strong roots
-  // This may be skipped if there is nothing to update/evacuate.
-  // If so, strong_root_in_progress would be unset.
-  if (heap->is_concurrent_strong_root_in_progress()) {
-    heap->entry_strong_roots();
-  }
-
-  // Continue the cycle with evacuation and optional update-refs.
-  // This may be skipped if there is nothing to evacuate.
-  // If so, evac_in_progress would be unset by collection set preparation code.
-  if (heap->is_evacuation_in_progress()) {
-    // Concurrently evacuate
-    heap->entry_evac();
-    if (check_cancellation_or_degen(ShenandoahHeap::_degenerated_evac)) return;
-
-    // Perform update-refs phase.
-    heap->vmop_entry_init_updaterefs();
-    heap->entry_updaterefs();
-    if (check_cancellation_or_degen(ShenandoahHeap::_degenerated_updaterefs)) return;
-
-    // Concurrent update thread roots
-    heap->entry_update_thread_roots();
-    if (check_cancellation_or_degen(ShenandoahHeap::_degenerated_updaterefs)) return;
-
-    heap->vmop_entry_final_updaterefs();
-
-    // Update references freed up collection set, kick the cleanup to reclaim the space.
-    heap->entry_cleanup_complete();
-=======
   ShenandoahConcurrentGC gc;
   if (gc.collect(cause)) {
     // Cycle is complete
     heap->heuristics()->record_success_concurrent();
     heap->shenandoah_policy()->record_success_concurrent();
->>>>>>> 34eb8b34
   } else {
     assert(heap->cancelled_gc(), "Must have been cancelled");
     check_cancellation_or_degen(gc.degen_point());
