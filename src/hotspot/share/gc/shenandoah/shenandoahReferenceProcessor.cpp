/*
 * Copyright (c) 2015, 2023, Oracle and/or its affiliates. All rights reserved.
 * Copyright (c) 2020, 2021, Red Hat, Inc. and/or its affiliates.
 * Copyright Amazon.com Inc. or its affiliates. All Rights Reserved.
 * DO NOT ALTER OR REMOVE COPYRIGHT NOTICES OR THIS FILE HEADER.
 *
 * This code is free software; you can redistribute it and/or modify it
 * under the terms of the GNU General Public License version 2 only, as
 * published by the Free Software Foundation.
 *
 * This code is distributed in the hope that it will be useful, but WITHOUT
 * ANY WARRANTY; without even the implied warranty of MERCHANTABILITY or
 * FITNESS FOR A PARTICULAR PURPOSE.  See the GNU General Public License
 * version 2 for more details (a copy is included in the LICENSE file that
 * accompanied this code).
 *
 * You should have received a copy of the GNU General Public License version
 * 2 along with this work; if not, write to the Free Software Foundation,
 * Inc., 51 Franklin St, Fifth Floor, Boston, MA 02110-1301 USA.
 *
 * Please contact Oracle, 500 Oracle Parkway, Redwood Shores, CA 94065 USA
 * or visit www.oracle.com if you need additional information or have any
 * questions.
 *
 */

#include "precompiled.hpp"
#include "classfile/javaClasses.hpp"
#include "gc/shared/workerThread.hpp"
#include "gc/shenandoah/shenandoahGeneration.hpp"
#include "gc/shenandoah/shenandoahOopClosures.inline.hpp"
#include "gc/shenandoah/shenandoahReferenceProcessor.hpp"
#include "gc/shenandoah/shenandoahScanRemembered.inline.hpp"
#include "gc/shenandoah/shenandoahThreadLocalData.hpp"
#include "gc/shenandoah/shenandoahUtils.hpp"
#include "runtime/atomic.hpp"
#include "logging/log.hpp"

static ReferenceType reference_type(oop reference) {
  return InstanceKlass::cast(reference->klass())->reference_type();
}

static const char* reference_type_name(ReferenceType type) {
  switch (type) {
    case REF_SOFT:
      return "Soft";

    case REF_WEAK:
      return "Weak";

    case REF_FINAL:
      return "Final";

    case REF_PHANTOM:
      return "Phantom";

    default:
      ShouldNotReachHere();
      return nullptr;
  }
}

template <typename T>
static void card_mark_barrier(T* field, oop value) {
  assert(ShenandoahCardBarrier, "Card-mark barrier should be on");
  ShenandoahGenerationalHeap* heap = ShenandoahGenerationalHeap::heap();
  assert(heap->is_in_or_null(value), "Should be in heap");
  if (heap->is_in_old(field) && heap->is_in_young(value)) {
    // For Shenandoah, each generation collects all the _referents_ that belong to the
    // collected generation. We can end up with discovered lists that contain a mixture
    // of old and young _references_. These references are linked together through the
    // discovered field in java.lang.Reference. In some cases, creating or editing this
    // list may result in the creation of _new_ old-to-young pointers which must dirty
    // the corresponding card. Failing to do this may cause heap verification errors and
    // lead to incorrect GC behavior.
    heap->old_generation()->mark_card_as_dirty(field);
  }
}

template <typename T>
static void set_oop_field(T* field, oop value);

template <>
void set_oop_field<oop>(oop* field, oop value) {
  *field = value;
  if (ShenandoahCardBarrier) {
    card_mark_barrier(field, value);
  }
}

template <>
void set_oop_field<narrowOop>(narrowOop* field, oop value) {
  *field = CompressedOops::encode(value);
  if (ShenandoahCardBarrier) {
    card_mark_barrier(field, value);
  }
}

static oop lrb(oop obj) {
  if (obj != nullptr && ShenandoahHeap::heap()->marking_context()->is_marked(obj)) {
    return ShenandoahBarrierSet::barrier_set()->load_reference_barrier(obj);
  } else {
    return obj;
  }
}

template <typename T>
static volatile T* reference_referent_addr(oop reference) {
  return (volatile T*)java_lang_ref_Reference::referent_addr_raw(reference);
}

inline oop reference_coop_decode_raw(narrowOop v) {
  return CompressedOops::is_null(v) ? nullptr : CompressedOops::decode_raw(v);
}

inline oop reference_coop_decode_raw(oop v) {
  return v;
}

// Raw referent, it can be dead. You cannot treat it as oop without additional safety
// checks, this is why it is HeapWord*. The decoding uses a special-case inlined
// CompressedOops::decode method that bypasses normal oop-ness checks.
template <typename T>
static HeapWord* reference_referent_raw(oop reference) {
  T raw_oop = Atomic::load(reference_referent_addr<T>(reference));
  return cast_from_oop<HeapWord*>(reference_coop_decode_raw(raw_oop));
}

static void reference_clear_referent(oop reference) {
  java_lang_ref_Reference::clear_referent_raw(reference);
}

template <typename T>
static T* reference_discovered_addr(oop reference) {
  return reinterpret_cast<T*>(java_lang_ref_Reference::discovered_addr_raw(reference));
}

template <typename T>
static oop reference_discovered(oop reference) {
  T heap_oop = *reference_discovered_addr<T>(reference);
  return lrb(CompressedOops::decode(heap_oop));
}

template <typename T>
static void reference_set_discovered(oop reference, oop discovered);

template <>
void reference_set_discovered<oop>(oop reference, oop discovered) {
  *reference_discovered_addr<oop>(reference) = discovered;
}

template <>
void reference_set_discovered<narrowOop>(oop reference, oop discovered) {
  *reference_discovered_addr<narrowOop>(reference) = CompressedOops::encode(discovered);
}

template<typename T>
static bool reference_cas_discovered(oop reference, oop discovered) {
  T* addr = reinterpret_cast<T *>(java_lang_ref_Reference::discovered_addr_raw(reference));
  return ShenandoahHeap::atomic_update_oop_check(discovered, addr, nullptr);
}

template <typename T>
static T* reference_next_addr(oop reference) {
  return reinterpret_cast<T*>(java_lang_ref_Reference::next_addr_raw(reference));
}

template <typename T>
static oop reference_next(oop reference) {
  T heap_oop = RawAccess<>::oop_load(reference_next_addr<T>(reference));
  return lrb(CompressedOops::decode(heap_oop));
}

static void reference_set_next(oop reference, oop next) {
  java_lang_ref_Reference::set_next_raw(reference, next);
}

static void soft_reference_update_clock() {
  const jlong now = os::javaTimeNanos() / NANOSECS_PER_MILLISEC;
  java_lang_ref_SoftReference::set_clock(now);
}

ShenandoahRefProcThreadLocal::ShenandoahRefProcThreadLocal() :
  _discovered_list(nullptr),
  _encountered_count(),
  _discovered_count(),
  _enqueued_count() {
}

void ShenandoahRefProcThreadLocal::reset() {
  _discovered_list = nullptr;
  _mark_closure = nullptr;
  for (uint i = 0; i < reference_type_count; i++) {
    _encountered_count[i] = 0;
    _discovered_count[i] = 0;
    _enqueued_count[i] = 0;
  }
}

template <typename T>
T* ShenandoahRefProcThreadLocal::discovered_list_addr() {
  return reinterpret_cast<T*>(&_discovered_list);
}

template <>
oop ShenandoahRefProcThreadLocal::discovered_list_head<oop>() const {
  return *reinterpret_cast<const oop*>(&_discovered_list);
}

template <>
oop ShenandoahRefProcThreadLocal::discovered_list_head<narrowOop>() const {
  return CompressedOops::decode(*reinterpret_cast<const narrowOop*>(&_discovered_list));
}

template <>
void ShenandoahRefProcThreadLocal::set_discovered_list_head<narrowOop>(oop head) {
  *discovered_list_addr<narrowOop>() = CompressedOops::encode(head);
}

template <>
void ShenandoahRefProcThreadLocal::set_discovered_list_head<oop>(oop head) {
  *discovered_list_addr<oop>() = head;
}

ShenandoahReferenceProcessor::ShenandoahReferenceProcessor(uint max_workers) :
  _soft_reference_policy(nullptr),
  _ref_proc_thread_locals(NEW_C_HEAP_ARRAY(ShenandoahRefProcThreadLocal, max_workers, mtGC)),
  _pending_list(nullptr),
  _pending_list_tail(&_pending_list),
  _iterate_discovered_list_id(0U),
  _stats() {
  for (size_t i = 0; i < max_workers; i++) {
    _ref_proc_thread_locals[i].reset();
  }
}

void ShenandoahReferenceProcessor::reset_thread_locals() {
  uint max_workers = ShenandoahHeap::heap()->max_workers();
  for (uint i = 0; i < max_workers; i++) {
    _ref_proc_thread_locals[i].reset();
  }
}

void ShenandoahReferenceProcessor::set_mark_closure(uint worker_id, ShenandoahMarkRefsSuperClosure* mark_closure) {
  _ref_proc_thread_locals[worker_id].set_mark_closure(mark_closure);
}

void ShenandoahReferenceProcessor::set_soft_reference_policy(bool clear) {
  static AlwaysClearPolicy always_clear_policy;
  static LRUMaxHeapPolicy lru_max_heap_policy;

  if (clear) {
    log_info(gc, ref)("Clearing All SoftReferences");
    _soft_reference_policy = &always_clear_policy;
  } else {
    _soft_reference_policy = &lru_max_heap_policy;
  }

  _soft_reference_policy->setup();
}

template <typename T>
bool ShenandoahReferenceProcessor::is_inactive(oop reference, oop referent, ReferenceType type) const {
  if (type == REF_FINAL) {
    // A FinalReference is inactive if its next field is non-null. An application can't
    // call enqueue() or clear() on a FinalReference.
    return reference_next<T>(reference) != nullptr;
  } else {
    // A non-FinalReference is inactive if the referent is null. The referent can only
    // be null if the application called Reference.enqueue() or Reference.clear().
    return referent == nullptr;
  }
}

bool ShenandoahReferenceProcessor::is_strongly_live(oop referent) const {
  return ShenandoahHeap::heap()->marking_context()->is_marked_strong(referent);
}

bool ShenandoahReferenceProcessor::is_softly_live(oop reference, ReferenceType type) const {
  if (type != REF_SOFT) {
    // Not a SoftReference
    return false;
  }

  // Ask SoftReference policy
  const jlong clock = java_lang_ref_SoftReference::clock();
  assert(clock != 0, "Clock not initialized");
  assert(_soft_reference_policy != nullptr, "Policy not initialized");
  return !_soft_reference_policy->should_clear_reference(reference, clock);
}

template <typename T>
bool ShenandoahReferenceProcessor::should_discover(oop reference, ReferenceType type) const {
  T* referent_addr = (T*) java_lang_ref_Reference::referent_addr_raw(reference);
  T heap_oop = RawAccess<>::oop_load(referent_addr);
  oop referent = CompressedOops::decode(heap_oop);
  ShenandoahHeap* heap = ShenandoahHeap::heap();

  if (is_inactive<T>(reference, referent, type)) {
    log_trace(gc,ref)("Reference inactive: " PTR_FORMAT, p2i(reference));
    return false;
  }

  if (is_strongly_live(referent)) {
    log_trace(gc,ref)("Reference strongly live: " PTR_FORMAT, p2i(reference));
    return false;
  }

  if (is_softly_live(reference, type)) {
    log_trace(gc,ref)("Reference softly live: " PTR_FORMAT, p2i(reference));
    return false;
  }

  if (!heap->is_in_active_generation(referent)) {
    log_trace(gc,ref)("Referent outside of active generation: " PTR_FORMAT, p2i(referent));
    return false;
  }

  return true;
}

template <typename T>
bool ShenandoahReferenceProcessor::should_drop(oop reference, ReferenceType type) const {
  HeapWord* raw_referent = reference_referent_raw<T>(reference);
  if (raw_referent == nullptr) {
    // Reference has been cleared, by a call to Reference.enqueue()
    // or Reference.clear() from the application, which means we
    // should drop the reference.
    return true;
  }

  // Check if the referent is still alive, in which case we should
  // drop the reference.
  if (type == REF_PHANTOM) {
    return ShenandoahHeap::heap()->complete_marking_context()->is_marked(raw_referent);
  } else {
    return ShenandoahHeap::heap()->complete_marking_context()->is_marked_strong(raw_referent);
  }
}

template <typename T>
void ShenandoahReferenceProcessor::make_inactive(oop reference, ReferenceType type) const {
  if (type == REF_FINAL) {
    // Don't clear referent. It is needed by the Finalizer thread to make the call
    // to finalize(). A FinalReference is instead made inactive by self-looping the
    // next field. An application can't call FinalReference.enqueue(), so there is
    // no race to worry about when setting the next field.
    assert(reference_next<T>(reference) == nullptr, "Already inactive");
    assert(ShenandoahHeap::heap()->marking_context()->is_marked(reference_referent_raw<T>(reference)), "only make inactive final refs with alive referents");
    reference_set_next(reference, reference);
  } else {
    // Clear referent
    reference_clear_referent(reference);
  }
}

template <typename T>
bool ShenandoahReferenceProcessor::discover(oop reference, ReferenceType type, uint worker_id) {
  if (!should_discover<T>(reference, type)) {
    // Not discovered
    return false;
  }

  if (reference_discovered<T>(reference) != nullptr) {
    // Already discovered. This can happen if the reference is marked finalizable first, and then strong,
    // in which case it will be seen 2x by marking.
    log_trace(gc,ref)("Reference already discovered: " PTR_FORMAT, p2i(reference));
    return true;
  }

  if (type == REF_FINAL) {
    ShenandoahMarkRefsSuperClosure* cl = _ref_proc_thread_locals[worker_id].mark_closure();
    bool weak = cl->is_weak();
    cl->set_weak(true);
    if (UseCompressedOops) {
      cl->do_oop(reinterpret_cast<narrowOop*>(java_lang_ref_Reference::referent_addr_raw(reference)));
    } else {
      cl->do_oop(reinterpret_cast<oop*>(java_lang_ref_Reference::referent_addr_raw(reference)));
    }
    cl->set_weak(weak);
  }

  // Add reference to discovered list
  // Each worker thread has a private copy of refproc_data, which includes a private discovered list.  This means
  // there's no risk that a different worker thread will try to manipulate my discovered list head while I'm making
  // reference the head of my discovered list.
  ShenandoahRefProcThreadLocal& refproc_data = _ref_proc_thread_locals[worker_id];
  oop discovered_head = refproc_data.discovered_list_head<T>();
  if (discovered_head == nullptr) {
    // Self-loop tail of list. We distinguish discovered from not-discovered references by looking at their
    // discovered field: if it is null, then it is not-yet discovered, otherwise it is discovered
    discovered_head = reference;
  }
  if (reference_cas_discovered<T>(reference, discovered_head)) {
    // We successfully set this reference object's next pointer to discovered_head.  This marks reference as discovered.
    // If reference_cas_discovered fails, that means some other worker thread took credit for discovery of this reference,
    // and that other thread will place reference on its discovered list, so I can ignore reference.

    // In case we have created an interesting pointer, mark the remembered set card as dirty.
    if (ShenandoahCardBarrier) {
      T* addr = reinterpret_cast<T*>(java_lang_ref_Reference::discovered_addr_raw(reference));
      card_mark_barrier(addr, discovered_head);
    }

    // Make the discovered_list_head point to reference.
    refproc_data.set_discovered_list_head<T>(reference);
    assert(refproc_data.discovered_list_head<T>() == reference, "reference must be new discovered head");
    log_trace(gc, ref)("Discovered Reference: " PTR_FORMAT " (%s)", p2i(reference), reference_type_name(type));
    _ref_proc_thread_locals[worker_id].inc_discovered(type);
  }
  return true;
}

bool ShenandoahReferenceProcessor::discover_reference(oop reference, ReferenceType type) {
  if (!RegisterReferences) {
    // Reference processing disabled
    return false;
  }

  log_trace(gc, ref)("Encountered Reference: " PTR_FORMAT " (%s, %s)",
          p2i(reference), reference_type_name(type), ShenandoahHeap::heap()->heap_region_containing(reference)->affiliation_name());
  uint worker_id = WorkerThread::worker_id();
  _ref_proc_thread_locals[worker_id].inc_encountered(type);

  if (UseCompressedOops) {
    return discover<narrowOop>(reference, type, worker_id);
  } else {
    return discover<oop>(reference, type, worker_id);
  }
}

template <typename T>
oop ShenandoahReferenceProcessor::drop(oop reference, ReferenceType type) {
  log_trace(gc, ref)("Dropped Reference: " PTR_FORMAT " (%s)", p2i(reference), reference_type_name(type));

<<<<<<< HEAD
  ShenandoahHeap* heap = ShenandoahHeap::heap();
  oop referent = reference_referent<T>(reference);
  assert(referent == nullptr || heap->marking_context()->is_marked(referent), "only drop references with alive referents");
=======
#ifdef ASSERT
  HeapWord* raw_referent = reference_referent_raw<T>(reference);
  assert(raw_referent == nullptr || ShenandoahHeap::heap()->marking_context()->is_marked(raw_referent),
         "only drop references with alive referents");
#endif
>>>>>>> 3c40afa5

  // Unlink and return next in list
  oop next = reference_discovered<T>(reference);
  reference_set_discovered<T>(reference, nullptr);
  // When this reference was discovered, it would not have been marked. If it ends up surviving
  // the cycle, we need to dirty the card if the reference is old and the referent is young.  Note
  // that if the reference is not dropped, then its pointer to the referent will be nulled before
  // evacuation begins so card does not need to be dirtied.
  if (heap->mode()->is_generational() && heap->is_in_old(reference) && heap->is_in_young(referent)) {
    // Note: would be sufficient to mark only the card that holds the start of this Reference object.
    heap->old_generation()->card_scan()->mark_range_as_dirty(cast_from_oop<HeapWord*>(reference), reference->size());
  }
  return next;
}

template <typename T>
T* ShenandoahReferenceProcessor::keep(oop reference, ReferenceType type, uint worker_id) {
  log_trace(gc, ref)("Enqueued Reference: " PTR_FORMAT " (%s)", p2i(reference), reference_type_name(type));

  // Update statistics
  _ref_proc_thread_locals[worker_id].inc_enqueued(type);

  // Make reference inactive
  make_inactive<T>(reference, type);

  // Return next in list
  return reference_discovered_addr<T>(reference);
}

template <typename T>
void ShenandoahReferenceProcessor::process_references(ShenandoahRefProcThreadLocal& refproc_data, uint worker_id) {
  log_trace(gc, ref)("Processing discovered list #%u : " PTR_FORMAT, worker_id, p2i(refproc_data.discovered_list_head<T>()));
  T* list = refproc_data.discovered_list_addr<T>();
  // The list head is basically a GC root, we need to resolve and update it,
  // otherwise we will later swap a from-space ref into Universe::pending_list().
  if (!CompressedOops::is_null(*list)) {
    oop first_resolved = lrb(CompressedOops::decode_not_null(*list));
    set_oop_field(list, first_resolved);
  }
  T* p = list;
  while (true) {
    const oop reference = lrb(CompressedOops::decode(*p));
    if (reference == nullptr) {
      break;
    }
    log_trace(gc, ref)("Processing reference: " PTR_FORMAT, p2i(reference));
    const ReferenceType type = reference_type(reference);

    if (should_drop<T>(reference, type)) {
      set_oop_field(p, drop<T>(reference, type));
    } else {
      p = keep<T>(reference, type, worker_id);
    }

    const oop discovered = lrb(reference_discovered<T>(reference));
    if (reference == discovered) {
      // Reset terminating self-loop to null
      reference_set_discovered<T>(reference, oop(nullptr));
      break;
    }
  }

  // Prepend discovered references to internal pending list
  // set_oop_field maintains the card mark barrier as this list is constructed.
  if (!CompressedOops::is_null(*list)) {
    oop head = lrb(CompressedOops::decode_not_null(*list));
    shenandoah_assert_not_in_cset_except(&head, head, ShenandoahHeap::heap()->cancelled_gc() || !ShenandoahLoadRefBarrier);
    oop prev = Atomic::xchg(&_pending_list, head);
    set_oop_field(p, prev);
    if (prev == nullptr) {
      // First to prepend to list, record tail
      _pending_list_tail = reinterpret_cast<void*>(p);
    }

    // Clear discovered list
    set_oop_field(list, oop(nullptr));
  }
}

void ShenandoahReferenceProcessor::work() {
  // Process discovered references
  uint max_workers = ShenandoahHeap::heap()->max_workers();
  uint worker_id = Atomic::add(&_iterate_discovered_list_id, 1U, memory_order_relaxed) - 1;
  while (worker_id < max_workers) {
    if (UseCompressedOops) {
      process_references<narrowOop>(_ref_proc_thread_locals[worker_id], worker_id);
    } else {
      process_references<oop>(_ref_proc_thread_locals[worker_id], worker_id);
    }
    worker_id = Atomic::add(&_iterate_discovered_list_id, 1U, memory_order_relaxed) - 1;
  }
}

class ShenandoahReferenceProcessorTask : public WorkerTask {
private:
  bool const                          _concurrent;
  ShenandoahPhaseTimings::Phase const _phase;
  ShenandoahReferenceProcessor* const _reference_processor;

public:
  ShenandoahReferenceProcessorTask(ShenandoahPhaseTimings::Phase phase, bool concurrent, ShenandoahReferenceProcessor* reference_processor) :
    WorkerTask("ShenandoahReferenceProcessorTask"),
    _concurrent(concurrent),
    _phase(phase),
    _reference_processor(reference_processor) {
  }

  virtual void work(uint worker_id) {
    if (_concurrent) {
      ShenandoahConcurrentWorkerSession worker_session(worker_id);
      ShenandoahWorkerTimingsTracker x(_phase, ShenandoahPhaseTimings::WeakRefProc, worker_id);
      _reference_processor->work();
    } else {
      ShenandoahParallelWorkerSession worker_session(worker_id);
      ShenandoahWorkerTimingsTracker x(_phase, ShenandoahPhaseTimings::WeakRefProc, worker_id);
      _reference_processor->work();
    }
  }
};

void ShenandoahReferenceProcessor::process_references(ShenandoahPhaseTimings::Phase phase, WorkerThreads* workers, bool concurrent) {

  Atomic::release_store_fence(&_iterate_discovered_list_id, 0U);

  // Process discovered lists
  ShenandoahReferenceProcessorTask task(phase, concurrent, this);
  workers->run_task(&task);

  // Update SoftReference clock
  soft_reference_update_clock();

  // Collect, log and trace statistics
  collect_statistics();

  enqueue_references(concurrent);
}

void ShenandoahReferenceProcessor::enqueue_references_locked() {
  // Prepend internal pending list to external pending list
  shenandoah_assert_not_in_cset_except(&_pending_list, _pending_list, ShenandoahHeap::heap()->cancelled_gc() || !ShenandoahLoadRefBarrier);

  // During reference processing, we maintain a local list of references that are identified by
  //   _pending_list and _pending_list_tail.  _pending_list_tail points to the next field of the last Reference object on
  //   the local list.
  //
  // There is also a global list of reference identified by Universe::_reference_pending_list

  // The following code has the effect of:
  //  1. Making the global Universe::_reference_pending_list point to my local list
  //  2. Overwriting the next field of the last Reference on my local list to point at the previous head of the
  //     global Universe::_reference_pending_list

  oop former_head_of_global_list = Universe::swap_reference_pending_list(_pending_list);
  if (UseCompressedOops) {
    set_oop_field<narrowOop>(reinterpret_cast<narrowOop*>(_pending_list_tail), former_head_of_global_list);
  } else {
    set_oop_field<oop>(reinterpret_cast<oop*>(_pending_list_tail), former_head_of_global_list);
  }
}

void ShenandoahReferenceProcessor::enqueue_references(bool concurrent) {
  if (_pending_list == nullptr) {
    // Nothing to enqueue
    return;
  }
  if (!concurrent) {
    // When called from mark-compact or degen-GC, the locking is done by the VMOperation,
    enqueue_references_locked();
  } else {
    // Heap_lock protects external pending list
    MonitorLocker ml(Heap_lock);

    enqueue_references_locked();

    // Notify ReferenceHandler thread
    ml.notify_all();
  }

  // Reset internal pending list
  _pending_list = nullptr;
  _pending_list_tail = &_pending_list;
}

template<typename T>
void ShenandoahReferenceProcessor::clean_discovered_list(T* list) {
  T discovered = *list;
  while (!CompressedOops::is_null(discovered)) {
    oop discovered_ref = CompressedOops::decode_not_null(discovered);
    set_oop_field<T>(list, oop(nullptr));
    list = reference_discovered_addr<T>(discovered_ref);
    discovered = *list;
  }
}

void ShenandoahReferenceProcessor::abandon_partial_discovery() {
  uint max_workers = ShenandoahHeap::heap()->max_workers();
  for (uint index = 0; index < max_workers; index++) {
    if (UseCompressedOops) {
      clean_discovered_list<narrowOop>(_ref_proc_thread_locals[index].discovered_list_addr<narrowOop>());
    } else {
      clean_discovered_list<oop>(_ref_proc_thread_locals[index].discovered_list_addr<oop>());
    }
  }
  if (_pending_list != nullptr) {
    oop pending = _pending_list;
    _pending_list = nullptr;
    if (UseCompressedOops) {
      narrowOop* list = reference_discovered_addr<narrowOop>(pending);
      clean_discovered_list<narrowOop>(list);
    } else {
      oop* list = reference_discovered_addr<oop>(pending);
      clean_discovered_list<oop>(list);
    }
  }
  _pending_list_tail = &_pending_list;
}

void ShenandoahReferenceProcessor::collect_statistics() {
  Counters encountered = {};
  Counters discovered = {};
  Counters enqueued = {};
  uint max_workers = ShenandoahHeap::heap()->max_workers();
  for (uint i = 0; i < max_workers; i++) {
    for (size_t type = 0; type < reference_type_count; type++) {
      encountered[type] += _ref_proc_thread_locals[i].encountered((ReferenceType)type);
      discovered[type] += _ref_proc_thread_locals[i].discovered((ReferenceType)type);
      enqueued[type] += _ref_proc_thread_locals[i].enqueued((ReferenceType)type);
    }
  }

  _stats = ReferenceProcessorStats(discovered[REF_SOFT],
                                   discovered[REF_WEAK],
                                   discovered[REF_FINAL],
                                   discovered[REF_PHANTOM]);

  log_info(gc,ref)("Encountered references: Soft: " SIZE_FORMAT ", Weak: " SIZE_FORMAT ", Final: " SIZE_FORMAT ", Phantom: " SIZE_FORMAT,
                   encountered[REF_SOFT], encountered[REF_WEAK], encountered[REF_FINAL], encountered[REF_PHANTOM]);
  log_info(gc,ref)("Discovered  references: Soft: " SIZE_FORMAT ", Weak: " SIZE_FORMAT ", Final: " SIZE_FORMAT ", Phantom: " SIZE_FORMAT,
                   discovered[REF_SOFT], discovered[REF_WEAK], discovered[REF_FINAL], discovered[REF_PHANTOM]);
  log_info(gc,ref)("Enqueued    references: Soft: " SIZE_FORMAT ", Weak: " SIZE_FORMAT ", Final: " SIZE_FORMAT ", Phantom: " SIZE_FORMAT,
                   enqueued[REF_SOFT], enqueued[REF_WEAK], enqueued[REF_FINAL], enqueued[REF_PHANTOM]);
}<|MERGE_RESOLUTION|>--- conflicted
+++ resolved
@@ -433,17 +433,14 @@
 oop ShenandoahReferenceProcessor::drop(oop reference, ReferenceType type) {
   log_trace(gc, ref)("Dropped Reference: " PTR_FORMAT " (%s)", p2i(reference), reference_type_name(type));
 
-<<<<<<< HEAD
-  ShenandoahHeap* heap = ShenandoahHeap::heap();
-  oop referent = reference_referent<T>(reference);
-  assert(referent == nullptr || heap->marking_context()->is_marked(referent), "only drop references with alive referents");
-=======
+  HeapWord* raw_referent = reference_referent_raw<T>(reference);
+
 #ifdef ASSERT
-  HeapWord* raw_referent = reference_referent_raw<T>(reference);
   assert(raw_referent == nullptr || ShenandoahHeap::heap()->marking_context()->is_marked(raw_referent),
          "only drop references with alive referents");
 #endif
->>>>>>> 3c40afa5
+
+  ShenandoahHeap* heap = ShenandoahHeap::heap();
 
   // Unlink and return next in list
   oop next = reference_discovered<T>(reference);
@@ -452,7 +449,7 @@
   // the cycle, we need to dirty the card if the reference is old and the referent is young.  Note
   // that if the reference is not dropped, then its pointer to the referent will be nulled before
   // evacuation begins so card does not need to be dirtied.
-  if (heap->mode()->is_generational() && heap->is_in_old(reference) && heap->is_in_young(referent)) {
+  if (heap->mode()->is_generational() && heap->is_in_old(reference) && heap->is_in_young(raw_referent)) {
     // Note: would be sufficient to mark only the card that holds the start of this Reference object.
     heap->old_generation()->card_scan()->mark_range_as_dirty(cast_from_oop<HeapWord*>(reference), reference->size());
   }
