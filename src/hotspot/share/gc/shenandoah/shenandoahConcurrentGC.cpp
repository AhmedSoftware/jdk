/*
 * Copyright (c) 2021, Red Hat, Inc. All rights reserved.
 * DO NOT ALTER OR REMOVE COPYRIGHT NOTICES OR THIS FILE HEADER.
 *
 * This code is free software; you can redistribute it and/or modify it
 * under the terms of the GNU General Public License version 2 only, as
 * published by the Free Software Foundation.
 *
 * This code is distributed in the hope that it will be useful, but WITHOUT
 * ANY WARRANTY; without even the implied warranty of MERCHANTABILITY or
 * FITNESS FOR A PARTICULAR PURPOSE.  See the GNU General Public License
 * version 2 for more details (a copy is included in the LICENSE file that
 * accompanied this code).
 *
 * You should have received a copy of the GNU General Public License version
 * 2 along with this work; if not, write to the Free Software Foundation,
 * Inc., 51 Franklin St, Fifth Floor, Boston, MA 02110-1301 USA.
 *
 * Please contact Oracle, 500 Oracle Parkway, Redwood Shores, CA 94065 USA
 * or visit www.oracle.com if you need additional information or have any
 * questions.
 *
 */

#include "precompiled.hpp"

#include "gc/shared/barrierSetNMethod.hpp"
#include "gc/shared/collectorCounters.hpp"
#include "gc/shenandoah/heuristics/shenandoahHeuristics.hpp"
#include "gc/shenandoah/shenandoahCollectorPolicy.hpp"
#include "gc/shenandoah/shenandoahConcurrentGC.hpp"
#include "gc/shenandoah/shenandoahFreeSet.hpp"
#include "gc/shenandoah/shenandoahLock.hpp"
#include "gc/shenandoah/shenandoahMark.inline.hpp"
#include "gc/shenandoah/shenandoahMonitoringSupport.hpp"
#include "gc/shenandoah/shenandoahPhaseTimings.hpp"
#include "gc/shenandoah/shenandoahReferenceProcessor.hpp"
#include "gc/shenandoah/shenandoahRootProcessor.inline.hpp"
#include "gc/shenandoah/shenandoahStackWatermark.hpp"
#include "gc/shenandoah/shenandoahUtils.hpp"
#include "gc/shenandoah/shenandoahVerifier.hpp"
#include "gc/shenandoah/shenandoahVMOperations.hpp"
#include "gc/shenandoah/shenandoahWorkGroup.hpp"
#include "gc/shenandoah/shenandoahWorkerPolicy.hpp"
#include "prims/jvmtiTagMap.hpp"
#include "runtime/vmThread.hpp"
#include "utilities/events.hpp"

ShenandoahConcurrentGC::ShenandoahConcurrentGC() :
  _mark(),
  _degen_point(ShenandoahDegenPoint::_degenerated_unset) {
}

ShenandoahGC::ShenandoahDegenPoint ShenandoahConcurrentGC::degen_point() const {
  return _degen_point;
}

void ShenandoahConcurrentGC::cancel() {
  ShenandoahConcurrentMark::cancel();
}

bool ShenandoahConcurrentGC::collect(GCCause::Cause cause) {
  ShenandoahHeap* const heap = ShenandoahHeap::heap();

  // Reset for upcoming marking
  entry_reset();

  // Start initial mark under STW
  vmop_entry_init_mark();

    // Concurrent mark roots
  entry_mark_roots();
  if (check_cancellation_and_abort(ShenandoahDegenPoint::_degenerated_outside_cycle)) return false;

  // Continue concurrent mark
  entry_mark();
  if (check_cancellation_and_abort(ShenandoahDegenPoint::_degenerated_mark)) return false;

  // Complete marking under STW, and start evacuation
  vmop_entry_final_mark();

  // Concurrent stack processing
  if (heap()->is_evacuation_in_progress()) {
    entry_thread_roots();
  }

  // Process weak roots that might still point to regions that would be broken by cleanup
  if (heap->is_concurrent_weak_root_in_progress()) {
    entry_weak_refs();
    entry_weak_roots();
  }

  // Final mark might have reclaimed some immediate garbage, kick cleanup to reclaim
  // the space. This would be the last action if there is nothing to evacuate.
  entry_cleanup_early();

  {
    ShenandoahHeapLocker locker(heap->lock());
    heap->free_set()->log_status();
  }

  // Perform concurrent class unloading
  if (heap->is_concurrent_weak_root_in_progress() &&
      ShenandoahConcurrentRoots::should_do_concurrent_class_unloading()) {
    entry_class_unloading();
  }

  // Processing strong roots
  // This may be skipped if there is nothing to update/evacuate.
  // If so, strong_root_in_progress would be unset.
  if (heap->is_concurrent_strong_root_in_progress()) {
    entry_strong_roots();
  }

  // Continue the cycle with evacuation and optional update-refs.
  // This may be skipped if there is nothing to evacuate.
  // If so, evac_in_progress would be unset by collection set preparation code.
  if (heap->is_evacuation_in_progress()) {
    // Concurrently evacuate
    entry_evacuate();
    if (check_cancellation_and_abort(ShenandoahDegenPoint::_degenerated_evac)) return false;

    // Perform update-refs phase.
    vmop_entry_init_updaterefs();
    entry_updaterefs();
    if (check_cancellation_and_abort(ShenandoahDegenPoint::_degenerated_updaterefs)) return false;

    // Concurrent update thread roots
    entry_update_thread_roots();
    if (check_cancellation_and_abort(ShenandoahDegenPoint::_degenerated_updaterefs)) return false;

    vmop_entry_final_updaterefs();

    // Update references freed up collection set, kick the cleanup to reclaim the space.
    entry_cleanup_complete();
  } else {
    // Concurrent weak/strong root flags are unset concurrently. We depend on updateref GC safepoints
    // to ensure the changes are visible to all mutators before gc cycle is completed.
    // In case of no evacuation, updateref GC safepoints are skipped. Therefore, we will need
    // to perform thread handshake to ensure their consistences.
    entry_rendezvous_roots();
  }

  return true;
}

void ShenandoahConcurrentGC::vmop_entry_init_mark() {
  ShenandoahHeap* const heap = ShenandoahHeap::heap();
  TraceCollectorStats tcs(heap->monitoring_support()->stw_collection_counters());
  ShenandoahTimingsTracker timing(ShenandoahPhaseTimings::init_mark_gross);

  heap->try_inject_alloc_failure();
  VM_ShenandoahInitMark op(this);
  VMThread::execute(&op); // jump to entry_init_mark() under safepoint
}

void ShenandoahConcurrentGC::vmop_entry_final_mark() {
  ShenandoahHeap* const heap = ShenandoahHeap::heap();
  TraceCollectorStats tcs(heap->monitoring_support()->stw_collection_counters());
  ShenandoahTimingsTracker timing(ShenandoahPhaseTimings::final_mark_gross);

  heap->try_inject_alloc_failure();
  VM_ShenandoahFinalMarkStartEvac op(this);
  VMThread::execute(&op); // jump to entry_final_mark under safepoint
}

void ShenandoahConcurrentGC::vmop_entry_init_updaterefs() {
  ShenandoahHeap* const heap = ShenandoahHeap::heap();
  TraceCollectorStats tcs(heap->monitoring_support()->stw_collection_counters());
  ShenandoahTimingsTracker timing(ShenandoahPhaseTimings::init_update_refs_gross);

  heap->try_inject_alloc_failure();
  VM_ShenandoahInitUpdateRefs op(this);
  VMThread::execute(&op);
}

void ShenandoahConcurrentGC::vmop_entry_final_updaterefs() {
  ShenandoahHeap* const heap = ShenandoahHeap::heap();
  TraceCollectorStats tcs(heap->monitoring_support()->stw_collection_counters());
  ShenandoahTimingsTracker timing(ShenandoahPhaseTimings::final_update_refs_gross);

  heap->try_inject_alloc_failure();
  VM_ShenandoahFinalUpdateRefs op(this);
  VMThread::execute(&op);
}

void ShenandoahConcurrentGC::entry_init_mark() {
  const char* msg = init_mark_event_message();
  ShenandoahPausePhase gc_phase(msg, ShenandoahPhaseTimings::init_mark);
  EventMark em("%s", msg);

  ShenandoahWorkerScope scope(ShenandoahHeap::heap()->workers(),
                              ShenandoahWorkerPolicy::calc_workers_for_init_marking(),
                              "init marking");

  op_init_mark();
}

void ShenandoahConcurrentGC::entry_final_mark() {
  const char* msg = final_mark_event_message();
  ShenandoahPausePhase gc_phase(msg, ShenandoahPhaseTimings::final_mark);
  EventMark em("%s", msg);

  ShenandoahWorkerScope scope(ShenandoahHeap::heap()->workers(),
                              ShenandoahWorkerPolicy::calc_workers_for_final_marking(),
                              "final marking");

  op_final_mark();
}

void ShenandoahConcurrentGC::entry_init_updaterefs() {
  static const char* msg = "Pause Init Update Refs";
  ShenandoahPausePhase gc_phase(msg, ShenandoahPhaseTimings::init_update_refs);
  EventMark em("%s", msg);

  // No workers used in this phase, no setup required
  op_init_updaterefs();
}

void ShenandoahConcurrentGC::entry_final_updaterefs() {
  static const char* msg = "Pause Final Update Refs";
  ShenandoahPausePhase gc_phase(msg, ShenandoahPhaseTimings::final_update_refs);
  EventMark em("%s", msg);

  ShenandoahWorkerScope scope(ShenandoahHeap::heap()->workers(),
                              ShenandoahWorkerPolicy::calc_workers_for_final_update_ref(),
                              "final reference update");

  op_final_updaterefs();
}

void ShenandoahConcurrentGC::entry_reset() {
  ShenandoahHeap* const heap = ShenandoahHeap::heap();
  TraceCollectorStats tcs(heap->monitoring_support()->concurrent_collection_counters());
  static const char* msg = "Concurrent reset";
  ShenandoahConcurrentPhase gc_phase(msg, ShenandoahPhaseTimings::conc_reset);
  EventMark em("%s", msg);

  ShenandoahWorkerScope scope(heap->workers(),
                              ShenandoahWorkerPolicy::calc_workers_for_conc_reset(),
                              "concurrent reset");

  heap->try_inject_alloc_failure();
  op_reset();
}

void ShenandoahConcurrentGC::entry_mark_roots() {
  ShenandoahHeap* const heap = ShenandoahHeap::heap();
  TraceCollectorStats tcs(heap->monitoring_support()->concurrent_collection_counters());
  const char* msg = "Concurrent marking roots";
  ShenandoahConcurrentPhase gc_phase(msg, ShenandoahPhaseTimings::conc_mark_roots);
  EventMark em("%s", msg);

  ShenandoahWorkerScope scope(heap->workers(),
                              ShenandoahWorkerPolicy::calc_workers_for_conc_marking(),
                              "concurrent marking roots");

  heap->try_inject_alloc_failure();
  op_mark_roots();
}

void ShenandoahConcurrentGC::entry_mark() {
  ShenandoahHeap* const heap = ShenandoahHeap::heap();
  TraceCollectorStats tcs(heap->monitoring_support()->concurrent_collection_counters());
  const char* msg = conc_mark_event_message();
  ShenandoahConcurrentPhase gc_phase(msg, ShenandoahPhaseTimings::conc_mark);
  EventMark em("%s", msg);

  ShenandoahWorkerScope scope(heap->workers(),
                              ShenandoahWorkerPolicy::calc_workers_for_conc_marking(),
                              "concurrent marking");

  heap->try_inject_alloc_failure();
  op_mark();
}

void ShenandoahConcurrentGC::entry_thread_roots() {
  static const char* msg = "Concurrent thread roots";
  ShenandoahConcurrentPhase gc_phase(msg, ShenandoahPhaseTimings::conc_thread_roots);
  EventMark em("%s", msg);

  ShenandoahWorkerScope scope(heap()->workers(),
                              ShenandoahWorkerPolicy::calc_workers_for_conc_root_processing(),
                              msg);

  heap()->try_inject_alloc_failure();
  op_thread_roots();
}

void ShenandoahConcurrentGC::entry_weak_refs() {
  ShenandoahHeap* const heap = ShenandoahHeap::heap();
  static const char* msg = "Concurrent weak references";
  ShenandoahConcurrentPhase gc_phase(msg, ShenandoahPhaseTimings::conc_weak_refs);
  EventMark em("%s", msg);

  ShenandoahWorkerScope scope(heap->workers(),
                              ShenandoahWorkerPolicy::calc_workers_for_conc_refs_processing(),
                              "concurrent weak references");

  heap->try_inject_alloc_failure();
  op_weak_refs();
}

void ShenandoahConcurrentGC::entry_weak_roots() {
  ShenandoahHeap* const heap = ShenandoahHeap::heap();
  TraceCollectorStats tcs(heap->monitoring_support()->concurrent_collection_counters());
  static const char* msg = "Concurrent weak roots";
  ShenandoahConcurrentPhase gc_phase(msg, ShenandoahPhaseTimings::conc_weak_roots);
  EventMark em("%s", msg);

  ShenandoahWorkerScope scope(heap->workers(),
                              ShenandoahWorkerPolicy::calc_workers_for_conc_root_processing(),
                              "concurrent weak root");

  heap->try_inject_alloc_failure();
  op_weak_roots();
}

void ShenandoahConcurrentGC::entry_class_unloading() {
  ShenandoahHeap* const heap = ShenandoahHeap::heap();
  TraceCollectorStats tcs(heap->monitoring_support()->concurrent_collection_counters());
  static const char* msg = "Concurrent class unloading";
  ShenandoahConcurrentPhase gc_phase(msg, ShenandoahPhaseTimings::conc_class_unload);
  EventMark em("%s", msg);

  ShenandoahWorkerScope scope(heap->workers(),
                              ShenandoahWorkerPolicy::calc_workers_for_conc_root_processing(),
                              "concurrent class unloading");

  heap->try_inject_alloc_failure();
  op_class_unloading();
}

void ShenandoahConcurrentGC::entry_strong_roots() {
  ShenandoahHeap* const heap = ShenandoahHeap::heap();
  TraceCollectorStats tcs(heap->monitoring_support()->concurrent_collection_counters());
  static const char* msg = "Concurrent strong roots";
  ShenandoahConcurrentPhase gc_phase(msg, ShenandoahPhaseTimings::conc_strong_roots);
  EventMark em("%s", msg);

  ShenandoahGCWorkerPhase worker_phase(ShenandoahPhaseTimings::conc_strong_roots);

  ShenandoahWorkerScope scope(heap->workers(),
                              ShenandoahWorkerPolicy::calc_workers_for_conc_root_processing(),
                              "concurrent strong root");

  heap->try_inject_alloc_failure();
  op_strong_roots();
}

void ShenandoahConcurrentGC::entry_cleanup_early() {
  ShenandoahHeap* const heap = ShenandoahHeap::heap();
  TraceCollectorStats tcs(heap->monitoring_support()->concurrent_collection_counters());
  static const char* msg = "Concurrent cleanup";
  ShenandoahConcurrentPhase gc_phase(msg, ShenandoahPhaseTimings::conc_cleanup_early, true /* log_heap_usage */);
  EventMark em("%s", msg);

  // This phase does not use workers, no need for setup
  heap->try_inject_alloc_failure();
  op_cleanup_early();
}

void ShenandoahConcurrentGC::entry_rendezvous_roots() {
  ShenandoahHeap* const heap = ShenandoahHeap::heap();
  TraceCollectorStats tcs(heap->monitoring_support()->concurrent_collection_counters());
  static const char* msg = "Rendezvous roots";
  ShenandoahConcurrentPhase gc_phase(msg, ShenandoahPhaseTimings::conc_rendezvous_roots);
  EventMark em("%s", msg);

  // This phase does not use workers, no need for setup
  heap->try_inject_alloc_failure();
  op_rendezvous_roots();
}

void ShenandoahConcurrentGC::entry_evacuate() {
  ShenandoahHeap* const heap = ShenandoahHeap::heap();
  TraceCollectorStats tcs(heap->monitoring_support()->concurrent_collection_counters());

  static const char* msg = "Concurrent evacuation";
  ShenandoahConcurrentPhase gc_phase(msg, ShenandoahPhaseTimings::conc_evac);
  EventMark em("%s", msg);

  ShenandoahWorkerScope scope(heap->workers(),
                              ShenandoahWorkerPolicy::calc_workers_for_conc_evac(),
                              "concurrent evacuation");

  heap->try_inject_alloc_failure();
  op_evacuate();
}

void ShenandoahConcurrentGC::entry_update_thread_roots() {
  ShenandoahHeap* const heap = ShenandoahHeap::heap();
  TraceCollectorStats tcs(heap->monitoring_support()->concurrent_collection_counters());

  static const char* msg = "Concurrent update thread roots";
  ShenandoahConcurrentPhase gc_phase(msg, ShenandoahPhaseTimings::conc_update_thread_roots);
  EventMark em("%s", msg);

  // No workers used in this phase, no setup required
  heap->try_inject_alloc_failure();
  op_update_thread_roots();
}

void ShenandoahConcurrentGC::entry_updaterefs() {
  ShenandoahHeap* const heap = ShenandoahHeap::heap();
  TraceCollectorStats tcs(heap->monitoring_support()->concurrent_collection_counters());
  static const char* msg = "Concurrent update references";
  ShenandoahConcurrentPhase gc_phase(msg, ShenandoahPhaseTimings::conc_update_refs);
  EventMark em("%s", msg);

  ShenandoahWorkerScope scope(heap->workers(),
                              ShenandoahWorkerPolicy::calc_workers_for_conc_update_ref(),
                              "concurrent reference update");

  heap->try_inject_alloc_failure();
  op_updaterefs();
}

void ShenandoahConcurrentGC::entry_cleanup_complete() {
  ShenandoahHeap* const heap = ShenandoahHeap::heap();
  TraceCollectorStats tcs(heap->monitoring_support()->concurrent_collection_counters());
  static const char* msg = "Concurrent cleanup";
  ShenandoahConcurrentPhase gc_phase(msg, ShenandoahPhaseTimings::conc_cleanup_complete, true /* log_heap_usage */);
  EventMark em("%s", msg);

  // This phase does not use workers, no need for setup
  heap->try_inject_alloc_failure();
  op_cleanup_complete();
}

// Actual work for the phases
void ShenandoahConcurrentGC::op_reset() {
  ShenandoahHeap* const heap = ShenandoahHeap::heap();
  if (ShenandoahPacing) {
    heap->pacer()->setup_for_reset();
  }

  heap->prepare_gc();
}

class ShenandoahInitMarkUpdateRegionStateClosure : public ShenandoahHeapRegionClosure {
private:
  ShenandoahMarkingContext* const _ctx;
public:
  ShenandoahInitMarkUpdateRegionStateClosure() : _ctx(ShenandoahHeap::heap()->marking_context()) {}

  void heap_region_do(ShenandoahHeapRegion* r) {
    assert(!r->has_live(), "Region " SIZE_FORMAT " should have no live data", r->index());
    if (r->is_active()) {
      // Check if region needs updating its TAMS. We have updated it already during concurrent
      // reset, so it is very likely we don't need to do another write here.
      if (_ctx->top_at_mark_start(r) != r->top()) {
        _ctx->capture_top_at_mark_start(r);
      }
    } else {
      assert(_ctx->top_at_mark_start(r) == r->top(),
             "Region " SIZE_FORMAT " should already have correct TAMS", r->index());
    }
  }

  bool is_thread_safe() { return true; }
};

void ShenandoahConcurrentGC::op_init_mark() {
  ShenandoahHeap* const heap = ShenandoahHeap::heap();
  assert(ShenandoahSafepoint::is_at_shenandoah_safepoint(), "Should be at safepoint");
  assert(Thread::current()->is_VM_thread(), "can only do this in VMThread");

  assert(heap->marking_context()->is_bitmap_clear(), "need clear marking bitmap");
  assert(!heap->marking_context()->is_complete(), "should not be complete");
  assert(!heap->has_forwarded_objects(), "No forwarded objects on this path");

  if (ShenandoahVerify) {
    heap->verifier()->verify_before_concmark();
  }

  if (VerifyBeforeGC) {
    Universe::verify();
  }

  heap->set_concurrent_mark_in_progress(true);

<<<<<<< HEAD
=======
  // We need to reset all TLABs because they might be below the TAMS, and we need to mark
  // the objects in them. Do not let mutators allocate any new objects in their current TLABs.
  // It is also a good place to resize the TLAB sizes for future allocations.
  if (UseTLAB) {
    ShenandoahGCPhase phase(ShenandoahPhaseTimings::init_manage_tlabs);
    heap->tlabs_retire(ResizeTLAB);
  }

>>>>>>> d9805040
  {
    ShenandoahGCPhase phase(ShenandoahPhaseTimings::init_update_region_states);
    ShenandoahInitMarkUpdateRegionStateClosure cl;
    heap->parallel_heap_region_iterate(&cl);
  }

  // Weak reference processing
  ShenandoahReferenceProcessor* rp = heap->ref_processor();
  rp->reset_thread_locals();
  rp->set_soft_reference_policy(heap->soft_ref_policy()->should_clear_all_soft_refs());

  if (ShenandoahPacing) {
    heap()->pacer()->setup_for_mark();
  }

  // Arm nmethods for concurrent marking. When a nmethod is about to be executed,
  // we need to make sure that all its metadata are marked. alternative is to remark
  // thread roots at final mark pause, but it can be potential latency killer.
  if (ShenandoahConcurrentRoots::should_do_concurrent_class_unloading()) {
    ShenandoahCodeRoots::arm_nmethods();
  }

<<<<<<< HEAD
  ShenandoahStackWatermark::change_epoch_id();
=======
  _mark.mark_stw_roots();

  if (ShenandoahPacing) {
    heap->pacer()->setup_for_mark();
  }
>>>>>>> d9805040
}

void ShenandoahConcurrentGC::op_mark_roots() {
  _mark.mark_concurrent_roots();
}

void ShenandoahConcurrentGC::op_mark() {
  _mark.concurrent_mark();
}

void ShenandoahConcurrentGC::op_final_mark() {
  ShenandoahHeap* const heap = ShenandoahHeap::heap();
  assert(ShenandoahSafepoint::is_at_shenandoah_safepoint(), "Should be at safepoint");
  assert(!heap->has_forwarded_objects(), "No forwarded objects on this path");

  if (ShenandoahVerify) {
    heap->verifier()->verify_roots_no_forwarded();
  }

  if (!heap->cancelled_gc()) {
    _mark.finish_mark();
    assert(!heap->cancelled_gc(), "STW mark cannot OOM");

    // Notify JVMTI that the tagmap table will need cleaning.
    JvmtiTagMap::set_needs_cleaning();

    heap->prepare_regions_and_collection_set(true /*concurrent*/);

    // Has to be done after cset selection
    heap->prepare_concurrent_roots();

    if (!heap->collection_set()->is_empty()) {
      if (ShenandoahVerify) {
        heap->verifier()->verify_before_evacuation();
      }

      heap->set_evacuation_in_progress(true);
      // From here on, we need to update references.
      heap->set_has_forwarded_objects(true);

      // Verify before arming for concurrent processing.
      // Otherwise, verification can trigger stack processing.
      if (ShenandoahVerify) {
        heap()->verifier()->verify_during_evacuation();
      }

<<<<<<< HEAD
      // Arm nmethods/stack for concurrent processing
      ShenandoahCodeRoots::arm_nmethods();
      ShenandoahStackWatermark::change_epoch_id();
=======
      // Should be gone after 8212879 and concurrent stack processing
      heap->evacuate_and_update_roots();
>>>>>>> d9805040

      // Notify JVMTI that oops are changed.
      JvmtiTagMap::set_needs_rehashing();

<<<<<<< HEAD
=======
      if (ShenandoahVerify) {
        heap->verifier()->verify_during_evacuation();
      }

>>>>>>> d9805040
      if (ShenandoahPacing) {
        heap->pacer()->setup_for_evac();
      }
    } else {
      if (ShenandoahVerify) {
        heap->verifier()->verify_after_concmark();
      }

      if (VerifyAfterGC) {
        Universe::verify();
      }
    }
  }
}

class ShenandoahConcurrentEvacThreadClosure : public ThreadClosure {
private:
  OopClosure* const _oops;

public:
  ShenandoahConcurrentEvacThreadClosure(OopClosure* oops);
  void do_thread(Thread* thread);
};

ShenandoahConcurrentEvacThreadClosure::ShenandoahConcurrentEvacThreadClosure(OopClosure* oops) :
  _oops(oops) {
}

void ShenandoahConcurrentEvacThreadClosure::do_thread(Thread* thread) {
  JavaThread* const jt = thread->as_Java_thread();
  StackWatermarkSet::finish_processing(jt, _oops, StackWatermarkKind::gc);
}

class ShenandoahConcurrentEvacUpdateThreadTask : public AbstractGangTask {
private:
  ShenandoahJavaThreadsIterator              _java_threads;
public:
  ShenandoahConcurrentEvacUpdateThreadTask() :
    AbstractGangTask("Shenandoah Evacuate/Update Concurrent Thread Roots"),
    _java_threads(ShenandoahPhaseTimings::conc_thread_roots) {
  }

  void work(uint worker_id) {
    // ShenandoahEvacOOMScope has to be setup by ShenandoahContextEvacuateUpdateRootsClosure.
    // Otherwise, may deadlock with watermark lock
    ShenandoahContextEvacuateUpdateRootsClosure  oops_cl;
    ShenandoahConcurrentEvacThreadClosure        thr_cl(&oops_cl);
    _java_threads.threads_do(&thr_cl, worker_id);
  }
};

void ShenandoahConcurrentGC::op_thread_roots() {
  assert(heap()->is_evacuation_in_progress(), "Checked by caller");
  ShenandoahGCWorkerPhase worker_phase(ShenandoahPhaseTimings::conc_thread_roots);
  ShenandoahConcurrentEvacUpdateThreadTask task;
  heap()->workers()->run_task(&task);
}

void ShenandoahConcurrentGC::op_weak_refs() {
  ShenandoahHeap* const heap = ShenandoahHeap::heap();
  assert(heap->is_concurrent_weak_root_in_progress(), "Only during this phase");
  // Concurrent weak refs processing
  ShenandoahTimingsTracker t(ShenandoahPhaseTimings::conc_weak_refs_work);
  ShenandoahGCWorkerPhase worker_phase(ShenandoahPhaseTimings::conc_weak_refs_work);
  heap->ref_processor()->process_references(ShenandoahPhaseTimings::conc_weak_refs_work, heap->workers(), true /* concurrent */);
}

class ShenandoahEvacUpdateCleanupOopStorageRootsClosure : public BasicOopIterateClosure {
private:
  ShenandoahHeap* const _heap;
  ShenandoahMarkingContext* const _mark_context;
  bool  _evac_in_progress;
  Thread* const _thread;

public:
  ShenandoahEvacUpdateCleanupOopStorageRootsClosure();
  void do_oop(oop* p);
  void do_oop(narrowOop* p);
};

ShenandoahEvacUpdateCleanupOopStorageRootsClosure::ShenandoahEvacUpdateCleanupOopStorageRootsClosure() :
  _heap(ShenandoahHeap::heap()),
  _mark_context(ShenandoahHeap::heap()->marking_context()),
  _evac_in_progress(ShenandoahHeap::heap()->is_evacuation_in_progress()),
  _thread(Thread::current()) {
}

void ShenandoahEvacUpdateCleanupOopStorageRootsClosure::do_oop(oop* p) {
  const oop obj = RawAccess<>::oop_load(p);
  if (!CompressedOops::is_null(obj)) {
    if (!_mark_context->is_marked(obj)) {
      shenandoah_assert_correct(p, obj);
      Atomic::cmpxchg(p, obj, oop(NULL));
    } else if (_evac_in_progress && _heap->in_collection_set(obj)) {
      oop resolved = ShenandoahBarrierSet::resolve_forwarded_not_null(obj);
      if (resolved == obj) {
        resolved = _heap->evacuate_object(obj, _thread);
      }
      Atomic::cmpxchg(p, obj, resolved);
      assert(_heap->cancelled_gc() ||
             _mark_context->is_marked(resolved) && !_heap->in_collection_set(resolved),
             "Sanity");
    }
  }
}

void ShenandoahEvacUpdateCleanupOopStorageRootsClosure::do_oop(narrowOop* p) {
  ShouldNotReachHere();
}

class ShenandoahIsCLDAliveClosure : public CLDClosure {
public:
  void do_cld(ClassLoaderData* cld) {
    cld->is_alive();
  }
};

class ShenandoahIsNMethodAliveClosure: public NMethodClosure {
public:
  void do_nmethod(nmethod* n) {
    n->is_unloading();
  }
};

// This task not only evacuates/updates marked weak roots, but also "NULL"
// dead weak roots.
class ShenandoahConcurrentWeakRootsEvacUpdateTask : public AbstractGangTask {
private:
  ShenandoahVMWeakRoots<true /*concurrent*/> _vm_roots;

  // Roots related to concurrent class unloading
  ShenandoahClassLoaderDataRoots<true /* concurrent */, true /* single thread*/>
                                             _cld_roots;
  ShenandoahConcurrentNMethodIterator        _nmethod_itr;
  ShenandoahConcurrentStringDedupRoots       _dedup_roots;
  ShenandoahPhaseTimings::Phase              _phase;
  bool                                       _concurrent_class_unloading;

public:
  ShenandoahConcurrentWeakRootsEvacUpdateTask(ShenandoahPhaseTimings::Phase phase) :
    AbstractGangTask("Shenandoah Evacuate/Update Concurrent Weak Roots"),
    _vm_roots(phase),
    _cld_roots(phase, ShenandoahHeap::heap()->workers()->active_workers()),
    _nmethod_itr(ShenandoahCodeRoots::table()),
    _dedup_roots(phase),
    _phase(phase),
    _concurrent_class_unloading(ShenandoahConcurrentRoots::should_do_concurrent_class_unloading()) {
    if (_concurrent_class_unloading) {
      MutexLocker mu(CodeCache_lock, Mutex::_no_safepoint_check_flag);
      _nmethod_itr.nmethods_do_begin();
    }

     _dedup_roots.prologue();
  }

  ~ShenandoahConcurrentWeakRootsEvacUpdateTask() {
    _dedup_roots.epilogue();

    if (_concurrent_class_unloading) {
      MutexLocker mu(CodeCache_lock, Mutex::_no_safepoint_check_flag);
      _nmethod_itr.nmethods_do_end();
    }
    // Notify runtime data structures of potentially dead oops
    _vm_roots.report_num_dead();
  }

  void work(uint worker_id) {
    ShenandoahConcurrentWorkerSession worker_session(worker_id);
    {
      ShenandoahEvacOOMScope oom;
      // jni_roots and weak_roots are OopStorage backed roots, concurrent iteration
      // may race against OopStorage::release() calls.
      ShenandoahEvacUpdateCleanupOopStorageRootsClosure cl;
      _vm_roots.oops_do(&cl, worker_id);

      // String dedup weak roots
      ShenandoahForwardedIsAliveClosure is_alive;
      ShenandoahEvacuateUpdateMetadataClosure<MO_RELEASE> keep_alive;
      _dedup_roots.oops_do(&is_alive, &keep_alive, worker_id);
    }

    // If we are going to perform concurrent class unloading later on, we need to
    // cleanup the weak oops in CLD and determinate nmethod's unloading state, so that we
    // can cleanup immediate garbage sooner.
    if (_concurrent_class_unloading) {
      // Applies ShenandoahIsCLDAlive closure to CLDs, native barrier will either NULL the
      // CLD's holder or evacuate it.
      {
        ShenandoahIsCLDAliveClosure is_cld_alive;
        _cld_roots.cld_do(&is_cld_alive, worker_id);
      }

      // Applies ShenandoahIsNMethodAliveClosure to registered nmethods.
      // The closure calls nmethod->is_unloading(). The is_unloading
      // state is cached, therefore, during concurrent class unloading phase,
      // we will not touch the metadata of unloading nmethods
      {
        ShenandoahWorkerTimingsTracker timer(_phase, ShenandoahPhaseTimings::CodeCacheRoots, worker_id);
        ShenandoahIsNMethodAliveClosure is_nmethod_alive;
        _nmethod_itr.nmethods_do(&is_nmethod_alive);
      }
    }
  }
};

void ShenandoahConcurrentGC::op_weak_roots() {
  ShenandoahHeap* const heap = ShenandoahHeap::heap();
  assert(heap->is_concurrent_weak_root_in_progress(), "Only during this phase");
  // Concurrent weak root processing
  {
    ShenandoahTimingsTracker t(ShenandoahPhaseTimings::conc_weak_roots_work);
    ShenandoahGCWorkerPhase worker_phase(ShenandoahPhaseTimings::conc_weak_roots_work);
    ShenandoahConcurrentWeakRootsEvacUpdateTask task(ShenandoahPhaseTimings::conc_weak_roots_work);
    heap->workers()->run_task(&task);
  }

  // Perform handshake to flush out dead oops
  {
    ShenandoahTimingsTracker t(ShenandoahPhaseTimings::conc_weak_roots_rendezvous);
    heap->rendezvous_threads();
  }

  if (!ShenandoahConcurrentRoots::should_do_concurrent_class_unloading()) {
    heap->set_concurrent_weak_root_in_progress(false);
  }
}

void ShenandoahConcurrentGC::op_class_unloading() {
  ShenandoahHeap* const heap = ShenandoahHeap::heap();
  assert (heap->is_concurrent_weak_root_in_progress() &&
          ShenandoahConcurrentRoots::should_do_concurrent_class_unloading(),
          "Checked by caller");
  heap->do_class_unloading();
  heap->set_concurrent_weak_root_in_progress(false);
}

class ShenandoahEvacUpdateCodeCacheClosure : public NMethodClosure {
private:
  BarrierSetNMethod* const                  _bs;
  ShenandoahEvacuateUpdateMetadataClosure<> _cl;

public:
  ShenandoahEvacUpdateCodeCacheClosure() :
    _bs(BarrierSet::barrier_set()->barrier_set_nmethod()),
    _cl() {
  }

  void do_nmethod(nmethod* n) {
    ShenandoahNMethod* data = ShenandoahNMethod::gc_data(n);
    ShenandoahReentrantLocker locker(data->lock());
    // Setup EvacOOM scope below reentrant lock to avoid deadlock with
    // nmethod_entry_barrier
    ShenandoahEvacOOMScope scope;
    data->oops_do(&_cl, true/*fix relocation*/);
    _bs->disarm(n);
  }
};

class ShenandoahConcurrentRootsEvacUpdateTask : public AbstractGangTask {
private:
  ShenandoahPhaseTimings::Phase                 _phase;
  ShenandoahVMRoots<true /*concurrent*/>        _vm_roots;
  ShenandoahClassLoaderDataRoots<true /*concurrent*/, false /*single threaded*/> _cld_roots;
  ShenandoahConcurrentNMethodIterator           _nmethod_itr;
  bool                                          _process_codecache;

public:
  ShenandoahConcurrentRootsEvacUpdateTask(ShenandoahPhaseTimings::Phase phase) :
    AbstractGangTask("Shenandoah Evacuate/Update Concurrent Strong Roots"),
    _phase(phase),
    _vm_roots(phase),
    _cld_roots(phase, ShenandoahHeap::heap()->workers()->active_workers()),
    _nmethod_itr(ShenandoahCodeRoots::table()),
    _process_codecache(!ShenandoahConcurrentRoots::should_do_concurrent_class_unloading()) {
    if (_process_codecache) {
      MutexLocker mu(CodeCache_lock, Mutex::_no_safepoint_check_flag);
      _nmethod_itr.nmethods_do_begin();
    }
  }

  ~ShenandoahConcurrentRootsEvacUpdateTask() {
    if (_process_codecache) {
      MutexLocker mu(CodeCache_lock, Mutex::_no_safepoint_check_flag);
      _nmethod_itr.nmethods_do_end();
    }
  }

  void work(uint worker_id) {
    ShenandoahConcurrentWorkerSession worker_session(worker_id);
    {
      ShenandoahEvacOOMScope oom;
      {
        // vm_roots and weak_roots are OopStorage backed roots, concurrent iteration
        // may race against OopStorage::release() calls.
        ShenandoahContextEvacuateUpdateRootsClosure cl;
        _vm_roots.oops_do<ShenandoahContextEvacuateUpdateRootsClosure>(&cl, worker_id);
      }

      {
        ShenandoahEvacuateUpdateMetadataClosure<> cl;
        CLDToOopClosure clds(&cl, ClassLoaderData::_claim_strong);
        _cld_roots.cld_do(&clds, worker_id);
      }
    }

    // Cannot setup ShenandoahEvacOOMScope here, due to potential deadlock with nmethod_entry_barrier.
    if (_process_codecache) {
      ShenandoahWorkerTimingsTracker timer(_phase, ShenandoahPhaseTimings::CodeCacheRoots, worker_id);
      ShenandoahEvacUpdateCodeCacheClosure cl;
      _nmethod_itr.nmethods_do(&cl);
    }
  }
};

void ShenandoahConcurrentGC::op_strong_roots() {
  ShenandoahHeap* const heap = ShenandoahHeap::heap();
  assert(heap->is_concurrent_strong_root_in_progress(), "Checked by caller");
  ShenandoahConcurrentRootsEvacUpdateTask task(ShenandoahPhaseTimings::conc_strong_roots);
  heap->workers()->run_task(&task);
  heap->set_concurrent_strong_root_in_progress(false);
}

void ShenandoahConcurrentGC::op_cleanup_early() {
  ShenandoahHeap::heap()->free_set()->recycle_trash();
}

void ShenandoahConcurrentGC::op_rendezvous_roots() {
  ShenandoahHeap::heap()->rendezvous_threads();
}

void ShenandoahConcurrentGC::op_evacuate() {
  ShenandoahHeap::heap()->evacuate_collection_set(true /*concurrent*/);
}

void ShenandoahConcurrentGC::op_init_updaterefs() {
  ShenandoahHeap* const heap = ShenandoahHeap::heap();
  heap->set_evacuation_in_progress(false);
  heap->prepare_update_heap_references(true /*concurrent*/);
  heap->set_update_refs_in_progress(true);

  if (ShenandoahPacing) {
    heap->pacer()->setup_for_updaterefs();
  }
}

void ShenandoahConcurrentGC::op_updaterefs() {
  ShenandoahHeap::heap()->update_heap_references(true /*concurrent*/);
}

class ShenandoahUpdateThreadClosure : public HandshakeClosure {
private:
  ShenandoahUpdateRefsClosure _cl;
public:
  ShenandoahUpdateThreadClosure();
  void do_thread(Thread* thread);
};

ShenandoahUpdateThreadClosure::ShenandoahUpdateThreadClosure() :
  HandshakeClosure("Shenandoah Update Thread Roots") {
}

void ShenandoahUpdateThreadClosure::do_thread(Thread* thread) {
  if (thread->is_Java_thread()) {
    JavaThread* jt = thread->as_Java_thread();
    ResourceMark rm;
    jt->oops_do(&_cl, NULL);
  }
}

void ShenandoahConcurrentGC::op_update_thread_roots() {
  ShenandoahUpdateThreadClosure cl;
  Handshake::execute(&cl);
}

void ShenandoahConcurrentGC::op_final_updaterefs() {
  ShenandoahHeap* const heap = ShenandoahHeap::heap();
  assert(ShenandoahSafepoint::is_at_shenandoah_safepoint(), "must be at safepoint");
  assert(!heap->_update_refs_iterator.has_next(), "Should have finished update references");

  heap->finish_concurrent_roots();

  // Clear cancelled GC, if set. On cancellation path, the block before would handle
  // everything.
  if (heap->cancelled_gc()) {
    heap->clear_cancelled_gc();
  }

  // Has to be done before cset is clear
  if (ShenandoahVerify) {
    heap->verifier()->verify_roots_in_to_space();
  }

  heap->update_heap_region_states(true /*concurrent*/);

  heap->set_update_refs_in_progress(false);
  heap->set_has_forwarded_objects(false);

  if (ShenandoahVerify) {
    heap->verifier()->verify_after_updaterefs();
  }

  if (VerifyAfterGC) {
    Universe::verify();
  }

  heap->rebuild_free_set(true /*concurrent*/);
}

void ShenandoahConcurrentGC::op_cleanup_complete() {
  ShenandoahHeap::heap()->free_set()->recycle_trash();
}

bool ShenandoahConcurrentGC::check_cancellation_and_abort(ShenandoahDegenPoint point) {
  if (ShenandoahHeap::heap()->cancelled_gc()) {
    _degen_point = point;
    return true;
  }
  return false;
}

const char* ShenandoahConcurrentGC::init_mark_event_message() const {
  ShenandoahHeap* const heap = ShenandoahHeap::heap();
  assert(!heap->has_forwarded_objects(), "Should not have forwarded objects here");
  if (heap->unload_classes()) {
    return "Pause Init Mark (unload classes)";
  } else {
    return "Pause Init Mark";
  }
}

const char* ShenandoahConcurrentGC::final_mark_event_message() const {
  ShenandoahHeap* const heap = ShenandoahHeap::heap();
  assert(!heap->has_forwarded_objects(), "Should not have forwarded objects here");
  if (heap->unload_classes()) {
    return "Pause Final Mark (unload classes)";
  } else {
    return "Pause Final Mark";
  }
}

const char* ShenandoahConcurrentGC::conc_mark_event_message() const {
  ShenandoahHeap* const heap = ShenandoahHeap::heap();
  assert(!heap->has_forwarded_objects(), "Should not have forwarded objects here");
  if (heap->unload_classes()) {
    return "Concurrent marking (unload classes)";
  } else {
    return "Concurrent marking";
  }
}<|MERGE_RESOLUTION|>--- conflicted
+++ resolved
@@ -80,7 +80,7 @@
   vmop_entry_final_mark();
 
   // Concurrent stack processing
-  if (heap()->is_evacuation_in_progress()) {
+  if (heap->is_evacuation_in_progress()) {
     entry_thread_roots();
   }
 
@@ -275,15 +275,16 @@
 }
 
 void ShenandoahConcurrentGC::entry_thread_roots() {
+  ShenandoahHeap* const heap = ShenandoahHeap::heap();
   static const char* msg = "Concurrent thread roots";
   ShenandoahConcurrentPhase gc_phase(msg, ShenandoahPhaseTimings::conc_thread_roots);
   EventMark em("%s", msg);
 
-  ShenandoahWorkerScope scope(heap()->workers(),
+  ShenandoahWorkerScope scope(heap->workers(),
                               ShenandoahWorkerPolicy::calc_workers_for_conc_root_processing(),
                               msg);
 
-  heap()->try_inject_alloc_failure();
+  heap->try_inject_alloc_failure();
   op_thread_roots();
 }
 
@@ -480,17 +481,6 @@
 
   heap->set_concurrent_mark_in_progress(true);
 
-<<<<<<< HEAD
-=======
-  // We need to reset all TLABs because they might be below the TAMS, and we need to mark
-  // the objects in them. Do not let mutators allocate any new objects in their current TLABs.
-  // It is also a good place to resize the TLAB sizes for future allocations.
-  if (UseTLAB) {
-    ShenandoahGCPhase phase(ShenandoahPhaseTimings::init_manage_tlabs);
-    heap->tlabs_retire(ResizeTLAB);
-  }
-
->>>>>>> d9805040
   {
     ShenandoahGCPhase phase(ShenandoahPhaseTimings::init_update_region_states);
     ShenandoahInitMarkUpdateRegionStateClosure cl;
@@ -502,10 +492,8 @@
   rp->reset_thread_locals();
   rp->set_soft_reference_policy(heap->soft_ref_policy()->should_clear_all_soft_refs());
 
-  if (ShenandoahPacing) {
-    heap()->pacer()->setup_for_mark();
-  }
-
+  // Make above changes visible to worker threads
+  OrderAccess::fence();
   // Arm nmethods for concurrent marking. When a nmethod is about to be executed,
   // we need to make sure that all its metadata are marked. alternative is to remark
   // thread roots at final mark pause, but it can be potential latency killer.
@@ -513,15 +501,10 @@
     ShenandoahCodeRoots::arm_nmethods();
   }
 
-<<<<<<< HEAD
   ShenandoahStackWatermark::change_epoch_id();
-=======
-  _mark.mark_stw_roots();
-
   if (ShenandoahPacing) {
     heap->pacer()->setup_for_mark();
   }
->>>>>>> d9805040
 }
 
 void ShenandoahConcurrentGC::op_mark_roots() {
@@ -565,28 +548,16 @@
       // Verify before arming for concurrent processing.
       // Otherwise, verification can trigger stack processing.
       if (ShenandoahVerify) {
-        heap()->verifier()->verify_during_evacuation();
+        heap->verifier()->verify_during_evacuation();
       }
 
-<<<<<<< HEAD
       // Arm nmethods/stack for concurrent processing
       ShenandoahCodeRoots::arm_nmethods();
       ShenandoahStackWatermark::change_epoch_id();
-=======
-      // Should be gone after 8212879 and concurrent stack processing
-      heap->evacuate_and_update_roots();
->>>>>>> d9805040
 
       // Notify JVMTI that oops are changed.
       JvmtiTagMap::set_needs_rehashing();
 
-<<<<<<< HEAD
-=======
-      if (ShenandoahVerify) {
-        heap->verifier()->verify_during_evacuation();
-      }
-
->>>>>>> d9805040
       if (ShenandoahPacing) {
         heap->pacer()->setup_for_evac();
       }
@@ -639,10 +610,11 @@
 };
 
 void ShenandoahConcurrentGC::op_thread_roots() {
-  assert(heap()->is_evacuation_in_progress(), "Checked by caller");
+  ShenandoahHeap* const heap = ShenandoahHeap::heap();
+  assert(heap->is_evacuation_in_progress(), "Checked by caller");
   ShenandoahGCWorkerPhase worker_phase(ShenandoahPhaseTimings::conc_thread_roots);
   ShenandoahConcurrentEvacUpdateThreadTask task;
-  heap()->workers()->run_task(&task);
+  heap->workers()->run_task(&task);
 }
 
 void ShenandoahConcurrentGC::op_weak_refs() {
@@ -839,7 +811,7 @@
     ShenandoahReentrantLocker locker(data->lock());
     // Setup EvacOOM scope below reentrant lock to avoid deadlock with
     // nmethod_entry_barrier
-    ShenandoahEvacOOMScope scope;
+    ShenandoahEvacOOMScope oom;
     data->oops_do(&_cl, true/*fix relocation*/);
     _bs->disarm(n);
   }
