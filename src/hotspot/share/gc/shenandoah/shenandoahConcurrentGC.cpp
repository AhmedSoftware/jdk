--- conflicted
+++ resolved
@@ -503,12 +503,7 @@
     ShenandoahCodeRoots::arm_nmethods();
   }
 
-<<<<<<< HEAD
-  _mark.mark_stw_roots(_generation);
-
-=======
   ShenandoahStackWatermark::change_epoch_id();
->>>>>>> bd2744dd
   if (ShenandoahPacing) {
     heap->pacer()->setup_for_mark();
   }
