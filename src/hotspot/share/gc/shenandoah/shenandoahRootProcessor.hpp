/*
 * Copyright (c) 2015, 2020, Red Hat, Inc. All rights reserved.
 * DO NOT ALTER OR REMOVE COPYRIGHT NOTICES OR THIS FILE HEADER.
 *
 * This code is free software; you can redistribute it and/or modify it
 * under the terms of the GNU General Public License version 2 only, as
 * published by the Free Software Foundation.
 *
 * This code is distributed in the hope that it will be useful, but WITHOUT
 * ANY WARRANTY; without even the implied warranty of MERCHANTABILITY or
 * FITNESS FOR A PARTICULAR PURPOSE.  See the GNU General Public License
 * version 2 for more details (a copy is included in the LICENSE file that
 * accompanied this code).
 *
 * You should have received a copy of the GNU General Public License version
 * 2 along with this work; if not, write to the Free Software Foundation,
 * Inc., 51 Franklin St, Fifth Floor, Boston, MA 02110-1301 USA.
 *
 * Please contact Oracle, 500 Oracle Parkway, Redwood Shores, CA 94065 USA
 * or visit www.oracle.com if you need additional information or have any
 * questions.
 *
 */

#ifndef SHARE_GC_SHENANDOAH_SHENANDOAHROOTPROCESSOR_HPP
#define SHARE_GC_SHENANDOAH_SHENANDOAHROOTPROCESSOR_HPP

#include "code/codeCache.hpp"
#include "gc/shared/oopStorageSetParState.hpp"
#include "gc/shenandoah/shenandoahCodeRoots.hpp"
#include "gc/shenandoah/shenandoahHeap.hpp"
#include "gc/shenandoah/shenandoahPhaseTimings.hpp"
#include "gc/shenandoah/shenandoahSharedVariables.hpp"
#include "gc/shenandoah/shenandoahUtils.hpp"
#include "memory/iterator.hpp"

template <bool CONCURRENT>
class ShenandoahVMWeakRoots {
private:
  OopStorageSetWeakParState<CONCURRENT, false /* is_const */> _weak_roots;
  ShenandoahPhaseTimings::Phase                               _phase;

public:
  ShenandoahVMWeakRoots(ShenandoahPhaseTimings::Phase phase);

  template <typename T>
  void oops_do(T* cl, uint worker_id);

  template <typename IsAlive, typename KeepAlive>
  void weak_oops_do(IsAlive* is_alive, KeepAlive* keep_alive, uint worker_id);

  void report_num_dead();
};

template <bool CONCURRENT>
class ShenandoahVMRoots {
private:
  OopStorageSetStrongParState<CONCURRENT, false /* is_const */> _strong_roots;
  ShenandoahPhaseTimings::Phase                                 _phase;

public:
  ShenandoahVMRoots(ShenandoahPhaseTimings::Phase phase);

  template <typename T>
  void oops_do(T* cl, uint worker_id);
};

class ShenandoahThreadRoots {
private:
  ShenandoahPhaseTimings::Phase _phase;
  const bool _is_par;
public:
  ShenandoahThreadRoots(ShenandoahPhaseTimings::Phase phase, bool is_par);
  ~ShenandoahThreadRoots();

  void oops_do(OopClosure* oops_cl, CodeBlobClosure* code_cl, uint worker_id);
  void threads_do(ThreadClosure* tc, uint worker_id);
};

class ShenandoahStringDedupRoots {
private:
  ShenandoahPhaseTimings::Phase _phase;
public:
  ShenandoahStringDedupRoots(ShenandoahPhaseTimings::Phase phase);
  ~ShenandoahStringDedupRoots();

  void oops_do(BoolObjectClosure* is_alive, OopClosure* keep_alive, uint worker_id);
};

class ShenandoahConcurrentStringDedupRoots {
private:
  ShenandoahPhaseTimings::Phase _phase;

public:
  ShenandoahConcurrentStringDedupRoots(ShenandoahPhaseTimings::Phase phase);
  ~ShenandoahConcurrentStringDedupRoots();

  void oops_do(BoolObjectClosure* is_alive, OopClosure* keep_alive, uint worker_id);
};

class ShenandoahCodeCacheRoots {
private:
  ShenandoahPhaseTimings::Phase _phase;
  ShenandoahCodeRootsIterator   _coderoots_iterator;
public:
  ShenandoahCodeCacheRoots(ShenandoahPhaseTimings::Phase phase);
  ~ShenandoahCodeCacheRoots();

  void code_blobs_do(CodeBlobClosure* blob_cl, uint worker_id);
};

template <bool CONCURRENT, bool SINGLE_THREADED>
class ShenandoahClassLoaderDataRoots {
private:
  ShenandoahSharedSemaphore     _semaphore;
  ShenandoahPhaseTimings::Phase _phase;

  static uint worker_count(uint n_workers) {
    if (SINGLE_THREADED) return 1u;

    // Limit concurrency a bit, otherwise it wastes resources when workers are tripping
    // over each other. This also leaves free workers to process other parts of the root
    // set, while admitted workers are busy with doing the CLDG walk.
    return MAX2(1u, MIN2(ShenandoahSharedSemaphore::max_tokens(), n_workers / 2));
  }

public:
  ShenandoahClassLoaderDataRoots(ShenandoahPhaseTimings::Phase phase, uint n_workers);
  ~ShenandoahClassLoaderDataRoots();

  void always_strong_cld_do(CLDClosure* clds, uint worker_id);
  void cld_do(CLDClosure* clds, uint worker_id);

private:
  typedef void (*CldDo)(CLDClosure*);
  void cld_do_impl(CldDo f, CLDClosure* clds, uint worker_id);
};

class ShenandoahRootProcessor : public StackObj {
private:
  ShenandoahHeap* const               _heap;
  const ShenandoahPhaseTimings::Phase _phase;
  const ShenandoahGCWorkerPhase       _worker_phase;
public:
  ShenandoahRootProcessor(ShenandoahPhaseTimings::Phase phase);

  ShenandoahHeap* heap() const { return _heap; }
};

class ShenandoahRootScanner : public ShenandoahRootProcessor {
private:
  ShenandoahThreadRoots                                     _thread_roots;

public:
  ShenandoahRootScanner(uint n_workers, ShenandoahPhaseTimings::Phase phase);
  ~ShenandoahRootScanner();

  void roots_do(uint worker_id, OopClosure* cl);

private:
  void roots_do(uint worker_id, OopClosure* oops, CodeBlobClosure* code, ThreadClosure* tc = NULL);
};

template <bool CONCURRENT>
class ShenandoahConcurrentRootScanner {
private:
  ShenandoahVMRoots<CONCURRENT>            _vm_roots;
  ShenandoahClassLoaderDataRoots<CONCURRENT, false /* single-threaded*/>
                                           _cld_roots;
  ShenandoahNMethodTableSnapshot*          _codecache_snapshot;
  ShenandoahPhaseTimings::Phase            _phase;

public:
  ShenandoahConcurrentRootScanner(uint n_workers, ShenandoahPhaseTimings::Phase phase);
  ~ShenandoahConcurrentRootScanner();

  void oops_do(OopClosure* oops, uint worker_id);
};

// This scanner is only for SH::object_iteration() and only supports single-threaded
// root scanning
class ShenandoahHeapIterationRootScanner : public ShenandoahRootProcessor {
private:
  ShenandoahThreadRoots                                    _thread_roots;
  ShenandoahVMRoots<false /*concurrent*/>                  _vm_roots;
  ShenandoahClassLoaderDataRoots<false /*concurrent*/, true /*single threaded*/>
                                                           _cld_roots;
  ShenandoahVMWeakRoots<false /*concurrent*/>              _weak_roots;
  ShenandoahConcurrentStringDedupRoots                     _dedup_roots;
  ShenandoahCodeCacheRoots                                 _code_roots;

public:
  ShenandoahHeapIterationRootScanner();

  void roots_do(OopClosure* cl);
};

// Evacuate all roots at a safepoint
class ShenandoahRootEvacuator : public ShenandoahRootProcessor {
private:
  ShenandoahThreadRoots                                     _thread_roots;
<<<<<<< HEAD
  ShenandoahVMWeakRoots<false /*concurrent*/>               _weak_roots;
  ShenandoahStringDedupRoots                                _dedup_roots;
  ShenandoahCodeCacheRoots                                  _code_roots;
  bool                                                      _stw_roots_processing;
  bool                                                      _stw_class_unloading;
=======
  ShenandoahSerialWeakRoots                                 _serial_weak_roots;
>>>>>>> 2b155713
public:
  ShenandoahRootEvacuator(uint n_workers, ShenandoahPhaseTimings::Phase phase);
  ~ShenandoahRootEvacuator();

  void roots_do(uint worker_id, OopClosure* oops);
};

// Update all roots at a safepoint
class ShenandoahRootUpdater : public ShenandoahRootProcessor {
private:
  ShenandoahVMRoots<false /*concurrent*/>                   _vm_roots;
  ShenandoahClassLoaderDataRoots<false /*concurrent*/, false /*single threaded*/>
                                                            _cld_roots;
  ShenandoahThreadRoots                                     _thread_roots;
  ShenandoahVMWeakRoots<false /*concurrent*/>               _weak_roots;
  ShenandoahStringDedupRoots                                _dedup_roots;
  ShenandoahCodeCacheRoots                                  _code_roots;

public:
  ShenandoahRootUpdater(uint n_workers, ShenandoahPhaseTimings::Phase phase);

  template<typename IsAlive, typename KeepAlive>
  void roots_do(uint worker_id, IsAlive* is_alive, KeepAlive* keep_alive);
};

// Adjuster all roots at a safepoint during full gc
class ShenandoahRootAdjuster : public ShenandoahRootProcessor {
private:
  ShenandoahVMRoots<false /*concurrent*/>                   _vm_roots;
  ShenandoahClassLoaderDataRoots<false /*concurrent*/, false /*single threaded*/>
                                                            _cld_roots;
  ShenandoahThreadRoots                                     _thread_roots;
  ShenandoahVMWeakRoots<false /*concurrent*/>               _weak_roots;
  ShenandoahStringDedupRoots                                _dedup_roots;
  ShenandoahCodeCacheRoots                                  _code_roots;

public:
  ShenandoahRootAdjuster(uint n_workers, ShenandoahPhaseTimings::Phase phase);

  void roots_do(uint worker_id, OopClosure* oops);
};

#endif // SHARE_GC_SHENANDOAH_SHENANDOAHROOTPROCESSOR_HPP<|MERGE_RESOLUTION|>--- conflicted
+++ resolved
@@ -199,24 +199,33 @@
 class ShenandoahRootEvacuator : public ShenandoahRootProcessor {
 private:
   ShenandoahThreadRoots                                     _thread_roots;
-<<<<<<< HEAD
+public:
+  ShenandoahRootEvacuator(uint n_workers, ShenandoahPhaseTimings::Phase phase);
+  ~ShenandoahRootEvacuator();
+
+  void roots_do(uint worker_id, OopClosure* oops);
+};
+
+// Update all roots at a safepoint
+class ShenandoahRootUpdater : public ShenandoahRootProcessor {
+private:
+  ShenandoahVMRoots<false /*concurrent*/>                   _vm_roots;
+  ShenandoahClassLoaderDataRoots<false /*concurrent*/, false /*single threaded*/>
+                                                            _cld_roots;
+  ShenandoahThreadRoots                                     _thread_roots;
   ShenandoahVMWeakRoots<false /*concurrent*/>               _weak_roots;
   ShenandoahStringDedupRoots                                _dedup_roots;
   ShenandoahCodeCacheRoots                                  _code_roots;
-  bool                                                      _stw_roots_processing;
-  bool                                                      _stw_class_unloading;
-=======
-  ShenandoahSerialWeakRoots                                 _serial_weak_roots;
->>>>>>> 2b155713
-public:
-  ShenandoahRootEvacuator(uint n_workers, ShenandoahPhaseTimings::Phase phase);
-  ~ShenandoahRootEvacuator();
-
-  void roots_do(uint worker_id, OopClosure* oops);
-};
-
-// Update all roots at a safepoint
-class ShenandoahRootUpdater : public ShenandoahRootProcessor {
+
+public:
+  ShenandoahRootUpdater(uint n_workers, ShenandoahPhaseTimings::Phase phase);
+
+  template<typename IsAlive, typename KeepAlive>
+  void roots_do(uint worker_id, IsAlive* is_alive, KeepAlive* keep_alive);
+};
+
+// Adjuster all roots at a safepoint during full gc
+class ShenandoahRootAdjuster : public ShenandoahRootProcessor {
 private:
   ShenandoahVMRoots<false /*concurrent*/>                   _vm_roots;
   ShenandoahClassLoaderDataRoots<false /*concurrent*/, false /*single threaded*/>
@@ -227,24 +236,6 @@
   ShenandoahCodeCacheRoots                                  _code_roots;
 
 public:
-  ShenandoahRootUpdater(uint n_workers, ShenandoahPhaseTimings::Phase phase);
-
-  template<typename IsAlive, typename KeepAlive>
-  void roots_do(uint worker_id, IsAlive* is_alive, KeepAlive* keep_alive);
-};
-
-// Adjuster all roots at a safepoint during full gc
-class ShenandoahRootAdjuster : public ShenandoahRootProcessor {
-private:
-  ShenandoahVMRoots<false /*concurrent*/>                   _vm_roots;
-  ShenandoahClassLoaderDataRoots<false /*concurrent*/, false /*single threaded*/>
-                                                            _cld_roots;
-  ShenandoahThreadRoots                                     _thread_roots;
-  ShenandoahVMWeakRoots<false /*concurrent*/>               _weak_roots;
-  ShenandoahStringDedupRoots                                _dedup_roots;
-  ShenandoahCodeCacheRoots                                  _code_roots;
-
-public:
   ShenandoahRootAdjuster(uint n_workers, ShenandoahPhaseTimings::Phase phase);
 
   void roots_do(uint worker_id, OopClosure* oops);
