/*
 * Copyright (c) 2013, 2020, Red Hat, Inc. All rights reserved.
 * DO NOT ALTER OR REMOVE COPYRIGHT NOTICES OR THIS FILE HEADER.
 *
 * This code is free software; you can redistribute it and/or modify it
 * under the terms of the GNU General Public License version 2 only, as
 * published by the Free Software Foundation.
 *
 * This code is distributed in the hope that it will be useful, but WITHOUT
 * ANY WARRANTY; without even the implied warranty of MERCHANTABILITY or
 * FITNESS FOR A PARTICULAR PURPOSE.  See the GNU General Public License
 * version 2 for more details (a copy is included in the LICENSE file that
 * accompanied this code).
 *
 * You should have received a copy of the GNU General Public License version
 * 2 along with this work; if not, write to the Free Software Foundation,
 * Inc., 51 Franklin St, Fifth Floor, Boston, MA 02110-1301 USA.
 *
 * Please contact Oracle, 500 Oracle Parkway, Redwood Shores, CA 94065 USA
 * or visit www.oracle.com if you need additional information or have any
 * questions.
 *
 */

#ifndef SHARE_GC_SHENANDOAH_SHENANDOAHHEAP_HPP
#define SHARE_GC_SHENANDOAH_SHENANDOAHHEAP_HPP

#include "gc/shared/markBitMap.hpp"
#include "gc/shared/softRefPolicy.hpp"
#include "gc/shared/collectedHeap.hpp"
#include "gc/shenandoah/shenandoahAsserts.hpp"
#include "gc/shenandoah/shenandoahAllocRequest.hpp"
#include "gc/shenandoah/shenandoahLock.hpp"
#include "gc/shenandoah/shenandoahEvacOOMHandler.hpp"
#include "gc/shenandoah/shenandoahPadding.hpp"
#include "gc/shenandoah/shenandoahSharedVariables.hpp"
#include "gc/shenandoah/shenandoahUnload.hpp"
#include "memory/metaspace.hpp"
#include "services/memoryManager.hpp"
#include "utilities/globalDefinitions.hpp"
#include "utilities/stack.hpp"

class ConcurrentGCTimer;
class ObjectIterateScanRootClosure;
class ShenandoahCollectorPolicy;
class ShenandoahControlThread;
class ShenandoahGCSession;
class ShenandoahGCStateResetter;
class ShenandoahHeuristics;
class ShenandoahMarkingContext;
class ShenandoahMode;
class ShenandoahPhaseTimings;
class ShenandoahHeap;
class ShenandoahHeapRegion;
class ShenandoahHeapRegionClosure;
class ShenandoahCollectionSet;
class ShenandoahFreeSet;
class ShenandoahMonitoringSupport;
class ShenandoahPacer;
class ShenandoahReferenceProcessor;
class ShenandoahVerifier;
class ShenandoahWorkGang;
class VMStructs;

// Used for buffering per-region liveness data.
// Needed since ShenandoahHeapRegion uses atomics to update liveness.
// The ShenandoahHeap array has max-workers elements, each of which is an array of
// uint16_t * max_regions. The choice of uint16_t is not accidental:
// there is a tradeoff between static/dynamic footprint that translates
// into cache pressure (which is already high during marking), and
// too many atomic updates. uint32_t is too large, uint8_t is too small.
typedef uint16_t ShenandoahLiveData;
#define SHENANDOAH_LIVEDATA_MAX ((ShenandoahLiveData)-1)

class ShenandoahRegionIterator : public StackObj {
private:
  ShenandoahHeap* _heap;

  shenandoah_padding(0);
  volatile size_t _index;
  shenandoah_padding(1);

  // No implicit copying: iterators should be passed by reference to capture the state
  NONCOPYABLE(ShenandoahRegionIterator);

public:
  ShenandoahRegionIterator();
  ShenandoahRegionIterator(ShenandoahHeap* heap);

  // Reset iterator to default state
  void reset();

  // Returns next region, or NULL if there are no more regions.
  // This is multi-thread-safe.
  inline ShenandoahHeapRegion* next();

  // This is *not* MT safe. However, in the absence of multithreaded access, it
  // can be used to determine if there is more work to do.
  bool has_next() const;
};

class ShenandoahHeapRegionClosure : public StackObj {
public:
  virtual void heap_region_do(ShenandoahHeapRegion* r) = 0;
  virtual bool is_thread_safe() { return false; }
};

typedef ShenandoahLock    ShenandoahHeapLock;
typedef ShenandoahLocker  ShenandoahHeapLocker;
typedef Stack<oop, mtGC>  ShenandoahScanObjectStack;

// Shenandoah GC is low-pause concurrent GC that uses Brooks forwarding pointers
// to encode forwarding data. See BrooksPointer for details on forwarding data encoding.
// See ShenandoahControlThread for GC cycle structure.
//
class ShenandoahHeap : public CollectedHeap {
  friend class ShenandoahAsserts;
  friend class VMStructs;
  friend class ShenandoahGCSession;
  friend class ShenandoahGCStateResetter;
  friend class ShenandoahParallelObjectIterator;
// ---------- Locks that guard important data structures in Heap
//
private:
  ShenandoahHeapLock _lock;

public:
  ShenandoahHeapLock* lock() {
    return &_lock;
  }

// ---------- Initialization, termination, identification, printing routines
//
public:
  static ShenandoahHeap* heap();

  const char* name()          const { return "Shenandoah"; }
  ShenandoahHeap::Name kind() const { return CollectedHeap::Shenandoah; }

  ShenandoahHeap(ShenandoahCollectorPolicy* policy);
  jint initialize();
  void post_initialize();
  void initialize_heuristics();

  void initialize_serviceability();

  void print_on(outputStream* st)              const;
  void print_extended_on(outputStream *st)     const;
  void print_tracing_info()                    const;
  void print_heap_regions_on(outputStream* st) const;

  void stop();

  void prepare_for_verify();
  void verify(VerifyOption vo);

// ---------- Heap counters and metrics
//
private:
           size_t _initial_size;
           size_t _minimum_size;
  volatile size_t _soft_max_size;
  shenandoah_padding(0);
  volatile size_t _used;
  volatile size_t _committed;
  volatile size_t _bytes_allocated_since_gc_start;
  shenandoah_padding(1);

public:
  void increase_used(size_t bytes);
  void decrease_used(size_t bytes);
  void set_used(size_t bytes);

  void increase_committed(size_t bytes);
  void decrease_committed(size_t bytes);
  void increase_allocated(size_t bytes);

  size_t bytes_allocated_since_gc_start();
  void reset_bytes_allocated_since_gc_start();

  size_t min_capacity()      const;
  size_t max_capacity()      const;
  size_t soft_max_capacity() const;
  size_t initial_capacity()  const;
  size_t capacity()          const;
  size_t used()              const;
  size_t committed()         const;

  void set_soft_max_capacity(size_t v);

// ---------- Workers handling
//
private:
  uint _max_workers;
  ShenandoahWorkGang* _workers;
  ShenandoahWorkGang* _safepoint_workers;

public:
  uint max_workers();
  void assert_gc_workers(uint nworker) NOT_DEBUG_RETURN;

  WorkGang* workers() const;
  WorkGang* safepoint_workers();

  void gc_threads_do(ThreadClosure* tcl) const;

// ---------- Heap regions handling machinery
//
private:
  MemRegion _heap_region;
  bool      _heap_region_special;
  size_t    _num_regions;
  ShenandoahHeapRegion** _regions;
  ShenandoahRegionIterator _update_refs_iterator;

public:

  inline HeapWord* base() const { return _heap_region.start(); }

  inline size_t num_regions() const { return _num_regions; }
  inline bool is_heap_region_special() { return _heap_region_special; }

  inline ShenandoahHeapRegion* const heap_region_containing(const void* addr) const;
  inline size_t heap_region_index_containing(const void* addr) const;

  inline ShenandoahHeapRegion* const get_region(size_t region_idx) const;

  void heap_region_iterate(ShenandoahHeapRegionClosure* blk) const;
  void parallel_heap_region_iterate(ShenandoahHeapRegionClosure* blk) const;

// ---------- GC state machinery
//
// GC state describes the important parts of collector state, that may be
// used to make barrier selection decisions in the native and generated code.
// Multiple bits can be set at once.
//
// Important invariant: when GC state is zero, the heap is stable, and no barriers
// are required.
//
public:
  enum GCStateBitPos {
    // Heap has forwarded objects: needs LRB barriers.
    HAS_FORWARDED_BITPOS   = 0,

    // Heap is under marking: needs SATB barriers.
    MARKING_BITPOS    = 1,

    // Heap is under evacuation: needs LRB barriers. (Set together with HAS_FORWARDED)
    EVACUATION_BITPOS = 2,

    // Heap is under updating: needs no additional barriers.
    UPDATEREFS_BITPOS = 3,
  };

  enum GCState {
    STABLE        = 0,
    HAS_FORWARDED = 1 << HAS_FORWARDED_BITPOS,
    MARKING       = 1 << MARKING_BITPOS,
    EVACUATION    = 1 << EVACUATION_BITPOS,
    UPDATEREFS    = 1 << UPDATEREFS_BITPOS,
  };

private:
  ShenandoahSharedBitmap _gc_state;
  ShenandoahSharedFlag   _degenerated_gc_in_progress;
  ShenandoahSharedFlag   _full_gc_in_progress;
  ShenandoahSharedFlag   _full_gc_move_in_progress;
  ShenandoahSharedFlag   _progress_last_gc;
  ShenandoahSharedFlag   _concurrent_strong_root_in_progress;
  ShenandoahSharedFlag   _concurrent_weak_root_in_progress;

  void set_gc_state_all_threads(char state);
  void set_gc_state_mask(uint mask, bool value);

public:
  char gc_state() const;
  static address gc_state_addr();

  void set_concurrent_mark_in_progress(bool in_progress);
  void set_evacuation_in_progress(bool in_progress);
  void set_update_refs_in_progress(bool in_progress);
  void set_degenerated_gc_in_progress(bool in_progress);
  void set_full_gc_in_progress(bool in_progress);
  void set_full_gc_move_in_progress(bool in_progress);
  void set_has_forwarded_objects(bool cond);
  void set_concurrent_strong_root_in_progress(bool cond);
  void set_concurrent_weak_root_in_progress(bool cond);

  inline bool is_stable() const;
  inline bool is_idle() const;
  inline bool is_concurrent_mark_in_progress() const;
  inline bool is_update_refs_in_progress() const;
  inline bool is_evacuation_in_progress() const;
  inline bool is_degenerated_gc_in_progress() const;
  inline bool is_full_gc_in_progress() const;
  inline bool is_full_gc_move_in_progress() const;
  inline bool has_forwarded_objects() const;
  inline bool is_gc_in_progress_mask(uint mask) const;
  inline bool is_stw_gc_in_progress() const;
  inline bool is_concurrent_strong_root_in_progress() const;
  inline bool is_concurrent_weak_root_in_progress() const;

// ---------- GC cancellation and degeneration machinery
//
// Cancelled GC flag is used to notify concurrent phases that they should terminate.
//
public:
  enum ShenandoahDegenPoint {
    _degenerated_unset,
    _degenerated_outside_cycle,
    _degenerated_mark,
    _degenerated_evac,
    _degenerated_updaterefs,
    _DEGENERATED_LIMIT
  };

  static const char* degen_point_to_string(ShenandoahDegenPoint point) {
    switch (point) {
      case _degenerated_unset:
        return "<UNSET>";
      case _degenerated_outside_cycle:
        return "Outside of Cycle";
      case _degenerated_mark:
        return "Mark";
      case _degenerated_evac:
        return "Evacuation";
      case _degenerated_updaterefs:
        return "Update Refs";
      default:
        ShouldNotReachHere();
        return "ERROR";
    }
  };

private:
  enum CancelState {
    // Normal state. GC has not been cancelled and is open for cancellation.
    // Worker threads can suspend for safepoint.
    CANCELLABLE,

    // GC has been cancelled. Worker threads can not suspend for
    // safepoint but must finish their work as soon as possible.
    CANCELLED,

    // GC has not been cancelled and must not be cancelled. At least
    // one worker thread checks for pending safepoint and may suspend
    // if a safepoint is pending.
    NOT_CANCELLED
  };

  ShenandoahSharedEnumFlag<CancelState> _cancelled_gc;
  bool try_cancel_gc();

public:
  static address cancelled_gc_addr();

  inline bool cancelled_gc() const;
  inline bool check_cancelled_gc_and_yield(bool sts_active = true);

  inline void clear_cancelled_gc();

  void cancel_gc(GCCause::Cause cause);

// ---------- GC operations entry points
//
public:
  // Entry points to STW GC operations, these cause a related safepoint, that then
  // call the entry method below
  void vmop_entry_init_mark();
  void vmop_entry_final_mark();
  void vmop_entry_init_updaterefs();
  void vmop_entry_final_updaterefs();
  void vmop_entry_full(GCCause::Cause cause);
  void vmop_degenerated(ShenandoahDegenPoint point);

  // Entry methods to normally STW GC operations. These set up logging, monitoring
  // and workers for net VM operation
  void entry_init_mark();
  void entry_final_mark();
  void entry_init_updaterefs();
  void entry_final_updaterefs();
  void entry_full(GCCause::Cause cause);
  void entry_degenerated(int point);

  // Entry methods to normally concurrent GC operations. These set up logging, monitoring
  // for concurrent operation.
  void entry_reset();
  void entry_mark_roots();
  void entry_mark();
  void entry_weak_refs();
  void entry_weak_roots();
  void entry_class_unloading();
  void entry_strong_roots();
  void entry_cleanup_early();
  void entry_rendezvous_roots();
  void entry_evac();
  void entry_update_thread_roots();
  void entry_updaterefs();
  void entry_cleanup_complete();
  void entry_uncommit(double shrink_before, size_t shrink_until);

private:
  // Actual work for the phases
  void op_init_mark();
  void op_final_mark();
  void op_init_updaterefs();
  void op_final_updaterefs();
  void op_full(GCCause::Cause cause);
  void op_degenerated(ShenandoahDegenPoint point);
  void op_degenerated_fail();
  void op_degenerated_futile();

  void op_reset();
  void op_mark_roots();
  void op_mark();
  void op_weak_refs();
  void op_weak_roots();
  void op_class_unloading();
  void op_strong_roots();
  void op_cleanup_early();
  void op_rendezvous_roots();
  void op_conc_evac();
  void op_stw_evac();
  void op_update_thread_roots();
  void op_updaterefs();
  void op_cleanup_complete();
  void op_uncommit(double shrink_before, size_t shrink_until);

  void rendezvous_threads();

  // Messages for GC trace events, they have to be immortal for
  // passing around the logging/tracing systems
  const char* init_mark_event_message() const;
  const char* final_mark_event_message() const;
  const char* conc_mark_event_message() const;
  const char* degen_event_message(ShenandoahDegenPoint point) const;

// Helpers
<<<<<<< HEAD
  void finish_mark(ShenandoahConcurrentMark* mark);
  void prepare_evacuation(bool concurrent);
=======
  void finish_mark();
  void prepare_evacuation();
>>>>>>> c9842ef0

// ---------- GC subsystems
//
// Mark support
private:
  ShenandoahControlThread*   _control_thread;
  ShenandoahCollectorPolicy* _shenandoah_policy;
  ShenandoahMode*            _gc_mode;
  ShenandoahHeuristics*      _heuristics;
  ShenandoahFreeSet*         _free_set;
  ShenandoahPacer*           _pacer;
  ShenandoahVerifier*        _verifier;

  ShenandoahPhaseTimings*    _phase_timings;

  ShenandoahControlThread*   control_thread()          { return _control_thread;    }

public:
  ShenandoahCollectorPolicy* shenandoah_policy() const { return _shenandoah_policy; }
  ShenandoahMode*            mode()              const { return _gc_mode;           }
  ShenandoahHeuristics*      heuristics()        const { return _heuristics;        }
  ShenandoahFreeSet*         free_set()          const { return _free_set;          }
  ShenandoahPacer*           pacer()             const { return _pacer;             }

  ShenandoahPhaseTimings*    phase_timings()     const { return _phase_timings;     }

  ShenandoahVerifier*        verifier();

// ---------- VM subsystem bindings
//
private:
  ShenandoahMonitoringSupport* _monitoring_support;
  MemoryPool*                  _memory_pool;
  GCMemoryManager              _stw_memory_manager;
  GCMemoryManager              _cycle_memory_manager;
  ConcurrentGCTimer*           _gc_timer;
  SoftRefPolicy                _soft_ref_policy;

  // For exporting to SA
  int                          _log_min_obj_alignment_in_bytes;
public:
  ShenandoahMonitoringSupport* monitoring_support() { return _monitoring_support;    }
  GCMemoryManager* cycle_memory_manager()           { return &_cycle_memory_manager; }
  GCMemoryManager* stw_memory_manager()             { return &_stw_memory_manager;   }
  SoftRefPolicy* soft_ref_policy()                  { return &_soft_ref_policy;      }

  GrowableArray<GCMemoryManager*> memory_managers();
  GrowableArray<MemoryPool*> memory_pools();
  MemoryUsage memory_usage();
  GCTracer* tracer();
  ConcurrentGCTimer* gc_timer() const;

// ---------- Reference processing
//
private:
  ShenandoahReferenceProcessor* const _ref_processor;

public:
  ShenandoahReferenceProcessor* ref_processor() { return _ref_processor; }

// ---------- Class Unloading
//
private:
  ShenandoahSharedFlag _unload_classes;
  ShenandoahUnload     _unloader;

public:
  void set_unload_classes(bool uc);
  bool unload_classes() const;

  // Perform STW class unloading and weak root cleaning
  void parallel_cleaning(bool full_gc);

private:
  void stw_unload_classes(bool full_gc);
  void stw_process_weak_roots(bool full_gc);

  // Prepare concurrent root processing
  void prepare_concurrent_roots();
  // Prepare and finish concurrent unloading
  void prepare_concurrent_unloading();
  void finish_concurrent_unloading();
  // Heap iteration support
  void scan_roots_for_iteration(ShenandoahScanObjectStack* oop_stack, ObjectIterateScanRootClosure* oops);
  bool prepare_aux_bitmap_for_iteration();
  void reclaim_aux_bitmap_for_iteration();

// ---------- Generic interface hooks
// Minor things that super-interface expects us to implement to play nice with
// the rest of runtime. Some of the things here are not required to be implemented,
// and can be stubbed out.
//
public:
  AdaptiveSizePolicy* size_policy() shenandoah_not_implemented_return(NULL);
  bool is_maximal_no_gc() const shenandoah_not_implemented_return(false);

  bool is_in(const void* p) const;

  MemRegion reserved_region() const { return _reserved; }
  bool is_in_reserved(const void* addr) const { return _reserved.contains(addr); }

  void collect(GCCause::Cause cause);
  void do_full_collection(bool clear_all_soft_refs);

  // Used for parsing heap during error printing
  HeapWord* block_start(const void* addr) const;
  bool block_is_obj(const HeapWord* addr) const;
  bool print_location(outputStream* st, void* addr) const;

  // Used for native heap walkers: heap dumpers, mostly
  void object_iterate(ObjectClosure* cl);
  // Parallel heap iteration support
  virtual ParallelObjectIterator* parallel_object_iterator(uint workers);

  // Keep alive an object that was loaded with AS_NO_KEEPALIVE.
  void keep_alive(oop obj);

// ---------- Safepoint interface hooks
//
public:
  void safepoint_synchronize_begin();
  void safepoint_synchronize_end();

// ---------- Code roots handling hooks
//
public:
  void register_nmethod(nmethod* nm);
  void unregister_nmethod(nmethod* nm);
  void flush_nmethod(nmethod* nm);
  void verify_nmethod(nmethod* nm) {}

// ---------- Pinning hooks
//
public:
  // Shenandoah supports per-object (per-region) pinning
  bool supports_object_pinning() const { return true; }

  oop pin_object(JavaThread* thread, oop obj);
  void unpin_object(JavaThread* thread, oop obj);

  void sync_pinned_region_status();
  void assert_pinned_region_status() NOT_DEBUG_RETURN;

// ---------- Allocation support
//
private:
  HeapWord* allocate_memory_under_lock(ShenandoahAllocRequest& request, bool& in_new_region);
  inline HeapWord* allocate_from_gclab(Thread* thread, size_t size);
  HeapWord* allocate_from_gclab_slow(Thread* thread, size_t size);
  HeapWord* allocate_new_gclab(size_t min_size, size_t word_size, size_t* actual_size);

public:
  HeapWord* allocate_memory(ShenandoahAllocRequest& request);
  HeapWord* mem_allocate(size_t size, bool* what);
  MetaWord* satisfy_failed_metadata_allocation(ClassLoaderData* loader_data,
                                               size_t size,
                                               Metaspace::MetadataType mdtype);

  void notify_mutator_alloc_words(size_t words, bool waste);

  HeapWord* allocate_new_tlab(size_t min_size, size_t requested_size, size_t* actual_size);
  size_t tlab_capacity(Thread *thr) const;
  size_t unsafe_max_tlab_alloc(Thread *thread) const;
  size_t max_tlab_size() const;
  size_t tlab_used(Thread* ignored) const;

  void ensure_parsability(bool retire_labs);

  void labs_make_parsable();
  void tlabs_retire(bool resize);
  void gclabs_retire(bool resize);

// ---------- Marking support
//
private:
  ShenandoahMarkingContext* _marking_context;
  MemRegion  _bitmap_region;
  MemRegion  _aux_bitmap_region;
  MarkBitMap _verification_bit_map;
  MarkBitMap _aux_bit_map;

  size_t _bitmap_size;
  size_t _bitmap_regions_per_slice;
  size_t _bitmap_bytes_per_slice;

  size_t _pretouch_heap_page_size;
  size_t _pretouch_bitmap_page_size;

  bool _bitmap_region_special;
  bool _aux_bitmap_region_special;

  ShenandoahLiveData** _liveness_cache;

public:
  inline ShenandoahMarkingContext* complete_marking_context() const;
  inline ShenandoahMarkingContext* marking_context() const;
  inline void mark_complete_marking_context();
  inline void mark_incomplete_marking_context();

  template<class T>
  inline void marked_object_iterate(ShenandoahHeapRegion* region, T* cl);

  template<class T>
  inline void marked_object_iterate(ShenandoahHeapRegion* region, T* cl, HeapWord* limit);

  template<class T>
  inline void marked_object_oop_iterate(ShenandoahHeapRegion* region, T* cl, HeapWord* limit);

  void reset_mark_bitmap();

  // SATB barriers hooks
  inline bool requires_marking(const void* entry) const;
  void force_satb_flush_all_threads();

  // Support for bitmap uncommits
  bool commit_bitmap_slice(ShenandoahHeapRegion *r);
  bool uncommit_bitmap_slice(ShenandoahHeapRegion *r);
  bool is_bitmap_slice_committed(ShenandoahHeapRegion* r, bool skip_self = false);

  // Liveness caching support
  ShenandoahLiveData* get_liveness_cache(uint worker_id);
  void flush_liveness_cache(uint worker_id);

  size_t pretouch_heap_page_size() { return _pretouch_heap_page_size; }

// ---------- Evacuation support
//
private:
  ShenandoahCollectionSet* _collection_set;
  ShenandoahEvacOOMHandler _oom_evac_handler;

  void evacuate_and_update_roots();

public:
  static address in_cset_fast_test_addr();

  ShenandoahCollectionSet* collection_set() const { return _collection_set; }

  // Checks if object is in the collection set.
  inline bool in_collection_set(oop obj) const;

  // Checks if location is in the collection set. Can be interior pointer, not the oop itself.
  inline bool in_collection_set_loc(void* loc) const;

  // Evacuates object src. Returns the evacuated object, either evacuated
  // by this thread, or by some other thread.
  inline oop evacuate_object(oop src, Thread* thread);

  // Call before/after evacuation.
  inline void enter_evacuation(Thread* t);
  inline void leave_evacuation(Thread* t);

// ---------- Helper functions
//
public:
  template <class T>
  inline oop evac_update_with_forwarded(T* p);

  template <class T>
  inline oop maybe_update_with_forwarded(T* p);

  template <class T>
  inline oop maybe_update_with_forwarded_not_null(T* p, oop obj);

  template <class T>
  inline oop update_with_forwarded_not_null(T* p, oop obj);

  static inline oop cas_oop(oop n, narrowOop* addr, oop c);
  static inline oop cas_oop(oop n, oop* addr, oop c);
  static inline oop cas_oop(oop n, narrowOop* addr, narrowOop c);

  void trash_humongous_region_at(ShenandoahHeapRegion *r);

  void deduplicate_string(oop str);

private:
  void trash_cset_regions();
  void update_heap_references(bool concurrent);

// ---------- Testing helpers functions
//
private:
  ShenandoahSharedFlag _inject_alloc_failure;

  void try_inject_alloc_failure();
  bool should_inject_alloc_failure();
};

#endif // SHARE_GC_SHENANDOAH_SHENANDOAHHEAP_HPP<|MERGE_RESOLUTION|>--- conflicted
+++ resolved
@@ -436,13 +436,8 @@
   const char* degen_event_message(ShenandoahDegenPoint point) const;
 
 // Helpers
-<<<<<<< HEAD
-  void finish_mark(ShenandoahConcurrentMark* mark);
-  void prepare_evacuation(bool concurrent);
-=======
   void finish_mark();
   void prepare_evacuation();
->>>>>>> c9842ef0
 
 // ---------- GC subsystems
 //
