/*
 * Copyright (c) 2023, 2024, Oracle and/or its affiliates. All rights reserved.
 * Copyright (c) 2013, 2021, Red Hat, Inc. All rights reserved.
 * Copyright Amazon.com Inc. or its affiliates. All Rights Reserved.
 * DO NOT ALTER OR REMOVE COPYRIGHT NOTICES OR THIS FILE HEADER.
 *
 * This code is free software; you can redistribute it and/or modify it
 * under the terms of the GNU General Public License version 2 only, as
 * published by the Free Software Foundation.
 *
 * This code is distributed in the hope that it will be useful, but WITHOUT
 * ANY WARRANTY; without even the implied warranty of MERCHANTABILITY or
 * FITNESS FOR A PARTICULAR PURPOSE.  See the GNU General Public License
 * version 2 for more details (a copy is included in the LICENSE file that
 * accompanied this code).
 *
 * You should have received a copy of the GNU General Public License version
 * 2 along with this work; if not, write to the Free Software Foundation,
 * Inc., 51 Franklin St, Fifth Floor, Boston, MA 02110-1301 USA.
 *
 * Please contact Oracle, 500 Oracle Parkway, Redwood Shores, CA 94065 USA
 * or visit www.oracle.com if you need additional information or have any
 * questions.
 *
 */

#ifndef SHARE_GC_SHENANDOAH_SHENANDOAHHEAP_HPP
#define SHARE_GC_SHENANDOAH_SHENANDOAHHEAP_HPP

#include "gc/shared/markBitMap.hpp"
#include "gc/shared/softRefPolicy.hpp"
#include "gc/shared/collectedHeap.hpp"
#include "gc/shenandoah/heuristics/shenandoahSpaceInfo.hpp"
#include "gc/shenandoah/shenandoahAllocRequest.hpp"
#include "gc/shenandoah/shenandoahAsserts.hpp"
#include "gc/shenandoah/shenandoahController.hpp"
#include "gc/shenandoah/shenandoahLock.hpp"
#include "gc/shenandoah/shenandoahEvacOOMHandler.hpp"
#include "gc/shenandoah/shenandoahEvacTracker.hpp"
#include "gc/shenandoah/shenandoahGenerationType.hpp"
#include "gc/shenandoah/shenandoahGenerationSizer.hpp"
#include "gc/shenandoah/shenandoahMmuTracker.hpp"
#include "gc/shenandoah/mode/shenandoahMode.hpp"
#include "gc/shenandoah/shenandoahPadding.hpp"
#include "gc/shenandoah/shenandoahSharedVariables.hpp"
#include "gc/shenandoah/shenandoahUnload.hpp"
#include "memory/metaspace.hpp"
#include "services/memoryManager.hpp"
#include "utilities/globalDefinitions.hpp"
#include "utilities/stack.hpp"

class ConcurrentGCTimer;
class ObjectIterateScanRootClosure;
class ShenandoahCollectorPolicy;
class ShenandoahGCSession;
class ShenandoahGCStateResetter;
class ShenandoahGeneration;
class ShenandoahYoungGeneration;
class ShenandoahOldGeneration;
class ShenandoahHeuristics;
class ShenandoahMarkingContext;
class ShenandoahMode;
class ShenandoahPhaseTimings;
class ShenandoahHeap;
class ShenandoahHeapRegion;
class ShenandoahHeapRegionClosure;
class ShenandoahCollectionSet;
class ShenandoahFreeSet;
class ShenandoahConcurrentMark;
class ShenandoahFullGC;
class ShenandoahMonitoringSupport;
class ShenandoahPacer;
class ShenandoahReferenceProcessor;
class ShenandoahVerifier;
class ShenandoahWorkerThreads;
class VMStructs;

// Used for buffering per-region liveness data.
// Needed since ShenandoahHeapRegion uses atomics to update liveness.
// The ShenandoahHeap array has max-workers elements, each of which is an array of
// uint16_t * max_regions. The choice of uint16_t is not accidental:
// there is a tradeoff between static/dynamic footprint that translates
// into cache pressure (which is already high during marking), and
// too many atomic updates. uint32_t is too large, uint8_t is too small.
typedef uint16_t ShenandoahLiveData;
#define SHENANDOAH_LIVEDATA_MAX ((ShenandoahLiveData)-1)

class ShenandoahRegionIterator : public StackObj {
private:
  ShenandoahHeap* _heap;

  shenandoah_padding(0);
  volatile size_t _index;
  shenandoah_padding(1);

  // No implicit copying: iterators should be passed by reference to capture the state
  NONCOPYABLE(ShenandoahRegionIterator);

public:
  ShenandoahRegionIterator();
  ShenandoahRegionIterator(ShenandoahHeap* heap);

  // Reset iterator to default state
  void reset();

  // Returns next region, or null if there are no more regions.
  // This is multi-thread-safe.
  inline ShenandoahHeapRegion* next();

  // This is *not* MT safe. However, in the absence of multithreaded access, it
  // can be used to determine if there is more work to do.
  bool has_next() const;
};

class ShenandoahHeapRegionClosure : public StackObj {
public:
  virtual void heap_region_do(ShenandoahHeapRegion* r) = 0;
  virtual bool is_thread_safe() { return false; }
};

typedef ShenandoahLock    ShenandoahHeapLock;
typedef ShenandoahLocker  ShenandoahHeapLocker;
typedef Stack<oop, mtGC>  ShenandoahScanObjectStack;

class ShenandoahSynchronizePinnedRegionStates : public ShenandoahHeapRegionClosure {
private:
  ShenandoahHeapLock* const _lock;

public:
  ShenandoahSynchronizePinnedRegionStates();

  void heap_region_do(ShenandoahHeapRegion* r) override;
  bool is_thread_safe() override { return true; }
};

// Shenandoah GC is low-pause concurrent GC that uses Brooks forwarding pointers
// to encode forwarding data. See BrooksPointer for details on forwarding data encoding.
// See ShenandoahControlThread for GC cycle structure.
//
class ShenandoahHeap : public CollectedHeap {
  friend class ShenandoahAsserts;
  friend class VMStructs;
  friend class ShenandoahGCSession;
  friend class ShenandoahGCStateResetter;
  friend class ShenandoahParallelObjectIterator;
  friend class ShenandoahSafepoint;

  // Supported GC
  friend class ShenandoahConcurrentGC;
  friend class ShenandoahOldGC;
  friend class ShenandoahDegenGC;
  friend class ShenandoahFullGC;
  friend class ShenandoahUnload;

// ---------- Locks that guard important data structures in Heap
//
private:
  ShenandoahHeapLock _lock;

  // Indicates the generation whose collection is in
  // progress. Mutator threads aren't allowed to read
  // this field.
  ShenandoahGeneration* _gc_generation;

  // This is set and cleared by only the VMThread
  // at each STW pause (safepoint) to the value seen in
  // _gc_generation. This allows the value to be always consistently
  // seen by all mutators as well as all GC worker threads.
  // In that sense, it's a stable snapshot of _gc_generation that is
  // updated at each STW pause associated with a ShenandoahVMOp.
  ShenandoahGeneration* _active_generation;

public:
  ShenandoahHeapLock* lock() {
    return &_lock;
  }

  ShenandoahGeneration* gc_generation() const {
    // We don't want this field read by a mutator thread
    assert(!Thread::current()->is_Java_thread(), "Not allowed");
    // value of _gc_generation field, see above
    return _gc_generation;
  }

  ShenandoahGeneration* active_generation() const {
    // value of _active_generation field, see above
    return _active_generation;
  }

  // Set the _gc_generation field
  void set_gc_generation(ShenandoahGeneration* generation);

  // Copy the value in the _gc_generation field into
  // the _active_generation field: can only be called at
  // a safepoint by the VMThread.
  void set_active_generation();

  ShenandoahHeuristics* heuristics();

// ---------- Initialization, termination, identification, printing routines
//
public:
  static ShenandoahHeap* heap();

  const char* name()          const override { return "Shenandoah"; }
  ShenandoahHeap::Name kind() const override { return CollectedHeap::Shenandoah; }

  ShenandoahHeap(ShenandoahCollectorPolicy* policy);
  jint initialize() override;
  void post_initialize() override;
  void initialize_mode();
  virtual void initialize_heuristics();
  virtual void print_init_logger() const;
  void initialize_serviceability() override;

  void print_on(outputStream* st)              const override;
  void print_extended_on(outputStream *st)     const override;
  void print_tracing_info()                    const override;
  void print_heap_regions_on(outputStream* st) const;

  void stop() override;

  void prepare_for_verify() override;
  void verify(VerifyOption vo) override;

// WhiteBox testing support.
  bool supports_concurrent_gc_breakpoints() const override {
    return true;
  }

// ---------- Heap counters and metrics
//
private:
  size_t _initial_size;
  size_t _minimum_size;

  volatile size_t _soft_max_size;
  shenandoah_padding(0);
  volatile size_t _committed;
  shenandoah_padding(1);

  void increase_used(const ShenandoahAllocRequest& req);

public:
  void increase_used(ShenandoahGeneration* generation, size_t bytes);
  void decrease_used(ShenandoahGeneration* generation, size_t bytes);
  void increase_humongous_waste(ShenandoahGeneration* generation, size_t bytes);
  void decrease_humongous_waste(ShenandoahGeneration* generation, size_t bytes);

  void increase_committed(size_t bytes);
  void decrease_committed(size_t bytes);

  void reset_bytes_allocated_since_gc_start();

  size_t min_capacity()      const;
  size_t max_capacity()      const override;
  size_t soft_max_capacity() const;
  size_t initial_capacity()  const;
  size_t capacity()          const override;
  size_t used()              const override;
  size_t committed()         const;

  void set_soft_max_capacity(size_t v);

// ---------- Periodic Tasks
//
private:
  void notify_heap_changed();

public:
  void set_forced_counters_update(bool value);
  void handle_force_counters_update();

// ---------- Workers handling
//
private:
  uint _max_workers;
  ShenandoahWorkerThreads* _workers;
  ShenandoahWorkerThreads* _safepoint_workers;

  virtual void initialize_controller();

public:
  uint max_workers();
  void assert_gc_workers(uint nworker) NOT_DEBUG_RETURN;

  WorkerThreads* workers() const;
  WorkerThreads* safepoint_workers() override;

  void gc_threads_do(ThreadClosure* tcl) const override;

// ---------- Heap regions handling machinery
//
private:
  MemRegion _heap_region;
  bool      _heap_region_special;
  size_t    _num_regions;
  ShenandoahHeapRegion** _regions;
  uint8_t* _affiliations;       // Holds array of enum ShenandoahAffiliation, including FREE status in non-generational mode

public:

  inline HeapWord* base() const { return _heap_region.start(); }

  inline size_t num_regions() const { return _num_regions; }
  inline bool is_heap_region_special() { return _heap_region_special; }

  inline ShenandoahHeapRegion* heap_region_containing(const void* addr) const;
  inline size_t heap_region_index_containing(const void* addr) const;

  inline ShenandoahHeapRegion* get_region(size_t region_idx) const;

  void heap_region_iterate(ShenandoahHeapRegionClosure* blk) const;
  void parallel_heap_region_iterate(ShenandoahHeapRegionClosure* blk) const;

  inline ShenandoahMmuTracker* mmu_tracker() { return &_mmu_tracker; };

// ---------- GC state machinery
//
// GC state describes the important parts of collector state, that may be
// used to make barrier selection decisions in the native and generated code.
// Multiple bits can be set at once.
//
// Important invariant: when GC state is zero, the heap is stable, and no barriers
// are required.
//
public:
  enum GCStateBitPos {
    // Heap has forwarded objects: needs LRB barriers.
    HAS_FORWARDED_BITPOS   = 0,

    // Heap is under marking: needs SATB barriers.
    // For generational mode, it means either young or old marking, or both.
    MARKING_BITPOS    = 1,

    // Heap is under evacuation: needs LRB barriers. (Set together with HAS_FORWARDED)
    EVACUATION_BITPOS = 2,

    // Heap is under updating: needs no additional barriers.
    UPDATEREFS_BITPOS = 3,

    // Heap is under weak-reference/roots processing: needs weak-LRB barriers.
    WEAK_ROOTS_BITPOS  = 4,

    // Young regions are under marking, need SATB barriers.
    YOUNG_MARKING_BITPOS = 5,

    // Old regions are under marking, need SATB barriers.
    OLD_MARKING_BITPOS = 6
  };

  enum GCState {
    STABLE        = 0,
    HAS_FORWARDED = 1 << HAS_FORWARDED_BITPOS,
    MARKING       = 1 << MARKING_BITPOS,
    EVACUATION    = 1 << EVACUATION_BITPOS,
    UPDATEREFS    = 1 << UPDATEREFS_BITPOS,
    WEAK_ROOTS    = 1 << WEAK_ROOTS_BITPOS,
    YOUNG_MARKING = 1 << YOUNG_MARKING_BITPOS,
    OLD_MARKING   = 1 << OLD_MARKING_BITPOS
  };

private:
  bool _gc_state_changed;
  ShenandoahSharedBitmap _gc_state;
  ShenandoahSharedFlag   _heap_changed;
  ShenandoahSharedFlag   _degenerated_gc_in_progress;
  ShenandoahSharedFlag   _full_gc_in_progress;
  ShenandoahSharedFlag   _full_gc_move_in_progress;
  ShenandoahSharedFlag   _concurrent_strong_root_in_progress;

  size_t _gc_no_progress_count;

  // This updates the singlular, global gc state. This must happen on a safepoint.
  void set_gc_state(uint mask, bool value);

public:
  char gc_state() const;

  // This copies the global gc state into a thread local variable for java threads.
  // It is primarily intended to support quick access at barriers.
  void propagate_gc_state_to_java_threads();

  // This is public to support assertions that the state hasn't been changed off of
  // a safepoint and that any changes were propagated to java threads after the safepoint.
  bool has_gc_state_changed() const { return _gc_state_changed; }

  // Returns true if allocations have occurred in new regions or if regions have been
  // uncommitted since the previous calls. This call will reset the flag to false.
  bool has_changed() {
    return _heap_changed.try_unset();
  }

  void set_concurrent_young_mark_in_progress(bool in_progress);
  void set_concurrent_old_mark_in_progress(bool in_progress);
  void set_evacuation_in_progress(bool in_progress);
  void set_update_refs_in_progress(bool in_progress);
  void set_degenerated_gc_in_progress(bool in_progress);
  void set_full_gc_in_progress(bool in_progress);
  void set_full_gc_move_in_progress(bool in_progress);
  void set_has_forwarded_objects(bool cond);
  void set_concurrent_strong_root_in_progress(bool cond);
  void set_concurrent_weak_root_in_progress(bool cond);

  inline bool is_stable() const;
  inline bool is_idle() const;

  inline bool is_concurrent_mark_in_progress() const;
  inline bool is_concurrent_young_mark_in_progress() const;
  inline bool is_concurrent_old_mark_in_progress() const;
  inline bool is_update_refs_in_progress() const;
  inline bool is_evacuation_in_progress() const;
  inline bool is_degenerated_gc_in_progress() const;
  inline bool is_full_gc_in_progress() const;
  inline bool is_full_gc_move_in_progress() const;
  inline bool has_forwarded_objects() const;

  inline bool is_stw_gc_in_progress() const;
  inline bool is_concurrent_strong_root_in_progress() const;
  inline bool is_concurrent_weak_root_in_progress() const;
  bool is_prepare_for_old_mark_in_progress() const;

private:
  void manage_satb_barrier(bool active);

  enum CancelState {
    // Normal state. GC has not been cancelled and is open for cancellation.
    // Worker threads can suspend for safepoint.
    CANCELLABLE,

    // GC has been cancelled. Worker threads can not suspend for
    // safepoint but must finish their work as soon as possible.
    CANCELLED
  };

  double _cancel_requested_time;
  ShenandoahSharedEnumFlag<CancelState> _cancelled_gc;

  // Returns true if cancel request was successfully communicated.
  // Returns false if some other thread already communicated cancel
  // request.  A true return value does not mean GC has been
  // cancelled, only that the process of cancelling GC has begun.
  bool try_cancel_gc();

public:
  inline bool cancelled_gc() const;
  inline bool check_cancelled_gc_and_yield(bool sts_active = true);

  inline void clear_cancelled_gc(bool clear_oom_handler = true);

  void cancel_concurrent_mark();
  void cancel_gc(GCCause::Cause cause);

public:
  // These will uncommit empty regions if heap::committed > shrink_until
  // and there exists at least one region which was made empty before shrink_before.
  void maybe_uncommit(double shrink_before, size_t shrink_until);
  void op_uncommit(double shrink_before, size_t shrink_until);

  // Returns true if the soft maximum heap has been changed using management APIs.
  bool check_soft_max_changed();

protected:
  // This is shared between shConcurrentGC and shDegenerateGC so that degenerated
  // GC can resume update refs from where the concurrent GC was cancelled. It is
  // also used in shGenerationalHeap, which uses a different closure for update refs.
  ShenandoahRegionIterator _update_refs_iterator;

private:
  // GC support
  // Evacuation
  virtual void evacuate_collection_set(bool concurrent);
  // Concurrent root processing
  void prepare_concurrent_roots();
  void finish_concurrent_roots();
  // Concurrent class unloading support
  void do_class_unloading();
  // Reference updating
  void prepare_update_heap_references(bool concurrent);
  virtual void update_heap_references(bool concurrent);
  // Final update region states
  void update_heap_region_states(bool concurrent);
  virtual void final_update_refs_update_region_states();

  void rendezvous_threads(const char* name);
  void recycle_trash();
public:
  void rebuild_free_set(bool concurrent);
  void notify_gc_progress();
  void notify_gc_no_progress();
  size_t get_gc_no_progress_count() const;

//
// Mark support
private:
  ShenandoahGeneration*  _global_generation;

protected:
  ShenandoahController*  _control_thread;

  ShenandoahYoungGeneration* _young_generation;
  ShenandoahOldGeneration*   _old_generation;

private:
  ShenandoahCollectorPolicy* _shenandoah_policy;
  ShenandoahMode*            _gc_mode;
  ShenandoahFreeSet*         _free_set;
  ShenandoahPacer*           _pacer;
  ShenandoahVerifier*        _verifier;

  ShenandoahPhaseTimings*       _phase_timings;
  ShenandoahMmuTracker          _mmu_tracker;

public:
  ShenandoahController*   control_thread() { return _control_thread; }

  ShenandoahGeneration*      global_generation() const { return _global_generation; }
  ShenandoahYoungGeneration* young_generation()  const {
    assert(mode()->is_generational(), "Young generation requires generational mode");
    return _young_generation;
  }

  ShenandoahOldGeneration*   old_generation()    const {
    assert(mode()->is_generational(), "Old generation requires generational mode");
    return _old_generation;
  }

  ShenandoahGeneration*      generation_for(ShenandoahAffiliation affiliation) const;

  ShenandoahCollectorPolicy* shenandoah_policy() const { return _shenandoah_policy; }
  ShenandoahMode*            mode()              const { return _gc_mode;           }
  ShenandoahFreeSet*         free_set()          const { return _free_set;          }
  ShenandoahPacer*           pacer()             const { return _pacer;             }

  ShenandoahPhaseTimings*    phase_timings()     const { return _phase_timings;     }

  ShenandoahEvacOOMHandler*  oom_evac_handler()        { return &_oom_evac_handler; }

  void on_cycle_start(GCCause::Cause cause, ShenandoahGeneration* generation);
  void on_cycle_end(ShenandoahGeneration* generation);

  ShenandoahVerifier*        verifier();

// ---------- VM subsystem bindings
//
private:
  ShenandoahMonitoringSupport* _monitoring_support;
  MemoryPool*                  _memory_pool;
  GCMemoryManager              _stw_memory_manager;
  GCMemoryManager              _cycle_memory_manager;
  ConcurrentGCTimer*           _gc_timer;
  // For exporting to SA
  int                          _log_min_obj_alignment_in_bytes;
public:
  ShenandoahMonitoringSupport* monitoring_support() const    { return _monitoring_support;    }
  GCMemoryManager* cycle_memory_manager()                    { return &_cycle_memory_manager; }
  GCMemoryManager* stw_memory_manager()                      { return &_stw_memory_manager;   }

  GrowableArray<GCMemoryManager*> memory_managers() override;
  GrowableArray<MemoryPool*> memory_pools() override;
  MemoryUsage memory_usage() override;
  GCTracer* tracer();
  ConcurrentGCTimer* gc_timer() const;

// ---------- Class Unloading
//
private:
  ShenandoahSharedFlag _unload_classes;
  ShenandoahUnload     _unloader;

public:
  void set_unload_classes(bool uc);
  bool unload_classes() const;

  // Perform STW class unloading and weak root cleaning
  void parallel_cleaning(bool full_gc);

private:
  void stw_unload_classes(bool full_gc);
  void stw_process_weak_roots(bool full_gc);
  void stw_weak_refs(bool full_gc);

  inline void assert_lock_for_affiliation(ShenandoahAffiliation orig_affiliation,
                                          ShenandoahAffiliation new_affiliation);

  // Heap iteration support
  void scan_roots_for_iteration(ShenandoahScanObjectStack* oop_stack, ObjectIterateScanRootClosure* oops);
  bool prepare_aux_bitmap_for_iteration();
  void reclaim_aux_bitmap_for_iteration();

// ---------- Generic interface hooks
// Minor things that super-interface expects us to implement to play nice with
// the rest of runtime. Some of the things here are not required to be implemented,
// and can be stubbed out.
//
public:
  bool is_maximal_no_gc() const override shenandoah_not_implemented_return(false);

  // Check the pointer is in active part of Java heap.
  // Use is_in_reserved to check if object is within heap bounds.
  bool is_in(const void* p) const override;

  // Returns true if the given oop belongs to a generation that is actively being collected.
  inline bool is_in_active_generation(oop obj) const;
  inline bool is_in_young(const void* p) const;
  inline bool is_in_old(const void* p) const;

  // Returns true iff the young generation is being collected and the given pointer
  // is in the old generation. This is used to prevent the young collection from treating
  // such an object as unreachable.
  inline bool is_in_old_during_young_collection(oop obj) const;

  inline ShenandoahAffiliation region_affiliation(const ShenandoahHeapRegion* r);
  inline void set_affiliation(ShenandoahHeapRegion* r, ShenandoahAffiliation new_affiliation);

  inline ShenandoahAffiliation region_affiliation(size_t index);

  bool requires_barriers(stackChunkOop obj) const override;

  MemRegion reserved_region() const { return _reserved; }
  bool is_in_reserved(const void* addr) const { return _reserved.contains(addr); }

  void collect(GCCause::Cause cause) override;
  void do_full_collection(bool clear_all_soft_refs) override;

  // Used for parsing heap during error printing
  HeapWord* block_start(const void* addr) const;
  bool block_is_obj(const HeapWord* addr) const;
  bool print_location(outputStream* st, void* addr) const override;

  // Used for native heap walkers: heap dumpers, mostly
  void object_iterate(ObjectClosure* cl) override;
  // Parallel heap iteration support
  ParallelObjectIteratorImpl* parallel_object_iterator(uint workers) override;

  // Keep alive an object that was loaded with AS_NO_KEEPALIVE.
  void keep_alive(oop obj) override;

// ---------- Safepoint interface hooks
//
public:
  void safepoint_synchronize_begin() override;
  void safepoint_synchronize_end() override;

// ---------- Code roots handling hooks
//
public:
  void register_nmethod(nmethod* nm) override;
  void unregister_nmethod(nmethod* nm) override;
  void verify_nmethod(nmethod* nm) override {}

// ---------- Pinning hooks
//
public:
  // Shenandoah supports per-object (per-region) pinning
  void pin_object(JavaThread* thread, oop obj) override;
  void unpin_object(JavaThread* thread, oop obj) override;

  void sync_pinned_region_status();
  void assert_pinned_region_status() NOT_DEBUG_RETURN;

// ---------- CDS archive support

<<<<<<< HEAD
  bool can_load_archived_objects() const override { return UseCompressedOops && !ShenandoahCardBarrier; }
=======
  bool can_load_archived_objects() const override { return true; }
>>>>>>> 388d44fb
  HeapWord* allocate_loaded_archive_space(size_t size) override;
  void complete_loaded_archive_space(MemRegion archive_space) override;

// ---------- Allocation support
//
protected:
  inline HeapWord* allocate_from_gclab(Thread* thread, size_t size);

private:
  HeapWord* allocate_memory_under_lock(ShenandoahAllocRequest& request, bool& in_new_region);
  HeapWord* allocate_from_gclab_slow(Thread* thread, size_t size);
  HeapWord* allocate_new_gclab(size_t min_size, size_t word_size, size_t* actual_size);

public:
  HeapWord* allocate_memory(ShenandoahAllocRequest& request);
  HeapWord* mem_allocate(size_t size, bool* what) override;
  MetaWord* satisfy_failed_metadata_allocation(ClassLoaderData* loader_data,
                                               size_t size,
                                               Metaspace::MetadataType mdtype) override;

  void notify_mutator_alloc_words(size_t words, size_t waste);

  HeapWord* allocate_new_tlab(size_t min_size, size_t requested_size, size_t* actual_size) override;
  size_t tlab_capacity(Thread *thr) const override;
  size_t unsafe_max_tlab_alloc(Thread *thread) const override;
  size_t max_tlab_size() const override;
  size_t tlab_used(Thread* ignored) const override;

  void ensure_parsability(bool retire_labs) override;

  void labs_make_parsable();
  void tlabs_retire(bool resize);
  void gclabs_retire(bool resize);

// ---------- Marking support
//
private:
  ShenandoahMarkingContext* _marking_context;
  MemRegion  _bitmap_region;
  MemRegion  _aux_bitmap_region;
  MarkBitMap _verification_bit_map;
  MarkBitMap _aux_bit_map;

  size_t _bitmap_size;
  size_t _bitmap_regions_per_slice;
  size_t _bitmap_bytes_per_slice;

  size_t _pretouch_heap_page_size;
  size_t _pretouch_bitmap_page_size;

  bool _bitmap_region_special;
  bool _aux_bitmap_region_special;

  ShenandoahLiveData** _liveness_cache;

public:
  inline ShenandoahMarkingContext* complete_marking_context() const;
  inline ShenandoahMarkingContext* marking_context() const;

  template<class T>
  inline void marked_object_iterate(ShenandoahHeapRegion* region, T* cl);

  template<class T>
  inline void marked_object_iterate(ShenandoahHeapRegion* region, T* cl, HeapWord* limit);

  template<class T>
  inline void marked_object_oop_iterate(ShenandoahHeapRegion* region, T* cl, HeapWord* limit);

  // SATB barriers hooks
  inline bool requires_marking(const void* entry) const;

  // Support for bitmap uncommits
  bool commit_bitmap_slice(ShenandoahHeapRegion *r);
  bool uncommit_bitmap_slice(ShenandoahHeapRegion *r);
  bool is_bitmap_slice_committed(ShenandoahHeapRegion* r, bool skip_self = false);

  // Liveness caching support
  ShenandoahLiveData* get_liveness_cache(uint worker_id);
  void flush_liveness_cache(uint worker_id);

  size_t pretouch_heap_page_size() { return _pretouch_heap_page_size; }

// ---------- Evacuation support
//
private:
  ShenandoahCollectionSet* _collection_set;
  ShenandoahEvacOOMHandler _oom_evac_handler;

  oop try_evacuate_object(oop src, Thread* thread, ShenandoahHeapRegion* from_region, ShenandoahAffiliation target_gen);
public:

  static address in_cset_fast_test_addr();

  ShenandoahCollectionSet* collection_set() const { return _collection_set; }

  // Checks if object is in the collection set.
  inline bool in_collection_set(oop obj) const;

  // Checks if location is in the collection set. Can be interior pointer, not the oop itself.
  inline bool in_collection_set_loc(void* loc) const;

  // Evacuates or promotes object src. Returns the evacuated object, either evacuated
  // by this thread, or by some other thread.
  virtual oop evacuate_object(oop src, Thread* thread);

  // Call before/after evacuation.
  inline void enter_evacuation(Thread* t);
  inline void leave_evacuation(Thread* t);

// ---------- Helper functions
//
public:
  template <class T>
  inline void conc_update_with_forwarded(T* p);

  template <class T>
  inline void non_conc_update_with_forwarded(T* p);

  static inline void atomic_update_oop(oop update,       oop* addr,       oop compare);
  static inline void atomic_update_oop(oop update, narrowOop* addr,       oop compare);
  static inline void atomic_update_oop(oop update, narrowOop* addr, narrowOop compare);

  static inline bool atomic_update_oop_check(oop update,       oop* addr,       oop compare);
  static inline bool atomic_update_oop_check(oop update, narrowOop* addr,       oop compare);
  static inline bool atomic_update_oop_check(oop update, narrowOop* addr, narrowOop compare);

  static inline void atomic_clear_oop(      oop* addr,       oop compare);
  static inline void atomic_clear_oop(narrowOop* addr,       oop compare);
  static inline void atomic_clear_oop(narrowOop* addr, narrowOop compare);

  size_t trash_humongous_region_at(ShenandoahHeapRegion *r);

  static inline void increase_object_age(oop obj, uint additional_age);

  // Return the object's age, or a sentinel value when the age can't
  // necessarily be determined because of concurrent locking by the
  // mutator
  static inline uint get_object_age(oop obj);

  void log_heap_status(const char *msg) const;

private:
  void trash_cset_regions();

// ---------- Testing helpers functions
//
private:
  ShenandoahSharedFlag _inject_alloc_failure;

  void try_inject_alloc_failure();
  bool should_inject_alloc_failure();
};

#endif // SHARE_GC_SHENANDOAH_SHENANDOAHHEAP_HPP<|MERGE_RESOLUTION|>--- conflicted
+++ resolved
@@ -661,11 +661,7 @@
 
 // ---------- CDS archive support
 
-<<<<<<< HEAD
-  bool can_load_archived_objects() const override { return UseCompressedOops && !ShenandoahCardBarrier; }
-=======
-  bool can_load_archived_objects() const override { return true; }
->>>>>>> 388d44fb
+  bool can_load_archived_objects() const override { return !ShenandoahCardBarrier; }
   HeapWord* allocate_loaded_archive_space(size_t size) override;
   void complete_loaded_archive_space(MemRegion archive_space) override;
 
