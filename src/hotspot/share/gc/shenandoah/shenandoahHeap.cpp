/*
 * Copyright (c) 2023, 2024, Oracle and/or its affiliates. All rights reserved.
 * Copyright (c) 2013, 2022, Red Hat, Inc. All rights reserved.
 * Copyright Amazon.com Inc. or its affiliates. All Rights Reserved.
 * DO NOT ALTER OR REMOVE COPYRIGHT NOTICES OR THIS FILE HEADER.
 *
 * This code is free software; you can redistribute it and/or modify it
 * under the terms of the GNU General Public License version 2 only, as
 * published by the Free Software Foundation.
 *
 * This code is distributed in the hope that it will be useful, but WITHOUT
 * ANY WARRANTY; without even the implied warranty of MERCHANTABILITY or
 * FITNESS FOR A PARTICULAR PURPOSE.  See the GNU General Public License
 * version 2 for more details (a copy is included in the LICENSE file that
 * accompanied this code).
 *
 * You should have received a copy of the GNU General Public License version
 * 2 along with this work; if not, write to the Free Software Foundation,
 * Inc., 51 Franklin St, Fifth Floor, Boston, MA 02110-1301 USA.
 *
 * Please contact Oracle, 500 Oracle Parkway, Redwood Shores, CA 94065 USA
 * or visit www.oracle.com if you need additional information or have any
 * questions.
 *
 */

#include "precompiled.hpp"
#include "memory/allocation.hpp"
#include "memory/universe.hpp"

#include "gc/shared/classUnloadingContext.hpp"
#include "gc/shared/gcArguments.hpp"
#include "gc/shared/gcTimer.hpp"
#include "gc/shared/gcTraceTime.inline.hpp"
#include "gc/shared/locationPrinter.inline.hpp"
#include "gc/shared/memAllocator.hpp"
#include "gc/shared/plab.hpp"
#include "gc/shared/tlab_globals.hpp"

#include "gc/shenandoah/heuristics/shenandoahOldHeuristics.hpp"
#include "gc/shenandoah/heuristics/shenandoahYoungHeuristics.hpp"
#include "gc/shenandoah/shenandoahAllocRequest.hpp"
#include "gc/shenandoah/shenandoahBarrierSet.hpp"
#include "gc/shenandoah/shenandoahClosures.inline.hpp"
#include "gc/shenandoah/shenandoahCollectionSet.hpp"
#include "gc/shenandoah/shenandoahCollectorPolicy.hpp"
#include "gc/shenandoah/shenandoahConcurrentMark.hpp"
#include "gc/shenandoah/shenandoahMarkingContext.inline.hpp"
#include "gc/shenandoah/shenandoahControlThread.hpp"
#include "gc/shenandoah/shenandoahFreeSet.hpp"
#include "gc/shenandoah/shenandoahGenerationalEvacuationTask.hpp"
#include "gc/shenandoah/shenandoahGenerationalHeap.hpp"
#include "gc/shenandoah/shenandoahGlobalGeneration.hpp"
#include "gc/shenandoah/shenandoahPhaseTimings.hpp"
#include "gc/shenandoah/shenandoahHeap.inline.hpp"
#include "gc/shenandoah/shenandoahHeapRegion.inline.hpp"
#include "gc/shenandoah/shenandoahHeapRegionSet.hpp"
#include "gc/shenandoah/shenandoahInitLogger.hpp"
#include "gc/shenandoah/shenandoahMarkingContext.inline.hpp"
#include "gc/shenandoah/shenandoahMemoryPool.hpp"
#include "gc/shenandoah/shenandoahMonitoringSupport.hpp"
#include "gc/shenandoah/shenandoahOldGeneration.hpp"
#include "gc/shenandoah/shenandoahOopClosures.inline.hpp"
#include "gc/shenandoah/shenandoahPacer.inline.hpp"
#include "gc/shenandoah/shenandoahPadding.hpp"
#include "gc/shenandoah/shenandoahParallelCleaning.inline.hpp"
#include "gc/shenandoah/shenandoahReferenceProcessor.hpp"
#include "gc/shenandoah/shenandoahRootProcessor.inline.hpp"
#include "gc/shenandoah/shenandoahScanRemembered.inline.hpp"
#include "gc/shenandoah/shenandoahSTWMark.hpp"
#include "gc/shenandoah/shenandoahUtils.hpp"
#include "gc/shenandoah/shenandoahVerifier.hpp"
#include "gc/shenandoah/shenandoahCodeRoots.hpp"
#include "gc/shenandoah/shenandoahVMOperations.hpp"
#include "gc/shenandoah/shenandoahWorkGroup.hpp"
#include "gc/shenandoah/shenandoahWorkerPolicy.hpp"
#include "gc/shenandoah/shenandoahYoungGeneration.hpp"
#include "gc/shenandoah/mode/shenandoahGenerationalMode.hpp"
#include "gc/shenandoah/mode/shenandoahPassiveMode.hpp"
#include "gc/shenandoah/mode/shenandoahSATBMode.hpp"
#include "utilities/globalDefinitions.hpp"

#if INCLUDE_JFR
#include "gc/shenandoah/shenandoahJfrSupport.hpp"
#endif

#include "cds/archiveHeapWriter.hpp"
#include "classfile/systemDictionary.hpp"
#include "code/codeCache.hpp"
#include "memory/classLoaderMetaspace.hpp"
#include "memory/metaspaceUtils.hpp"
#include "nmt/mallocTracker.hpp"
#include "nmt/memTracker.hpp"
#include "oops/compressedOops.inline.hpp"
#include "prims/jvmtiTagMap.hpp"
#include "runtime/atomic.hpp"
#include "runtime/globals.hpp"
#include "runtime/interfaceSupport.inline.hpp"
#include "runtime/java.hpp"
#include "runtime/orderAccess.hpp"
#include "runtime/safepointMechanism.hpp"
#include "runtime/stackWatermarkSet.hpp"
#include "runtime/vmThread.hpp"
#include "utilities/events.hpp"
#include "utilities/powerOfTwo.hpp"

class ShenandoahPretouchHeapTask : public WorkerTask {
private:
  ShenandoahRegionIterator _regions;
  const size_t _page_size;
public:
  ShenandoahPretouchHeapTask(size_t page_size) :
    WorkerTask("Shenandoah Pretouch Heap"),
    _page_size(page_size) {}

  virtual void work(uint worker_id) {
    ShenandoahHeapRegion* r = _regions.next();
    while (r != nullptr) {
      if (r->is_committed()) {
        os::pretouch_memory(r->bottom(), r->end(), _page_size);
      }
      r = _regions.next();
    }
  }
};

class ShenandoahPretouchBitmapTask : public WorkerTask {
private:
  ShenandoahRegionIterator _regions;
  char* _bitmap_base;
  const size_t _bitmap_size;
  const size_t _page_size;
public:
  ShenandoahPretouchBitmapTask(char* bitmap_base, size_t bitmap_size, size_t page_size) :
    WorkerTask("Shenandoah Pretouch Bitmap"),
    _bitmap_base(bitmap_base),
    _bitmap_size(bitmap_size),
    _page_size(page_size) {}

  virtual void work(uint worker_id) {
    ShenandoahHeapRegion* r = _regions.next();
    while (r != nullptr) {
      size_t start = r->index()       * ShenandoahHeapRegion::region_size_bytes() / MarkBitMap::heap_map_factor();
      size_t end   = (r->index() + 1) * ShenandoahHeapRegion::region_size_bytes() / MarkBitMap::heap_map_factor();
      assert (end <= _bitmap_size, "end is sane: " SIZE_FORMAT " < " SIZE_FORMAT, end, _bitmap_size);

      if (r->is_committed()) {
        os::pretouch_memory(_bitmap_base + start, _bitmap_base + end, _page_size);
      }

      r = _regions.next();
    }
  }
};

jint ShenandoahHeap::initialize() {
  //
  // Figure out heap sizing
  //

  size_t init_byte_size = InitialHeapSize;
  size_t min_byte_size  = MinHeapSize;
  size_t max_byte_size  = MaxHeapSize;
  size_t heap_alignment = HeapAlignment;

  size_t reg_size_bytes = ShenandoahHeapRegion::region_size_bytes();

  Universe::check_alignment(max_byte_size,  reg_size_bytes, "Shenandoah heap");
  Universe::check_alignment(init_byte_size, reg_size_bytes, "Shenandoah heap");

  _num_regions = ShenandoahHeapRegion::region_count();
  assert(_num_regions == (max_byte_size / reg_size_bytes),
         "Regions should cover entire heap exactly: " SIZE_FORMAT " != " SIZE_FORMAT "/" SIZE_FORMAT,
         _num_regions, max_byte_size, reg_size_bytes);

  size_t num_committed_regions = init_byte_size / reg_size_bytes;
  num_committed_regions = MIN2(num_committed_regions, _num_regions);
  assert(num_committed_regions <= _num_regions, "sanity");
  _initial_size = num_committed_regions * reg_size_bytes;

  size_t num_min_regions = min_byte_size / reg_size_bytes;
  num_min_regions = MIN2(num_min_regions, _num_regions);
  assert(num_min_regions <= _num_regions, "sanity");
  _minimum_size = num_min_regions * reg_size_bytes;

  // Default to max heap size.
  _soft_max_size = _num_regions * reg_size_bytes;

  _committed = _initial_size;

  size_t heap_page_size   = UseLargePages ? os::large_page_size() : os::vm_page_size();
  size_t bitmap_page_size = UseLargePages ? os::large_page_size() : os::vm_page_size();
  size_t region_page_size = UseLargePages ? os::large_page_size() : os::vm_page_size();

  //
  // Reserve and commit memory for heap
  //

  ReservedHeapSpace heap_rs = Universe::reserve_heap(max_byte_size, heap_alignment);
  initialize_reserved_region(heap_rs);
  _heap_region = MemRegion((HeapWord*)heap_rs.base(), heap_rs.size() / HeapWordSize);
  _heap_region_special = heap_rs.special();

  assert((((size_t) base()) & ShenandoahHeapRegion::region_size_bytes_mask()) == 0,
         "Misaligned heap: " PTR_FORMAT, p2i(base()));
  os::trace_page_sizes_for_requested_size("Heap",
                                          max_byte_size, heap_alignment,
                                          heap_rs.base(),
                                          heap_rs.size(), heap_rs.page_size());

#if SHENANDOAH_OPTIMIZED_MARKTASK
  // The optimized ShenandoahMarkTask takes some bits away from the full object bits.
  // Fail if we ever attempt to address more than we can.
  if ((uintptr_t)heap_rs.end() >= ShenandoahMarkTask::max_addressable()) {
    FormatBuffer<512> buf("Shenandoah reserved [" PTR_FORMAT ", " PTR_FORMAT") for the heap, \n"
                          "but max object address is " PTR_FORMAT ". Try to reduce heap size, or try other \n"
                          "VM options that allocate heap at lower addresses (HeapBaseMinAddress, AllocateHeapAt, etc).",
                p2i(heap_rs.base()), p2i(heap_rs.end()), ShenandoahMarkTask::max_addressable());
    vm_exit_during_initialization("Fatal Error", buf);
  }
#endif

  ReservedSpace sh_rs = heap_rs.first_part(max_byte_size);
  if (!_heap_region_special) {
    os::commit_memory_or_exit(sh_rs.base(), _initial_size, heap_alignment, false,
                              "Cannot commit heap memory");
  }

  BarrierSet::set_barrier_set(new ShenandoahBarrierSet(this, _heap_region));

  // Now we know the number of regions and heap sizes, initialize the heuristics.
  initialize_heuristics();

  assert(_heap_region.byte_size() == heap_rs.size(), "Need to know reserved size for card table");

  //
  // Worker threads must be initialized after the barrier is configured
  //
  _workers = new ShenandoahWorkerThreads("Shenandoah GC Threads", _max_workers);
  if (_workers == nullptr) {
    vm_exit_during_initialization("Failed necessary allocation.");
  } else {
    _workers->initialize_workers();
  }

  if (ParallelGCThreads > 1) {
    _safepoint_workers = new ShenandoahWorkerThreads("Safepoint Cleanup Thread", ParallelGCThreads);
    _safepoint_workers->initialize_workers();
  }

  //
  // Reserve and commit memory for bitmap(s)
  //

  size_t bitmap_size_orig = ShenandoahMarkBitMap::compute_size(heap_rs.size());
  _bitmap_size = align_up(bitmap_size_orig, bitmap_page_size);

  size_t bitmap_bytes_per_region = reg_size_bytes / ShenandoahMarkBitMap::heap_map_factor();

  guarantee(bitmap_bytes_per_region != 0,
            "Bitmap bytes per region should not be zero");
  guarantee(is_power_of_2(bitmap_bytes_per_region),
            "Bitmap bytes per region should be power of two: " SIZE_FORMAT, bitmap_bytes_per_region);

  if (bitmap_page_size > bitmap_bytes_per_region) {
    _bitmap_regions_per_slice = bitmap_page_size / bitmap_bytes_per_region;
    _bitmap_bytes_per_slice = bitmap_page_size;
  } else {
    _bitmap_regions_per_slice = 1;
    _bitmap_bytes_per_slice = bitmap_bytes_per_region;
  }

  guarantee(_bitmap_regions_per_slice >= 1,
            "Should have at least one region per slice: " SIZE_FORMAT,
            _bitmap_regions_per_slice);

  guarantee(((_bitmap_bytes_per_slice) % bitmap_page_size) == 0,
            "Bitmap slices should be page-granular: bps = " SIZE_FORMAT ", page size = " SIZE_FORMAT,
            _bitmap_bytes_per_slice, bitmap_page_size);

  ReservedSpace bitmap(_bitmap_size, bitmap_page_size);
  os::trace_page_sizes_for_requested_size("Mark Bitmap",
                                          bitmap_size_orig, bitmap_page_size,
                                          bitmap.base(),
                                          bitmap.size(), bitmap.page_size());
  MemTracker::record_virtual_memory_tag(bitmap.base(), mtGC);
  _bitmap_region = MemRegion((HeapWord*) bitmap.base(), bitmap.size() / HeapWordSize);
  _bitmap_region_special = bitmap.special();

  size_t bitmap_init_commit = _bitmap_bytes_per_slice *
    align_up(num_committed_regions, _bitmap_regions_per_slice) / _bitmap_regions_per_slice;
  bitmap_init_commit = MIN2(_bitmap_size, bitmap_init_commit);
  if (!_bitmap_region_special) {
    os::commit_memory_or_exit((char *) _bitmap_region.start(), bitmap_init_commit, bitmap_page_size, false,
                              "Cannot commit bitmap memory");
  }

  _marking_context = new ShenandoahMarkingContext(_heap_region, _bitmap_region, _num_regions);

  if (ShenandoahVerify) {
    ReservedSpace verify_bitmap(_bitmap_size, bitmap_page_size);
    os::trace_page_sizes_for_requested_size("Verify Bitmap",
                                            bitmap_size_orig, bitmap_page_size,
                                            verify_bitmap.base(),
                                            verify_bitmap.size(), verify_bitmap.page_size());
    if (!verify_bitmap.special()) {
      os::commit_memory_or_exit(verify_bitmap.base(), verify_bitmap.size(), bitmap_page_size, false,
                                "Cannot commit verification bitmap memory");
    }
    MemTracker::record_virtual_memory_tag(verify_bitmap.base(), mtGC);
    MemRegion verify_bitmap_region = MemRegion((HeapWord *) verify_bitmap.base(), verify_bitmap.size() / HeapWordSize);
    _verification_bit_map.initialize(_heap_region, verify_bitmap_region);
    _verifier = new ShenandoahVerifier(this, &_verification_bit_map);
  }

  // Reserve aux bitmap for use in object_iterate(). We don't commit it here.
  size_t aux_bitmap_page_size = bitmap_page_size;

  ReservedSpace aux_bitmap(_bitmap_size, aux_bitmap_page_size);
  os::trace_page_sizes_for_requested_size("Aux Bitmap",
                                          bitmap_size_orig, aux_bitmap_page_size,
                                          aux_bitmap.base(),
                                          aux_bitmap.size(), aux_bitmap.page_size());
  MemTracker::record_virtual_memory_tag(aux_bitmap.base(), mtGC);
  _aux_bitmap_region = MemRegion((HeapWord*) aux_bitmap.base(), aux_bitmap.size() / HeapWordSize);
  _aux_bitmap_region_special = aux_bitmap.special();
  _aux_bit_map.initialize(_heap_region, _aux_bitmap_region);

  //
  // Create regions and region sets
  //
  size_t region_align = align_up(sizeof(ShenandoahHeapRegion), SHENANDOAH_CACHE_LINE_SIZE);
  size_t region_storage_size_orig = region_align * _num_regions;
  size_t region_storage_size = align_up(region_storage_size_orig,
                                        MAX2(region_page_size, os::vm_allocation_granularity()));

  ReservedSpace region_storage(region_storage_size, region_page_size);
  os::trace_page_sizes_for_requested_size("Region Storage",
                                          region_storage_size_orig, region_page_size,
                                          region_storage.base(),
                                          region_storage.size(), region_storage.page_size());
  MemTracker::record_virtual_memory_tag(region_storage.base(), mtGC);
  if (!region_storage.special()) {
    os::commit_memory_or_exit(region_storage.base(), region_storage_size, region_page_size, false,
                              "Cannot commit region memory");
  }

  // Try to fit the collection set bitmap at lower addresses. This optimizes code generation for cset checks.
  // Go up until a sensible limit (subject to encoding constraints) and try to reserve the space there.
  // If not successful, bite a bullet and allocate at whatever address.
  {
    const size_t cset_align = MAX2<size_t>(os::vm_page_size(), os::vm_allocation_granularity());
    const size_t cset_size = align_up(((size_t) sh_rs.base() + sh_rs.size()) >> ShenandoahHeapRegion::region_size_bytes_shift(), cset_align);
    const size_t cset_page_size = os::vm_page_size();

    uintptr_t min = round_up_power_of_2(cset_align);
    uintptr_t max = (1u << 30u);
    ReservedSpace cset_rs;

    for (uintptr_t addr = min; addr <= max; addr <<= 1u) {
      char* req_addr = (char*)addr;
      assert(is_aligned(req_addr, cset_align), "Should be aligned");
      cset_rs = ReservedSpace(cset_size, cset_align, cset_page_size, req_addr);
      if (cset_rs.is_reserved()) {
        assert(cset_rs.base() == req_addr, "Allocated where requested: " PTR_FORMAT ", " PTR_FORMAT, p2i(cset_rs.base()), addr);
        _collection_set = new ShenandoahCollectionSet(this, cset_rs, sh_rs.base());
        break;
      }
    }

    if (_collection_set == nullptr) {
      cset_rs = ReservedSpace(cset_size, cset_align, os::vm_page_size());
      _collection_set = new ShenandoahCollectionSet(this, cset_rs, sh_rs.base());
    }
    os::trace_page_sizes_for_requested_size("Collection Set",
                                            cset_size, cset_page_size,
                                            cset_rs.base(),
                                            cset_rs.size(), cset_rs.page_size());
  }

  _regions = NEW_C_HEAP_ARRAY(ShenandoahHeapRegion*, _num_regions, mtGC);
  _affiliations = NEW_C_HEAP_ARRAY(uint8_t, _num_regions, mtGC);
  _free_set = new ShenandoahFreeSet(this, _num_regions);

  {
    ShenandoahHeapLocker locker(lock());

    for (size_t i = 0; i < _num_regions; i++) {
      HeapWord* start = (HeapWord*)sh_rs.base() + ShenandoahHeapRegion::region_size_words() * i;
      bool is_committed = i < num_committed_regions;
      void* loc = region_storage.base() + i * region_align;

      ShenandoahHeapRegion* r = new (loc) ShenandoahHeapRegion(start, i, is_committed);
      assert(is_aligned(r, SHENANDOAH_CACHE_LINE_SIZE), "Sanity");

      _marking_context->initialize_top_at_mark_start(r);
      _regions[i] = r;
      assert(!collection_set()->is_in(i), "New region should not be in collection set");

      _affiliations[i] = ShenandoahAffiliation::FREE;
    }

    // Initialize to complete
    _marking_context->mark_complete();
    size_t young_cset_regions, old_cset_regions;

    // We are initializing free set.  We ignore cset region tallies.
    size_t first_old, last_old, num_old;
    _free_set->prepare_to_rebuild(young_cset_regions, old_cset_regions, first_old, last_old, num_old);
    _free_set->finish_rebuild(young_cset_regions, old_cset_regions, num_old);
  }

  if (AlwaysPreTouch) {
    // For NUMA, it is important to pre-touch the storage under bitmaps with worker threads,
    // before initialize() below zeroes it with initializing thread. For any given region,
    // we touch the region and the corresponding bitmaps from the same thread.
    ShenandoahPushWorkerScope scope(workers(), _max_workers, false);

    _pretouch_heap_page_size = heap_page_size;
    _pretouch_bitmap_page_size = bitmap_page_size;

    // OS memory managers may want to coalesce back-to-back pages. Make their jobs
    // simpler by pre-touching continuous spaces (heap and bitmap) separately.

    ShenandoahPretouchBitmapTask bcl(bitmap.base(), _bitmap_size, _pretouch_bitmap_page_size);
    _workers->run_task(&bcl);

    ShenandoahPretouchHeapTask hcl(_pretouch_heap_page_size);
    _workers->run_task(&hcl);
  }

  //
  // Initialize the rest of GC subsystems
  //

  _liveness_cache = NEW_C_HEAP_ARRAY(ShenandoahLiveData*, _max_workers, mtGC);
  for (uint worker = 0; worker < _max_workers; worker++) {
    _liveness_cache[worker] = NEW_C_HEAP_ARRAY(ShenandoahLiveData, _num_regions, mtGC);
    Copy::fill_to_bytes(_liveness_cache[worker], _num_regions * sizeof(ShenandoahLiveData));
  }

  // There should probably be Shenandoah-specific options for these,
  // just as there are G1-specific options.
  {
    ShenandoahSATBMarkQueueSet& satbqs = ShenandoahBarrierSet::satb_mark_queue_set();
    satbqs.set_process_completed_buffers_threshold(20); // G1SATBProcessCompletedThreshold
    satbqs.set_buffer_enqueue_threshold_percentage(60); // G1SATBBufferEnqueueingThresholdPercent
  }

  _monitoring_support = new ShenandoahMonitoringSupport(this);
  _phase_timings = new ShenandoahPhaseTimings(max_workers());
  ShenandoahCodeRoots::initialize();

  if (ShenandoahPacing) {
    _pacer = new ShenandoahPacer(this);
    _pacer->setup_for_idle();
  }

  initialize_controller();

  print_init_logger();

  return JNI_OK;
}

void ShenandoahHeap::initialize_controller() {
  _control_thread = new ShenandoahControlThread();
}

void ShenandoahHeap::print_init_logger() const {
  ShenandoahInitLogger::print();
}

void ShenandoahHeap::initialize_mode() {
  if (ShenandoahGCMode != nullptr) {
    if (strcmp(ShenandoahGCMode, "satb") == 0) {
      _gc_mode = new ShenandoahSATBMode();
    } else if (strcmp(ShenandoahGCMode, "passive") == 0) {
      _gc_mode = new ShenandoahPassiveMode();
    } else if (strcmp(ShenandoahGCMode, "generational") == 0) {
      _gc_mode = new ShenandoahGenerationalMode();
    } else {
      vm_exit_during_initialization("Unknown -XX:ShenandoahGCMode option");
    }
  } else {
    vm_exit_during_initialization("Unknown -XX:ShenandoahGCMode option (null)");
  }
  _gc_mode->initialize_flags();
  if (_gc_mode->is_diagnostic() && !UnlockDiagnosticVMOptions) {
    vm_exit_during_initialization(
            err_msg("GC mode \"%s\" is diagnostic, and must be enabled via -XX:+UnlockDiagnosticVMOptions.",
                    _gc_mode->name()));
  }
  if (_gc_mode->is_experimental() && !UnlockExperimentalVMOptions) {
    vm_exit_during_initialization(
            err_msg("GC mode \"%s\" is experimental, and must be enabled via -XX:+UnlockExperimentalVMOptions.",
                    _gc_mode->name()));
  }
}

void ShenandoahHeap::initialize_heuristics() {
  _global_generation = new ShenandoahGlobalGeneration(mode()->is_generational(), max_workers(), max_capacity(), max_capacity());
  _global_generation->initialize_heuristics(mode());
  _evac_tracker = new ShenandoahEvacuationTracker(mode()->is_generational());
}

#ifdef _MSC_VER
#pragma warning( push )
#pragma warning( disable:4355 ) // 'this' : used in base member initializer list
#endif

ShenandoahHeap::ShenandoahHeap(ShenandoahCollectorPolicy* policy) :
  CollectedHeap(),
  _gc_generation(nullptr),
  _active_generation(nullptr),
  _initial_size(0),
  _committed(0),
  _max_workers(MAX3(ConcGCThreads, ParallelGCThreads, 1U)),
  _workers(nullptr),
  _safepoint_workers(nullptr),
  _heap_region_special(false),
  _num_regions(0),
  _regions(nullptr),
  _affiliations(nullptr),
  _gc_state_changed(false),
  _gc_no_progress_count(0),
  _cancel_requested_time(0),
  _update_refs_iterator(this),
  _global_generation(nullptr),
  _control_thread(nullptr),
  _young_generation(nullptr),
  _old_generation(nullptr),
  _shenandoah_policy(policy),
  _gc_mode(nullptr),
  _free_set(nullptr),
  _pacer(nullptr),
  _verifier(nullptr),
  _phase_timings(nullptr),
  _evac_tracker(nullptr),
  _mmu_tracker(),
  _monitoring_support(nullptr),
  _memory_pool(nullptr),
  _stw_memory_manager("Shenandoah Pauses"),
  _cycle_memory_manager("Shenandoah Cycles"),
  _gc_timer(new ConcurrentGCTimer()),
  _log_min_obj_alignment_in_bytes(LogMinObjAlignmentInBytes),
  _marking_context(nullptr),
  _bitmap_size(0),
  _bitmap_regions_per_slice(0),
  _bitmap_bytes_per_slice(0),
  _bitmap_region_special(false),
  _aux_bitmap_region_special(false),
  _liveness_cache(nullptr),
  _collection_set(nullptr)
{
  // Initialize GC mode early, many subsequent initialization procedures depend on it
  initialize_mode();
}

#ifdef _MSC_VER
#pragma warning( pop )
#endif

void ShenandoahHeap::print_on(outputStream* st) const {
  st->print_cr("Shenandoah Heap");
  st->print_cr(" " SIZE_FORMAT "%s max, " SIZE_FORMAT "%s soft max, " SIZE_FORMAT "%s committed, " SIZE_FORMAT "%s used",
               byte_size_in_proper_unit(max_capacity()), proper_unit_for_byte_size(max_capacity()),
               byte_size_in_proper_unit(soft_max_capacity()), proper_unit_for_byte_size(soft_max_capacity()),
               byte_size_in_proper_unit(committed()),    proper_unit_for_byte_size(committed()),
               byte_size_in_proper_unit(used()),         proper_unit_for_byte_size(used()));
  st->print_cr(" " SIZE_FORMAT " x " SIZE_FORMAT"%s regions",
               num_regions(),
               byte_size_in_proper_unit(ShenandoahHeapRegion::region_size_bytes()),
               proper_unit_for_byte_size(ShenandoahHeapRegion::region_size_bytes()));

  st->print("Status: ");
  if (has_forwarded_objects())                 st->print("has forwarded objects, ");
  if (is_concurrent_old_mark_in_progress())    st->print("old marking, ");
  if (is_concurrent_young_mark_in_progress())  st->print("young marking, ");
  if (is_evacuation_in_progress())             st->print("evacuating, ");
  if (is_update_refs_in_progress())            st->print("updating refs, ");
  if (is_degenerated_gc_in_progress())         st->print("degenerated gc, ");
  if (is_full_gc_in_progress())                st->print("full gc, ");
  if (is_full_gc_move_in_progress())           st->print("full gc move, ");
  if (is_concurrent_weak_root_in_progress())   st->print("concurrent weak roots, ");
  if (is_concurrent_strong_root_in_progress() &&
      !is_concurrent_weak_root_in_progress())  st->print("concurrent strong roots, ");

  if (cancelled_gc()) {
    st->print("cancelled");
  } else {
    st->print("not cancelled");
  }
  st->cr();

  st->print_cr("Reserved region:");
  st->print_cr(" - [" PTR_FORMAT ", " PTR_FORMAT ") ",
               p2i(reserved_region().start()),
               p2i(reserved_region().end()));

  ShenandoahCollectionSet* cset = collection_set();
  st->print_cr("Collection set:");
  if (cset != nullptr) {
    st->print_cr(" - map (vanilla): " PTR_FORMAT, p2i(cset->map_address()));
    st->print_cr(" - map (biased):  " PTR_FORMAT, p2i(cset->biased_map_address()));
  } else {
    st->print_cr(" (null)");
  }

  st->cr();
  MetaspaceUtils::print_on(st);

  if (Verbose) {
    st->cr();
    print_heap_regions_on(st);
  }
}

class ShenandoahInitWorkerGCLABClosure : public ThreadClosure {
public:
  void do_thread(Thread* thread) {
    assert(thread != nullptr, "Sanity");
    assert(thread->is_Worker_thread(), "Only worker thread expected");
    ShenandoahThreadLocalData::initialize_gclab(thread);
  }
};

void ShenandoahHeap::post_initialize() {
  CollectedHeap::post_initialize();
  _mmu_tracker.initialize();

  MutexLocker ml(Threads_lock);

  ShenandoahInitWorkerGCLABClosure init_gclabs;
  _workers->threads_do(&init_gclabs);

  // gclab can not be initialized early during VM startup, as it can not determinate its max_size.
  // Now, we will let WorkerThreads to initialize gclab when new worker is created.
  _workers->set_initialize_gclab();
  if (_safepoint_workers != nullptr) {
    _safepoint_workers->threads_do(&init_gclabs);
    _safepoint_workers->set_initialize_gclab();
  }

  JFR_ONLY(ShenandoahJFRSupport::register_jfr_type_serializers();)
}

ShenandoahHeuristics* ShenandoahHeap::heuristics() {
  return _global_generation->heuristics();
}

size_t ShenandoahHeap::used() const {
  return global_generation()->used();
}

size_t ShenandoahHeap::committed() const {
  return Atomic::load(&_committed);
}

void ShenandoahHeap::increase_committed(size_t bytes) {
  shenandoah_assert_heaplocked_or_safepoint();
  _committed += bytes;
}

void ShenandoahHeap::decrease_committed(size_t bytes) {
  shenandoah_assert_heaplocked_or_safepoint();
  _committed -= bytes;
}

// For tracking usage based on allocations, it should be the case that:
// * The sum of regions::used == heap::used
// * The sum of a generation's regions::used == generation::used
// * The sum of a generation's humongous regions::free == generation::humongous_waste
// These invariants are checked by the verifier on GC safepoints.
//
// Additional notes:
// * When a mutator's allocation request causes a region to be retired, the
//   free memory left in that region is considered waste. It does not contribute
//   to the usage, but it _does_ contribute to allocation rate.
// * The bottom of a PLAB must be aligned on card size. In some cases this will
//   require padding in front of the PLAB (a filler object). Because this padding
//   is included in the region's used memory we include the padding in the usage
//   accounting as waste.
// * Mutator allocations are used to compute an allocation rate. They are also
//   sent to the Pacer for those purposes.
// * There are three sources of waste:
//  1. The padding used to align a PLAB on card size
//  2. Region's free is less than minimum TLAB size and is retired
//  3. The unused portion of memory in the last region of a humongous object
void ShenandoahHeap::increase_used(const ShenandoahAllocRequest& req) {
  size_t actual_bytes = req.actual_size() * HeapWordSize;
  size_t wasted_bytes = req.waste() * HeapWordSize;
  ShenandoahGeneration* generation = generation_for(req.affiliation());

  if (req.is_gc_alloc()) {
    assert(wasted_bytes == 0 || req.type() == ShenandoahAllocRequest::_alloc_plab, "Only PLABs have waste");
    increase_used(generation, actual_bytes + wasted_bytes);
  } else {
    assert(req.is_mutator_alloc(), "Expected mutator alloc here");
    // padding and actual size both count towards allocation counter
    generation->increase_allocated(actual_bytes + wasted_bytes);

    // only actual size counts toward usage for mutator allocations
    increase_used(generation, actual_bytes);

    // notify pacer of both actual size and waste
    notify_mutator_alloc_words(req.actual_size(), req.waste());

    if (wasted_bytes > 0 && ShenandoahHeapRegion::requires_humongous(req.actual_size())) {
      increase_humongous_waste(generation,wasted_bytes);
    }
  }
}

void ShenandoahHeap::increase_humongous_waste(ShenandoahGeneration* generation, size_t bytes) {
  generation->increase_humongous_waste(bytes);
  if (!generation->is_global()) {
    global_generation()->increase_humongous_waste(bytes);
  }
}

void ShenandoahHeap::decrease_humongous_waste(ShenandoahGeneration* generation, size_t bytes) {
  generation->decrease_humongous_waste(bytes);
  if (!generation->is_global()) {
    global_generation()->decrease_humongous_waste(bytes);
  }
}

void ShenandoahHeap::increase_used(ShenandoahGeneration* generation, size_t bytes) {
  generation->increase_used(bytes);
  if (!generation->is_global()) {
    global_generation()->increase_used(bytes);
  }
}

void ShenandoahHeap::decrease_used(ShenandoahGeneration* generation, size_t bytes) {
  generation->decrease_used(bytes);
  if (!generation->is_global()) {
    global_generation()->decrease_used(bytes);
  }
}

void ShenandoahHeap::notify_mutator_alloc_words(size_t words, size_t waste) {
  if (ShenandoahPacing) {
    control_thread()->pacing_notify_alloc(words);
    if (waste > 0) {
      pacer()->claim_for_alloc(waste, true);
    }
  }
}

size_t ShenandoahHeap::capacity() const {
  return committed();
}

size_t ShenandoahHeap::max_capacity() const {
  return _num_regions * ShenandoahHeapRegion::region_size_bytes();
}

size_t ShenandoahHeap::soft_max_capacity() const {
  size_t v = Atomic::load(&_soft_max_size);
  assert(min_capacity() <= v && v <= max_capacity(),
         "Should be in bounds: " SIZE_FORMAT " <= " SIZE_FORMAT " <= " SIZE_FORMAT,
         min_capacity(), v, max_capacity());
  return v;
}

void ShenandoahHeap::set_soft_max_capacity(size_t v) {
  assert(min_capacity() <= v && v <= max_capacity(),
         "Should be in bounds: " SIZE_FORMAT " <= " SIZE_FORMAT " <= " SIZE_FORMAT,
         min_capacity(), v, max_capacity());
  Atomic::store(&_soft_max_size, v);
}

size_t ShenandoahHeap::min_capacity() const {
  return _minimum_size;
}

size_t ShenandoahHeap::initial_capacity() const {
  return _initial_size;
}

bool ShenandoahHeap::is_in(const void* p) const {
  if (is_in_reserved(p)) {
    if (is_full_gc_move_in_progress()) {
      // Full GC move is running, we do not have a consistent region
      // information yet. But we know the pointer is in heap.
      return true;
    }
    // Now check if we point to a live section in active region.
    ShenandoahHeapRegion* r = heap_region_containing(p);
    return (r->is_active() && p < r->top());
  } else {
    return false;
  }
}

void ShenandoahHeap::maybe_uncommit(double shrink_before, size_t shrink_until) {
  assert (ShenandoahUncommit, "should be enabled");

  // Determine if there is work to do. This avoids taking heap lock if there is
  // no work available, avoids spamming logs with superfluous logging messages,
  // and minimises the amount of work while locks are taken.

  if (committed() <= shrink_until) return;

  bool has_work = false;
  for (size_t i = 0; i < num_regions(); i++) {
    ShenandoahHeapRegion* r = get_region(i);
    if (r->is_empty_committed() && (r->empty_time() < shrink_before)) {
      has_work = true;
      break;
    }
  }

  if (has_work) {
    static const char* msg = "Concurrent uncommit";
    ShenandoahConcurrentPhase gcPhase(msg, ShenandoahPhaseTimings::conc_uncommit, true /* log_heap_usage */);
    EventMark em("%s", msg);

    op_uncommit(shrink_before, shrink_until);
  }
}

void ShenandoahHeap::op_uncommit(double shrink_before, size_t shrink_until) {
  assert (ShenandoahUncommit, "should be enabled");

  // Application allocates from the beginning of the heap, and GC allocates at
  // the end of it. It is more efficient to uncommit from the end, so that applications
  // could enjoy the near committed regions. GC allocations are much less frequent,
  // and therefore can accept the committing costs.

  size_t count = 0;
  for (size_t i = num_regions(); i > 0; i--) { // care about size_t underflow
    ShenandoahHeapRegion* r = get_region(i - 1);
    if (r->is_empty_committed() && (r->empty_time() < shrink_before)) {
      ShenandoahHeapLocker locker(lock());
      if (r->is_empty_committed()) {
        if (committed() < shrink_until + ShenandoahHeapRegion::region_size_bytes()) {
          break;
        }

        r->make_uncommitted();
        count++;
      }
    }
    SpinPause(); // allow allocators to take the lock
  }

  if (count > 0) {
    notify_heap_changed();
  }
}

bool ShenandoahHeap::check_soft_max_changed() {
  size_t new_soft_max = Atomic::load(&SoftMaxHeapSize);
  size_t old_soft_max = soft_max_capacity();
  if (new_soft_max != old_soft_max) {
    new_soft_max = MAX2(min_capacity(), new_soft_max);
    new_soft_max = MIN2(max_capacity(), new_soft_max);
    if (new_soft_max != old_soft_max) {
      log_info(gc)("Soft Max Heap Size: " SIZE_FORMAT "%s -> " SIZE_FORMAT "%s",
                   byte_size_in_proper_unit(old_soft_max), proper_unit_for_byte_size(old_soft_max),
                   byte_size_in_proper_unit(new_soft_max), proper_unit_for_byte_size(new_soft_max)
      );
      set_soft_max_capacity(new_soft_max);
      return true;
    }
  }
  return false;
}

void ShenandoahHeap::notify_heap_changed() {
  // Update monitoring counters when we took a new region. This amortizes the
  // update costs on slow path.
  monitoring_support()->notify_heap_changed();
  _heap_changed.set();
}

void ShenandoahHeap::set_forced_counters_update(bool value) {
  monitoring_support()->set_forced_counters_update(value);
}

void ShenandoahHeap::handle_force_counters_update() {
  monitoring_support()->handle_force_counters_update();
}

HeapWord* ShenandoahHeap::allocate_from_gclab_slow(Thread* thread, size_t size) {
  // New object should fit the GCLAB size
  size_t min_size = MAX2(size, PLAB::min_size());

  // Figure out size of new GCLAB, looking back at heuristics. Expand aggressively.
  size_t new_size = ShenandoahThreadLocalData::gclab_size(thread) * 2;

  new_size = MIN2(new_size, PLAB::max_size());
  new_size = MAX2(new_size, PLAB::min_size());

  // Record new heuristic value even if we take any shortcut. This captures
  // the case when moderately-sized objects always take a shortcut. At some point,
  // heuristics should catch up with them.
  log_debug(gc, free)("Set new GCLAB size: " SIZE_FORMAT, new_size);
  ShenandoahThreadLocalData::set_gclab_size(thread, new_size);

  if (new_size < size) {
    // New size still does not fit the object. Fall back to shared allocation.
    // This avoids retiring perfectly good GCLABs, when we encounter a large object.
    log_debug(gc, free)("New gclab size (" SIZE_FORMAT ") is too small for " SIZE_FORMAT, new_size, size);
    return nullptr;
  }

  // Retire current GCLAB, and allocate a new one.
  PLAB* gclab = ShenandoahThreadLocalData::gclab(thread);
  gclab->retire();

  size_t actual_size = 0;
  HeapWord* gclab_buf = allocate_new_gclab(min_size, new_size, &actual_size);
  if (gclab_buf == nullptr) {
    return nullptr;
  }

  assert (size <= actual_size, "allocation should fit");

  // ...and clear or zap just allocated TLAB, if needed.
  if (ZeroTLAB) {
    Copy::zero_to_words(gclab_buf, actual_size);
  } else if (ZapTLAB) {
    // Skip mangling the space corresponding to the object header to
    // ensure that the returned space is not considered parsable by
    // any concurrent GC thread.
    size_t hdr_size = oopDesc::header_size();
    Copy::fill_to_words(gclab_buf + hdr_size, actual_size - hdr_size, badHeapWordVal);
  }
  gclab->set_buf(gclab_buf, actual_size);
  return gclab->allocate(size);
}

// Called from stubs in JIT code or interpreter
HeapWord* ShenandoahHeap::allocate_new_tlab(size_t min_size,
                                            size_t requested_size,
                                            size_t* actual_size) {
  ShenandoahAllocRequest req = ShenandoahAllocRequest::for_tlab(min_size, requested_size);
  HeapWord* res = allocate_memory(req);
  if (res != nullptr) {
    *actual_size = req.actual_size();
  } else {
    *actual_size = 0;
  }
  return res;
}

HeapWord* ShenandoahHeap::allocate_new_gclab(size_t min_size,
                                             size_t word_size,
                                             size_t* actual_size) {
  ShenandoahAllocRequest req = ShenandoahAllocRequest::for_gclab(min_size, word_size);
  HeapWord* res = allocate_memory(req);
  if (res != nullptr) {
    *actual_size = req.actual_size();
  } else {
    *actual_size = 0;
  }
  return res;
}

HeapWord* ShenandoahHeap::allocate_memory(ShenandoahAllocRequest& req) {
  intptr_t pacer_epoch = 0;
  bool in_new_region = false;
  HeapWord* result = nullptr;

  if (req.is_mutator_alloc()) {
    if (ShenandoahPacing) {
      pacer()->pace_for_alloc(req.size());
      pacer_epoch = pacer()->epoch();
    }

    if (!ShenandoahAllocFailureALot || !should_inject_alloc_failure()) {
      result = allocate_memory_under_lock(req, in_new_region);
    }

    // Check that gc overhead is not exceeded.
    //
    // Shenandoah will grind along for quite a while allocating one
    // object at a time using shared (non-tlab) allocations. This check
    // is testing that the GC overhead limit has not been exceeded.
    // This will notify the collector to start a cycle, but will raise
    // an OOME to the mutator if the last Full GCs have not made progress.
    // gc_no_progress_count is incremented following each degen or full GC that fails to achieve is_good_progress().
    if (result == nullptr && !req.is_lab_alloc() && get_gc_no_progress_count() > ShenandoahNoProgressThreshold) {
      control_thread()->handle_alloc_failure(req, false);
      req.set_actual_size(0);
      return nullptr;
    }

    if (result == nullptr) {
      // Block until control thread reacted, then retry allocation.
      //
      // It might happen that one of the threads requesting allocation would unblock
      // way later after GC happened, only to fail the second allocation, because
      // other threads have already depleted the free storage. In this case, a better
      // strategy is to try again, until at least one full GC has completed.
      //
      // Stop retrying and return nullptr to cause OOMError exception if our allocation failed even after:
      //   a) We experienced a GC that had good progress, or
      //   b) We experienced at least one Full GC (whether or not it had good progress)

      size_t original_count = shenandoah_policy()->full_gc_count();
      while ((result == nullptr) && (original_count == shenandoah_policy()->full_gc_count())) {
        control_thread()->handle_alloc_failure(req, true);
        result = allocate_memory_under_lock(req, in_new_region);
      }
      if (result != nullptr) {
        // If our allocation request has been satisifed after it initially failed, we count this as good gc progress
        notify_gc_progress();
      }
      if (log_develop_is_enabled(Debug, gc, alloc)) {
        ResourceMark rm;
        log_debug(gc, alloc)("Thread: %s, Result: " PTR_FORMAT ", Request: %s, Size: " SIZE_FORMAT
                             ", Original: " SIZE_FORMAT ", Latest: " SIZE_FORMAT,
                             Thread::current()->name(), p2i(result), req.type_string(), req.size(),
                             original_count, get_gc_no_progress_count());
      }
    }
  } else {
    assert(req.is_gc_alloc(), "Can only accept GC allocs here");
    result = allocate_memory_under_lock(req, in_new_region);
    // Do not call handle_alloc_failure() here, because we cannot block.
    // The allocation failure would be handled by the LRB slowpath with handle_alloc_failure_evac().
  }

  if (in_new_region) {
    notify_heap_changed();
  }

  if (result == nullptr) {
    req.set_actual_size(0);
  }

  // This is called regardless of the outcome of the allocation to account
  // for any waste created by retiring regions with this request.
  increase_used(req);

  if (result != nullptr) {
    size_t requested = req.size();
    size_t actual = req.actual_size();

    assert (req.is_lab_alloc() || (requested == actual),
            "Only LAB allocations are elastic: %s, requested = " SIZE_FORMAT ", actual = " SIZE_FORMAT,
            ShenandoahAllocRequest::alloc_type_to_string(req.type()), requested, actual);

    if (req.is_mutator_alloc()) {
      // If we requested more than we were granted, give the rest back to pacer.
      // This only matters if we are in the same pacing epoch: do not try to unpace
      // over the budget for the other phase.
      if (ShenandoahPacing && (pacer_epoch > 0) && (requested > actual)) {
        pacer()->unpace_for_alloc(pacer_epoch, requested - actual);
      }
    }
  }

  return result;
}

HeapWord* ShenandoahHeap::allocate_memory_under_lock(ShenandoahAllocRequest& req, bool& in_new_region) {
  // If we are dealing with mutator allocation, then we may need to block for safepoint.
  // We cannot block for safepoint for GC allocations, because there is a high chance
  // we are already running at safepoint or from stack watermark machinery, and we cannot
  // block again.
  ShenandoahHeapLocker locker(lock(), req.is_mutator_alloc());

  // Make sure the old generation has room for either evacuations or promotions before trying to allocate.
  if (req.is_old() && !old_generation()->can_allocate(req)) {
    return nullptr;
  }

  // If TLAB request size is greater than available, allocate() will attempt to downsize request to fit within available
  // memory.
  HeapWord* result = _free_set->allocate(req, in_new_region);

  // Record the plab configuration for this result and register the object.
  if (result != nullptr && req.is_old()) {
    old_generation()->configure_plab_for_current_thread(req);
    if (req.type() == ShenandoahAllocRequest::_alloc_shared_gc) {
      // Register the newly allocated object while we're holding the global lock since there's no synchronization
      // built in to the implementation of register_object().  There are potential races when multiple independent
      // threads are allocating objects, some of which might span the same card region.  For example, consider
      // a card table's memory region within which three objects are being allocated by three different threads:
      //
      // objects being "concurrently" allocated:
      //    [-----a------][-----b-----][--------------c------------------]
      //            [---- card table memory range --------------]
      //
      // Before any objects are allocated, this card's memory range holds no objects.  Note that allocation of object a
      // wants to set the starts-object, first-start, and last-start attributes of the preceding card region.
      // Allocation of object b wants to set the starts-object, first-start, and last-start attributes of this card region.
      // Allocation of object c also wants to set the starts-object, first-start, and last-start attributes of this
      // card region.
      //
      // The thread allocating b and the thread allocating c can "race" in various ways, resulting in confusion, such as
      // last-start representing object b while first-start represents object c.  This is why we need to require all
      // register_object() invocations to be "mutually exclusive" with respect to each card's memory range.
      old_generation()->card_scan()->register_object(result);
    }
  }

  return result;
}

HeapWord* ShenandoahHeap::mem_allocate(size_t size,
                                        bool*  gc_overhead_limit_was_exceeded) {
  ShenandoahAllocRequest req = ShenandoahAllocRequest::for_shared(size);
  return allocate_memory(req);
}

MetaWord* ShenandoahHeap::satisfy_failed_metadata_allocation(ClassLoaderData* loader_data,
                                                             size_t size,
                                                             Metaspace::MetadataType mdtype) {
  MetaWord* result;

  // Inform metaspace OOM to GC heuristics if class unloading is possible.
  ShenandoahHeuristics* h = global_generation()->heuristics();
  if (h->can_unload_classes()) {
    h->record_metaspace_oom();
  }

  // Expand and retry allocation
  result = loader_data->metaspace_non_null()->expand_and_allocate(size, mdtype);
  if (result != nullptr) {
    return result;
  }

  // Start full GC
  collect(GCCause::_metadata_GC_clear_soft_refs);

  // Retry allocation
  result = loader_data->metaspace_non_null()->allocate(size, mdtype);
  if (result != nullptr) {
    return result;
  }

  // Expand and retry allocation
  result = loader_data->metaspace_non_null()->expand_and_allocate(size, mdtype);
  if (result != nullptr) {
    return result;
  }

  // Out of memory
  return nullptr;
}

class ShenandoahConcurrentEvacuateRegionObjectClosure : public ObjectClosure {
private:
  ShenandoahHeap* const _heap;
  Thread* const _thread;
public:
  ShenandoahConcurrentEvacuateRegionObjectClosure(ShenandoahHeap* heap) :
    _heap(heap), _thread(Thread::current()) {}

  void do_object(oop p) {
    shenandoah_assert_marked(nullptr, p);
    if (!p->is_forwarded()) {
      _heap->evacuate_object(p, _thread);
    }
  }
};

class ShenandoahEvacuationTask : public WorkerTask {
private:
  ShenandoahHeap* const _sh;
  ShenandoahCollectionSet* const _cs;
  bool _concurrent;
public:
  ShenandoahEvacuationTask(ShenandoahHeap* sh,
                           ShenandoahCollectionSet* cs,
                           bool concurrent) :
    WorkerTask("Shenandoah Evacuation"),
    _sh(sh),
    _cs(cs),
    _concurrent(concurrent)
  {}

  void work(uint worker_id) {
    if (_concurrent) {
      ShenandoahConcurrentWorkerSession worker_session(worker_id);
      ShenandoahSuspendibleThreadSetJoiner stsj;
      ShenandoahEvacOOMScope oom_evac_scope;
      do_work();
    } else {
      ShenandoahParallelWorkerSession worker_session(worker_id);
      ShenandoahEvacOOMScope oom_evac_scope;
      do_work();
    }
  }

private:
  void do_work() {
    ShenandoahConcurrentEvacuateRegionObjectClosure cl(_sh);
    ShenandoahHeapRegion* r;
    while ((r =_cs->claim_next()) != nullptr) {
      assert(r->has_live(), "Region " SIZE_FORMAT " should have been reclaimed early", r->index());
      _sh->marked_object_iterate(r, &cl);

      if (ShenandoahPacing) {
        _sh->pacer()->report_evac(r->used() >> LogHeapWordSize);
      }

      if (_sh->check_cancelled_gc_and_yield(_concurrent)) {
        break;
      }
    }
  }
};

void ShenandoahHeap::evacuate_collection_set(bool concurrent) {
  if (mode()->is_generational()) {
    ShenandoahRegionIterator regions;
    ShenandoahGenerationalEvacuationTask task(ShenandoahGenerationalHeap::heap(), &regions, concurrent);
    workers()->run_task(&task);
  } else {
    ShenandoahEvacuationTask task(this, _collection_set, concurrent);
    workers()->run_task(&task);
  }
}

oop ShenandoahHeap::evacuate_object(oop p, Thread* thread) {
  assert(thread == Thread::current(), "Expected thread parameter to be current thread.");
  if (ShenandoahThreadLocalData::is_oom_during_evac(thread)) {
    // This thread went through the OOM during evac protocol. It is safe to return
    // the forward pointer. It must not attempt to evacuate any other objects.
    return ShenandoahBarrierSet::resolve_forwarded(p);
  }

  assert(ShenandoahThreadLocalData::is_evac_allowed(thread), "must be enclosed in oom-evac scope");

  ShenandoahHeapRegion* r = heap_region_containing(p);
  assert(!r->is_humongous(), "never evacuate humongous objects");

  ShenandoahAffiliation target_gen = r->affiliation();
  return try_evacuate_object(p, thread, r, target_gen);
}

oop ShenandoahHeap::try_evacuate_object(oop p, Thread* thread, ShenandoahHeapRegion* from_region,
                                               ShenandoahAffiliation target_gen) {
  assert(target_gen == YOUNG_GENERATION, "Only expect evacuations to young in this mode");
  assert(from_region->is_young(), "Only expect evacuations from young in this mode");
  bool alloc_from_lab = true;
  HeapWord* copy = nullptr;
  size_t size = p->size();

#ifdef ASSERT
  if (ShenandoahOOMDuringEvacALot &&
      (os::random() & 1) == 0) { // Simulate OOM every ~2nd slow-path call
    copy = nullptr;
  } else {
#endif
    if (UseTLAB) {
      copy = allocate_from_gclab(thread, size);
      if ((copy == nullptr) && (size < ShenandoahThreadLocalData::gclab_size(thread))) {
        // GCLAB allocation failed because we are bumping up against the limit on young evacuation reserve.  Try resetting
        // the desired GCLAB size and retry GCLAB allocation to avoid cascading of shared memory allocations.
        ShenandoahThreadLocalData::set_gclab_size(thread, PLAB::min_size());
        copy = allocate_from_gclab(thread, size);
        // If we still get nullptr, we'll try a shared allocation below.
      }
    }

    if (copy == nullptr) {
      // If we failed to allocate in LAB, we'll try a shared allocation.
      ShenandoahAllocRequest req = ShenandoahAllocRequest::for_shared_gc(size, target_gen);
      copy = allocate_memory(req);
      alloc_from_lab = false;
    }
#ifdef ASSERT
  }
#endif

  if (copy == nullptr) {
    control_thread()->handle_alloc_failure_evac(size);

    _oom_evac_handler.handle_out_of_memory_during_evacuation();

    return ShenandoahBarrierSet::resolve_forwarded(p);
  }

  // Copy the object:
  _evac_tracker->begin_evacuation(thread, size * HeapWordSize);
  Copy::aligned_disjoint_words(cast_from_oop<HeapWord*>(p), copy, size);

  // Try to install the new forwarding pointer.
  oop copy_val = cast_to_oop(copy);
  oop result = ShenandoahForwarding::try_update_forwardee(p, copy_val);
  if (result == copy_val) {
    // Successfully evacuated. Our copy is now the public one!
    ContinuationGCSupport::relativize_stack_chunk(copy_val);
    _evac_tracker->end_evacuation(thread, size * HeapWordSize);
    shenandoah_assert_correct(nullptr, copy_val);
    return copy_val;
  }  else {
    // Failed to evacuate. We need to deal with the object that is left behind. Since this
    // new allocation is certainly after TAMS, it will be considered live in the next cycle.
    // But if it happens to contain references to evacuated regions, those references would
    // not get updated for this stale copy during this cycle, and we will crash while scanning
    // it the next cycle.
    if (alloc_from_lab) {
      // For LAB allocations, it is enough to rollback the allocation ptr. Either the next
      // object will overwrite this stale copy, or the filler object on LAB retirement will
      // do this.
      ShenandoahThreadLocalData::gclab(thread)->undo_allocation(copy, size);
    } else {
      // For non-LAB allocations, we have no way to retract the allocation, and
      // have to explicitly overwrite the copy with the filler object. With that overwrite,
      // we have to keep the fwdptr initialized and pointing to our (stale) copy.
      assert(size >= ShenandoahHeap::min_fill_size(), "previously allocated object known to be larger than min_size");
      fill_with_object(copy, size);
      shenandoah_assert_correct(nullptr, copy_val);
      // For non-LAB allocations, the object has already been registered
    }
    shenandoah_assert_correct(nullptr, result);
    return result;
  }
}

void ShenandoahHeap::trash_cset_regions() {
  ShenandoahHeapLocker locker(lock());

  ShenandoahCollectionSet* set = collection_set();
  ShenandoahHeapRegion* r;
  set->clear_current_index();
  while ((r = set->next()) != nullptr) {
    r->make_trash();
  }
  collection_set()->clear();
}

void ShenandoahHeap::print_heap_regions_on(outputStream* st) const {
  st->print_cr("Heap Regions:");
  st->print_cr("Region state: EU=empty-uncommitted, EC=empty-committed, R=regular, H=humongous start, HP=pinned humongous start");
  st->print_cr("              HC=humongous continuation, CS=collection set, TR=trash, P=pinned, CSP=pinned collection set");
  st->print_cr("BTE=bottom/top/end, TAMS=top-at-mark-start");
  st->print_cr("UWM=update watermark, U=used");
  st->print_cr("T=TLAB allocs, G=GCLAB allocs");
  st->print_cr("S=shared allocs, L=live data");
  st->print_cr("CP=critical pins");

  for (size_t i = 0; i < num_regions(); i++) {
    get_region(i)->print_on(st);
  }
}

size_t ShenandoahHeap::trash_humongous_region_at(ShenandoahHeapRegion* start) {
  assert(start->is_humongous_start(), "reclaim regions starting with the first one");

  oop humongous_obj = cast_to_oop(start->bottom());
  size_t size = humongous_obj->size();
  size_t required_regions = ShenandoahHeapRegion::required_regions(size * HeapWordSize);
  size_t index = start->index() + required_regions - 1;

  assert(!start->has_live(), "liveness must be zero");

  for(size_t i = 0; i < required_regions; i++) {
    // Reclaim from tail. Otherwise, assertion fails when printing region to trace log,
    // as it expects that every region belongs to a humongous region starting with a humongous start region.
    ShenandoahHeapRegion* region = get_region(index --);

    assert(region->is_humongous(), "expect correct humongous start or continuation");
    assert(!region->is_cset(), "Humongous region should not be in collection set");

    region->make_trash_immediate();
  }
  return required_regions;
}

class ShenandoahCheckCleanGCLABClosure : public ThreadClosure {
public:
  ShenandoahCheckCleanGCLABClosure() {}
  void do_thread(Thread* thread) {
    PLAB* gclab = ShenandoahThreadLocalData::gclab(thread);
    assert(gclab != nullptr, "GCLAB should be initialized for %s", thread->name());
    assert(gclab->words_remaining() == 0, "GCLAB should not need retirement");

    if (ShenandoahHeap::heap()->mode()->is_generational()) {
      PLAB* plab = ShenandoahThreadLocalData::plab(thread);
      assert(plab != nullptr, "PLAB should be initialized for %s", thread->name());
      assert(plab->words_remaining() == 0, "PLAB should not need retirement");
    }
  }
};

class ShenandoahRetireGCLABClosure : public ThreadClosure {
private:
  bool const _resize;
public:
  ShenandoahRetireGCLABClosure(bool resize) : _resize(resize) {}
  void do_thread(Thread* thread) {
    PLAB* gclab = ShenandoahThreadLocalData::gclab(thread);
    assert(gclab != nullptr, "GCLAB should be initialized for %s", thread->name());
    gclab->retire();
    if (_resize && ShenandoahThreadLocalData::gclab_size(thread) > 0) {
      ShenandoahThreadLocalData::set_gclab_size(thread, 0);
    }

    if (ShenandoahHeap::heap()->mode()->is_generational()) {
      PLAB* plab = ShenandoahThreadLocalData::plab(thread);
      assert(plab != nullptr, "PLAB should be initialized for %s", thread->name());

      // There are two reasons to retire all plabs between old-gen evacuation passes.
      //  1. We need to make the plab memory parsable by remembered-set scanning.
      //  2. We need to establish a trustworthy UpdateWaterMark value within each old-gen heap region
      ShenandoahGenerationalHeap::heap()->retire_plab(plab, thread);
      if (_resize && ShenandoahThreadLocalData::plab_size(thread) > 0) {
        ShenandoahThreadLocalData::set_plab_size(thread, 0);
      }
    }
  }
};

void ShenandoahHeap::labs_make_parsable() {
  assert(UseTLAB, "Only call with UseTLAB");

  ShenandoahRetireGCLABClosure cl(false);

  for (JavaThreadIteratorWithHandle jtiwh; JavaThread *t = jtiwh.next(); ) {
    ThreadLocalAllocBuffer& tlab = t->tlab();
    tlab.make_parsable();
    cl.do_thread(t);
  }

  workers()->threads_do(&cl);
}

void ShenandoahHeap::tlabs_retire(bool resize) {
  assert(UseTLAB, "Only call with UseTLAB");
  assert(!resize || ResizeTLAB, "Only call for resize when ResizeTLAB is enabled");

  ThreadLocalAllocStats stats;

  for (JavaThreadIteratorWithHandle jtiwh; JavaThread *t = jtiwh.next(); ) {
    ThreadLocalAllocBuffer& tlab = t->tlab();
    tlab.retire(&stats);
    if (resize) {
      tlab.resize();
    }
  }

  stats.publish();

#ifdef ASSERT
  ShenandoahCheckCleanGCLABClosure cl;
  for (JavaThreadIteratorWithHandle jtiwh; JavaThread *t = jtiwh.next(); ) {
    cl.do_thread(t);
  }
  workers()->threads_do(&cl);
#endif
}

void ShenandoahHeap::gclabs_retire(bool resize) {
  assert(UseTLAB, "Only call with UseTLAB");
  assert(!resize || ResizeTLAB, "Only call for resize when ResizeTLAB is enabled");

  ShenandoahRetireGCLABClosure cl(resize);
  for (JavaThreadIteratorWithHandle jtiwh; JavaThread *t = jtiwh.next(); ) {
    cl.do_thread(t);
  }
  workers()->threads_do(&cl);

  if (safepoint_workers() != nullptr) {
    safepoint_workers()->threads_do(&cl);
  }
}

// Returns size in bytes
size_t ShenandoahHeap::unsafe_max_tlab_alloc(Thread *thread) const {
  // Return the max allowed size, and let the allocation path
  // figure out the safe size for current allocation.
  return ShenandoahHeapRegion::max_tlab_size_bytes();
}

size_t ShenandoahHeap::max_tlab_size() const {
  // Returns size in words
  return ShenandoahHeapRegion::max_tlab_size_words();
}

void ShenandoahHeap::collect(GCCause::Cause cause) {
  control_thread()->request_gc(cause);
}

void ShenandoahHeap::do_full_collection(bool clear_all_soft_refs) {
  //assert(false, "Shouldn't need to do full collections");
}

HeapWord* ShenandoahHeap::block_start(const void* addr) const {
  ShenandoahHeapRegion* r = heap_region_containing(addr);
  if (r != nullptr) {
    return r->block_start(addr);
  }
  return nullptr;
}

bool ShenandoahHeap::block_is_obj(const HeapWord* addr) const {
  ShenandoahHeapRegion* r = heap_region_containing(addr);
  return r->block_is_obj(addr);
}

bool ShenandoahHeap::print_location(outputStream* st, void* addr) const {
  return BlockLocationPrinter<ShenandoahHeap>::print_location(st, addr);
}

void ShenandoahHeap::prepare_for_verify() {
  if (SafepointSynchronize::is_at_safepoint() && UseTLAB) {
    labs_make_parsable();
  }
}

void ShenandoahHeap::gc_threads_do(ThreadClosure* tcl) const {
  if (_shenandoah_policy->is_at_shutdown()) {
    return;
  }

  if (_control_thread != nullptr) {
    tcl->do_thread(_control_thread);
  }

  workers()->threads_do(tcl);
  if (_safepoint_workers != nullptr) {
    _safepoint_workers->threads_do(tcl);
  }
}

void ShenandoahHeap::print_tracing_info() const {
  LogTarget(Info, gc, stats) lt;
  if (lt.is_enabled()) {
    ResourceMark rm;
    LogStream ls(lt);

    phase_timings()->print_global_on(&ls);

    ls.cr();
    ls.cr();

    shenandoah_policy()->print_gc_stats(&ls);

    ls.cr();

    evac_tracker()->print_global_on(&ls);

<<<<<<< HEAD
=======
    ls.cr();
>>>>>>> fdd5ed99
    ls.cr();
    ls.cr();
  }
}

void ShenandoahHeap::set_gc_generation(ShenandoahGeneration* generation) {
  shenandoah_assert_control_or_vm_thread_at_safepoint();
  _gc_generation = generation;
}

// Active generation may only be set by the VM thread at a safepoint.
void ShenandoahHeap::set_active_generation() {
  assert(Thread::current()->is_VM_thread(), "Only the VM Thread");
  assert(SafepointSynchronize::is_at_safepoint(), "Only at a safepoint!");
  assert(_gc_generation != nullptr, "Will set _active_generation to nullptr");
  _active_generation = _gc_generation;
}

void ShenandoahHeap::on_cycle_start(GCCause::Cause cause, ShenandoahGeneration* generation) {
  shenandoah_policy()->record_collection_cause(cause);

  assert(gc_cause()  == GCCause::_no_gc, "Over-writing cause");
  assert(_gc_generation == nullptr, "Over-writing _gc_generation");

  set_gc_cause(cause);
  set_gc_generation(generation);

  generation->heuristics()->record_cycle_start();
}

void ShenandoahHeap::on_cycle_end(ShenandoahGeneration* generation) {
  assert(gc_cause() != GCCause::_no_gc, "cause wasn't set");
  assert(_gc_generation != nullptr, "_gc_generation wasn't set");

  generation->heuristics()->record_cycle_end();
  if (mode()->is_generational() && generation->is_global()) {
    // If we just completed a GLOBAL GC, claim credit for completion of young-gen and old-gen GC as well
    young_generation()->heuristics()->record_cycle_end();
    old_generation()->heuristics()->record_cycle_end();
  }

  set_gc_generation(nullptr);
  set_gc_cause(GCCause::_no_gc);
}

void ShenandoahHeap::set_gc_generation(ShenandoahGeneration* generation) {
  shenandoah_assert_control_or_vm_thread_at_safepoint();
  _gc_generation = generation;
}

// Active generation may only be set by the VM thread at a safepoint.
void ShenandoahHeap::set_active_generation() {
  assert(Thread::current()->is_VM_thread(), "Only the VM Thread");
  assert(SafepointSynchronize::is_at_safepoint(), "Only at a safepoint!");
  assert(_gc_generation != nullptr, "Will set _active_generation to nullptr");
  _active_generation = _gc_generation;
}

void ShenandoahHeap::on_cycle_start(GCCause::Cause cause, ShenandoahGeneration* generation) {
  shenandoah_policy()->record_collection_cause(cause);

  assert(gc_cause()  == GCCause::_no_gc, "Over-writing cause");
  assert(_gc_generation == nullptr, "Over-writing _gc_generation");

  set_gc_cause(cause);
  set_gc_generation(generation);

  generation->heuristics()->record_cycle_start();
}

void ShenandoahHeap::on_cycle_end(ShenandoahGeneration* generation) {
  assert(gc_cause() != GCCause::_no_gc, "cause wasn't set");
  assert(_gc_generation != nullptr, "_gc_generation wasn't set");

  generation->heuristics()->record_cycle_end();
  if (mode()->is_generational() && generation->is_global()) {
    // If we just completed a GLOBAL GC, claim credit for completion of young-gen and old-gen GC as well
    young_generation()->heuristics()->record_cycle_end();
    old_generation()->heuristics()->record_cycle_end();
  }

  set_gc_generation(nullptr);
  set_gc_cause(GCCause::_no_gc);
}

void ShenandoahHeap::verify(VerifyOption vo) {
  if (ShenandoahSafepoint::is_at_shenandoah_safepoint()) {
    if (ShenandoahVerify) {
      verifier()->verify_generic(vo);
    } else {
      // TODO: Consider allocating verification bitmaps on demand,
      // and turn this on unconditionally.
    }
  }
}
size_t ShenandoahHeap::tlab_capacity(Thread *thr) const {
  return _free_set->capacity();
}

class ObjectIterateScanRootClosure : public BasicOopIterateClosure {
private:
  MarkBitMap* _bitmap;
  ShenandoahScanObjectStack* _oop_stack;
  ShenandoahHeap* const _heap;
  ShenandoahMarkingContext* const _marking_context;

  template <class T>
  void do_oop_work(T* p) {
    T o = RawAccess<>::oop_load(p);
    if (!CompressedOops::is_null(o)) {
      oop obj = CompressedOops::decode_not_null(o);
      if (_heap->is_concurrent_weak_root_in_progress() && !_marking_context->is_marked(obj)) {
        // There may be dead oops in weak roots in concurrent root phase, do not touch them.
        return;
      }
      obj = ShenandoahBarrierSet::barrier_set()->load_reference_barrier(obj);

      assert(oopDesc::is_oop(obj), "must be a valid oop");
      if (!_bitmap->is_marked(obj)) {
        _bitmap->mark(obj);
        _oop_stack->push(obj);
      }
    }
  }
public:
  ObjectIterateScanRootClosure(MarkBitMap* bitmap, ShenandoahScanObjectStack* oop_stack) :
    _bitmap(bitmap), _oop_stack(oop_stack), _heap(ShenandoahHeap::heap()),
    _marking_context(_heap->marking_context()) {}
  void do_oop(oop* p)       { do_oop_work(p); }
  void do_oop(narrowOop* p) { do_oop_work(p); }
};

/*
 * This is public API, used in preparation of object_iterate().
 * Since we don't do linear scan of heap in object_iterate() (see comment below), we don't
 * need to make the heap parsable. For Shenandoah-internal linear heap scans that we can
 * control, we call SH::tlabs_retire, SH::gclabs_retire.
 */
void ShenandoahHeap::ensure_parsability(bool retire_tlabs) {
  // No-op.
}

/*
 * Iterates objects in the heap. This is public API, used for, e.g., heap dumping.
 *
 * We cannot safely iterate objects by doing a linear scan at random points in time. Linear
 * scanning needs to deal with dead objects, which may have dead Klass* pointers (e.g.
 * calling oopDesc::size() would crash) or dangling reference fields (crashes) etc. Linear
 * scanning therefore depends on having a valid marking bitmap to support it. However, we only
 * have a valid marking bitmap after successful marking. In particular, we *don't* have a valid
 * marking bitmap during marking, after aborted marking or during/after cleanup (when we just
 * wiped the bitmap in preparation for next marking).
 *
 * For all those reasons, we implement object iteration as a single marking traversal, reporting
 * objects as we mark+traverse through the heap, starting from GC roots. JVMTI IterateThroughHeap
 * is allowed to report dead objects, but is not required to do so.
 */
void ShenandoahHeap::object_iterate(ObjectClosure* cl) {
  // Reset bitmap
  if (!prepare_aux_bitmap_for_iteration())
    return;

  ShenandoahScanObjectStack oop_stack;
  ObjectIterateScanRootClosure oops(&_aux_bit_map, &oop_stack);
  // Seed the stack with root scan
  scan_roots_for_iteration(&oop_stack, &oops);

  // Work through the oop stack to traverse heap
  while (! oop_stack.is_empty()) {
    oop obj = oop_stack.pop();
    assert(oopDesc::is_oop(obj), "must be a valid oop");
    cl->do_object(obj);
    obj->oop_iterate(&oops);
  }

  assert(oop_stack.is_empty(), "should be empty");
  // Reclaim bitmap
  reclaim_aux_bitmap_for_iteration();
}

bool ShenandoahHeap::prepare_aux_bitmap_for_iteration() {
  assert(SafepointSynchronize::is_at_safepoint(), "safe iteration is only available during safepoints");

  if (!_aux_bitmap_region_special && !os::commit_memory((char*)_aux_bitmap_region.start(), _aux_bitmap_region.byte_size(), false)) {
    log_warning(gc)("Could not commit native memory for auxiliary marking bitmap for heap iteration");
    return false;
  }
  // Reset bitmap
  _aux_bit_map.clear();
  return true;
}

void ShenandoahHeap::scan_roots_for_iteration(ShenandoahScanObjectStack* oop_stack, ObjectIterateScanRootClosure* oops) {
  // Process GC roots according to current GC cycle
  // This populates the work stack with initial objects
  // It is important to relinquish the associated locks before diving
  // into heap dumper
  uint n_workers = safepoint_workers() != nullptr ? safepoint_workers()->active_workers() : 1;
  ShenandoahHeapIterationRootScanner rp(n_workers);
  rp.roots_do(oops);
}

void ShenandoahHeap::reclaim_aux_bitmap_for_iteration() {
  if (!_aux_bitmap_region_special && !os::uncommit_memory((char*)_aux_bitmap_region.start(), _aux_bitmap_region.byte_size())) {
    log_warning(gc)("Could not uncommit native memory for auxiliary marking bitmap for heap iteration");
  }
}

// Closure for parallelly iterate objects
class ShenandoahObjectIterateParScanClosure : public BasicOopIterateClosure {
private:
  MarkBitMap* _bitmap;
  ShenandoahObjToScanQueue* _queue;
  ShenandoahHeap* const _heap;
  ShenandoahMarkingContext* const _marking_context;

  template <class T>
  void do_oop_work(T* p) {
    T o = RawAccess<>::oop_load(p);
    if (!CompressedOops::is_null(o)) {
      oop obj = CompressedOops::decode_not_null(o);
      if (_heap->is_concurrent_weak_root_in_progress() && !_marking_context->is_marked(obj)) {
        // There may be dead oops in weak roots in concurrent root phase, do not touch them.
        return;
      }
      obj = ShenandoahBarrierSet::barrier_set()->load_reference_barrier(obj);

      assert(oopDesc::is_oop(obj), "Must be a valid oop");
      if (_bitmap->par_mark(obj)) {
        _queue->push(ShenandoahMarkTask(obj));
      }
    }
  }
public:
  ShenandoahObjectIterateParScanClosure(MarkBitMap* bitmap, ShenandoahObjToScanQueue* q) :
    _bitmap(bitmap), _queue(q), _heap(ShenandoahHeap::heap()),
    _marking_context(_heap->marking_context()) {}
  void do_oop(oop* p)       { do_oop_work(p); }
  void do_oop(narrowOop* p) { do_oop_work(p); }
};

// Object iterator for parallel heap iteraion.
// The root scanning phase happenes in construction as a preparation of
// parallel marking queues.
// Every worker processes it's own marking queue. work-stealing is used
// to balance workload.
class ShenandoahParallelObjectIterator : public ParallelObjectIteratorImpl {
private:
  uint                         _num_workers;
  bool                         _init_ready;
  MarkBitMap*                  _aux_bit_map;
  ShenandoahHeap*              _heap;
  ShenandoahScanObjectStack    _roots_stack; // global roots stack
  ShenandoahObjToScanQueueSet* _task_queues;
public:
  ShenandoahParallelObjectIterator(uint num_workers, MarkBitMap* bitmap) :
        _num_workers(num_workers),
        _init_ready(false),
        _aux_bit_map(bitmap),
        _heap(ShenandoahHeap::heap()) {
    // Initialize bitmap
    _init_ready = _heap->prepare_aux_bitmap_for_iteration();
    if (!_init_ready) {
      return;
    }

    ObjectIterateScanRootClosure oops(_aux_bit_map, &_roots_stack);
    _heap->scan_roots_for_iteration(&_roots_stack, &oops);

    _init_ready = prepare_worker_queues();
  }

  ~ShenandoahParallelObjectIterator() {
    // Reclaim bitmap
    _heap->reclaim_aux_bitmap_for_iteration();
    // Reclaim queue for workers
    if (_task_queues!= nullptr) {
      for (uint i = 0; i < _num_workers; ++i) {
        ShenandoahObjToScanQueue* q = _task_queues->queue(i);
        if (q != nullptr) {
          delete q;
          _task_queues->register_queue(i, nullptr);
        }
      }
      delete _task_queues;
      _task_queues = nullptr;
    }
  }

  virtual void object_iterate(ObjectClosure* cl, uint worker_id) {
    if (_init_ready) {
      object_iterate_parallel(cl, worker_id, _task_queues);
    }
  }

private:
  // Divide global root_stack into worker queues
  bool prepare_worker_queues() {
    _task_queues = new ShenandoahObjToScanQueueSet((int) _num_workers);
    // Initialize queues for every workers
    for (uint i = 0; i < _num_workers; ++i) {
      ShenandoahObjToScanQueue* task_queue = new ShenandoahObjToScanQueue();
      _task_queues->register_queue(i, task_queue);
    }
    // Divide roots among the workers. Assume that object referencing distribution
    // is related with root kind, use round-robin to make every worker have same chance
    // to process every kind of roots
    size_t roots_num = _roots_stack.size();
    if (roots_num == 0) {
      // No work to do
      return false;
    }

    for (uint j = 0; j < roots_num; j++) {
      uint stack_id = j % _num_workers;
      oop obj = _roots_stack.pop();
      _task_queues->queue(stack_id)->push(ShenandoahMarkTask(obj));
    }
    return true;
  }

  void object_iterate_parallel(ObjectClosure* cl,
                               uint worker_id,
                               ShenandoahObjToScanQueueSet* queue_set) {
    assert(SafepointSynchronize::is_at_safepoint(), "safe iteration is only available during safepoints");
    assert(queue_set != nullptr, "task queue must not be null");

    ShenandoahObjToScanQueue* q = queue_set->queue(worker_id);
    assert(q != nullptr, "object iterate queue must not be null");

    ShenandoahMarkTask t;
    ShenandoahObjectIterateParScanClosure oops(_aux_bit_map, q);

    // Work through the queue to traverse heap.
    // Steal when there is no task in queue.
    while (q->pop(t) || queue_set->steal(worker_id, t)) {
      oop obj = t.obj();
      assert(oopDesc::is_oop(obj), "must be a valid oop");
      cl->do_object(obj);
      obj->oop_iterate(&oops);
    }
    assert(q->is_empty(), "should be empty");
  }
};

ParallelObjectIteratorImpl* ShenandoahHeap::parallel_object_iterator(uint workers) {
  return new ShenandoahParallelObjectIterator(workers, &_aux_bit_map);
}

// Keep alive an object that was loaded with AS_NO_KEEPALIVE.
void ShenandoahHeap::keep_alive(oop obj) {
  if (is_concurrent_mark_in_progress() && (obj != nullptr)) {
    ShenandoahBarrierSet::barrier_set()->enqueue(obj);
  }
}

void ShenandoahHeap::heap_region_iterate(ShenandoahHeapRegionClosure* blk) const {
  for (size_t i = 0; i < num_regions(); i++) {
    ShenandoahHeapRegion* current = get_region(i);
    blk->heap_region_do(current);
  }
}

class ShenandoahParallelHeapRegionTask : public WorkerTask {
private:
  ShenandoahHeap* const _heap;
  ShenandoahHeapRegionClosure* const _blk;
  size_t const _stride;

  shenandoah_padding(0);
  volatile size_t _index;
  shenandoah_padding(1);

public:
  ShenandoahParallelHeapRegionTask(ShenandoahHeapRegionClosure* blk, size_t stride) :
          WorkerTask("Shenandoah Parallel Region Operation"),
          _heap(ShenandoahHeap::heap()), _blk(blk), _stride(stride), _index(0) {}

  void work(uint worker_id) {
    ShenandoahParallelWorkerSession worker_session(worker_id);
    size_t stride = _stride;

    size_t max = _heap->num_regions();
    while (Atomic::load(&_index) < max) {
      size_t cur = Atomic::fetch_then_add(&_index, stride, memory_order_relaxed);
      size_t start = cur;
      size_t end = MIN2(cur + stride, max);
      if (start >= max) break;

      for (size_t i = cur; i < end; i++) {
        ShenandoahHeapRegion* current = _heap->get_region(i);
        _blk->heap_region_do(current);
      }
    }
  }
};

void ShenandoahHeap::parallel_heap_region_iterate(ShenandoahHeapRegionClosure* blk) const {
  assert(blk->is_thread_safe(), "Only thread-safe closures here");
  const uint active_workers = workers()->active_workers();
  const size_t n_regions = num_regions();
  size_t stride = ShenandoahParallelRegionStride;
  if (stride == 0 && active_workers > 1) {
    // Automatically derive the stride to balance the work between threads
    // evenly. Do not try to split work if below the reasonable threshold.
    constexpr size_t threshold = 4096;
    stride = n_regions <= threshold ?
            threshold :
            (n_regions + active_workers - 1) / active_workers;
  }

  if (n_regions > stride && active_workers > 1) {
    ShenandoahParallelHeapRegionTask task(blk, stride);
    workers()->run_task(&task);
  } else {
    heap_region_iterate(blk);
  }
}

class ShenandoahRendezvousClosure : public HandshakeClosure {
public:
  inline ShenandoahRendezvousClosure(const char* name) : HandshakeClosure(name) {}
  inline void do_thread(Thread* thread) {}
};

void ShenandoahHeap::rendezvous_threads(const char* name) {
  ShenandoahRendezvousClosure cl(name);
  Handshake::execute(&cl);
}

void ShenandoahHeap::recycle_trash() {
  free_set()->recycle_trash();
}

void ShenandoahHeap::do_class_unloading() {
  _unloader.unload();
  if (mode()->is_generational()) {
    old_generation()->set_parsable(false);
  }
}

void ShenandoahHeap::stw_weak_refs(bool full_gc) {
  // Weak refs processing
  ShenandoahPhaseTimings::Phase phase = full_gc ? ShenandoahPhaseTimings::full_gc_weakrefs
                                                : ShenandoahPhaseTimings::degen_gc_weakrefs;
  ShenandoahTimingsTracker t(phase);
  ShenandoahGCWorkerPhase worker_phase(phase);
  shenandoah_assert_generations_reconciled();
  gc_generation()->ref_processor()->process_references(phase, workers(), false /* concurrent */);
}

void ShenandoahHeap::prepare_update_heap_references(bool concurrent) {
  assert(ShenandoahSafepoint::is_at_shenandoah_safepoint(), "must be at safepoint");

  // Evacuation is over, no GCLABs are needed anymore. GCLABs are under URWM, so we need to
  // make them parsable for update code to work correctly. Plus, we can compute new sizes
  // for future GCLABs here.
  if (UseTLAB) {
    ShenandoahGCPhase phase(concurrent ?
                            ShenandoahPhaseTimings::init_update_refs_manage_gclabs :
                            ShenandoahPhaseTimings::degen_gc_init_update_refs_manage_gclabs);
    gclabs_retire(ResizeTLAB);
  }

  _update_refs_iterator.reset();
}

void ShenandoahHeap::propagate_gc_state_to_java_threads() {
  assert(ShenandoahSafepoint::is_at_shenandoah_safepoint(), "Must be at Shenandoah safepoint");
  if (_gc_state_changed) {
    _gc_state_changed = false;
    char state = gc_state();
    for (JavaThreadIteratorWithHandle jtiwh; JavaThread *t = jtiwh.next(); ) {
      ShenandoahThreadLocalData::set_gc_state(t, state);
    }
  }
}

void ShenandoahHeap::set_gc_state(uint mask, bool value) {
  assert(ShenandoahSafepoint::is_at_shenandoah_safepoint(), "Must be at Shenandoah safepoint");
  _gc_state.set_cond(mask, value);
  _gc_state_changed = true;
  // Check that if concurrent weak root is set then active_gen isn't null
  assert(!is_concurrent_weak_root_in_progress() || active_generation() != nullptr, "Error");
  shenandoah_assert_generations_reconciled();
}

void ShenandoahHeap::set_concurrent_young_mark_in_progress(bool in_progress) {
  uint mask;
  assert(!has_forwarded_objects(), "Young marking is not concurrent with evacuation");
  if (!in_progress && is_concurrent_old_mark_in_progress()) {
    assert(mode()->is_generational(), "Only generational GC has old marking");
    assert(_gc_state.is_set(MARKING), "concurrent_old_marking_in_progress implies MARKING");
    // If old-marking is in progress when we turn off YOUNG_MARKING, leave MARKING (and OLD_MARKING) on
    mask = YOUNG_MARKING;
  } else {
    mask = MARKING | YOUNG_MARKING;
  }
  set_gc_state(mask, in_progress);
  manage_satb_barrier(in_progress);
}

void ShenandoahHeap::set_concurrent_old_mark_in_progress(bool in_progress) {
#ifdef ASSERT
  // has_forwarded_objects() iff UPDATEREFS or EVACUATION
  bool has_forwarded = has_forwarded_objects();
  bool updating_or_evacuating = _gc_state.is_set(UPDATEREFS | EVACUATION);
  bool evacuating = _gc_state.is_set(EVACUATION);
  assert ((has_forwarded == updating_or_evacuating) || (evacuating && !has_forwarded && collection_set()->is_empty()),
          "Updating or evacuating iff has forwarded objects, or if evacuation phase is promoting in place without forwarding");
#endif
  if (!in_progress && is_concurrent_young_mark_in_progress()) {
    // If young-marking is in progress when we turn off OLD_MARKING, leave MARKING (and YOUNG_MARKING) on
    assert(_gc_state.is_set(MARKING), "concurrent_young_marking_in_progress implies MARKING");
    set_gc_state(OLD_MARKING, in_progress);
  } else {
    set_gc_state(MARKING | OLD_MARKING, in_progress);
  }
  manage_satb_barrier(in_progress);
<<<<<<< HEAD
}

bool ShenandoahHeap::is_prepare_for_old_mark_in_progress() const {
  return old_generation()->is_preparing_for_mark();
}

=======
}

bool ShenandoahHeap::is_prepare_for_old_mark_in_progress() const {
  return old_generation()->is_preparing_for_mark();
}

>>>>>>> fdd5ed99
void ShenandoahHeap::manage_satb_barrier(bool active) {
  if (is_concurrent_mark_in_progress()) {
    // Ignore request to deactivate barrier while concurrent mark is in progress.
    // Do not attempt to re-activate the barrier if it is already active.
    if (active && !ShenandoahBarrierSet::satb_mark_queue_set().is_active()) {
      ShenandoahBarrierSet::satb_mark_queue_set().set_active_all_threads(active, !active);
    }
  } else {
    // No concurrent marking is in progress so honor request to deactivate,
    // but only if the barrier is already active.
    if (!active && ShenandoahBarrierSet::satb_mark_queue_set().is_active()) {
      ShenandoahBarrierSet::satb_mark_queue_set().set_active_all_threads(active, !active);
    }
  }
}

void ShenandoahHeap::set_evacuation_in_progress(bool in_progress) {
  assert(ShenandoahSafepoint::is_at_shenandoah_safepoint(), "Only call this at safepoint");
  set_gc_state(EVACUATION, in_progress);
}

void ShenandoahHeap::set_concurrent_strong_root_in_progress(bool in_progress) {
  if (in_progress) {
    _concurrent_strong_root_in_progress.set();
  } else {
    _concurrent_strong_root_in_progress.unset();
  }
}

void ShenandoahHeap::set_concurrent_weak_root_in_progress(bool cond) {
  set_gc_state(WEAK_ROOTS, cond);
}

GCTracer* ShenandoahHeap::tracer() {
  return shenandoah_policy()->tracer();
}

size_t ShenandoahHeap::tlab_used(Thread* thread) const {
  return _free_set->used();
}

bool ShenandoahHeap::try_cancel_gc() {
  jbyte prev = _cancelled_gc.cmpxchg(CANCELLED, CANCELLABLE);
  return prev == CANCELLABLE;
}

void ShenandoahHeap::cancel_concurrent_mark() {
  if (mode()->is_generational()) {
    young_generation()->cancel_marking();
    old_generation()->cancel_marking();
  }

  global_generation()->cancel_marking();

  ShenandoahBarrierSet::satb_mark_queue_set().abandon_partial_marking();
}

void ShenandoahHeap::cancel_gc(GCCause::Cause cause) {
  if (try_cancel_gc()) {
    FormatBuffer<> msg("Cancelling GC: %s", GCCause::to_string(cause));
    log_info(gc)("%s", msg.buffer());
    Events::log(Thread::current(), "%s", msg.buffer());
    _cancel_requested_time = os::elapsedTime();
  }
}

uint ShenandoahHeap::max_workers() {
  return _max_workers;
}

void ShenandoahHeap::stop() {
  // The shutdown sequence should be able to terminate when GC is running.

  // Step 0. Notify policy to disable event recording and prevent visiting gc threads during shutdown
  _shenandoah_policy->record_shutdown();

  // Step 1. Notify control thread that we are in shutdown.
  // Note that we cannot do that with stop(), because stop() is blocking and waits for the actual shutdown.
  // Doing stop() here would wait for the normal GC cycle to complete, never falling through to cancel below.
  control_thread()->prepare_for_graceful_shutdown();

  // Step 2. Notify GC workers that we are cancelling GC.
  cancel_gc(GCCause::_shenandoah_stop_vm);

  // Step 3. Wait until GC worker exits normally.
  control_thread()->stop();
}

void ShenandoahHeap::stw_unload_classes(bool full_gc) {
  if (!unload_classes()) return;
  ClassUnloadingContext ctx(_workers->active_workers(),
                            true /* unregister_nmethods_during_purge */,
                            false /* lock_nmethod_free_separately */);

  // Unload classes and purge SystemDictionary.
  {
    ShenandoahPhaseTimings::Phase phase = full_gc ?
                                          ShenandoahPhaseTimings::full_gc_purge_class_unload :
                                          ShenandoahPhaseTimings::degen_gc_purge_class_unload;
    ShenandoahIsAliveSelector is_alive;
    {
      CodeCache::UnlinkingScope scope(is_alive.is_alive_closure());
      ShenandoahGCPhase gc_phase(phase);
      ShenandoahGCWorkerPhase worker_phase(phase);
      bool unloading_occurred = SystemDictionary::do_unloading(gc_timer());

      uint num_workers = _workers->active_workers();
      ShenandoahClassUnloadingTask unlink_task(phase, num_workers, unloading_occurred);
      _workers->run_task(&unlink_task);
    }
    // Release unloaded nmethods's memory.
    ClassUnloadingContext::context()->purge_and_free_nmethods();
  }

  {
    ShenandoahGCPhase phase(full_gc ?
                            ShenandoahPhaseTimings::full_gc_purge_cldg :
                            ShenandoahPhaseTimings::degen_gc_purge_cldg);
    ClassLoaderDataGraph::purge(true /* at_safepoint */);
  }
  // Resize and verify metaspace
  MetaspaceGC::compute_new_size();
  DEBUG_ONLY(MetaspaceUtils::verify();)
}

// Weak roots are either pre-evacuated (final mark) or updated (final updaterefs),
// so they should not have forwarded oops.
// However, we do need to "null" dead oops in the roots, if can not be done
// in concurrent cycles.
void ShenandoahHeap::stw_process_weak_roots(bool full_gc) {
  uint num_workers = _workers->active_workers();
  ShenandoahPhaseTimings::Phase timing_phase = full_gc ?
                                               ShenandoahPhaseTimings::full_gc_purge_weak_par :
                                               ShenandoahPhaseTimings::degen_gc_purge_weak_par;
  ShenandoahGCPhase phase(timing_phase);
  ShenandoahGCWorkerPhase worker_phase(timing_phase);
  // Cleanup weak roots
  if (has_forwarded_objects()) {
    ShenandoahForwardedIsAliveClosure is_alive;
    ShenandoahUpdateRefsClosure keep_alive;
    ShenandoahParallelWeakRootsCleaningTask<ShenandoahForwardedIsAliveClosure, ShenandoahUpdateRefsClosure>
      cleaning_task(timing_phase, &is_alive, &keep_alive, num_workers);
    _workers->run_task(&cleaning_task);
  } else {
    ShenandoahIsAliveClosure is_alive;
#ifdef ASSERT
    ShenandoahAssertNotForwardedClosure verify_cl;
    ShenandoahParallelWeakRootsCleaningTask<ShenandoahIsAliveClosure, ShenandoahAssertNotForwardedClosure>
      cleaning_task(timing_phase, &is_alive, &verify_cl, num_workers);
#else
    ShenandoahParallelWeakRootsCleaningTask<ShenandoahIsAliveClosure, DoNothingClosure>
      cleaning_task(timing_phase, &is_alive, &do_nothing_cl, num_workers);
#endif
    _workers->run_task(&cleaning_task);
  }
}

void ShenandoahHeap::parallel_cleaning(bool full_gc) {
  assert(SafepointSynchronize::is_at_safepoint(), "Must be at a safepoint");
  assert(is_stw_gc_in_progress(), "Only for Degenerated and Full GC");
  ShenandoahGCPhase phase(full_gc ?
                          ShenandoahPhaseTimings::full_gc_purge :
                          ShenandoahPhaseTimings::degen_gc_purge);
  stw_weak_refs(full_gc);
  stw_process_weak_roots(full_gc);
  stw_unload_classes(full_gc);
}

void ShenandoahHeap::set_has_forwarded_objects(bool cond) {
  set_gc_state(HAS_FORWARDED, cond);
}

void ShenandoahHeap::set_unload_classes(bool uc) {
  _unload_classes.set_cond(uc);
}

bool ShenandoahHeap::unload_classes() const {
  return _unload_classes.is_set();
}

address ShenandoahHeap::in_cset_fast_test_addr() {
  ShenandoahHeap* heap = ShenandoahHeap::heap();
  assert(heap->collection_set() != nullptr, "Sanity");
  return (address) heap->collection_set()->biased_map_address();
}

void ShenandoahHeap::reset_bytes_allocated_since_gc_start() {
  if (mode()->is_generational()) {
    young_generation()->reset_bytes_allocated_since_gc_start();
    old_generation()->reset_bytes_allocated_since_gc_start();
  }

  global_generation()->reset_bytes_allocated_since_gc_start();
}

void ShenandoahHeap::set_degenerated_gc_in_progress(bool in_progress) {
  _degenerated_gc_in_progress.set_cond(in_progress);
}

void ShenandoahHeap::set_full_gc_in_progress(bool in_progress) {
  _full_gc_in_progress.set_cond(in_progress);
}

void ShenandoahHeap::set_full_gc_move_in_progress(bool in_progress) {
  assert (is_full_gc_in_progress(), "should be");
  _full_gc_move_in_progress.set_cond(in_progress);
}

void ShenandoahHeap::set_update_refs_in_progress(bool in_progress) {
  set_gc_state(UPDATEREFS, in_progress);
}

void ShenandoahHeap::register_nmethod(nmethod* nm) {
  ShenandoahCodeRoots::register_nmethod(nm);
}

void ShenandoahHeap::unregister_nmethod(nmethod* nm) {
  ShenandoahCodeRoots::unregister_nmethod(nm);
}

void ShenandoahHeap::pin_object(JavaThread* thr, oop o) {
  heap_region_containing(o)->record_pin();
}

void ShenandoahHeap::unpin_object(JavaThread* thr, oop o) {
  ShenandoahHeapRegion* r = heap_region_containing(o);
  assert(r != nullptr, "Sanity");
  assert(r->pin_count() > 0, "Region " SIZE_FORMAT " should have non-zero pins", r->index());
  r->record_unpin();
}

void ShenandoahHeap::sync_pinned_region_status() {
  ShenandoahHeapLocker locker(lock());

  for (size_t i = 0; i < num_regions(); i++) {
    ShenandoahHeapRegion *r = get_region(i);
    if (r->is_active()) {
      if (r->is_pinned()) {
        if (r->pin_count() == 0) {
          r->make_unpinned();
        }
      } else {
        if (r->pin_count() > 0) {
          r->make_pinned();
        }
      }
    }
  }

  assert_pinned_region_status();
}

#ifdef ASSERT
void ShenandoahHeap::assert_pinned_region_status() {
  for (size_t i = 0; i < num_regions(); i++) {
    ShenandoahHeapRegion* r = get_region(i);
    shenandoah_assert_generations_reconciled();
    if (gc_generation()->contains(r)) {
      assert((r->is_pinned() && r->pin_count() > 0) || (!r->is_pinned() && r->pin_count() == 0),
             "Region " SIZE_FORMAT " pinning status is inconsistent", i);
    }
  }
}
#endif

ConcurrentGCTimer* ShenandoahHeap::gc_timer() const {
  return _gc_timer;
}

void ShenandoahHeap::prepare_concurrent_roots() {
  assert(SafepointSynchronize::is_at_safepoint(), "Must be at a safepoint");
  assert(!is_stw_gc_in_progress(), "Only concurrent GC");
  set_concurrent_strong_root_in_progress(!collection_set()->is_empty());
  set_concurrent_weak_root_in_progress(true);
  if (unload_classes()) {
    _unloader.prepare();
  }
}

void ShenandoahHeap::finish_concurrent_roots() {
  assert(SafepointSynchronize::is_at_safepoint(), "Must be at a safepoint");
  assert(!is_stw_gc_in_progress(), "Only concurrent GC");
  if (unload_classes()) {
    _unloader.finish();
  }
}

#ifdef ASSERT
void ShenandoahHeap::assert_gc_workers(uint nworkers) {
  assert(nworkers > 0 && nworkers <= max_workers(), "Sanity");

  if (ShenandoahSafepoint::is_at_shenandoah_safepoint()) {
    // Use ParallelGCThreads inside safepoints
    assert(nworkers == ParallelGCThreads, "Use ParallelGCThreads (%u) within safepoint, not %u",
           ParallelGCThreads, nworkers);
  } else {
    // Use ConcGCThreads outside safepoints
    assert(nworkers == ConcGCThreads, "Use ConcGCThreads (%u) outside safepoints, %u",
           ConcGCThreads, nworkers);
  }
}
#endif

ShenandoahVerifier* ShenandoahHeap::verifier() {
  guarantee(ShenandoahVerify, "Should be enabled");
  assert (_verifier != nullptr, "sanity");
  return _verifier;
}

template<bool CONCURRENT>
class ShenandoahUpdateHeapRefsTask : public WorkerTask {
private:
  ShenandoahHeap* _heap;
  ShenandoahRegionIterator* _regions;
public:
  explicit ShenandoahUpdateHeapRefsTask(ShenandoahRegionIterator* regions) :
    WorkerTask("Shenandoah Update References"),
    _heap(ShenandoahHeap::heap()),
    _regions(regions) {
  }

  void work(uint worker_id) {
    if (CONCURRENT) {
      ShenandoahConcurrentWorkerSession worker_session(worker_id);
      ShenandoahSuspendibleThreadSetJoiner stsj;
      do_work<ShenandoahConcUpdateRefsClosure>(worker_id);
    } else {
      ShenandoahParallelWorkerSession worker_session(worker_id);
      do_work<ShenandoahSTWUpdateRefsClosure>(worker_id);
    }
  }

private:
  template<class T>
  void do_work(uint worker_id) {
    if (CONCURRENT && (worker_id == 0)) {
      // We ask the first worker to replenish the Mutator free set by moving regions previously reserved to hold the
      // results of evacuation.  These reserves are no longer necessary because evacuation has completed.
      size_t cset_regions = _heap->collection_set()->count();

      // Now that evacuation is done, we can reassign any regions that had been reserved to hold the results of evacuation
      // to the mutator free set.  At the end of GC, we will have cset_regions newly evacuated fully empty regions from
      // which we will be able to replenish the Collector free set and the OldCollector free set in preparation for the
      // next GC cycle.
      _heap->free_set()->move_regions_from_collector_to_mutator(cset_regions);
    }
    // If !CONCURRENT, there's no value in expanding Mutator free set
    T cl;
    ShenandoahHeapRegion* r = _regions->next();
    while (r != nullptr) {
      HeapWord* update_watermark = r->get_update_watermark();
      assert (update_watermark >= r->bottom(), "sanity");
      if (r->is_active() && !r->is_cset()) {
        _heap->marked_object_oop_iterate(r, &cl, update_watermark);
        if (ShenandoahPacing) {
          _heap->pacer()->report_updaterefs(pointer_delta(update_watermark, r->bottom()));
        }
      }
      if (_heap->check_cancelled_gc_and_yield(CONCURRENT)) {
        return;
      }
      r = _regions->next();
    }
  }
};

void ShenandoahHeap::update_heap_references(bool concurrent) {
  assert(!is_full_gc_in_progress(), "Only for concurrent and degenerated GC");

  if (concurrent) {
    ShenandoahUpdateHeapRefsTask<true> task(&_update_refs_iterator);
    workers()->run_task(&task);
  } else {
    ShenandoahUpdateHeapRefsTask<false> task(&_update_refs_iterator);
    workers()->run_task(&task);
  }
}

ShenandoahSynchronizePinnedRegionStates::ShenandoahSynchronizePinnedRegionStates() : _lock(ShenandoahHeap::heap()->lock()) { }

void ShenandoahSynchronizePinnedRegionStates::heap_region_do(ShenandoahHeapRegion* r) {
  // Drop "pinned" state from regions that no longer have a pinned count. Put
  // regions with a pinned count into the "pinned" state.
  if (r->is_active()) {
    if (r->is_pinned()) {
      if (r->pin_count() == 0) {
        ShenandoahHeapLocker locker(_lock);
        r->make_unpinned();
      }
    } else {
      if (r->pin_count() > 0) {
        ShenandoahHeapLocker locker(_lock);
        r->make_pinned();
      }
    }
  }
}

void ShenandoahHeap::update_heap_region_states(bool concurrent) {
  assert(SafepointSynchronize::is_at_safepoint(), "Must be at a safepoint");
  assert(!is_full_gc_in_progress(), "Only for concurrent and degenerated GC");

  {
    ShenandoahGCPhase phase(concurrent ?
                            ShenandoahPhaseTimings::final_update_refs_update_region_states :
                            ShenandoahPhaseTimings::degen_gc_final_update_refs_update_region_states);

    final_update_refs_update_region_states();

    assert_pinned_region_status();
  }

  {
    ShenandoahGCPhase phase(concurrent ?
                            ShenandoahPhaseTimings::final_update_refs_trash_cset :
                            ShenandoahPhaseTimings::degen_gc_final_update_refs_trash_cset);
    trash_cset_regions();
  }
}

void ShenandoahHeap::final_update_refs_update_region_states() {
  ShenandoahSynchronizePinnedRegionStates cl;
  parallel_heap_region_iterate(&cl);
}

void ShenandoahHeap::rebuild_free_set(bool concurrent) {
  ShenandoahGCPhase phase(concurrent ?
                          ShenandoahPhaseTimings::final_update_refs_rebuild_freeset :
                          ShenandoahPhaseTimings::degen_gc_final_update_refs_rebuild_freeset);
  ShenandoahHeapLocker locker(lock());
  size_t young_cset_regions, old_cset_regions;
  size_t first_old_region, last_old_region, old_region_count;
  _free_set->prepare_to_rebuild(young_cset_regions, old_cset_regions, first_old_region, last_old_region, old_region_count);
  // If there are no old regions, first_old_region will be greater than last_old_region
  assert((first_old_region > last_old_region) ||
         ((last_old_region + 1 - first_old_region >= old_region_count) &&
          get_region(first_old_region)->is_old() && get_region(last_old_region)->is_old()),
         "sanity: old_region_count: " SIZE_FORMAT ", first_old_region: " SIZE_FORMAT ", last_old_region: " SIZE_FORMAT,
         old_region_count, first_old_region, last_old_region);

  if (mode()->is_generational()) {
#ifdef ASSERT
    if (ShenandoahVerify) {
      verifier()->verify_before_rebuilding_free_set();
    }
#endif

    // The computation of bytes_of_allocation_runway_before_gc_trigger is quite conservative so consider all of this
    // available for transfer to old. Note that transfer of humongous regions does not impact available.
    ShenandoahGenerationalHeap* gen_heap = ShenandoahGenerationalHeap::heap();
    size_t allocation_runway = gen_heap->young_generation()->heuristics()->bytes_of_allocation_runway_before_gc_trigger(young_cset_regions);
    gen_heap->compute_old_generation_balance(allocation_runway, old_cset_regions);

    // Total old_available may have been expanded to hold anticipated promotions.  We trigger if the fragmented available
    // memory represents more than 16 regions worth of data.  Note that fragmentation may increase when we promote regular
    // regions in place when many of these regular regions have an abundant amount of available memory within them.  Fragmentation
    // will decrease as promote-by-copy consumes the available memory within these partially consumed regions.
    //
    // We consider old-gen to have excessive fragmentation if more than 12.5% of old-gen is free memory that resides
    // within partially consumed regions of memory.
  }
  // Rebuild free set based on adjusted generation sizes.
  _free_set->finish_rebuild(young_cset_regions, old_cset_regions, old_region_count);

  if (mode()->is_generational()) {
    ShenandoahGenerationalHeap* gen_heap = ShenandoahGenerationalHeap::heap();
    ShenandoahOldGeneration* old_gen = gen_heap->old_generation();
    old_gen->heuristics()->evaluate_triggers(first_old_region, last_old_region, old_region_count, num_regions());
  }
}

void ShenandoahHeap::print_extended_on(outputStream *st) const {
  print_on(st);
  st->cr();
  print_heap_regions_on(st);
}

bool ShenandoahHeap::is_bitmap_slice_committed(ShenandoahHeapRegion* r, bool skip_self) {
  size_t slice = r->index() / _bitmap_regions_per_slice;

  size_t regions_from = _bitmap_regions_per_slice * slice;
  size_t regions_to   = MIN2(num_regions(), _bitmap_regions_per_slice * (slice + 1));
  for (size_t g = regions_from; g < regions_to; g++) {
    assert (g / _bitmap_regions_per_slice == slice, "same slice");
    if (skip_self && g == r->index()) continue;
    if (get_region(g)->is_committed()) {
      return true;
    }
  }
  return false;
}

bool ShenandoahHeap::commit_bitmap_slice(ShenandoahHeapRegion* r) {
  shenandoah_assert_heaplocked();

  // Bitmaps in special regions do not need commits
  if (_bitmap_region_special) {
    return true;
  }

  if (is_bitmap_slice_committed(r, true)) {
    // Some other region from the group is already committed, meaning the bitmap
    // slice is already committed, we exit right away.
    return true;
  }

  // Commit the bitmap slice:
  size_t slice = r->index() / _bitmap_regions_per_slice;
  size_t off = _bitmap_bytes_per_slice * slice;
  size_t len = _bitmap_bytes_per_slice;
  char* start = (char*) _bitmap_region.start() + off;

  if (!os::commit_memory(start, len, false)) {
    return false;
  }

  if (AlwaysPreTouch) {
    os::pretouch_memory(start, start + len, _pretouch_bitmap_page_size);
  }

  return true;
}

bool ShenandoahHeap::uncommit_bitmap_slice(ShenandoahHeapRegion *r) {
  shenandoah_assert_heaplocked();

  // Bitmaps in special regions do not need uncommits
  if (_bitmap_region_special) {
    return true;
  }

  if (is_bitmap_slice_committed(r, true)) {
    // Some other region from the group is still committed, meaning the bitmap
    // slice is should stay committed, exit right away.
    return true;
  }

  // Uncommit the bitmap slice:
  size_t slice = r->index() / _bitmap_regions_per_slice;
  size_t off = _bitmap_bytes_per_slice * slice;
  size_t len = _bitmap_bytes_per_slice;
  if (!os::uncommit_memory((char*)_bitmap_region.start() + off, len)) {
    return false;
  }
  return true;
}

void ShenandoahHeap::safepoint_synchronize_begin() {
  StackWatermarkSet::safepoint_synchronize_begin();
  SuspendibleThreadSet::synchronize();
}

void ShenandoahHeap::safepoint_synchronize_end() {
  SuspendibleThreadSet::desynchronize();
}

void ShenandoahHeap::try_inject_alloc_failure() {
  if (ShenandoahAllocFailureALot && !cancelled_gc() && ((os::random() % 1000) > 950)) {
    _inject_alloc_failure.set();
    os::naked_short_sleep(1);
    if (cancelled_gc()) {
      log_info(gc)("Allocation failure was successfully injected");
    }
  }
}

bool ShenandoahHeap::should_inject_alloc_failure() {
  return _inject_alloc_failure.is_set() && _inject_alloc_failure.try_unset();
}

void ShenandoahHeap::initialize_serviceability() {
  _memory_pool = new ShenandoahMemoryPool(this);
  _cycle_memory_manager.add_pool(_memory_pool);
  _stw_memory_manager.add_pool(_memory_pool);
}

GrowableArray<GCMemoryManager*> ShenandoahHeap::memory_managers() {
  GrowableArray<GCMemoryManager*> memory_managers(2);
  memory_managers.append(&_cycle_memory_manager);
  memory_managers.append(&_stw_memory_manager);
  return memory_managers;
}

GrowableArray<MemoryPool*> ShenandoahHeap::memory_pools() {
  GrowableArray<MemoryPool*> memory_pools(1);
  memory_pools.append(_memory_pool);
  return memory_pools;
}

MemoryUsage ShenandoahHeap::memory_usage() {
  return MemoryUsage(_initial_size, used(), committed(), max_capacity());
}

ShenandoahRegionIterator::ShenandoahRegionIterator() :
  _heap(ShenandoahHeap::heap()),
  _index(0) {}

ShenandoahRegionIterator::ShenandoahRegionIterator(ShenandoahHeap* heap) :
  _heap(heap),
  _index(0) {}

void ShenandoahRegionIterator::reset() {
  _index = 0;
}

bool ShenandoahRegionIterator::has_next() const {
  return _index < _heap->num_regions();
}

char ShenandoahHeap::gc_state() const {
  return _gc_state.raw_value();
}

ShenandoahLiveData* ShenandoahHeap::get_liveness_cache(uint worker_id) {
#ifdef ASSERT
  assert(_liveness_cache != nullptr, "sanity");
  assert(worker_id < _max_workers, "sanity");
  for (uint i = 0; i < num_regions(); i++) {
    assert(_liveness_cache[worker_id][i] == 0, "liveness cache should be empty");
  }
#endif
  return _liveness_cache[worker_id];
}

void ShenandoahHeap::flush_liveness_cache(uint worker_id) {
  assert(worker_id < _max_workers, "sanity");
  assert(_liveness_cache != nullptr, "sanity");
  ShenandoahLiveData* ld = _liveness_cache[worker_id];
  for (uint i = 0; i < num_regions(); i++) {
    ShenandoahLiveData live = ld[i];
    if (live > 0) {
      ShenandoahHeapRegion* r = get_region(i);
      r->increase_live_data_gc_words(live);
      ld[i] = 0;
    }
  }
}

bool ShenandoahHeap::requires_barriers(stackChunkOop obj) const {
  if (is_idle()) return false;

  // Objects allocated after marking start are implicitly alive, don't need any barriers during
  // marking phase.
  if (is_concurrent_mark_in_progress() &&
     !marking_context()->allocated_after_mark_start(obj)) {
    return true;
  }

  // Can not guarantee obj is deeply good.
  if (has_forwarded_objects()) {
    return true;
  }

  return false;
}

HeapWord* ShenandoahHeap::allocate_loaded_archive_space(size_t size) {
#if INCLUDE_CDS_JAVA_HEAP
  // CDS wants a continuous memory range to load a bunch of objects.
  // This effectively bypasses normal allocation paths, and requires
  // a bit of massaging to unbreak GC invariants.

  ShenandoahAllocRequest req = ShenandoahAllocRequest::for_shared(size);

  // Easy case: a single regular region, no further adjustments needed.
  if (!ShenandoahHeapRegion::requires_humongous(size)) {
    return allocate_memory(req);
  }

  // Hard case: the requested size would cause a humongous allocation.
  // We need to make sure it looks like regular allocation to the rest of GC.

  // CDS code would guarantee no objects straddle multiple regions, as long as
  // regions are as large as MIN_GC_REGION_ALIGNMENT. It is impractical at this
  // point to deal with case when Shenandoah runs with smaller regions.
  // TODO: This check can be dropped once MIN_GC_REGION_ALIGNMENT agrees more with Shenandoah.
  if (ShenandoahHeapRegion::region_size_bytes() < ArchiveHeapWriter::MIN_GC_REGION_ALIGNMENT) {
    return nullptr;
  }

  HeapWord* mem = allocate_memory(req);
  size_t start_idx = heap_region_index_containing(mem);
  size_t num_regions = ShenandoahHeapRegion::required_regions(size * HeapWordSize);

  // Flip humongous -> regular.
  {
    ShenandoahHeapLocker locker(lock(), false);
    for (size_t c = start_idx; c < start_idx + num_regions; c++) {
      get_region(c)->make_regular_bypass();
    }
  }

  return mem;
#else
  assert(false, "Archive heap loader should not be available, should not be here");
  return nullptr;
#endif // INCLUDE_CDS_JAVA_HEAP
}

void ShenandoahHeap::complete_loaded_archive_space(MemRegion archive_space) {
  // Nothing to do here, except checking that heap looks fine.
#ifdef ASSERT
  HeapWord* start = archive_space.start();
  HeapWord* end = archive_space.end();

  // No unclaimed space between the objects.
  // Objects are properly allocated in correct regions.
  HeapWord* cur = start;
  while (cur < end) {
    oop oop = cast_to_oop(cur);
    shenandoah_assert_in_correct_region(nullptr, oop);
    cur += oop->size();
  }

  // No unclaimed tail at the end of archive space.
  assert(cur == end,
         "Archive space should be fully used: " PTR_FORMAT " " PTR_FORMAT,
         p2i(cur), p2i(end));

  // Region bounds are good.
  ShenandoahHeapRegion* begin_reg = heap_region_containing(start);
  ShenandoahHeapRegion* end_reg = heap_region_containing(end);
  assert(begin_reg->is_regular(), "Must be");
  assert(end_reg->is_regular(), "Must be");
  assert(begin_reg->bottom() == start,
         "Must agree: archive-space-start: " PTR_FORMAT ", begin-region-bottom: " PTR_FORMAT,
         p2i(start), p2i(begin_reg->bottom()));
  assert(end_reg->top() == end,
         "Must agree: archive-space-end: " PTR_FORMAT ", end-region-top: " PTR_FORMAT,
         p2i(end), p2i(end_reg->top()));
#endif
}

ShenandoahGeneration* ShenandoahHeap::generation_for(ShenandoahAffiliation affiliation) const {
  if (!mode()->is_generational()) {
    return global_generation();
  } else if (affiliation == YOUNG_GENERATION) {
    return young_generation();
  } else if (affiliation == OLD_GENERATION) {
    return old_generation();
  }

  ShouldNotReachHere();
  return nullptr;
}

void ShenandoahHeap::log_heap_status(const char* msg) const {
  if (mode()->is_generational()) {
    young_generation()->log_status(msg);
    old_generation()->log_status(msg);
  } else {
    global_generation()->log_status(msg);
  }
}
<|MERGE_RESOLUTION|>--- conflicted
+++ resolved
@@ -1210,14 +1210,8 @@
 };
 
 void ShenandoahHeap::evacuate_collection_set(bool concurrent) {
-  if (mode()->is_generational()) {
-    ShenandoahRegionIterator regions;
-    ShenandoahGenerationalEvacuationTask task(ShenandoahGenerationalHeap::heap(), &regions, concurrent);
-    workers()->run_task(&task);
-  } else {
-    ShenandoahEvacuationTask task(this, _collection_set, concurrent);
-    workers()->run_task(&task);
-  }
+  ShenandoahEvacuationTask task(this, _collection_set, concurrent);
+  workers()->run_task(&task);
 }
 
 oop ShenandoahHeap::evacuate_object(oop p, Thread* thread) {
@@ -1541,53 +1535,9 @@
 
     evac_tracker()->print_global_on(&ls);
 
-<<<<<<< HEAD
-=======
-    ls.cr();
->>>>>>> fdd5ed99
     ls.cr();
     ls.cr();
   }
-}
-
-void ShenandoahHeap::set_gc_generation(ShenandoahGeneration* generation) {
-  shenandoah_assert_control_or_vm_thread_at_safepoint();
-  _gc_generation = generation;
-}
-
-// Active generation may only be set by the VM thread at a safepoint.
-void ShenandoahHeap::set_active_generation() {
-  assert(Thread::current()->is_VM_thread(), "Only the VM Thread");
-  assert(SafepointSynchronize::is_at_safepoint(), "Only at a safepoint!");
-  assert(_gc_generation != nullptr, "Will set _active_generation to nullptr");
-  _active_generation = _gc_generation;
-}
-
-void ShenandoahHeap::on_cycle_start(GCCause::Cause cause, ShenandoahGeneration* generation) {
-  shenandoah_policy()->record_collection_cause(cause);
-
-  assert(gc_cause()  == GCCause::_no_gc, "Over-writing cause");
-  assert(_gc_generation == nullptr, "Over-writing _gc_generation");
-
-  set_gc_cause(cause);
-  set_gc_generation(generation);
-
-  generation->heuristics()->record_cycle_start();
-}
-
-void ShenandoahHeap::on_cycle_end(ShenandoahGeneration* generation) {
-  assert(gc_cause() != GCCause::_no_gc, "cause wasn't set");
-  assert(_gc_generation != nullptr, "_gc_generation wasn't set");
-
-  generation->heuristics()->record_cycle_end();
-  if (mode()->is_generational() && generation->is_global()) {
-    // If we just completed a GLOBAL GC, claim credit for completion of young-gen and old-gen GC as well
-    young_generation()->heuristics()->record_cycle_end();
-    old_generation()->heuristics()->record_cycle_end();
-  }
-
-  set_gc_generation(nullptr);
-  set_gc_cause(GCCause::_no_gc);
 }
 
 void ShenandoahHeap::set_gc_generation(ShenandoahGeneration* generation) {
@@ -2064,21 +2014,12 @@
     set_gc_state(MARKING | OLD_MARKING, in_progress);
   }
   manage_satb_barrier(in_progress);
-<<<<<<< HEAD
 }
 
 bool ShenandoahHeap::is_prepare_for_old_mark_in_progress() const {
   return old_generation()->is_preparing_for_mark();
 }
 
-=======
-}
-
-bool ShenandoahHeap::is_prepare_for_old_mark_in_progress() const {
-  return old_generation()->is_preparing_for_mark();
-}
-
->>>>>>> fdd5ed99
 void ShenandoahHeap::manage_satb_barrier(bool active) {
   if (is_concurrent_mark_in_progress()) {
     // Ignore request to deactivate barrier while concurrent mark is in progress.
