--- conflicted
+++ resolved
@@ -67,9 +67,6 @@
                                     Node* pre_val,
                                     BasicType bt) const;
 
-<<<<<<< HEAD
-  Node* shenandoah_iu_barrier(GraphKit* kit, Node* obj) const;
-
   Node* byte_map_base_node(GraphKit* kit) const;
 
   void post_barrier(GraphKit* kit,
@@ -82,8 +79,6 @@
                     BasicType bt,
                     bool use_precise) const;
 
-=======
->>>>>>> bd36b6ae
   void insert_pre_barrier(GraphKit* kit, Node* base_oop, Node* offset,
                           Node* pre_val, bool need_mem_bar) const;
 
