/*
 * Copyright (c) 2020, 2023, Oracle and/or its affiliates. All rights reserved.
 * Copyright (c) 2016, 2021, Red Hat, Inc. All rights reserved.
 * Copyright Amazon.com Inc. or its affiliates. All Rights Reserved.
 * DO NOT ALTER OR REMOVE COPYRIGHT NOTICES OR THIS FILE HEADER.
 *
 * This code is free software; you can redistribute it and/or modify it
 * under the terms of the GNU General Public License version 2 only, as
 * published by the Free Software Foundation.
 *
 * This code is distributed in the hope that it will be useful, but WITHOUT
 * ANY WARRANTY; without even the implied warranty of MERCHANTABILITY or
 * FITNESS FOR A PARTICULAR PURPOSE.  See the GNU General Public License
 * version 2 for more details (a copy is included in the LICENSE file that
 * accompanied this code).
 *
 * You should have received a copy of the GNU General Public License version
 * 2 along with this work; if not, write to the Free Software Foundation,
 * Inc., 51 Franklin St, Fifth Floor, Boston, MA 02110-1301 USA.
 *
 * Please contact Oracle, 500 Oracle Parkway, Redwood Shores, CA 94065 USA
 * or visit www.oracle.com if you need additional information or have any
 * questions.
 *
 */

#ifndef SHARE_GC_SHENANDOAH_SHENANDOAH_GLOBALS_HPP
#define SHARE_GC_SHENANDOAH_SHENANDOAH_GLOBALS_HPP

#define GC_SHENANDOAH_FLAGS(develop,                                        \
                            develop_pd,                                     \
                            product,                                        \
                            product_pd,                                     \
                            notproduct,                                     \
                            range,                                          \
                            constraint)                                     \
                                                                            \
  product(uintx, ShenandoahGenerationalHumongousReserve, 0, EXPERIMENTAL,   \
          "(Generational mode only) What percent of the heap should be "    \
          "reserved for humongous objects if possible.  Old-generation "    \
          "collections will endeavor to evacuate old-gen regions within "   \
          "this reserved area even if these regions do not contain high "   \
          "percentage of garbage.  Setting a larger value will cause "      \
          "more frequent old-gen collections.  A smaller value will "       \
          "increase the likelihood that humongous object allocations "      \
          "fail, resulting in stop-the-world full GCs.")                    \
          range(0,100)                                                      \
                                                                            \
  product(double, ShenandoahMinOldGenGrowthPercent, 12.5, EXPERIMENTAL,     \
          "(Generational mode only) If the usage within old generation "    \
          "has grown by at least this percent of its live memory size "     \
          "at completion of the most recent old-generation marking "        \
          "effort, heuristics may trigger the start of a new old-gen "      \
          "collection.")                                                    \
          range(0.0,100.0)                                                  \
                                                                            \
  product(uintx, ShenandoahIgnoreOldGrowthBelowPercentage,10, EXPERIMENTAL, \
          "(Generational mode only) If the total usage of the old "         \
          "generation is smaller than this percent, we do not trigger "     \
          "old gen collections even if old has grown, except when "         \
          "ShenandoahGenerationalDoNotIgnoreGrowthAfterYoungCycles "        \
          "consecutive cycles have been completed following the "           \
          "preceding old-gen collection.")                                  \
          range(0,100)                                                      \
                                                                            \
  product(uintx, ShenandoahDoNotIgnoreGrowthAfterYoungCycles,               \
          50, EXPERIMENTAL,                                                 \
          "(Generational mode only) Even if the usage of old generation "   \
          "is below ShenandoahIgnoreOldGrowthBelowPercentage, "             \
          "trigger an old-generation mark if old has grown and this "       \
          "many consecutive young-gen collections have been "               \
          "completed following the preceding old-gen collection.")          \
                                                                            \
  product(bool, ShenandoahGenerationalCensusAtEvac, false, EXPERIMENTAL,    \
          "(Generational mode only) Object age census at evacuation, "      \
          "rather than during marking.")                                    \
                                                                            \
  product(bool, ShenandoahGenerationalAdaptiveTenuring, true, EXPERIMENTAL, \
          "(Generational mode only) Dynamically adapt tenuring age.")       \
                                                                            \
  product(bool, ShenandoahGenerationalCensusIgnoreOlderCohorts, true,       \
                                                               EXPERIMENTAL,\
          "(Generational mode only) Ignore mortality rates older than the " \
          " oldest cohort under the tenuring age for the last cycle." )     \
                                                                            \
  product(uintx, ShenandoahGenerationalMinTenuringAge, 0, EXPERIMENTAL,     \
          "(Generational mode only) Floor for adaptive tenuring age.")      \
          range(0,16)                                                       \
                                                                            \
  product(uintx, ShenandoahGenerationalMaxTenuringAge, 15, EXPERIMENTAL,    \
          "(Generational mode only) Ceiling for adaptive tenuring age. "    \
          "Setting min and max to the same value fixes the tenuring age, "  \
          "setting both to 0 simulates Always Tenure, and setting both to " \
          "16 simulates Never Tenure.")                                     \
          range(0,16)                                                       \
                                                                            \
  product(double, ShenandoahGenerationalTenuringMortalityRateThreshold,     \
                                                         0.1, EXPERIMENTAL, \
          "(Generational mode only) Cohort mortality rates below this "     \
          "value will be treated as indicative of longevity, leading to "   \
          "tenuring. A lower value delays tenuring, a higher value hastens "\
          "it. Used only when ShenandoahGenerationalhenAdaptiveTenuring is "\
          "enabled.")                                                       \
          range(0.001,0.999)                                                \
                                                                            \
  product(size_t, ShenandoahGenerationalTenuringCohortPopulationThreshold,  \
                                                         4*K, EXPERIMENTAL, \
          "(Generational mode only) Cohorts whose population is lower than "\
          "this value in the previous census are ignored wrt tenuring "     \
          "decisions. Effectively this makes then tenurable as soon as all "\
          "older cohorts are. Set this value to the largest cohort "        \
          "population volume that you are comfortable ignoring when making "\
          "tenuring decisions.")                                            \
                                                                            \
  product(size_t, ShenandoahRegionSize, 0, EXPERIMENTAL,                    \
          "Static heap region size. Set zero to enable automatic sizing.")  \
                                                                            \
  product(size_t, ShenandoahTargetNumRegions, 2048, EXPERIMENTAL,           \
          "With automatic region sizing, this is the approximate number "   \
          "of regions that would be used, within min/max region size "      \
          "limits.")                                                        \
                                                                            \
  product(size_t, ShenandoahMinRegionSize, 256 * K, EXPERIMENTAL,           \
          "With automatic region sizing, the regions would be at least "    \
          "this large.")                                                    \
                                                                            \
  product(size_t, ShenandoahMaxRegionSize, 32 * M, EXPERIMENTAL,            \
          "With automatic region sizing, the regions would be at most "     \
          "this large.")                                                    \
                                                                            \
  product(intx, ShenandoahHumongousThreshold, 100, EXPERIMENTAL,            \
          "Humongous objects are allocated in separate regions. "           \
          "This setting defines how large the object should be to be "      \
          "deemed humongous. Value is in  percents of heap region size. "   \
          "This also caps the maximum TLAB size.")                          \
          range(1, 100)                                                     \
                                                                            \
  product(ccstr, ShenandoahGCMode, "satb",                                  \
          "GC mode to use.  Among other things, this defines which "        \
          "barriers are in in use. Possible values are:"                    \
          " satb - snapshot-at-the-beginning concurrent GC (three pass mark-evac-update);"  \
          " iu - incremental-update concurrent GC (three pass mark-evac-update);"  \
          " passive - stop the world GC only (either degenerated or full);" \
          " generational - generational concurrent GC")                     \
                                                                            \
  product(ccstr, ShenandoahGCHeuristics, "adaptive",                        \
          "GC heuristics to use. This fine-tunes the GC mode selected, "    \
          "by choosing when to start the GC, how much to process on each "  \
          "cycle, and what other features to automatically enable. "        \
          "Possible values are:"                                            \
          " adaptive - adapt to maintain the given amount of free heap "    \
          "at all times, even during the GC cycle;"                         \
          " static -  trigger GC when free heap falls below the threshold;" \
          " aggressive - run GC continuously, try to evacuate everything;"  \
          " compact - run GC more frequently and with deeper targets to "   \
          "free up more memory.")                                           \
                                                                            \
  product(uintx, ShenandoahExpeditePromotionsThreshold, 5, EXPERIMENTAL,    \
          "When Shenandoah expects to promote at least this percentage "    \
          "of the young generation, trigger a young collection to "         \
          "expedite these promotions.")                                     \
          range(0,100)                                                      \
                                                                            \
  product(uintx, ShenandoahExpediteMixedThreshold, 10, EXPERIMENTAL,        \
          "When there are this many old regions waiting to be collected, "  \
          "trigger a mixed collection immediately.")                        \
                                                                            \
  product(uintx, ShenandoahUnloadClassesFrequency, 1, EXPERIMENTAL,         \
          "Unload the classes every Nth cycle. Normally affects concurrent "\
          "GC cycles, as degenerated and full GCs would try to unload "     \
          "classes regardless. Set to zero to disable class unloading.")    \
                                                                            \
  product(uintx, ShenandoahGarbageThreshold, 25, EXPERIMENTAL,              \
          "How much garbage a region has to contain before it would be "    \
          "taken for collection. This a guideline only, as GC heuristics "  \
          "may select the region for collection even if it has little "     \
          "garbage. This also affects how much internal fragmentation the " \
          "collector accepts. In percents of heap region size.")            \
          range(0,100)                                                      \
                                                                            \
  product(uintx, ShenandoahOldGarbageThreshold, 15, EXPERIMENTAL,           \
          "How much garbage an old region has to contain before it would "  \
          "be taken for collection.")                                       \
          range(0,100)                                                      \
                                                                            \
  product(uintx, ShenandoahIgnoreGarbageThreshold, 5, EXPERIMENTAL,         \
          "When less than this amount of garbage (as a percentage of "      \
          "region size) exists within a region, the region will not be "    \
          "added to the collection set, even when the heuristic has "       \
          "chosen to aggressively add regions with less than "              \
          "ShenandoahGarbageThreshold amount of garbage into the "          \
          "collection set.")                                                \
          range(0,100)                                                      \
                                                                            \
  product(uintx, ShenandoahInitFreeThreshold, 70, EXPERIMENTAL,             \
          "When less than this amount of memory is free within the"         \
          "heap or generation, trigger a learning cycle if we are "         \
          "in learning mode.  Learning mode happens during initialization " \
          "and following a drastic state change, such as following a "      \
          "degenerated or Full GC cycle.  In percents of soft max "         \
          "heap size.")                                                     \
          range(0,100)                                                      \
                                                                            \
  product(uintx, ShenandoahMinFreeThreshold, 10, EXPERIMENTAL,              \
          "Percentage of free heap memory (or young generation, in "        \
          "generational mode) below which most heuristics trigger "         \
          "collection independent of other triggers. Provides a safety "    \
          "margin for many heuristics. In percents of (soft) max heap "     \
          "size.")                                                          \
          range(0,100)                                                      \
                                                                            \
  product(uintx, ShenandoahAllocationThreshold, 0, EXPERIMENTAL,            \
          "How many new allocations should happen since the last GC cycle " \
          "before some heuristics trigger the collection. In percents of "  \
          "(soft) max heap size. Set to zero to effectively disable.")      \
          range(0,100)                                                      \
                                                                            \
  product(uintx, ShenandoahAllocSpikeFactor, 5, EXPERIMENTAL,               \
          "How much of heap should some heuristics reserve for absorbing "  \
          "the allocation spikes. Larger value wastes more memory in "      \
          "non-emergency cases, but provides more safety in emergency "     \
          "cases. In percents of (soft) max heap size.")                    \
          range(0,100)                                                      \
                                                                            \
  product(uintx, ShenandoahLearningSteps, 10, EXPERIMENTAL,                 \
          "The number of cycles some heuristics take to collect in order "  \
          "to learn application and GC performance.")                       \
          range(0,100)                                                      \
                                                                            \
  product(uintx, ShenandoahImmediateThreshold, 70, EXPERIMENTAL,            \
          "The cycle may shortcut when enough garbage can be reclaimed "    \
          "from the immediate garbage (completely garbage regions). "       \
          "In percents of total garbage found. Setting this threshold "     \
          "to 100 effectively disables the shortcut.")                      \
          range(0,100)                                                      \
                                                                            \
  product(uintx, ShenandoahAdaptiveSampleFrequencyHz, 10, EXPERIMENTAL,     \
          "The number of times per second to update the allocation rate "   \
          "moving average.")                                                \
                                                                            \
  product(uintx, ShenandoahAdaptiveSampleSizeSeconds, 10, EXPERIMENTAL,     \
          "The size of the moving window over which the average "           \
          "allocation rate is maintained. The total number of samples "     \
          "is the product of this number and the sample frequency.")        \
                                                                            \
  product(double, ShenandoahAdaptiveInitialConfidence, 1.8, EXPERIMENTAL,   \
          "The number of standard deviations used to determine an initial " \
          "margin of error for the average cycle time and average "         \
          "allocation rate. Increasing this value will cause the "          \
          "heuristic to initiate more concurrent cycles." )                 \
                                                                            \
  product(double, ShenandoahAdaptiveInitialSpikeThreshold, 1.8, EXPERIMENTAL, \
          "If the most recently sampled allocation rate is more than "      \
          "this many standard deviations away from the moving average, "    \
          "then a cycle is initiated. This value controls how sensitive "   \
          "the heuristic is to allocation spikes. Decreasing this number "  \
          "increases the sensitivity. ")                                    \
                                                                            \
  product(double, ShenandoahAdaptiveDecayFactor, 0.1, EXPERIMENTAL,         \
          "The decay factor (alpha) used for values in the weighted "       \
          "moving average of cycle time and allocation rate. "              \
          "Larger values give more weight to recent values.")               \
          range(0,1.0)                                                      \
                                                                            \
  product(bool, ShenandoahAdaptiveIgnoreShortCycles, true, EXPERIMENTAL,    \
          "The adaptive heuristic tracks a moving average of cycle "        \
          "times in order to start a gc before memory is exhausted. "       \
          "In some cases, Shenandoah may skip the evacuation and update "   \
          "reference phases, resulting in a shorter cycle. These may skew " \
          "the average cycle time downward and may cause the heuristic "    \
          "to wait too long to start a cycle. Disabling this will have "    \
          "the gc run less often, which will reduce CPU utilization, but"   \
          "increase the risk of degenerated cycles.")                       \
                                                                            \
  product(uintx, ShenandoahGuaranteedGCInterval, 5*60*1000, EXPERIMENTAL,   \
          "Many heuristics would guarantee a concurrent GC cycle at "       \
          "least with this interval. This is useful when large idle "       \
          "intervals are present, where GC can run without stealing "       \
          "time from active application. Time is in milliseconds. "         \
          "Setting this to 0 disables the feature.")                        \
                                                                            \
  product(uintx, ShenandoahGuaranteedOldGCInterval, 10*60*1000, EXPERIMENTAL, \
          "Run a collection of the old generation at least this often. "    \
          "Heuristics may trigger collections more frequently. Time is in " \
          "milliseconds. Setting this to 0 disables the feature.")          \
                                                                            \
  product(uintx, ShenandoahGuaranteedYoungGCInterval, 5*60*1000,  EXPERIMENTAL,  \
          "Run a collection of the young generation at least this often. "  \
          "Heuristics may trigger collections more frequently. Time is in " \
          "milliseconds. Setting this to 0 disables the feature.")          \
                                                                            \
  product(bool, ShenandoahAlwaysClearSoftRefs, false, EXPERIMENTAL,         \
          "Unconditionally clear soft references, instead of using any "    \
          "other cleanup policy. This minimizes footprint at expense of"    \
          "more soft reference churn in applications.")                     \
                                                                            \
  product(bool, ShenandoahUncommit, true, EXPERIMENTAL,                     \
          "Allow to uncommit memory under unused regions and metadata. "    \
          "This optimizes footprint at expense of allocation latency in "   \
          "regions that require committing back. Uncommits would be "       \
          "disabled by some heuristics, or with static heap size.")         \
                                                                            \
  product(uintx, ShenandoahUncommitDelay, 5*60*1000, EXPERIMENTAL,          \
          "Uncommit memory for regions that were not used for more than "   \
          "this time. First use after that would incur allocation stalls. " \
          "Actively used regions would never be uncommitted, because they " \
          "do not become unused longer than this delay. Time is in "        \
          "milliseconds. Setting this delay to 0 effectively uncommits "    \
          "regions almost immediately after they become unused.")           \
                                                                            \
  product(bool, ShenandoahRegionSampling, false, EXPERIMENTAL,              \
          "Provide heap region sampling data via jvmstat.")                 \
                                                                            \
  product(int, ShenandoahRegionSamplingRate, 40, EXPERIMENTAL,              \
          "Sampling rate for heap region sampling. In milliseconds between "\
          "the samples. Higher values provide more fidelity, at expense "   \
          "of more sampling overhead.")                                     \
                                                                            \
  product(uintx, ShenandoahControlIntervalMin, 1, EXPERIMENTAL,             \
          "The minimum sleep interval for the control loop that drives "    \
          "the cycles. Lower values would increase GC responsiveness "      \
          "to changing heap conditions, at the expense of higher perf "     \
          "overhead. Time is in milliseconds.")                             \
                                                                            \
  product(uintx, ShenandoahControlIntervalMax, 10, EXPERIMENTAL,            \
          "The maximum sleep interval for control loop that drives "        \
          "the cycles. Lower values would increase GC responsiveness "      \
          "to changing heap conditions, at the expense of higher perf "     \
          "overhead. Time is in milliseconds.")                             \
                                                                            \
  product(uintx, ShenandoahControlIntervalAdjustPeriod, 1000, EXPERIMENTAL, \
          "The time period for one step in control loop interval "          \
          "adjustment. Lower values make adjustments faster, at the "       \
          "expense of higher perf overhead. Time is in milliseconds.")      \
                                                                            \
  product(bool, ShenandoahVerify, false, DIAGNOSTIC,                        \
          "Enable internal verification. This would catch many GC bugs, "   \
          "but it would also stall the collector during the verification, " \
          "which prolongs the pauses and might hide other bugs.")           \
                                                                            \
  product(intx, ShenandoahVerifyLevel, 4, DIAGNOSTIC,                       \
          "Verification level, higher levels check more, taking more time. "\
          "Accepted values are:"                                            \
          " 0 = basic heap checks; "                                        \
          " 1 = previous level, plus basic region checks; "                 \
          " 2 = previous level, plus all roots; "                           \
          " 3 = previous level, plus all reachable objects; "               \
          " 4 = previous level, plus all marked objects")                   \
                                                                            \
  product(bool, ShenandoahElasticTLAB, true, DIAGNOSTIC,                    \
          "Use Elastic TLABs with Shenandoah. This allows Shenandoah to "   \
          "decrease the size of a TLAB to fit in a region's remaining space") \
                                                                            \
  product(uintx, ShenandoahEvacReserve, 5, EXPERIMENTAL,                    \
          "How much of (young-generation) heap to reserve for "             \
          "(young-generation) evacuations.  Larger values allow GC to "     \
          "evacuate more live objects on every cycle, while leaving "       \
          "less headroom for application to allocate while GC is "          \
          "evacuating and updating references. This parameter is "          \
          "consulted at the end of marking, before selecting the "          \
          "collection set.  If available memory at this time is smaller "   \
          "than the indicated reserve, the bound on collection set size is "\
          "adjusted downward.  The size of a generational mixed "           \
          "evacuation collection set (comprised of both young and old "     \
          "regions) is also bounded by this parameter.  In percents of "    \
          "total (young-generation) heap size.")                            \
          range(1,100)                                                      \
                                                                            \
  product(double, ShenandoahEvacWaste, 1.2, EXPERIMENTAL,                   \
          "How much waste evacuations produce within the reserved space. "  \
          "Larger values make evacuations more resilient against "          \
          "evacuation conflicts, at expense of evacuating less on each "    \
          "GC cycle.  Smaller values increase the risk of evacuation "      \
          "failures, which will trigger stop-the-world Full GC passes.")    \
          range(1.0,100.0)                                                  \
                                                                            \
  product(double, ShenandoahOldEvacWaste, 1.4, EXPERIMENTAL,                \
          "How much waste evacuations produce within the reserved space. "  \
          "Larger values make evacuations more resilient against "          \
          "evacuation conflicts, at expense of evacuating less on each "    \
          "GC cycle.  Smaller values increase the risk of evacuation "      \
          "failures, which will trigger stop-the-world Full GC passes.")    \
          range(1.0,100.0)                                                  \
                                                                            \
  product(double, ShenandoahPromoEvacWaste, 1.2, EXPERIMENTAL,              \
          "How much waste promotions produce within the reserved space. "   \
          "Larger values make evacuations more resilient against "          \
          "evacuation conflicts, at expense of promoting less on each "     \
          "GC cycle.  Smaller values increase the risk of evacuation "      \
          "failures, which will trigger stop-the-world Full GC passes.")    \
          range(1.0,100.0)                                                  \
                                                                            \
  product(uintx, ShenandoahMaxEvacLABRatio, 0, EXPERIMENTAL,                \
          "Potentially, each running thread maintains a PLAB for "          \
          "evacuating objects into old-gen memory and a GCLAB for "         \
          "evacuating objects into young-gen memory.  Each time a thread "  \
          "exhausts its PLAB or GCLAB, a new local buffer is allocated. "   \
          "By default, the new buffer is twice the size of the previous "   \
          "buffer.  The sizes are reset to the minimum at the start of "    \
          "each GC pass.  This parameter limits the growth of evacuation "  \
          "buffer sizes to its value multiplied by the minimum buffer "     \
          "size.  A higher value allows evacuation allocations to be more " \
          "efficient because less synchronization is required by "          \
          "individual threads.  However, a larger value increases the "     \
          "likelihood of evacuation failures, leading to long "             \
          "stop-the-world pauses.  This is because a large value "          \
          "allows individual threads to consume large percentages of "      \
          "the total evacuation budget without necessarily effectively "    \
          "filling their local evacuation buffers with evacuated "          \
          "objects.  A value of zero means no maximum size is enforced.")   \
          range(0, 1024)                                                    \
                                                                            \
  product(bool, ShenandoahEvacReserveOverflow, true, EXPERIMENTAL,          \
          "Allow evacuations to overflow the reserved space. Enabling it "  \
          "will make evacuations more resilient when evacuation "           \
          "reserve/waste is incorrect, at the risk that application "       \
          "runs out of memory too early.")                                  \
                                                                            \
  product(uintx, ShenandoahOldEvacRatioPercent, 75, EXPERIMENTAL,           \
          "The maximum proportion of evacuation from old-gen memory, as "   \
          "a percent ratio.  The default value 75 denotes that no more "    \
          "than 75% of the collection set evacuation "                      \
          "workload may be evacuate to old-gen heap regions.  This limits " \
          "both the promotion of aged regions and the compaction of "       \
          "existing old regions.  A value of 75 denotes that the normal "   \
          "young-gen evacuation is increased by up to four fold. "          \
          "A larger value allows quicker promotion and allows"              \
          "a smaller number of mixed evacuations to process "               \
          "the entire list of old-gen collection candidates at the cost "   \
          "of an increased disruption of the normal cadence of young-gen "  \
          "collections.  A value of 100 allows a mixed evacuation to "      \
          "focus entirely on old-gen memory, allowing no young-gen "        \
          "regions to be collected, likely resulting in subsequent "        \
          "allocation failures because the allocation pool is not "         \
          "replenished.  A value of 0 allows a mixed evacuation to"         \
          "focus entirely on young-gen memory, allowing no old-gen "        \
          "regions to be collected, likely resulting in subsequent "        \
          "promotion failures and triggering of stop-the-world full GC "    \
          "events.")                                                        \
          range(0,100)                                                      \
                                                                            \
  product(uintx, ShenandoahMinYoungPercentage, 20, EXPERIMENTAL,            \
          "The minimum percentage of the heap to use for the young "        \
          "generation. Heuristics will not adjust the young generation "    \
          "to be less than this.")                                          \
          range(0, 100)                                                     \
                                                                            \
  product(uintx, ShenandoahMaxYoungPercentage, 100, EXPERIMENTAL,           \
          "The maximum percentage of the heap to use for the young "        \
          "generation. Heuristics will not adjust the young generation "    \
          "to be more than this.")                                          \
          range(0, 100)                                                     \
                                                                            \
  product(bool, ShenandoahPacing, true, EXPERIMENTAL,                       \
          "Pace application allocations to give GC chance to start "        \
          "and complete before allocation failure is reached.")             \
                                                                            \
  product(uintx, ShenandoahPacingMaxDelay, 10, EXPERIMENTAL,                \
          "Max delay for pacing application allocations. Larger values "    \
          "provide more resilience against out of memory, at expense at "   \
          "hiding the GC latencies in the allocation path. Time is in "     \
          "milliseconds. Setting it to arbitrarily large value makes "      \
          "GC effectively stall the threads indefinitely instead of going " \
          "to degenerated or Full GC.")                                     \
                                                                            \
  product(uintx, ShenandoahPacingIdleSlack, 2, EXPERIMENTAL,                \
          "How much of heap counted as non-taxable allocations during idle "\
          "phases. Larger value makes the pacing milder when collector is " \
          "idle, requiring less rendezvous with control thread. Lower "     \
          "value makes the pacing control less responsive to out-of-cycle " \
          "allocs. In percent of total heap size.")                         \
          range(0, 100)                                                     \
                                                                            \
  product(uintx, ShenandoahPacingCycleSlack, 10, EXPERIMENTAL,              \
          "How much of free space to take as non-taxable allocations "      \
          "the GC cycle. Larger value makes the pacing milder at the "      \
          "beginning of the GC cycle. Lower value makes the pacing less "   \
          "uniform during the cycle. In percent of free space.")            \
          range(0, 100)                                                     \
                                                                            \
  product(double, ShenandoahPacingSurcharge, 1.1, EXPERIMENTAL,             \
          "Additional pacing tax surcharge to help unclutter the heap. "    \
          "Larger values makes the pacing more aggressive. Lower values "   \
          "risk GC cycles finish with less memory than were available at "  \
          "the beginning of it.")                                           \
          range(1.0, 100.0)                                                 \
                                                                            \
  product(uintx, ShenandoahCriticalFreeThreshold, 1, EXPERIMENTAL,          \
          "How much of the heap needs to be free after recovery cycles, "   \
          "either Degenerated or Full GC to be claimed successful. If this "\
          "much space is not available, next recovery step would be "       \
          "triggered.")                                                     \
          range(0, 100)                                                     \
                                                                            \
  product(bool, ShenandoahDegeneratedGC, true, DIAGNOSTIC,                  \
          "Enable Degenerated GC as the graceful degradation step. "        \
          "Disabling this option leads to degradation to Full GC instead. " \
          "When running in passive mode, this can be toggled to measure "   \
          "either Degenerated GC or Full GC costs.")                        \
                                                                            \
  product(uintx, ShenandoahFullGCThreshold, 3, EXPERIMENTAL,                \
          "How many back-to-back Degenerated GCs should happen before "     \
          "going to a Full GC.")                                            \
                                                                            \
<<<<<<< HEAD
  product(uintx, ShenandoahOOMGCRetries, 3, EXPERIMENTAL,                   \
          "How many GCs should happen before we throw OutOfMemoryException "\
          "for allocation request, including at least one Full GC.")        \
=======
  product(uintx, ShenandoahNoProgressThreshold, 5, EXPERIMENTAL,            \
          "After this number of consecutive Full GCs fail to make "         \
          "progress, Shenandoah will raise out of memory errors. Note "     \
          "that progress is determined by ShenandoahCriticalFreeThreshold") \
>>>>>>> d354141a
                                                                            \
  product(bool, ShenandoahImplicitGCInvokesConcurrent, false, EXPERIMENTAL, \
          "Should internally-caused GC requests invoke concurrent cycles, " \
          "should they do the stop-the-world (Degenerated / Full GC)? "     \
          "Many heuristics automatically enable this. This option is "      \
          "similar to global ExplicitGCInvokesConcurrent.")                 \
                                                                            \
  product(bool, ShenandoahHumongousMoves, true, DIAGNOSTIC,                 \
          "Allow moving humongous regions. This makes GC more resistant "   \
          "to external fragmentation that may otherwise fail other "        \
          "humongous allocations, at the expense of higher GC copying "     \
          "costs. Currently affects stop-the-world (Full) cycle only.")     \
                                                                            \
  product(bool, ShenandoahOOMDuringEvacALot, false, DIAGNOSTIC,             \
          "Testing: simulate OOM during evacuation.")                       \
                                                                            \
  product(bool, ShenandoahAllocFailureALot, false, DIAGNOSTIC,              \
          "Testing: make lots of artificial allocation failures.")          \
                                                                            \
  product(uintx, ShenandoahCoalesceChance, 0, DIAGNOSTIC,                   \
          "Testing: Abandon remaining mixed collections with this "         \
          "likelihood. Following each mixed collection, abandon all "       \
          "remaining mixed collection candidate regions with likelihood "   \
          "ShenandoahCoalesceChance. Abandoning a mixed collection will "   \
          "cause the old regions to be made parseable, rather than being "  \
          "evacuated.")                                                     \
          range(0, 100)                                                     \
                                                                            \
  product(intx, ShenandoahMarkScanPrefetch, 32, EXPERIMENTAL,               \
          "How many objects to prefetch ahead when traversing mark bitmaps."\
          "Set to 0 to disable prefetching.")                               \
          range(0, 256)                                                     \
                                                                            \
  product(uintx, ShenandoahMarkLoopStride, 1000, EXPERIMENTAL,              \
          "How many items to process during one marking iteration before "  \
          "checking for cancellation, yielding, etc. Larger values improve "\
          "marking performance at expense of responsiveness.")              \
                                                                            \
  product(uintx, ShenandoahParallelRegionStride, 1024, EXPERIMENTAL,        \
          "How many regions to process at once during parallel region "     \
          "iteration. Affects heaps with lots of regions.")                 \
                                                                            \
  product(size_t, ShenandoahSATBBufferSize, 1 * K, EXPERIMENTAL,            \
          "Number of entries in an SATB log buffer.")                       \
          range(1, max_uintx)                                               \
                                                                            \
  product(uintx, ShenandoahMaxSATBBufferFlushes, 5, EXPERIMENTAL,           \
          "How many times to maximum attempt to flush SATB buffers at the " \
          "end of concurrent marking.")                                     \
                                                                            \
  product(bool, ShenandoahSuspendibleWorkers, true, EXPERIMENTAL,           \
          "Suspend concurrent GC worker threads at safepoints")             \
                                                                            \
  product(bool, ShenandoahSATBBarrier, true, DIAGNOSTIC,                    \
          "Turn on/off SATB barriers in Shenandoah")                        \
                                                                            \
  product(bool, ShenandoahIUBarrier, false, DIAGNOSTIC,                     \
          "Turn on/off I-U barriers barriers in Shenandoah")                \
                                                                            \
  product(bool, ShenandoahCardBarrier, false, DIAGNOSTIC,                   \
          "Turn on/off card-marking post-write barrier in Shenandoah: "     \
          " true when ShenandoahGCMode is generational, false otherwise")   \
                                                                            \
  product(bool, ShenandoahCASBarrier, true, DIAGNOSTIC,                     \
          "Turn on/off CAS barriers in Shenandoah")                         \
                                                                            \
  product(bool, ShenandoahCloneBarrier, true, DIAGNOSTIC,                   \
          "Turn on/off clone barriers in Shenandoah")                       \
                                                                            \
  product(bool, ShenandoahLoadRefBarrier, true, DIAGNOSTIC,                 \
          "Turn on/off load-reference barriers in Shenandoah")              \
                                                                            \
  product(bool, ShenandoahStackWatermarkBarrier, true, DIAGNOSTIC,          \
          "Turn on/off stack watermark barriers in Shenandoah")             \
                                                                            \
  develop(bool, ShenandoahVerifyOptoBarriers, false,                        \
          "Verify no missing barriers in C2.")                              \
                                                                            \
  product(bool, ShenandoahLoopOptsAfterExpansion, true, DIAGNOSTIC,         \
          "Attempt more loop opts after barrier expansion.")                \
                                                                            \
  product(bool, ShenandoahSelfFixing, true, DIAGNOSTIC,                     \
          "Fix references with load reference barrier. Disabling this "     \
          "might degrade performance.")                                     \
                                                                            \
  product(uintx, ShenandoahOldCompactionReserve, 8, EXPERIMENTAL,           \
          "During generational GC, prevent promotions from filling "        \
          "this number of heap regions.  These regions are reserved "       \
          "for the purpose of supporting compaction of old-gen "            \
          "memory.  Otherwise, old-gen memory cannot be compacted.")        \
          range(0, 128)                                                     \
                                                                            \
  product(bool, ShenandoahAllowOldMarkingPreemption, true, DIAGNOSTIC,      \
          "Allow young generation collections to suspend concurrent"        \
          " marking in the old generation.")                                \
                                                                            \
  product(uintx, ShenandoahAgingCyclePeriod, 1, EXPERIMENTAL,               \
          "With generational mode, increment the age of objects and"        \
          "regions each time this many young-gen GC cycles are completed.") \
                                                                            \
  notproduct(bool, ShenandoahEnableCardStats, trueInDebug,                  \
          "Enable statistics collection related to clean & dirty cards")    \
                                                                            \
  notproduct(int, ShenandoahCardStatsLogInterval, 50,                       \
          "Log cumulative card stats every so many remembered set or "      \
          "update refs scans")                                              \
  // end of GC_SHENANDOAH_FLAGS

#endif // SHARE_GC_SHENANDOAH_SHENANDOAH_GLOBALS_HPP<|MERGE_RESOLUTION|>--- conflicted
+++ resolved
@@ -502,16 +502,10 @@
           "How many back-to-back Degenerated GCs should happen before "     \
           "going to a Full GC.")                                            \
                                                                             \
-<<<<<<< HEAD
-  product(uintx, ShenandoahOOMGCRetries, 3, EXPERIMENTAL,                   \
-          "How many GCs should happen before we throw OutOfMemoryException "\
-          "for allocation request, including at least one Full GC.")        \
-=======
   product(uintx, ShenandoahNoProgressThreshold, 5, EXPERIMENTAL,            \
           "After this number of consecutive Full GCs fail to make "         \
           "progress, Shenandoah will raise out of memory errors. Note "     \
           "that progress is determined by ShenandoahCriticalFreeThreshold") \
->>>>>>> d354141a
                                                                             \
   product(bool, ShenandoahImplicitGCInvokesConcurrent, false, EXPERIMENTAL, \
           "Should internally-caused GC requests invoke concurrent cycles, " \
