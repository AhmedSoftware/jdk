/*
 * Copyright (c) 2020, Red Hat, Inc. All rights reserved.
 * Copyright Amazon.com Inc. or its affiliates. All Rights Reserved.
 * DO NOT ALTER OR REMOVE COPYRIGHT NOTICES OR THIS FILE HEADER.
 *
 * This code is free software; you can redistribute it and/or modify it
 * under the terms of the GNU General Public License version 2 only, as
 * published by the Free Software Foundation.
 *
 * This code is distributed in the hope that it will be useful, but WITHOUT
 * ANY WARRANTY; without even the implied warranty of MERCHANTABILITY or
 * FITNESS FOR A PARTICULAR PURPOSE.  See the GNU General Public License
 * version 2 for more details (a copy is included in the LICENSE file that
 * accompanied this code).
 *
 * You should have received a copy of the GNU General Public License version
 * 2 along with this work; if not, write to the Free Software Foundation,
 * Inc., 51 Franklin St, Fifth Floor, Boston, MA 02110-1301 USA.
 *
 * Please contact Oracle, 500 Oracle Parkway, Redwood Shores, CA 94065 USA
 * or visit www.oracle.com if you need additional information or have any
 * questions.
 *
 */

#include "precompiled.hpp"
#include "gc/shenandoah/shenandoahHeap.inline.hpp"
#include "gc/shenandoah/shenandoahHeapRegion.hpp"
#include "gc/shenandoah/shenandoahInitLogger.hpp"
#include "gc/shenandoah/shenandoahOldGeneration.hpp"
#include "gc/shenandoah/shenandoahYoungGeneration.hpp"
#include "gc/shenandoah/heuristics/shenandoahHeuristics.hpp"
#include "gc/shenandoah/mode/shenandoahMode.hpp"
#include "logging/log.hpp"
#include "runtime/globals.hpp"
#include "utilities/globalDefinitions.hpp"

void ShenandoahInitLogger::print_heap() {
  GCInitLogger::print_heap();

  ShenandoahHeap* heap = ShenandoahHeap::heap();

  log_info(gc, init)("Mode: %s",
                     heap->mode()->name());

  if (!heap->mode()->is_generational()) {
    log_info(gc, init)("Heuristics: %s", heap->global_generation()->heuristics()->name());
  } else {
    log_info(gc, init)("Young Heuristics: %s", heap->young_generation()->heuristics()->name());
<<<<<<< HEAD
    log_info(gc, init)("Young Generation Initial Size: " SIZE_FORMAT "%s",
=======
    log_info(gc, init)("Young Generation Soft Size: " SIZE_FORMAT "%s",
>>>>>>> 57fdc186
                       byte_size_in_proper_unit(heap->young_generation()->soft_max_capacity()),
                       proper_unit_for_byte_size(heap->young_generation()->soft_max_capacity()));
    log_info(gc, init)("Young Generation Max: " SIZE_FORMAT "%s",
                       byte_size_in_proper_unit(heap->young_generation()->max_capacity()),
                       proper_unit_for_byte_size(heap->young_generation()->max_capacity()));
    log_info(gc, init)("Old Heuristics: %s", heap->old_generation()->heuristics()->name());
<<<<<<< HEAD
    log_info(gc, init)("Old Generation Initial Size: " SIZE_FORMAT "%s",
=======
    log_info(gc, init)("Old Generation Soft Size: " SIZE_FORMAT "%s",
>>>>>>> 57fdc186
                       byte_size_in_proper_unit(heap->old_generation()->soft_max_capacity()),
                       proper_unit_for_byte_size(heap->old_generation()->soft_max_capacity()));
    log_info(gc, init)("Old Generation Max: " SIZE_FORMAT "%s",
                       byte_size_in_proper_unit(heap->old_generation()->max_capacity()),
                       proper_unit_for_byte_size(heap->old_generation()->max_capacity()));
  }



  log_info(gc, init)("Heap Region Count: " SIZE_FORMAT,
                     ShenandoahHeapRegion::region_count());

  log_info(gc, init)("Heap Region Size: " SIZE_FORMAT "%s",
                     byte_size_in_exact_unit(ShenandoahHeapRegion::region_size_bytes()),
                     exact_unit_for_byte_size(ShenandoahHeapRegion::region_size_bytes()));

  log_info(gc, init)("TLAB Size Max: " SIZE_FORMAT "%s",
                     byte_size_in_exact_unit(ShenandoahHeapRegion::max_tlab_size_bytes()),
                     exact_unit_for_byte_size(ShenandoahHeapRegion::max_tlab_size_bytes()));

  log_info(gc, init)("Humongous Object Threshold: " SIZE_FORMAT "%s",
          byte_size_in_exact_unit(ShenandoahHeapRegion::humongous_threshold_bytes()),
          exact_unit_for_byte_size(ShenandoahHeapRegion::humongous_threshold_bytes()));
}

void ShenandoahInitLogger::print() {
  ShenandoahInitLogger init_log;
  init_log.print_all();
}<|MERGE_RESOLUTION|>--- conflicted
+++ resolved
@@ -47,22 +47,14 @@
     log_info(gc, init)("Heuristics: %s", heap->global_generation()->heuristics()->name());
   } else {
     log_info(gc, init)("Young Heuristics: %s", heap->young_generation()->heuristics()->name());
-<<<<<<< HEAD
-    log_info(gc, init)("Young Generation Initial Size: " SIZE_FORMAT "%s",
-=======
     log_info(gc, init)("Young Generation Soft Size: " SIZE_FORMAT "%s",
->>>>>>> 57fdc186
                        byte_size_in_proper_unit(heap->young_generation()->soft_max_capacity()),
                        proper_unit_for_byte_size(heap->young_generation()->soft_max_capacity()));
     log_info(gc, init)("Young Generation Max: " SIZE_FORMAT "%s",
                        byte_size_in_proper_unit(heap->young_generation()->max_capacity()),
                        proper_unit_for_byte_size(heap->young_generation()->max_capacity()));
     log_info(gc, init)("Old Heuristics: %s", heap->old_generation()->heuristics()->name());
-<<<<<<< HEAD
-    log_info(gc, init)("Old Generation Initial Size: " SIZE_FORMAT "%s",
-=======
     log_info(gc, init)("Old Generation Soft Size: " SIZE_FORMAT "%s",
->>>>>>> 57fdc186
                        byte_size_in_proper_unit(heap->old_generation()->soft_max_capacity()),
                        proper_unit_for_byte_size(heap->old_generation()->soft_max_capacity()));
     log_info(gc, init)("Old Generation Max: " SIZE_FORMAT "%s",
