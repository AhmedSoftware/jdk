--- conflicted
+++ resolved
@@ -116,7 +116,6 @@
   return (on_weak_ref || unknown) && keep_alive;
 }
 
-<<<<<<< HEAD
 ShenandoahBarrierSet::AccessKind ShenandoahBarrierSet::access_kind(DecoratorSet decorators, BasicType type) {
   if ((decorators & IN_NATIVE) != 0) {
     return AccessKind::NATIVE;
@@ -127,43 +126,6 @@
   }
 }
 
-oop ShenandoahBarrierSet::load_reference_barrier_not_null(oop obj) {
-  if (ShenandoahLoadRefBarrier && _heap->has_forwarded_objects()) {
-    return load_reference_barrier_impl(obj);
-  } else {
-    return obj;
-  }
-}
-
-oop ShenandoahBarrierSet::load_reference_barrier(oop obj) {
-  if (obj != NULL) {
-    return load_reference_barrier_not_null(obj);
-  } else {
-    return obj;
-  }
-}
-
-oop ShenandoahBarrierSet::load_reference_barrier_impl(oop obj) {
-  assert(ShenandoahLoadRefBarrier, "should be enabled");
-  if (!CompressedOops::is_null(obj)) {
-    bool evac_in_progress = _heap->is_evacuation_in_progress();
-    oop fwd = resolve_forwarded_not_null(obj);
-    if (evac_in_progress &&
-        _heap->in_collection_set(obj) &&
-        obj == fwd) {
-      Thread *t = Thread::current();
-      ShenandoahEvacOOMScope oom_evac_scope(t);
-      return _heap->evacuate_object(obj, t);
-    } else {
-      return fwd;
-    }
-  } else {
-    return obj;
-  }
-}
-
-=======
->>>>>>> eb66418b
 void ShenandoahBarrierSet::on_thread_create(Thread* thread) {
   // Create thread local data
   ShenandoahThreadLocalData::create(thread);
