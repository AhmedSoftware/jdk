/*
 * Copyright (c) 2015, 2020, Red Hat, Inc. All rights reserved.
 * DO NOT ALTER OR REMOVE COPYRIGHT NOTICES OR THIS FILE HEADER.
 *
 * This code is free software; you can redistribute it and/or modify it
 * under the terms of the GNU General Public License version 2 only, as
 * published by the Free Software Foundation.
 *
 * This code is distributed in the hope that it will be useful, but WITHOUT
 * ANY WARRANTY; without even the implied warranty of MERCHANTABILITY or
 * FITNESS FOR A PARTICULAR PURPOSE.  See the GNU General Public License
 * version 2 for more details (a copy is included in the LICENSE file that
 * accompanied this code).
 *
 * You should have received a copy of the GNU General Public License version
 * 2 along with this work; if not, write to the Free Software Foundation,
 * Inc., 51 Franklin St, Fifth Floor, Boston, MA 02110-1301 USA.
 *
 * Please contact Oracle, 500 Oracle Parkway, Redwood Shores, CA 94065 USA
 * or visit www.oracle.com if you need additional information or have any
 * questions.
 *
 */

#include "precompiled.hpp"

#include "classfile/classLoaderData.hpp"
#include "code/nmethod.hpp"
#include "gc/shenandoah/shenandoahClosures.inline.hpp"
#include "gc/shenandoah/shenandoahConcurrentRoots.hpp"
#include "gc/shenandoah/shenandoahRootProcessor.inline.hpp"
#include "gc/shenandoah/shenandoahHeap.inline.hpp"
#include "gc/shenandoah/shenandoahPhaseTimings.hpp"
#include "gc/shenandoah/shenandoahStringDedup.hpp"
#include "memory/iterator.hpp"
#include "memory/resourceArea.hpp"
#include "prims/jvmtiExport.hpp"
#include "runtime/thread.hpp"

ShenandoahThreadRoots::ShenandoahThreadRoots(ShenandoahPhaseTimings::Phase phase, bool is_par) :
  _phase(phase), _is_par(is_par) {
  Threads::change_thread_claim_token();
}

void ShenandoahThreadRoots::oops_do(OopClosure* oops_cl, CodeBlobClosure* code_cl, uint worker_id) {
  ShenandoahWorkerTimingsTracker timer(_phase, ShenandoahPhaseTimings::ThreadRoots, worker_id);
  ResourceMark rm;
  Threads::possibly_parallel_oops_do(_is_par, oops_cl, code_cl);
}

void ShenandoahThreadRoots::threads_do(ThreadClosure* tc, uint worker_id) {
  ShenandoahWorkerTimingsTracker timer(_phase, ShenandoahPhaseTimings::ThreadRoots, worker_id);
  ResourceMark rm;
  Threads::possibly_parallel_threads_do(_is_par, tc);
}

ShenandoahThreadRoots::~ShenandoahThreadRoots() {
  Threads::assert_all_threads_claimed();
}

ShenandoahStringDedupRoots::ShenandoahStringDedupRoots(ShenandoahPhaseTimings::Phase phase) : _phase(phase) {
  if (ShenandoahStringDedup::is_enabled()) {
    StringDedup::gc_prologue(false);
  }
}

ShenandoahStringDedupRoots::~ShenandoahStringDedupRoots() {
  if (ShenandoahStringDedup::is_enabled()) {
    StringDedup::gc_epilogue();
  }
}

void ShenandoahStringDedupRoots::oops_do(BoolObjectClosure* is_alive, OopClosure* keep_alive, uint worker_id) {
  if (ShenandoahStringDedup::is_enabled()) {
    ShenandoahStringDedup::parallel_oops_do(_phase, is_alive, keep_alive, worker_id);
  }
}

ShenandoahConcurrentStringDedupRoots::ShenandoahConcurrentStringDedupRoots(ShenandoahPhaseTimings::Phase phase) :
  _phase(phase) {
}

void ShenandoahConcurrentStringDedupRoots::prologue() {
  if (ShenandoahStringDedup::is_enabled()) {
    StringDedupTable_lock->lock_without_safepoint_check();
    StringDedupQueue_lock->lock_without_safepoint_check();
    StringDedup::gc_prologue(true);
  }
}

void ShenandoahConcurrentStringDedupRoots::epilogue() {
  if (ShenandoahStringDedup::is_enabled()) {
    StringDedup::gc_epilogue();
    StringDedupQueue_lock->unlock();
    StringDedupTable_lock->unlock();
  }
}

void ShenandoahConcurrentStringDedupRoots::oops_do(BoolObjectClosure* is_alive, OopClosure* keep_alive, uint worker_id) {
  if (ShenandoahStringDedup::is_enabled()) {
    assert_locked_or_safepoint_weak(StringDedupQueue_lock);
    assert_locked_or_safepoint_weak(StringDedupTable_lock);

    StringDedupUnlinkOrOopsDoClosure sd_cl(is_alive, keep_alive);
    {
      ShenandoahWorkerTimingsTracker x(_phase, ShenandoahPhaseTimings::StringDedupQueueRoots, worker_id);
      StringDedupQueue::unlink_or_oops_do(&sd_cl);
    }

    {
      ShenandoahWorkerTimingsTracker x(_phase, ShenandoahPhaseTimings::StringDedupTableRoots, worker_id);
      StringDedupTable::unlink_or_oops_do(&sd_cl, worker_id);
    }
  }
}

ShenandoahCodeCacheRoots::ShenandoahCodeCacheRoots(ShenandoahPhaseTimings::Phase phase) : _phase(phase) {
  nmethod::oops_do_marking_prologue();
}

void ShenandoahCodeCacheRoots::code_blobs_do(CodeBlobClosure* blob_cl, uint worker_id) {
  ShenandoahWorkerTimingsTracker timer(_phase, ShenandoahPhaseTimings::CodeCacheRoots, worker_id);
  _coderoots_iterator.possibly_parallel_blobs_do(blob_cl);
}

ShenandoahCodeCacheRoots::~ShenandoahCodeCacheRoots() {
  nmethod::oops_do_marking_epilogue();
}

ShenandoahRootProcessor::ShenandoahRootProcessor(ShenandoahPhaseTimings::Phase phase) :
  _heap(ShenandoahHeap::heap()),
  _phase(phase),
  _worker_phase(phase) {
}

ShenandoahRootScanner::ShenandoahRootScanner(uint n_workers, ShenandoahPhaseTimings::Phase phase) :
  ShenandoahRootProcessor(phase),
  _thread_roots(phase, n_workers > 1) {
  nmethod::oops_do_marking_prologue();
}

ShenandoahRootScanner::~ShenandoahRootScanner() {
  nmethod::oops_do_marking_epilogue();
}

void ShenandoahRootScanner::roots_do(uint worker_id, OopClosure* oops) {
  MarkingCodeBlobClosure blobs_cl(oops, !CodeBlobToOopClosure::FixRelocations);
  roots_do(worker_id, oops, &blobs_cl);
}

void ShenandoahRootScanner::roots_do(uint worker_id, OopClosure* oops, CodeBlobClosure* code, ThreadClosure *tc) {
  assert(ShenandoahSafepoint::is_at_shenandoah_safepoint(), "Must be at a safepoint");

  ShenandoahParallelOopsDoThreadClosure tc_cl(oops, code, tc);
  ResourceMark rm;
  _thread_roots.threads_do(&tc_cl, worker_id);
}

ShenandoahSTWRootScanner::ShenandoahSTWRootScanner(ShenandoahPhaseTimings::Phase phase) :
   ShenandoahRootProcessor(phase),
   _thread_roots(phase, ShenandoahHeap::heap()->workers()->active_workers() > 1),
   _code_roots(phase),
   _cld_roots(phase, ShenandoahHeap::heap()->workers()->active_workers()),
   _vm_roots(phase),
   _dedup_roots(phase),
   _unload_classes(ShenandoahHeap::heap()->unload_classes()) {
}

ShenandoahConcurrentRootScanner::ShenandoahConcurrentRootScanner(uint n_workers,
                                                                 ShenandoahPhaseTimings::Phase phase) :
   ShenandoahRootProcessor(phase),
  _vm_roots(phase),
  _cld_roots(phase, n_workers),
  _codecache_snapshot(NULL),
  _phase(phase) {
  if (!ShenandoahHeap::heap()->unload_classes()) {
    CodeCache_lock->lock_without_safepoint_check();
    _codecache_snapshot = ShenandoahCodeRoots::table()->snapshot_for_iteration();
  }
}

ShenandoahConcurrentRootScanner::~ShenandoahConcurrentRootScanner() {
  if (!ShenandoahHeap::heap()->unload_classes()) {
    ShenandoahCodeRoots::table()->finish_iteration(_codecache_snapshot);
    CodeCache_lock->unlock();
  }
}

void ShenandoahConcurrentRootScanner::roots_do(OopClosure* oops, uint worker_id) {
  ShenandoahHeap* const heap = ShenandoahHeap::heap();
  CLDToOopClosure clds_cl(oops, ClassLoaderData::_claim_strong);
  _vm_roots.oops_do(oops, worker_id);

  if (!heap->unload_classes()) {
    _cld_roots.cld_do(&clds_cl, worker_id);
    {
      ShenandoahWorkerTimingsTracker timer(_phase, ShenandoahPhaseTimings::CodeCacheRoots, worker_id);
      CodeBlobToOopClosure blobs(oops, !CodeBlobToOopClosure::FixRelocations);
      _codecache_snapshot->parallel_blobs_do(&blobs);
    }
  } else {
    _cld_roots.always_strong_cld_do(&clds_cl, worker_id);
  }
}

ShenandoahRootEvacuator::ShenandoahRootEvacuator(uint n_workers,
                                                 ShenandoahPhaseTimings::Phase phase) :
  ShenandoahRootProcessor(phase),
<<<<<<< HEAD
  _thread_roots(phase, n_workers > 1),
  _serial_weak_roots(phase),
  _scope(n_workers) {
}

void ShenandoahRootEvacuator::roots_do(uint worker_id, OopClosure* oops) {
  MarkingCodeBlobClosure blobsCl(oops, CodeBlobToOopClosure::FixRelocations);
  ShenandoahCodeBlobAndDisarmClosure blobs_and_disarm_Cl(oops);
  CodeBlobToOopClosure* codes_cl = ShenandoahConcurrentRoots::can_do_concurrent_class_unloading() ?
                                   static_cast<CodeBlobToOopClosure*>(&blobs_and_disarm_Cl) :
                                   static_cast<CodeBlobToOopClosure*>(&blobsCl);
  _serial_weak_roots.weak_oops_do(oops, worker_id);
  _thread_roots.oops_do(oops, codes_cl, worker_id);
=======
  _thread_roots(phase, n_workers > 1) {
  nmethod::oops_do_marking_prologue();
}

ShenandoahRootEvacuator::~ShenandoahRootEvacuator() {
  nmethod::oops_do_marking_epilogue();
}

void ShenandoahRootEvacuator::roots_do(uint worker_id, OopClosure* oops) {
  // Always disarm on-stack nmethods, because we are evacuating/updating them
  // here
  ShenandoahCodeBlobAndDisarmClosure codeblob_cl(oops);
  _thread_roots.oops_do(oops, &codeblob_cl, worker_id);
>>>>>>> aaeae1a7
}

ShenandoahRootUpdater::ShenandoahRootUpdater(uint n_workers, ShenandoahPhaseTimings::Phase phase) :
  ShenandoahRootProcessor(phase),
  _vm_roots(phase),
  _cld_roots(phase, n_workers),
  _thread_roots(phase, n_workers > 1),
  _weak_roots(phase),
  _dedup_roots(phase),
  _code_roots(phase) {
}

ShenandoahRootAdjuster::ShenandoahRootAdjuster(uint n_workers, ShenandoahPhaseTimings::Phase phase) :
  ShenandoahRootProcessor(phase),
  _vm_roots(phase),
  _cld_roots(phase, n_workers),
  _thread_roots(phase, n_workers > 1),
  _weak_roots(phase),
  _dedup_roots(phase),
  _code_roots(phase) {
  assert(ShenandoahHeap::heap()->is_full_gc_in_progress(), "Full GC only");
}

void ShenandoahRootAdjuster::roots_do(uint worker_id, OopClosure* oops) {
  CodeBlobToOopClosure code_blob_cl(oops, CodeBlobToOopClosure::FixRelocations);
  ShenandoahCodeBlobAndDisarmClosure blobs_and_disarm_Cl(oops);
  CodeBlobToOopClosure* adjust_code_closure = ShenandoahConcurrentRoots::can_do_concurrent_class_unloading() ?
                                              static_cast<CodeBlobToOopClosure*>(&blobs_and_disarm_Cl) :
                                              static_cast<CodeBlobToOopClosure*>(&code_blob_cl);
  CLDToOopClosure adjust_cld_closure(oops, ClassLoaderData::_claim_strong);
  AlwaysTrueClosure always_true;

  // Process light-weight/limited parallel roots then
  _vm_roots.oops_do(oops, worker_id);
  _weak_roots.oops_do<OopClosure>(oops, worker_id);
  _dedup_roots.oops_do(&always_true, oops, worker_id);
  _cld_roots.cld_do(&adjust_cld_closure, worker_id);

  // Process heavy-weight/fully parallel roots the last
  _code_roots.code_blobs_do(adjust_code_closure, worker_id);
  _thread_roots.oops_do(oops, NULL, worker_id);
}

ShenandoahHeapIterationRootScanner::ShenandoahHeapIterationRootScanner() :
   ShenandoahRootProcessor(ShenandoahPhaseTimings::heap_iteration_roots),
   _thread_roots(ShenandoahPhaseTimings::heap_iteration_roots, false /*is par*/),
   _vm_roots(ShenandoahPhaseTimings::heap_iteration_roots),
   _cld_roots(ShenandoahPhaseTimings::heap_iteration_roots, 1),
   _weak_roots(ShenandoahPhaseTimings::heap_iteration_roots),
   _dedup_roots(ShenandoahPhaseTimings::heap_iteration_roots),
   _code_roots(ShenandoahPhaseTimings::heap_iteration_roots) {
   _dedup_roots.prologue();
 }

ShenandoahHeapIterationRootScanner::~ShenandoahHeapIterationRootScanner() {
  _dedup_roots.epilogue();
}

 void ShenandoahHeapIterationRootScanner::roots_do(OopClosure* oops) {
   assert(Thread::current()->is_VM_thread(), "Only by VM thread");
   // Must use _claim_none to avoid interfering with concurrent CLDG iteration
   CLDToOopClosure clds(oops, ClassLoaderData::_claim_none);
   MarkingCodeBlobClosure code(oops, !CodeBlobToOopClosure::FixRelocations);
   ShenandoahParallelOopsDoThreadClosure tc_cl(oops, &code, NULL);
   AlwaysTrueClosure always_true;

   ResourceMark rm;

   // Process light-weight/limited parallel roots then
   _vm_roots.oops_do(oops, 0);
   _weak_roots.oops_do<OopClosure>(oops, 0);
   _dedup_roots.oops_do(&always_true, oops, 0);
   _cld_roots.cld_do(&clds, 0);

   // Process heavy-weight/fully parallel roots the last
   _code_roots.code_blobs_do(&code, 0);
   _thread_roots.threads_do(&tc_cl, 0);
 }<|MERGE_RESOLUTION|>--- conflicted
+++ resolved
@@ -177,6 +177,7 @@
     CodeCache_lock->lock_without_safepoint_check();
     _codecache_snapshot = ShenandoahCodeRoots::table()->snapshot_for_iteration();
   }
+  assert(!ShenandoahHeap::heap()->has_forwarded_objects(), "Not expecting forwarded pointers during concurrent marking");
 }
 
 ShenandoahConcurrentRootScanner::~ShenandoahConcurrentRootScanner() {
@@ -206,21 +207,6 @@
 ShenandoahRootEvacuator::ShenandoahRootEvacuator(uint n_workers,
                                                  ShenandoahPhaseTimings::Phase phase) :
   ShenandoahRootProcessor(phase),
-<<<<<<< HEAD
-  _thread_roots(phase, n_workers > 1),
-  _serial_weak_roots(phase),
-  _scope(n_workers) {
-}
-
-void ShenandoahRootEvacuator::roots_do(uint worker_id, OopClosure* oops) {
-  MarkingCodeBlobClosure blobsCl(oops, CodeBlobToOopClosure::FixRelocations);
-  ShenandoahCodeBlobAndDisarmClosure blobs_and_disarm_Cl(oops);
-  CodeBlobToOopClosure* codes_cl = ShenandoahConcurrentRoots::can_do_concurrent_class_unloading() ?
-                                   static_cast<CodeBlobToOopClosure*>(&blobs_and_disarm_Cl) :
-                                   static_cast<CodeBlobToOopClosure*>(&blobsCl);
-  _serial_weak_roots.weak_oops_do(oops, worker_id);
-  _thread_roots.oops_do(oops, codes_cl, worker_id);
-=======
   _thread_roots(phase, n_workers > 1) {
   nmethod::oops_do_marking_prologue();
 }
@@ -234,7 +220,6 @@
   // here
   ShenandoahCodeBlobAndDisarmClosure codeblob_cl(oops);
   _thread_roots.oops_do(oops, &codeblob_cl, worker_id);
->>>>>>> aaeae1a7
 }
 
 ShenandoahRootUpdater::ShenandoahRootUpdater(uint n_workers, ShenandoahPhaseTimings::Phase phase) :
