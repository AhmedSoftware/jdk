--- conflicted
+++ resolved
@@ -231,27 +231,6 @@
 }
 
 
-<<<<<<< HEAD
-size_t MutableNUMASpace::capacity_in_words(Thread* thr) const {
-  guarantee(thr != nullptr, "No thread");
-  int lgrp_id = thr->lgrp_id();
-  if (lgrp_id == -1) {
-    if (lgrp_spaces()->length() > 0) {
-      return capacity_in_words() / lgrp_spaces()->length();
-    } else {
-      assert(false, "There should be at least one locality group");
-      return 0;
-    }
-  }
-  int i = lgrp_spaces()->find(&lgrp_id, LGRPSpace::equals);
-  if (i == -1) {
-    return 0;
-  }
-  return lgrp_spaces()->at(i)->space()->capacity_in_words();
-}
-
-=======
->>>>>>> 107e184d
 // Check if the NUMA topology has changed. Add and remove spaces if needed.
 // The update can be forced by setting the force parameter equal to true.
 bool MutableNUMASpace::update_layout(bool force) {
