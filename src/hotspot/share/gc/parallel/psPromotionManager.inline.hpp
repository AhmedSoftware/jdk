/*
 * Copyright (c) 2002, 2023, Oracle and/or its affiliates. All rights reserved.
 * DO NOT ALTER OR REMOVE COPYRIGHT NOTICES OR THIS FILE HEADER.
 *
 * This code is free software; you can redistribute it and/or modify it
 * under the terms of the GNU General Public License version 2 only, as
 * published by the Free Software Foundation.
 *
 * This code is distributed in the hope that it will be useful, but WITHOUT
 * ANY WARRANTY; without even the implied warranty of MERCHANTABILITY or
 * FITNESS FOR A PARTICULAR PURPOSE.  See the GNU General Public License
 * version 2 for more details (a copy is included in the LICENSE file that
 * accompanied this code).
 *
 * You should have received a copy of the GNU General Public License version
 * 2 along with this work; if not, write to the Free Software Foundation,
 * Inc., 51 Franklin St, Fifth Floor, Boston, MA 02110-1301 USA.
 *
 * Please contact Oracle, 500 Oracle Parkway, Redwood Shores, CA 94065 USA
 * or visit www.oracle.com if you need additional information or have any
 * questions.
 *
 */

#ifndef SHARE_GC_PARALLEL_PSPROMOTIONMANAGER_INLINE_HPP
#define SHARE_GC_PARALLEL_PSPROMOTIONMANAGER_INLINE_HPP

#include "gc/parallel/psPromotionManager.hpp"

#include "gc/parallel/parallelScavengeHeap.hpp"
#include "gc/parallel/parMarkBitMap.inline.hpp"
#include "gc/parallel/psOldGen.hpp"
#include "gc/parallel/psPromotionLAB.inline.hpp"
#include "gc/parallel/psScavenge.inline.hpp"
#include "gc/parallel/psStringDedup.hpp"
#include "gc/shared/continuationGCSupport.inline.hpp"
#include "gc/shared/taskqueue.inline.hpp"
#include "gc/shared/tlab_globals.hpp"
#include "logging/log.hpp"
#include "memory/iterator.inline.hpp"
#include "oops/access.inline.hpp"
#include "oops/oop.inline.hpp"
#include "runtime/orderAccess.hpp"
#include "runtime/prefetch.inline.hpp"
#include "utilities/copy.hpp"


<<<<<<< HEAD
class ParallelGCArraySlicer : public ArraySlicer {
  PSPromotionManager* _promotion_manager;
public:
  explicit ParallelGCArraySlicer(PSPromotionManager* promotion_manager) :
          ArraySlicer(promotion_manager->_array_chunk_size,
                      promotion_manager->_min_array_size_for_chunking),
          _promotion_manager(promotion_manager) {}

  void scan_metadata(objArrayOop array) {
    // Nothing to do here.
  }
  void push_on_queue(ArraySliceTask task) {
    _promotion_manager->push_depth(task);
    TASKQUEUE_STATS_ONLY(++_promotion_manager->_array_chunk_pushes);
  }
  size_t scan_array(objArrayOop array, int start, int end) {
    if (UseCompressedOops) {
      _promotion_manager->process_array_chunk_work<narrowOop>(array, start, end);
    } else {
      _promotion_manager->process_array_chunk_work<oop>(array, start, end);
    }
    TASKQUEUE_STATS_ONLY(++_promotion_manager->_array_chunks_processed);
    return 0; // Not used in ParallelGC
  }
};

=======
>>>>>>> d0e9a55e
inline PSPromotionManager* PSPromotionManager::manager_array(uint index) {
  assert(_manager_array != nullptr, "access of null manager_array");
  assert(index < ParallelGCThreads, "out of range manager_array access");
  return &_manager_array[index];
}

inline void PSPromotionManager::push_depth(ArraySliceTask task) {
  claimed_stack_depth()->push(task);
}

template <class T>
inline void PSPromotionManager::claim_or_forward_depth(T* p) {
  assert(ParallelScavengeHeap::heap()->is_in(p), "pointer outside heap");
  T heap_oop = RawAccess<>::oop_load(p);
  if (PSScavenge::is_obj_in_young(heap_oop)) {
    oop obj = CompressedOops::decode_not_null(heap_oop);
    assert(!PSScavenge::is_obj_in_to_space(obj), "revisiting object?");
    Prefetch::write(obj->mark_addr(), 0);
    push_depth(ArraySliceTask(p));
  }
}

inline void PSPromotionManager::promotion_trace_event(oop new_obj, oop old_obj,
                                                      size_t obj_size,
                                                      uint age, bool tenured,
                                                      const PSPromotionLAB* lab) {
  // Skip if memory allocation failed
  if (new_obj != nullptr) {
    const ParallelScavengeTracer* gc_tracer = PSScavenge::gc_tracer();

    if (lab != nullptr) {
      // Promotion of object through newly allocated PLAB
      if (gc_tracer->should_report_promotion_in_new_plab_event()) {
        size_t obj_bytes = obj_size * HeapWordSize;
        size_t lab_size = lab->capacity();
        gc_tracer->report_promotion_in_new_plab_event(old_obj->klass(), obj_bytes,
                                                      age, tenured, lab_size);
      }
    } else {
      // Promotion of object directly to heap
      if (gc_tracer->should_report_promotion_outside_plab_event()) {
        size_t obj_bytes = obj_size * HeapWordSize;
        gc_tracer->report_promotion_outside_plab_event(old_obj->klass(), obj_bytes,
                                                       age, tenured);
      }
    }
  }
}

class PSPushContentsClosure: public BasicOopIterateClosure {
  PSPromotionManager* _pm;
 public:
  PSPushContentsClosure(PSPromotionManager* pm) : BasicOopIterateClosure(PSScavenge::reference_processor()), _pm(pm) {}

  template <typename T> void do_oop_work(T* p) {
    _pm->claim_or_forward_depth(p);
  }

  virtual void do_oop(oop* p)       { do_oop_work(p); }
  virtual void do_oop(narrowOop* p) { do_oop_work(p); }
};

//
// This closure specialization will override the one that is defined in
// instanceRefKlass.inline.cpp. It swaps the order of oop_oop_iterate and
// oop_oop_iterate_ref_processing. Unfortunately G1 and Parallel behaves
// significantly better (especially in the Derby benchmark) using opposite
// order of these function calls.
//
template <>
inline void InstanceRefKlass::oop_oop_iterate_reverse<oop, PSPushContentsClosure>(oop obj, PSPushContentsClosure* closure) {
  oop_oop_iterate_ref_processing<oop>(obj, closure);
  InstanceKlass::oop_oop_iterate_reverse<oop>(obj, closure);
}

template <>
inline void InstanceRefKlass::oop_oop_iterate_reverse<narrowOop, PSPushContentsClosure>(oop obj, PSPushContentsClosure* closure) {
  oop_oop_iterate_ref_processing<narrowOop>(obj, closure);
  InstanceKlass::oop_oop_iterate_reverse<narrowOop>(obj, closure);
}

inline void PSPromotionManager::push_contents(oop obj) {
  if (!obj->klass()->is_typeArray_klass()) {
    PSPushContentsClosure pcc(this);
    obj->oop_iterate_backwards(&pcc);
  }
}

inline void PSPromotionManager::push_contents_bounded(oop obj, HeapWord* left, HeapWord* right) {
  PSPushContentsClosure pcc(this);
  obj->oop_iterate(&pcc, MemRegion(left, right));
}

template<bool promote_immediately>
inline oop PSPromotionManager::copy_to_survivor_space(oop o) {
  assert(should_scavenge(&o), "Sanity");

  // NOTE! We must be very careful with any methods that access the mark
  // in o. There may be multiple threads racing on it, and it may be forwarded
  // at any time.
  markWord m = o->mark();
  if (!m.is_forwarded()) {
    return copy_unmarked_to_survivor_space<promote_immediately>(o, m);
  } else {
    // Ensure any loads from the forwardee follow all changes that precede
    // the release-cmpxchg that performed the forwarding, possibly in some
    // other thread.
    OrderAccess::acquire();
    // Return the already installed forwardee.
    return m.forwardee();
  }
}

template <class T> void PSPromotionManager::process_array_chunk_work(
                                                 objArrayOop obj,
                                                 int start, int end) {
  assert(start <= end, "invariant");
  T* const base      = (T*)objArrayOop(obj)->base();
  T* p               = base + start;
  T* const chunk_end = base + end;
  while (p < chunk_end) {
    claim_or_forward_depth(p);
    ++p;
  }
}

class ParallelGCArraySlicer : public ArraySlicer {
  PSPromotionManager* _promotion_manager;
public:
  explicit ParallelGCArraySlicer(PSPromotionManager* promotion_manager) :
          _promotion_manager(promotion_manager) {}

  void scan_metadata(objArrayOop array) {
    // Nothing to do here.
  }
  void push_on_queue(ArraySliceTask task) {
    _promotion_manager->push_depth(task);
    TASKQUEUE_STATS_ONLY(++_promotion_manager->_array_chunk_pushes);
  }
  size_t scan_array(objArrayOop array, int start, int end) {
    if (UseCompressedOops) {
      _promotion_manager->process_array_chunk_work<narrowOop>(array, start, end);
    } else {
      _promotion_manager->process_array_chunk_work<oop>(array, start, end);
    }
    TASKQUEUE_STATS_ONLY(++_promotion_manager->_array_chunks_processed);
    return 0; // Not used in ParallelGC
  }
};

//
// This method is pretty bulky. It would be nice to split it up
// into smaller submethods, but we need to be careful not to hurt
// performance.
//
template<bool promote_immediately>
inline oop PSPromotionManager::copy_unmarked_to_survivor_space(oop o,
                                                               markWord test_mark) {
  assert(should_scavenge(&o), "Sanity");

  oop new_obj = nullptr;
  bool new_obj_is_tenured = false;
  size_t new_obj_size = o->size();

  // Find the objects age, MT safe.
  uint age = (test_mark.has_displaced_mark_helper() /* o->has_displaced_mark() */) ?
      test_mark.displaced_mark_helper().age() : test_mark.age();

  if (!promote_immediately) {
    // Try allocating obj in to-space (unless too old)
    if (age < PSScavenge::tenuring_threshold()) {
      new_obj = cast_to_oop(_young_lab.allocate(new_obj_size));
      if (new_obj == nullptr && !_young_gen_is_full) {
        // Do we allocate directly, or flush and refill?
        if (new_obj_size > (YoungPLABSize / 2)) {
          // Allocate this object directly
          new_obj = cast_to_oop(young_space()->cas_allocate(new_obj_size));
          promotion_trace_event(new_obj, o, new_obj_size, age, false, nullptr);
        } else {
          // Flush and fill
          _young_lab.flush();

          HeapWord* lab_base = young_space()->cas_allocate(YoungPLABSize);
          if (lab_base != nullptr) {
            _young_lab.initialize(MemRegion(lab_base, YoungPLABSize));
            // Try the young lab allocation again.
            new_obj = cast_to_oop(_young_lab.allocate(new_obj_size));
            promotion_trace_event(new_obj, o, new_obj_size, age, false, &_young_lab);
          } else {
            _young_gen_is_full = true;
          }
        }
      }
    }
  }

  // Otherwise try allocating obj tenured
  if (new_obj == nullptr) {
#ifndef PRODUCT
    if (ParallelScavengeHeap::heap()->promotion_should_fail()) {
      return oop_promotion_failed(o, test_mark);
    }
#endif  // #ifndef PRODUCT

    new_obj = cast_to_oop(_old_lab.allocate(new_obj_size));
    new_obj_is_tenured = true;

    if (new_obj == nullptr) {
      if (!_old_gen_is_full) {
        // Do we allocate directly, or flush and refill?
        if (new_obj_size > (OldPLABSize / 2)) {
          // Allocate this object directly
          new_obj = cast_to_oop(old_gen()->allocate(new_obj_size));
          promotion_trace_event(new_obj, o, new_obj_size, age, true, nullptr);
        } else {
          // Flush and fill
          _old_lab.flush();

          HeapWord* lab_base = old_gen()->allocate(OldPLABSize);
          if(lab_base != nullptr) {
            _old_lab.initialize(MemRegion(lab_base, OldPLABSize));
            // Try the old lab allocation again.
            new_obj = cast_to_oop(_old_lab.allocate(new_obj_size));
            promotion_trace_event(new_obj, o, new_obj_size, age, true, &_old_lab);
          }
        }
      }

      // This is the promotion failed test, and code handling.
      // The code belongs here for two reasons. It is slightly
      // different than the code below, and cannot share the
      // CAS testing code. Keeping the code here also minimizes
      // the impact on the common case fast path code.

      if (new_obj == nullptr) {
        _old_gen_is_full = true;
        return oop_promotion_failed(o, test_mark);
      }
    }
  }

  assert(new_obj != nullptr, "allocation should have succeeded");

  // Copy obj
  Copy::aligned_disjoint_words(cast_from_oop<HeapWord*>(o), cast_from_oop<HeapWord*>(new_obj), new_obj_size);

  // Parallel GC claims with a release - so other threads might access this object
  // after claiming and they should see the "completed" object.
  ContinuationGCSupport::transform_stack_chunk(new_obj);

  // Now we have to CAS in the header.
  // Make copy visible to threads reading the forwardee.
  oop forwardee = o->forward_to_atomic(new_obj, test_mark, memory_order_release);
  if (forwardee == nullptr) {  // forwardee is null when forwarding is successful
    // We won any races, we "own" this object.
    assert(new_obj == o->forwardee(), "Sanity");

    // Increment age if obj still in new generation. Now that
    // we're dealing with a markWord that cannot change, it is
    // okay to use the non mt safe oop methods.
    if (!new_obj_is_tenured) {
      new_obj->incr_age();
      assert(young_space()->contains(new_obj), "Attempt to push non-promoted obj");
    }

    // Do the size comparison first with new_obj_size, which we
    // already have. Hopefully, only a few objects are larger than
    // _min_array_size_for_chunking, and most of them will be arrays.
    // So, the is->objArray() test would be very infrequent.
    if (new_obj_size > _min_array_size_for_chunking &&
        new_obj->is_objArray() &&
        PSChunkLargeArrays) {
      // we'll chunk it
      ParallelGCArraySlicer slicer(this);
      slicer.process_objArray(objArrayOop(new_obj));
    } else {
      // we'll just push its contents
      push_contents(new_obj);

      if (StringDedup::is_enabled() &&
          java_lang_String::is_instance(new_obj) &&
          psStringDedup::is_candidate_from_evacuation(new_obj, new_obj_is_tenured)) {
        _string_dedup_requests.add(o);
      }
    }
    return new_obj;
  } else {
    // We lost, someone else "owns" this object.
    // Ensure loads from the forwardee follow all changes that preceded the
    // release-cmpxchg that performed the forwarding in another thread.
    OrderAccess::acquire();

    assert(o->is_forwarded(), "Object must be forwarded if the cas failed.");
    assert(o->forwardee() == forwardee, "invariant");

    if (new_obj_is_tenured) {
      _old_lab.unallocate_object(cast_from_oop<HeapWord*>(new_obj), new_obj_size);
    } else {
      _young_lab.unallocate_object(cast_from_oop<HeapWord*>(new_obj), new_obj_size);
    }
    return forwardee;
  }
}

// Attempt to "claim" oop at p via CAS, push the new obj if successful
template <bool promote_immediately, class T>
inline void PSPromotionManager::copy_and_push_safe_barrier(T* p) {
  assert(ParallelScavengeHeap::heap()->is_in_reserved(p), "precondition");
  assert(should_scavenge(p, true), "revisiting object?");

  oop o = RawAccess<IS_NOT_NULL>::oop_load(p);
  oop new_obj = copy_to_survivor_space<promote_immediately>(o);
  RawAccess<IS_NOT_NULL>::oop_store(p, new_obj);

  if (!PSScavenge::is_obj_in_young((HeapWord*)p) &&
       PSScavenge::is_obj_in_young(new_obj)) {
    PSScavenge::card_table()->inline_write_ref_field_gc(p);
  }
}

inline void PSPromotionManager::process_popped_location_depth(ArraySliceTask task) {
  if (task.is_array_slice()) {
    assert(PSChunkLargeArrays, "invariant");
    process_array_chunk(task);
  } else {
    if (task.is_narrow_oop_ptr()) {
      assert(UseCompressedOops, "Error");
      copy_and_push_safe_barrier</*promote_immediately=*/false>(task.to_narrow_oop_ptr());
    } else {
      copy_and_push_safe_barrier</*promote_immediately=*/false>(task.to_oop_ptr());
    }
  }
}

inline bool PSPromotionManager::steal_depth(int queue_num, ArraySliceTask& t) {
  return stack_array_depth()->steal(queue_num, t);
}

#if TASKQUEUE_STATS
void PSPromotionManager::record_steal(ArraySliceTask task) {
  if (task.is_array_slice()) {
    ++_array_chunk_steals;
  }
}
#endif // TASKQUEUE_STATS

#endif // SHARE_GC_PARALLEL_PSPROMOTIONMANAGER_INLINE_HPP<|MERGE_RESOLUTION|>--- conflicted
+++ resolved
@@ -45,35 +45,6 @@
 #include "utilities/copy.hpp"
 
 
-<<<<<<< HEAD
-class ParallelGCArraySlicer : public ArraySlicer {
-  PSPromotionManager* _promotion_manager;
-public:
-  explicit ParallelGCArraySlicer(PSPromotionManager* promotion_manager) :
-          ArraySlicer(promotion_manager->_array_chunk_size,
-                      promotion_manager->_min_array_size_for_chunking),
-          _promotion_manager(promotion_manager) {}
-
-  void scan_metadata(objArrayOop array) {
-    // Nothing to do here.
-  }
-  void push_on_queue(ArraySliceTask task) {
-    _promotion_manager->push_depth(task);
-    TASKQUEUE_STATS_ONLY(++_promotion_manager->_array_chunk_pushes);
-  }
-  size_t scan_array(objArrayOop array, int start, int end) {
-    if (UseCompressedOops) {
-      _promotion_manager->process_array_chunk_work<narrowOop>(array, start, end);
-    } else {
-      _promotion_manager->process_array_chunk_work<oop>(array, start, end);
-    }
-    TASKQUEUE_STATS_ONLY(++_promotion_manager->_array_chunks_processed);
-    return 0; // Not used in ParallelGC
-  }
-};
-
-=======
->>>>>>> d0e9a55e
 inline PSPromotionManager* PSPromotionManager::manager_array(uint index) {
   assert(_manager_array != nullptr, "access of null manager_array");
   assert(index < ParallelGCThreads, "out of range manager_array access");
@@ -204,6 +175,8 @@
   PSPromotionManager* _promotion_manager;
 public:
   explicit ParallelGCArraySlicer(PSPromotionManager* promotion_manager) :
+          ArraySlicer(promotion_manager->_array_chunk_size,
+                      promotion_manager->_min_array_size_for_chunking),
           _promotion_manager(promotion_manager) {}
 
   void scan_metadata(objArrayOop array) {
