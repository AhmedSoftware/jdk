/*
 * Copyright (c) 2021, Huawei and/or its affiliates. All rights reserved.
 * DO NOT ALTER OR REMOVE COPYRIGHT NOTICES OR THIS FILE HEADER.
 *
 * This code is free software; you can redistribute it and/or modify it
 * under the terms of the GNU General Public License version 2 only, as
 * published by the Free Software Foundation.
 *
 * This code is distributed in the hope that it will be useful, but WITHOUT
 * ANY WARRANTY; without even the implied warranty of MERCHANTABILITY or
 * FITNESS FOR A PARTICULAR PURPOSE.  See the GNU General Public License
 * version 2 for more details (a copy is included in the LICENSE file that
 * accompanied this code).
 *
 * You should have received a copy of the GNU General Public License version
 * 2 along with this work; if not, write to the Free Software Foundation,
 * Inc., 51 Franklin St, Fifth Floor, Boston, MA 02110-1301 USA.
 *
 * Please contact Oracle, 500 Oracle Parkway, Redwood Shores, CA 94065 USA
 * or visit www.oracle.com if you need additional information or have any
 * questions.
 *
 */

#ifndef SHARE_GC_G1_G1EVACFAILUREOBJECTSSET_HPP
#define SHARE_GC_G1_G1EVACFAILUREOBJECTSSET_HPP

#include "gc/g1/g1EvacFailureParScanTask.hpp"
#include "gc/g1/g1SegmentedArray.hpp"
#include "memory/iterator.hpp"
#include "oops/oop.hpp"
#include "runtime/atomic.hpp"

class HeapRegion;

// This class collects addresses of objects that failed evacuation in a specific
// heap region.
// Provides sorted iteration of these objects for processing during the remove
// self forwards phase.
class G1EvacFailureObjectsSet {
  // Storage type of an object that failed evacuation within a region. Given
  // heap region size and possible object locations within a region, it is
  // sufficient to use an uint here to save some space instead of full pointers.
  typedef uint OffsetInRegion;

<<<<<<< HEAD
  // Helper class to join, sort and iterate over the previously collected segmented
  // array of objects that failed evacuation.
  class G1EvacFailureObjectsIterationHelper {
    typedef G1EvacFailureObjectsSet::OffsetInRegion OffsetInRegion;

    static const uint TASK_LIMIT = 1000;

    G1EvacFailureObjectsSet* _objects_set;
    const G1SegmentedArray<OffsetInRegion, mtGC>* _segments;
    OffsetInRegion* _offset_array;
    uint _array_length;
    uint _region_idx;

    static int order_oop(OffsetInRegion a, OffsetInRegion b);

    void join_and_sort();

    HeapWord* previous_object_end(HeapRegion* region, uint start_idx);

    void insert_queue(G1EvacFailureParScanTasksQueue* queue);

  public:
    G1EvacFailureObjectsIterationHelper(G1EvacFailureObjectsSet* collector, uint region_idx);

    void prepare(G1EvacFailureParScanTasksQueue* queue);
    void iterate(ObjectClosure* closure, G1EvacFailureParScanTask& task);
    void reset();

    // Callback of G1SegmentedArray::iterate_nodes
    void do_buffer(G1SegmentedArrayBuffer<mtGC>* node, uint length);

  };

  static const uint BufferLength = 256;
=======
private:
  static const uint SegmentLength = 256;
>>>>>>> 09522db5
  static const uint Alignment = 4;

  static const G1SegmentedArrayAllocOptions _alloc_options;

  // This free list is shared among evacuation failure process in all regions.
  static G1SegmentedArrayFreeList<mtGC> _free_segment_list;

  const uint _region_idx;

  // Region bottom
  const HeapWord* _bottom;

  // Offsets within region containing objects that failed evacuation.
  G1SegmentedArray<OffsetInRegion, mtGC> _offsets;

  G1EvacFailureObjectsIterationHelper _helper;

  // Live words in the evacuation failure region.
  volatile size_t _word_size;

  void assert_is_valid_offset(size_t offset) const NOT_DEBUG_RETURN;
  // Converts between an offset within a region and an oop address.
  oop from_offset(OffsetInRegion offset) const;
  OffsetInRegion to_offset(oop obj) const;

public:
  G1EvacFailureObjectsSet(uint region_idx, HeapWord* bottom);

  // Record an object that failed evacuation.
  inline void record(oop obj, size_t word_size);

  // Prepare parallel iteration by building and sorting list of evacuation
  // failure objects, and constructing parallelizable tasks.
  // Return live bytes in the evacuation failure region.
  size_t pre_iteration(G1EvacFailureParScanTasksQueue* queue);
  // Apply the given ObjectClosure to all previously recorded objects in the task
  // that failed evacuation in ascending address order.
  void iterate(ObjectClosure* closure, G1EvacFailureParScanTask& task);
  // Empty the list of evacuation failure objects.
  // Reset live words in the evacuation failure region.
  void post_iteration();
};


#endif //SHARE_GC_G1_G1EVACFAILUREOBJECTSSET_HPP<|MERGE_RESOLUTION|>--- conflicted
+++ resolved
@@ -43,7 +43,6 @@
   // sufficient to use an uint here to save some space instead of full pointers.
   typedef uint OffsetInRegion;
 
-<<<<<<< HEAD
   // Helper class to join, sort and iterate over the previously collected segmented
   // array of objects that failed evacuation.
   class G1EvacFailureObjectsIterationHelper {
@@ -72,16 +71,12 @@
     void iterate(ObjectClosure* closure, G1EvacFailureParScanTask& task);
     void reset();
 
-    // Callback of G1SegmentedArray::iterate_nodes
-    void do_buffer(G1SegmentedArrayBuffer<mtGC>* node, uint length);
-
+    // Callback of G1SegmentedArray::iterate_segments
+    void do_segment(G1SegmentedArraySegment<mtGC>* segment, uint length);
   };
 
-  static const uint BufferLength = 256;
-=======
-private:
   static const uint SegmentLength = 256;
->>>>>>> 09522db5
+
   static const uint Alignment = 4;
 
   static const G1SegmentedArrayAllocOptions _alloc_options;
