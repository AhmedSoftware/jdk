--- conflicted
+++ resolved
@@ -61,13 +61,8 @@
 
   // Mark stack is populated, now process and drain it.
   marker->complete_marking(collector()->oop_queue_set(), collector()->array_queue_set(), &_terminator);
-<<<<<<< HEAD
-  // flush live bytes to regions
-  marker->flush_mark_region_cache();
-=======
   marker->flush_mark_stats_cache();
 
->>>>>>> fd3a33a8
   // This is the point where the entire marking should have completed.
   assert(marker->oop_stack()->is_empty(), "Marking should have completed");
   assert(marker->objarray_stack()->is_empty(), "Array marking should have completed");
