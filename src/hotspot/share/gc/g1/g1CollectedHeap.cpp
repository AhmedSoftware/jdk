--- conflicted
+++ resolved
@@ -2823,13 +2823,10 @@
 }
 
 void G1CollectedHeap::verify_before_young_collection(G1HeapVerifier::G1VerifyType type) {
-<<<<<<< HEAD
   if (!VerifyBeforeGC) {
     return;
   }
   Ticks start = Ticks::now();
-=======
->>>>>>> 3d193adb
   _verifier->verify_region_sets_optional();
   _verifier->verify_dirty_young_regions();
   if (VerifyRememberedSets) {
@@ -2861,10 +2858,7 @@
   _verifier->check_bitmaps("GC End");
   verify_numa_regions("GC End");
   _verifier->verify_region_sets_optional();
-<<<<<<< HEAD
   phase_times()->record_verify_after_time_ms((Ticks::now() - start).seconds() * MILLIUNITS);
-=======
->>>>>>> 3d193adb
 }
 
 void G1CollectedHeap::expand_heap_after_young_collection(){
@@ -2909,58 +2903,37 @@
 
 // GCTraceTime wrapper that constructs the message according to GC pause type and
 // GC cause.
-<<<<<<< HEAD
-class G1YoungGCTraceTime {
-  G1GCPauseType _pause_type;
-=======
 // The code relies on the fact that GCTraceTimeWrapper stores the string passed
 // initially as a reference only, so that we can modify it as needed.
 class G1YoungGCTraceTime {
   G1GCPauseType _pause_type;
   GCCause::Cause _pause_cause;
->>>>>>> 3d193adb
 
   static const uint MaxYoungGCNameLength = 128;
   char _young_gc_name_data[MaxYoungGCNameLength];
 
   GCTraceTime(Info, gc) _tt;
 
-<<<<<<< HEAD
-  char* update_young_gc_name() {
-    snprintf(_young_gc_name_data,
-             MaxYoungGCNameLength,
-             "Pause Young (%s)%s",
-             G1GCPauseTypeHelper::to_string(_pause_type),
-=======
   const char* update_young_gc_name() {
     snprintf(_young_gc_name_data,
              MaxYoungGCNameLength,
              "Pause Young (%s) (%s)%s",
              G1GCPauseTypeHelper::to_string(_pause_type),
              GCCause::to_string(_pause_cause),
->>>>>>> 3d193adb
              G1CollectedHeap::heap()->evacuation_failed() ? " (Evacuation Failure)" : "");
     return _young_gc_name_data;
   }
 
 public:
-<<<<<<< HEAD
-
-=======
->>>>>>> 3d193adb
   G1YoungGCTraceTime(GCCause::Cause cause) :
     // Take snapshot of current pause type at start as it may be modified during gc.
     // The strings for all Concurrent Start pauses are the same, so the parameter
     // does not matter here.
     _pause_type(G1CollectedHeap::heap()->collector_state()->young_gc_pause_type(false /* concurrent_operation_is_full_mark */)),
-<<<<<<< HEAD
-    _tt(update_young_gc_name(), NULL, cause, true) {
-=======
     _pause_cause(cause),
     // Fake a "no cause" and manually add the correct string in update_young_gc_name()
     // to make the string look more natural.
     _tt(update_young_gc_name(), NULL, GCCause::_no_gc, true) {
->>>>>>> 3d193adb
   }
 
   ~G1YoungGCTraceTime() {
@@ -2968,8 +2941,6 @@
   }
 };
 
-<<<<<<< HEAD
-=======
 G1HeapPrinterMark::G1HeapPrinterMark(G1CollectedHeap* g1h) : _g1h(g1h), _heap_transition(g1h) {
   // This summary needs to be printed before incrementing total collections.
   _g1h->rem_set()->print_periodic_summary_info("Before GC RS summary", _g1h->total_collections());
@@ -3028,7 +2999,6 @@
   }
 };
 
->>>>>>> 3d193adb
 void G1CollectedHeap::do_collection_pause_at_safepoint_helper(double target_pause_time_ms) {
   GCIdMark gc_id_mark;
 
@@ -3039,13 +3009,6 @@
 
   wait_for_root_region_scanning();
 
-<<<<<<< HEAD
-  print_heap_before_gc();
-  print_heap_regions();
-  trace_heap_before_gc(_gc_tracer_stw);
-
-=======
->>>>>>> 3d193adb
   // We should not be doing concurrent start unless the concurrent mark thread is running
   if (!_cm_thread->should_terminate()) {
     // This call will decide whether this pause is a concurrent start
@@ -3158,10 +3121,6 @@
     }
 
     policy()->print_phases();
-<<<<<<< HEAD
-    heap_transition.print();
-=======
->>>>>>> 3d193adb
 
     TASKQUEUE_STATS_ONLY(print_taskqueue_stats());
     TASKQUEUE_STATS_ONLY(reset_taskqueue_stats());
