/*
 * Copyright (c) 2019, 2023, Oracle and/or its affiliates. All rights reserved.
 * DO NOT ALTER OR REMOVE COPYRIGHT NOTICES OR THIS FILE HEADER.
 *
 * This code is free software; you can redistribute it and/or modify it
 * under the terms of the GNU General Public License version 2 only, as
 * published by the Free Software Foundation.
 *
 * This code is distributed in the hope that it will be useful, but WITHOUT
 * ANY WARRANTY; without even the implied warranty of MERCHANTABILITY or
 * FITNESS FOR A PARTICULAR PURPOSE.  See the GNU General Public License
 * version 2 for more details (a copy is included in the LICENSE file that
 * accompanied this code).
 *
 * You should have received a copy of the GNU General Public License version
 * 2 along with this work; if not, write to the Free Software Foundation,
 * Inc., 51 Franklin St, Fifth Floor, Boston, MA 02110-1301 USA.
 *
 * Please contact Oracle, 500 Oracle Parkway, Redwood Shores, CA 94065 USA
 * or visit www.oracle.com if you need additional information or have any
 * questions.
 *
 */

#include "precompiled.hpp"
#include "gc/g1/g1CollectionSetCandidates.hpp"
#include "gc/g1/g1CollectionSetChooser.hpp"
#include "gc/g1/heapRegion.inline.hpp"
#include "utilities/bitMap.inline.hpp"
#include "utilities/growableArray.hpp"

G1CollectionCandidateList::G1CollectionCandidateList() : _candidates(2) { }

void G1CollectionCandidateList::set(G1CollectionSetCandidateInfo* candidate_infos, uint num_infos) {
  assert(_candidates.is_empty(), "must be");

  GrowableArrayFromArray<G1CollectionSetCandidateInfo> a(candidate_infos, (int)num_infos);
  _candidates.appendAll(&a);
}

void G1CollectionCandidateList::append_unsorted(HeapRegion* r) {
  G1CollectionSetCandidateInfo c(r, r->calc_gc_efficiency());
  _candidates.append(c);
}

void G1CollectionCandidateList::sort_by_efficiency() {
  _candidates.sort(compare);
}

void G1CollectionCandidateList::remove(G1CollectionCandidateRegionList* other) {
  guarantee((uint)_candidates.length() >= other->length(), "must be");

  if (other->length() == 0) {
    // Nothing to remove or nothing in the original set.
    return;
  }

  // Create a list from scratch, copying over the elements from the candidate
  // list not in the other list. Finally deallocate and overwrite the old list.
  int new_length = _candidates.length() - other->length();
<<<<<<< HEAD
  GrowableArrayCHeap<CandidateInfo, mtGC> new_list(new_length);
=======
  GrowableArray<G1CollectionSetCandidateInfo> new_list(new_length, mtGC);
>>>>>>> 672f3732

  uint other_idx = 0;

  for (uint candidate_idx = 0; candidate_idx < (uint)_candidates.length(); candidate_idx++) {
    if ((other_idx == other->length()) || _candidates.at(candidate_idx)._r != other->at(other_idx)) {
      new_list.append(_candidates.at(candidate_idx));
    } else {
      other_idx++;
    }
  }
  _candidates.swap(&new_list);

  verify();
  assert(_candidates.length() == new_length, "must be %u %u", _candidates.length(), new_length);
}

void G1CollectionCandidateList::clear() {
  _candidates.clear();
}

#ifndef PRODUCT
void G1CollectionCandidateList::verify() {
  G1CollectionSetCandidateInfo* prev = nullptr;

  for (uint i = 0; i < (uint)_candidates.length(); i++) {
    G1CollectionSetCandidateInfo& ci = _candidates.at(i);
    assert(prev == nullptr || prev->_gc_efficiency >= ci._gc_efficiency,
           "Stored gc efficiency must be descending from region %u to %u",
           prev->_r->hrm_index(), ci._r->hrm_index());
    prev = &ci;
    assert(ci._r->rem_set()->is_tracked(), "remset for region %u must be tracked", ci._r->hrm_index());
  }
}
#endif

int G1CollectionCandidateList::compare(G1CollectionSetCandidateInfo* ci1, G1CollectionSetCandidateInfo* ci2) {
  // Make sure that null entries are moved to the end.
  if (ci1->_r == nullptr) {
    if (ci2->_r == nullptr) {
      return 0;
    } else {
      return 1;
    }
  } else if (ci2->_r == nullptr) {
    return -1;
  }

  double gc_eff1 = ci1->_gc_efficiency;
  double gc_eff2 = ci2->_gc_efficiency;

  if (gc_eff1 > gc_eff2) {
    return -1;
  } if (gc_eff1 < gc_eff2) {
    return 1;
  } else {
    return 0;
  }
}

G1CollectionCandidateRegionList::G1CollectionCandidateRegionList() : _regions(2) { }

void G1CollectionCandidateRegionList::append(HeapRegion* r) {
  assert(!_regions.contains(r), "must be");
  _regions.append(r);
}

void G1CollectionCandidateRegionList::remove_prefix(G1CollectionCandidateRegionList* other) {
#ifdef ASSERT
  // Check that the given list is a prefix of this list.
  int i = 0;
  for (HeapRegion* r : *other) {
    assert(_regions.at(i) == r, "must be in order, but element %d is not", i);
    i++;
  }
#endif

  if (other->length() == 0) {
    return;
  }
  _regions.remove_till(other->length());
}

HeapRegion* G1CollectionCandidateRegionList::at(uint index) {
  return _regions.at(index);
}

void G1CollectionCandidateRegionList::clear() {
  _regions.clear();
}

G1CollectionSetCandidates::G1CollectionSetCandidates() :
  _marking_regions(),
  _retained_regions(),
  _contains_map(nullptr),
  _max_regions(0),
  _last_marking_candidates_length(0)
{ }

G1CollectionSetCandidates::~G1CollectionSetCandidates() {
  FREE_C_HEAP_ARRAY(CandidateOrigin, _contains_map);
}

bool G1CollectionSetCandidates::is_from_marking(HeapRegion* r) const {
  assert(contains(r), "must be");
  return _contains_map[r->hrm_index()] == CandidateOrigin::Marking;
}

void G1CollectionSetCandidates::initialize(uint max_regions) {
  assert(_contains_map == nullptr, "already initialized");
  _max_regions = max_regions;
  _contains_map = NEW_C_HEAP_ARRAY(CandidateOrigin, max_regions, mtGC);
  clear();
}

void G1CollectionSetCandidates::clear() {
  _marking_regions.clear();
  _retained_regions.clear();
  for (uint i = 0; i < _max_regions; i++) {
    _contains_map[i] = CandidateOrigin::Invalid;
  }
  _last_marking_candidates_length = 0;
}

void G1CollectionSetCandidates::set_candidates_from_marking(G1CollectionSetCandidateInfo* candidate_infos,
                                                            uint num_infos) {
  assert(_marking_regions.length() == 0, "must be empty before adding new ones");

  verify();

  _marking_regions.set(candidate_infos, num_infos);
  for (uint i = 0; i < num_infos; i++) {
    HeapRegion* r = candidate_infos[i]._r;
    assert(!contains(r), "must not contain region %u", r->hrm_index());
    _contains_map[r->hrm_index()] = CandidateOrigin::Marking;
  }
  _last_marking_candidates_length = num_infos;

  verify();
}

void G1CollectionSetCandidates::sort_by_efficiency() {
  // From marking regions must always be sorted so no reason to actually sort
  // them.
  _marking_regions.verify();
  _retained_regions.sort_by_efficiency();
  _retained_regions.verify();
}

void G1CollectionSetCandidates::add_retained_region_unsorted(HeapRegion* r) {
  assert(!contains(r), "must not contain region %u", r->hrm_index());
  _contains_map[r->hrm_index()] = CandidateOrigin::Retained;
  _retained_regions.append_unsorted(r);
}

void G1CollectionSetCandidates::remove(G1CollectionCandidateRegionList* other) {
  // During removal, we exploit the fact that elements in the marking_regions,
  // retained_regions and other list are sorted by gc_efficiency. Furthermore,
  // all regions in the passed other list are in one of the two other lists.
  //
  // Split original list into elements for the marking list and elements from the
  // retained list.
  G1CollectionCandidateRegionList other_marking_regions;
  G1CollectionCandidateRegionList other_retained_regions;

  for (HeapRegion* r : *other) {
    if (is_from_marking(r)) {
      other_marking_regions.append(r);
    } else {
      other_retained_regions.append(r);
    }
  }

  _marking_regions.remove(&other_marking_regions);
  _retained_regions.remove(&other_retained_regions);

  for (HeapRegion* r : *other) {
    assert(contains(r), "must contain region %u", r->hrm_index());
    _contains_map[r->hrm_index()] = CandidateOrigin::Invalid;
  }

  verify();
}

bool G1CollectionSetCandidates::is_empty() const {
  return length() == 0;
}

bool G1CollectionSetCandidates::has_more_marking_candidates() const {
  return marking_regions_length() != 0;
}

uint G1CollectionSetCandidates::marking_regions_length() const {
  return _marking_regions.length();
}

uint G1CollectionSetCandidates::retained_regions_length() const {
  return _retained_regions.length();
}

#ifndef PRODUCT
void G1CollectionSetCandidates::verify_helper(G1CollectionCandidateList* list, uint& from_marking, CandidateOrigin* verify_map) {
  list->verify();

  for (uint i = 0; i < (uint)list->length(); i++) {
    HeapRegion* r = list->at(i)._r;

    if (is_from_marking(r)) {
      from_marking++;
    }
    const uint hrm_index = r->hrm_index();
    assert(_contains_map[hrm_index] == CandidateOrigin::Marking || _contains_map[hrm_index] == CandidateOrigin::Retained,
           "must be %u is %u", hrm_index, (uint)_contains_map[hrm_index]);
    assert(verify_map[hrm_index] == CandidateOrigin::Invalid, "already added");

    verify_map[hrm_index] = CandidateOrigin::Verify;
  }
}

void G1CollectionSetCandidates::verify() {
  uint from_marking = 0;

  CandidateOrigin* verify_map = NEW_C_HEAP_ARRAY(CandidateOrigin, _max_regions, mtGC);
  for (uint i = 0; i < _max_regions; i++) {
    verify_map[i] = CandidateOrigin::Invalid;
  }

  verify_helper(&_marking_regions, from_marking, verify_map);
  assert(from_marking == marking_regions_length(), "must be");

  uint from_marking_retained = 0;
  verify_helper(&_retained_regions, from_marking_retained, verify_map);
  assert(from_marking_retained == 0, "must be");

  assert(length() >= marking_regions_length(), "must be");

  // Check whether the _contains_map is consistent with the list.
  for (uint i = 0; i < _max_regions; i++) {
    assert(_contains_map[i] == verify_map[i] ||
           (_contains_map[i] != CandidateOrigin::Invalid && verify_map[i] == CandidateOrigin::Verify),
           "Candidate origin does not match for region %u, is %u but should be %u",
           i,
           static_cast<std::underlying_type<CandidateOrigin>::type>(_contains_map[i]),
           static_cast<std::underlying_type<CandidateOrigin>::type>(verify_map[i]));
  }

  FREE_C_HEAP_ARRAY(CandidateOrigin, verify_map);
}
#endif

bool G1CollectionSetCandidates::contains(const HeapRegion* r) const {
  const uint index = r->hrm_index();
  assert(index < _max_regions, "must be");
  return _contains_map[index] != CandidateOrigin::Invalid;
}

const char* G1CollectionSetCandidates::get_short_type_str(const HeapRegion* r) const {
  static const char* type_strings[] = {
    "Ci",  // Invalid
    "Cm",  // Marking
    "Cr",  // Retained
    "Cv"   // Verification
  };

  uint8_t kind = static_cast<std::underlying_type<CandidateOrigin>::type>(_contains_map[r->hrm_index()]);
  return type_strings[kind];
}<|MERGE_RESOLUTION|>--- conflicted
+++ resolved
@@ -58,11 +58,7 @@
   // Create a list from scratch, copying over the elements from the candidate
   // list not in the other list. Finally deallocate and overwrite the old list.
   int new_length = _candidates.length() - other->length();
-<<<<<<< HEAD
-  GrowableArrayCHeap<CandidateInfo, mtGC> new_list(new_length);
-=======
-  GrowableArray<G1CollectionSetCandidateInfo> new_list(new_length, mtGC);
->>>>>>> 672f3732
+  GrowableArrayCHeap<G1CollectionSetCandidateInfo, mtGC> new_list(new_length);
 
   uint other_idx = 0;
 
