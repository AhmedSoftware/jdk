/*
 * Copyright (c) 2001, 2022, Oracle and/or its affiliates. All rights reserved.
 * DO NOT ALTER OR REMOVE COPYRIGHT NOTICES OR THIS FILE HEADER.
 *
 * This code is free software; you can redistribute it and/or modify it
 * under the terms of the GNU General Public License version 2 only, as
 * published by the Free Software Foundation.
 *
 * This code is distributed in the hope that it will be useful, but WITHOUT
 * ANY WARRANTY; without even the implied warranty of MERCHANTABILITY or
 * FITNESS FOR A PARTICULAR PURPOSE.  See the GNU General Public License
 * version 2 for more details (a copy is included in the LICENSE file that
 * accompanied this code).
 *
 * You should have received a copy of the GNU General Public License version
 * 2 along with this work; if not, write to the Free Software Foundation,
 * Inc., 51 Franklin St, Fifth Floor, Boston, MA 02110-1301 USA.
 *
 * Please contact Oracle, 500 Oracle Parkway, Redwood Shores, CA 94065 USA
 * or visit www.oracle.com if you need additional information or have any
 * questions.
 *
 */

#ifndef SHARE_GC_G1_G1BLOCKOFFSETTABLE_HPP
#define SHARE_GC_G1_G1BLOCKOFFSETTABLE_HPP

#include "gc/g1/g1RegionToSpaceMapper.hpp"
#include "gc/shared/blockOffsetTable.hpp"
#include "memory/memRegion.hpp"
#include "memory/virtualspace.hpp"
#include "utilities/globalDefinitions.hpp"

// Forward declarations
class G1BlockOffsetTable;
class HeapRegion;

// This implementation of "G1BlockOffsetTable" divides the covered region
// into "N"-word subregions (where "N" = 2^"LogN".  An array with an entry
// for each such subregion indicates how far back one must go to find the
// start of the chunk that includes the first word of the subregion.
//
// Each G1BlockOffsetTablePart is owned by a HeapRegion.

class G1BlockOffsetTable: public CHeapObj<mtGC> {
  friend class G1BlockOffsetTablePart;
  friend class VMStructs;

private:
  // The reserved region covered by the table.
  MemRegion _reserved;

  // Array for keeping offsets for retrieving object start fast given an
  // address.
  volatile u_char* _offset_array;  // byte array keeping backwards offsets

  void check_offset(size_t offset, const char* msg) const {
    assert(offset < BOTConstants::card_size_in_words(),
           "%s - offset: " SIZE_FORMAT ", N_words: %u",
           msg, offset, BOTConstants::card_size_in_words());
  }

  // Bounds checking accessors:
  // For performance these have to devolve to array accesses in product builds.
  inline u_char offset_array(size_t index) const;

  inline void set_offset_array_raw(size_t index, u_char offset);
  inline void set_offset_array(size_t index, u_char offset);

  inline void set_offset_array(size_t index, HeapWord* high, HeapWord* low);

  inline void set_offset_array(size_t left, size_t right, u_char offset);

  bool is_card_boundary(HeapWord* p) const;

  void check_index(size_t index, const char* msg) const NOT_DEBUG_RETURN;

public:

  // Return the number of slots needed for an offset array
  // that covers mem_region_words words.
  static size_t compute_size(size_t mem_region_words) {
    size_t number_of_slots = (mem_region_words / BOTConstants::card_size_in_words());
    return ReservedSpace::allocation_align_size_up(number_of_slots);
  }

  // Returns how many bytes of the heap a single byte of the BOT corresponds to.
  static size_t heap_map_factor() {
    return BOTConstants::card_size();
  }

  // Initialize the Block Offset Table to cover the memory region passed
  // in the heap parameter.
  G1BlockOffsetTable(MemRegion heap, G1RegionToSpaceMapper* storage);

  // Return the appropriate index into "_offset_array" for "p".
  inline size_t index_for(const void* p) const;
  inline size_t index_for_raw(const void* p) const;

  // Return the address indicating the start of the region corresponding to
  // "index" in "_offset_array".
  inline HeapWord* address_for_index(size_t index) const;
  // Variant of address_for_index that does not check the index for validity.
  inline HeapWord* address_for_index_raw(size_t index) const {
    return _reserved.start() + (index << BOTConstants::log_card_size_in_words());
  }
};

class G1BlockOffsetTablePart {
  friend class G1BlockOffsetTable;
  friend class VMStructs;
private:
  // This is the global BlockOffsetTable.
  G1BlockOffsetTable* _bot;

  // The region that owns this part of the BOT.
  HeapRegion* _hr;

  // Sets the entries corresponding to the cards starting at "start" and ending
  // at "end" to point back to the card before "start"; [start, end]
  void set_remainder_to_point_to_start_incl(size_t start, size_t end);

<<<<<<< HEAD
=======
  inline size_t block_size(const HeapWord* p) const;
  inline size_t block_size(const HeapWord* p, HeapWord* pb) const;

  // Returns the address of a block whose start is at most "addr".
  inline HeapWord* block_at_or_preceding(const void* addr) const;

  // Return the address of the beginning of the block that contains "addr".
  // "q" is a block boundary that is <= "addr"; "n" is the address of the
  // next block (or the end of the space.)
  // "pb" is the current value of the region's parsable_bottom.
  inline HeapWord* forward_to_block_containing_addr(HeapWord* q, HeapWord* n,
                                                    const void* addr,
                                                    HeapWord* pb) const;

>>>>>>> 95e3190d
  // Update BOT entries corresponding to the mem range [blk_start, blk_end).
  void update_for_block_work(HeapWord* blk_start, HeapWord* blk_end);

  void check_all_cards(size_t left_card, size_t right_card) const NOT_DEBUG_RETURN;

  static HeapWord* align_up_by_card_size(HeapWord* const addr) {
    return align_up(addr, BOTConstants::card_size());
  }

  void update_for_block(HeapWord* blk_start, size_t size) {
    update_for_block(blk_start, blk_start + size);
  }
public:
  static bool is_crossing_card_boundary(HeapWord* const obj_start,
                                        HeapWord* const obj_end) {
    HeapWord* cur_card_boundary = align_up_by_card_size(obj_start);
    // strictly greater-than
    return obj_end > cur_card_boundary;
  }

  //  The elements of the array are initialized to zero.
  G1BlockOffsetTablePart(G1BlockOffsetTable* array, HeapRegion* hr);

  void verify() const;

<<<<<<< HEAD
  // Returns the address of the start of the block reaching into the card containing
  // "addr".
  inline HeapWord* block_start_reaching_into_card(const void* addr) const;
=======
  // Returns the address of the start of the block containing "addr", or
  // else "null" if it is covered by no block.  (May have side effects,
  // namely updating of shared array entries that "point" too far
  // backwards.  This can occur, for example, when lab allocation is used
  // in a space covered by the table.)
  // "pb" is the current value of the region's parsable_bottom.
  inline HeapWord* block_start(const void* addr, HeapWord* pb);
>>>>>>> 95e3190d

  void update_for_block(HeapWord* blk_start, HeapWord* blk_end) {
    if (is_crossing_card_boundary(blk_start, blk_end)) {
      update_for_block_work(blk_start, blk_end);
    }
  }

  void set_for_starts_humongous(HeapWord* obj_top, size_t fill_size);

  void print_on(outputStream* out) PRODUCT_RETURN;
};

#endif // SHARE_GC_G1_G1BLOCKOFFSETTABLE_HPP<|MERGE_RESOLUTION|>--- conflicted
+++ resolved
@@ -120,10 +120,7 @@
   // at "end" to point back to the card before "start"; [start, end]
   void set_remainder_to_point_to_start_incl(size_t start, size_t end);
 
-<<<<<<< HEAD
-=======
   inline size_t block_size(const HeapWord* p) const;
-  inline size_t block_size(const HeapWord* p, HeapWord* pb) const;
 
   // Returns the address of a block whose start is at most "addr".
   inline HeapWord* block_at_or_preceding(const void* addr) const;
@@ -131,12 +128,10 @@
   // Return the address of the beginning of the block that contains "addr".
   // "q" is a block boundary that is <= "addr"; "n" is the address of the
   // next block (or the end of the space.)
-  // "pb" is the current value of the region's parsable_bottom.
   inline HeapWord* forward_to_block_containing_addr(HeapWord* q, HeapWord* n,
                                                     const void* addr,
                                                     HeapWord* pb) const;
 
->>>>>>> 95e3190d
   // Update BOT entries corresponding to the mem range [blk_start, blk_end).
   void update_for_block_work(HeapWord* blk_start, HeapWord* blk_end);
 
@@ -162,19 +157,9 @@
 
   void verify() const;
 
-<<<<<<< HEAD
   // Returns the address of the start of the block reaching into the card containing
   // "addr".
   inline HeapWord* block_start_reaching_into_card(const void* addr) const;
-=======
-  // Returns the address of the start of the block containing "addr", or
-  // else "null" if it is covered by no block.  (May have side effects,
-  // namely updating of shared array entries that "point" too far
-  // backwards.  This can occur, for example, when lab allocation is used
-  // in a space covered by the table.)
-  // "pb" is the current value of the region's parsable_bottom.
-  inline HeapWord* block_start(const void* addr, HeapWord* pb);
->>>>>>> 95e3190d
 
   void update_for_block(HeapWord* blk_start, HeapWord* blk_end) {
     if (is_crossing_card_boundary(blk_start, blk_end)) {
