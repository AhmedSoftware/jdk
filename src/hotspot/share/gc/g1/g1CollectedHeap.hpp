/*
 * Copyright (c) 2001, 2021, Oracle and/or its affiliates. All rights reserved.
 * DO NOT ALTER OR REMOVE COPYRIGHT NOTICES OR THIS FILE HEADER.
 *
 * This code is free software; you can redistribute it and/or modify it
 * under the terms of the GNU General Public License version 2 only, as
 * published by the Free Software Foundation.
 *
 * This code is distributed in the hope that it will be useful, but WITHOUT
 * ANY WARRANTY; without even the implied warranty of MERCHANTABILITY or
 * FITNESS FOR A PARTICULAR PURPOSE.  See the GNU General Public License
 * version 2 for more details (a copy is included in the LICENSE file that
 * accompanied this code).
 *
 * You should have received a copy of the GNU General Public License version
 * 2 along with this work; if not, write to the Free Software Foundation,
 * Inc., 51 Franklin St, Fifth Floor, Boston, MA 02110-1301 USA.
 *
 * Please contact Oracle, 500 Oracle Parkway, Redwood Shores, CA 94065 USA
 * or visit www.oracle.com if you need additional information or have any
 * questions.
 *
 */

#ifndef SHARE_GC_G1_G1COLLECTEDHEAP_HPP
#define SHARE_GC_G1_G1COLLECTEDHEAP_HPP

#include "gc/g1/g1BarrierSet.hpp"
#include "gc/g1/g1BiasedArray.hpp"
#include "gc/g1/g1CardSet.hpp"
#include "gc/g1/g1CardSetFreeMemoryTask.hpp"
#include "gc/g1/g1CardTable.hpp"
#include "gc/g1/g1CollectionSet.hpp"
#include "gc/g1/g1CollectorState.hpp"
#include "gc/g1/g1ConcurrentMark.hpp"
#include "gc/g1/g1EdenRegions.hpp"
#include "gc/g1/g1EvacFailure.hpp"
#include "gc/g1/g1EvacStats.hpp"
#include "gc/g1/g1EvacuationInfo.hpp"
#include "gc/g1/g1GCPhaseTimes.hpp"
#include "gc/g1/g1GCPauseType.hpp"
#include "gc/g1/g1HeapTransition.hpp"
#include "gc/g1/g1HeapVerifier.hpp"
#include "gc/g1/g1HRPrinter.hpp"
#include "gc/g1/g1HeapRegionAttr.hpp"
#include "gc/g1/g1MonitoringSupport.hpp"
#include "gc/g1/g1NUMA.hpp"
#include "gc/g1/g1RedirtyCardsQueue.hpp"
#include "gc/g1/g1SurvivorRegions.hpp"
#include "gc/g1/g1YoungGCEvacFailureInjector.hpp"
#include "gc/g1/heapRegionManager.hpp"
#include "gc/g1/heapRegionSet.hpp"
#include "gc/shared/barrierSet.hpp"
#include "gc/shared/collectedHeap.hpp"
#include "gc/shared/gcHeapSummary.hpp"
#include "gc/shared/plab.hpp"
#include "gc/shared/softRefPolicy.hpp"
#include "gc/shared/taskqueue.hpp"
#include "memory/memRegion.hpp"
#include "utilities/bitMap.hpp"
#include "utilities/stack.hpp"

// A "G1CollectedHeap" is an implementation of a java heap for HotSpot.
// It uses the "Garbage First" heap organization and algorithm, which
// may combine concurrent marking with parallel, incremental compaction of
// heap subsets that will yield large amounts of garbage.

// Forward declarations
class HeapRegion;
class GenerationSpec;
class G1CardSetFreeMemoryTask;
class G1ParScanThreadState;
class G1ParScanThreadStateSet;
class G1ParScanThreadState;
class MemoryPool;
class MemoryManager;
class ObjectClosure;
class SpaceClosure;
class CompactibleSpaceClosure;
class Space;
class G1BatchedGangTask;
class G1CardTableEntryClosure;
class G1CollectionSet;
class G1GCCounters;
class G1Policy;
class G1HotCardCache;
class G1RemSet;
class G1ServiceTask;
class G1ServiceThread;
class G1ConcurrentMark;
class G1ConcurrentMarkThread;
class G1ConcurrentRefine;
class GenerationCounters;
class STWGCTimer;
class G1NewTracer;
class nmethod;
class WorkGang;
class G1Allocator;
class G1ArchiveAllocator;
class G1FullGCScope;
class G1HeapVerifier;
class G1HeapSizingPolicy;
class G1HeapSummary;
class G1EvacSummary;

typedef OverflowTaskQueue<ScannerTask, mtGC>           G1ScannerTasksQueue;
typedef GenericTaskQueueSet<G1ScannerTasksQueue, mtGC> G1ScannerTasksQueueSet;

typedef int RegionIdx_t;   // needs to hold [ 0..max_reserved_regions() )
typedef int CardIdx_t;     // needs to hold [ 0..CardsPerRegion )

// The G1 STW is alive closure.
// An instance is embedded into the G1CH and used as the
// (optional) _is_alive_non_header closure in the STW
// reference processor. It is also extensively used during
// reference processing during STW evacuation pauses.
class G1STWIsAliveClosure : public BoolObjectClosure {
  G1CollectedHeap* _g1h;
public:
  G1STWIsAliveClosure(G1CollectedHeap* g1h) : _g1h(g1h) {}
  bool do_object_b(oop p);
};

class G1STWSubjectToDiscoveryClosure : public BoolObjectClosure {
  G1CollectedHeap* _g1h;
public:
  G1STWSubjectToDiscoveryClosure(G1CollectedHeap* g1h) : _g1h(g1h) {}
  bool do_object_b(oop p);
};

class G1RegionMappingChangedListener : public G1MappingChangedListener {
 private:
  void reset_from_card_cache(uint start_idx, size_t num_regions);
 public:
  virtual void on_commit(uint start_idx, size_t num_regions, bool zero_filled);
};

class G1CollectedHeap : public CollectedHeap {
  friend class VM_CollectForMetadataAllocation;
  friend class VM_G1CollectForAllocation;
  friend class VM_G1CollectFull;
  friend class VM_G1TryInitiateConcMark;
  friend class VMStructs;
  friend class MutatorAllocRegion;
  friend class G1FullCollector;
  friend class G1GCAllocRegion;
  friend class G1HeapVerifier;

  friend class G1YoungGCVerifierMark;

  // Closures used in implementation.
  friend class G1EvacuateRegionsTask;
  friend class G1PLABAllocator;

  // Other related classes.
  friend class G1HeapPrinterMark;
  friend class HeapRegionClaimer;

  // Testing classes.
  friend class G1CheckRegionAttrTableClosure;

private:
  G1ServiceThread* _service_thread;
  G1ServiceTask* _periodic_gc_task;
  G1CardSetFreeMemoryTask* _free_card_set_memory_task;

  WorkGang* _workers;
  G1CardTable* _card_table;

  Ticks _collection_pause_end;

  SoftRefPolicy      _soft_ref_policy;

  static size_t _humongous_object_threshold_in_words;

  // These sets keep track of old, archive and humongous regions respectively.
  HeapRegionSet _old_set;
  HeapRegionSet _archive_set;
  HeapRegionSet _humongous_set;

  // Young gen memory statistics before GC.
  G1CardSetMemoryStats _young_gen_card_set_stats;
  // Collection set candidates memory statistics after GC.
  G1CardSetMemoryStats _collection_set_candidates_card_set_stats;

  void rebuild_free_region_list();
  // Start a new incremental collection set for the next pause.
  void start_new_collection_set();

  // The block offset table for the G1 heap.
  G1BlockOffsetTable* _bot;

public:
  void prepare_region_for_full_compaction(HeapRegion* hr);

private:
  // Rebuilds the region sets / lists so that they are repopulated to
  // reflect the contents of the heap. The only exception is the
  // humongous set which was not torn down in the first place. If
  // free_list_only is true, it will only rebuild the free list.
  void rebuild_region_sets(bool free_list_only);

  // Callback for region mapping changed events.
  G1RegionMappingChangedListener _listener;

  // Handle G1 NUMA support.
  G1NUMA* _numa;

  // The sequence of all heap regions in the heap.
  HeapRegionManager _hrm;

  // Manages all allocations with regions except humongous object allocations.
  G1Allocator* _allocator;

  G1YoungGCEvacFailureInjector _evac_failure_injector;

  // Manages all heap verification.
  G1HeapVerifier* _verifier;

  // Outside of GC pauses, the number of bytes used in all regions other
  // than the current allocation region(s).
  volatile size_t _summary_bytes_used;

  void increase_used(size_t bytes);
  void decrease_used(size_t bytes);

  void set_used(size_t bytes);

  // Number of bytes used in all regions during GC. Typically changed when
  // retiring a GC alloc region.
  size_t _bytes_used_during_gc;

  // Class that handles archive allocation ranges.
  G1ArchiveAllocator* _archive_allocator;

  // GC allocation statistics policy for survivors.
  G1EvacStats _survivor_evac_stats;

  // GC allocation statistics policy for tenured objects.
  G1EvacStats _old_evac_stats;

  // Helper for monitoring and management support.
  G1MonitoringSupport* _monitoring_support;

  // Records whether the region at the given index is (still) a
  // candidate for eager reclaim.  Only valid for humongous start
  // regions; other regions have unspecified values.  Humongous start
  // regions are initialized at start of collection pause, with
  // candidates removed from the set as they are found reachable from
  // roots or the young generation.
  class HumongousReclaimCandidates : public G1BiasedMappedArray<bool> {
  protected:
    bool default_value() const { return false; }
  public:
    void clear() { G1BiasedMappedArray<bool>::clear(); }
    void set_candidate(uint region, bool value) {
      set_by_index(region, value);
    }
    bool is_candidate(uint region) {
      return get_by_index(region);
    }
  };

  HumongousReclaimCandidates _humongous_reclaim_candidates;
  uint _num_humongous_objects; // Current amount of (all) humongous objects found in the heap.
  uint _num_humongous_reclaim_candidates; // Number of humongous object eager reclaim candidates.
public:
  uint num_humongous_objects() const { return _num_humongous_objects; }
  uint num_humongous_reclaim_candidates() const { return _num_humongous_reclaim_candidates; }
  bool has_humongous_reclaim_candidates() const { return _num_humongous_reclaim_candidates > 0; }

  bool should_do_eager_reclaim() const;

  bool should_sample_collection_set_candidates() const;
  void set_collection_set_candidates_stats(G1CardSetMemoryStats& stats);

private:

  G1HRPrinter _hr_printer;

  // Return true if an explicit GC should start a concurrent cycle instead
  // of doing a STW full GC. A concurrent cycle should be started if:
  // (a) cause == _g1_humongous_allocation,
  // (b) cause == _java_lang_system_gc and +ExplicitGCInvokesConcurrent,
  // (c) cause == _dcmd_gc_run and +ExplicitGCInvokesConcurrent,
  // (d) cause == _wb_conc_mark or _wb_breakpoint,
  // (e) cause == _g1_periodic_collection and +G1PeriodicGCInvokesConcurrent.
  bool should_do_concurrent_full_gc(GCCause::Cause cause);

  // Attempt to start a concurrent cycle with the indicated cause.
  // precondition: should_do_concurrent_full_gc(cause)
  bool try_collect_concurrently(GCCause::Cause cause,
                                uint gc_counter,
                                uint old_marking_started_before);

  // indicates whether we are in young or mixed GC mode
  G1CollectorState _collector_state;

  // Keeps track of how many "old marking cycles" (i.e., Full GCs or
  // concurrent cycles) we have started.
  volatile uint _old_marking_cycles_started;

  // Keeps track of how many "old marking cycles" (i.e., Full GCs or
  // concurrent cycles) we have completed.
  volatile uint _old_marking_cycles_completed;

  // This is a non-product method that is helpful for testing. It is
  // called at the end of a GC and artificially expands the heap by
  // allocating a number of dead regions. This way we can induce very
  // frequent marking cycles and stress the cleanup / concurrent
  // cleanup code more (as all the regions that will be allocated by
  // this method will be found dead by the marking cycle).
  void allocate_dummy_regions() PRODUCT_RETURN;

  // Create a memory mapper for auxiliary data structures of the given size and
  // translation factor.
  static G1RegionToSpaceMapper* create_aux_memory_mapper(const char* description,
                                                         size_t size,
                                                         size_t translation_factor);

  void trace_heap(GCWhen::Type when, const GCTracer* tracer);

  // These are macros so that, if the assert fires, we get the correct
  // line number, file, etc.

#define heap_locking_asserts_params(_extra_message_)                          \
  "%s : Heap_lock locked: %s, at safepoint: %s, is VM thread: %s",            \
  (_extra_message_),                                                          \
  BOOL_TO_STR(Heap_lock->owned_by_self()),                                    \
  BOOL_TO_STR(SafepointSynchronize::is_at_safepoint()),                       \
  BOOL_TO_STR(Thread::current()->is_VM_thread())

#define assert_heap_locked()                                                  \
  do {                                                                        \
    assert(Heap_lock->owned_by_self(),                                        \
           heap_locking_asserts_params("should be holding the Heap_lock"));   \
  } while (0)

#define assert_heap_locked_or_at_safepoint(_should_be_vm_thread_)             \
  do {                                                                        \
    assert(Heap_lock->owned_by_self() ||                                      \
           (SafepointSynchronize::is_at_safepoint() &&                        \
             ((_should_be_vm_thread_) == Thread::current()->is_VM_thread())), \
           heap_locking_asserts_params("should be holding the Heap_lock or "  \
                                        "should be at a safepoint"));         \
  } while (0)

#define assert_heap_locked_and_not_at_safepoint()                             \
  do {                                                                        \
    assert(Heap_lock->owned_by_self() &&                                      \
                                    !SafepointSynchronize::is_at_safepoint(), \
          heap_locking_asserts_params("should be holding the Heap_lock and "  \
                                       "should not be at a safepoint"));      \
  } while (0)

#define assert_heap_not_locked()                                              \
  do {                                                                        \
    assert(!Heap_lock->owned_by_self(),                                       \
        heap_locking_asserts_params("should not be holding the Heap_lock"));  \
  } while (0)

#define assert_heap_not_locked_and_not_at_safepoint()                         \
  do {                                                                        \
    assert(!Heap_lock->owned_by_self() &&                                     \
                                    !SafepointSynchronize::is_at_safepoint(), \
      heap_locking_asserts_params("should not be holding the Heap_lock and "  \
                                   "should not be at a safepoint"));          \
  } while (0)

#define assert_at_safepoint_on_vm_thread()                                    \
  do {                                                                        \
    assert_at_safepoint();                                                    \
    assert(Thread::current_or_null() != NULL, "no current thread");           \
    assert(Thread::current()->is_VM_thread(), "current thread is not VM thread"); \
  } while (0)

#ifdef ASSERT
#define assert_used_and_recalculate_used_equal(g1h)                           \
  do {                                                                        \
    size_t cur_used_bytes = g1h->used();                                      \
    size_t recal_used_bytes = g1h->recalculate_used();                        \
    assert(cur_used_bytes == recal_used_bytes, "Used(" SIZE_FORMAT ") is not" \
           " same as recalculated used(" SIZE_FORMAT ").",                    \
           cur_used_bytes, recal_used_bytes);                                 \
  } while (0)
#else
#define assert_used_and_recalculate_used_equal(g1h) do {} while(0)
#endif

  // The young region list.
  G1EdenRegions _eden;
  G1SurvivorRegions _survivor;

  STWGCTimer* _gc_timer_stw;

  G1NewTracer* _gc_tracer_stw;

  // The current policy object for the collector.
  G1Policy* _policy;
  G1HeapSizingPolicy* _heap_sizing_policy;

  G1CollectionSet _collection_set;

  // Try to allocate a single non-humongous HeapRegion sufficient for
  // an allocation of the given word_size. If do_expand is true,
  // attempt to expand the heap if necessary to satisfy the allocation
  // request. 'type' takes the type of region to be allocated. (Use constants
  // Old, Eden, Humongous, Survivor defined in HeapRegionType.)
  HeapRegion* new_region(size_t word_size,
                         HeapRegionType type,
                         bool do_expand,
                         uint node_index = G1NUMA::AnyNodeIndex);

  // Initialize a contiguous set of free regions of length num_regions
  // and starting at index first so that they appear as a single
  // humongous region.
  HeapWord* humongous_obj_allocate_initialize_regions(HeapRegion* first_hr,
                                                      uint num_regions,
                                                      size_t word_size);

  // Attempt to allocate a humongous object of the given size. Return
  // NULL if unsuccessful.
  HeapWord* humongous_obj_allocate(size_t word_size);

  // The following two methods, allocate_new_tlab() and
  // mem_allocate(), are the two main entry points from the runtime
  // into the G1's allocation routines. They have the following
  // assumptions:
  //
  // * They should both be called outside safepoints.
  //
  // * They should both be called without holding the Heap_lock.
  //
  // * All allocation requests for new TLABs should go to
  //   allocate_new_tlab().
  //
  // * All non-TLAB allocation requests should go to mem_allocate().
  //
  // * If either call cannot satisfy the allocation request using the
  //   current allocating region, they will try to get a new one. If
  //   this fails, they will attempt to do an evacuation pause and
  //   retry the allocation.
  //
  // * If all allocation attempts fail, even after trying to schedule
  //   an evacuation pause, allocate_new_tlab() will return NULL,
  //   whereas mem_allocate() will attempt a heap expansion and/or
  //   schedule a Full GC.
  //
  // * We do not allow humongous-sized TLABs. So, allocate_new_tlab
  //   should never be called with word_size being humongous. All
  //   humongous allocation requests should go to mem_allocate() which
  //   will satisfy them with a special path.

  virtual HeapWord* allocate_new_tlab(size_t min_size,
                                      size_t requested_size,
                                      size_t* actual_size);

  virtual HeapWord* mem_allocate(size_t word_size,
                                 bool*  gc_overhead_limit_was_exceeded);

  // First-level mutator allocation attempt: try to allocate out of
  // the mutator alloc region without taking the Heap_lock. This
  // should only be used for non-humongous allocations.
  inline HeapWord* attempt_allocation(size_t min_word_size,
                                      size_t desired_word_size,
                                      size_t* actual_word_size);

  // Second-level mutator allocation attempt: take the Heap_lock and
  // retry the allocation attempt, potentially scheduling a GC
  // pause. This should only be used for non-humongous allocations.
  HeapWord* attempt_allocation_slow(size_t word_size);

  // Takes the Heap_lock and attempts a humongous allocation. It can
  // potentially schedule a GC pause.
  HeapWord* attempt_allocation_humongous(size_t word_size);

  // Allocation attempt that should be called during safepoints (e.g.,
  // at the end of a successful GC). expect_null_mutator_alloc_region
  // specifies whether the mutator alloc region is expected to be NULL
  // or not.
  HeapWord* attempt_allocation_at_safepoint(size_t word_size,
                                            bool expect_null_mutator_alloc_region);

  // These methods are the "callbacks" from the G1AllocRegion class.

  // For mutator alloc regions.
  HeapRegion* new_mutator_alloc_region(size_t word_size, bool force, uint node_index);
  void retire_mutator_alloc_region(HeapRegion* alloc_region,
                                   size_t allocated_bytes);

  // For GC alloc regions.
  bool has_more_regions(G1HeapRegionAttr dest);
  HeapRegion* new_gc_alloc_region(size_t word_size, G1HeapRegionAttr dest, uint node_index);
  void retire_gc_alloc_region(HeapRegion* alloc_region,
                              size_t allocated_bytes, G1HeapRegionAttr dest);

  // - if explicit_gc is true, the GC is for a System.gc() etc,
  //   otherwise it's for a failed allocation.
  // - if clear_all_soft_refs is true, all soft references should be
  //   cleared during the GC.
  // - if do_maximum_compaction is true, full gc will do a maximally
  //   compacting collection, leaving no dead wood.
  // - it returns false if it is unable to do the collection due to the
  //   GC locker being active, true otherwise.
  bool do_full_collection(bool explicit_gc,
                          bool clear_all_soft_refs,
                          bool do_maximum_compaction);

  // Callback from VM_G1CollectFull operation, or collect_as_vm_thread.
  virtual void do_full_collection(bool clear_all_soft_refs);

  // Helper to do a full collection that clears soft references.
  bool upgrade_to_full_collection();

  // Callback from VM_G1CollectForAllocation operation.
  // This function does everything necessary/possible to satisfy a
  // failed allocation request (including collection, expansion, etc.)
  HeapWord* satisfy_failed_allocation(size_t word_size,
                                      bool* succeeded);
  // Internal helpers used during full GC to split it up to
  // increase readability.
  void abort_concurrent_cycle();
  void verify_before_full_collection(bool explicit_gc);
  void prepare_heap_for_full_collection();
  void prepare_heap_for_mutators();
  void abort_refinement();
  void verify_after_full_collection();
  void print_heap_after_full_collection();

  // Helper method for satisfy_failed_allocation()
  HeapWord* satisfy_failed_allocation_helper(size_t word_size,
                                             bool do_gc,
                                             bool maximum_compaction,
                                             bool expect_null_mutator_alloc_region,
                                             bool* gc_succeeded);

  // Attempting to expand the heap sufficiently
  // to support an allocation of the given "word_size".  If
  // successful, perform the allocation and return the address of the
  // allocated block, or else "NULL".
  HeapWord* expand_and_allocate(size_t word_size);

  // Process any reference objects discovered.
  void process_discovered_references(G1ParScanThreadStateSet* per_thread_states);

  // If during a concurrent start pause we may install a pending list head which is not
  // otherwise reachable, ensure that it is marked in the bitmap for concurrent marking
  // to discover.
  void make_pending_list_reachable();

  void verify_numa_regions(const char* desc);

public:
  G1ServiceThread* service_thread() const { return _service_thread; }

  WorkGang* workers() const { return _workers; }

  // Runs the given AbstractGangTask with the current active workers,
  // returning the total time taken.
  Tickspan run_task_timed(AbstractGangTask* task);
  // Run the given batch task using the work gang.
  void run_batch_task(G1BatchedGangTask* cl);

  G1Allocator* allocator() {
    return _allocator;
  }

  G1YoungGCEvacFailureInjector* evac_failure_injector() { return &_evac_failure_injector; }

  G1HeapVerifier* verifier() {
    return _verifier;
  }

  G1MonitoringSupport* monitoring_support() {
    assert(_monitoring_support != nullptr, "should have been initialized");
    return _monitoring_support;
  }

  void resize_heap_if_necessary();

  // Check if there is memory to uncommit and if so schedule a task to do it.
  void uncommit_regions_if_necessary();
  // Immediately uncommit uncommittable regions.
  uint uncommit_regions(uint region_limit);
  bool has_uncommittable_regions();

  G1NUMA* numa() const { return _numa; }

  // Expand the garbage-first heap by at least the given size (in bytes!).
  // Returns true if the heap was expanded by the requested amount;
  // false otherwise.
  // (Rounds up to a HeapRegion boundary.)
  bool expand(size_t expand_bytes, WorkGang* pretouch_workers = NULL, double* expand_time_ms = NULL);
  bool expand_single_region(uint node_index);

  // Returns the PLAB statistics for a given destination.
  inline G1EvacStats* alloc_buffer_stats(G1HeapRegionAttr dest);

  // Determines PLAB size for a given destination.
  inline size_t desired_plab_sz(G1HeapRegionAttr dest);

  // Do anything common to GC's.
  void gc_prologue(bool full);
  void gc_epilogue(bool full);

  // Does the given region fulfill remembered set based eager reclaim candidate requirements?
  bool is_potential_eager_reclaim_candidate(HeapRegion* r) const;

  // Modify the reclaim candidate set and test for presence.
  // These are only valid for starts_humongous regions.
  inline void set_humongous_reclaim_candidate(uint region, bool value);
  inline bool is_humongous_reclaim_candidate(uint region);

  // Remove from the reclaim candidate set.  Also remove from the
  // collection set so that later encounters avoid the slow path.
  inline void set_humongous_is_live(oop obj);

  // Register the given region to be part of the collection set.
  inline void register_humongous_region_with_region_attr(uint index);

  // We register a region with the fast "in collection set" test. We
  // simply set to true the array slot corresponding to this region.
  void register_young_region_with_region_attr(HeapRegion* r) {
    _region_attr.set_in_young(r->hrm_index());
  }
  inline void register_new_survivor_region_with_region_attr(HeapRegion* r);
  inline void register_region_with_region_attr(HeapRegion* r);
  inline void register_old_region_with_region_attr(HeapRegion* r);
  inline void register_optional_region_with_region_attr(HeapRegion* r);

  void clear_region_attr(const HeapRegion* hr) {
    _region_attr.clear(hr);
  }

  void clear_region_attr() {
    _region_attr.clear();
  }

  // Verify that the G1RegionAttr remset tracking corresponds to actual remset tracking
  // for all regions.
  void verify_region_attr_remset_update() PRODUCT_RETURN;

  bool is_user_requested_concurrent_full_gc(GCCause::Cause cause);

  // This is called at the start of either a concurrent cycle or a Full
  // GC to update the number of old marking cycles started.
  void increment_old_marking_cycles_started();

  // This is called at the end of either a concurrent cycle or a Full
  // GC to update the number of old marking cycles completed. Those two
  // can happen in a nested fashion, i.e., we start a concurrent
  // cycle, a Full GC happens half-way through it which ends first,
  // and then the cycle notices that a Full GC happened and ends
  // too. The concurrent parameter is a boolean to help us do a bit
  // tighter consistency checking in the method. If concurrent is
  // false, the caller is the inner caller in the nesting (i.e., the
  // Full GC). If concurrent is true, the caller is the outer caller
  // in this nesting (i.e., the concurrent cycle). Further nesting is
  // not currently supported. The end of this call also notifies
  // the G1OldGCCount_lock in case a Java thread is waiting for a full
  // GC to happen (e.g., it called System.gc() with
  // +ExplicitGCInvokesConcurrent).
  // whole_heap_examined should indicate that during that old marking
  // cycle the whole heap has been examined for live objects (as opposed
  // to only parts, or aborted before completion).
  void increment_old_marking_cycles_completed(bool concurrent, bool whole_heap_examined);

  uint old_marking_cycles_started() const {
    return _old_marking_cycles_started;
  }

  uint old_marking_cycles_completed() const {
    return _old_marking_cycles_completed;
  }

  G1HRPrinter* hr_printer() { return &_hr_printer; }

  // Allocates a new heap region instance.
  HeapRegion* new_heap_region(uint hrs_index, MemRegion mr);

  // Allocate the highest free region in the reserved heap. This will commit
  // regions as necessary.
  HeapRegion* alloc_highest_free_region();

  // Frees a region by resetting its metadata and adding it to the free list
  // passed as a parameter (this is usually a local list which will be appended
  // to the master free list later or NULL if free list management is handled
  // in another way).
  // Callers must ensure they are the only one calling free on the given region
  // at the same time.
  void free_region(HeapRegion* hr, FreeRegionList* free_list);

  // It dirties the cards that cover the block so that the post
  // write barrier never queues anything when updating objects on this
  // block. It is assumed (and in fact we assert) that the block
  // belongs to a young region.
  inline void dirty_young_block(HeapWord* start, size_t word_size);

  // Frees a humongous region by collapsing it into individual regions
  // and calling free_region() for each of them. The freed regions
  // will be added to the free list that's passed as a parameter (this
  // is usually a local list which will be appended to the master free
  // list later).
  // The method assumes that only a single thread is ever calling
  // this for a particular region at once.
  void free_humongous_region(HeapRegion* hr,
                             FreeRegionList* free_list);

  // Facility for allocating in 'archive' regions in high heap memory and
  // recording the allocated ranges. These should all be called from the
  // VM thread at safepoints, without the heap lock held. They can be used
  // to create and archive a set of heap regions which can be mapped at the
  // same fixed addresses in a subsequent JVM invocation.
  void begin_archive_alloc_range(bool open = false);

  // Check if the requested size would be too large for an archive allocation.
  bool is_archive_alloc_too_large(size_t word_size);

  // Allocate memory of the requested size from the archive region. This will
  // return NULL if the size is too large or if no memory is available. It
  // does not trigger a garbage collection.
  HeapWord* archive_mem_allocate(size_t word_size);

  // Optionally aligns the end address and returns the allocated ranges in
  // an array of MemRegions in order of ascending addresses.
  void end_archive_alloc_range(GrowableArray<MemRegion>* ranges,
                               size_t end_alignment_in_bytes = 0);

  // Facility for allocating a fixed range within the heap and marking
  // the containing regions as 'archive'. For use at JVM init time, when the
  // caller may mmap archived heap data at the specified range(s).
  // Verify that the MemRegions specified in the argument array are within the
  // reserved heap.
  bool check_archive_addresses(MemRegion* range, size_t count);

  // Commit the appropriate G1 regions containing the specified MemRegions
  // and mark them as 'archive' regions. The regions in the array must be
  // non-overlapping and in order of ascending address.
  bool alloc_archive_regions(MemRegion* range, size_t count, bool open);

  // Insert any required filler objects in the G1 regions around the specified
  // ranges to make the regions parseable. This must be called after
  // alloc_archive_regions, and after class loading has occurred.
  void fill_archive_regions(MemRegion* range, size_t count);

  // Populate the G1BlockOffsetTablePart for archived regions with the given
  // memory ranges.
  void populate_archive_regions_bot_part(MemRegion* range, size_t count);

  // For each of the specified MemRegions, uncommit the containing G1 regions
  // which had been allocated by alloc_archive_regions. This should be called
  // rather than fill_archive_regions at JVM init time if the archive file
  // mapping failed, with the same non-overlapping and sorted MemRegion array.
  void dealloc_archive_regions(MemRegion* range, size_t count);

private:

  // Shrink the garbage-first heap by at most the given size (in bytes!).
  // (Rounds down to a HeapRegion boundary.)
  void shrink(size_t shrink_bytes);
  void shrink_helper(size_t expand_bytes);

  #if TASKQUEUE_STATS
  static void print_taskqueue_stats_hdr(outputStream* const st);
  void print_taskqueue_stats() const;
  void reset_taskqueue_stats();
  #endif // TASKQUEUE_STATS

  // Start a concurrent cycle.
  void start_concurrent_cycle(bool concurrent_operation_is_full_mark);

  // Schedule the VM operation that will do an evacuation pause to
  // satisfy an allocation request of word_size. *succeeded will
  // return whether the VM operation was successful (it did do an
  // evacuation pause) or not (another thread beat us to it or the GC
  // locker was active). Given that we should not be holding the
  // Heap_lock when we enter this method, we will pass the
  // gc_count_before (i.e., total_collections()) as a parameter since
  // it has to be read while holding the Heap_lock. Currently, both
  // methods that call do_collection_pause() release the Heap_lock
  // before the call, so it's easy to read gc_count_before just before.
  HeapWord* do_collection_pause(size_t         word_size,
                                uint           gc_count_before,
                                bool*          succeeded,
                                GCCause::Cause gc_cause);

  void wait_for_root_region_scanning();

  // Perform an incremental collection at a safepoint, possibly
  // followed by a by-policy upgrade to a full collection.  Returns
  // false if unable to do the collection due to the GC locker being
  // active, true otherwise.
  // precondition: at safepoint on VM thread
  // precondition: !is_gc_active()
  bool do_collection_pause_at_safepoint(double target_pause_time_ms);

  // Helper for do_collection_pause_at_safepoint, containing the guts
  // of the incremental collection pause, executed by the vm thread.
  void do_collection_pause_at_safepoint_helper(double target_pause_time_ms);

  void set_young_collection_default_active_worker_threads();

  void prepare_tlabs_for_mutator();

  void retire_tlabs();

  G1HeapVerifier::G1VerifyType young_collection_verify_type() const;
  void verify_before_young_collection(G1HeapVerifier::G1VerifyType type);
  void verify_after_young_collection(G1HeapVerifier::G1VerifyType type);

  void calculate_collection_set(G1EvacuationInfo* evacuation_info, double target_pause_time_ms);

  // Actually do the work of evacuating the parts of the collection set.
  // The has_optional_evacuation_work flag for the initial collection set
  // evacuation indicates whether one or more optional evacuation steps may
  // follow.
  // If not set, G1 can avoid clearing the card tables of regions that we scan
  // for roots from the heap: when scanning the card table for dirty cards after
  // all remembered sets have been dumped onto it, for optional evacuation we
  // mark these cards as "Scanned" to know that we do not need to re-scan them
  // in the additional optional evacuation passes. This means that in the "Clear
  // Card Table" phase we need to clear those marks. However, if there is no
  // optional evacuation, g1 can immediately clean the dirty cards it encounters
  // as nobody else will be looking at them again, saving the clear card table
  // work later.
  // This case is very common (young only collections and most mixed gcs), so
  // depending on the ratio between scanned and evacuated regions (which g1 always
  // needs to clear), this is a big win.
  void evacuate_initial_collection_set(G1ParScanThreadStateSet* per_thread_states,
                                       bool has_optional_evacuation_work);
  void evacuate_optional_collection_set(G1ParScanThreadStateSet* per_thread_states);
private:
  // Evacuate the next set of optional regions.
  void evacuate_next_optional_regions(G1ParScanThreadStateSet* per_thread_states);

public:
  void pre_evacuate_collection_set(G1EvacuationInfo* evacuation_info, G1ParScanThreadStateSet* pss);
  void post_evacuate_collection_set(G1EvacuationInfo* evacuation_info,
                                    G1ParScanThreadStateSet* pss);

  void expand_heap_after_young_collection();
  // Update object copying statistics.
  void record_obj_copy_mem_stats();

  // The hot card cache for remembered set insertion optimization.
  G1HotCardCache* _hot_card_cache;

  // The g1 remembered set of the heap.
  G1RemSet* _rem_set;
  // Global card set configuration
  G1CardSetConfiguration _card_set_config;

  void post_evacuate_cleanup_1(G1ParScanThreadStateSet* per_thread_states);
<<<<<<< HEAD
  void post_evacuate_cleanup_2(PreservedMarksSet* preserved_marks,
                               G1RedirtyCardsQueueSet* rdcqs,
                               G1EvacuationInfo* evacuation_info,
                               const size_t* surviving_young_words);
=======
  void post_evacuate_cleanup_2(G1ParScanThreadStateSet* per_thread_states,
                               G1EvacuationInfo* evacuation_info);
>>>>>>> 98fa5335

  // After a collection pause, reset eden and the collection set.
  void clear_eden();
  void clear_collection_set();

  // Abandon the current collection set without recording policy
  // statistics or updating free lists.
  void abandon_collection_set(G1CollectionSet* collection_set);

  // The concurrent marker (and the thread it runs in.)
  G1ConcurrentMark* _cm;
  G1ConcurrentMarkThread* _cm_thread;

  // The concurrent refiner.
  G1ConcurrentRefine* _cr;

  // The parallel task queues
  G1ScannerTasksQueueSet *_task_queues;

  // Number of regions evacuation failed in the current collection.
  volatile uint _num_regions_failed_evacuation;
  // Records for every region on the heap whether evacuation failed for it.
  CHeapBitMap _regions_failed_evacuation;

  // Preserve the mark of "obj", if necessary, in preparation for its mark
  // word being overwritten with a self-forwarding-pointer.
  void preserve_mark_during_evac_failure(uint worker_id, oop obj, markWord m);

  // ("Weak") Reference processing support.
  //
  // G1 has 2 instances of the reference processor class.
  //
  // One (_ref_processor_cm) handles reference object discovery and subsequent
  // processing during concurrent marking cycles. Discovery is enabled/disabled
  // at the start/end of a concurrent marking cycle.
  //
  // The other (_ref_processor_stw) handles reference object discovery and
  // processing during incremental evacuation pauses and full GC pauses.
  //
  // ## Incremental evacuation pauses
  //
  // STW ref processor discovery is enabled/disabled at the start/end of an
  // incremental evacuation pause. No particular handling of the CM ref
  // processor is needed, apart from treating the discovered references as
  // roots; CM discovery does not need to be temporarily disabled as all
  // marking threads are paused during incremental evacuation pauses.
  //
  // ## Full GC pauses
  //
  // We abort any ongoing concurrent marking cycle, disable CM discovery, and
  // temporarily substitute a new closure for the STW ref processor's
  // _is_alive_non_header field (old value is restored after the full GC). Then
  // STW ref processor discovery is enabled, and marking & compaction
  // commences.

  // The (stw) reference processor...
  ReferenceProcessor* _ref_processor_stw;

  // During reference object discovery, the _is_alive_non_header
  // closure (if non-null) is applied to the referent object to
  // determine whether the referent is live. If so then the
  // reference object does not need to be 'discovered' and can
  // be treated as a regular oop. This has the benefit of reducing
  // the number of 'discovered' reference objects that need to
  // be processed.
  //
  // Instance of the is_alive closure for embedding into the
  // STW reference processor as the _is_alive_non_header field.
  // Supplying a value for the _is_alive_non_header field is
  // optional but doing so prevents unnecessary additions to
  // the discovered lists during reference discovery.
  G1STWIsAliveClosure _is_alive_closure_stw;

  G1STWSubjectToDiscoveryClosure _is_subject_to_discovery_stw;

  // The (concurrent marking) reference processor...
  ReferenceProcessor* _ref_processor_cm;

  // Instance of the concurrent mark is_alive closure for embedding
  // into the Concurrent Marking reference processor as the
  // _is_alive_non_header field. Supplying a value for the
  // _is_alive_non_header field is optional but doing so prevents
  // unnecessary additions to the discovered lists during reference
  // discovery.
  G1CMIsAliveClosure _is_alive_closure_cm;

  G1CMSubjectToDiscoveryClosure _is_subject_to_discovery_cm;
public:

  G1ScannerTasksQueue* task_queue(uint i) const;

  uint num_task_queues() const;

  // Create a G1CollectedHeap.
  // Must call the initialize method afterwards.
  // May not return if something goes wrong.
  G1CollectedHeap();

private:
  jint initialize_concurrent_refinement();
  jint initialize_service_thread();
public:
  // Initialize the G1CollectedHeap to have the initial and
  // maximum sizes and remembered and barrier sets
  // specified by the policy object.
  jint initialize();

  // Returns whether concurrent mark threads (and the VM) are about to terminate.
  bool concurrent_mark_is_terminating() const;

  virtual void stop();
  virtual void safepoint_synchronize_begin();
  virtual void safepoint_synchronize_end();

  // Does operations required after initialization has been done.
  void post_initialize();

  // Initialize weak reference processing.
  void ref_processing_init();

  virtual Name kind() const {
    return CollectedHeap::G1;
  }

  virtual const char* name() const {
    return "G1";
  }

  const G1CollectorState* collector_state() const { return &_collector_state; }
  G1CollectorState* collector_state() { return &_collector_state; }

  // The current policy object for the collector.
  G1Policy* policy() const { return _policy; }
  // The remembered set.
  G1RemSet* rem_set() const { return _rem_set; }

  inline G1GCPhaseTimes* phase_times() const;

  const G1CollectionSet* collection_set() const { return &_collection_set; }
  G1CollectionSet* collection_set() { return &_collection_set; }

  virtual SoftRefPolicy* soft_ref_policy();

  virtual void initialize_serviceability();
  virtual MemoryUsage memory_usage();
  virtual GrowableArray<GCMemoryManager*> memory_managers();
  virtual GrowableArray<MemoryPool*> memory_pools();

  // Try to minimize the remembered set.
  void scrub_rem_set();

  // Apply the given closure on all cards in the Hot Card Cache, emptying it.
  void iterate_hcc_closure(G1CardTableEntryClosure* cl, uint worker_id);

  // The shared block offset table array.
  G1BlockOffsetTable* bot() const { return _bot; }

  // Reference Processing accessors

  // The STW reference processor....
  ReferenceProcessor* ref_processor_stw() const { return _ref_processor_stw; }

  G1NewTracer* gc_tracer_stw() const { return _gc_tracer_stw; }

  // The Concurrent Marking reference processor...
  ReferenceProcessor* ref_processor_cm() const { return _ref_processor_cm; }

  size_t unused_committed_regions_in_bytes() const;

  virtual size_t capacity() const;
  virtual size_t used() const;
  // This should be called when we're not holding the heap lock. The
  // result might be a bit inaccurate.
  size_t used_unlocked() const;
  size_t recalculate_used() const;

  // These virtual functions do the actual allocation.
  // Some heaps may offer a contiguous region for shared non-blocking
  // allocation, via inlined code (by exporting the address of the top and
  // end fields defining the extent of the contiguous allocation region.)
  // But G1CollectedHeap doesn't yet support this.

  virtual bool is_maximal_no_gc() const {
    return _hrm.available() == 0;
  }

  // Returns true if an incremental GC should be upgrade to a full gc. This
  // is done when there are no free regions and the heap can't be expanded.
  bool should_upgrade_to_full_gc() const {
    return is_maximal_no_gc() && num_free_regions() == 0;
  }

  // The current number of regions in the heap.
  uint num_regions() const { return _hrm.length(); }

  // The max number of regions reserved for the heap. Except for static array
  // sizing purposes you probably want to use max_regions().
  uint max_reserved_regions() const { return _hrm.reserved_length(); }

  // Max number of regions that can be committed.
  uint max_regions() const { return _hrm.max_length(); }

  // The number of regions that are completely free.
  uint num_free_regions() const { return _hrm.num_free_regions(); }

  // The number of regions that can be allocated into.
  uint num_free_or_available_regions() const { return num_free_regions() + _hrm.available(); }

  MemoryUsage get_auxiliary_data_memory_usage() const {
    return _hrm.get_auxiliary_data_memory_usage();
  }

  // The number of regions that are not completely free.
  uint num_used_regions() const { return num_regions() - num_free_regions(); }

#ifdef ASSERT
  bool is_on_master_free_list(HeapRegion* hr) {
    return _hrm.is_free(hr);
  }
#endif // ASSERT

  inline void old_set_add(HeapRegion* hr);
  inline void old_set_remove(HeapRegion* hr);

  inline void archive_set_add(HeapRegion* hr);

  size_t non_young_capacity_bytes() {
    return (old_regions_count() + _archive_set.length() + humongous_regions_count()) * HeapRegion::GrainBytes;
  }

  // Determine whether the given region is one that we are using as an
  // old GC alloc region.
  bool is_old_gc_alloc_region(HeapRegion* hr);

  // Perform a collection of the heap; intended for use in implementing
  // "System.gc".  This probably implies as full a collection as the
  // "CollectedHeap" supports.
  virtual void collect(GCCause::Cause cause);

  // Perform a collection of the heap with the given cause.
  // Returns whether this collection actually executed.
  bool try_collect(GCCause::Cause cause, const G1GCCounters& counters_before);

  // True iff an evacuation has failed in the most-recent collection.
  inline bool evacuation_failed() const;
  // True iff the given region encountered an evacuation failure in the most-recent
  // collection.
  inline bool evacuation_failed(uint region_idx) const;

  inline uint num_regions_failed_evacuation() const;
  // Notify that the garbage collection encountered an evacuation failure in the
  // given region. Returns whether this has been the first occurrence of an evacuation
  // failure in that region.
  inline bool notify_region_failed_evacuation(uint const region_idx);

  void remove_from_old_gen_sets(const uint old_regions_removed,
                                const uint archive_regions_removed,
                                const uint humongous_regions_removed);
  void prepend_to_freelist(FreeRegionList* list);
  void decrement_summary_bytes(size_t bytes);

  virtual bool is_in(const void* p) const;

  // Return "TRUE" iff the given object address is within the collection
  // set. Assumes that the reference points into the heap.
  inline bool is_in_cset(const HeapRegion *hr);
  inline bool is_in_cset(oop obj);
  inline bool is_in_cset(HeapWord* addr);

  inline bool is_in_cset_or_humongous(const oop obj);

 private:
  // This array is used for a quick test on whether a reference points into
  // the collection set or not. Each of the array's elements denotes whether the
  // corresponding region is in the collection set or not.
  G1HeapRegionAttrBiasedMappedArray _region_attr;

 public:

  inline G1HeapRegionAttr region_attr(const void* obj) const;
  inline G1HeapRegionAttr region_attr(uint idx) const;

  MemRegion reserved() const {
    return _hrm.reserved();
  }

  bool is_in_reserved(const void* addr) const {
    return reserved().contains(addr);
  }

  G1HotCardCache* hot_card_cache() const { return _hot_card_cache; }

  G1CardTable* card_table() const {
    return _card_table;
  }

  // Iteration functions.

  void object_iterate_parallel(ObjectClosure* cl, uint worker_id, HeapRegionClaimer* claimer);

  // Iterate over all objects, calling "cl.do_object" on each.
  virtual void object_iterate(ObjectClosure* cl);

  virtual ParallelObjectIterator* parallel_object_iterator(uint thread_num);

  // Keep alive an object that was loaded with AS_NO_KEEPALIVE.
  virtual void keep_alive(oop obj);

  // Iterate over heap regions, in address order, terminating the
  // iteration early if the "do_heap_region" method returns "true".
  void heap_region_iterate(HeapRegionClosure* blk) const;

  // Return the region with the given index. It assumes the index is valid.
  inline HeapRegion* region_at(uint index) const;
  inline HeapRegion* region_at_or_null(uint index) const;

  // Return the next region (by index) that is part of the same
  // humongous object that hr is part of.
  inline HeapRegion* next_region_in_humongous(HeapRegion* hr) const;

  // Calculate the region index of the given address. Given address must be
  // within the heap.
  inline uint addr_to_region(HeapWord* addr) const;

  inline HeapWord* bottom_addr_for_region(uint index) const;

  // Two functions to iterate over the heap regions in parallel. Threads
  // compete using the HeapRegionClaimer to claim the regions before
  // applying the closure on them.
  // The _from_worker_offset version uses the HeapRegionClaimer and
  // the worker id to calculate a start offset to prevent all workers to
  // start from the point.
  void heap_region_par_iterate_from_worker_offset(HeapRegionClosure* cl,
                                                  HeapRegionClaimer* hrclaimer,
                                                  uint worker_id) const;

  void heap_region_par_iterate_from_start(HeapRegionClosure* cl,
                                          HeapRegionClaimer* hrclaimer) const;

  // Iterate over all regions in the collection set in parallel.
  void collection_set_par_iterate_all(HeapRegionClosure* cl,
                                      HeapRegionClaimer* hr_claimer,
                                      uint worker_id);

  // Iterate over all regions currently in the current collection set.
  void collection_set_iterate_all(HeapRegionClosure* blk);

  // Iterate over the regions in the current increment of the collection set.
  // Starts the iteration so that the start regions of a given worker id over the
  // set active_workers are evenly spread across the set of collection set regions
  // to be iterated.
  // The variant with the HeapRegionClaimer guarantees that the closure will be
  // applied to a particular region exactly once.
  void collection_set_iterate_increment_from(HeapRegionClosure *blk, uint worker_id) {
    collection_set_iterate_increment_from(blk, NULL, worker_id);
  }
  void collection_set_iterate_increment_from(HeapRegionClosure *blk, HeapRegionClaimer* hr_claimer, uint worker_id);

  // Returns the HeapRegion that contains addr. addr must not be NULL.
  template <class T>
  inline HeapRegion* heap_region_containing(const T addr) const;

  // Returns the HeapRegion that contains addr, or NULL if that is an uncommitted
  // region. addr must not be NULL.
  template <class T>
  inline HeapRegion* heap_region_containing_or_null(const T addr) const;

  // A CollectedHeap is divided into a dense sequence of "blocks"; that is,
  // each address in the (reserved) heap is a member of exactly
  // one block.  The defining characteristic of a block is that it is
  // possible to find its size, and thus to progress forward to the next
  // block.  (Blocks may be of different sizes.)  Thus, blocks may
  // represent Java objects, or they might be free blocks in a
  // free-list-based heap (or subheap), as long as the two kinds are
  // distinguishable and the size of each is determinable.

  // Returns the address of the start of the "block" that contains the
  // address "addr".  We say "blocks" instead of "object" since some heaps
  // may not pack objects densely; a chunk may either be an object or a
  // non-object.
  HeapWord* block_start(const void* addr) const;

  // Requires "addr" to be the start of a block, and returns "TRUE" iff
  // the block is an object.
  bool block_is_obj(const HeapWord* addr) const;

  // Section on thread-local allocation buffers (TLABs)
  // See CollectedHeap for semantics.

  size_t tlab_capacity(Thread* ignored) const;
  size_t tlab_used(Thread* ignored) const;
  size_t max_tlab_size() const;
  size_t unsafe_max_tlab_alloc(Thread* ignored) const;

  inline bool is_in_young(const oop obj);

  // Returns "true" iff the given word_size is "very large".
  static bool is_humongous(size_t word_size) {
    // Note this has to be strictly greater-than as the TLABs
    // are capped at the humongous threshold and we want to
    // ensure that we don't try to allocate a TLAB as
    // humongous and that we don't allocate a humongous
    // object in a TLAB.
    return word_size > _humongous_object_threshold_in_words;
  }

  // Returns the humongous threshold for a specific region size
  static size_t humongous_threshold_for(size_t region_size) {
    return (region_size / 2);
  }

  // Returns the number of regions the humongous object of the given word size
  // requires.
  static size_t humongous_obj_size_in_regions(size_t word_size);

  // Print the maximum heap capacity.
  virtual size_t max_capacity() const;

  Tickspan time_since_last_collection() const { return Ticks::now() - _collection_pause_end; }

  // Convenience function to be used in situations where the heap type can be
  // asserted to be this type.
  static G1CollectedHeap* heap() {
    return named_heap<G1CollectedHeap>(CollectedHeap::G1);
  }

  void set_region_short_lived_locked(HeapRegion* hr);
  // add appropriate methods for any other surv rate groups

  const G1SurvivorRegions* survivor() const { return &_survivor; }

  uint eden_regions_count() const { return _eden.length(); }
  uint eden_regions_count(uint node_index) const { return _eden.regions_on_node(node_index); }
  uint survivor_regions_count() const { return _survivor.length(); }
  uint survivor_regions_count(uint node_index) const { return _survivor.regions_on_node(node_index); }
  size_t eden_regions_used_bytes() const { return _eden.used_bytes(); }
  size_t survivor_regions_used_bytes() const { return _survivor.used_bytes(); }
  uint young_regions_count() const { return _eden.length() + _survivor.length(); }
  uint old_regions_count() const { return _old_set.length(); }
  uint archive_regions_count() const { return _archive_set.length(); }
  uint humongous_regions_count() const { return _humongous_set.length(); }

#ifdef ASSERT
  bool check_young_list_empty();
#endif

  bool is_marked_next(oop obj) const;

  // Determine if an object is dead, given the object and also
  // the region to which the object belongs.
  bool is_obj_dead(const oop obj, const HeapRegion* hr) const {
    return hr->is_obj_dead(obj, _cm->prev_mark_bitmap());
  }

  // This function returns true when an object has been
  // around since the previous marking and hasn't yet
  // been marked during this marking, and is not in a closed archive region.
  bool is_obj_ill(const oop obj, const HeapRegion* hr) const {
    return
      !hr->obj_allocated_since_next_marking(obj) &&
      !is_marked_next(obj) &&
      !hr->is_closed_archive();
  }

  // Determine if an object is dead, given only the object itself.
  // This will find the region to which the object belongs and
  // then call the region version of the same function.

  // Added if it is NULL it isn't dead.

  inline bool is_obj_dead(const oop obj) const;

  inline bool is_obj_ill(const oop obj) const;

  inline bool is_obj_dead_full(const oop obj, const HeapRegion* hr) const;
  inline bool is_obj_dead_full(const oop obj) const;

  G1ConcurrentMark* concurrent_mark() const { return _cm; }

  // Refinement

  G1ConcurrentRefine* concurrent_refine() const { return _cr; }

  // Optimized nmethod scanning support routines

  // Register the given nmethod with the G1 heap.
  virtual void register_nmethod(nmethod* nm);

  // Unregister the given nmethod from the G1 heap.
  virtual void unregister_nmethod(nmethod* nm);

  // No nmethod flushing needed.
  virtual void flush_nmethod(nmethod* nm) {}

  // No nmethod verification implemented.
  virtual void verify_nmethod(nmethod* nm) {}

  // Recalculate amount of used memory after GC. Must be called after all allocation
  // has finished.
  void update_used_after_gc();
  // Reset and re-enable the hot card cache.
  // Note the counts for the cards in the regions in the
  // collection set are reset when the collection set is freed.
  void reset_hot_card_cache();
  // Free up superfluous code root memory.
  void purge_code_root_memory();

  // Rebuild the strong code root lists for each region
  // after a full GC.
  void rebuild_strong_code_roots();

  // Performs cleaning of data structures after class unloading.
  void complete_cleaning(BoolObjectClosure* is_alive, bool class_unloading_occurred);

  // Verification

  // Perform any cleanup actions necessary before allowing a verification.
  virtual void prepare_for_verify();

  // Perform verification.

  // vo == UsePrevMarking -> use "prev" marking information,
  // vo == UseNextMarking -> use "next" marking information
  // vo == UseFullMarking -> use "next" marking bitmap but no TAMS
  //
  // NOTE: Only the "prev" marking information is guaranteed to be
  // consistent most of the time, so most calls to this should use
  // vo == UsePrevMarking.
  // Currently, there is only one case where this is called with
  // vo == UseNextMarking, which is to verify the "next" marking
  // information at the end of remark.
  // Currently there is only one place where this is called with
  // vo == UseFullMarking, which is to verify the marking during a
  // full GC.
  void verify(VerifyOption vo);

  // WhiteBox testing support.
  virtual bool supports_concurrent_gc_breakpoints() const;

  virtual WorkGang* safepoint_workers() { return _workers; }

  virtual bool is_archived_object(oop object) const;

  // The methods below are here for convenience and dispatch the
  // appropriate method depending on value of the given VerifyOption
  // parameter. The values for that parameter, and their meanings,
  // are the same as those above.

  bool is_obj_dead_cond(const oop obj,
                        const HeapRegion* hr,
                        const VerifyOption vo) const;

  bool is_obj_dead_cond(const oop obj,
                        const VerifyOption vo) const;

  G1HeapSummary create_g1_heap_summary();
  G1EvacSummary create_g1_evac_summary(G1EvacStats* stats);

  // Printing
private:
  void print_heap_regions() const;
  void print_regions_on(outputStream* st) const;

public:
  virtual void print_on(outputStream* st) const;
  virtual void print_extended_on(outputStream* st) const;
  virtual void print_on_error(outputStream* st) const;

  virtual void gc_threads_do(ThreadClosure* tc) const;

  // Override
  void print_tracing_info() const;

  // The following two methods are helpful for debugging RSet issues.
  void print_cset_rsets() PRODUCT_RETURN;
  void print_all_rsets() PRODUCT_RETURN;

  // Used to print information about locations in the hs_err file.
  virtual bool print_location(outputStream* st, void* addr) const;
};

// Scoped object that performs common pre- and post-gc heap printing operations.
class G1HeapPrinterMark : public StackObj {
  G1CollectedHeap* _g1h;
  G1HeapTransition _heap_transition;

public:
  G1HeapPrinterMark(G1CollectedHeap* g1h);
  ~G1HeapPrinterMark();
};

// Scoped object that performs common pre- and post-gc operations related to
// JFR events.
class G1JFRTracerMark : public StackObj {
protected:
  STWGCTimer* _timer;
  GCTracer* _tracer;

public:
  G1JFRTracerMark(STWGCTimer* timer, GCTracer* tracer);
  ~G1JFRTracerMark();
};

class G1ParEvacuateFollowersClosure : public VoidClosure {
private:
  double _start_term;
  double _term_time;
  size_t _term_attempts;

  void start_term_time() { _term_attempts++; _start_term = os::elapsedTime(); }
  void end_term_time() { _term_time += (os::elapsedTime() - _start_term); }
protected:
  G1CollectedHeap*              _g1h;
  G1ParScanThreadState*         _par_scan_state;
  G1ScannerTasksQueueSet*       _queues;
  TaskTerminator*               _terminator;
  G1GCPhaseTimes::GCParPhases   _phase;

  G1ParScanThreadState*   par_scan_state() { return _par_scan_state; }
  G1ScannerTasksQueueSet* queues()         { return _queues; }
  TaskTerminator*         terminator()     { return _terminator; }

public:
  G1ParEvacuateFollowersClosure(G1CollectedHeap* g1h,
                                G1ParScanThreadState* par_scan_state,
                                G1ScannerTasksQueueSet* queues,
                                TaskTerminator* terminator,
                                G1GCPhaseTimes::GCParPhases phase)
    : _start_term(0.0), _term_time(0.0), _term_attempts(0),
      _g1h(g1h), _par_scan_state(par_scan_state),
      _queues(queues), _terminator(terminator), _phase(phase) {}

  void do_void();

  double term_time() const { return _term_time; }
  size_t term_attempts() const { return _term_attempts; }

private:
  inline bool offer_termination();
};

#endif // SHARE_GC_G1_G1COLLECTEDHEAP_HPP<|MERGE_RESOLUTION|>--- conflicted
+++ resolved
@@ -851,15 +851,8 @@
   G1CardSetConfiguration _card_set_config;
 
   void post_evacuate_cleanup_1(G1ParScanThreadStateSet* per_thread_states);
-<<<<<<< HEAD
-  void post_evacuate_cleanup_2(PreservedMarksSet* preserved_marks,
-                               G1RedirtyCardsQueueSet* rdcqs,
-                               G1EvacuationInfo* evacuation_info,
-                               const size_t* surviving_young_words);
-=======
   void post_evacuate_cleanup_2(G1ParScanThreadStateSet* per_thread_states,
                                G1EvacuationInfo* evacuation_info);
->>>>>>> 98fa5335
 
   // After a collection pause, reset eden and the collection set.
   void clear_eden();
