/*
 * Copyright (c) 2001, 2018, Oracle and/or its affiliates. All rights reserved.
 * DO NOT ALTER OR REMOVE COPYRIGHT NOTICES OR THIS FILE HEADER.
 *
 * This code is free software; you can redistribute it and/or modify it
 * under the terms of the GNU General Public License version 2 only, as
 * published by the Free Software Foundation.
 *
 * This code is distributed in the hope that it will be useful, but WITHOUT
 * ANY WARRANTY; without even the implied warranty of MERCHANTABILITY or
 * FITNESS FOR A PARTICULAR PURPOSE.  See the GNU General Public License
 * version 2 for more details (a copy is included in the LICENSE file that
 * accompanied this code).
 *
 * You should have received a copy of the GNU General Public License version
 * 2 along with this work; if not, write to the Free Software Foundation,
 * Inc., 51 Franklin St, Fifth Floor, Boston, MA 02110-1301 USA.
 *
 * Please contact Oracle, 500 Oracle Parkway, Redwood Shores, CA 94065 USA
 * or visit www.oracle.com if you need additional information or have any
 * questions.
 *
 */

#ifndef SHARE_VM_GC_G1_G1COLLECTEDHEAP_HPP
#define SHARE_VM_GC_G1_G1COLLECTEDHEAP_HPP

#include "gc/g1/evacuationInfo.hpp"
#include "gc/g1/g1BarrierSet.hpp"
#include "gc/g1/g1BiasedArray.hpp"
#include "gc/g1/g1CardTable.hpp"
#include "gc/g1/g1CollectionSet.hpp"
#include "gc/g1/g1CollectorState.hpp"
#include "gc/g1/g1ConcurrentMark.hpp"
#include "gc/g1/g1EdenRegions.hpp"
#include "gc/g1/g1EvacFailure.hpp"
#include "gc/g1/g1EvacStats.hpp"
#include "gc/g1/g1HeapTransition.hpp"
#include "gc/g1/g1HeapVerifier.hpp"
#include "gc/g1/g1HRPrinter.hpp"
#include "gc/g1/g1InCSetState.hpp"
#include "gc/g1/g1MonitoringSupport.hpp"
#include "gc/g1/g1SurvivorRegions.hpp"
#include "gc/g1/g1YCTypes.hpp"
#include "gc/g1/heapRegionManager.hpp"
#include "gc/g1/heapRegionSet.hpp"
#include "gc/shared/barrierSet.hpp"
#include "gc/shared/collectedHeap.hpp"
#include "gc/shared/gcHeapSummary.hpp"
#include "gc/shared/plab.hpp"
#include "gc/shared/preservedMarks.hpp"
#include "gc/shared/softRefPolicy.hpp"
#include "memory/memRegion.hpp"
#include "services/memoryManager.hpp"
#include "utilities/stack.hpp"

// A "G1CollectedHeap" is an implementation of a java heap for HotSpot.
// It uses the "Garbage First" heap organization and algorithm, which
// may combine concurrent marking with parallel, incremental compaction of
// heap subsets that will yield large amounts of garbage.

// Forward declarations
class HeapRegion;
class HRRSCleanupTask;
class GenerationSpec;
class G1ParScanThreadState;
class G1ParScanThreadStateSet;
class G1ParScanThreadState;
class MemoryPool;
class ObjectClosure;
class SpaceClosure;
class CompactibleSpaceClosure;
class Space;
class G1CollectionSet;
class G1CollectorPolicy;
class G1Policy;
class G1HotCardCache;
class G1RemSet;
class G1YoungRemSetSamplingThread;
class HeapRegionRemSetIterator;
class G1ConcurrentMark;
class G1ConcurrentMarkThread;
class G1ConcurrentRefine;
class GenerationCounters;
class STWGCTimer;
class G1NewTracer;
class EvacuationFailedInfo;
class nmethod;
class Ticks;
class WorkGang;
class G1Allocator;
class G1ArchiveAllocator;
class G1FullGCScope;
class G1HeapVerifier;
class G1HeapSizingPolicy;
class G1HeapSummary;
class G1EvacSummary;

typedef OverflowTaskQueue<StarTask, mtGC>         RefToScanQueue;
typedef GenericTaskQueueSet<RefToScanQueue, mtGC> RefToScanQueueSet;

typedef int RegionIdx_t;   // needs to hold [ 0..max_regions() )
typedef int CardIdx_t;     // needs to hold [ 0..CardsPerRegion )

// The G1 STW is alive closure.
// An instance is embedded into the G1CH and used as the
// (optional) _is_alive_non_header closure in the STW
// reference processor. It is also extensively used during
// reference processing during STW evacuation pauses.
class G1STWIsAliveClosure: public BoolObjectClosure {
  G1CollectedHeap* _g1;
public:
  G1STWIsAliveClosure(G1CollectedHeap* g1) : _g1(g1) {}
  bool do_object_b(oop p);
};

class G1RegionMappingChangedListener : public G1MappingChangedListener {
 private:
  void reset_from_card_cache(uint start_idx, size_t num_regions);
 public:
  virtual void on_commit(uint start_idx, size_t num_regions, bool zero_filled);
};

class G1CollectedHeap : public CollectedHeap {
  friend class G1FreeCollectionSetTask;
  friend class VM_CollectForMetadataAllocation;
  friend class VM_G1CollectForAllocation;
  friend class VM_G1CollectFull;
  friend class VMStructs;
  friend class MutatorAllocRegion;
  friend class G1FullCollector;
  friend class G1GCAllocRegion;
  friend class G1HeapVerifier;

  // Closures used in implementation.
  friend class G1ParScanThreadState;
  friend class G1ParScanThreadStateSet;
  friend class G1ParTask;
  friend class G1PLABAllocator;
  friend class G1PrepareCompactClosure;

  // Other related classes.
  friend class HeapRegionClaimer;

  // Testing classes.
  friend class G1CheckCSetFastTableClosure;

private:
  G1YoungRemSetSamplingThread* _young_gen_sampling_thread;

  WorkGang* _workers;
  G1CollectorPolicy* _collector_policy;
  G1CardTable* _card_table;

  SoftRefPolicy      _soft_ref_policy;

  GCMemoryManager _memory_manager;
  GCMemoryManager _full_gc_memory_manager;

  MemoryPool* _eden_pool;
  MemoryPool* _survivor_pool;
  MemoryPool* _old_pool;

  static size_t _humongous_object_threshold_in_words;

  // It keeps track of the old regions.
  HeapRegionSet _old_set;

  // It keeps track of the humongous regions.
  HeapRegionSet _humongous_set;

  virtual void initialize_serviceability();

  void eagerly_reclaim_humongous_regions();
  // Start a new incremental collection set for the next pause.
  void start_new_collection_set();

  // The number of regions we could create by expansion.
  uint _expansion_regions;

  // The block offset table for the G1 heap.
  G1BlockOffsetTable* _bot;

  // Tears down the region sets / lists so that they are empty and the
  // regions on the heap do not belong to a region set / list. The
  // only exception is the humongous set which we leave unaltered. If
  // free_list_only is true, it will only tear down the master free
  // list. It is called before a Full GC (free_list_only == false) or
  // before heap shrinking (free_list_only == true).
  void tear_down_region_sets(bool free_list_only);

  // Rebuilds the region sets / lists so that they are repopulated to
  // reflect the contents of the heap. The only exception is the
  // humongous set which was not torn down in the first place. If
  // free_list_only is true, it will only rebuild the master free
  // list. It is called after a Full GC (free_list_only == false) or
  // after heap shrinking (free_list_only == true).
  void rebuild_region_sets(bool free_list_only);

  // Callback for region mapping changed events.
  G1RegionMappingChangedListener _listener;

  // The sequence of all heap regions in the heap.
  HeapRegionManager _hrm;

  // Manages all allocations with regions except humongous object allocations.
  G1Allocator* _allocator;

  // Manages all heap verification.
  G1HeapVerifier* _verifier;

  // Outside of GC pauses, the number of bytes used in all regions other
  // than the current allocation region(s).
  size_t _summary_bytes_used;

  void increase_used(size_t bytes);
  void decrease_used(size_t bytes);

  void set_used(size_t bytes);

  // Class that handles archive allocation ranges.
  G1ArchiveAllocator* _archive_allocator;

  // GC allocation statistics policy for survivors.
  G1EvacStats _survivor_evac_stats;

  // GC allocation statistics policy for tenured objects.
  G1EvacStats _old_evac_stats;

  // It specifies whether we should attempt to expand the heap after a
  // region allocation failure. If heap expansion fails we set this to
  // false so that we don't re-attempt the heap expansion (it's likely
  // that subsequent expansion attempts will also fail if one fails).
  // Currently, it is only consulted during GC and it's reset at the
  // start of each GC.
  bool _expand_heap_after_alloc_failure;

  // Helper for monitoring and management support.
  G1MonitoringSupport* _g1mm;

  // Records whether the region at the given index is (still) a
  // candidate for eager reclaim.  Only valid for humongous start
  // regions; other regions have unspecified values.  Humongous start
  // regions are initialized at start of collection pause, with
  // candidates removed from the set as they are found reachable from
  // roots or the young generation.
  class HumongousReclaimCandidates : public G1BiasedMappedArray<bool> {
   protected:
    bool default_value() const { return false; }
   public:
    void clear() { G1BiasedMappedArray<bool>::clear(); }
    void set_candidate(uint region, bool value) {
      set_by_index(region, value);
    }
    bool is_candidate(uint region) {
      return get_by_index(region);
    }
  };

  HumongousReclaimCandidates _humongous_reclaim_candidates;
  // Stores whether during humongous object registration we found candidate regions.
  // If not, we can skip a few steps.
  bool _has_humongous_reclaim_candidates;

  G1HRPrinter _hr_printer;

  // It decides whether an explicit GC should start a concurrent cycle
  // instead of doing a STW GC. Currently, a concurrent cycle is
  // explicitly started if:
  // (a) cause == _gc_locker and +GCLockerInvokesConcurrent, or
  // (b) cause == _g1_humongous_allocation
  // (c) cause == _java_lang_system_gc and +ExplicitGCInvokesConcurrent.
  // (d) cause == _dcmd_gc_run and +ExplicitGCInvokesConcurrent.
  // (e) cause == _wb_conc_mark
  bool should_do_concurrent_full_gc(GCCause::Cause cause);

  // indicates whether we are in young or mixed GC mode
  G1CollectorState _collector_state;

  // Keeps track of how many "old marking cycles" (i.e., Full GCs or
  // concurrent cycles) we have started.
  volatile uint _old_marking_cycles_started;

  // Keeps track of how many "old marking cycles" (i.e., Full GCs or
  // concurrent cycles) we have completed.
  volatile uint _old_marking_cycles_completed;

  // This is a non-product method that is helpful for testing. It is
  // called at the end of a GC and artificially expands the heap by
  // allocating a number of dead regions. This way we can induce very
  // frequent marking cycles and stress the cleanup / concurrent
  // cleanup code more (as all the regions that will be allocated by
  // this method will be found dead by the marking cycle).
  void allocate_dummy_regions() PRODUCT_RETURN;

  // If the HR printer is active, dump the state of the regions in the
  // heap after a compaction.
  void print_hrm_post_compaction();

  // Create a memory mapper for auxiliary data structures of the given size and
  // translation factor.
  static G1RegionToSpaceMapper* create_aux_memory_mapper(const char* description,
                                                         size_t size,
                                                         size_t translation_factor);

  void trace_heap(GCWhen::Type when, const GCTracer* tracer);

  // These are macros so that, if the assert fires, we get the correct
  // line number, file, etc.

#define heap_locking_asserts_params(_extra_message_)                          \
  "%s : Heap_lock locked: %s, at safepoint: %s, is VM thread: %s",            \
  (_extra_message_),                                                          \
  BOOL_TO_STR(Heap_lock->owned_by_self()),                                    \
  BOOL_TO_STR(SafepointSynchronize::is_at_safepoint()),                       \
  BOOL_TO_STR(Thread::current()->is_VM_thread())

#define assert_heap_locked()                                                  \
  do {                                                                        \
    assert(Heap_lock->owned_by_self(),                                        \
           heap_locking_asserts_params("should be holding the Heap_lock"));   \
  } while (0)

#define assert_heap_locked_or_at_safepoint(_should_be_vm_thread_)             \
  do {                                                                        \
    assert(Heap_lock->owned_by_self() ||                                      \
           (SafepointSynchronize::is_at_safepoint() &&                        \
             ((_should_be_vm_thread_) == Thread::current()->is_VM_thread())), \
           heap_locking_asserts_params("should be holding the Heap_lock or "  \
                                        "should be at a safepoint"));         \
  } while (0)

#define assert_heap_locked_and_not_at_safepoint()                             \
  do {                                                                        \
    assert(Heap_lock->owned_by_self() &&                                      \
                                    !SafepointSynchronize::is_at_safepoint(), \
          heap_locking_asserts_params("should be holding the Heap_lock and "  \
                                       "should not be at a safepoint"));      \
  } while (0)

#define assert_heap_not_locked()                                              \
  do {                                                                        \
    assert(!Heap_lock->owned_by_self(),                                       \
        heap_locking_asserts_params("should not be holding the Heap_lock"));  \
  } while (0)

#define assert_heap_not_locked_and_not_at_safepoint()                         \
  do {                                                                        \
    assert(!Heap_lock->owned_by_self() &&                                     \
                                    !SafepointSynchronize::is_at_safepoint(), \
      heap_locking_asserts_params("should not be holding the Heap_lock and "  \
                                   "should not be at a safepoint"));          \
  } while (0)

#define assert_at_safepoint_on_vm_thread()                                    \
  do {                                                                        \
    assert_at_safepoint();                                                    \
    assert(Thread::current_or_null() != NULL, "no current thread");           \
    assert(Thread::current()->is_VM_thread(), "current thread is not VM thread"); \
  } while (0)

  // The young region list.
  G1EdenRegions _eden;
  G1SurvivorRegions _survivor;

  STWGCTimer* _gc_timer_stw;

  G1NewTracer* _gc_tracer_stw;

  // The current policy object for the collector.
  G1Policy* _g1_policy;
  G1HeapSizingPolicy* _heap_sizing_policy;

  G1CollectionSet _collection_set;

  // Try to allocate a single non-humongous HeapRegion sufficient for
  // an allocation of the given word_size. If do_expand is true,
  // attempt to expand the heap if necessary to satisfy the allocation
  // request. If the region is to be used as an old region or for a
  // humongous object, set is_old to true. If not, to false.
  HeapRegion* new_region(size_t word_size, bool is_old, bool do_expand);

  // Initialize a contiguous set of free regions of length num_regions
  // and starting at index first so that they appear as a single
  // humongous region.
  HeapWord* humongous_obj_allocate_initialize_regions(uint first,
                                                      uint num_regions,
                                                      size_t word_size);

  // Attempt to allocate a humongous object of the given size. Return
  // NULL if unsuccessful.
  HeapWord* humongous_obj_allocate(size_t word_size);

  // The following two methods, allocate_new_tlab() and
  // mem_allocate(), are the two main entry points from the runtime
  // into the G1's allocation routines. They have the following
  // assumptions:
  //
  // * They should both be called outside safepoints.
  //
  // * They should both be called without holding the Heap_lock.
  //
  // * All allocation requests for new TLABs should go to
  //   allocate_new_tlab().
  //
  // * All non-TLAB allocation requests should go to mem_allocate().
  //
  // * If either call cannot satisfy the allocation request using the
  //   current allocating region, they will try to get a new one. If
  //   this fails, they will attempt to do an evacuation pause and
  //   retry the allocation.
  //
  // * If all allocation attempts fail, even after trying to schedule
  //   an evacuation pause, allocate_new_tlab() will return NULL,
  //   whereas mem_allocate() will attempt a heap expansion and/or
  //   schedule a Full GC.
  //
  // * We do not allow humongous-sized TLABs. So, allocate_new_tlab
  //   should never be called with word_size being humongous. All
  //   humongous allocation requests should go to mem_allocate() which
  //   will satisfy them with a special path.

  virtual HeapWord* allocate_new_tlab(size_t word_size);

  virtual HeapWord* mem_allocate(size_t word_size,
                                 bool*  gc_overhead_limit_was_exceeded);

  // First-level mutator allocation attempt: try to allocate out of
  // the mutator alloc region without taking the Heap_lock. This
  // should only be used for non-humongous allocations.
  inline HeapWord* attempt_allocation(size_t word_size);

  // Second-level mutator allocation attempt: take the Heap_lock and
  // retry the allocation attempt, potentially scheduling a GC
  // pause. This should only be used for non-humongous allocations.
  HeapWord* attempt_allocation_slow(size_t word_size);

  // Takes the Heap_lock and attempts a humongous allocation. It can
  // potentially schedule a GC pause.
  HeapWord* attempt_allocation_humongous(size_t word_size);

  // Allocation attempt that should be called during safepoints (e.g.,
  // at the end of a successful GC). expect_null_mutator_alloc_region
  // specifies whether the mutator alloc region is expected to be NULL
  // or not.
  HeapWord* attempt_allocation_at_safepoint(size_t word_size,
                                            bool expect_null_mutator_alloc_region);

  // These methods are the "callbacks" from the G1AllocRegion class.

  // For mutator alloc regions.
  HeapRegion* new_mutator_alloc_region(size_t word_size, bool force);
  void retire_mutator_alloc_region(HeapRegion* alloc_region,
                                   size_t allocated_bytes);

  // For GC alloc regions.
  bool has_more_regions(InCSetState dest);
  HeapRegion* new_gc_alloc_region(size_t word_size, InCSetState dest);
  void retire_gc_alloc_region(HeapRegion* alloc_region,
                              size_t allocated_bytes, InCSetState dest);

  // - if explicit_gc is true, the GC is for a System.gc() etc,
  //   otherwise it's for a failed allocation.
  // - if clear_all_soft_refs is true, all soft references should be
  //   cleared during the GC.
  // - it returns false if it is unable to do the collection due to the
  //   GC locker being active, true otherwise.
  bool do_full_collection(bool explicit_gc,
                          bool clear_all_soft_refs);

  // Callback from VM_G1CollectFull operation, or collect_as_vm_thread.
  virtual void do_full_collection(bool clear_all_soft_refs);

  // Resize the heap if necessary after a full collection.
  void resize_if_necessary_after_full_collection();

  // Callback from VM_G1CollectForAllocation operation.
  // This function does everything necessary/possible to satisfy a
  // failed allocation request (including collection, expansion, etc.)
  HeapWord* satisfy_failed_allocation(size_t word_size,
                                      bool* succeeded);
  // Internal helpers used during full GC to split it up to
  // increase readability.
  void abort_concurrent_cycle();
  void verify_before_full_collection(bool explicit_gc);
  void prepare_heap_for_full_collection();
  void prepare_heap_for_mutators();
  void abort_refinement();
  void verify_after_full_collection();
  void print_heap_after_full_collection(G1HeapTransition* heap_transition);

  // Helper method for satisfy_failed_allocation()
  HeapWord* satisfy_failed_allocation_helper(size_t word_size,
                                             bool do_gc,
                                             bool clear_all_soft_refs,
                                             bool expect_null_mutator_alloc_region,
                                             bool* gc_succeeded);

  // Attempting to expand the heap sufficiently
  // to support an allocation of the given "word_size".  If
  // successful, perform the allocation and return the address of the
  // allocated block, or else "NULL".
  HeapWord* expand_and_allocate(size_t word_size);

  // Preserve any referents discovered by concurrent marking that have not yet been
  // copied by the STW pause.
  void preserve_cm_referents(G1ParScanThreadStateSet* per_thread_states);
  // Process any reference objects discovered during
  // an incremental evacuation pause.
  void process_discovered_references(G1ParScanThreadStateSet* per_thread_states);

  // Enqueue any remaining discovered references
  // after processing.
  void enqueue_discovered_references(G1ParScanThreadStateSet* per_thread_states);

  // Merges the information gathered on a per-thread basis for all worker threads
  // during GC into global variables.
  void merge_per_thread_state_info(G1ParScanThreadStateSet* per_thread_states);
public:
  G1YoungRemSetSamplingThread* sampling_thread() const { return _young_gen_sampling_thread; }

  WorkGang* workers() const { return _workers; }

  G1Allocator* allocator() {
    return _allocator;
  }

  G1HeapVerifier* verifier() {
    return _verifier;
  }

  G1MonitoringSupport* g1mm() {
    assert(_g1mm != NULL, "should have been initialized");
    return _g1mm;
  }

  // Expand the garbage-first heap by at least the given size (in bytes!).
  // Returns true if the heap was expanded by the requested amount;
  // false otherwise.
  // (Rounds up to a HeapRegion boundary.)
  bool expand(size_t expand_bytes, WorkGang* pretouch_workers = NULL, double* expand_time_ms = NULL);

  // Returns the PLAB statistics for a given destination.
  inline G1EvacStats* alloc_buffer_stats(InCSetState dest);

  // Determines PLAB size for a given destination.
  inline size_t desired_plab_sz(InCSetState dest);

  // Do anything common to GC's.
  void gc_prologue(bool full);
  void gc_epilogue(bool full);

  // Does the given region fulfill remembered set based eager reclaim candidate requirements?
  bool is_potential_eager_reclaim_candidate(HeapRegion* r) const;

  // Modify the reclaim candidate set and test for presence.
  // These are only valid for starts_humongous regions.
  inline void set_humongous_reclaim_candidate(uint region, bool value);
  inline bool is_humongous_reclaim_candidate(uint region);

  // Remove from the reclaim candidate set.  Also remove from the
  // collection set so that later encounters avoid the slow path.
  inline void set_humongous_is_live(oop obj);

  // Register the given region to be part of the collection set.
  inline void register_humongous_region_with_cset(uint index);
  // Register regions with humongous objects (actually on the start region) in
  // the in_cset_fast_test table.
  void register_humongous_regions_with_cset();
  // We register a region with the fast "in collection set" test. We
  // simply set to true the array slot corresponding to this region.
  void register_young_region_with_cset(HeapRegion* r) {
    _in_cset_fast_test.set_in_young(r->hrm_index());
  }
  void register_old_region_with_cset(HeapRegion* r) {
    _in_cset_fast_test.set_in_old(r->hrm_index());
  }
  void clear_in_cset(const HeapRegion* hr) {
    _in_cset_fast_test.clear(hr);
  }

  void clear_cset_fast_test() {
    _in_cset_fast_test.clear();
  }

  bool is_user_requested_concurrent_full_gc(GCCause::Cause cause);

  // This is called at the start of either a concurrent cycle or a Full
  // GC to update the number of old marking cycles started.
  void increment_old_marking_cycles_started();

  // This is called at the end of either a concurrent cycle or a Full
  // GC to update the number of old marking cycles completed. Those two
  // can happen in a nested fashion, i.e., we start a concurrent
  // cycle, a Full GC happens half-way through it which ends first,
  // and then the cycle notices that a Full GC happened and ends
  // too. The concurrent parameter is a boolean to help us do a bit
  // tighter consistency checking in the method. If concurrent is
  // false, the caller is the inner caller in the nesting (i.e., the
  // Full GC). If concurrent is true, the caller is the outer caller
  // in this nesting (i.e., the concurrent cycle). Further nesting is
  // not currently supported. The end of this call also notifies
  // the FullGCCount_lock in case a Java thread is waiting for a full
  // GC to happen (e.g., it called System.gc() with
  // +ExplicitGCInvokesConcurrent).
  void increment_old_marking_cycles_completed(bool concurrent);

  uint old_marking_cycles_completed() {
    return _old_marking_cycles_completed;
  }

  G1HRPrinter* hr_printer() { return &_hr_printer; }

  // Allocates a new heap region instance.
  HeapRegion* new_heap_region(uint hrs_index, MemRegion mr);

  // Allocate the highest free region in the reserved heap. This will commit
  // regions as necessary.
  HeapRegion* alloc_highest_free_region();

  // Frees a non-humongous region by initializing its contents and
  // adding it to the free list that's passed as a parameter (this is
  // usually a local list which will be appended to the master free
  // list later). The used bytes of freed regions are accumulated in
  // pre_used. If skip_remset is true, the region's RSet will not be freed
  // up. If skip_hot_card_cache is true, the region's hot card cache will not
  // be freed up. The assumption is that this will be done later.
  // The locked parameter indicates if the caller has already taken
  // care of proper synchronization. This may allow some optimizations.
  void free_region(HeapRegion* hr,
                   FreeRegionList* free_list,
                   bool skip_remset,
                   bool skip_hot_card_cache = false,
                   bool locked = false);

  // It dirties the cards that cover the block so that the post
  // write barrier never queues anything when updating objects on this
  // block. It is assumed (and in fact we assert) that the block
  // belongs to a young region.
  inline void dirty_young_block(HeapWord* start, size_t word_size);

  // Frees a humongous region by collapsing it into individual regions
  // and calling free_region() for each of them. The freed regions
  // will be added to the free list that's passed as a parameter (this
  // is usually a local list which will be appended to the master free
  // list later).
  // The method assumes that only a single thread is ever calling
  // this for a particular region at once.
  void free_humongous_region(HeapRegion* hr,
                             FreeRegionList* free_list);

  // Facility for allocating in 'archive' regions in high heap memory and
  // recording the allocated ranges. These should all be called from the
  // VM thread at safepoints, without the heap lock held. They can be used
  // to create and archive a set of heap regions which can be mapped at the
  // same fixed addresses in a subsequent JVM invocation.
  void begin_archive_alloc_range(bool open = false);

  // Check if the requested size would be too large for an archive allocation.
  bool is_archive_alloc_too_large(size_t word_size);

  // Allocate memory of the requested size from the archive region. This will
  // return NULL if the size is too large or if no memory is available. It
  // does not trigger a garbage collection.
  HeapWord* archive_mem_allocate(size_t word_size);

  // Optionally aligns the end address and returns the allocated ranges in
  // an array of MemRegions in order of ascending addresses.
  void end_archive_alloc_range(GrowableArray<MemRegion>* ranges,
                               size_t end_alignment_in_bytes = 0);

  // Facility for allocating a fixed range within the heap and marking
  // the containing regions as 'archive'. For use at JVM init time, when the
  // caller may mmap archived heap data at the specified range(s).
  // Verify that the MemRegions specified in the argument array are within the
  // reserved heap.
  bool check_archive_addresses(MemRegion* range, size_t count);

  // Commit the appropriate G1 regions containing the specified MemRegions
  // and mark them as 'archive' regions. The regions in the array must be
  // non-overlapping and in order of ascending address.
  bool alloc_archive_regions(MemRegion* range, size_t count, bool open);

  // Insert any required filler objects in the G1 regions around the specified
  // ranges to make the regions parseable. This must be called after
  // alloc_archive_regions, and after class loading has occurred.
  void fill_archive_regions(MemRegion* range, size_t count);

  // For each of the specified MemRegions, uncommit the containing G1 regions
  // which had been allocated by alloc_archive_regions. This should be called
  // rather than fill_archive_regions at JVM init time if the archive file
  // mapping failed, with the same non-overlapping and sorted MemRegion array.
  void dealloc_archive_regions(MemRegion* range, size_t count);

private:

  // Shrink the garbage-first heap by at most the given size (in bytes!).
  // (Rounds down to a HeapRegion boundary.)
  void shrink(size_t expand_bytes);
  void shrink_helper(size_t expand_bytes);

  #if TASKQUEUE_STATS
  static void print_taskqueue_stats_hdr(outputStream* const st);
  void print_taskqueue_stats() const;
  void reset_taskqueue_stats();
  #endif // TASKQUEUE_STATS

  // Schedule the VM operation that will do an evacuation pause to
  // satisfy an allocation request of word_size. *succeeded will
  // return whether the VM operation was successful (it did do an
  // evacuation pause) or not (another thread beat us to it or the GC
  // locker was active). Given that we should not be holding the
  // Heap_lock when we enter this method, we will pass the
  // gc_count_before (i.e., total_collections()) as a parameter since
  // it has to be read while holding the Heap_lock. Currently, both
  // methods that call do_collection_pause() release the Heap_lock
  // before the call, so it's easy to read gc_count_before just before.
  HeapWord* do_collection_pause(size_t         word_size,
                                uint           gc_count_before,
                                bool*          succeeded,
                                GCCause::Cause gc_cause);

  void wait_for_root_region_scanning();

  // The guts of the incremental collection pause, executed by the vm
  // thread. It returns false if it is unable to do the collection due
  // to the GC locker being active, true otherwise
  bool do_collection_pause_at_safepoint(double target_pause_time_ms);

  // Actually do the work of evacuating the collection set.
  void evacuate_collection_set(G1ParScanThreadStateSet* per_thread_states);

  void pre_evacuate_collection_set();
  void post_evacuate_collection_set(EvacuationInfo& evacuation_info, G1ParScanThreadStateSet* pss);

  // Print the header for the per-thread termination statistics.
  static void print_termination_stats_hdr();
  // Print actual per-thread termination statistics.
  void print_termination_stats(uint worker_id,
                               double elapsed_ms,
                               double strong_roots_ms,
                               double term_ms,
                               size_t term_attempts,
                               size_t alloc_buffer_waste,
                               size_t undo_waste) const;
  // Update object copying statistics.
  void record_obj_copy_mem_stats();

  // The hot card cache for remembered set insertion optimization.
  G1HotCardCache* _hot_card_cache;

  // The g1 remembered set of the heap.
  G1RemSet* _g1_rem_set;

  // A set of cards that cover the objects for which the Rsets should be updated
  // concurrently after the collection.
  DirtyCardQueueSet _dirty_card_queue_set;

  // After a collection pause, convert the regions in the collection set into free
  // regions.
  void free_collection_set(G1CollectionSet* collection_set, EvacuationInfo& evacuation_info, const size_t* surviving_young_words);

  // Abandon the current collection set without recording policy
  // statistics or updating free lists.
  void abandon_collection_set(G1CollectionSet* collection_set);

  // The concurrent marker (and the thread it runs in.)
  G1ConcurrentMark* _cm;
<<<<<<< HEAD
  G1ConcurrentMarkThread* _cmThread;
=======
  G1ConcurrentMarkThread* _cm_thread;
>>>>>>> d006828c

  // The concurrent refiner.
  G1ConcurrentRefine* _cr;

  // The parallel task queues
  RefToScanQueueSet *_task_queues;

  // True iff a evacuation has failed in the current collection.
  bool _evacuation_failed;

  EvacuationFailedInfo* _evacuation_failed_info_array;

  // Failed evacuations cause some logical from-space objects to have
  // forwarding pointers to themselves.  Reset them.
  void remove_self_forwarding_pointers();

  // Restore the objects in the regions in the collection set after an
  // evacuation failure.
  void restore_after_evac_failure();

  PreservedMarksSet _preserved_marks_set;

  // Preserve the mark of "obj", if necessary, in preparation for its mark
  // word being overwritten with a self-forwarding-pointer.
  void preserve_mark_during_evac_failure(uint worker_id, oop obj, markOop m);

#ifndef PRODUCT
  // Support for forcing evacuation failures. Analogous to
  // PromotionFailureALot for the other collectors.

  // Records whether G1EvacuationFailureALot should be in effect
  // for the current GC
  bool _evacuation_failure_alot_for_current_gc;

  // Used to record the GC number for interval checking when
  // determining whether G1EvaucationFailureALot is in effect
  // for the current GC.
  size_t _evacuation_failure_alot_gc_number;

  // Count of the number of evacuations between failures.
  volatile size_t _evacuation_failure_alot_count;

  // Set whether G1EvacuationFailureALot should be in effect
  // for the current GC (based upon the type of GC and which
  // command line flags are set);
  inline bool evacuation_failure_alot_for_gc_type(bool for_young_gc,
                                                  bool during_initial_mark,
                                                  bool mark_or_rebuild_in_progress);

  inline void set_evacuation_failure_alot_for_current_gc();

  // Return true if it's time to cause an evacuation failure.
  inline bool evacuation_should_fail();

  // Reset the G1EvacuationFailureALot counters.  Should be called at
  // the end of an evacuation pause in which an evacuation failure occurred.
  inline void reset_evacuation_should_fail();
#endif // !PRODUCT

  // ("Weak") Reference processing support.
  //
  // G1 has 2 instances of the reference processor class. One
  // (_ref_processor_cm) handles reference object discovery
  // and subsequent processing during concurrent marking cycles.
  //
  // The other (_ref_processor_stw) handles reference object
  // discovery and processing during full GCs and incremental
  // evacuation pauses.
  //
  // During an incremental pause, reference discovery will be
  // temporarily disabled for _ref_processor_cm and will be
  // enabled for _ref_processor_stw. At the end of the evacuation
  // pause references discovered by _ref_processor_stw will be
  // processed and discovery will be disabled. The previous
  // setting for reference object discovery for _ref_processor_cm
  // will be re-instated.
  //
  // At the start of marking:
  //  * Discovery by the CM ref processor is verified to be inactive
  //    and it's discovered lists are empty.
  //  * Discovery by the CM ref processor is then enabled.
  //
  // At the end of marking:
  //  * Any references on the CM ref processor's discovered
  //    lists are processed (possibly MT).
  //
  // At the start of full GC we:
  //  * Disable discovery by the CM ref processor and
  //    empty CM ref processor's discovered lists
  //    (without processing any entries).
  //  * Verify that the STW ref processor is inactive and it's
  //    discovered lists are empty.
  //  * Temporarily set STW ref processor discovery as single threaded.
  //  * Temporarily clear the STW ref processor's _is_alive_non_header
  //    field.
  //  * Finally enable discovery by the STW ref processor.
  //
  // The STW ref processor is used to record any discovered
  // references during the full GC.
  //
  // At the end of a full GC we:
  //  * Enqueue any reference objects discovered by the STW ref processor
  //    that have non-live referents. This has the side-effect of
  //    making the STW ref processor inactive by disabling discovery.
  //  * Verify that the CM ref processor is still inactive
  //    and no references have been placed on it's discovered
  //    lists (also checked as a precondition during initial marking).

  // The (stw) reference processor...
  ReferenceProcessor* _ref_processor_stw;

  // During reference object discovery, the _is_alive_non_header
  // closure (if non-null) is applied to the referent object to
  // determine whether the referent is live. If so then the
  // reference object does not need to be 'discovered' and can
  // be treated as a regular oop. This has the benefit of reducing
  // the number of 'discovered' reference objects that need to
  // be processed.
  //
  // Instance of the is_alive closure for embedding into the
  // STW reference processor as the _is_alive_non_header field.
  // Supplying a value for the _is_alive_non_header field is
  // optional but doing so prevents unnecessary additions to
  // the discovered lists during reference discovery.
  G1STWIsAliveClosure _is_alive_closure_stw;

  // The (concurrent marking) reference processor...
  ReferenceProcessor* _ref_processor_cm;

  // Instance of the concurrent mark is_alive closure for embedding
  // into the Concurrent Marking reference processor as the
  // _is_alive_non_header field. Supplying a value for the
  // _is_alive_non_header field is optional but doing so prevents
  // unnecessary additions to the discovered lists during reference
  // discovery.
  G1CMIsAliveClosure _is_alive_closure_cm;

public:

  RefToScanQueue *task_queue(uint i) const;

  uint num_task_queues() const;

  // A set of cards where updates happened during the GC
  DirtyCardQueueSet& dirty_card_queue_set() { return _dirty_card_queue_set; }

  // Create a G1CollectedHeap with the specified policy.
  // Must call the initialize method afterwards.
  // May not return if something goes wrong.
  G1CollectedHeap(G1CollectorPolicy* policy);

private:
  jint initialize_concurrent_refinement();
  jint initialize_young_gen_sampling_thread();
public:
  // Initialize the G1CollectedHeap to have the initial and
  // maximum sizes and remembered and barrier sets
  // specified by the policy object.
  jint initialize();

  virtual void stop();
  virtual void safepoint_synchronize_begin();
  virtual void safepoint_synchronize_end();

  // Return the (conservative) maximum heap alignment for any G1 heap
  static size_t conservative_max_heap_alignment();

  // Does operations required after initialization has been done.
  void post_initialize();

  // Initialize weak reference processing.
  void ref_processing_init();

  virtual Name kind() const {
    return CollectedHeap::G1;
  }

  virtual const char* name() const {
    return "G1";
  }

  const G1CollectorState* collector_state() const { return &_collector_state; }
  G1CollectorState* collector_state() { return &_collector_state; }

  // The current policy object for the collector.
  G1Policy* g1_policy() const { return _g1_policy; }

  const G1CollectionSet* collection_set() const { return &_collection_set; }
  G1CollectionSet* collection_set() { return &_collection_set; }

  virtual CollectorPolicy* collector_policy() const;

  virtual SoftRefPolicy* soft_ref_policy();

  virtual GrowableArray<GCMemoryManager*> memory_managers();
  virtual GrowableArray<MemoryPool*> memory_pools();

  // The rem set and barrier set.
  G1RemSet* g1_rem_set() const { return _g1_rem_set; }

  // Try to minimize the remembered set.
  void scrub_rem_set();

  // Apply the given closure on all cards in the Hot Card Cache, emptying it.
  void iterate_hcc_closure(CardTableEntryClosure* cl, uint worker_i);

  // Apply the given closure on all cards in the Dirty Card Queue Set, emptying it.
  void iterate_dirty_card_closure(CardTableEntryClosure* cl, uint worker_i);

  // The shared block offset table array.
  G1BlockOffsetTable* bot() const { return _bot; }

  // Reference Processing accessors

  // The STW reference processor....
  ReferenceProcessor* ref_processor_stw() const { return _ref_processor_stw; }

  G1NewTracer* gc_tracer_stw() const { return _gc_tracer_stw; }

  // The Concurrent Marking reference processor...
  ReferenceProcessor* ref_processor_cm() const { return _ref_processor_cm; }

  size_t unused_committed_regions_in_bytes() const;
  virtual size_t capacity() const;
  virtual size_t used() const;
  // This should be called when we're not holding the heap lock. The
  // result might be a bit inaccurate.
  size_t used_unlocked() const;
  size_t recalculate_used() const;

  // These virtual functions do the actual allocation.
  // Some heaps may offer a contiguous region for shared non-blocking
  // allocation, via inlined code (by exporting the address of the top and
  // end fields defining the extent of the contiguous allocation region.)
  // But G1CollectedHeap doesn't yet support this.

  virtual bool is_maximal_no_gc() const {
    return _hrm.available() == 0;
  }

  // Returns whether there are any regions left in the heap for allocation.
  bool has_regions_left_for_allocation() const {
    return !is_maximal_no_gc() || num_free_regions() != 0;
  }

  // The current number of regions in the heap.
  uint num_regions() const { return _hrm.length(); }

  // The max number of regions in the heap.
  uint max_regions() const { return _hrm.max_length(); }

  // The number of regions that are completely free.
  uint num_free_regions() const { return _hrm.num_free_regions(); }

  MemoryUsage get_auxiliary_data_memory_usage() const {
    return _hrm.get_auxiliary_data_memory_usage();
  }

  // The number of regions that are not completely free.
  uint num_used_regions() const { return num_regions() - num_free_regions(); }

#ifdef ASSERT
  bool is_on_master_free_list(HeapRegion* hr) {
    return _hrm.is_free(hr);
  }
#endif // ASSERT

  inline void old_set_add(HeapRegion* hr);
  inline void old_set_remove(HeapRegion* hr);

  size_t non_young_capacity_bytes() {
    return (_old_set.length() + _humongous_set.length()) * HeapRegion::GrainBytes;
  }

  // Determine whether the given region is one that we are using as an
  // old GC alloc region.
  bool is_old_gc_alloc_region(HeapRegion* hr);

  // Perform a collection of the heap; intended for use in implementing
  // "System.gc".  This probably implies as full a collection as the
  // "CollectedHeap" supports.
  virtual void collect(GCCause::Cause cause);

  // True iff an evacuation has failed in the most-recent collection.
  bool evacuation_failed() { return _evacuation_failed; }

  void remove_from_old_sets(const uint old_regions_removed, const uint humongous_regions_removed);
  void prepend_to_freelist(FreeRegionList* list);
  void decrement_summary_bytes(size_t bytes);

  virtual bool is_in(const void* p) const;
#ifdef ASSERT
  // Returns whether p is in one of the available areas of the heap. Slow but
  // extensive version.
  bool is_in_exact(const void* p) const;
#endif

  // Return "TRUE" iff the given object address is within the collection
  // set. Assumes that the reference points into the heap.
  inline bool is_in_cset(const HeapRegion *hr);
  inline bool is_in_cset(oop obj);
  inline bool is_in_cset(HeapWord* addr);

  inline bool is_in_cset_or_humongous(const oop obj);

 private:
  // This array is used for a quick test on whether a reference points into
  // the collection set or not. Each of the array's elements denotes whether the
  // corresponding region is in the collection set or not.
  G1InCSetStateFastTestBiasedMappedArray _in_cset_fast_test;

 public:

  inline InCSetState in_cset_state(const oop obj);

  // Return "TRUE" iff the given object address is in the reserved
  // region of g1.
  bool is_in_g1_reserved(const void* p) const {
    return _hrm.reserved().contains(p);
  }

  // Returns a MemRegion that corresponds to the space that has been
  // reserved for the heap
  MemRegion g1_reserved() const {
    return _hrm.reserved();
  }

  virtual bool is_in_closed_subset(const void* p) const;

  G1HotCardCache* g1_hot_card_cache() const { return _hot_card_cache; }

  G1CardTable* card_table() const {
    return _card_table;
  }

  // Iteration functions.

  // Iterate over all objects, calling "cl.do_object" on each.
  virtual void object_iterate(ObjectClosure* cl);

  virtual void safe_object_iterate(ObjectClosure* cl) {
    object_iterate(cl);
  }

  // Iterate over heap regions, in address order, terminating the
  // iteration early if the "do_heap_region" method returns "true".
  void heap_region_iterate(HeapRegionClosure* blk) const;

  // Return the region with the given index. It assumes the index is valid.
  inline HeapRegion* region_at(uint index) const;

  // Return the next region (by index) that is part of the same
  // humongous object that hr is part of.
  inline HeapRegion* next_region_in_humongous(HeapRegion* hr) const;

  // Calculate the region index of the given address. Given address must be
  // within the heap.
  inline uint addr_to_region(HeapWord* addr) const;

  inline HeapWord* bottom_addr_for_region(uint index) const;

  // Two functions to iterate over the heap regions in parallel. Threads
  // compete using the HeapRegionClaimer to claim the regions before
  // applying the closure on them.
  // The _from_worker_offset version uses the HeapRegionClaimer and
  // the worker id to calculate a start offset to prevent all workers to
  // start from the point.
  void heap_region_par_iterate_from_worker_offset(HeapRegionClosure* cl,
                                                  HeapRegionClaimer* hrclaimer,
                                                  uint worker_id) const;

  void heap_region_par_iterate_from_start(HeapRegionClosure* cl,
                                          HeapRegionClaimer* hrclaimer) const;

  // Iterate over the regions (if any) in the current collection set.
  void collection_set_iterate(HeapRegionClosure* blk);

  // Iterate over the regions (if any) in the current collection set. Starts the
  // iteration over the entire collection set so that the start regions of a given
  // worker id over the set active_workers are evenly spread across the set of
  // collection set regions.
  void collection_set_iterate_from(HeapRegionClosure *blk, uint worker_id);

  // Returns the HeapRegion that contains addr. addr must not be NULL.
  template <class T>
  inline HeapRegion* heap_region_containing(const T addr) const;

  // A CollectedHeap is divided into a dense sequence of "blocks"; that is,
  // each address in the (reserved) heap is a member of exactly
  // one block.  The defining characteristic of a block is that it is
  // possible to find its size, and thus to progress forward to the next
  // block.  (Blocks may be of different sizes.)  Thus, blocks may
  // represent Java objects, or they might be free blocks in a
  // free-list-based heap (or subheap), as long as the two kinds are
  // distinguishable and the size of each is determinable.

  // Returns the address of the start of the "block" that contains the
  // address "addr".  We say "blocks" instead of "object" since some heaps
  // may not pack objects densely; a chunk may either be an object or a
  // non-object.
  virtual HeapWord* block_start(const void* addr) const;

  // Requires "addr" to be the start of a chunk, and returns its size.
  // "addr + size" is required to be the start of a new chunk, or the end
  // of the active area of the heap.
  virtual size_t block_size(const HeapWord* addr) const;

  // Requires "addr" to be the start of a block, and returns "TRUE" iff
  // the block is an object.
  virtual bool block_is_obj(const HeapWord* addr) const;

  // Section on thread-local allocation buffers (TLABs)
  // See CollectedHeap for semantics.

  bool supports_tlab_allocation() const;
  size_t tlab_capacity(Thread* ignored) const;
  size_t tlab_used(Thread* ignored) const;
  size_t max_tlab_size() const;
  size_t unsafe_max_tlab_alloc(Thread* ignored) const;

  inline bool is_in_young(const oop obj);

  // Returns "true" iff the given word_size is "very large".
  static bool is_humongous(size_t word_size) {
    // Note this has to be strictly greater-than as the TLABs
    // are capped at the humongous threshold and we want to
    // ensure that we don't try to allocate a TLAB as
    // humongous and that we don't allocate a humongous
    // object in a TLAB.
    return word_size > _humongous_object_threshold_in_words;
  }

  // Returns the humongous threshold for a specific region size
  static size_t humongous_threshold_for(size_t region_size) {
    return (region_size / 2);
  }

  // Returns the number of regions the humongous object of the given word size
  // requires.
  static size_t humongous_obj_size_in_regions(size_t word_size);

  // Print the maximum heap capacity.
  virtual size_t max_capacity() const;

  virtual jlong millis_since_last_gc();


  // Convenience function to be used in situations where the heap type can be
  // asserted to be this type.
  static G1CollectedHeap* heap();

  void set_region_short_lived_locked(HeapRegion* hr);
  // add appropriate methods for any other surv rate groups

  const G1SurvivorRegions* survivor() const { return &_survivor; }

  uint survivor_regions_count() const {
    return _survivor.length();
  }

  uint eden_regions_count() const {
    return _eden.length();
  }

  uint young_regions_count() const {
    return _eden.length() + _survivor.length();
  }

  uint old_regions_count() const { return _old_set.length(); }

  uint humongous_regions_count() const { return _humongous_set.length(); }

#ifdef ASSERT
  bool check_young_list_empty();
#endif

  // *** Stuff related to concurrent marking.  It's not clear to me that so
  // many of these need to be public.

  // The functions below are helper functions that a subclass of
  // "CollectedHeap" can use in the implementation of its virtual
  // functions.
  // This performs a concurrent marking of the live objects in a
  // bitmap off to the side.
  void do_concurrent_mark();

  bool is_marked_next(oop obj) const;

  // Determine if an object is dead, given the object and also
  // the region to which the object belongs. An object is dead
  // iff a) it was not allocated since the last mark, b) it
  // is not marked, and c) it is not in an archive region.
  bool is_obj_dead(const oop obj, const HeapRegion* hr) const {
    return
      hr->is_obj_dead(obj, _cm->prev_mark_bitmap()) &&
      !hr->is_archive();
  }

  // This function returns true when an object has been
  // around since the previous marking and hasn't yet
  // been marked during this marking, and is not in an archive region.
  bool is_obj_ill(const oop obj, const HeapRegion* hr) const {
    return
      !hr->obj_allocated_since_next_marking(obj) &&
      !is_marked_next(obj) &&
      !hr->is_archive();
  }

  // Determine if an object is dead, given only the object itself.
  // This will find the region to which the object belongs and
  // then call the region version of the same function.

  // Added if it is NULL it isn't dead.

  inline bool is_obj_dead(const oop obj) const;

  inline bool is_obj_ill(const oop obj) const;

  inline bool is_obj_dead_full(const oop obj, const HeapRegion* hr) const;
  inline bool is_obj_dead_full(const oop obj) const;

  G1ConcurrentMark* concurrent_mark() const { return _cm; }

  // Refinement

  G1ConcurrentRefine* concurrent_refine() const { return _cr; }

  // Optimized nmethod scanning support routines

  // Is an oop scavengeable
  virtual bool is_scavengable(oop obj);

  // Register the given nmethod with the G1 heap.
  virtual void register_nmethod(nmethod* nm);

  // Unregister the given nmethod from the G1 heap.
  virtual void unregister_nmethod(nmethod* nm);

  // Free up superfluous code root memory.
  void purge_code_root_memory();

  // Rebuild the strong code root lists for each region
  // after a full GC.
  void rebuild_strong_code_roots();

  // Partial cleaning used when class unloading is disabled.
  // Let the caller choose what structures to clean out:
  // - StringTable
  // - SymbolTable
  // - StringDeduplication structures
  void partial_cleaning(BoolObjectClosure* is_alive, bool unlink_strings, bool unlink_symbols, bool unlink_string_dedup);

  // Complete cleaning used when class unloading is enabled.
  // Cleans out all structures handled by partial_cleaning and also the CodeCache.
  void complete_cleaning(BoolObjectClosure* is_alive, bool class_unloading_occurred);

  // Redirty logged cards in the refinement queue.
  void redirty_logged_cards();
  // Verification

  // Perform any cleanup actions necessary before allowing a verification.
  virtual void prepare_for_verify();

  // Perform verification.

  // vo == UsePrevMarking -> use "prev" marking information,
  // vo == UseNextMarking -> use "next" marking information
  // vo == UseFullMarking -> use "next" marking bitmap but no TAMS
  //
  // NOTE: Only the "prev" marking information is guaranteed to be
  // consistent most of the time, so most calls to this should use
  // vo == UsePrevMarking.
  // Currently, there is only one case where this is called with
  // vo == UseNextMarking, which is to verify the "next" marking
  // information at the end of remark.
  // Currently there is only one place where this is called with
  // vo == UseFullMarking, which is to verify the marking during a
  // full GC.
  void verify(VerifyOption vo);

  // WhiteBox testing support.
  virtual bool supports_concurrent_phase_control() const;
  virtual const char* const* concurrent_phases() const;
  virtual bool request_concurrent_phase(const char* phase);

  // The methods below are here for convenience and dispatch the
  // appropriate method depending on value of the given VerifyOption
  // parameter. The values for that parameter, and their meanings,
  // are the same as those above.

  bool is_obj_dead_cond(const oop obj,
                        const HeapRegion* hr,
                        const VerifyOption vo) const;

  bool is_obj_dead_cond(const oop obj,
                        const VerifyOption vo) const;

  G1HeapSummary create_g1_heap_summary();
  G1EvacSummary create_g1_evac_summary(G1EvacStats* stats);

  // Printing
private:
  void print_heap_regions() const;
  void print_regions_on(outputStream* st) const;

public:
  virtual void print_on(outputStream* st) const;
  virtual void print_extended_on(outputStream* st) const;
  virtual void print_on_error(outputStream* st) const;

  virtual void print_gc_threads_on(outputStream* st) const;
  virtual void gc_threads_do(ThreadClosure* tc) const;

  // Override
  void print_tracing_info() const;

  // The following two methods are helpful for debugging RSet issues.
  void print_cset_rsets() PRODUCT_RETURN;
  void print_all_rsets() PRODUCT_RETURN;

public:
  size_t pending_card_num();

private:
  size_t _max_heap_capacity;
};

class G1ParEvacuateFollowersClosure : public VoidClosure {
private:
  double _start_term;
  double _term_time;
  size_t _term_attempts;

  void start_term_time() { _term_attempts++; _start_term = os::elapsedTime(); }
  void end_term_time() { _term_time += os::elapsedTime() - _start_term; }
protected:
  G1CollectedHeap*              _g1h;
  G1ParScanThreadState*         _par_scan_state;
  RefToScanQueueSet*            _queues;
  ParallelTaskTerminator*       _terminator;

  G1ParScanThreadState*   par_scan_state() { return _par_scan_state; }
  RefToScanQueueSet*      queues()         { return _queues; }
  ParallelTaskTerminator* terminator()     { return _terminator; }

public:
  G1ParEvacuateFollowersClosure(G1CollectedHeap* g1h,
                                G1ParScanThreadState* par_scan_state,
                                RefToScanQueueSet* queues,
                                ParallelTaskTerminator* terminator)
    : _g1h(g1h), _par_scan_state(par_scan_state),
      _queues(queues), _terminator(terminator),
      _start_term(0.0), _term_time(0.0), _term_attempts(0) {}

  void do_void();

  double term_time() const { return _term_time; }
  size_t term_attempts() const { return _term_attempts; }

private:
  inline bool offer_termination();
};

#endif // SHARE_VM_GC_G1_G1COLLECTEDHEAP_HPP<|MERGE_RESOLUTION|>--- conflicted
+++ resolved
@@ -766,11 +766,7 @@
 
   // The concurrent marker (and the thread it runs in.)
   G1ConcurrentMark* _cm;
-<<<<<<< HEAD
-  G1ConcurrentMarkThread* _cmThread;
-=======
   G1ConcurrentMarkThread* _cm_thread;
->>>>>>> d006828c
 
   // The concurrent refiner.
   G1ConcurrentRefine* _cr;
