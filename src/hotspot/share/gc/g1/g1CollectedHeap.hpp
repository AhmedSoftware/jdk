--- conflicted
+++ resolved
@@ -876,48 +876,9 @@
   // Records for every region on the heap whether evacuation failed for it.
   CHeapBitMap _regions_failed_evacuation;
 
-<<<<<<< HEAD
-  EvacuationFailedInfo* _evacuation_failed_info_array;
-
-  PreservedMarksSet _preserved_marks_set;
-
   // Preserve the mark of "obj", if necessary, in preparation for its mark
   // word being overwritten with a self-forwarding-pointer.
   void preserve_mark_during_evac_failure(uint worker_id, oop obj, markWord m);
-=======
-#ifndef PRODUCT
-  // Support for forcing evacuation failures. Analogous to
-  // PromotionFailureALot for the other collectors.
-
-  // Records whether G1EvacuationFailureALot should be in effect
-  // for the current GC
-  bool _evacuation_failure_alot_for_current_gc;
-
-  // Used to record the GC number for interval checking when
-  // determining whether G1EvaucationFailureALot is in effect
-  // for the current GC.
-  size_t _evacuation_failure_alot_gc_number;
-
-  // Count of the number of evacuations between failures.
-  volatile size_t _evacuation_failure_alot_count;
-
-  // Set whether G1EvacuationFailureALot should be in effect
-  // for the current GC (based upon the type of GC and which
-  // command line flags are set);
-  inline bool evacuation_failure_alot_for_gc_type(bool for_young_gc,
-                                                  bool during_concurrent_start,
-                                                  bool mark_or_rebuild_in_progress);
-
-  inline void set_evacuation_failure_alot_for_current_gc();
-
-  // Return true if it's time to cause an evacuation failure.
-  inline bool evacuation_should_fail();
-
-  // Reset the G1EvacuationFailureALot counters.  Should be called at
-  // the end of an evacuation pause in which an evacuation failure occurred.
-  inline void reset_evacuation_should_fail();
-#endif // !PRODUCT
->>>>>>> 276b07b3
 
   // ("Weak") Reference processing support.
   //
