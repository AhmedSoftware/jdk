/*
 * Copyright (c) 2021, Oracle and/or its affiliates. All rights reserved.
 * Copyright (c) 2021, Huawei Technologies Co. Ltd. All rights reserved.
 * DO NOT ALTER OR REMOVE COPYRIGHT NOTICES OR THIS FILE HEADER.
 *
 * This code is free software; you can redistribute it and/or modify it
 * under the terms of the GNU General Public License version 2 only, as
 * published by the Free Software Foundation.
 *
 * This code is distributed in the hope that it will be useful, but WITHOUT
 * ANY WARRANTY; without even the implied warranty of MERCHANTABILITY or
 * FITNESS FOR A PARTICULAR PURPOSE.  See the GNU General Public License
 * version 2 for more details (a copy is included in the LICENSE file that
 * accompanied this code).
 *
 * You should have received a copy of the GNU General Public License version
 * 2 along with this work; if not, write to the Free Software Foundation,
 * Inc., 51 Franklin St, Fifth Floor, Boston, MA 02110-1301 USA.
 *
 * Please contact Oracle, 500 Oracle Parkway, Redwood Shores, CA 94065 USA
 * or visit www.oracle.com if you need additional information or have any
 * questions.
 *
 */

#ifndef SHARE_GC_G1_G1SEGMENTEDARRAY_HPP
#define SHARE_GC_G1_G1SEGMENTEDARRAY_HPP

#include "memory/allocation.hpp"
#include "utilities/lockFreeStack.hpp"

// A single buffer/arena containing _num_elems blocks of memory of _elem_size.
// G1SegmentedArrayBuffers can be linked together using a singly linked list.
template<MEMFLAGS flag>
class G1SegmentedArrayBuffer : public CHeapObj<flag> {
  const uint _elem_size;
  const uint _num_elems;

  G1SegmentedArrayBuffer* volatile _next;

  char* _buffer;  // Actual data.

  // Index into the next free block to allocate into. Full if equal (or larger)
  // to _num_elems (can be larger because we atomically increment this value and
  // check only afterwards if the allocation has been successful).
  uint volatile _next_allocate;

public:
  G1SegmentedArrayBuffer(uint elem_size, uint num_elems, G1SegmentedArrayBuffer* next);
  ~G1SegmentedArrayBuffer();

  G1SegmentedArrayBuffer* volatile* next_addr() { return &_next; }

  void* get_new_buffer_elem();

  uint num_elems() const { return _num_elems; }

  G1SegmentedArrayBuffer* next() const { return _next; }

  void set_next(G1SegmentedArrayBuffer* next) {
    assert(next != this, " loop condition");
    _next = next;
  }

  void reset(G1SegmentedArrayBuffer* next) {
    _next_allocate = 0;
    assert(next != this, " loop condition");
    set_next(next);
    memset((void*)_buffer, 0, (size_t)_num_elems * _elem_size);
  }

  uint elem_size() const { return _elem_size; }

  size_t mem_size() const { return sizeof(*this) + (size_t)_num_elems * _elem_size; }

  uint length() const {
    // _next_allocate might grow larger than _num_elems in multi-thread environments
    // due to races.
    return MIN2(_next_allocate, _num_elems);
  }

  // Copies the (valid) contents of this buffer into the destination.
  void copy_to(void* dest) const {
    ::memcpy(dest, _buffer, length() * _elem_size);
  }

  bool is_full() const { return _next_allocate >= _num_elems; }
};

// Set of (free) G1SegmentedArrayBuffers. The assumed usage is that allocation
// to it and removal of elements is strictly separate, but every action may be
// performed by multiple threads at the same time.
// Counts and memory usage are current on a best-effort basis if accessed concurrently.
template<MEMFLAGS flag>
class G1SegmentedArrayBufferList {
  static G1SegmentedArrayBuffer<flag>* volatile* next_ptr(G1SegmentedArrayBuffer<flag>& node) {
    return node.next_addr();
  }
  typedef LockFreeStack<G1SegmentedArrayBuffer<flag>, &G1SegmentedArrayBufferList::next_ptr> NodeStack;

  NodeStack _list;

  volatile size_t _num_buffers;
  volatile size_t _mem_size;

public:
  G1SegmentedArrayBufferList() : _list(), _num_buffers(0), _mem_size(0) { }
  ~G1SegmentedArrayBufferList() { free_all(); }

  void bulk_add(G1SegmentedArrayBuffer<flag>& first, G1SegmentedArrayBuffer<flag>& last, size_t num, size_t mem_size);

  G1SegmentedArrayBuffer<flag>* get();
  G1SegmentedArrayBuffer<flag>* get_all(size_t& num_buffers, size_t& mem_size);

  // Give back all memory to the OS.
  void free_all();

  void print_on(outputStream* out, const char* prefix = "");

  size_t num_buffers() const { return Atomic::load(&_num_buffers); }
  size_t mem_size() const { return Atomic::load(&_mem_size); }
};

// Configuration for G1SegmentedArray, e.g element size, element number of next G1SegmentedArrayBuffer.
class G1SegmentedArrayAllocOptions {

protected:
  const uint _elem_size;
  const uint _initial_num_elems;
  // Defines a limit to the number of elements in the buffer
  const uint _max_num_elems;
  const uint _alignment;

public:
  G1SegmentedArrayAllocOptions(uint elem_size, uint initial_num_elems, uint max_num_elems, uint alignment) :
    _elem_size(elem_size),
    _initial_num_elems(initial_num_elems),
    _max_num_elems(max_num_elems),
    _alignment(alignment) {
    assert(_elem_size > 0, "Must be");
    assert(_initial_num_elems > 0, "Must be");
    assert(_max_num_elems > 0, "Must be");
    assert(_alignment > 0, "Must be");
  }

  virtual uint next_num_elems(uint prev_num_elems) const {
    return _initial_num_elems;
  }

  uint elem_size() const { return _elem_size; }

  uint alignment() const { return _alignment; }
};

// A segmented array where G1SegmentedArrayBuffer is the segment, and
// G1SegmentedArrayBufferList is the free list to cache G1SegmentedArrayBuffer,
// and G1SegmentedArrayAllocOptions is the configuration for G1SegmentedArray
// attributes.
//
// Implementation details as below:
//
// Arena-like allocator for (card set, or ...) heap memory objects (Elem elements).
//
// Actual allocation from the C heap occurs on G1SegmentedArrayBuffer basis, i.e. segments
// of elements. The assumed allocation pattern for these G1SegmentedArrayBuffer elements
// is assumed to be strictly two-phased:
//
// - in the first phase, G1SegmentedArrayBuffers are allocated from the C heap (or a free
// list given at initialization time). This allocation may occur in parallel. This
// typically corresponds to a single mutator phase, but may extend over multiple.
//
// - in the second phase, G1SegmentedArrayBuffers are given back in bulk to the free list.
// This is typically done during a GC pause.
//
// Some third party is responsible for giving back memory from the free list to
// the operating system.
//
// Allocation and deallocation in the first phase basis may occur by multiple threads at once.
//
// The class also manages a few counters for statistics using atomic operations.
// Their values are only consistent within each other with extra global
// synchronization.
template <class Elem, MEMFLAGS flag>
class G1SegmentedArray {
  // G1SegmentedArrayAllocOptions provides parameters for allocation buffer
  // sizing and expansion.
  const G1SegmentedArrayAllocOptions* _alloc_options;

  G1SegmentedArrayBuffer<flag>* volatile _first;       // The (start of the) list of all buffers.
  G1SegmentedArrayBuffer<flag>* _last;                 // The last element of the list of all buffers.
  volatile uint _num_buffers;                          // Number of assigned buffers to this allocator.
  volatile size_t _mem_size;                           // Memory used by all buffers.

  G1SegmentedArrayBufferList<flag>* _free_buffer_list; // The global free buffer list to
                                                       // preferentially get new buffers from.

  volatile uint _num_available_nodes; // Number of nodes available in all buffers (allocated + free + pending + not yet used).
  volatile uint _num_allocated_nodes; // Number of total nodes allocated and in use.

private:
  G1SegmentedArrayBuffer<flag>* create_new_buffer(G1SegmentedArrayBuffer<flag>* const prev);

  DEBUG_ONLY(uint calculate_length() const;)

public:
  const G1SegmentedArrayBuffer<flag>* first_array_buffer() const { return Atomic::load(&_first); }

  uint num_available_nodes() const { return Atomic::load(&_num_available_nodes); }
  uint num_allocated_nodes() const {
    uint allocated = Atomic::load(&_num_allocated_nodes);
    assert(calculate_length() == allocated, "Must be");
    return allocated;
  }

  uint elem_size() const;

  G1SegmentedArray(const G1SegmentedArrayAllocOptions* buffer_options,
                   G1SegmentedArrayBufferList<flag>* free_buffer_list);
  ~G1SegmentedArray();

  // Deallocate all buffers to the free buffer list and reset this allocator. Must
  // be called in a globally synchronized area.
  void drop_all();

  Elem* allocate();

<<<<<<< HEAD
  uint num_buffers() const;
=======
  inline uint num_buffers() const;

  template<typename BufferClosure>
  void iterate_nodes(BufferClosure& closure) const;
>>>>>>> 88491549
};

#endif //SHARE_GC_G1_G1SEGMENTEDARRAY_HPP<|MERGE_RESOLUTION|>--- conflicted
+++ resolved
@@ -224,14 +224,10 @@
 
   Elem* allocate();
 
-<<<<<<< HEAD
   uint num_buffers() const;
-=======
-  inline uint num_buffers() const;
 
   template<typename BufferClosure>
   void iterate_nodes(BufferClosure& closure) const;
->>>>>>> 88491549
 };
 
 #endif //SHARE_GC_G1_G1SEGMENTEDARRAY_HPP