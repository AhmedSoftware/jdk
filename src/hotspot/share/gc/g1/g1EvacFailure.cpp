/*
 * Copyright (c) 2012, 2022, Oracle and/or its affiliates. All rights reserved.
 * DO NOT ALTER OR REMOVE COPYRIGHT NOTICES OR THIS FILE HEADER.
 *
 * This code is free software; you can redistribute it and/or modify it
 * under the terms of the GNU General Public License version 2 only, as
 * published by the Free Software Foundation.
 *
 * This code is distributed in the hope that it will be useful, but WITHOUT
 * ANY WARRANTY; without even the implied warranty of MERCHANTABILITY or
 * FITNESS FOR A PARTICULAR PURPOSE.  See the GNU General Public License
 * version 2 for more details (a copy is included in the LICENSE file that
 * accompanied this code).
 *
 * You should have received a copy of the GNU General Public License version
 * 2 along with this work; if not, write to the Free Software Foundation,
 * Inc., 51 Franklin St, Fifth Floor, Boston, MA 02110-1301 USA.
 *
 * Please contact Oracle, 500 Oracle Parkway, Redwood Shores, CA 94065 USA
 * or visit www.oracle.com if you need additional information or have any
 * questions.
 *
 */

#include "precompiled.hpp"
#include "gc/g1/g1CollectedHeap.inline.hpp"
#include "gc/g1/g1CollectorState.hpp"
#include "gc/g1/g1ConcurrentMark.inline.hpp"
#include "gc/g1/g1EvacFailure.hpp"
#include "gc/g1/g1EvacFailureRegions.hpp"
#include "gc/g1/g1GCPhaseTimes.hpp"
#include "gc/g1/g1HeapVerifier.hpp"
#include "gc/g1/g1OopClosures.inline.hpp"
#include "gc/g1/heapRegion.hpp"
#include "gc/g1/heapRegionRemSet.inline.hpp"
#include "oops/access.inline.hpp"
#include "oops/compressedOops.inline.hpp"
#include "oops/oop.inline.hpp"

class RemoveSelfForwardPtrObjClosure {
  G1CollectedHeap* _g1h;
  G1ConcurrentMark* _cm;
  HeapRegion* _hr;
  size_t _marked_words;
  bool _during_concurrent_start;
  uint _worker_id;
  HeapWord* _last_forwarded_object_end;

public:
  RemoveSelfForwardPtrObjClosure(HeapRegion* hr,
                                 bool during_concurrent_start,
                                 uint worker_id) :
    _g1h(G1CollectedHeap::heap()),
    _cm(_g1h->concurrent_mark()),
    _hr(hr),
    _marked_words(0),
    _during_concurrent_start(during_concurrent_start),
    _worker_id(worker_id),
    _last_forwarded_object_end(hr->bottom()) { }

  size_t marked_bytes() { return _marked_words * HeapWordSize; }

  // Handle the marked objects in the region. These are self-forwarded objects
  // that need to be kept live. We need to update the remembered sets of these
  // objects. Further update the BOT and marks.
  // We can coalesce and overwrite the remaining heap contents with dummy objects
  // as they have either been dead or evacuated (which are unreferenced now, i.e.
  // dead too) already.
  size_t apply(oop obj) {
    HeapWord* obj_addr = cast_from_oop<HeapWord*>(obj);
    assert(_last_forwarded_object_end <= obj_addr, "should iterate in ascending address order");
    assert(_hr->is_in(obj_addr), "sanity");

    // The object failed to move.
    assert(obj->is_forwarded() && obj->forwardee() == obj, "sanity");

    zap_dead_objects(_last_forwarded_object_end, obj_addr);

    assert(_cm->is_marked_in_prev_bitmap(obj), "should be correctly marked");
    if (_during_concurrent_start) {
      // For the next marking info we'll only mark the
      // self-forwarded objects explicitly if we are during
      // concurrent start (since, normally, we only mark objects pointed
      // to by roots if we succeed in copying them). By marking all
      // self-forwarded objects we ensure that we mark any that are
      // still pointed to be roots. During concurrent marking, and
      // after concurrent start, we don't need to mark any objects
      // explicitly and all objects in the CSet are considered
      // (implicitly) live. So, we won't mark them explicitly and
      // we'll leave them over NTAMS.
      _cm->mark_in_next_bitmap(_worker_id, obj);
    }
    PreservedMarks::init_forwarded_mark(obj);
    size_t obj_size = obj->size();

    _marked_words += obj_size;
<<<<<<< HEAD
=======
    // Reset the markWord
    obj->init_mark();
>>>>>>> d658d945

    HeapWord* obj_end = obj_addr + obj_size;
    _last_forwarded_object_end = obj_end;
    _hr->update_bot_for_block(obj_addr, obj_end);
    return obj_size;
  }

  // Fill the memory area from start to end with filler objects, and update the BOT
  // accordingly. Since we clear and use the prev bitmap for marking objects that
  // failed evacuation, there is no work to be done there.
  void zap_dead_objects(HeapWord* start, HeapWord* end) {
    if (start == end) {
      return;
    }

    size_t gap_size = pointer_delta(end, start);
    MemRegion mr(start, gap_size);
    if (gap_size >= CollectedHeap::min_fill_size()) {
      CollectedHeap::fill_with_objects(start, gap_size);

      HeapWord* end_first_obj = start + cast_to_oop(start)->size();
      _hr->update_bot_for_block(start, end_first_obj);
      // Fill_with_objects() may have created multiple (i.e. two)
      // objects, as the max_fill_size() is half a region.
      // After updating the BOT for the first object, also update the
      // BOT for the second object to make the BOT complete.
      if (end_first_obj != end) {
        _hr->update_bot_for_block(end_first_obj, end);
#ifdef ASSERT
        size_t size_second_obj = cast_to_oop(end_first_obj)->size();
        HeapWord* end_of_second_obj = end_first_obj + size_second_obj;
        assert(end == end_of_second_obj,
               "More than two objects were used to fill the area from " PTR_FORMAT " to " PTR_FORMAT ", "
               "second objects size " SIZE_FORMAT " ends at " PTR_FORMAT,
               p2i(start), p2i(end), size_second_obj, p2i(end_of_second_obj));
#endif
      }
    }
    assert(!_cm->is_marked_in_prev_bitmap(cast_to_oop(start)), "should not be marked in prev bitmap");
  }

  void zap_remainder() {
    zap_dead_objects(_last_forwarded_object_end, _hr->top());
  }
};

class RemoveSelfForwardPtrHRClosure: public HeapRegionClosure {
  G1CollectedHeap* _g1h;
  uint _worker_id;

  G1EvacFailureRegions* _evac_failure_regions;

  G1GCPhaseTimes* _phase_times;

public:
  RemoveSelfForwardPtrHRClosure(uint worker_id,
                                G1EvacFailureRegions* evac_failure_regions) :
    _g1h(G1CollectedHeap::heap()),
    _worker_id(worker_id),
    _evac_failure_regions(evac_failure_regions),
    _phase_times(G1CollectedHeap::heap()->phase_times()) {
  }

  size_t remove_self_forward_ptr_by_walking_hr(HeapRegion* hr,
                                               bool during_concurrent_start) {
    RemoveSelfForwardPtrObjClosure rspc(hr,
                                        during_concurrent_start,
                                        _worker_id);

    // All objects that failed evacuation has been marked in the prev bitmap.
    // Use the bitmap to apply the above closure to all failing objects.
    G1CMBitMap* bitmap = const_cast<G1CMBitMap*>(_g1h->concurrent_mark()->prev_mark_bitmap());
    hr->apply_to_marked_objects(bitmap, &rspc);
    // Need to zap the remainder area of the processed region.
    rspc.zap_remainder();

    return rspc.marked_bytes();
  }

  bool do_heap_region(HeapRegion *hr) {
    assert(!hr->is_pinned(), "Unexpected pinned region at index %u", hr->hrm_index());
    assert(hr->in_collection_set(), "bad CS");
    assert(_evac_failure_regions->contains(hr->hrm_index()), "precondition");

    hr->clear_index_in_opt_cset();

    bool during_concurrent_start = _g1h->collector_state()->in_concurrent_start_gc();
    bool during_concurrent_mark = _g1h->collector_state()->mark_or_rebuild_in_progress();

    hr->note_self_forwarding_removal_start(during_concurrent_start,
                                           during_concurrent_mark);

    _phase_times->record_or_add_thread_work_item(G1GCPhaseTimes::RestoreRetainedRegions,
                                                   _worker_id,
                                                   1,
                                                   G1GCPhaseTimes::RestoreRetainedRegionsNum);

    size_t live_bytes = remove_self_forward_ptr_by_walking_hr(hr, during_concurrent_start);

    hr->rem_set()->clean_code_roots(hr);
    hr->rem_set()->clear_locked(true);

    hr->note_self_forwarding_removal_end(live_bytes);
    _g1h->verifier()->check_bitmaps("Self-Forwarding Ptr Removal", hr);

    return false;
  }
};

G1ParRemoveSelfForwardPtrsTask::G1ParRemoveSelfForwardPtrsTask(G1EvacFailureRegions* evac_failure_regions) :
  WorkerTask("G1 Remove Self-forwarding Pointers"),
  _g1h(G1CollectedHeap::heap()),
  _hrclaimer(_g1h->workers()->active_workers()),
  _evac_failure_regions(evac_failure_regions) { }

void G1ParRemoveSelfForwardPtrsTask::work(uint worker_id) {
  RemoveSelfForwardPtrHRClosure rsfp_cl(worker_id, _evac_failure_regions);

  // Iterate through all regions that failed evacuation during the entire collection.
  _evac_failure_regions->par_iterate(&rsfp_cl, &_hrclaimer, worker_id);
}

uint G1ParRemoveSelfForwardPtrsTask::num_failed_regions() const {
  return _evac_failure_regions->num_regions_failed_evacuation();
}<|MERGE_RESOLUTION|>--- conflicted
+++ resolved
@@ -90,15 +90,11 @@
       // we'll leave them over NTAMS.
       _cm->mark_in_next_bitmap(_worker_id, obj);
     }
-    PreservedMarks::init_forwarded_mark(obj);
     size_t obj_size = obj->size();
 
     _marked_words += obj_size;
-<<<<<<< HEAD
-=======
     // Reset the markWord
     obj->init_mark();
->>>>>>> d658d945
 
     HeapWord* obj_end = obj_addr + obj_size;
     _last_forwarded_object_end = obj_end;
