/*
 * Copyright (c) 2012, 2021, Oracle and/or its affiliates. All rights reserved.
 * DO NOT ALTER OR REMOVE COPYRIGHT NOTICES OR THIS FILE HEADER.
 *
 * This code is free software; you can redistribute it and/or modify it
 * under the terms of the GNU General Public License version 2 only, as
 * published by the Free Software Foundation.
 *
 * This code is distributed in the hope that it will be useful, but WITHOUT
 * ANY WARRANTY; without even the implied warranty of MERCHANTABILITY or
 * FITNESS FOR A PARTICULAR PURPOSE.  See the GNU General Public License
 * version 2 for more details (a copy is included in the LICENSE file that
 * accompanied this code).
 *
 * You should have received a copy of the GNU General Public License version
 * 2 along with this work; if not, write to the Free Software Foundation,
 * Inc., 51 Franklin St, Fifth Floor, Boston, MA 02110-1301 USA.
 *
 * Please contact Oracle, 500 Oracle Parkway, Redwood Shores, CA 94065 USA
 * or visit www.oracle.com if you need additional information or have any
 * questions.
 *
 */

#include "precompiled.hpp"
#include "gc/g1/g1CollectedHeap.inline.hpp"
#include "gc/g1/g1CollectorState.hpp"
#include "gc/g1/g1ConcurrentMark.inline.hpp"
#include "gc/g1/g1EvacFailure.hpp"
#include "gc/g1/g1EvacFailureRegions.hpp"
#include "gc/g1/g1HeapVerifier.hpp"
#include "gc/g1/g1OopClosures.inline.hpp"
#include "gc/g1/heapRegion.hpp"
#include "gc/g1/heapRegionRemSet.inline.hpp"
#include "gc/shared/preservedMarks.inline.hpp"
#include "oops/access.inline.hpp"
#include "oops/compressedOops.inline.hpp"
#include "oops/oop.inline.hpp"

class RemoveSelfForwardPtrObjClosure: public ObjectClosure {
  G1CollectedHeap* _g1h;
  G1ConcurrentMark* _cm;
  HeapRegion* _hr;
  const bool _is_young;
  size_t _marked_bytes;
  bool _during_concurrent_start;
  uint _worker_id;
  HeapWord* _last_forwarded_object_end;

public:
  RemoveSelfForwardPtrObjClosure(HeapRegion* hr,
                                 bool during_concurrent_start,
                                 uint worker_id) :
    _g1h(G1CollectedHeap::heap()),
    _cm(_g1h->concurrent_mark()),
    _hr(hr),
    _is_young(hr->is_young()),
    _marked_bytes(0),
    _during_concurrent_start(during_concurrent_start),
    _worker_id(worker_id),
    _last_forwarded_object_end(hr->bottom()) { }

  size_t marked_bytes() { return _marked_bytes; }

  // Iterate over the live objects in the region to find self-forwarded objects
  // that need to be kept live. We need to update the remembered sets of these
  // objects. Further update the BOT and marks.
  // We can coalesce and overwrite the remaining heap contents with dummy objects
  // as they have either been dead or evacuated (which are unreferenced now, i.e.
  // dead too) already.
  void do_object(oop obj) {
    HeapWord* obj_addr = cast_from_oop<HeapWord*>(obj);
    assert(_hr->is_in(obj_addr), "sanity");

    if (obj->is_forwarded() && obj->forwardee() == obj) {
      // The object failed to move.

      zap_dead_objects(_last_forwarded_object_end, obj_addr);
      // We consider all objects that we find self-forwarded to be
      // live. What we'll do is that we'll update the prev marking
      // info so that they are all under PTAMS and explicitly marked.
      if (!_cm->is_marked_in_prev_bitmap(obj)) {
        _cm->mark_in_prev_bitmap(obj);
      }
      if (_during_concurrent_start) {
        // For the next marking info we'll only mark the
        // self-forwarded objects explicitly if we are during
        // concurrent start (since, normally, we only mark objects pointed
        // to by roots if we succeed in copying them). By marking all
        // self-forwarded objects we ensure that we mark any that are
        // still pointed to be roots. During concurrent marking, and
        // after concurrent start, we don't need to mark any objects
        // explicitly and all objects in the CSet are considered
        // (implicitly) live. So, we won't mark them explicitly and
        // we'll leave them over NTAMS.
        _cm->mark_in_next_bitmap(_worker_id, _hr, obj);
      }
      size_t obj_size = obj->size();

      _marked_bytes += (obj_size * HeapWordSize);
      PreservedMarks::init_forwarded_mark(obj);

      HeapWord* obj_end = obj_addr + obj_size;
      _last_forwarded_object_end = obj_end;
      _hr->cross_threshold(obj_addr, obj_end);
    }
  }

  // Fill the memory area from start to end with filler objects, and update the BOT
  // and the mark bitmap accordingly.
  void zap_dead_objects(HeapWord* start, HeapWord* end) {
    if (start == end) {
      return;
    }

    size_t gap_size = pointer_delta(end, start);
    MemRegion mr(start, gap_size);
    if (gap_size >= CollectedHeap::min_fill_size()) {
      CollectedHeap::fill_with_objects(start, gap_size);

      HeapWord* end_first_obj = start + cast_to_oop(start)->size();
      _hr->cross_threshold(start, end_first_obj);
      // Fill_with_objects() may have created multiple (i.e. two)
      // objects, as the max_fill_size() is half a region.
      // After updating the BOT for the first object, also update the
      // BOT for the second object to make the BOT complete.
      if (end_first_obj != end) {
        _hr->cross_threshold(end_first_obj, end);
#ifdef ASSERT
        size_t size_second_obj = cast_to_oop(end_first_obj)->size();
        HeapWord* end_of_second_obj = end_first_obj + size_second_obj;
        assert(end == end_of_second_obj,
               "More than two objects were used to fill the area from " PTR_FORMAT " to " PTR_FORMAT ", "
               "second objects size " SIZE_FORMAT " ends at " PTR_FORMAT,
               p2i(start), p2i(end), size_second_obj, p2i(end_of_second_obj));
#endif
      }
    }
    _cm->clear_range_in_prev_bitmap(mr);
  }

  void zap_remainder() {
    zap_dead_objects(_last_forwarded_object_end, _hr->top());
  }
};

class RemoveSelfForwardPtrHRClosure: public HeapRegionClosure {
  G1CollectedHeap* _g1h;
  uint _worker_id;

  uint volatile* _num_failed_regions;
  G1EvacFailureRegions* _evac_failure_regions;

public:
<<<<<<< HEAD
  RemoveSelfForwardPtrHRClosure(uint worker_id, uint volatile* num_failed_regions) :
    _g1h(G1CollectedHeap::heap()),
    _worker_id(worker_id),
    _num_failed_regions(num_failed_regions) {
=======
  RemoveSelfForwardPtrHRClosure(G1RedirtyCardsQueueSet* rdcqs,
                                uint worker_id,
                                uint volatile* num_failed_regions,
                                G1EvacFailureRegions* evac_failure_regions) :
    _g1h(G1CollectedHeap::heap()),
    _worker_id(worker_id),
    _rdc_local_qset(rdcqs),
    _log_buffer_cl(&_rdc_local_qset),
    _num_failed_regions(num_failed_regions),
    _evac_failure_regions(evac_failure_regions) {
>>>>>>> a66629a4
  }

  size_t remove_self_forward_ptr_by_walking_hr(HeapRegion* hr,
                                               bool during_concurrent_start) {
    RemoveSelfForwardPtrObjClosure rspc(hr,
                                        during_concurrent_start,
                                        _worker_id);
    hr->object_iterate(&rspc);
    // Need to zap the remainder area of the processed region.
    rspc.zap_remainder();

    return rspc.marked_bytes();
  }

  bool do_heap_region(HeapRegion *hr) {
    assert(!hr->is_pinned(), "Unexpected pinned region at index %u", hr->hrm_index());
    assert(hr->in_collection_set(), "bad CS");

    if (_evac_failure_regions->contains(hr->hrm_index())) {
      hr->clear_index_in_opt_cset();

      bool during_concurrent_start = _g1h->collector_state()->in_concurrent_start_gc();
      bool during_concurrent_mark = _g1h->collector_state()->mark_or_rebuild_in_progress();

      hr->note_self_forwarding_removal_start(during_concurrent_start,
                                             during_concurrent_mark);
      _g1h->verifier()->check_bitmaps("Self-Forwarding Ptr Removal", hr);

      hr->reset_bot();

      size_t live_bytes = remove_self_forward_ptr_by_walking_hr(hr, during_concurrent_start);

      hr->rem_set()->clean_strong_code_roots(hr);
      hr->rem_set()->clear_locked(true);

      hr->note_self_forwarding_removal_end(live_bytes);

      Atomic::inc(_num_failed_regions, memory_order_relaxed);
    }
    return false;
  }
};

<<<<<<< HEAD
G1ParRemoveSelfForwardPtrsTask::G1ParRemoveSelfForwardPtrsTask() :
=======
G1ParRemoveSelfForwardPtrsTask::G1ParRemoveSelfForwardPtrsTask(G1RedirtyCardsQueueSet* rdcqs,
                                                               G1EvacFailureRegions* evac_failure_regions) :
>>>>>>> a66629a4
  AbstractGangTask("G1 Remove Self-forwarding Pointers"),
  _g1h(G1CollectedHeap::heap()),
  _hrclaimer(_g1h->workers()->active_workers()),
  _evac_failure_regions(evac_failure_regions),
  _num_failed_regions(0) { }

void G1ParRemoveSelfForwardPtrsTask::work(uint worker_id) {
<<<<<<< HEAD
  RemoveSelfForwardPtrHRClosure rsfp_cl(worker_id, &_num_failed_regions);

  // We need to check all collection set regions whether they need self forward
  // removals, not only the last collection set increment. The reason is that
  // reference processing (e.g. finalizers) can make it necessary to resurrect an
  // otherwise unreachable object at the very end of the collection. That object
  // might cause an evacuation failure in any region in the collection set.
  _g1h->collection_set_par_iterate_all(&rsfp_cl, &_hrclaimer, worker_id);
=======
  RemoveSelfForwardPtrHRClosure rsfp_cl(_rdcqs, worker_id, &_num_failed_regions, _evac_failure_regions);

  // Iterate through all regions that failed evacuation during the entire collection.
  _evac_failure_regions->par_iterate(&rsfp_cl, &_hrclaimer, worker_id);
>>>>>>> a66629a4
}

uint G1ParRemoveSelfForwardPtrsTask::num_failed_regions() const {
  return Atomic::load(&_num_failed_regions);
}<|MERGE_RESOLUTION|>--- conflicted
+++ resolved
@@ -152,23 +152,13 @@
   G1EvacFailureRegions* _evac_failure_regions;
 
 public:
-<<<<<<< HEAD
-  RemoveSelfForwardPtrHRClosure(uint worker_id, uint volatile* num_failed_regions) :
-    _g1h(G1CollectedHeap::heap()),
-    _worker_id(worker_id),
-    _num_failed_regions(num_failed_regions) {
-=======
-  RemoveSelfForwardPtrHRClosure(G1RedirtyCardsQueueSet* rdcqs,
-                                uint worker_id,
+  RemoveSelfForwardPtrHRClosure(uint worker_id,
                                 uint volatile* num_failed_regions,
                                 G1EvacFailureRegions* evac_failure_regions) :
     _g1h(G1CollectedHeap::heap()),
     _worker_id(worker_id),
-    _rdc_local_qset(rdcqs),
-    _log_buffer_cl(&_rdc_local_qset),
     _num_failed_regions(num_failed_regions),
     _evac_failure_regions(evac_failure_regions) {
->>>>>>> a66629a4
   }
 
   size_t remove_self_forward_ptr_by_walking_hr(HeapRegion* hr,
@@ -212,12 +202,7 @@
   }
 };
 
-<<<<<<< HEAD
-G1ParRemoveSelfForwardPtrsTask::G1ParRemoveSelfForwardPtrsTask() :
-=======
-G1ParRemoveSelfForwardPtrsTask::G1ParRemoveSelfForwardPtrsTask(G1RedirtyCardsQueueSet* rdcqs,
-                                                               G1EvacFailureRegions* evac_failure_regions) :
->>>>>>> a66629a4
+G1ParRemoveSelfForwardPtrsTask::G1ParRemoveSelfForwardPtrsTask(G1EvacFailureRegions* evac_failure_regions) :
   AbstractGangTask("G1 Remove Self-forwarding Pointers"),
   _g1h(G1CollectedHeap::heap()),
   _hrclaimer(_g1h->workers()->active_workers()),
@@ -225,21 +210,10 @@
   _num_failed_regions(0) { }
 
 void G1ParRemoveSelfForwardPtrsTask::work(uint worker_id) {
-<<<<<<< HEAD
-  RemoveSelfForwardPtrHRClosure rsfp_cl(worker_id, &_num_failed_regions);
-
-  // We need to check all collection set regions whether they need self forward
-  // removals, not only the last collection set increment. The reason is that
-  // reference processing (e.g. finalizers) can make it necessary to resurrect an
-  // otherwise unreachable object at the very end of the collection. That object
-  // might cause an evacuation failure in any region in the collection set.
-  _g1h->collection_set_par_iterate_all(&rsfp_cl, &_hrclaimer, worker_id);
-=======
-  RemoveSelfForwardPtrHRClosure rsfp_cl(_rdcqs, worker_id, &_num_failed_regions, _evac_failure_regions);
+  RemoveSelfForwardPtrHRClosure rsfp_cl(worker_id, &_num_failed_regions, _evac_failure_regions);
 
   // Iterate through all regions that failed evacuation during the entire collection.
   _evac_failure_regions->par_iterate(&rsfp_cl, &_hrclaimer, worker_id);
->>>>>>> a66629a4
 }
 
 uint G1ParRemoveSelfForwardPtrsTask::num_failed_regions() const {
