/*
 * Copyright (c) 2001, 2024, Oracle and/or its affiliates. All rights reserved.
 * DO NOT ALTER OR REMOVE COPYRIGHT NOTICES OR THIS FILE HEADER.
 *
 * This code is free software; you can redistribute it and/or modify it
 * under the terms of the GNU General Public License version 2 only, as
 * published by the Free Software Foundation.
 *
 * This code is distributed in the hope that it will be useful, but WITHOUT
 * ANY WARRANTY; without even the implied warranty of MERCHANTABILITY or
 * FITNESS FOR A PARTICULAR PURPOSE.  See the GNU General Public License
 * version 2 for more details (a copy is included in the LICENSE file that
 * accompanied this code).
 *
 * You should have received a copy of the GNU General Public License version
 * 2 along with this work; if not, write to the Free Software Foundation,
 * Inc., 51 Franklin St, Fifth Floor, Boston, MA 02110-1301 USA.
 *
 * Please contact Oracle, 500 Oracle Parkway, Redwood Shores, CA 94065 USA
 * or visit www.oracle.com if you need additional information or have any
 * questions.
 *
 */

#ifndef SHARE_GC_G1_G1HEAPREGIONREMSET_HPP
#define SHARE_GC_G1_G1HEAPREGIONREMSET_HPP

#include "gc/g1/g1CardSet.hpp"
#include "gc/g1/g1CardSetMemory.hpp"
#include "gc/g1/g1CodeRootSet.hpp"
#include "gc/g1/g1FromCardCache.hpp"
#include "runtime/atomic.hpp"
#include "runtime/mutexLocker.hpp"
#include "runtime/safepoint.hpp"
#include "utilities/bitMap.hpp"

class G1CardSetMemoryManager;
class outputStream;

class G1HeapRegionRemSet : public CHeapObj<mtGC> {
  friend class VMStructs;

  // A set of nmethods whose code contains pointers into
  // the region that owns this RSet.
  G1CodeRootSet _code_roots;

  G1CardSetMemoryManager _card_set_mm;

  // The set of cards in the Java heap
  G1CardSet* _card_set;
  G1CardSet* _saved_card_set;

  G1HeapRegion* _hr;

  // Cached value of heap base address.
  static HeapWord* _heap_base_address;

  void clear_fcc();

public:
<<<<<<< HEAD
  HeapRegionRemSet(G1HeapRegion* hr, G1CardSetConfiguration* config);
  ~HeapRegionRemSet() { delete _card_set;}
=======
  G1HeapRegionRemSet(G1HeapRegion* hr, G1CardSetConfiguration* config);
>>>>>>> c34a1b70

  bool cardset_is_empty() const {
    return _card_set->is_empty();
  }

  void install_group_cardset(G1CardSet* group_cardset) {
    assert(group_cardset != nullptr, "pre-condition");
    assert(_saved_card_set == nullptr, "pre-condition");

    _saved_card_set = _card_set;
    _card_set = group_cardset;
  }

  void uninstall_group_cardset();

  bool has_group_cardset() {
    return _saved_card_set != nullptr;
  }

  bool is_empty() const {
    return (code_roots_list_length() == 0) && cardset_is_empty();
  }

  bool occupancy_less_or_equal_than(size_t occ) const {
    return (code_roots_list_length() == 0) && _card_set->occupancy_less_or_equal_to(occ);
  }

  // Iterate the card based remembered set for merging them into the card table.
  // The passed closure must be a CardOrRangeVisitor; we use a template parameter
  // to pass it in to facilitate inlining as much as possible.
  template <class CardOrRangeVisitor>
  inline void iterate_for_merge(CardOrRangeVisitor& cl);

  size_t occupied() {
    return _card_set->occupied();
  }

  G1CardSet* card_set() { return _card_set; }

  static void initialize(MemRegion reserved);

  // Coarsening statistics since VM start.
  static G1CardSetCoarsenStats coarsen_stats() { return G1CardSet::coarsen_stats(); }

  inline uintptr_t to_card(OopOrNarrowOopStar from) const;

private:
  enum RemSetState {
    Untracked,
    Updating,
    Complete
  };

  RemSetState _state;

  static const char* _state_strings[];
  static const char* _short_state_strings[];
public:

  const char* get_state_str() const { return _state_strings[_state]; }
  const char* get_short_state_str() const { return _short_state_strings[_state]; }

  bool is_tracked() { return _state != Untracked; }
  bool is_updating() { return _state == Updating; }
  bool is_complete() { return _state == Complete; }

  inline void set_state_untracked();
  inline void set_state_updating();
  inline void set_state_complete();

  inline void add_reference(OopOrNarrowOopStar from, uint tid);

  // The region is being reclaimed; clear its remset, and any mention of
  // entries for this region in other remsets.
  void clear(bool only_cardset = false, bool keep_tracked = false);

  void reset_table_scanner();

  G1MonotonicArenaMemoryStats card_set_memory_stats() const;

  // The actual # of bytes this hr_remset takes up. Also includes the code
  // root set.
  size_t mem_size() {
<<<<<<< HEAD
    return _card_set->mem_size()
           + (sizeof(HeapRegionRemSet) - sizeof(G1CardSet)) // Avoid double-counting G1CardSet.
=======
    return _card_set.mem_size()
           + (sizeof(G1HeapRegionRemSet) - sizeof(G1CardSet)) // Avoid double-counting G1CardSet.
>>>>>>> c34a1b70
           + code_roots_mem_size();
  }

  size_t unused_mem_size() {
    return _card_set->unused_mem_size();
  }

  // Returns the memory occupancy of all static data structures associated
  // with remembered sets.
  static size_t static_mem_size() {
    return G1CardSet::static_mem_size();
  }

  static void print_static_mem_size(outputStream* out);

  inline bool contains_reference(OopOrNarrowOopStar from);

  inline void print_info(outputStream* st, OopOrNarrowOopStar from);

  // Routines for managing the list of code roots that point into
  // the heap region that owns this RSet.
  void add_code_root(nmethod* nm);
  void remove_code_root(nmethod* nm);
  void bulk_remove_code_roots();

  // Applies blk->do_nmethod() to each of the entries in _code_roots
  void code_roots_do(NMethodClosure* blk) const;
  // Clean out code roots not having an oop pointing into this region any more.
  void clean_code_roots(G1HeapRegion* hr);

  // Returns the number of elements in _code_roots
  size_t code_roots_list_length() const {
    return _code_roots.length();
  }

  // Returns true if the code roots contains the given
  // nmethod.
  bool code_roots_list_contains(nmethod* nm) {
    return _code_roots.contains(nm);
  }

  // Returns the amount of memory, in bytes, currently
  // consumed by the code roots.
  size_t code_roots_mem_size();

  static void invalidate_from_card_cache(uint start_idx, size_t num_regions) {
    G1FromCardCache::invalidate(start_idx, num_regions);
  }

#ifndef PRODUCT
  static void print_from_card_cache() {
    G1FromCardCache::print();
  }

  static void test();
#endif
};

#endif // SHARE_GC_G1_G1HEAPREGIONREMSET_HPP<|MERGE_RESOLUTION|>--- conflicted
+++ resolved
@@ -58,12 +58,8 @@
   void clear_fcc();
 
 public:
-<<<<<<< HEAD
-  HeapRegionRemSet(G1HeapRegion* hr, G1CardSetConfiguration* config);
-  ~HeapRegionRemSet() { delete _card_set;}
-=======
   G1HeapRegionRemSet(G1HeapRegion* hr, G1CardSetConfiguration* config);
->>>>>>> c34a1b70
+  ~G1HeapRegionRemSet() { delete _card_set;}
 
   bool cardset_is_empty() const {
     return _card_set->is_empty();
@@ -147,13 +143,8 @@
   // The actual # of bytes this hr_remset takes up. Also includes the code
   // root set.
   size_t mem_size() {
-<<<<<<< HEAD
-    return _card_set->mem_size()
+    return _card_set.mem_size()
            + (sizeof(HeapRegionRemSet) - sizeof(G1CardSet)) // Avoid double-counting G1CardSet.
-=======
-    return _card_set.mem_size()
-           + (sizeof(G1HeapRegionRemSet) - sizeof(G1CardSet)) // Avoid double-counting G1CardSet.
->>>>>>> c34a1b70
            + code_roots_mem_size();
   }
 
