--- conflicted
+++ resolved
@@ -1,5 +1,5 @@
 /*
- * Copyright (c) 2017, 2020, Oracle and/or its affiliates. All rights reserved.
+ * Copyright (c) 2017, 2021, Oracle and/or its affiliates. All rights reserved.
  * DO NOT ALTER OR REMOVE COPYRIGHT NOTICES OR THIS FILE HEADER.
  *
  * This code is free software; you can redistribute it and/or modify it
@@ -64,15 +64,9 @@
       assert(MarkSweepDeadRatio > 0,
              "only skip compaction for other regions when MarkSweepDeadRatio > 0");
 
-<<<<<<< HEAD
-      // Force the high live ratio region as pinned to skip these regions in the
-      // later compaction step.
-      force_pinned = true;
-=======
       // Force the high live ration region pinned,
       // as we need skip these regions in the later compact step.
       force_not_compacted = true;
->>>>>>> 75da1e9a
       log_debug(gc, phases)("Phase 2: skip compaction region index: %u, live words: " SIZE_FORMAT,
                             hr->hrm_index(), _collector->live_words(hr->hrm_index()));
     }
