--- conflicted
+++ resolved
@@ -62,14 +62,8 @@
 };
 
 HeapRegionManager::HeapRegionManager() :
-<<<<<<< HEAD
   _bot_mapper(nullptr),
   _cardtable_mapper(nullptr),
-  _card_counts_mapper(nullptr),
-=======
-  _bot_mapper(NULL),
-  _cardtable_mapper(NULL),
->>>>>>> 896207de
   _committed_map(),
   _allocated_heapregions_length(0),
   _regions(), _heap_mapper(nullptr),
