--- conflicted
+++ resolved
@@ -204,14 +204,6 @@
 inline void HeapRegion::reset_skip_compacting_after_full_gc() {
   assert(!is_free(), "must be");
 
-<<<<<<< HEAD
-  assert(compaction_top() == bottom(),
-         "region %u compaction_top " PTR_FORMAT " must not be different from bottom " PTR_FORMAT,
-         hrm_index(), p2i(compaction_top()), p2i(bottom()));
-
-=======
-  _marked_bytes = used();
->>>>>>> 0971d346
   _garbage_bytes = 0;
 
   set_top_at_mark_start(bottom());
