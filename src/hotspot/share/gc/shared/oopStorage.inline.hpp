/*
 * Copyright (c) 2018, 2023, Oracle and/or its affiliates. All rights reserved.
 * DO NOT ALTER OR REMOVE COPYRIGHT NOTICES OR THIS FILE HEADER.
 *
 * This code is free software; you can redistribute it and/or modify it
 * under the terms of the GNU General Public License version 2 only, as
 * published by the Free Software Foundation.
 *
 * This code is distributed in the hope that it will be useful, but WITHOUT
 * ANY WARRANTY; without even the implied warranty of MERCHANTABILITY or
 * FITNESS FOR A PARTICULAR PURPOSE.  See the GNU General Public License
 * version 2 for more details (a copy is included in the LICENSE file that
 * accompanied this code).
 *
 * You should have received a copy of the GNU General Public License version
 * 2 along with this work; if not, write to the Free Software Foundation,
 * Inc., 51 Franklin St, Fifth Floor, Boston, MA 02110-1301 USA.
 *
 * Please contact Oracle, 500 Oracle Parkway, Redwood Shores, CA 94065 USA
 * or visit www.oracle.com if you need additional information or have any
 * questions.
 *
 */

#ifndef SHARE_GC_SHARED_OOPSTORAGE_INLINE_HPP
#define SHARE_GC_SHARED_OOPSTORAGE_INLINE_HPP

#include "gc/shared/oopStorage.hpp"

#include "memory/allocation.hpp"
#include "oops/oop.hpp"
#include "runtime/objectMonitor.hpp"
#include "runtime/safepoint.hpp"
#include "utilities/align.hpp"
#include "utilities/count_trailing_zeros.hpp"
#include "utilities/debug.hpp"
#include "utilities/globalDefinitions.hpp"

#include <type_traits>

// Array of all active blocks.  Refcounted for lock-free reclaim of
// old array when a new array is allocated for expansion.
class OopStorage::ActiveArray {
  friend class OopStorage::TestAccess;

  size_t _size;
  volatile size_t _block_count;
  mutable volatile int _refcount;
  // Block* _blocks[1];            // Pseudo flexible array member.

  ActiveArray(size_t size);
  ~ActiveArray();

  NONCOPYABLE(ActiveArray);

  static size_t blocks_offset();
  Block* const* base_ptr() const;

  Block* const* block_ptr(size_t index) const;
  Block** block_ptr(size_t index);

public:
  static ActiveArray* create(size_t size,
                             MEMFLAGS memflags = mtGC,
                             AllocFailType alloc_fail = AllocFailStrategy::EXIT_OOM);
  static void destroy(ActiveArray* ba);

  inline Block* at(size_t i) const;

  size_t size() const;
  size_t block_count() const;
  size_t block_count_acquire() const;
  void increment_refcount() const;
  bool decrement_refcount() const; // Return true if zero, otherwise false

  // Support for OopStorage::allocate.
  // Add block to the end of the array.  Updates block count at the
  // end of the operation, with a release_store. Returns true if the
  // block was added, false if there was no room available.
  // precondition: owner's _allocation_mutex is locked, or at safepoint.
  bool push(Block* block);

  // Support OopStorage::delete_empty_blocks_xxx operations.
  // Remove block from the array.
  // precondition: block must be present at its active_index element.
  void remove(Block* block);

  void copy_from(const ActiveArray* from);
};

inline size_t OopStorage::ActiveArray::blocks_offset() {
  return align_up(sizeof(ActiveArray), sizeof(Block*));
}

inline OopStorage::Block* const* OopStorage::ActiveArray::base_ptr() const {
  const void* ptr = reinterpret_cast<const char*>(this) + blocks_offset();
  return reinterpret_cast<Block* const*>(ptr);
}

inline OopStorage::Block* const* OopStorage::ActiveArray::block_ptr(size_t index) const {
  return base_ptr() + index;
}

inline OopStorage::Block** OopStorage::ActiveArray::block_ptr(size_t index) {
  return const_cast<Block**>(base_ptr() + index);
}

inline OopStorage::Block* OopStorage::ActiveArray::at(size_t index) const {
  assert(index < _block_count, "precondition");
  return *block_ptr(index);
}

// A Block has an embedded AllocationListEntry to provide the links between
// Blocks in an AllocationList.
class OopStorage::AllocationListEntry {
  friend class OopStorage::AllocationList;

  // Members are mutable, and we deal exclusively with pointers to
  // const, to make const blocks easier to use; a block being const
  // doesn't prevent modifying its list state.
  mutable const Block* _prev;
  mutable const Block* _next;

  NONCOPYABLE(AllocationListEntry);

public:
  AllocationListEntry();
  ~AllocationListEntry();
};

// Fixed-sized array of oops, plus bookkeeping data.
// All blocks are in the storage's _active_array, at the block's _active_index.
// Non-full blocks are in the storage's _allocation_list, linked through the
// block's _allocation_list_entry.  Empty blocks are at the end of that list.
class OopStorage::Block /* No base class, to avoid messing up alignment. */ {
  // _data must be the first non-static data member, for alignment.
  oop _data[BitsPerWord];
  static const unsigned _data_pos = 0; // Position of _data.

  volatile uintx _allocated_bitmask; // One bit per _data element.
  intptr_t _owner_address;
  void* _memory;              // Unaligned storage containing block.
  size_t _active_index;
  AllocationListEntry _allocation_list_entry;
  Block* volatile _deferred_updates_next;
  volatile uintx _release_refcount;

  Block(const OopStorage* owner, void* memory);
  ~Block();

  void check_index(unsigned index) const;
  unsigned get_index(const oop* ptr) const;
  void atomic_add_allocated(uintx add);

  template<typename F, typename BlockPtr>
  static bool iterate_impl(F f, BlockPtr b);

  NONCOPYABLE(Block);

public:
  const AllocationListEntry& allocation_list_entry() const;

  static size_t allocation_size();
  static size_t allocation_alignment_shift();

  oop* get_pointer(unsigned index);
  const oop* get_pointer(unsigned index) const;

  uintx bitmask_for_index(unsigned index) const;
  uintx bitmask_for_entry(const oop* ptr) const;

  // Allocation bitmask accessors are racy.
  bool is_full() const;
  bool is_empty() const;
  uintx allocated_bitmask() const;

  bool is_safe_to_delete() const;

  Block* deferred_updates_next() const;
  void set_deferred_updates_next(Block* new_next);

  bool contains(const oop* ptr) const;

  size_t active_index() const;
  void set_active_index(size_t index);
  static size_t active_index_safe(const Block* block); // Returns 0 if access fails.

  // Returns null if ptr is not in a block or not allocated in that block.
  static Block* block_for_ptr(const OopStorage* owner, const oop* ptr);

  oop* allocate();
  uintx allocate_all();
  static Block* new_block(const OopStorage* owner);
  static void delete_block(const Block& block);

  void release_entries(uintx releasing, OopStorage* owner);

  template<typename F> bool iterate(F f);
  template<typename F> bool iterate(F f) const;
}; // class Block

inline OopStorage::Block* OopStorage::AllocationList::head() {
  return const_cast<Block*>(_head);
}

inline OopStorage::Block* OopStorage::AllocationList::tail() {
  return const_cast<Block*>(_tail);
}

inline const OopStorage::Block* OopStorage::AllocationList::chead() const {
  return _head;
}

inline const OopStorage::Block* OopStorage::AllocationList::ctail() const {
  return _tail;
}

inline OopStorage::Block* OopStorage::AllocationList::prev(Block& block) {
  return const_cast<Block*>(block.allocation_list_entry()._prev);
}

inline OopStorage::Block* OopStorage::AllocationList::next(Block& block) {
  return const_cast<Block*>(block.allocation_list_entry()._next);
}

inline const OopStorage::Block* OopStorage::AllocationList::prev(const Block& block) const {
  return block.allocation_list_entry()._prev;
}

inline const OopStorage::Block* OopStorage::AllocationList::next(const Block& block) const {
  return block.allocation_list_entry()._next;
}

template<typename Closure>
class OopStorage::OopFn {
public:
  explicit OopFn(Closure* cl) : _cl(cl) {}

  template<typename OopPtr>     // [const] oop*
  bool operator()(OopPtr ptr) const {
    _cl->do_oop(ptr);
    return true;
  }

private:
  Closure* _cl;
};

template<typename Closure>
inline OopStorage::OopFn<Closure> OopStorage::oop_fn(Closure* cl) {
  return OopFn<Closure>(cl);
}

template<typename IsAlive, typename F>
class OopStorage::IfAliveFn {
public:
  IfAliveFn(IsAlive* is_alive, F f) : _is_alive(is_alive), _f(f) {}

  bool operator()(oop* ptr) const {
    bool result = true;
    oop v = *ptr;
    if (v != nullptr) {
      if (_is_alive->do_object_b(v)) {
        result = _f(ptr);
      } else {
<<<<<<< HEAD
        ObjectMonitor::maybe_deflate_dead(ptr);
        *ptr = NULL;            // Clear dead value.
=======
        *ptr = nullptr;            // Clear dead value.
>>>>>>> 6e19387f
      }
    }
    return result;
  }

private:
  IsAlive* _is_alive;
  F _f;
};

template<typename IsAlive, typename F>
inline OopStorage::IfAliveFn<IsAlive, F> OopStorage::if_alive_fn(IsAlive* is_alive, F f) {
  return IfAliveFn<IsAlive, F>(is_alive, f);
}

template<typename F>
class OopStorage::SkipNullFn {
public:
  SkipNullFn(F f) : _f(f) {}

  template<typename OopPtr>     // [const] oop*
  bool operator()(OopPtr ptr) const {
    return (*ptr != nullptr) ? _f(ptr) : true;
  }

private:
  F _f;
};

template<typename F>
inline OopStorage::SkipNullFn<F> OopStorage::skip_null_fn(F f) {
  return SkipNullFn<F>(f);
}

// Inline Block accesses for use in iteration loops.

inline const OopStorage::AllocationListEntry& OopStorage::Block::allocation_list_entry() const {
  return _allocation_list_entry;
}

inline void OopStorage::Block::check_index(unsigned index) const {
  assert(index < ARRAY_SIZE(_data), "Index out of bounds: %u", index);
}

inline oop* OopStorage::Block::get_pointer(unsigned index) {
  check_index(index);
  return &_data[index];
}

inline const oop* OopStorage::Block::get_pointer(unsigned index) const {
  check_index(index);
  return &_data[index];
}

inline uintx OopStorage::Block::allocated_bitmask() const {
  return _allocated_bitmask;
}

inline uintx OopStorage::Block::bitmask_for_index(unsigned index) const {
  check_index(index);
  return uintx(1) << index;
}

// Provide const or non-const iteration, depending on whether BlockPtr
// is const Block* or Block*, respectively.
template<typename F, typename BlockPtr> // BlockPtr := [const] Block*
inline bool OopStorage::Block::iterate_impl(F f, BlockPtr block) {
  uintx bitmask = block->allocated_bitmask();
  while (bitmask != 0) {
    unsigned index = count_trailing_zeros(bitmask);
    bitmask ^= block->bitmask_for_index(index);
    if (!f(block->get_pointer(index))) {
      return false;
    }
  }
  return true;
}

template<typename F>
inline bool OopStorage::Block::iterate(F f) {
  return iterate_impl(f, this);
}

template<typename F>
inline bool OopStorage::Block::iterate(F f) const {
  return iterate_impl(f, this);
}

//////////////////////////////////////////////////////////////////////////////
// Support for serial iteration, always at a safepoint.

// Provide const or non-const iteration, depending on whether Storage is
// const OopStorage* or OopStorage*, respectively.
template<typename F, typename Storage> // Storage := [const] OopStorage
inline bool OopStorage::iterate_impl(F f, Storage* storage) {
  assert_at_safepoint();
  // Propagate const/non-const iteration to the block layer, by using
  // const or non-const blocks as corresponding to Storage.
  using BlockPtr = std::conditional_t<std::is_const<Storage>::value, const Block*, Block*>;
  ActiveArray* blocks = storage->_active_array;
  size_t limit = blocks->block_count();
  for (size_t i = 0; i < limit; ++i) {
    BlockPtr block = blocks->at(i);
    if (!block->iterate(f)) {
      return false;
    }
  }
  return true;
}

template<typename F>
inline bool OopStorage::iterate_safepoint(F f) {
  return iterate_impl(f, this);
}

template<typename F>
inline bool OopStorage::iterate_safepoint(F f) const {
  return iterate_impl(f, this);
}

template<typename Closure>
inline void OopStorage::oops_do(Closure* cl) {
  iterate_safepoint(oop_fn(cl));
}

template<typename Closure>
inline void OopStorage::oops_do(Closure* cl) const {
  iterate_safepoint(oop_fn(cl));
}

template<typename Closure>
inline void OopStorage::weak_oops_do(Closure* cl) {
  iterate_safepoint(skip_null_fn(oop_fn(cl)));
}

template<typename IsAliveClosure, typename Closure>
inline void OopStorage::weak_oops_do(IsAliveClosure* is_alive, Closure* cl) {
  iterate_safepoint(if_alive_fn(is_alive, oop_fn(cl)));
}

#endif // SHARE_GC_SHARED_OOPSTORAGE_INLINE_HPP<|MERGE_RESOLUTION|>--- conflicted
+++ resolved
@@ -263,12 +263,8 @@
       if (_is_alive->do_object_b(v)) {
         result = _f(ptr);
       } else {
-<<<<<<< HEAD
         ObjectMonitor::maybe_deflate_dead(ptr);
-        *ptr = NULL;            // Clear dead value.
-=======
         *ptr = nullptr;            // Clear dead value.
->>>>>>> 6e19387f
       }
     }
     return result;
