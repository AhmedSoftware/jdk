--- conflicted
+++ resolved
@@ -689,11 +689,7 @@
           range(128, NOT_LP64(512) LP64_ONLY(1024))                         \
           constraint(GCCardSizeInBytesConstraintFunc,AtParse)               \
                                                                             \
-<<<<<<< HEAD
-  product(bool, UseAltGCForwarding, false,                                  \
-=======
   product(bool, UseAltGCForwarding, false, EXPERIMENTAL,                    \
->>>>>>> 698384ec
           "Use alternative GC forwarding that preserves object headers")    \
 
 // end of GC_FLAGS
