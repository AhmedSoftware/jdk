/*
 * Copyright (c) 2012, 2023, Oracle and/or its affiliates. All rights reserved.
 * DO NOT ALTER OR REMOVE COPYRIGHT NOTICES OR THIS FILE HEADER.
 *
 * This code is free software; you can redistribute it and/or modify it
 * under the terms of the GNU General Public License version 2 only, as
 * published by the Free Software Foundation.
 *
 * This code is distributed in the hope that it will be useful, but WITHOUT
 * ANY WARRANTY; without even the implied warranty of MERCHANTABILITY or
 * FITNESS FOR A PARTICULAR PURPOSE.  See the GNU General Public License
 * version 2 for more details (a copy is included in the LICENSE file that
 * accompanied this code).
 *
 * You should have received a copy of the GNU General Public License version
 * 2 along with this work; if not, write to the Free Software Foundation,
 * Inc., 51 Franklin St, Fifth Floor, Boston, MA 02110-1301 USA.
 *
 * Please contact Oracle, 500 Oracle Parkway, Redwood Shores, CA 94065 USA
 * or visit www.oracle.com if you need additional information or have any
 * questions.
 *
 */
#include "precompiled.hpp"
#include "gc/shared/collectedHeap.hpp"
#include "gc/shared/gc_globals.hpp"
#include "gc/shared/gcArguments.hpp"
#include "gc/shared/gcConfiguration.hpp"
#include "gc/shared/tlab_globals.hpp"
#include "memory/universe.hpp"
#include "oops/compressedOops.hpp"
#include "runtime/globals.hpp"
#include "runtime/globals_extension.hpp"
#include "utilities/debug.hpp"
#include "utilities/macros.hpp"

GCName GCConfiguration::young_collector() const {
  if (UseG1GC) {
    return G1New;
  }

  if (UseParallelGC) {
    return ParallelScavenge;
  }

<<<<<<< HEAD
  if (UseShenandoahGC) {
#if INCLUDE_SHENANDOAHGC
    if (strcmp(ShenandoahGCMode, "generational") == 0) {
      return Shenandoah;
    }
#endif
    return NA;
  }

  if (UseZGC) {
=======
  if (UseZGC) {
    if (ZGenerational) {
      return ZMinor;
    } else {
      return NA;
    }
  }

  if (UseShenandoahGC) {
>>>>>>> 6d4782bc
    return NA;
  }

  return DefNew;
}

GCName GCConfiguration::old_collector() const {
  if (UseG1GC) {
    return G1Old;
  }

  if (UseParallelGC) {
    return ParallelOld;
  }

  if (UseZGC) {
    if (ZGenerational) {
      return ZMajor;
    } else {
      return Z;
    }
  }

  if (UseShenandoahGC) {
    return Shenandoah;
  }

  return SerialOld;
}

uint GCConfiguration::num_parallel_gc_threads() const {
  return ParallelGCThreads;
}

uint GCConfiguration::num_concurrent_gc_threads() const {
  return ConcGCThreads;
}

bool GCConfiguration::uses_dynamic_gc_threads() const {
  return UseDynamicNumberOfGCThreads;
}

bool GCConfiguration::is_explicit_gc_concurrent() const {
  return ExplicitGCInvokesConcurrent;
}

bool GCConfiguration::is_explicit_gc_disabled() const {
  return DisableExplicitGC;
}

bool GCConfiguration::has_pause_target_default_value() const {
  return FLAG_IS_DEFAULT(MaxGCPauseMillis);
}

uintx GCConfiguration::pause_target() const {
  return MaxGCPauseMillis;
}

uintx GCConfiguration::gc_time_ratio() const {
  return GCTimeRatio;
}

bool GCTLABConfiguration::uses_tlabs() const {
  return UseTLAB;
}

size_t GCTLABConfiguration::min_tlab_size() const {
  return MinTLABSize;
}

uint GCTLABConfiguration::tlab_refill_waste_limit() const {
  return TLABRefillWasteFraction;
}

intx GCSurvivorConfiguration::max_tenuring_threshold() const {
  return MaxTenuringThreshold;
}

intx GCSurvivorConfiguration::initial_tenuring_threshold() const {
  return InitialTenuringThreshold;
}

size_t GCHeapConfiguration::max_size() const {
  return MaxHeapSize;
}

size_t GCHeapConfiguration::min_size() const {
  return MinHeapSize;
}

size_t GCHeapConfiguration::initial_size() const {
  return InitialHeapSize;
}

bool GCHeapConfiguration::uses_compressed_oops() const {
  return UseCompressedOops;
}

CompressedOops::Mode GCHeapConfiguration::narrow_oop_mode() const {
  return CompressedOops::mode();
}

uint GCHeapConfiguration::object_alignment_in_bytes() const {
  return ObjectAlignmentInBytes;
}

int GCHeapConfiguration::heap_address_size_in_bits() const {
  return BitsPerHeapOop;
}

bool GCYoungGenerationConfiguration::has_max_size_default_value() const {
  return FLAG_IS_DEFAULT(MaxNewSize);
}

uintx GCYoungGenerationConfiguration::max_size() const {
  return MaxNewSize;
}

uintx GCYoungGenerationConfiguration::min_size() const {
  return NewSize;
}

intx GCYoungGenerationConfiguration::new_ratio() const {
  return NewRatio;
}<|MERGE_RESOLUTION|>--- conflicted
+++ resolved
@@ -43,7 +43,6 @@
     return ParallelScavenge;
   }
 
-<<<<<<< HEAD
   if (UseShenandoahGC) {
 #if INCLUDE_SHENANDOAHGC
     if (strcmp(ShenandoahGCMode, "generational") == 0) {
@@ -53,21 +52,13 @@
     return NA;
   }
 
-  if (UseZGC) {
-=======
-  if (UseZGC) {
+ if (UseZGC) {
     if (ZGenerational) {
       return ZMinor;
     } else {
       return NA;
     }
   }
-
-  if (UseShenandoahGC) {
->>>>>>> 6d4782bc
-    return NA;
-  }
-
   return DefNew;
 }
 
@@ -89,7 +80,12 @@
   }
 
   if (UseShenandoahGC) {
-    return Shenandoah;
+#if INCLUDE_SHENANDOAHGC
+    if (strcmp(ShenandoahGCMode, "generational") == 0) {
+      return Shenandoah;
+    }
+#endif
+    return NA;
   }
 
   return SerialOld;
