--- conflicted
+++ resolved
@@ -39,22 +39,6 @@
 }
 
 template <typename ObjectT, typename ArrayT>
-<<<<<<< HEAD
-inline size_t ZAttachedArray<ObjectT, ArrayT>::size(size_t length) {
-  return object_size() + array_size(length);
-}
-
-template <typename ObjectT, typename ArrayT>
-inline void* ZAttachedArray<ObjectT, ArrayT>::alloc(void* placement, size_t length) {
-  ::new (reinterpret_cast<char*>(placement) + object_size()) ArrayT[length];
-  return placement;
-}
-
-template <typename ObjectT, typename ArrayT>
-inline void* ZAttachedArray<ObjectT, ArrayT>::alloc(size_t length) {
-  void* const placement = AllocateHeap(size(length), mtGC);
-  return alloc(placement, length);
-=======
 template <typename Allocator>
 inline void* ZAttachedArray<ObjectT, ArrayT>::alloc(Allocator* allocator, size_t length) {
   // Allocate memory for object and array
@@ -67,7 +51,6 @@
 
   // Return pointer to object
   return addr;
->>>>>>> 2c9dfc73
 }
 
 template <typename ObjectT, typename ArrayT>
