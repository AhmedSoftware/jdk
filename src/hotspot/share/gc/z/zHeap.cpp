/*
 * Copyright (c) 2015, 2020, Oracle and/or its affiliates. All rights reserved.
 * DO NOT ALTER OR REMOVE COPYRIGHT NOTICES OR THIS FILE HEADER.
 *
 * This code is free software; you can redistribute it and/or modify it
 * under the terms of the GNU General Public License version 2 only, as
 * published by the Free Software Foundation.
 *
 * This code is distributed in the hope that it will be useful, but WITHOUT
 * ANY WARRANTY; without even the implied warranty of MERCHANTABILITY or
 * FITNESS FOR A PARTICULAR PURPOSE.  See the GNU General Public License
 * version 2 for more details (a copy is included in the LICENSE file that
 * accompanied this code).
 *
 * You should have received a copy of the GNU General Public License version
 * 2 along with this work; if not, write to the Free Software Foundation,
 * Inc., 51 Franklin St, Fifth Floor, Boston, MA 02110-1301 USA.
 *
 * Please contact Oracle, 500 Oracle Parkway, Redwood Shores, CA 94065 USA
 * or visit www.oracle.com if you need additional information or have any
 * questions.
 */

#include "precompiled.hpp"
#include "gc/shared/locationPrinter.hpp"
#include "gc/z/zAddress.inline.hpp"
#include "gc/z/zArray.inline.hpp"
#include "gc/z/zGlobals.hpp"
#include "gc/z/zHeap.inline.hpp"
#include "gc/z/zHeapIterator.hpp"
#include "gc/z/zHeuristics.hpp"
#include "gc/z/zMark.inline.hpp"
#include "gc/z/zPage.inline.hpp"
#include "gc/z/zPageTable.inline.hpp"
#include "gc/z/zRelocationSet.inline.hpp"
#include "gc/z/zRelocationSetSelector.inline.hpp"
#include "gc/z/zResurrection.hpp"
#include "gc/z/zStat.hpp"
#include "gc/z/zThread.inline.hpp"
#include "gc/z/zVerify.hpp"
#include "gc/z/zWorkers.inline.hpp"
#include "logging/log.hpp"
#include "memory/iterator.hpp"
#include "memory/resourceArea.hpp"
#include "prims/jvmtiTagMap.hpp"
#include "runtime/handshake.hpp"
#include "runtime/safepoint.hpp"
#include "runtime/thread.hpp"
#include "utilities/debug.hpp"

static const ZStatCounter ZCounterUndoPageAllocation("Memory", "Undo Page Allocation", ZStatUnitOpsPerSecond);
static const ZStatCounter ZCounterOutOfMemory("Memory", "Out Of Memory", ZStatUnitOpsPerSecond);

ZHeap* ZHeap::_heap = NULL;

ZHeap::ZHeap() :
    _workers(),
    _object_allocator(),
    _page_allocator(&_workers, MinHeapSize, InitialHeapSize, MaxHeapSize),
    _page_table(),
    _forwarding_table(),
    _mark(&_workers, &_page_table),
    _reference_processor(&_workers),
    _weak_roots_processor(&_workers),
    _relocate(&_workers),
    _relocation_set(&_workers),
    _unload(&_workers),
    _serviceability(min_capacity(), max_capacity()) {
  // Install global heap instance
  assert(_heap == NULL, "Already initialized");
  _heap = this;

  // Update statistics
  ZStatHeap::set_at_initialize(_page_allocator.stats());
}

bool ZHeap::is_initialized() const {
  return _page_allocator.is_initialized() && _mark.is_initialized();
}

size_t ZHeap::min_capacity() const {
  return _page_allocator.min_capacity();
}

size_t ZHeap::max_capacity() const {
  return _page_allocator.max_capacity();
}

size_t ZHeap::soft_max_capacity() const {
  return _page_allocator.soft_max_capacity();
}

size_t ZHeap::capacity() const {
  return _page_allocator.capacity();
}

size_t ZHeap::used() const {
  return _page_allocator.used();
}

size_t ZHeap::unused() const {
  return _page_allocator.unused();
}

size_t ZHeap::tlab_capacity() const {
  return capacity();
}

size_t ZHeap::tlab_used() const {
  return _object_allocator.used();
}

size_t ZHeap::max_tlab_size() const {
  return ZObjectSizeLimitSmall;
}

size_t ZHeap::unsafe_max_tlab_alloc() const {
  size_t size = _object_allocator.remaining();

  if (size < MinTLABSize) {
    // The remaining space in the allocator is not enough to
    // fit the smallest possible TLAB. This means that the next
    // TLAB allocation will force the allocator to get a new
    // backing page anyway, which in turn means that we can then
    // fit the largest possible TLAB.
    size = max_tlab_size();
  }

  return MIN2(size, max_tlab_size());
}

bool ZHeap::is_in(uintptr_t addr) const {
  // An address is considered to be "in the heap" if it points into
  // the allocated part of a page, regardless of which heap view is
  // used. Note that an address with the finalizable metadata bit set
  // is not pointing into a heap view, and therefore not considered
  // to be "in the heap".

  if (ZAddress::is_in(addr)) {
    const ZPage* const page = _page_table.get(addr);
    if (page != NULL) {
      return page->is_in(addr);
    }
  }

  return false;
}

uint ZHeap::nconcurrent_worker_threads() const {
  return _workers.nconcurrent();
}

uint ZHeap::nconcurrent_no_boost_worker_threads() const {
  return _workers.nconcurrent_no_boost();
}

void ZHeap::set_boost_worker_threads(bool boost) {
  _workers.set_boost(boost);
}

void ZHeap::threads_do(ThreadClosure* tc) const {
  _page_allocator.threads_do(tc);
  _workers.threads_do(tc);
}

void ZHeap::out_of_memory() {
  ResourceMark rm;

  ZStatInc(ZCounterOutOfMemory);
  log_info(gc)("Out Of Memory (%s)", Thread::current()->name());
}

ZPage* ZHeap::alloc_page(uint8_t type, size_t size, ZAllocationFlags flags) {
  ZPage* const page = _page_allocator.alloc_page(type, size, flags);
  if (page != NULL) {
    // Insert page table entry
    _page_table.insert(page);
  }

  return page;
}

void ZHeap::undo_alloc_page(ZPage* page) {
  assert(page->is_allocating(), "Invalid page state");

  ZStatInc(ZCounterUndoPageAllocation);
  log_trace(gc)("Undo page allocation, thread: " PTR_FORMAT " (%s), page: " PTR_FORMAT ", size: " SIZE_FORMAT,
                ZThread::id(), ZThread::name(), p2i(page), page->size());

  free_page(page, false /* reclaimed */);
}

void ZHeap::free_page(ZPage* page, bool reclaimed) {
  // Remove page table entry
  _page_table.remove(page);

  // Free page
  _page_allocator.free_page(page, reclaimed);
}

void ZHeap::free_pages(const ZArray<ZPage*>* pages, bool reclaimed) {
  // Remove page table entries
  ZArrayIterator<ZPage*> iter(pages);
  for (ZPage* page; iter.next(&page);) {
    _page_table.remove(page);
  }

  // Free pages
  _page_allocator.free_pages(pages, reclaimed);
}

void ZHeap::flip_to_marked() {
  ZVerifyViewsFlip flip(&_page_allocator);
  ZAddress::flip_to_marked();
}

void ZHeap::flip_to_remapped() {
  ZVerifyViewsFlip flip(&_page_allocator);
  ZAddress::flip_to_remapped();
}

void ZHeap::mark_start() {
  assert(SafepointSynchronize::is_at_safepoint(), "Should be at safepoint");

  // Flip address view
  flip_to_marked();

  // Retire allocating pages
  _object_allocator.retire_pages();

  // Reset allocated/reclaimed/used statistics
  _page_allocator.reset_statistics();

  // Reset encountered/dropped/enqueued statistics
  _reference_processor.reset_statistics();

  // Enter mark phase
  ZGlobalPhase = ZPhaseMark;

  // Reset marking information and mark roots
  _mark.start();

  // Update statistics
  ZStatHeap::set_at_mark_start(_page_allocator.stats());
}

void ZHeap::mark(bool initial) {
  _mark.mark(initial);
}

void ZHeap::mark_flush_and_free(Thread* thread) {
  _mark.flush_and_free(thread);
}

bool ZHeap::mark_end() {
  assert(SafepointSynchronize::is_at_safepoint(), "Should be at safepoint");

  // Try end marking
  if (!_mark.end()) {
    // Marking not completed, continue concurrent mark
    return false;
  }

  // Enter mark completed phase
  ZGlobalPhase = ZPhaseMarkCompleted;

  // Verify after mark
  ZVerify::after_mark();

  // Update statistics
<<<<<<< HEAD
  ZStatSample(ZSamplerHeapUsedAfterMark, used());
  ZStatHeap::set_at_mark_end(_page_allocator.stats());
=======
  ZStatHeap::set_at_mark_end(capacity(), allocated(), used());
>>>>>>> 47a78e8a

  // Block resurrection of weak/phantom references
  ZResurrection::block();

  // Prepare to unload stale metadata and nmethods
  _unload.prepare();

  // Notify JVMTI that some tagmap entry objects may have died.
  JvmtiTagMap::set_needs_cleaning();

  return true;
}

void ZHeap::keep_alive(oop obj) {
  ZBarrier::keep_alive_barrier_on_oop(obj);
}

void ZHeap::set_soft_reference_policy(bool clear) {
  _reference_processor.set_soft_reference_policy(clear);
}

class ZRendezvousClosure : public HandshakeClosure {
public:
  ZRendezvousClosure() :
      HandshakeClosure("ZRendezvous") {}

  void do_thread(Thread* thread) {}
};

void ZHeap::process_non_strong_references() {
  // Process Soft/Weak/Final/PhantomReferences
  _reference_processor.process_references();

  // Process concurrent weak roots
  _weak_roots_processor.process_concurrent_weak_roots();

  // Unlink stale metadata and nmethods
  _unload.unlink();

  // Perform a handshake. This is needed 1) to make sure that stale
  // metadata and nmethods are no longer observable. And 2), to
  // prevent the race where a mutator first loads an oop, which is
  // logically null but not yet cleared. Then this oop gets cleared
  // by the reference processor and resurrection is unblocked. At
  // this point the mutator could see the unblocked state and pass
  // this invalid oop through the normal barrier path, which would
  // incorrectly try to mark the oop.
  ZRendezvousClosure cl;
  Handshake::execute(&cl);

  // Unblock resurrection of weak/phantom references
  ZResurrection::unblock();

  // Purge stale metadata and nmethods that were unlinked
  _unload.purge();

  // Enqueue Soft/Weak/Final/PhantomReferences. Note that this
  // must be done after unblocking resurrection. Otherwise the
  // Finalizer thread could call Reference.get() on the Finalizers
  // that were just enqueued, which would incorrectly return null
  // during the resurrection block window, since such referents
  // are only Finalizable marked.
  _reference_processor.enqueue_references();
}

void ZHeap::free_empty_pages(ZRelocationSetSelector* selector, int bulk) {
  // Freeing empty pages in bulk is an optimization to avoid grabbing
  // the page allocator lock, and trying to satisfy stalled allocations
  // too frequently.
  if (selector->should_free_empty_pages(bulk)) {
    free_pages(selector->empty_pages(), true /* reclaimed */);
    selector->clear_empty_pages();
  }
}

void ZHeap::select_relocation_set() {
  // Do not allow pages to be deleted
  _page_allocator.enable_deferred_delete();

  // Register relocatable pages with selector
  ZRelocationSetSelector selector;
  ZPageTableIterator pt_iter(&_page_table);
  for (ZPage* page; pt_iter.next(&page);) {
    if (!page->is_relocatable()) {
      // Not relocatable, don't register
      continue;
    }

    if (page->is_marked()) {
      // Register live page
      selector.register_live_page(page);
    } else {
      // Register empty page
      selector.register_empty_page(page);

      // Reclaim empty pages in bulk
      free_empty_pages(&selector, 64 /* bulk */);
    }
  }

  // Reclaim remaining empty pages
  free_empty_pages(&selector, 0 /* bulk */);

  // Allow pages to be deleted
  _page_allocator.disable_deferred_delete();

  // Select relocation set
  selector.select();

  // Install relocation set
  _relocation_set.install(&selector);

  // Setup forwarding table
  ZRelocationSetIterator rs_iter(&_relocation_set);
  for (ZForwarding* forwarding; rs_iter.next(&forwarding);) {
    _forwarding_table.insert(forwarding);
  }

  // Update statistics
  ZStatRelocation::set_at_select_relocation_set(selector.stats());
  ZStatHeap::set_at_select_relocation_set(selector.stats());
}

void ZHeap::reset_relocation_set() {
  // Reset forwarding table
  ZRelocationSetIterator iter(&_relocation_set);
  for (ZForwarding* forwarding; iter.next(&forwarding);) {
    _forwarding_table.remove(forwarding);
  }

  // Reset relocation set
  _relocation_set.reset();
}

void ZHeap::relocate_start() {
  assert(SafepointSynchronize::is_at_safepoint(), "Should be at safepoint");

  // Finish unloading stale metadata and nmethods
  _unload.finish();

  // Flip address view
  flip_to_remapped();

  // Enter relocate phase
  ZGlobalPhase = ZPhaseRelocate;

  // Update statistics
<<<<<<< HEAD
  ZStatSample(ZSamplerHeapUsedBeforeRelocation, used());
  ZStatHeap::set_at_relocate_start(_page_allocator.stats());
=======
  ZStatHeap::set_at_relocate_start(capacity(), allocated(), used());
>>>>>>> 47a78e8a

  // Notify JVMTI
  JvmtiTagMap::set_needs_rehashing();
}

void ZHeap::relocate() {
  // Relocate relocation set
  _relocate.relocate(&_relocation_set);

  // Update statistics
<<<<<<< HEAD
  ZStatSample(ZSamplerHeapUsedAfterRelocation, used());
  ZStatHeap::set_at_relocate_end(_page_allocator.stats());
=======
  ZStatRelocation::set_at_relocate_end(success);
  ZStatHeap::set_at_relocate_end(capacity(), allocated(), reclaimed(),
                                 used(), used_high(), used_low());
>>>>>>> 47a78e8a
}

void ZHeap::object_iterate(ObjectClosure* cl, bool visit_weaks) {
  assert(SafepointSynchronize::is_at_safepoint(), "Should be at safepoint");
  ZHeapIterator iter(1 /* nworkers */, visit_weaks);
  iter.object_iterate(cl, 0 /* worker_id */);
}

ParallelObjectIterator* ZHeap::parallel_object_iterator(uint nworkers, bool visit_weaks) {
  assert(SafepointSynchronize::is_at_safepoint(), "Should be at safepoint");
  return new ZHeapIterator(nworkers, visit_weaks);
}

void ZHeap::pages_do(ZPageClosure* cl) {
  ZPageTableIterator iter(&_page_table);
  for (ZPage* page; iter.next(&page);) {
    cl->do_page(page);
  }
  _page_allocator.pages_do(cl);
}

void ZHeap::serviceability_initialize() {
  _serviceability.initialize();
}

GCMemoryManager* ZHeap::serviceability_memory_manager() {
  return _serviceability.memory_manager();
}

MemoryPool* ZHeap::serviceability_memory_pool() {
  return _serviceability.memory_pool();
}

ZServiceabilityCounters* ZHeap::serviceability_counters() {
  return _serviceability.counters();
}

void ZHeap::print_on(outputStream* st) const {
  st->print_cr(" ZHeap           used " SIZE_FORMAT "M, capacity " SIZE_FORMAT "M, max capacity " SIZE_FORMAT "M",
               used() / M,
               capacity() / M,
               max_capacity() / M);
  MetaspaceUtils::print_on(st);
}

void ZHeap::print_extended_on(outputStream* st) const {
  print_on(st);
  st->cr();

  // Do not allow pages to be deleted
  _page_allocator.enable_deferred_delete();

  // Print all pages
  st->print_cr("ZGC Page Table:");
  ZPageTableIterator iter(&_page_table);
  for (ZPage* page; iter.next(&page);) {
    page->print_on(st);
  }

  // Allow pages to be deleted
  _page_allocator.enable_deferred_delete();
}

bool ZHeap::print_location(outputStream* st, uintptr_t addr) const {
  if (LocationPrinter::is_valid_obj((void*)addr)) {
    st->print(PTR_FORMAT " is a %s oop: ", addr, ZAddress::is_good(addr) ? "good" : "bad");
    ZOop::from_address(addr)->print_on(st);
    return true;
  }

  return false;
}

void ZHeap::verify() {
  // Heap verification can only be done between mark end and
  // relocate start. This is the only window where all oop are
  // good and the whole heap is in a consistent state.
  guarantee(ZGlobalPhase == ZPhaseMarkCompleted, "Invalid phase");

  ZVerify::after_weak_processing();
}<|MERGE_RESOLUTION|>--- conflicted
+++ resolved
@@ -268,12 +268,7 @@
   ZVerify::after_mark();
 
   // Update statistics
-<<<<<<< HEAD
-  ZStatSample(ZSamplerHeapUsedAfterMark, used());
   ZStatHeap::set_at_mark_end(_page_allocator.stats());
-=======
-  ZStatHeap::set_at_mark_end(capacity(), allocated(), used());
->>>>>>> 47a78e8a
 
   // Block resurrection of weak/phantom references
   ZResurrection::block();
@@ -421,12 +416,7 @@
   ZGlobalPhase = ZPhaseRelocate;
 
   // Update statistics
-<<<<<<< HEAD
-  ZStatSample(ZSamplerHeapUsedBeforeRelocation, used());
   ZStatHeap::set_at_relocate_start(_page_allocator.stats());
-=======
-  ZStatHeap::set_at_relocate_start(capacity(), allocated(), used());
->>>>>>> 47a78e8a
 
   // Notify JVMTI
   JvmtiTagMap::set_needs_rehashing();
@@ -437,14 +427,7 @@
   _relocate.relocate(&_relocation_set);
 
   // Update statistics
-<<<<<<< HEAD
-  ZStatSample(ZSamplerHeapUsedAfterRelocation, used());
   ZStatHeap::set_at_relocate_end(_page_allocator.stats());
-=======
-  ZStatRelocation::set_at_relocate_end(success);
-  ZStatHeap::set_at_relocate_end(capacity(), allocated(), reclaimed(),
-                                 used(), used_high(), used_low());
->>>>>>> 47a78e8a
 }
 
 void ZHeap::object_iterate(ObjectClosure* cl, bool visit_weaks) {
