--- conflicted
+++ resolved
@@ -79,16 +79,10 @@
   option(TraceOptoPipelining, "TraceOptoPipelining", Bool) \
   option(TraceOptoOutput, "TraceOptoOutput", Bool) \
   option(TraceSpilling, "TraceSpilling", Bool) \
-<<<<<<< HEAD
-  option(PrintIdeal, "PrintIdeal", Bool)  \
-  option(PrintIdealLevel, "PrintIdealLevel", Uintx) \
-  option(TraceEscapeAnalysis, "TraceEscapeAnalysis", Bool) \
-  option(IGVPrintLevel, "IGVPrintLevel", Intx) \
-=======
+NOT_PRODUCT(option(TraceEscapeAnalysis, "TraceEscapeAnalysis", Bool)) \
 NOT_PRODUCT(option(PrintIdeal, "PrintIdeal", Bool))  \
 NOT_PRODUCT(option(PrintIdealPhase, "PrintIdealPhase", Ccstrlist)) \
 NOT_PRODUCT(option(IGVPrintLevel, "IGVPrintLevel", Intx)) \
->>>>>>> 2112a9dc
   option(Vectorize, "Vectorize", Bool) \
   option(VectorizeDebug, "VectorizeDebug", Uintx) \
   option(CloneMapDebug, "CloneMapDebug", Bool) \
