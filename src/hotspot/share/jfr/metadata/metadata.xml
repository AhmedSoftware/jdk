<?xml version="1.0" encoding="utf-8"?>

<!--
 Copyright (c) 2012, 2024, Oracle and/or its affiliates. All rights reserved.
 DO NOT ALTER OR REMOVE COPYRIGHT NOTICES OR THIS FILE HEADER.

 This code is free software; you can redistribute it and/or modify it
 under the terms of the GNU General Public License version 2 only, as
 published by the Free Software Foundation.

 This code is distributed in the hope that it will be useful, but WITHOUT
 ANY WARRANTY; without even the implied warranty of MERCHANTABILITY or
 FITNESS FOR A PARTICULAR PURPOSE.  See the GNU General Public License
 version 2 for more details (a copy is included in the LICENSE file that
 accompanied this code).

 You should have received a copy of the GNU General Public License version
 2 along with this work; if not, write to the Free Software Foundation,
 Inc., 51 Franklin St, Fifth Floor, Boston, MA 02110-1301 USA.

 Please contact Oracle, 500 Oracle Parkway, Redwood Shores, CA 94065 USA
 or visit www.oracle.com if you need additional information or have any
 questions.

-->

<Metadata>

  <!-- Internal events are only to be used during development, i.e. temporary time measurements, without the need
       to modify .jfc files etc. Code that commits an internal event should NEVER be checked in.

       Example usage:

       #include "jfr/jfrEvents.hpp"

       void foo() {
         EventDuration event;
         bar();
         baz();
         event.commit();
       }

       $ make images
       $ java -XX:StartFlightRecording:settings=none,filename=dump.jfr ...
       ...
       $ jfr print dump.jfr

       Programmatic access:
       try (var rf = new RecordingFile(Path.of("dump.jfr)) {
           while (rf.hasMoreEvents()) {
               RecordedEvent e = rf.readEvent();
               System.out.println(e.getName() + " " + e.getDuration()));
           }
       };
  !-->

  <Event name="Duration" category="Java Virtual Machine, Internal" label="Duration" startTime="true" thread="true" stackTrace="false" internal="true">
  </Event>

  <Event name="Instant" category="Java Virtual Machine, Internal" label="Instant" startTime="false" thread="true" stackTrace="false" internal="true">
  </Event>

  <Event name="Value" category="Java Virtual Machine, Internal" label="Value" startTime="false" thread="true" stackTrace="false" internal="true">
    <Field type="ulong" name="value" label="Value"/>
  </Event>

  <Event name="Text" category="Java Virtual Machine, Internal" label="Text" startTime="false" thread="true" stackTrace="false" internal="true">
    <Field type="string" name="text" label="Text"/>
  </Event>

  <Event name="ZThreadDebug" category="Java Virtual Machine, GC, Detailed" label="ZGC Thread Event" description="Temporary latency measurements used during development and debugging of ZGC" thread="true" internal="true">
    <Field type="uint" name="gcId" label="GC Identifier" relation="GcId"/>
    <Field type="string" name="name" label="Name" />
  </Event>

  <Event name="ResidentSetSize" category="Java Virtual Machine, Memory" label="Resident Set Size" description="Resident set size of the process" thread="false" period="everyChunk">
    <Field type="ulong" contentType="bytes" name="size" label="Resident Set Size" description="Resident set size of the process" />
    <Field type="ulong" contentType="bytes" name="peak" label="Resident Set Size Peak Value" description="Resident set size peak value of the process" />
  </Event>

  <!-- Ordinary and experimental events !-->

  <Event name="ThreadStart" category="Java Application" label="Java Thread Start" thread="true" startTime="false" stackTrace="true">
    <Field type="Thread" name="thread" label="New Java Thread" />
    <Field type="Thread" name="parentThread" label="Parent Java Thread" />
  </Event>

  <Event name="ThreadEnd" category="Java Application" label="Java Thread End" thread="true" startTime="false">
    <Field type="Thread" name="thread" label="Java Thread" />
  </Event>

  <Event name="ThreadPark" category="Java Application" label="Java Thread Park" thread="true" stackTrace="true">
    <Field type="Class" name="parkedClass" label="Class Parked On" />
    <Field type="long" contentType="nanos" name="timeout" label="Park Timeout" />
    <Field type="long" contentType="epochmillis" name="until" label="Park Until" />
    <Field type="ulong" contentType="address" name="address" label="Address of Object Parked" relation="JavaMonitorAddress" />
  </Event>

  <Event name="JavaMonitorEnter" category="Java Application" label="Java Monitor Blocked" thread="true" stackTrace="true">
    <Field type="Class" name="monitorClass" label="Monitor Class" />
    <Field type="Thread" name="previousOwner" label="Previous Monitor Owner" />
    <Field type="ulong" contentType="address" name="address" label="Monitor Address" relation="JavaMonitorAddress" />
  </Event>

  <Event name="JavaMonitorWait" category="Java Application" label="Java Monitor Wait" description="Waiting on a Java monitor" thread="true" stackTrace="true">
    <Field type="Class" name="monitorClass" label="Monitor Class" description="Class of object waited on" />
    <Field type="Thread" name="notifier" label="Notifier Thread" description="Notifying Thread" />
    <Field type="long" contentType="millis" name="timeout" label="Timeout" description="Maximum wait time" />
    <Field type="boolean" name="timedOut" label="Timed Out" description="Wait has been timed out" />
    <Field type="ulong" contentType="address" name="address" label="Monitor Address" description="Address of object waited on" relation="JavaMonitorAddress" />
  </Event>

  <Event name="JavaMonitorInflate" category="Java Application" label="Java Monitor Inflated" thread="true" stackTrace="true">
    <Field type="Class" name="monitorClass" label="Monitor Class" />
    <Field type="ulong" contentType="address" name="address" label="Monitor Address" relation="JavaMonitorAddress" />
    <Field type="InflateCause" name="cause" label="Monitor Inflation Cause" description="Cause of inflation" />
  </Event>

  <Event name="SyncOnValueBasedClass" category="Java Virtual Machine, Diagnostics" label="Value Based Class Synchronization" thread="true" stackTrace="true" startTime="false" experimental="true">
    <Field type="Class" name="valueBasedClass" label="Value Based Class" />
  </Event>

  <Event name="ContinuationFreeze" experimental="true" category="Java Virtual Machine, Runtime" label="Continuation Yield" description="Invocation of Continuation.yield()"
    thread="true" stackTrace="true">
    <Field type="Thread" name="carrierThread" label="Carrier Thread" description="Thread enlisted as a carrier" />
    <Field type="Class" name="continuationClass" label="Continuation Class" />
    <Field type="ushort" name="interpretedFrames" label="Interpreted Frames" />
    <Field type="ushort" contentType="bytes" name="size" label="Stack Size" />
  </Event>

  <Event name="ContinuationThaw" experimental="true" category="Java Virtual Machine, Runtime" label="Continuation Continue" description="Invocation of Continuation.run() on a started continuation"
    thread="true" stackTrace="true">
    <Field type="Thread" name="carrierThread" label="Carrier Thread" description="Thread enlisted as a carrier" />
    <Field type="Class" name="continuationClass" label="Continuation Class" />
    <Field type="ushort" name="interpretedFrames" label="Interpreted Frames" />
    <Field type="ushort" contentType="bytes" name="size" label="Stack Size" />
  </Event>

  <Event name="ContinuationFreezeFast" experimental="true" category="Java Virtual Machine, Runtime" label="Continuation Freeze Fast" thread="true" stackTrace="false" startTime="false">
    <Field type="ulong" name="id" label="Continuation ID" />
    <Field type="uint" name="size" label="Size" />
    <Field type="boolean" name="allocate" label="Allocated New" />
  </Event>

  <Event name="ContinuationFreezeSlow" experimental="true" category="Java Virtual Machine, Runtime" label="Continuation Freeze Slow" thread="true" stackTrace="false" startTime="false">
    <Field type="ulong" name="id" label="Continuation ID" />
  </Event>

  <Event name="ContinuationThawFast" experimental="true" category="Java Virtual Machine, Runtime" label="Continuation Thaw Fast" thread="true" stackTrace="false" startTime="false">
    <Field type="ulong" name="id" label="Continuation ID" />
    <Field type="boolean" name="full" label="Full" />
    <Field type="uint" name="size" label="Size" />
  </Event>

  <Event name="ContinuationThawSlow" experimental="true" category="Java Virtual Machine, Runtime" label="Continuation Thaw Slow" thread="true" stackTrace="false" startTime="false">
    <Field type="ulong" name="id" label="Continuation ID" />
  </Event>

  <Event name="ReservedStackActivation" category="Java Virtual Machine, Runtime" label="Reserved Stack Activation"
    description="Activation of Reserved Stack Area caused by stack overflow with ReservedStackAccess annotated method in call stack" thread="true" stackTrace="true"
    startTime="false">
    <Field type="Method" name="method" label="Java Method" />
  </Event>

  <Event name="ClassLoad" category="Java Virtual Machine, Class Loading" label="Class Load" thread="true" stackTrace="true">
    <Field type="Class" name="loadedClass" label="Loaded Class" />
    <Field type="ClassLoader" name="definingClassLoader" label="Defining Class Loader" />
    <Field type="ClassLoader" name="initiatingClassLoader" label="Initiating Class Loader" />
  </Event>

  <Event name="ClassDefine" category="Java Virtual Machine, Class Loading" label="Class Define" thread="true" stackTrace="true" startTime="false">
    <Field type="Class" name="definedClass" label="Defined Class" />
    <Field type="ClassLoader" name="definingClassLoader" label="Defining Class Loader" />
  </Event>

  <Event name="ClassRedefinition" category="Java Virtual Machine, Class Loading" label="Class Redefinition" thread="false" stackTrace="false" startTime="false">
    <Field type="Class" name="redefinedClass" label="Redefined Class" />
    <Field type="int" name="classModificationCount" label="Class Modification Count" description="The number of times the class has changed"/>
    <Field type="ulong" name="redefinitionId" label="Class Redefinition Id" relation="ClassRedefinitionId"/>
  </Event>

  <Event name="RedefineClasses" category="Java Virtual Machine, Class Loading" label="Redefine Classes" thread="true" stackTrace="true">
    <Field type="int" name="classCount" label="Class Count" />
    <Field type="ulong" name="redefinitionId" label="Class Redefinition Id" relation="ClassRedefinitionId" />
  </Event>

  <Event name="RetransformClasses" category="Java Virtual Machine, Class Loading" label="Retransform Classes" thread="true" stackTrace="true">
    <Field type="int" name="classCount" label="Class Count"/>
    <Field type="ulong" name="redefinitionId" label="Class Redefinition Id" relation="ClassRedefinitionId" />
  </Event>

  <Event name="ClassUnload" category="Java Virtual Machine, Class Loading" label="Class Unload" thread="true" startTime="false">
    <Field type="Class" name="unloadedClass" label="Unloaded Class" />
    <Field type="ClassLoader" name="definingClassLoader" label="Defining Class Loader" />
  </Event>

  <Event name="IntFlagChanged" category="Java Virtual Machine, Flag" label="Int Flag Changed" startTime="false">
    <Field type="string" name="name" label="Name" />
    <Field type="int" name="oldValue" label="Old Value" />
    <Field type="int" name="newValue" label="New Value" />
    <Field type="FlagValueOrigin" name="origin" label="Origin" />
  </Event>

  <Event name="UnsignedIntFlagChanged" category="Java Virtual Machine, Flag" label="Unsigned Int Flag Changed" startTime="false">
    <Field type="string" name="name" label="Name" />
    <Field type="uint" name="oldValue" label="Old Value" />
    <Field type="uint" name="newValue" label="New Value" />
    <Field type="FlagValueOrigin" name="origin" label="Origin" />
  </Event>

  <Event name="LongFlagChanged" category="Java Virtual Machine, Flag" label="Long Flag Changed" startTime="false">
    <Field type="string" name="name" label="Name" />
    <Field type="long" name="oldValue" label="Old Value" />
    <Field type="long" name="newValue" label="New Value" />
    <Field type="FlagValueOrigin" name="origin" label="Origin" />
  </Event>

  <Event name="UnsignedLongFlagChanged" category="Java Virtual Machine, Flag" label="Unsigned Long Flag Changed" startTime="false">
    <Field type="string" name="name" label="Name" />
    <Field type="ulong" name="oldValue" label="Old Value" />
    <Field type="ulong" name="newValue" label="New Value" />
    <Field type="FlagValueOrigin" name="origin" label="Origin" />
  </Event>

  <Event name="DoubleFlagChanged" category="Java Virtual Machine, Flag" label="Double Flag Changed" startTime="false">
    <Field type="string" name="name" label="Name" />
    <Field type="double" name="oldValue" label="Old Value" />
    <Field type="double" name="newValue" label="New Value" />
    <Field type="FlagValueOrigin" name="origin" label="Origin" />
  </Event>

  <Event name="BooleanFlagChanged" category="Java Virtual Machine, Flag" label="Boolean Flag Changed" startTime="false">
    <Field type="string" name="name" label="Name" />
    <Field type="boolean" name="oldValue" label="Old Value" />
    <Field type="boolean" name="newValue" label="New Value" />
    <Field type="FlagValueOrigin" name="origin" label="Origin" />
  </Event>

  <Event name="StringFlagChanged" category="Java Virtual Machine, Flag" label="String Flag Changed" startTime="false">
    <Field type="string" name="name" label="Name" />
    <Field type="string" name="oldValue" label="Old Value" />
    <Field type="string" name="newValue" label="New Value" />
    <Field type="FlagValueOrigin" name="origin" label="Origin" />
  </Event>

  <Type name="VirtualSpace">
    <Field type="ulong" contentType="address" name="start" label="Start Address" description="Start address of the virtual space" />
    <Field type="ulong" contentType="address" name="committedEnd" label="Committed End Address" description="End address of the committed memory for the virtual space" />
    <Field type="ulong" contentType="bytes" name="committedSize" label="Committed Size" description="Size of the committed memory for the virtual space" />
    <Field type="ulong" contentType="address" name="reservedEnd" label="Reserved End Address" description="End address of the reserved memory for the virtual space" />
    <Field type="ulong" contentType="bytes" name="reservedSize" label="Reserved Size" description="Size of the reserved memory for the virtual space" />
  </Type>

  <Type name="ObjectSpace">
    <Field type="ulong" contentType="address" name="start" label="Start Address" description="Start address of the space" />
    <Field type="ulong" contentType="address" name="end" label="End Address" description="End address of the space" />
    <Field type="ulong" contentType="bytes" name="used" label="Used" description="Bytes allocated by objects in the space" />
    <Field type="ulong" contentType="bytes" name="size" label="Size" description="Size of the space" />
  </Type>

  <Event name="GCHeapSummary" category="Java Virtual Machine, GC, Heap" label="Heap Summary" startTime="false">
    <Field type="uint" name="gcId" label="GC Identifier" relation="GcId" />
    <Field type="GCWhen" name="when" label="When" />
    <Field type="VirtualSpace" struct="true" name="heapSpace" label="Heap Space" />
    <Field type="ulong" contentType="bytes" name="heapUsed" label="Heap Used" description="Bytes allocated by objects in the heap" />
  </Event>

  <Event name="GCHeapMemoryUsage" category="Java Virtual Machine, Heap" label="GC Heap Memory Usage" period="everyChunk">
    <Field type="ulong" contentType="bytes" name="used" label="Heap Used" description="Bytes allocated for storing objects on the heap" />
    <Field type="ulong" contentType="bytes" name="committed" label="Heap Committed" description="Bytes committed for storing objects on the heap" />
    <Field type="ulong" contentType="bytes" name="max" label="Heap Max" description="Max size for the heap" />
  </Event>

  <Event name="GCHeapMemoryPoolUsage" category="Java Virtual Machine, Heap" label="GC Heap Memory Pool Usage" period="everyChunk">
    <Field type="string" name="name" label="Name" description="GC Heap Memory Pool Name" />
    <Field type="ulong" contentType="bytes" name="used" label="GC Heap Memory Pool Used" description="Bytes used for storing objects in this memory pool" />
    <Field type="ulong" contentType="bytes" name="committed" label="GC Heap Memory Pool Committed" description="Bytes committed for storing objects in this memory pool" />
    <Field type="ulong" contentType="bytes" name="max" label="GC Heap Memory Pool Max" description="Max size for storing objects in this memory pool" />
  </Event>

  <Type name="MetaspaceSizes">
    <Field type="ulong" contentType="bytes" name="committed" label="Committed" description="Committed memory for this space" />
    <Field type="ulong" contentType="bytes" name="used" label="Used" description="Bytes allocated by objects in the space" />
    <Field type="ulong" contentType="bytes" name="reserved" label="Reserved" description="Reserved memory for this space" />
  </Type>

  <Event name="MetaspaceSummary" category="Java Virtual Machine, GC, Heap" label="Metaspace Summary" startTime="false">
    <Field type="uint" name="gcId" label="GC Identifier" relation="GcId" />
    <Field type="GCWhen" name="when" label="When" />
    <Field type="ulong" contentType="bytes" name="gcThreshold" label="GC Threshold" />
    <Field type="MetaspaceSizes" struct="true" name="metaspace" label="Total" />
    <Field type="MetaspaceSizes" struct="true" name="dataSpace" label="Data" />
    <Field type="MetaspaceSizes" struct="true" name="classSpace" label="Class" />
  </Event>

  <Event name="MetaspaceGCThreshold" category="Java Virtual Machine, GC, Metaspace" label="Metaspace GC Threshold" startTime="false">
    <Field type="ulong" contentType="bytes" name="oldValue" label="Old Value" />
    <Field type="ulong" contentType="bytes" name="newValue" label="New Value" />
    <Field type="GCThresholdUpdater" name="updater" label="Updater" />
  </Event>

  <Event name="MetaspaceAllocationFailure" category="Java Virtual Machine, GC, Metaspace" label="Metaspace Allocation Failure" startTime="false"
    stackTrace="true">
    <Field type="ClassLoader" name="classLoader" label="Class Loader" />
    <Field type="boolean" name="hiddenClassLoader" label="Hidden Class Loader" />
    <Field type="ulong" contentType="bytes" name="size" label="Size" />
    <Field type="MetadataType" name="metadataType" label="Metadata Type" />
    <Field type="MetaspaceObjectType" name="metaspaceObjectType" label="Metaspace Object Type" />
  </Event>

  <Event name="MetaspaceOOM" category="Java Virtual Machine, GC, Metaspace" label="Metaspace Out of Memory" startTime="false" stackTrace="true">
    <Field type="ClassLoader" name="classLoader" label="Class Loader" />
    <Field type="boolean" name="hiddenClassLoader" label="Hidden Class Loader" />
    <Field type="ulong" contentType="bytes" name="size" label="Size" />
    <Field type="MetadataType" name="metadataType" label="Metadata Type" />
    <Field type="MetaspaceObjectType" name="metaspaceObjectType" label="Metaspace Object Type" />
  </Event>

  <Event name="MetaspaceChunkFreeListSummary" category="Java Virtual Machine, GC, Metaspace" label="Metaspace Chunk Free List Summary" startTime="false">
    <Field type="uint" name="gcId" label="GC Identifier" relation="GcId" />
    <Field type="GCWhen" name="when" label="When" />
    <Field type="MetadataType" name="metadataType" label="Metadata Type" />
    <Field type="ulong" name="specializedChunks" label="Specialized Chunks" />
    <Field type="ulong" contentType="bytes" name="specializedChunksTotalSize" label="Specialized Chunks Total Size" />
    <Field type="ulong" name="smallChunks" label="Small Chunks" />
    <Field type="ulong" contentType="bytes" name="smallChunksTotalSize" label="Small Chunks Total Size" />
    <Field type="ulong" name="mediumChunks" label="Medium Chunks" />
    <Field type="ulong" contentType="bytes" name="mediumChunksTotalSize" label="Medium Chunks Total Size" />
    <Field type="ulong" name="humongousChunks" label="Humongous Chunks" />
    <Field type="ulong" contentType="bytes" name="humongousChunksTotalSize" label="Humongous Chunks Total Size" />
  </Event>

  <Event name="PSHeapSummary" category="Java Virtual Machine, GC, Heap" label="Parallel Scavenge Heap Summary" startTime="false">
    <Field type="uint" name="gcId" label="GC Identifier" relation="GcId" />
    <Field type="GCWhen" name="when" label="When" />
    <Field type="VirtualSpace" struct="true" name="oldSpace" label="Old Space" />
    <Field type="ObjectSpace" struct="true" name="oldObjectSpace" label="Old Object Space" />
    <Field type="VirtualSpace" struct="true" name="youngSpace" label="Young Space" />
    <Field type="ObjectSpace" struct="true" name="edenSpace" label="Eden Space" />
    <Field type="ObjectSpace" struct="true" name="fromSpace" label="From Space" />
    <Field type="ObjectSpace" struct="true" name="toSpace" label="To Space" />
  </Event>

  <Event name="G1HeapSummary" category="Java Virtual Machine, GC, Heap" label="G1 Heap Summary" startTime="false">
    <Field type="uint" name="gcId" label="GC Identifier" relation="GcId" />
    <Field type="GCWhen" name="when" label="When" />
    <Field type="ulong" contentType="bytes" name="edenUsedSize" label="Eden Used Size" />
    <Field type="ulong" contentType="bytes" name="edenTotalSize" label="Eden Total Size" />
    <Field type="ulong" contentType="bytes" name="survivorUsedSize" label="Survivor Used Size" />
    <Field type="ulong" contentType="bytes" name="oldGenUsedSize" label="Old Generation Used Size" />
    <Field type="uint" name="numberOfRegions" label="Number of Regions" />
  </Event>

  <Event name="GarbageCollection" category="Java Virtual Machine, GC, Collector" label="Garbage Collection" description="Garbage collection performed by the JVM" thread="true">
    <Field type="uint" name="gcId" label="GC Identifier" relation="GcId" />
    <Field type="GCName" name="name" label="Name" description="The name of the Garbage Collector" />
    <Field type="GCCause" name="cause" label="Cause" description="The reason for triggering this Garbage Collection" />
    <Field type="Tickspan" name="sumOfPauses" label="Sum of Pauses" description="Sum of all the times in which Java execution was paused during the garbage collection" />
    <Field type="Tickspan" name="longestPause" label="Longest Pause" description="Longest individual pause during the garbage collection" />
  </Event>

  <Event name="SystemGC" category="Java Virtual Machine, GC, Collector" label="System GC" stackTrace="true" startTime="true" thread="true">
    <Field type="boolean" name="invokedConcurrent" label="Invoked Concurrent" />
  </Event>

  <Event name="ParallelOldGarbageCollection" category="Java Virtual Machine, GC, Collector" label="Parallel Old Garbage Collection"
    description="Extra information specific to Parallel Old Garbage Collections">
    <Field type="uint" name="gcId" label="GC Identifier" relation="GcId" />
    <Field type="ulong" contentType="address" name="densePrefix" label="Dense Prefix" description="The address of the dense prefix, used when compacting" />
  </Event>

  <Event name="YoungGarbageCollection" category="Java Virtual Machine, GC, Collector" label="Young Garbage Collection" description="Extra information specific to Young Garbage Collections">
    <Field type="uint" name="gcId" label="GC Identifier" relation="GcId" />
    <Field type="uint" name="tenuringThreshold" label="Tenuring Threshold" />
  </Event>

  <Event name="OldGarbageCollection" category="Java Virtual Machine, GC, Collector" label="Old Garbage Collection" description="Extra information specific to Old Garbage Collections">
    <Field type="uint" name="gcId" label="GC Identifier" relation="GcId" />
  </Event>

  <Event name="G1GarbageCollection" category="Java Virtual Machine, GC, Collector" label="G1 Young Garbage Collection" description="Extra information specific to G1 Young Garbage Collections">
    <Field type="uint" name="gcId" label="GC Identifier" relation="GcId" />
    <Field type="G1YCType" name="type" label="Type"/>
  </Event>

  <Event name="G1MMU" category="Java Virtual Machine, GC, Detailed" label="G1 MMU Information" startTime="false">
    <Field type="uint" name="gcId" label="GC Identifier" relation="GcId" />
    <Field type="long" contentType="millis" name="timeSlice" label="Time Slice" description="Time slice used to calculate MMU" />
    <Field type="long" contentType="millis" name="gcTime" label="GC Time" description="Time stopped because of GC during last time slice" />
    <Field type="long" contentType="millis" name="pauseTarget" label="Pause Target" description="Max time allowed to be spent on GC during last time slice" />
  </Event>

  <Event name="EvacuationInformation" category="Java Virtual Machine, GC, Detailed" label="Evacuation Information" startTime="false">
    <Field type="uint" name="gcId" label="GC Identifier" relation="GcId" />
    <Field type="uint" name="cSetRegions" label="Collection Set Regions" />
    <Field type="ulong" contentType="bytes" name="cSetUsedBefore" label="Collection Set Before" description="Memory usage before GC in the collection set regions" />
    <Field type="ulong" contentType="bytes" name="cSetUsedAfter" label="Collection Set After" description="Memory usage after GC in the collection set regions" />
    <Field type="uint" name="allocationRegions" label="Allocation Regions" description="Regions chosen as allocation regions during evacuation (includes survivors and old space regions)" />
    <Field type="ulong" contentType="bytes" name="allocationRegionsUsedBefore" label="Allocation Regions Before" description="Memory usage before GC in allocation regions" />
    <Field type="ulong" contentType="bytes" name="allocationRegionsUsedAfter" label="Allocation Regions After" description="Memory usage after GC in allocation regions" />
    <Field type="ulong" contentType="bytes" name="bytesCopied" label="Bytes Copied" />
    <Field type="uint" name="regionsFreed" label="Regions Freed" />
  </Event>

  <Event name="GCReferenceStatistics" category="Java Virtual Machine, GC, Reference" label="GC Reference Statistics" startTime="false"
    description="Total count of processed references during GC">
    <Field type="uint" name="gcId" label="GC Identifier" relation="GcId" />
    <Field type="ReferenceType" name="type" label="Type" />
    <Field type="ulong" name="count" label="Total Count" />
  </Event>

  <Type name="CopyFailed">
    <Field type="ulong" name="objectCount" label="Object Count" />
    <Field type="ulong" contentType="bytes" name="firstSize" label="First Failed Object Size" />
    <Field type="ulong" contentType="bytes" name="smallestSize" label="Smallest Failed Object Size" />
    <Field type="ulong" contentType="bytes" name="totalSize" label="Total Object Size" />
  </Type>

  <Event name="ObjectCountAfterGC" category="Java Virtual Machine, GC, Detailed" startTime="false" label="Object Count after GC">
    <Field type="uint" name="gcId" label="GC Identifier" relation="GcId" />
    <Field type="Class" name="objectClass" label="Object Class" />
    <Field type="long" name="count" label="Count" />
    <Field type="ulong" contentType="bytes" name="totalSize" label="Total Size" />
  </Event>

  <Type name="G1EvacuationStatistics">
    <Field type="uint" name="gcId" label="GC Identifier" relation="GcId" />
    <Field type="ulong" contentType="bytes" name="allocated" label="Allocated" description="Total memory allocated by PLABs" />
    <Field type="ulong" contentType="bytes" name="wasted" label="Wasted" description="Total memory wasted within PLABs due to alignment or refill" />
    <Field type="ulong" contentType="bytes" name="used" label="Used" description="Total memory occupied by objects within PLABs" />
    <Field type="ulong" contentType="bytes" name="undoWaste" label="Undo Wasted" description="Total memory wasted due to allocation undo within PLABs" />
    <Field type="ulong" contentType="bytes" name="regionEndWaste" label="Region End Wasted" description="Total memory wasted at the end of regions due to refill" />
    <Field type="uint" name="regionsRefilled" label="Region Refills" description="Number of regions refilled" />
    <Field type="ulong" name="numPlabsFilled" label="PLAB Fills" description="Number of PLABs filled" />
    <Field type="ulong" contentType="bytes" name="directAllocated" label="Allocated (direct)" description="Total memory allocated using direct allocation outside of PLABs" />
    <Field type="ulong" name="numDirectAllocated" label="Direct allocations" description="Number of direct allocations" />
    <Field type="ulong" contentType="bytes" name="failureUsed" label="Used (failure)" description="Total memory occupied by objects in regions where evacuation failed" />
    <Field type="ulong" contentType="bytes" name="failureWaste" label="Wasted (failure)" description="Total memory left unused in regions where evacuation failed" />
  </Type>

  <Event name="G1EvacuationYoungStatistics" category="Java Virtual Machine, GC, Detailed" label="G1 Evacuation Statistics for Young" startTime="false"
    description="Memory related evacuation statistics during GC for the young generation">
    <Field type="G1EvacuationStatistics" struct="true" name="statistics" label="Evacuation Statistics" />
  </Event>

  <Event name="G1EvacuationOldStatistics" category="Java Virtual Machine, GC, Detailed" label="G1 Evacuation Memory Statistics for Old" startTime="false"
    description="Memory related evacuation statistics during GC for the old generation">
    <Field type="G1EvacuationStatistics" struct="true" name="statistics" label="Evacuation Statistics" />
  </Event>

  <Event name="G1BasicIHOP" category="Java Virtual Machine, GC, Detailed" label="G1 Basic IHOP Statistics" startTime="false"
    description="Basic statistics related to current IHOP calculation">
    <Field type="uint" name="gcId" label="GC Identifier" relation="GcId" />
    <Field type="ulong" contentType="bytes" name="threshold" label="Current IHOP Threshold" description="Current IHOP threshold" />
    <Field type="float" contentType="percentage" name="thresholdPercentage" label="Current IHOP Threshold" description="Current IHOP threshold in percent of old generation" />
    <Field type="ulong" contentType="bytes" name="targetOccupancy" label="Target Occupancy" description="Target old generation occupancy to reach at the start of mixed GC" />
    <Field type="ulong" contentType="bytes" name="currentOccupancy" label="Current Occupancy" description="Current old generation occupancy" />
    <Field type="ulong" contentType="bytes" name="recentMutatorAllocationSize" label="Recent Mutator Allocation Size"
      description="Mutator allocation during mutator operation in the most recent interval" />
    <Field type="long" contentType="millis" name="recentMutatorDuration" label="Recent Mutator Duration" description="Time the mutator ran in the most recent interval" />
    <Field type="double" contentType="bytes-per-second" name="recentAllocationRate" label="Recent Allocation Rate" description="Allocation rate of the mutator in the most recent interval in bytes/second" />
    <Field type="long" contentType="millis" name="lastMarkingDuration" label="Last Marking Duration" description="Last time from the end of the last concurrent start to the first mixed GC" />
  </Event>

  <Event name="G1AdaptiveIHOP" category="Java Virtual Machine, GC, Detailed" label="G1 Adaptive IHOP Statistics" startTime="false"
    description="Statistics related to current adaptive IHOP calculation">
    <Field type="uint" name="gcId" label="GC Identifier" relation="GcId" />
    <Field type="ulong" contentType="bytes" name="threshold" label="Threshold" description="Current IHOP Threshold" />
    <Field type="float" contentType="percentage" name="thresholdPercentage" label="Threshold" description="Current IHOP threshold in percent of the internal target occupancy" />
    <Field type="ulong" contentType="bytes" name="ihopTargetOccupancy" label="IHOP Target Occupancy" description="Internal target old generation occupancy to reach at the start of mixed GC" />
    <Field type="ulong" contentType="bytes" name="currentOccupancy" label="Current Occupancy" description="Current old generation occupancy" />
    <Field type="ulong" contentType="bytes" name="additionalBufferSize" label="Additional Buffer" description="Additional buffer size" experimental="true" />
    <Field type="double" contentType="bytes-per-second" name="predictedAllocationRate" label="Predicted Allocation Rate" description="Current predicted allocation rate for the mutator in bytes/second" />
    <Field type="long" contentType="millis" name="predictedMarkingDuration" label="Predicted Marking Duration"
      description="Current predicted time from the end of the last concurrent start to the first mixed GC" />
    <Field type="boolean" name="predictionActive" label="Prediction Active" description="Indicates whether the adaptive IHOP prediction is active" />
  </Event>

  <Event name="PromoteObjectInNewPLAB" category="Java Virtual Machine, GC, Detailed" label="Promotion in new PLAB"
    description="Object survived scavenge and was copied to a new Promotion Local Allocation Buffer (PLAB). Supported GCs are Parallel Scavenge, G1 and CMS with Parallel New. Due to promotion being done in parallel an object might be reported multiple times as the GC threads race to copy all objects."
    thread="true" stackTrace="false" startTime="false">
    <Field type="uint" name="gcId" label="GC Identifier" relation="GcId" description="Identifier signifying GC during which the object was promoted" />
    <Field type="Class" name="objectClass" label="Object Class" description="Class of promoted object" />
    <Field type="ulong" contentType="bytes" name="objectSize" label="Object Size" description="Size of promoted object" />
    <Field type="uint" name="tenuringAge" label="Object Tenuring Age"
      description="Tenuring age of a surviving object before being copied. The tenuring age of an object is a value between 0-15 and is incremented each scavenge the object survives. Newly allocated objects have tenuring age 0." />
    <Field type="boolean" name="tenured" label="Tenured" description="True if object was promoted to Old space, otherwise the object was aged and copied to a Survivor space" />
    <Field type="ulong" contentType="bytes" name="plabSize" label="PLAB Size" description="Size of the allocated PLAB to which the object was copied" />
  </Event>

  <Event name="PromoteObjectOutsidePLAB" category="Java Virtual Machine, GC, Detailed" label="Promotion outside PLAB"
    description="Object survived scavenge and was copied directly to the heap. Supported GCs are Parallel Scavenge, G1 and CMS with Parallel New. Due to promotion being done in parallel an object might be reported multiple times as the GC threads race to copy all objects."
    thread="true" stackTrace="false" startTime="false">
    <Field type="uint" name="gcId" label="GC Identifier" relation="GcId" description="Identifier signifying GC during which the object was promoted" />
    <Field type="Class" name="objectClass" label="Object Class" description="Class of promoted object" />
    <Field type="ulong" contentType="bytes" name="objectSize" label="Object Size" description="Size of promoted object" />
    <Field type="uint" name="tenuringAge" label="Object Tenuring Age"
      description="Tenuring age of a surviving object before being copied. The tenuring age of an object is a value between 0-15 and is incremented each scavenge the object survives. Newly allocated objects have tenuring age 0." />
    <Field type="boolean" name="tenured" label="Tenured" description="True if object was promoted to Old space, otherwise the object was aged and copied to a Survivor space" />
  </Event>

  <Event name="PromotionFailed" category="Java Virtual Machine, GC, Detailed" label="Promotion Failed" startTime="false" description="Promotion of an object failed">
    <Field type="uint" name="gcId" label="GC Identifier" relation="GcId" />
    <Field type="CopyFailed" struct="true" name="promotionFailed" label="Promotion Failed Data" />
    <Field type="Thread" name="thread" label="Running thread" />
  </Event>

  <Event name="EvacuationFailed" category="Java Virtual Machine, GC, Detailed" label="Evacuation Failed" startTime="false" description="Evacuation of an object failed">
    <Field type="uint" name="gcId" label="GC Identifier" relation="GcId" />
    <Field type="CopyFailed" struct="true" name="evacuationFailed" label="Evacuation Failed Data" />
  </Event>

  <Event name="ConcurrentModeFailure" category="Java Virtual Machine, GC, Detailed" label="Concurrent Mode Failure" startTime="false" description="Concurrent Mode failed">
    <Field type="uint" name="gcId" label="GC Identifier" relation="GcId" />
  </Event>

  <Event name="GCCPUTime" category="Java Virtual Machine, GC, Detailed" label="GC CPU Time" description="GC CPU Time information. Supported: G1GC, ParallelGC and SerialGC"
    stackTrace="false" startTime="false">
    <Field type="uint" name="gcId" label="GC Identifier" relation="GcId" />
    <Field type="ulong" contentType="nanos" name="userTime" label="User Time" />
    <Field type="ulong" contentType="nanos" name="systemTime" label="System Time" />
    <Field type="ulong" contentType="nanos" name="realTime" label="Real Time" />
  </Event>

  <Event name="GCPhasePause" category="Java Virtual Machine, GC, Phases" label="GC Phase Pause" thread="true">
    <Field type="uint" name="gcId" label="GC Identifier" relation="GcId" />
    <Field type="string" name="name" label="Name" />
  </Event>

  <Event name="GCPhasePauseLevel1" category="Java Virtual Machine, GC, Phases" label="GC Phase Pause Level 1" thread="true">
    <Field type="uint" name="gcId" label="GC Identifier" relation="GcId" />
    <Field type="string" name="name" label="Name" />
  </Event>

  <Event name="GCPhasePauseLevel2" category="Java Virtual Machine, GC, Phases" label="GC Phase Pause Level 2" thread="true">
    <Field type="uint" name="gcId" label="GC Identifier" relation="GcId" />
    <Field type="string" name="name" label="Name" />
  </Event>

  <Event name="GCPhasePauseLevel3" category="Java Virtual Machine, GC, Phases" label="GC Phase Pause Level 3" thread="true">
    <Field type="uint" name="gcId" label="GC Identifier" relation="GcId" />
    <Field type="string" name="name" label="Name" />
  </Event>

  <Event name="GCPhasePauseLevel4" category="Java Virtual Machine, GC, Phases" label="GC Phase Pause Level 4" thread="true">
    <Field type="uint" name="gcId" label="GC Identifier" relation="GcId" />
    <Field type="string" name="name" label="Name" />
  </Event>

  <Event name="GCPhaseConcurrent" category="Java Virtual Machine, GC, Phases" label="GC Phase Concurrent" thread="true">
    <Field type="uint" name="gcId" label="GC Identifier" relation="GcId" />
    <Field type="string" name="name" label="Name" />
  </Event>

  <Event name="GCPhaseConcurrentLevel1" category="Java Virtual Machine, GC, Phases" label="GC Phase Concurrent Level 1" thread="true">
    <Field type="uint" name="gcId" label="GC Identifier" relation="GcId" />
    <Field type="string" name="name" label="Name" />
  </Event>

  <Event name="GCPhaseConcurrentLevel2" category="Java Virtual Machine, GC, Phases" label="GC Phase Concurrent Level 2" thread="true">
    <Field type="uint" name="gcId" label="GC Identifier" relation="GcId" />
    <Field type="string" name="name" label="Name" />
  </Event>

  <Event name="GCPhaseParallel" category="Java Virtual Machine, GC, Phases" label="GC Phase Parallel"
         startTime="true" thread="true" description="GC phases for parallel workers">
    <Field type="uint" name="gcId" label="GC Identifier" relation="GcId"/>
    <Field type="uint" name="gcWorkerId" label="GC Worker Identifier" />
    <Field type="string" name="name" label="Name" />
  </Event>

  <Event name="AllocationRequiringGC" category="Java Virtual Machine, GC, Detailed" label="Allocation Requiring GC" thread="true" stackTrace="true"
    startTime="false">
    <Field type="uint" name="gcId" label="Pending GC Identifier" relation="GcId" />
    <Field type="ulong" contentType="bytes" name="size" label="Allocation Size" />
  </Event>

  <Event name="TenuringDistribution" category="Java Virtual Machine, GC, Detailed" label="Tenuring Distribution" startTime="false">
    <Field type="uint" name="gcId" label="GC Identifier" relation="GcId" />
    <Field type="uint" name="age" label="Age" />
    <Field type="ulong" contentType="bytes" name="size" label="Size" />
  </Event>

  <Event name="G1HeapRegionTypeChange" category="Java Virtual Machine, GC, Detailed" label="G1 Heap Region Type Change" description="Information about a G1 heap region type change"
    startTime="false">
    <Field type="uint" name="index" label="Index" />
    <Field type="G1HeapRegionType" name="from" label="From" />
    <Field type="G1HeapRegionType" name="to" label="To" />
    <Field type="ulong" contentType="address" name="start" label="Start" />
    <Field type="ulong" contentType="bytes" name="used" label="Used" />
  </Event>

  <Event name="JITRestart" category="Java Virtual Machine, Compiler" label="JIT Restart"
         description="Restart of the JIT compilers after they were stopped"
         stackTrace="false" startTime="false" thread="true">
    <Field type="ulong" contentType="bytes" name="freedMemory" label="Freed Memory" />
    <Field type="ulong" contentType="bytes" name="codeCacheMaxCapacity" label="Code Cache Maximum Capacity" />
  </Event>

  <Event name="Compilation" category="Java Virtual Machine, Compiler" label="Compilation"
         description="Results of method compilation attempts"
         thread="true">
    <Field type="int" name="compileId" label="Compilation Identifier" relation="CompileId" />
    <Field type="CompilerType" name="compiler" label="Compiler" />
    <Field type="Method" name="method" label="Method" />
    <Field type="ushort" name="compileLevel" label="Compilation Level" />
    <Field type="boolean" name="succeded" label="Succeeded" />
    <Field type="boolean" name="isOsr" label="On Stack Replacement" />
    <Field type="ulong" contentType="bytes" name="codeSize" label="Compiled Code Size" />
    <Field type="ulong" contentType="bytes" name="inlinedBytes" label="Inlined Code Size" />
    <Field type="ulong" contentType="bytes" name="arenaBytes" label="Arena Usage" />
  </Event>

  <Event name="CompilerPhase" category="Java Virtual Machine, Compiler" label="Compiler Phase"
         description="Describes various phases of the compilation process like inlining or string optimization related phases"
         thread="true">
    <Field type="CompilerPhaseType" name="phase" label="Compile Phase" />
    <Field type="int" name="compileId" label="Compilation Identifier" relation="CompileId" />
    <Field type="ushort" name="phaseLevel" label="Phase Level" />
  </Event>

  <Event name="CompilationFailure" category="Java Virtual Machine, Compiler" label="Compilation Failure"
         description="In case a JIT compilation failed, a compilation failure is triggered, reporting the reason"
         thread="true" startTime="false">
    <Field type="string" name="failureMessage" label="Failure Message" />
    <Field type="int" name="compileId" label="Compilation Identifier" relation="CompileId" />
  </Event>

  <Type name="CalleeMethod">
    <Field type="string" name="type" label="Class" />
    <Field type="string" name="name" label="Method Name" />
    <Field type="string" name="descriptor" label="Method Descriptor" />
  </Type>

  <Event name="CompilerInlining" category="Java Virtual Machine, Compiler, Optimization" label="Method Inlining"
         description="Describes the result of a method inlining attempt"
         thread="true" startTime="false">
    <Field type="int" name="compileId" label="Compilation Identifier" relation="CompileId" />
    <Field type="Method" name="caller" label="Caller Method" />
    <Field type="CalleeMethod" name="callee" struct="true" label="Callee Method" />
    <Field type="boolean" name="succeeded" label="Succeeded" />
    <Field type="string" name="message" label="Message" />
    <Field type="int" name="bci" label="Bytecode Index" />
  </Event>

  <Event name="CodeCacheFull" category="Java Virtual Machine, Code Cache" label="Code Cache Full"
         description="A code heap is full, this leads to disabling the compiler"
         thread="true" startTime="false">
    <Field type="CodeBlobType" name="codeBlobType" label="Code Heap" />
    <Field type="ulong" contentType="address" name="startAddress" label="Start Address" />
    <Field type="ulong" contentType="address" name="commitedTopAddress" label="Commited Top" />
    <Field type="ulong" contentType="address" name="reservedTopAddress" label="Reserved Top" />
    <Field type="int" name="entryCount" label="Entries" />
    <Field type="int" name="methodCount" label="Methods" />
    <Field type="int" name="adaptorCount" label="Adaptors" />
    <Field type="ulong" contentType="bytes" name="unallocatedCapacity" label="Unallocated" />
    <Field type="int" name="fullCount" label="Full Count" />
    <Field type="ulong" contentType="bytes" name="codeCacheMaxCapacity" label="Code Cache Maximum Capacity" />
  </Event>

  <Event name="Deoptimization" category="Java Virtual Machine, Compiler" label="Deoptimization"
         description="Describes the detection of an uncommon situation in a compiled method which may lead to deoptimization of the method"
         thread="true" stackTrace="true" startTime="false">
    <Field type="int" name="compileId" label="Compilation Identifier" relation="CompileId" />
    <Field type="CompilerType" name="compiler" label="Compiler" />
    <Field type="Method" name="method" label="Method" />
    <Field type="int" name="lineNumber" label="Line Number" />
    <Field type="int" name="bci" label="Bytecode Index" />
    <Field type="Bytecode" name="instruction" label="Instruction" />
    <Field type="DeoptimizationReason" name="reason" label="Reason"/>
    <Field type="DeoptimizationAction" name="action" label="Action"/>
  </Event>

  <Event name="SafepointBegin" category="Java Virtual Machine, Runtime, Safepoint" label="Safepoint Begin" description="Safepointing begin" thread="true">
    <Field type="ulong" name="safepointId" label="Safepoint Identifier" relation="SafepointId" />
    <Field type="int" name="totalThreadCount" label="Total Threads" description="The total number of threads at the start of safe point" />
    <Field type="int" name="jniCriticalThreadCount" label="JNI Critical Threads" description="The number of threads in JNI critical sections" />
  </Event>

  <Event name="SafepointStateSynchronization" category="Java Virtual Machine, Runtime, Safepoint" label="Safepoint State Synchronization" description="Synchronize run state of threads"
    thread="true">
    <Field type="ulong" name="safepointId" label="Safepoint Identifier" relation="SafepointId" />
    <Field type="int" name="initialThreadCount" label="Initial Threads" description="The number of threads running at the beginning of state check" />
    <Field type="int" name="runningThreadCount" label="Running Threads" description="The number of threads still running" />
    <Field type="int" name="iterations" label="Iterations" description="Number of state check iterations" />
  </Event>

  <Event name="SafepointEnd" category="Java Virtual Machine, Runtime, Safepoint" label="Safepoint End" description="Safepointing end" thread="true">
    <Field type="ulong" name="safepointId" label="Safepoint Identifier" relation="SafepointId" />
  </Event>

  <Event name="ExecuteVMOperation" category="Java Virtual Machine, Runtime" label="VM Operation" description="Execution of a VM Operation" thread="true">
    <Field type="VMOperationType" name="operation" label="Operation" />
    <Field type="boolean" name="safepoint" label="At Safepoint" description="If the operation occurred at a safepoint" />
    <Field type="boolean" name="blocking" label="Caller Blocked" description="If the calling thread was blocked until the operation was complete" />
    <Field type="Thread" name="caller" label="Caller" transition="from"
      description="Thread requesting operation. If non-blocking, will be set to 0 indicating thread is unknown" />
    <Field type="ulong" name="safepointId" label="Safepoint Identifier" description="The safepoint (if any) under which this operation was completed"
      relation="SafepointId" />
  </Event>

  <Event name="Shutdown" category="Java Virtual Machine, Runtime" label="JVM Shutdown" description="JVM shutting down" thread="true" stackTrace="true"
    startTime="false">
    <Field type="string" name="reason" label="Reason" description="Reason for JVM shutdown" />
  </Event>

  <Event name="ObjectAllocationInNewTLAB" category="Java Application" label="Allocation in new TLAB" description="Allocation in new Thread Local Allocation Buffer"
    thread="true" stackTrace="true" startTime="false">
    <Field type="Class" name="objectClass" label="Object Class" description="Class of allocated object" />
    <Field type="ulong" contentType="bytes" name="allocationSize" label="Allocation Size" />
    <Field type="ulong" contentType="bytes" name="tlabSize" label="TLAB Size" />
  </Event>

  <Event name="ObjectAllocationOutsideTLAB" category="Java Application" label="Allocation outside TLAB" description="Allocation outside Thread Local Allocation Buffers"
    thread="true" stackTrace="true" startTime="false">
    <Field type="Class" name="objectClass" label="Object Class" description="Class of allocated object" />
    <Field type="ulong" contentType="bytes" name="allocationSize" label="Allocation Size" />
  </Event>

  <Event name="ObjectAllocationSample" category="Java Application" label="Object Allocation Sample" thread="true" stackTrace="true" startTime="false" throttle="true">
    <Field type="Class" name="objectClass" label="Object Class" description="Class of allocated object" />
    <Field type="long" contentType="bytes" name="weight" label="Sample Weight"
      description="The relative weight of the sample. Aggregating the weights for a large number of samples, for a particular class, thread or stack trace, gives a statistically accurate representation of the allocation pressure" />
  </Event>

  <Event name="OldObjectSample" category="Java Virtual Machine, Profiling" label="Old Object Sample" description="A potential memory leak" stackTrace="true" thread="true"
    startTime="false" cutoff="true">
    <Field type="Ticks" name="allocationTime" label="Allocation Time" />
    <Field type="ulong" contentType="bytes" name="objectSize" label="Object Size" />
    <Field type="Tickspan" name="objectAge" label="Object Age" />
    <Field type="ulong" contentType="bytes" name="lastKnownHeapUsage" label="Last Known Heap Usage" />
    <Field type="OldObject" name="object" label="Object" />
    <Field type="int" name="arrayElements" label="Array Elements" description="If the object is an array, the number of elements, or minimum value for the type int if it is not an array" />
    <Field type="OldObjectGcRoot" name="root" label="GC Root" />
  </Event>

  <Event name="NativeMemoryUsage" category="Java Virtual Machine, Memory" label="Native Memory Usage Per Type"
    description="Native memory usage for a given memory tag in the JVM" period="everyChunk">
    <Field type="NMTType" name="type" label="Memory Type" description="Type used for the native memory allocation" />
    <Field type="ulong" contentType="bytes" name="reserved" label="Reserved Memory" description="Reserved bytes for this type" />
    <Field type="ulong" contentType="bytes" name="committed" label="Committed Memory" description="Committed bytes for this type" />
  </Event>

  <Event name="NativeMemoryUsageTotal" category="Java Virtual Machine, Memory" label="Total Native Memory Usage"
    description="Total native memory usage for the JVM. Might not be the exact sum of the NativeMemoryUsage events due to timeing." period="everyChunk">
    <Field type="ulong" contentType="bytes" name="reserved" label="Reserved Memory" description="Total amount of reserved bytes for the JVM" />
    <Field type="ulong" contentType="bytes" name="committed" label="Committed Memory" description="Total amount of committed bytes for the JVM" />
  </Event>

  <Event name="DumpReason" category="Flight Recorder" label="Recording Reason"
         description="Who requested the recording and why"
         startTime="false">
    <Field type="string" name="reason" label="Reason" description="Reason for writing recording data to disk" />
    <Field type="int" name="recordingId" label="Recording Id" description="Id of the recording that triggered the dump, or -1 if it was not related to a recording" />
  </Event>

  <Event name="DataLoss" category="Flight Recorder" label="Data Loss"
         description="Data could not be copied out from a buffer, typically because of contention"
         startTime="false">
    <Field type="ulong" contentType="bytes" name="amount" label="Amount" description="Amount lost data" />
    <Field type="ulong" contentType="bytes" name="total" label="Total" description="Total lost amount for thread" />
  </Event>

  <Event name="JVMInformation" category="Java Virtual Machine" label="JVM Information"
         description="Description of JVM and the Java application"
         period="endChunk">
    <Field type="string" name="jvmName" label="JVM Name" />
    <Field type="string" name="jvmVersion" label="JVM Version" />
    <Field type="string" name="jvmArguments" label="JVM Command Line Arguments" />
    <Field type="string" name="jvmFlags" label="JVM Settings File Arguments" />
    <Field type="string" name="javaArguments" label="Java Application Arguments" />
    <Field type="long" contentType="epochmillis" name="jvmStartTime" label="JVM Start Time" />
    <Field type="long" name="pid" label="Process Identifier" />
     </Event>

  <Event name="OSInformation" category="Operating System" label="OS Information"
         description="Description of the OS the JVM runs on, for example, a uname-like output"
         period="endChunk">
    <Field type="string" name="osVersion" label="OS Version" />
  </Event>

  <Event name="VirtualizationInformation" category="Operating System" label="Virtualization Information"
         description="Description of the virtualization technology the JVM runs on"
         period="endChunk">
    <Field type="string" name="name" label="Name" />
  </Event>

  <Event name="InitialSystemProperty" category="Java Virtual Machine" label="Initial System Property" description="System Property at JVM start" period="endChunk">
    <Field type="string" name="key" label="Key" />
    <Field type="string" name="value" label="Value" />
  </Event>

  <Event name="InitialEnvironmentVariable" category="Operating System" label="Initial Environment Variable"
         description="Key-value pairs for environment variables at JVM startup"
         period="endChunk">
    <Field type="string" name="key" label="Key" />
    <Field type="string" name="value" label="Value" />
  </Event>

  <Event name="SystemProcess" category="Operating System" label="System Process" period="endChunk">
    <Field type="string" name="pid" label="Process Identifier" />
    <Field type="string" name="commandLine" label="Command Line" />
  </Event>

  <Event name="CPUInformation" category="Operating System, Processor" label="CPU Information"
         description="Characteristics and descriptions of the processor(s) the JVM is running on"
         period="endChunk">
    <Field type="string" name="cpu" label="Type" />
    <Field type="string" name="description" label="Description" />
    <Field type="uint" name="sockets" label="Sockets" />
    <Field type="uint" name="cores" label="Cores" />
    <Field type="uint" name="hwThreads" label="Hardware Threads" />
  </Event>

  <Event name="CPUTimeStampCounter" category="Operating System, Processor" label="CPU Time Stamp Counter"
         description="Information about the CPU time stamp mechanism / (RD)TSC"
         period="endChunk">
    <Field type="boolean" name="fastTimeEnabled" label="Fast Time" />
    <Field type="boolean" name="fastTimeAutoEnabled" label="Trusted Platform" />
    <Field type="long" contentType="hertz" name="osFrequency" label="OS Frequency" />
    <Field type="long" contentType="hertz" name="fastTimeFrequency" label="Fast Time Frequency" />
  </Event>

  <Event name="CPULoad" category="Operating System, Processor" label="CPU Load"
         description="Information about the recent CPU usage of the JVM process"
         period="everyChunk">
    <Field type="float" contentType="percentage" name="jvmUser" label="JVM User" />
    <Field type="float" contentType="percentage" name="jvmSystem" label="JVM System" />
    <Field type="float" contentType="percentage" name="machineTotal" label="Machine Total" />
  </Event>

  <Event name="ThreadCPULoad" category="Operating System, Processor" label="Thread CPU Load" period="everyChunk" thread="true">
    <Field type="float" contentType="percentage" name="user" label="User Mode CPU Load" description="User mode thread CPU load" />
    <Field type="float" contentType="percentage" name="system" label="System Mode CPU Load" description="System mode thread CPU load" />
  </Event>

  <Event name="ThreadContextSwitchRate" category="Operating System, Processor" label="Thread Context Switch Rate" period="everyChunk">
    <Field type="float" contentType="hertz" name="switchRate" label="Switch Rate" description="Number of context switches per second" />
  </Event>

  <Event name="CompilerQueueUtilization" category="Java Virtual Machine, Compiler" label="Compiler Queue Utilization" period="everyChunk">
    <Field type="CompilerType" name="compiler" label="Compiler" />
    <Field type="long" contentType="hertz" name="addedRate" label="Requets Added Rate" description="Requests added per second"/>
    <Field type="long" contentType="hertz" name="removedRate" label="Requests Removed Rate" description="Requests removed per second"/>
    <Field type="long" name="queueSize" label="Queue Size"/>
    <Field type="long" name="peakQueueSize" label="Peak Queue Size"/>
    <Field type="long" name="addedCount" label="Requests Added"/>
    <Field type="long" name="removedCount" label="Requests Removed"/>
    <Field type="long" name="totalAddedCount" label="Total Requests Added"/>
    <Field type="long" name="totalRemovedCount" label="Total Requests Removed"/>
    <Field type="int" name="compilerThreadCount" label="Compiler Thread Count"/>
  </Event>

  <Event name="NetworkUtilization" category="Operating System, Network" label="Network Utilization" period="everyChunk">
    <Field type="NetworkInterfaceName" name="networkInterface" label="Network Interface" description="Network Interface Name"/>
    <Field type="long" contentType="bits-per-second" name="readRate" label="Read Rate" description="Number of incoming bits per second"/>
    <Field type="long" contentType="bits-per-second" name="writeRate" label="Write Rate" description="Number of outgoing bits per second"/>
  </Event>

  <Event name="JavaThreadStatistics" category="Java Application, Statistics" label="Java Thread Statistics" period="everyChunk">
    <Field type="long" name="activeCount" label="Active Threads" description="Number of live active threads including both daemon and non-daemon threads" />
    <Field type="long" name="daemonCount" label="Daemon Threads" description="Number of live daemon threads" />
    <Field type="long" name="accumulatedCount" label="Accumulated Threads" description="Number of threads created and also started since JVM start" />
    <Field type="long" name="peakCount" label="Peak Threads" description="Peak live thread count since JVM start or when peak count was reset" />
  </Event>

  <Event name="ClassLoadingStatistics" category="Java Application, Statistics" label="Class Loading Statistics" period="everyChunk">
    <Field type="long" name="loadedClassCount" label="Loaded Class Count" description="Number of classes loaded since JVM start" />
    <Field type="long" name="unloadedClassCount" label="Unloaded Class Count" description="Number of classes unloaded since JVM start" />
  </Event>

  <Event name="ClassLoaderStatistics" category="Java Application, Statistics" label="Class Loader Statistics" period="everyChunk">
    <Field type="ClassLoader" name="classLoader" label="Class Loader" />
    <Field type="ClassLoader" name="parentClassLoader" label="Parent Class Loader" />
    <Field type="ulong" contentType="address" name="classLoaderData" label="ClassLoaderData Pointer" description="Pointer to the ClassLoaderData structure in the JVM" />
    <Field type="long" name="classCount" label="Classes" description="Number of loaded classes" />
    <Field type="ulong" contentType="bytes" name="chunkSize" label="Total Chunk Size" description="Total size of all allocated metaspace chunks (each chunk has several blocks)" />
    <Field type="ulong" contentType="bytes" name="blockSize" label="Total Block Size" description="Total size of all allocated metaspace blocks (each chunk has several blocks)" />
    <Field type="long" name="hiddenClassCount" label="Hidden Classes" description="Number of hidden classes" />
    <Field type="ulong" contentType="bytes" name="hiddenChunkSize" label="Total Hidden Classes Chunk Size"
      description="Total size of all allocated metaspace chunks for hidden classes (each chunk has several blocks)" />
    <Field type="ulong" contentType="bytes" name="hiddenBlockSize" label="Total Hidden Classes Block Size"
      description="Total size of all allocated metaspace blocks for hidden classes (each chunk has several blocks)" />
  </Event>

  <Event name="SymbolTableStatistics" category="Java Virtual Machine, Runtime, Tables" label="Symbol Table Statistics" period="everyChunk">
    <Field type="ulong" name="bucketCount" label="Bucket Count" description="Number of buckets" />
    <Field type="ulong" name="entryCount" label="Entry Count" description="Number of all entries" />
    <Field type="ulong" contentType="bytes" name="totalFootprint" label="Total Footprint" description="Total memory footprint (the table itself plus all of the entries)" />
    <Field type="ulong" name="bucketCountMaximum" label="Maximum Bucket Count" description="The maximum bucket length (entries in a single bucket)" />
    <Field type="float" name="bucketCountAverage" label="Average Bucket Count" description="The average bucket length" />
    <Field type="float" name="bucketCountVariance" label="Bucket Count Variance" description="How far bucket lengths are spread out from their average value" />
    <Field type="float" name="bucketCountStandardDeviation" label="Bucket Count Standard Deviation" description="How far bucket lengths are spread out from their mean (expected) value" />
    <Field type="float" name="insertionRate" label="Insertion Rate" description="How many items were added since last event (per second)" />
    <Field type="float" name="removalRate" label="Removal Rate" description="How many items were removed since last event (per second)" />
  </Event>

  <Event name="StringTableStatistics" category="Java Virtual Machine, Runtime, Tables" label="String Table Statistics" period="everyChunk">
    <Field type="ulong" name="bucketCount" label="Bucket Count" description="Number of buckets" />
    <Field type="ulong" name="entryCount" label="Entry Count" description="Number of all entries" />
    <Field type="ulong" contentType="bytes" name="totalFootprint" label="Total Footprint" description="Total memory footprint (the table itself plus all of the entries)" />
    <Field type="ulong" name="bucketCountMaximum" label="Maximum Bucket Count" description="The maximum bucket length (entries in a single bucket)" />
    <Field type="float" name="bucketCountAverage" label="Average Bucket Count" description="The average bucket length" />
    <Field type="float" name="bucketCountVariance" label="Bucket Count Variance" description="How far bucket lengths are spread out from their average value" />
    <Field type="float" name="bucketCountStandardDeviation" label="Bucket Count Standard Deviation" description="How far bucket lengths are spread out from their mean (expected) value" />
    <Field type="float" name="insertionRate" label="Insertion Rate" description="How many items were added since last event (per second)" />
    <Field type="float" name="removalRate" label="Removal Rate" description="How many items were removed since last event (per second)" />
  </Event>

  <Event name="ThreadAllocationStatistics" category="Java Application, Statistics" label="Thread Allocation Statistics" period="everyChunk">
    <Field type="ulong" contentType="bytes" name="allocated" label="Allocated" description="Approximate number of bytes allocated since thread start" />
    <Field type="Thread" name="thread" label="Thread" />
  </Event>

  <Event name="PhysicalMemory" category="Operating System, Memory" label="Physical Memory" description="OS Physical Memory" period="everyChunk">
    <Field type="ulong" contentType="bytes" name="totalSize" label="Total Size" description="Total amount of physical memory available to OS" />
    <Field type="ulong" contentType="bytes" name="usedSize" label="Used Size" description="Total amount of physical memory in use" />
  </Event>

  <Event name="SwapSpace" category="Operating System, Memory" label="Swap Space" description="OS Swap Space" period="everyChunk">
    <Field type="long" contentType="bytes" name="totalSize" label="Total Size" description="Total swap space available to the OS" />
    <Field type="long" contentType="bytes" name="freeSize" label="Free Size" description="Free swap space" />
  </Event>

  <Event name="ExecutionSample" category="Java Virtual Machine, Profiling" label="Method Profiling Sample" description="Snapshot of a threads state"
    period="everyChunk">
    <Field type="Thread" name="sampledThread" label="Thread" />
    <Field type="StackTrace" name="stackTrace" label="Stack Trace" />
    <Field type="ThreadState" name="state" label="Thread State" />
  </Event>

  <Event name="NativeMethodSample" category="Java Virtual Machine, Profiling" label="Method Profiling Sample Native" description="Snapshot of a threads state when in native"
    period="everyChunk">
    <Field type="Thread" name="sampledThread" label="Thread" />
    <Field type="StackTrace" name="stackTrace" label="Stack Trace" />
    <Field type="ThreadState" name="state" label="Thread State" />
  </Event>

  <Event name="ThreadDump" category="Java Virtual Machine, Runtime" label="Thread Dump" period="everyChunk">
    <Field type="string" name="result" label="Thread Dump" />
  </Event>

  <Event name="NativeLibrary" category="Java Virtual Machine, Runtime" label="Native Library" period="everyChunk"
    description="Information about a dynamic library or other native image loaded by the JVM process">
    <Field type="string" name="name" label="Name" />
    <Field type="ulong" contentType="address" name="baseAddress" label="Base Address" description="Starting address of the module" />
    <Field type="ulong" contentType="address" name="topAddress" label="Top Address" description="Ending address of the module, if available" />
  </Event>

  <Event name="NativeLibraryLoad" category="Java Virtual Machine, Runtime" label="Native Library Load" thread="true" stackTrace="true" startTime="true"
    description="Information about a dynamic library or other native image load operation">
    <Field type="string" name="name" label="Name" />
    <Field type="boolean" name="success" label="Success" description="Success or failure of the load operation" />
    <Field type="string" name="errorMessage" label="Error Message" description="In case of a load error, error description" />
    <Field type="boolean" name="fpuCorrectionAttempt" label="FPU Environment Correction" description="In case of IEEE conformance issues we might reset the FP environment" />
    <Field type="boolean" name="fpuCorrectionSuccess" label="FPU Environment Correction Result" description="Stores the result in the case of an FP environment correction" />
  </Event>

  <Event name="NativeLibraryUnload" category="Java Virtual Machine, Runtime" label="Native Library Unload" thread="true" stackTrace="true" startTime="true"
    description="Information about a dynamic library or other native image unload operation">
    <Field type="string" name="name" label="Name" />
    <Field type="boolean" name="success" label="Success" description="Success or failure of the unload operation" />
    <Field type="string" name="errorMessage" label="Error Message" description="In case of an unload error, error description" />
  </Event>

  <Event name="ModuleRequire" category="Java Virtual Machine, Runtime, Modules" label="Module Require" thread="false" period="everyChunk"
    description="A directed edge representing a dependency">
    <Field type="Module" name="source" label="Source Module" />
    <Field type="Module" name="requiredModule" label="Required Module" />
  </Event>

  <Event name="ModuleExport" category="Java Virtual Machine, Runtime, Modules" label="Module Export" thread="false" period="everyChunk">
    <Field type="Package" name="exportedPackage" label="Exported Package" />
    <Field type="Module" name="targetModule" label="Target Module"
      description="Module to which the package is qualifiedly exported. If null or N/A, the package is unqualifiedly exported" />
  </Event>

  <Event name="CompilerStatistics" category="Java Virtual Machine, Compiler" label="Compiler Statistics" thread="false" period="everyChunk" startTime="false">
    <Field type="int" name="compileCount" label="Compiled Methods" />
    <Field type="int" name="bailoutCount" label="Bailouts" />
    <Field type="int" name="invalidatedCount" label="Invalidated Compilations" />
    <Field type="int" name="osrCompileCount" label="OSR Compilations" />
    <Field type="int" name="standardCompileCount" label="Standard Compilations" />
    <Field type="ulong" contentType="bytes" name="osrBytesCompiled" label="OSR Bytes Compiled" />
    <Field type="ulong" contentType="bytes" name="standardBytesCompiled" label="Standard Bytes Compiled" />
    <Field type="ulong" contentType="bytes" name="nmethodsSize" label="Compilation Resulting Size" />
    <Field type="ulong" contentType="bytes" name="nmethodCodeSize" label="Compilation Resulting Code Size" />
    <Field type="long" contentType="millis" name="peakTimeSpent" label="Peak Time" />
    <Field type="long" contentType="millis" name="totalTimeSpent" label="Total time" />
  </Event>

  <Event name="CompilerConfiguration" category="Java Virtual Machine, Compiler" label="Compiler Configuration" thread="false" period="endChunk" startTime="false">
    <Field type="int" name="threadCount" label="Thread Count" />
    <Field type="boolean" name="tieredCompilation" label="Tiered Compilation" />
    <Field type="boolean" name="dynamicCompilerThreadCount" label="Uses Dynamic Number of Compiler Threads" />
  </Event>

  <Event name="CodeCacheStatistics" category="Java Virtual Machine, Code Cache" label="Code Cache Statistics" thread="false" period="everyChunk" startTime="false">
    <Field type="CodeBlobType" name="codeBlobType" label="Code Heap" />
    <Field type="ulong" contentType="address" name="startAddress" label="Start Address" />
    <Field type="ulong" contentType="address" name="reservedTopAddress" label="Reserved Top" />
    <Field type="int" name="entryCount" label="Entries" />
    <Field type="int" name="methodCount" label="Methods" />
    <Field type="int" name="adaptorCount" label="Adaptors" />
    <Field type="ulong" contentType="bytes" name="unallocatedCapacity" label="Unallocated" />
    <Field type="int" name="fullCount" label="Full Count" />
  </Event>

  <Event name="CodeCacheConfiguration" category="Java Virtual Machine, Code Cache" label="Code Cache Configuration" thread="false" period="endChunk" startTime="false">
    <Field type="ulong" contentType="bytes" name="initialSize" label="Initial Size" />
    <Field type="ulong" contentType="bytes" name="reservedSize" label="Reserved Size" />
    <Field type="ulong" contentType="bytes" name="nonNMethodSize" label="Non-nmethod Size" />
    <Field type="ulong" contentType="bytes" name="profiledSize" label="Profiled Size" />
    <Field type="ulong" contentType="bytes" name="nonProfiledSize" label="Non-profiled Size" />
    <Field type="ulong" contentType="bytes" name="expansionSize" label="Expansion size" />
    <Field type="ulong" contentType="bytes" name="minBlockLength" label="Minimum Block Length" />
    <Field type="ulong" contentType="address" name="startAddress" label="Start Address" />
    <Field type="ulong" contentType="address" name="reservedTopAddress" label="Reserved Top" />
  </Event>

  <Event name="IntFlag" category="Java Virtual Machine, Flag" period="endChunk" label="Int Flag">
    <Field type="string" name="name" label="Name" />
    <Field type="int" name="value" label="Value" />
    <Field type="FlagValueOrigin" name="origin" label="Origin" />
  </Event>

  <Event name="UnsignedIntFlag" category="Java Virtual Machine, Flag" period="endChunk" label="Unsigned Int Flag">
    <Field type="string" name="name" label="Name" />
    <Field type="uint" name="value" label="Value" />
    <Field type="FlagValueOrigin" name="origin" label="Origin" />
  </Event>

  <Event name="LongFlag" category="Java Virtual Machine, Flag" period="endChunk" label="Long Flag">
    <Field type="string" name="name" label="Name" />
    <Field type="long" name="value" label="Value" />
    <Field type="FlagValueOrigin" name="origin" label="Origin" />
  </Event>

  <Event name="UnsignedLongFlag" category="Java Virtual Machine, Flag" period="endChunk" label="Unsigned Long Flag">
    <Field type="string" name="name" label="Name" />
    <Field type="ulong" name="value" label="Value" />
    <Field type="FlagValueOrigin" name="origin" label="Origin" />
  </Event>

  <Event name="DoubleFlag" category="Java Virtual Machine, Flag" period="endChunk" label="Double Flag">
    <Field type="string" name="name" label="Name" />
    <Field type="double" name="value" label="Value" />
    <Field type="FlagValueOrigin" name="origin" label="Origin" />
  </Event>

  <Event name="BooleanFlag" category="Java Virtual Machine, Flag" period="endChunk" label="Boolean Flag">
    <Field type="string" name="name" label="Name" />
    <Field type="boolean" name="value" label="Value" />
    <Field type="FlagValueOrigin" name="origin" label="Origin" />
  </Event>

  <Event name="StringFlag" category="Java Virtual Machine, Flag" period="endChunk" label="String Flag">
    <Field type="string" name="name" label="Name" />
    <Field type="string" name="value" label="Value" />
    <Field type="FlagValueOrigin" name="origin" label="Origin" />
  </Event>

  <Event name="ObjectCount" category="Java Virtual Machine, GC, Detailed" startTime="false" period="everyChunk" label="Object Count">
    <Field type="uint" name="gcId" label="GC Identifier" relation="GcId" />
    <Field type="Class" name="objectClass" label="Object Class" />
    <Field type="long" name="count" label="Count" />
    <Field type="ulong" contentType="bytes" name="totalSize" label="Total Size" />
  </Event>

  <Event name="G1HeapRegionInformation" category="Java Virtual Machine, GC, Detailed" label="G1 Heap Region Information" description="Information about a specific heap region in the G1 GC"
    period="everyChunk">
    <Field type="uint" name="index" label="Index" />
    <Field type="G1HeapRegionType" name="type" label="Type" />
    <Field type="ulong" contentType="address" name="start" label="Start" />
    <Field type="ulong" contentType="bytes" name="used" label="Used" />
  </Event>

  <Event name="GCConfiguration" category="Java Virtual Machine, GC, Configuration" label="GC Configuration" description="The configuration of the garbage collector"
    period="endChunk">
    <Field type="GCName" name="youngCollector" label="Young Garbage Collector" description="The garbage collector used for the young generation" />
    <Field type="GCName" name="oldCollector" label="Old Garbage Collector" description="The garbage collector used for the old generation" />
    <Field type="uint" name="parallelGCThreads" label="Parallel GC Threads" description="Number of parallel threads to use for garbage collection" />
    <Field type="uint" name="concurrentGCThreads" label="Concurrent GC Threads" description="Number of concurrent threads to use for garbage collection" />
    <Field type="boolean" name="usesDynamicGCThreads" label="Uses Dynamic GC Threads" description="Whether a dynamic number of GC threads are used or not" />
    <Field type="boolean" name="isExplicitGCConcurrent" label="Concurrent Explicit GC" description="Whether System.gc() is concurrent or not" />
    <Field type="boolean" name="isExplicitGCDisabled" label="Disabled Explicit GC" description="Whether System.gc() will cause a garbage collection or not" />
    <Field type="long" contentType="millis" name="pauseTarget" label="Pause Target" description="Target for GC pauses" />
    <Field type="uint" name="gcTimeRatio" label="GC Time Ratio" description="Target for runtime vs garbage collection time" />
  </Event>

  <Event name="GCSurvivorConfiguration" category="Java Virtual Machine, GC, Configuration" label="GC Survivor Configuration"
    description="The configuration of the survivors of garbage collection" period="endChunk">
    <Field type="ubyte" name="maxTenuringThreshold" label="Maximum Tenuring Threshold" description="Upper limit for the age of how old objects to keep in the survivor area" />
    <Field type="ubyte" name="initialTenuringThreshold" label="Initial Tenuring Threshold" description="Initial age limit for how old objects to keep in survivor area" />
  </Event>

  <Event name="GCTLABConfiguration" category="Java Virtual Machine, GC, Configuration" label="TLAB Configuration"
    description="The configuration of the Thread Local Allocation Buffers (TLABs)" period="endChunk">
    <Field type="boolean" name="usesTLABs" label="TLABs Used" description="If Thread Local Allocation Buffers (TLABs) are in use" />
    <Field type="ulong" contentType="bytes" name="minTLABSize" label="Minimum TLAB Size" />
    <Field type="ulong" contentType="bytes" name="tlabRefillWasteLimit" label="TLAB Refill Waste Limit" />
  </Event>

  <Event name="GCHeapConfiguration" category="Java Virtual Machine, GC, Configuration" label="GC Heap Configuration" description="The configuration of the garbage collected heap"
    period="endChunk">
    <Field type="ulong" contentType="bytes" name="minSize" label="Minimum Heap Size" />
    <Field type="ulong" contentType="bytes" name="maxSize" label="Maximum Heap Size" />
    <Field type="ulong" contentType="bytes" name="initialSize" label="Initial Heap Size" />
    <Field type="boolean" name="usesCompressedOops" label="If Compressed Oops Are Used" description="If compressed Oops (Ordinary Object Pointers) are enabled" />
    <Field type="NarrowOopMode" name="compressedOopsMode" label="Compressed Oops Mode" description="The kind of compressed oops being used" />
    <Field type="ulong" contentType="bytes" name="objectAlignment" label="Object Alignment" description="Object alignment (in bytes) on the heap" />
    <Field type="ubyte" name="heapAddressBits" label="Heap Address Size" description="Heap Address Size (in bits)" />
  </Event>

  <Event name="YoungGenerationConfiguration" category="Java Virtual Machine, GC, Configuration" label="Young Generation Configuration"
    description="The configuration of the young generation of the garbage collected heap" period="endChunk">
    <Field type="ulong" contentType="bytes" name="minSize" label="Minimum Young Generation Size" />
    <Field type="ulong" contentType="bytes" name="maxSize" label="Maximum Young Generation Size" />
    <Field type="uint" name="newRatio" label="New Ratio" description="The size of the young generation relative to the tenured generation" />
  </Event>

  <Event name="ZYoungGarbageCollection" category="Java Virtual Machine, GC, Collector" label="ZGC Young Garbage Collection" description="Extra information specific to ZGC Young Garbage Collections" thread="true">
    <Field type="uint" name="gcId" label="GC Identifier" relation="GcId" />
    <Field type="uint" name="tenuringThreshold" label="Tenuring Threshold" />
  </Event>

  <Event name="ZOldGarbageCollection" category="Java Virtual Machine, GC, Collector" label="ZGC Old Garbage Collection" description="Extra information specific to ZGC Old Garbage Collections" thread="true">
    <Field type="uint" name="gcId" label="GC Identifier" relation="GcId" />
  </Event>

  <Event name="ZAllocationStall" category="Java Virtual Machine, GC, Detailed" label="ZGC Allocation Stall" description="Time spent waiting for memory to become available" thread="true" stackTrace="true">
    <Field type="ZPageTypeType" name="type" label="Type" />
    <Field type="ulong" contentType="bytes" name="size" label="Size" />
  </Event>

  <Event name="ZPageAllocation" category="Java Virtual Machine, GC, Detailed" label="ZGC Page Allocation" description="Allocation of a ZPage" thread="true" stackTrace="true">
     <Field type="ZPageTypeType" name="type" label="Type" />
     <Field type="ulong" contentType="bytes" name="size" label="Size" />
     <Field type="ulong" contentType="bytes" name="flushed" label="Flushed" />
     <Field type="ulong" contentType="bytes" name="committed" label="Committed" />
     <Field type="uint" name="segments" label="Segments" />
     <Field type="boolean" name="nonBlocking" label="Non-blocking" />
  </Event>

  <Event name="ZRelocationSet" category="Java Virtual Machine, GC, Detailed" label="ZGC Relocation Set" thread="true">
    <Field type="ulong" contentType="bytes" name="total" label="Total" />
    <Field type="ulong" contentType="bytes" name="empty" label="Empty" />
    <Field type="ulong" contentType="bytes" name="relocate" label="Relocate" />
  </Event>

  <Event name="ZRelocationSetGroup" category="Java Virtual Machine, GC, Detailed" label="ZGC Relocation Set Group" thread="true">
    <Field type="ZPageTypeType" name="type" label="Type" />
    <Field type="ulong" name="candidatePages" label="Candidate Pages" />
    <Field type="ulong" contentType="bytes" name="total" label="Total" />
    <Field type="ulong" contentType="bytes" name="empty" label="Empty" />
    <Field type="ulong" name="selectedPages" label="Selected Pages" />
    <Field type="ulong" contentType="bytes" name="relocate" label="Relocate" />
  </Event>

  <Event name="ZStatisticsCounter" category="Java Virtual Machine, GC, Detailed" label="ZGC Statistics Counter" thread="true" experimental="true">
    <Field type="ZStatisticsCounterType" name="id" label="Id" />
    <Field type="ulong" name="increment" label="Increment" />
    <Field type="ulong" name="value" label="Value" />
  </Event>

  <Event name="ZStatisticsSampler" category="Java Virtual Machine, GC, Detailed" label="ZGC Statistics Sampler" thread="true" experimental="true">
    <Field type="ZStatisticsSamplerType" name="id" label="Id" />
    <Field type="ulong" name="value" label="Value" />
  </Event>

  <Event name="ZThreadPhase" category="Java Virtual Machine, GC, Detailed" label="ZGC Thread Phase" thread="true" experimental="true">
    <Field type="uint" name="gcId" label="GC Identifier" relation="GcId"/>
    <Field type="string" name="name" label="Name" />
  </Event>

  <Event name="ZUncommit" category="Java Virtual Machine, GC, Detailed" label="ZGC Uncommit" description="Uncommitting of memory" thread="true">
    <Field type="ulong" contentType="bytes" name="uncommitted" label="Uncommitted" />
  </Event>

  <Event name="ZUnmap" category="Java Virtual Machine, GC, Detailed" label="ZGC Unmap" description="Unmapping of memory" thread="true">
    <Field type="ulong" contentType="bytes" name="unmapped" label="Unmapped" />
  </Event>

  <Event name="ShenandoahHeapRegionStateChange" category="Java Virtual Machine, GC, Detailed" label="Shenandoah Heap Region State Change" description="Information about a Shenandoah heap region state change"
    startTime="false">
    <Field type="uint" name="index" label="Index" />
    <Field type="ShenandoahHeapRegionState" name="from" label="From" />
    <Field type="ShenandoahHeapRegionState" name="to" label="To" />
    <Field type="ulong" contentType="address" name="start" label="Start" />
    <Field type="ulong" contentType="bytes" name="used" label="Used" />
  </Event>

  <Event name="ShenandoahHeapRegionInformation" category="Java Virtual Machine, GC, Detailed" label="Shenandoah Heap Region Information" description="Information about a specific heap region in the Shenandoah GC"
    period="everyChunk">
    <Field type="uint" name="index" label="Index" />
    <Field type="ShenandoahHeapRegionState" name="state" label="State" />
    <Field type="ulong" contentType="address" name="start" label="Start" />
    <Field type="ulong" contentType="bytes" name="used" label="Used" />
  </Event>

  <Type name="ShenandoahHeapRegionState" label="Shenandoah Heap Region State">
    <Field type="string" name="state" label="State" />
  </Type>

<<<<<<< HEAD
  <Event name="ShenandoahEvacInfo" category="Java Virtual Machine, GC, Detailed" label="Shenandoah Evacuation Information" startTime="false">
=======
  <Event name="ShenandoahEvacuationInformation" category="Java Virtual Machine, GC, Detailed" label="Shenandoah Evacuation Information" startTime="false">
>>>>>>> 496045fe
    <Field type="uint" name="gcId" label="GC Identifier" relation="GcId" />
    <Field type="ulong" name="cSetRegions" label="Collection Set Regions" />
    <Field type="ulong" contentType="bytes" name="cSetUsedBefore" label="Collection Set Before" description="Memory usage before GC in the collection set regions" />
    <Field type="ulong" contentType="bytes" name="cSetUsedAfter" label="Collection Set After" description="Memory usage after GC in the collection set regions" />
    <Field type="ulong" contentType="bytes" name="collectedOld" label="Collected Old" description="Memory collected from old generation" />
    <Field type="ulong" contentType="bytes" name="collectedPromoted" label="Collected Promoted" description="Memory collected from generation promotion" />
    <Field type="ulong" contentType="bytes" name="collectedYoung" label="Collection Young" description="Memory collected from young generation" />
    <Field type="ulong" name="regionsPromotedHumongous" label="Regions Promoted Humongous" />
    <Field type="ulong" name="regionsPromotedRegular" label="Regions Promoted Regular" />
    <Field type="ulong" contentType="bytes" name="regularPromotedGarbage" label="Regular Promoted Garbage" description="Garbage memory of in place promoted regular regions" />
    <Field type="ulong" contentType="bytes" name="regularPromotedFree" label="Regular Promoted Free" description="Free memory of in place promoted regular regions" />
    <Field type="ulong" name="regionsFreed" label="Regions Freed" description="Free regions prior to determining collection set" />
    <Field type="ulong" name="regionsImmediate" label="Regions Immediate" />
    <Field type="ulong" contentType="bytes" name="immediateBytes" label="Immediate Bytes" />
  </Event>
  
  <Event name="Flush" category="Flight Recorder" label="Flush" thread="false" experimental="true">
    <Field type="ulong" name="flushId" label="Flush Identifier" relation="FlushId" />
    <Field type="ulong" name="elements" label="Elements Written" />
    <Field type="ulong" contentType="bytes" name="size" label="Size Written" />
  </Event>

  <Event name="HeapDump" category="Java Virtual Machine, Diagnostics" label="Heap Dump" description="Information about a successfully written Java heap dump"
    stackTrace="true" thread="true">
    <Field type="string" name="destination" label="Destination Path of the Dump" />
    <Field type="long" name="size" label="Size" />
    <Field type="boolean" name="gcBeforeDump" label="GC Before Dump" />
    <Field type="boolean" name="onOutOfMemoryError" label="Heap Dump on Out of Memory Error" />
    <Field type="boolean" name="overwrite" label="Overwrite" description="Heap dump overwrites previous file location if it exists" />
    <Field type="int" name="compression" label="Compression Level" description="Compression level of the dump, if larger than 0 we use gzip compression with this level" />
  </Event>

  <Event name="GCLocker" category="Java Virtual Machine, GC, Detailed" label="GC Locker" startTime="true" thread="true" stackTrace="true">
    <Field type="uint" name="lockCount" label="Lock Count" description="The number of Java threads in a critical section when the GC locker is started" />
    <Field type="uint" name="stallCount" label="Stall Count" description="The number of Java threads stalled by the GC locker" />
  </Event>

  <Event name="FinalizerStatistics" category="Java Application, Statistics" label="Finalizer Statistics" description="Per class statistics about finalizers" thread="false" startTime="false" period="endChunk">
    <Field type="Class" name="finalizableClass" label="Class Overriding Finalize" />
    <Field type="Symbol" name="codeSource" label="Code Source" description="URL from where the class was loaded" />
    <Field type="ulong" name="objects" label="Finalizable Objects on Heap" description="Number of objects on heap that can be finalized" />
    <Field type="ulong" name="totalFinalizersRun" label="Finalizers Run" description="Total number of finalizers run since JVM start" />
  </Event>

  <Event name="JavaAgent" category="Java Virtual Machine, Diagnostics" label="Java Agent" description="A Java programming language agent making use of the java.lang.instrument package for instrumenting programs running on the JVM"
    thread="false" startTime="false" period="endChunk" stackTrace="false">
    <Field type="string" name="name" label="Name" />
    <Field type="string" name="options" label="Options" />
    <Field type="boolean" name="dynamic" label="Dynamic" description="If the agent attached to the JVM dynamically during runtime, i.e. not at startup" />
    <Field type="Ticks" name="initializationTime" label="Initialization Time" description="The time the JVM initialized the agent" />
    <Field type="Tickspan" name="initializationDuration" label="Initialization Duration" description="The duration of executing the initialization method, either premain or agentmain" />
  </Event>

  <Event name="NativeAgent" category="Java Virtual Machine, Diagnostics" label="Native Agent" description="A native programming language agent making use of the JVMTI interface used by development, profiling and monitoring tools"
    thread="false" startTime="false" period="endChunk" stackTrace="false">
    <Field type="string" name="name" label="Name" />
    <Field type="string" name="options" label="Options" />
    <Field type="boolean" name="dynamic" label="Dynamic" description="If the library attached to the JVM dynamically during runtime, i.e. not at startup" />
    <Field type="Ticks" name="initializationTime" label="Initialization Time" description="The time the JVM initialized the agent" />
    <Field type="Tickspan" name="initializationDuration" label="Initialization Duration" description="The duration of executing the JVMTI VMInit event callback. If no VMInit callback is specified, the duration is 0. For a dynamically loaded agent, it is the duration of executing the call to Agent_OnAttach." />
    <Field type="string" name="path" label="Path" description="The path of the library" />
  </Event>

  <Event name="DeprecatedInvocation" description= "A unique invocation of a method that is annotated with @Deprecated. Packages and modules that are deprecated are ignored. At most 10 000 invocation sites and only the first invocation from a class is guaranteed to be included."
   category="Java Application, Statistics" label="Deprecated Method Invocation" thread="false" stackTrace="true" startTime="false" level="forRemoval,all">
    <Field type="Method" name="method" label="Deprecated Method" />
    <Field type="Ticks" name="invocationTime" label="Invocation Time" description="The time the deprecated method was invoked for the first time" />
    <Field type="boolean" name="forRemoval" label="For Removal" />
  </Event>

  <Type name="DeoptimizationReason" label="Deoptimization Reason">
    <Field type="string" name="reason" label="Reason" />
  </Type>

  <Type name="DeoptimizationAction" label="Deoptimization Action">
    <Field type="string" name="action" label="Action" />
  </Type>

  <Type name="Bytecode" label="Bytecode Instruction">
    <Field type="string" name="bytecode" label="Instruction" />
  </Type>

  <Type name="CompilerType" label="Compiler Type">
    <Field type="string" name="compiler" label="Compiler" />
  </Type>

  <Type name="ZPageTypeType" label="Z Page Type">
    <Field type="string" name="type" label="Type" />
  </Type>

  <Type name="ZStatisticsCounterType" label="Z Statistics Counter">
    <Field type="string" name="counter" label="Counter" />
  </Type>

  <Type name="ZStatisticsSamplerType" label="Z Statistics Sampler">
    <Field type="string" name="sampler" label="Sampler" />
  </Type>

  <Type name="NetworkInterfaceName" label="Network Interface">
    <Field type="string" name="networkInterface" label="Network Interface" description="Network Interface Name" />
  </Type>

  <Type name="Thread" label="Thread">
    <Field type="string" name="osName" label="OS Thread Name" />
    <Field type="long" name="osThreadId" label="OS Thread Id" />
    <Field type="string" name="javaName" label="Java Thread Name" />
    <Field type="long" name="javaThreadId" label="Java Thread Id" />
    <Field type="ThreadGroup" name="group" label="Java Thread Group" />
    <Field type="boolean" name="virtual" label="Virtual Thread" />
  </Type>

  <Type name="ThreadGroup" label="Thread Group">
    <Field type="ThreadGroup" name="parent" label="Parent" />
    <Field type="string" name="name" label="Name" />
  </Type>

  <Type name="Class" label="Java Class">
    <Field type="ClassLoader" name="classLoader" label="Class Loader" />
    <Field type="Symbol" name="name" label="Name" />
    <Field type="Package" name="package" label="Package" />
    <Field type="int" name="modifiers" label="Access Modifiers" />
    <Field type="boolean" name="hidden" label="Hidden" />
  </Type>

  <Type name="ClassLoader" label="Java Class Loader">
    <Field type="Class" name="type" label="Type" />
    <Field type="Symbol" name="name" label="Name" />
  </Type>

  <Type name="Method" label="Java Method">
    <Field type="Class" name="type" label="Type" />
    <Field type="Symbol" name="name" label="Name" />
    <Field type="Symbol" name="descriptor" label="Descriptor" />
    <Field type="int" name="modifiers" label="Access Modifiers" />
    <Field type="boolean" name="hidden" label="Hidden" />
  </Type>

  <Type name="Symbol" label="Symbol">
    <Field type="string" name="string" label="String" />
  </Type>

  <Type name="ThreadState" label="Java Thread State">
    <Field type="string" name="name" label="Name" />
  </Type>

  <Type name="GCName" label="GC Name">
    <Field type="string" name="name" label="Name" />
  </Type>

  <Type name="GCCause" label="GC Cause">
    <Field type="string" name="cause" label="Cause" />
  </Type>

  <Type name="GCWhen" label="GC When">
    <Field type="string" name="when" label="When" />
  </Type>

  <Type name="G1HeapRegionType" label="G1 Heap Region Type">
    <Field type="string" name="type" label="Type" />
  </Type>

  <Type name="G1YCType" label="G1 YC Type">
    <Field type="string" name="type" label="Type" />
  </Type>

  <Type name="GCThresholdUpdater" label="GC Threshold Updater">
    <Field type="string" name="updater" label="Updater" />
  </Type>

  <Type name="ReferenceType" label="Reference Type">
    <Field type="string" name="type" label="Type" />
  </Type>

  <Type name="MetadataType" label="Metadata Type">
    <Field type="string" name="type" label="Type" />
  </Type>

  <Type name="MetaspaceObjectType" label="Metaspace Object Type">
    <Field type="string" name="type" label="Type" />
  </Type>

  <Type name="NarrowOopMode" label="Narrow Oop Mode">
    <Field type="string" name="mode" label="Mode" />
  </Type>

  <Type name="VMOperationType" label="VM Operation Type">
    <Field type="string" name="type" label="Type" />
  </Type>

  <Type name="CompilerPhaseType" label="Compiler Phase Type">
    <Field type="string" name="phase" label="Phase" />
  </Type>

  <Type name="FlagValueOrigin" label="Flag Value Origin">
    <Field type="string" name="origin" label="Origin" />
  </Type>

  <Type name="CodeBlobType" label="Code Blob Type">
    <Field type="string" name="type" label="Type" />
  </Type>

  <Type name="InflateCause" label="Inflation Cause">
    <Field type="string" name="cause" label="Cause" />
  </Type>

  <Type name="Module" label="Module">
    <Field type="Symbol" name="name" label="Name" />
    <Field type="Symbol" name="version" label="Version" />
    <Field type="Symbol" name="location" label="Location" />
    <Field type="ClassLoader" name="classLoader" label="Class Loader" />
  </Type>

  <Type name="Package" label="Package">
    <Field type="Symbol" name="name" label="Name" />
    <Field type="Module" name="module" label="Module" />
    <Field type="boolean" name="exported" label="Exported" />
  </Type>

  <Type name="StackTrace" label="Stacktrace">
    <Field type="boolean" name="truncated" label="Truncated" />
    <Field type="StackFrame" array="true" struct="true" name="frames" label="Stack Frames" />
  </Type>

  <Type name="FrameType" label="Frame type">
    <Field type="string" name="description" label="Description" />
  </Type>

  <Type name="OldObjectRootSystem" label="GC Root System">
    <Field type="string" name="system" label="System" />
  </Type>

  <Type name="OldObjectRootType" label="GC Root Type">
    <Field type="string" name="type" label="Type" />
  </Type>

  <Type name="OldObjectGcRoot" label="GC Root">
    <Field type="string" name="description" label="Root Description" description="Root information" />
    <Field type="OldObjectRootSystem" name="system" label="System" description="The subsystem of origin for the root" />
    <Field type="OldObjectRootType" name="type" label="Type" description="The root type" />
  </Type>

  <Type name="OldObjectArray" label="Old Object Array">
    <Field type="int" name="size" label="Array Size" description="Size of array" />
    <Field type="int" name="index" label="Index" description="Index in the array" />
  </Type>

  <Type name="OldObjectField" label="Old Object Field">
    <Field type="string" name="name" label="Field" description="Name of field" />
    <Field type="short" name="modifiers" label="Field Modifiers" description="Field modifiers" />
  </Type>

  <Type name="OldObject" label="Old Object">
    <Field type="ulong" contentType="address" name="address" label="Memory Address" />
    <Field type="Class" name="type" label="Java Class" />
    <Field type="string" name="description" label="Object Description" description="Object description" />
    <Field type="Reference" name="referrer" label="Referrer Object" description="Object referencing this object" />
  </Type>

  <Type name="Reference" label="Reference">
    <Field type="OldObjectArray" name="array" label="Array Information" description="Array or null if it is not an array" />
    <Field type="OldObjectField" name="field" label="Field Information" description="Field or null if it is an array" />
    <Field type="OldObject" name="object" label="Object" description="Object holder for this reference" />
    <Field type="int" name="skip" label="Skip Value" description="The object is this many hops away" />
  </Type>

  <Type name="StackFrame">
    <Field type="Method" name="method" label="Java Method" />
    <Field type="int" name="lineNumber" label="Line Number" />
    <Field type="int" name="bytecodeIndex" label="Bytecode Index" />
    <Field type="FrameType" name="type" label="Frame Type" />
  </Type>

  <Type name="ChunkHeader" label="Chunk Header">
    <Field type="byte" array="true" name="payload" label="Payload" />
  </Type>

  <Type name="NMTType" label="Native Memory Tracking Type">
    <Field type="string" name="name" label="Name" />
  </Type>

  <Relation name="JavaMonitorAddress"/>
  <Relation name="SafepointId"/>
  <Relation name="GcId"/>
  <Relation name="CompileId" />
  <Relation name="SweepId"/>
  <Relation name="FlushId"/>
  <Relation name="ClassRedefinitionId"/>

  <XmlType name="Package" parameterType="const PackageEntry*" fieldType="const PackageEntry*"/>
  <XmlType name="Class" javaType="java.lang.Class" parameterType="const Klass*" fieldType="const Klass*"/>
  <XmlType name="Module"  parameterType="const ModuleEntry*" fieldType="const ModuleEntry*"/>
  <XmlType name="ClassLoader" parameterType="const ClassLoaderData*" fieldType="const ClassLoaderData*"/>
  <XmlType name="Method" parameterType="const Method*" fieldType="const Method*"/>
  <XmlType name="Thread" javaType="java.lang.Thread" parameterType="u8" fieldType="u8"/>
  <XmlType name="Tickspan" contentType="tickspan" unsigned="true" javaType="long" parameterType="const Tickspan&amp;" fieldType="Tickspan"/>
  <XmlType name="Ticks" contentType="tickstamp" unsigned="true" javaType="long" parameterType="const Ticks&amp;" fieldType="Ticks"/>
  <XmlType name="ulong" javaType="long" unsigned="true" parameterType="u8" fieldType="u8"/>
  <XmlType name="uint" javaType="int" unsigned="true" parameterType="unsigned" fieldType="unsigned"/>
  <XmlType name="ushort" javaType="short" unsigned="true" parameterType="u2" fieldType="u2"/>
  <XmlType name="ubyte" javaType="byte" unsigned="true" parameterType="u1" fieldType="u1"/>
  <XmlType name="long" javaType="long" parameterType="s8" fieldType="s8"/>
  <XmlType name="int" javaType="int" parameterType="s4" fieldType="s4"/>
  <XmlType name="short" javaType="short" parameterType="s2" fieldType="s2"/>
  <XmlType name="byte" javaType="byte"  parameterType="s1" fieldType="s1"/>
  <XmlType name="double" javaType="double" parameterType="double" fieldType="double"/>
  <XmlType name="float" javaType="float"  parameterType="float" fieldType="float"/>
  <XmlType name="boolean" javaType="boolean" parameterType="bool" fieldType="bool"/>
  <XmlType name="char" javaType="char" parameterType="char" fieldType="char"/>
  <XmlType name="string" javaType="java.lang.String" parameterType="const char*" fieldType="const char*"/>
  <XmlType name="StackTrace" javaType="jdk.types.StackTrace" parameterType="u8" fieldType="u8"/>

  <XmlContentType name="bytes" annotation="jdk.jfr.DataAmount(BYTES)" />
  <XmlContentType name="tickstamp" annotation="jdk.jfr.Timestamp(TICKS)" />
  <XmlContentType name="epochmillis" annotation="jdk.jfr.Timestamp(MILLISECONDS_SINCE_EPOCH)" />
  <XmlContentType name="tickspan" annotation="jdk.jfr.Timespan(TICKS)" />
  <XmlContentType name="address" annotation="jdk.jfr.MemoryAddress" />
  <XmlContentType name="percentage" annotation="jdk.jfr.Percentage" />
  <XmlContentType name="millis" annotation="jdk.jfr.Timespan(MILLISECONDS)" />
  <XmlContentType name="nanos" annotation="jdk.jfr.Timespan(NANOSECONDS)" />
  <XmlContentType name="hertz" annotation="jdk.jfr.Frequency" />
  <XmlContentType name="bytes-per-second" annotation="jdk.jfr.DataAmount(BYTES), jdk.jfr.Frequency" />
  <XmlContentType name="bits-per-second" annotation="jdk.jfr.DataAmount(BITS), jdk.jfr.Frequency" />

</Metadata><|MERGE_RESOLUTION|>--- conflicted
+++ resolved
@@ -1202,11 +1202,7 @@
     <Field type="string" name="state" label="State" />
   </Type>
 
-<<<<<<< HEAD
-  <Event name="ShenandoahEvacInfo" category="Java Virtual Machine, GC, Detailed" label="Shenandoah Evacuation Information" startTime="false">
-=======
   <Event name="ShenandoahEvacuationInformation" category="Java Virtual Machine, GC, Detailed" label="Shenandoah Evacuation Information" startTime="false">
->>>>>>> 496045fe
     <Field type="uint" name="gcId" label="GC Identifier" relation="GcId" />
     <Field type="ulong" name="cSetRegions" label="Collection Set Regions" />
     <Field type="ulong" contentType="bytes" name="cSetUsedBefore" label="Collection Set Before" description="Memory usage before GC in the collection set regions" />
