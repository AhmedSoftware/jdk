--- conflicted
+++ resolved
@@ -1989,37 +1989,24 @@
 static bool after_compiler_upcall(JVMCIEnv* JVMCIENV, JVMCICompiler* compiler, const methodHandle& method, const char* function) {
   if (JVMCIENV->has_pending_exception()) {
     bool reason_on_C_heap = true;
-<<<<<<< HEAD
     const char* pending_string = nullptr;
     const char* pending_stack_trace = nullptr;
     JVMCIENV->pending_exception_as_string(&pending_string, &pending_stack_trace);
     if (pending_string == nullptr) pending_string = "null";
     const char* failure_reason = os::strdup(err_msg("uncaught exception in %s [%s]", function, pending_string), mtJVMCI);
-=======
-    const char* failure_reason = os::strdup(err_msg("uncaught exception in %s", function), mtJVMCI);
->>>>>>> 69f508a2
     if (failure_reason == nullptr) {
       failure_reason = "uncaught exception";
       reason_on_C_heap = false;
     }
-<<<<<<< HEAD
     JVMCI_event_1("%s", failure_reason);
-=======
->>>>>>> 69f508a2
     Log(jit, compilation) log;
     if (log.is_info()) {
       ResourceMark rm;
       log.info("%s while compiling %s", failure_reason, method->name_and_sig_as_C_string());
-<<<<<<< HEAD
       if (pending_stack_trace != nullptr) {
         LogStream ls(log.info());
         ls.print_raw_cr(pending_stack_trace);
       }
-=======
-      JVMCIENV->describe_pending_exception(true);
-    } else {
-      JVMCIENV->clear_pending_exception();
->>>>>>> 69f508a2
     }
     JVMCICompileState* compile_state = JVMCIENV->compile_state();
     compile_state->set_failure(true, failure_reason, reason_on_C_heap);
@@ -2064,7 +2051,6 @@
 
   JVMCIObject result_object = JVMCIENV->call_HotSpotJVMCIRuntime_compileMethod(receiver, jvmci_method, entry_bci,
                                                                      (jlong) compile_state, compile_state->task()->compile_id());
-<<<<<<< HEAD
   if (JVMCIENV->has_pending_exception()) {
     const char* val = Arguments::PropertyList_get_value(Arguments::system_properties(), "test.jvmci.compileMethodExceptionIsFatal");
     if (val != nullptr && strcmp(val, "true") == 0) {
@@ -2092,28 +2078,6 @@
       compile_state->task()->set_num_inlined_bytecodes(JVMCIENV->get_HotSpotCompilationRequestResult_inlinedBytecodes(result_object));
       compiler->inc_methods_compiled();
     }
-=======
-  if (after_compiler_upcall(JVMCIENV, compiler, method, "call_HotSpotJVMCIRuntime_compileMethod")) {
-    return;
-  }
-  compiler->on_upcall(nullptr);
-  guarantee(result_object.is_non_null(), "call_HotSpotJVMCIRuntime_compileMethod returned null");
-  JVMCIObject failure_message = JVMCIENV->get_HotSpotCompilationRequestResult_failureMessage(result_object);
-  if (failure_message.is_non_null()) {
-    // Copy failure reason into resource memory first ...
-    const char* failure_reason = JVMCIENV->as_utf8_string(failure_message);
-    // ... and then into the C heap.
-    failure_reason = os::strdup(failure_reason, mtJVMCI);
-    bool retryable = JVMCIENV->get_HotSpotCompilationRequestResult_retry(result_object) != 0;
-    compile_state->set_failure(retryable, failure_reason, true);
-  } else {
-    if (!compile_state->task()->is_success()) {
-      compile_state->set_failure(true, "no nmethod produced");
-    } else {
-      compile_state->task()->set_num_inlined_bytecodes(JVMCIENV->get_HotSpotCompilationRequestResult_inlinedBytecodes(result_object));
-      compiler->inc_methods_compiled();
-    }
->>>>>>> 69f508a2
   }
   if (compiler->is_bootstrapping()) {
     compiler->set_bootstrap_compilation_request_handled();
