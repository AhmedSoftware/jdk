--- conflicted
+++ resolved
@@ -1878,16 +1878,10 @@
   JavaThread* current = JavaThread::current();
   {
     MutexLocker mu_s(SystemDictionary_lock);
-<<<<<<< HEAD
     InstanceKlass* klass1 = dictionary1->find_class(current, constraint_name);
     InstanceKlass* klass2 = dictionary2->find_class(current, constraint_name);
-    bool result = constraints()->add_entry(constraint_name, klass1, class_loader1,
-=======
-    InstanceKlass* klass1 = dictionary1->find_class(name_hash1, constraint_name);
-    InstanceKlass* klass2 = dictionary2->find_class(name_hash2, constraint_name);
     bool result = LoaderConstraintTable::add_entry(constraint_name, klass1, class_loader1,
->>>>>>> 71ab5c95
-                                           klass2, class_loader2);
+                                                   klass2, class_loader2);
 #if INCLUDE_CDS
     if (Arguments::is_dumping_archive() && klass_being_linked != NULL &&
         !klass_being_linked->is_shared()) {
