/*
 * Copyright (c) 2015, 2021, Oracle and/or its affiliates. All rights reserved.
 * DO NOT ALTER OR REMOVE COPYRIGHT NOTICES OR THIS FILE HEADER.
 *
 * This code is free software; you can redistribute it and/or modify it
 * under the terms of the GNU General Public License version 2 only, as
 * published by the Free Software Foundation.
 *
 * This code is distributed in the hope that it will be useful, but WITHOUT
 * ANY WARRANTY; without even the implied warranty of MERCHANTABILITY or
 * FITNESS FOR A PARTICULAR PURPOSE.  See the GNU General Public License
 * version 2 for more details (a copy is included in the LICENSE file that
 * accompanied this code).
 *
 * You should have received a copy of the GNU General Public License version
 * 2 along with this work; if not, write to the Free Software Foundation,
 * Inc., 51 Franklin St, Fifth Floor, Boston, MA 02110-1301 USA.
 *
 * Please contact Oracle, 500 Oracle Parkway, Redwood Shores, CA 94065 USA
 * or visit www.oracle.com if you need additional information or have any
 * questions.
 *
 */

#include "precompiled.hpp"
#include "jvm.h"
#include "jimage.hpp"
#include "classfile/classListParser.hpp"
#include "classfile/classLoaderExt.hpp"
#include "classfile/javaClasses.inline.hpp"
#include "classfile/lambdaFormInvokers.hpp"
#include "classfile/symbolTable.hpp"
#include "classfile/systemDictionary.hpp"
#include "classfile/systemDictionaryShared.hpp"
#include "classfile/vmClasses.hpp"
#include "classfile/vmSymbols.hpp"
#include "interpreter/bytecode.hpp"
#include "interpreter/bytecodeStream.hpp"
#include "interpreter/linkResolver.hpp"
#include "logging/log.hpp"
#include "logging/logTag.hpp"
#include "memory/archiveUtils.hpp"
#include "memory/metaspaceShared.hpp"
#include "memory/resourceArea.hpp"
#include "oops/constantPool.hpp"
#include "runtime/atomic.hpp"
#include "runtime/handles.inline.hpp"
#include "runtime/java.hpp"
#include "runtime/javaCalls.hpp"
#include "utilities/defaultStream.hpp"
#include "utilities/hashtable.inline.hpp"
#include "utilities/macros.hpp"

volatile Thread* ClassListParser::_parsing_thread = NULL;
ClassListParser* ClassListParser::_instance = NULL;

ClassListParser::ClassListParser(const char* file) {
  _classlist_file = file;
  _file = NULL;
  // Use os::open() because neither fopen() nor os::fopen()
  // can handle long path name on Windows.
  int fd = os::open(file, O_RDONLY, S_IREAD);
  if (fd != -1) {
    // Obtain a File* from the file descriptor so that fgets()
    // can be used in parse_one_line()
    _file = os::open(fd, "r");
  }
  if (_file == NULL) {
    char errmsg[JVM_MAXPATHLEN];
    os::lasterror(errmsg, JVM_MAXPATHLEN);
    vm_exit_during_initialization("Loading classlist failed", errmsg);
  }
  _line_no = 0;
  _interfaces = new (ResourceObj::C_HEAP, mtClass) GrowableArray<int>(10, mtClass);
  _indy_items = new (ResourceObj::C_HEAP, mtClass) GrowableArray<const char*>(9, mtClass);

  // _instance should only be accessed by the thread that created _instance.
  assert(_instance == NULL, "must be singleton");
  _instance = this;
  Atomic::store(&_parsing_thread, Thread::current());
}

bool ClassListParser::is_parsing_thread() {
  return Atomic::load(&_parsing_thread) == Thread::current();
}

ClassListParser::~ClassListParser() {
  if (_file) {
    fclose(_file);
  }
  Atomic::store(&_parsing_thread, (Thread*)NULL);
  _instance = NULL;
}

int ClassListParser::parse(TRAPS) {
  int class_count = 0;

  while (parse_one_line()) {
    if (lambda_form_line()) {
      // The current line is "@lambda-form-invoker ...". It has been recorded in LambdaFormInvokers,
      // and will be processed later.
      continue;
    }

    TempNewSymbol class_name_symbol = SymbolTable::new_symbol(_class_name);
    if (_indy_items->length() > 0) {
      // The current line is "@lambda-proxy class_name". Load the proxy class.
      resolve_indy(THREAD, class_name_symbol);
      class_count++;
      continue;
    }

    Klass* klass = load_current_class(class_name_symbol, THREAD);
    if (HAS_PENDING_EXCEPTION) {
      if (PENDING_EXCEPTION->is_a(vmClasses::OutOfMemoryError_klass())) {
        // If we have run out of memory, don't try to load the rest of the classes in
        // the classlist. Throw an exception, which will terminate the dumping process.
        return 0; // THROW
      }

      // We might have an invalid class name or an bad class. Warn about it
      // and keep going to the next line.
      CLEAR_PENDING_EXCEPTION;
      log_warning(cds)("Preload Warning: Cannot find %s", _class_name);
      continue;
    }

    assert(klass != NULL, "sanity");
    if (log_is_enabled(Trace, cds)) {
      ResourceMark rm(THREAD);
      log_trace(cds)("Shared spaces preloaded: %s", klass->external_name());
    }

    if (klass->is_instance_klass()) {
      InstanceKlass* ik = InstanceKlass::cast(klass);

      // Link the class to cause the bytecodes to be rewritten and the
      // cpcache to be created. The linking is done as soon as classes
      // are loaded in order that the related data structures (klass and
      // cpCache) are located together.
      MetaspaceShared::try_link_class(THREAD, ik);
    }

    class_count++;
  }

  return class_count;
}

bool ClassListParser::parse_one_line() {
  for (;;) {
    if (fgets(_line, sizeof(_line), _file) == NULL) {
      return false;
    }
    ++ _line_no;
    _line_len = (int)strlen(_line);
    if (_line_len > _max_allowed_line_len) {
      error("input line too long (must be no longer than %d chars)", _max_allowed_line_len);
    }
    if (*_line == '#') { // comment
      continue;
    }

    {
      int len = (int)strlen(_line);
      int i;
      // Replace \t\r\n\f with ' '
      for (i=0; i<len; i++) {
        if (_line[i] == '\t' || _line[i] == '\r' || _line[i] == '\n' || _line[i] == '\f') {
          _line[i] = ' ';
        }
      }

      // Remove trailing newline/space
      while (len > 0) {
        if (_line[len-1] == ' ') {
          _line[len-1] = '\0';
          len --;
        } else {
          break;
        }
      }
      _line_len = len;
    }

    // valid line
    break;
  }

  _class_name = _line;
  _id = _unspecified;
  _super = _unspecified;
  _interfaces->clear();
  _source = NULL;
  _interfaces_specified = false;
  _indy_items->clear();
  _lambda_form_line = false;

  if (_line[0] == '@') {
    return parse_at_tags();
  }

  if ((_token = strchr(_line, ' ')) == NULL) {
    // No optional arguments are specified.
    return true;
  }

  // Mark the end of the name, and go to the next input char
  *_token++ = '\0';

  while (*_token) {
    skip_whitespaces();

    if (parse_uint_option("id:", &_id)) {
      continue;
    } else if (parse_uint_option("super:", &_super)) {
      check_already_loaded("Super class", _super);
      continue;
    } else if (skip_token("interfaces:")) {
      int i;
      while (try_parse_uint(&i)) {
        check_already_loaded("Interface", i);
        _interfaces->append(i);
      }
    } else if (skip_token("source:")) {
      skip_whitespaces();
      _source = _token;
      char* s = strchr(_token, ' ');
      if (s == NULL) {
        break; // end of input line
      } else {
        *s = '\0'; // mark the end of _source
        _token = s+1;
      }
    } else {
      error("Unknown input");
    }
  }

  // if src is specified
  //     id super interfaces must all be specified
  //     loader may be specified
  // else
  //     # the class is loaded from classpath
  //     id may be specified
  //     super, interfaces, loader must not be specified
  return true;
}

void ClassListParser::split_tokens_by_whitespace(int offset) {
  int start = offset;
  int end;
  bool done = false;
  while (!done) {
    while (_line[start] == ' ' || _line[start] == '\t') start++;
    end = start;
    while (_line[end] && _line[end] != ' ' && _line[end] != '\t') end++;
    if (_line[end] == '\0') {
      done = true;
    } else {
      _line[end] = '\0';
    }
    _indy_items->append(_line + start);
    start = ++end;
  }
}

int ClassListParser::split_at_tag_from_line() {
  _token = _line;
  char* ptr;
  if ((ptr = strchr(_line, ' ')) == NULL) {
    error("Too few items following the @ tag \"%s\" line #%d", _line, _line_no);
    return 0;
  }
  *ptr++ = '\0';
  while (*ptr == ' ' || *ptr == '\t') ptr++;
  return (int)(ptr - _line);
}

bool ClassListParser::parse_at_tags() {
  assert(_line[0] == '@', "must be");
  int offset;
  if ((offset = split_at_tag_from_line()) == 0) {
    return false;
  }

  if (strcmp(_token, LAMBDA_PROXY_TAG) == 0) {
    split_tokens_by_whitespace(offset);
    if (_indy_items->length() < 2) {
      error("Line with @ tag has too few items \"%s\" line #%d", _token, _line_no);
      return false;
    }
    // set the class name
    _class_name = _indy_items->at(0);
    return true;
  } else if (strcmp(_token, LAMBDA_FORM_TAG) == 0) {
    LambdaFormInvokers::append(os::strdup((const char*)(_line + offset), mtInternal));
    _lambda_form_line = true;
    return true;
  } else {
    error("Invalid @ tag at the beginning of line \"%s\" line #%d", _token, _line_no);
    return false;
  }
}

void ClassListParser::skip_whitespaces() {
  while (*_token == ' ' || *_token == '\t') {
    _token ++;
  }
}

void ClassListParser::skip_non_whitespaces() {
  while (*_token && *_token != ' ' && *_token != '\t') {
    _token ++;
  }
}

void ClassListParser::parse_int(int* value) {
  skip_whitespaces();
  if (sscanf(_token, "%i", value) == 1) {
    skip_non_whitespaces();
  } else {
    error("Error: expected integer");
  }
}

void ClassListParser::parse_uint(int* value) {
  parse_int(value);
  if (*value < 0) {
    error("Error: negative integers not allowed (%d)", *value);
  }
}

bool ClassListParser::try_parse_uint(int* value) {
  skip_whitespaces();
  if (sscanf(_token, "%i", value) == 1) {
    skip_non_whitespaces();
    return true;
  }
  return false;
}

bool ClassListParser::skip_token(const char* option_name) {
  size_t len = strlen(option_name);
  if (strncmp(_token, option_name, len) == 0) {
    _token += len;
    return true;
  } else {
    return false;
  }
}

bool ClassListParser::parse_int_option(const char* option_name, int* value) {
  if (skip_token(option_name)) {
    if (*value != _unspecified) {
      error("%s specified twice", option_name);
    } else {
      parse_int(value);
      return true;
    }
  }
  return false;
}

bool ClassListParser::parse_uint_option(const char* option_name, int* value) {
  if (skip_token(option_name)) {
    if (*value != _unspecified) {
      error("%s specified twice", option_name);
    } else {
      parse_uint(value);
      return true;
    }
  }
  return false;
}

void ClassListParser::print_specified_interfaces() {
  const int n = _interfaces->length();
  jio_fprintf(defaultStream::error_stream(), "Currently specified interfaces[%d] = {\n", n);
  for (int i=0; i<n; i++) {
    InstanceKlass* k = lookup_class_by_id(_interfaces->at(i));
    jio_fprintf(defaultStream::error_stream(), "  %4d = %s\n", _interfaces->at(i), k->name()->as_klass_external_name());
  }
  jio_fprintf(defaultStream::error_stream(), "}\n");
}

void ClassListParser::print_actual_interfaces(InstanceKlass* ik) {
  int n = ik->local_interfaces()->length();
  jio_fprintf(defaultStream::error_stream(), "Actual interfaces[%d] = {\n", n);
  for (int i = 0; i < n; i++) {
    InstanceKlass* e = ik->local_interfaces()->at(i);
    jio_fprintf(defaultStream::error_stream(), "  %s\n", e->name()->as_klass_external_name());
  }
  jio_fprintf(defaultStream::error_stream(), "}\n");
}

void ClassListParser::error(const char* msg, ...) {
  va_list ap;
  va_start(ap, msg);
  int error_index = _token - _line;
  if (error_index >= _line_len) {
    error_index = _line_len - 1;
  }
  if (error_index < 0) {
    error_index = 0;
  }

  jio_fprintf(defaultStream::error_stream(),
              "An error has occurred while processing class list file %s %d:%d.\n",
              _classlist_file, _line_no, (error_index + 1));
  jio_vfprintf(defaultStream::error_stream(), msg, ap);

  if (_line_len <= 0) {
    jio_fprintf(defaultStream::error_stream(), "\n");
  } else {
    jio_fprintf(defaultStream::error_stream(), ":\n");
    for (int i=0; i<_line_len; i++) {
      char c = _line[i];
      if (c == '\0') {
        jio_fprintf(defaultStream::error_stream(), "%s", " ");
      } else {
        jio_fprintf(defaultStream::error_stream(), "%c", c);
      }
    }
    jio_fprintf(defaultStream::error_stream(), "\n");
    for (int i=0; i<error_index; i++) {
      jio_fprintf(defaultStream::error_stream(), "%s", " ");
    }
    jio_fprintf(defaultStream::error_stream(), "^\n");
  }

  vm_exit_during_initialization("class list format error.", NULL);
  va_end(ap);
}

// This function is used for loading classes for customized class loaders
// during archive dumping.
InstanceKlass* ClassListParser::load_class_from_source(Symbol* class_name, TRAPS) {
#if !(defined(_LP64) && (defined(LINUX) || defined(__APPLE__)))
  // The only supported platforms are: (1) Linux/64-bit and (2) Solaris/64-bit and
  // (3) MacOSX/64-bit
  // This #if condition should be in sync with the areCustomLoadersSupportedForCDS
  // method in test/lib/jdk/test/lib/Platform.java.
  error("AppCDS custom class loaders not supported on this platform");
#endif

  if (!is_super_specified()) {
    error("If source location is specified, super class must be also specified");
  }
  if (!is_id_specified()) {
    error("If source location is specified, id must be also specified");
  }
  if (strncmp(_class_name, "java/", 5) == 0) {
    log_info(cds)("Prohibited package for non-bootstrap classes: %s.class from %s",
          _class_name, _source);
    THROW_NULL(vmSymbols::java_lang_ClassNotFoundException());
  }

  InstanceKlass* k = ClassLoaderExt::load_class(class_name, _source, CHECK_NULL);
  if (k->local_interfaces()->length() != _interfaces->length()) {
    print_specified_interfaces();
    print_actual_interfaces(k);
    error("The number of interfaces (%d) specified in class list does not match the class file (%d)",
          _interfaces->length(), k->local_interfaces()->length());
  }

<<<<<<< HEAD
  if (k != NULL) {
    if (k->local_interfaces()->length() != _interfaces->length()) {
      print_specified_interfaces();
      print_actual_interfaces(k);
      error("The number of interfaces (%d) specified in class list does not match the class file (%d)",
            _interfaces->length(), k->local_interfaces()->length());
    }

    bool added = SystemDictionaryShared::add_unregistered_class(THREAD, k);
    if (!added) {
      // We allow only a single unregistered class for each unique name.
      error("Duplicated class %s", _class_name);
    }

    // This tells JVM_FindLoadedClass to not find this class.
    k->set_shared_classpath_index(UNREGISTERED_INDEX);
    k->clear_shared_class_loader_type();
=======
  bool added = SystemDictionaryShared::add_unregistered_class(k, CHECK_NULL);
  if (!added) {
    // We allow only a single unregistered class for each unique name.
    error("Duplicated class %s", _class_name);
>>>>>>> e333b6e1
  }

  // This tells JVM_FindLoadedClass to not find this class.
  k->set_shared_classpath_index(UNREGISTERED_INDEX);
  k->clear_shared_class_loader_type();

  return k;
}

void ClassListParser::populate_cds_indy_info(Thread* current, const constantPoolHandle &pool, int cp_index, CDSIndyInfo* cii) {
  // Caller needs to allocate ResourceMark.
  int type_index = pool->bootstrap_name_and_type_ref_index_at(cp_index);
  int name_index = pool->name_ref_index_at(type_index);
  cii->add_item(pool->symbol_at(name_index)->as_C_string());
  int sig_index = pool->signature_ref_index_at(type_index);
  cii->add_item(pool->symbol_at(sig_index)->as_C_string());
  int argc = pool->bootstrap_argument_count_at(cp_index);
  if (argc > 0) {
    for (int arg_i = 0; arg_i < argc; arg_i++) {
      int arg = pool->bootstrap_argument_index_at(cp_index, arg_i);
      jbyte tag = pool->tag_at(arg).value();
      if (tag == JVM_CONSTANT_MethodType) {
        cii->add_item(pool->method_type_signature_at(arg)->as_C_string());
      } else if (tag == JVM_CONSTANT_MethodHandle) {
        cii->add_ref_kind(pool->method_handle_ref_kind_at(arg));
        int callee_index = pool->method_handle_klass_index_at(arg);
<<<<<<< HEAD
        Klass* callee = pool->klass_at(callee_index, current);
        if (callee != NULL) {
          cii->add_item(callee->name()->as_C_string());
        }
=======
        Klass* callee = pool->klass_at(callee_index, CHECK);
        cii->add_item(callee->name()->as_C_string());
>>>>>>> e333b6e1
        cii->add_item(pool->method_handle_name_ref_at(arg)->as_C_string());
        cii->add_item(pool->method_handle_signature_ref_at(arg)->as_C_string());
      } else {
        ShouldNotReachHere();
      }
    }
  }
}

bool ClassListParser::is_matching_cp_entry(constantPoolHandle &pool, int cp_index, TRAPS) {
  ResourceMark rm(THREAD);
  CDSIndyInfo cii;
<<<<<<< HEAD
  populate_cds_indy_info(THREAD, pool, cp_index, &cii);
=======
  populate_cds_indy_info(pool, cp_index, &cii, CHECK_0);
>>>>>>> e333b6e1
  GrowableArray<const char*>* items = cii.items();
  int indy_info_offset = 1;
  if (_indy_items->length() - indy_info_offset != items->length()) {
    return false;
  }
  for (int i = 0; i < items->length(); i++) {
    if (strcmp(_indy_items->at(i + indy_info_offset), items->at(i)) != 0) {
      return false;
    }
  }
  return true;
}

void ClassListParser::resolve_indy(Thread* current, Symbol* class_name_symbol) {
  ExceptionMark em(current);
  Thread* THREAD = current; // For exception macros.
  ClassListParser::resolve_indy_impl(class_name_symbol, THREAD);
  if (HAS_PENDING_EXCEPTION) {
    ResourceMark rm(current);
    char* ex_msg = (char*)"";
    oop message = java_lang_Throwable::message(PENDING_EXCEPTION);
    if (message != NULL) {
      ex_msg = java_lang_String::as_utf8_string(message);
    }
    log_warning(cds)("resolve_indy for class %s has encountered exception: %s %s",
                     class_name_symbol->as_C_string(),
                     PENDING_EXCEPTION->klass()->external_name(),
                     ex_msg);
    CLEAR_PENDING_EXCEPTION;
  }
}

void ClassListParser::resolve_indy_impl(Symbol* class_name_symbol, TRAPS) {
  Handle class_loader(THREAD, SystemDictionary::java_system_loader());
  Handle protection_domain;
  Klass* klass = SystemDictionary::resolve_or_fail(class_name_symbol, class_loader, protection_domain, true, CHECK);
  if (klass->is_instance_klass()) {
    InstanceKlass* ik = InstanceKlass::cast(klass);
    MetaspaceShared::try_link_class(THREAD, ik);
    if (!ik->is_linked()) {
      // Verification of ik has failed
      return;
    }

    ConstantPool* cp = ik->constants();
    ConstantPoolCache* cpcache = cp->cache();
    bool found = false;
    for (int cpcindex = 0; cpcindex < cpcache->length(); cpcindex ++) {
      int indy_index = ConstantPool::encode_invokedynamic_index(cpcindex);
      ConstantPoolCacheEntry* cpce = cpcache->entry_at(cpcindex);
      int pool_index = cpce->constant_pool_index();
      constantPoolHandle pool(THREAD, cp);
      if (pool->tag_at(pool_index).is_invoke_dynamic()) {
        BootstrapInfo bootstrap_specifier(pool, pool_index, indy_index);
        Handle bsm = bootstrap_specifier.resolve_bsm(CHECK);
        if (!SystemDictionaryShared::is_supported_invokedynamic(&bootstrap_specifier)) {
          log_debug(cds, lambda)("is_supported_invokedynamic check failed for cp_index %d", pool_index);
          continue;
        }
        bool matched = is_matching_cp_entry(pool, pool_index, CHECK);
        if (matched) {
          found = true;
          CallInfo info;
          bool is_done = bootstrap_specifier.resolve_previously_linked_invokedynamic(info, CHECK);
          if (!is_done) {
            // resolve it
            Handle recv;
            LinkResolver::resolve_invoke(info, recv, pool, indy_index, Bytecodes::_invokedynamic, CHECK);
            break;
          }
          cpce->set_dynamic_call(pool, info);
        }
      }
    }
    if (!found) {
      ResourceMark rm(THREAD);
      log_warning(cds)("No invoke dynamic constant pool entry can be found for class %s. The classlist is probably out-of-date.",
                     class_name_symbol->as_C_string());
    }
  }
}

Klass* ClassListParser::load_current_class(Symbol* class_name_symbol, TRAPS) {
  Klass* klass;
  if (!is_loading_from_source()) {
    // Load classes for the boot/platform/app loaders only.
    if (is_super_specified()) {
      error("If source location is not specified, super class must not be specified");
    }
    if (are_interfaces_specified()) {
      error("If source location is not specified, interface(s) must not be specified");
    }

    if (Signature::is_array(class_name_symbol)) {
      // array classes are not supported in class list.
      THROW_NULL(vmSymbols::java_lang_ClassNotFoundException());
    }

    JavaValue result(T_OBJECT);
    // Call java_system_loader().loadClass() directly, which will
    // delegate to the correct loader (boot, platform or app) depending on
    // the package name.

    Handle s = java_lang_String::create_from_symbol(class_name_symbol, CHECK_NULL);
    // ClassLoader.loadClass() wants external class name format, i.e., convert '/' chars to '.'
    Handle ext_class_name = java_lang_String::externalize_classname(s, CHECK_NULL);
    Handle loader = Handle(THREAD, SystemDictionary::java_system_loader());

    JavaCalls::call_virtual(&result,
                            loader, //SystemDictionary::java_system_loader(),
                            vmClasses::ClassLoader_klass(),
                            vmSymbols::loadClass_name(),
                            vmSymbols::string_class_signature(),
                            ext_class_name,
                            CHECK_NULL);

    assert(result.get_type() == T_OBJECT, "just checking");
    oop obj = result.get_oop();
    assert(obj != NULL, "jdk.internal.loader.BuiltinClassLoader::loadClass never returns null");
    klass = java_lang_Class::as_Klass(obj);
  } else {
    // If "source:" tag is specified, all super class and super interfaces must be specified in the
    // class list file.
    klass = load_class_from_source(class_name_symbol, CHECK_NULL);
  }

  assert(klass != NULL, "exception should have been thrown");
  assert(klass->is_instance_klass(), "array classes should have been filtered out");

  if (is_id_specified()) {
    InstanceKlass* ik = InstanceKlass::cast(klass);
    int id = this->id();
    SystemDictionaryShared::update_shared_entry(ik, id);
    InstanceKlass** old_ptr = table()->lookup(id);
    if (old_ptr != NULL) {
      error("Duplicated ID %d for class %s", id, _class_name);
    }
    table()->add(id, ik);
  }

  return klass;
}

bool ClassListParser::is_loading_from_source() {
  return (_source != NULL);
}

InstanceKlass* ClassListParser::lookup_class_by_id(int id) {
  InstanceKlass** klass_ptr = table()->lookup(id);
  if (klass_ptr == NULL) {
    error("Class ID %d has not been defined", id);
  }
  assert(*klass_ptr != NULL, "must be");
  return *klass_ptr;
}


InstanceKlass* ClassListParser::lookup_super_for_current_class(Symbol* super_name) {
  if (!is_loading_from_source()) {
    return NULL;
  }

  InstanceKlass* k = lookup_class_by_id(super());
  if (super_name != k->name()) {
    error("The specified super class %s (id %d) does not match actual super class %s",
          k->name()->as_klass_external_name(), super(),
          super_name->as_klass_external_name());
  }
  return k;
}

InstanceKlass* ClassListParser::lookup_interface_for_current_class(Symbol* interface_name) {
  if (!is_loading_from_source()) {
    return NULL;
  }

  const int n = _interfaces->length();
  if (n == 0) {
    error("Class %s implements the interface %s, but no interface has been specified in the input line",
          _class_name, interface_name->as_klass_external_name());
    ShouldNotReachHere();
  }

  int i;
  for (i=0; i<n; i++) {
    InstanceKlass* k = lookup_class_by_id(_interfaces->at(i));
    if (interface_name == k->name()) {
      return k;
    }
  }

  // interface_name is not specified by the "interfaces:" keyword.
  print_specified_interfaces();
  error("The interface %s implemented by class %s does not match any of the specified interface IDs",
        interface_name->as_klass_external_name(), _class_name);
  ShouldNotReachHere();
  return NULL;
}<|MERGE_RESOLUTION|>--- conflicted
+++ resolved
@@ -464,30 +464,10 @@
           _interfaces->length(), k->local_interfaces()->length());
   }
 
-<<<<<<< HEAD
-  if (k != NULL) {
-    if (k->local_interfaces()->length() != _interfaces->length()) {
-      print_specified_interfaces();
-      print_actual_interfaces(k);
-      error("The number of interfaces (%d) specified in class list does not match the class file (%d)",
-            _interfaces->length(), k->local_interfaces()->length());
-    }
-
-    bool added = SystemDictionaryShared::add_unregistered_class(THREAD, k);
-    if (!added) {
-      // We allow only a single unregistered class for each unique name.
-      error("Duplicated class %s", _class_name);
-    }
-
-    // This tells JVM_FindLoadedClass to not find this class.
-    k->set_shared_classpath_index(UNREGISTERED_INDEX);
-    k->clear_shared_class_loader_type();
-=======
-  bool added = SystemDictionaryShared::add_unregistered_class(k, CHECK_NULL);
+  bool added = SystemDictionaryShared::add_unregistered_class(THREAD, k);
   if (!added) {
     // We allow only a single unregistered class for each unique name.
     error("Duplicated class %s", _class_name);
->>>>>>> e333b6e1
   }
 
   // This tells JVM_FindLoadedClass to not find this class.
@@ -497,7 +477,7 @@
   return k;
 }
 
-void ClassListParser::populate_cds_indy_info(Thread* current, const constantPoolHandle &pool, int cp_index, CDSIndyInfo* cii) {
+void ClassListParser::populate_cds_indy_info(const constantPoolHandle &pool, int cp_index, CDSIndyInfo* cii, TRAPS) {
   // Caller needs to allocate ResourceMark.
   int type_index = pool->bootstrap_name_and_type_ref_index_at(cp_index);
   int name_index = pool->name_ref_index_at(type_index);
@@ -514,15 +494,8 @@
       } else if (tag == JVM_CONSTANT_MethodHandle) {
         cii->add_ref_kind(pool->method_handle_ref_kind_at(arg));
         int callee_index = pool->method_handle_klass_index_at(arg);
-<<<<<<< HEAD
-        Klass* callee = pool->klass_at(callee_index, current);
-        if (callee != NULL) {
-          cii->add_item(callee->name()->as_C_string());
-        }
-=======
         Klass* callee = pool->klass_at(callee_index, CHECK);
         cii->add_item(callee->name()->as_C_string());
->>>>>>> e333b6e1
         cii->add_item(pool->method_handle_name_ref_at(arg)->as_C_string());
         cii->add_item(pool->method_handle_signature_ref_at(arg)->as_C_string());
       } else {
@@ -535,11 +508,7 @@
 bool ClassListParser::is_matching_cp_entry(constantPoolHandle &pool, int cp_index, TRAPS) {
   ResourceMark rm(THREAD);
   CDSIndyInfo cii;
-<<<<<<< HEAD
-  populate_cds_indy_info(THREAD, pool, cp_index, &cii);
-=======
   populate_cds_indy_info(pool, cp_index, &cii, CHECK_0);
->>>>>>> e333b6e1
   GrowableArray<const char*>* items = cii.items();
   int indy_info_offset = 1;
   if (_indy_items->length() - indy_info_offset != items->length()) {
