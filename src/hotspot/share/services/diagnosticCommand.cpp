--- conflicted
+++ resolved
@@ -1180,11 +1180,7 @@
 
 #ifdef LINUX
 
-SystemMapDCmd::SystemMapDCmd(outputStream* output, bool heap) :
-  DCmdWithParser(output, heap),
-  _only_summary("summary", "Omit printing individual mappings, only print the summary.", "BOOLEAN", false, "false") {
-  _dcmdparser.add_dcmd_option(&_only_summary);
-}
+SystemMapDCmd::SystemMapDCmd(outputStream* output, bool heap) : DCmd(output, heap) {}
 
 void SystemMapDCmd::execute(DCmdSource source, TRAPS) {
   MemMapPrinter::print_all_mappings(output());
@@ -1193,17 +1189,8 @@
 static constexpr char default_filename[] = "vm_memory_map_<pid>.txt";
 
 SystemDumpMapDCmd::SystemDumpMapDCmd(outputStream* output, bool heap) :
-<<<<<<< HEAD
   DCmdWithParser(output, heap),
-  _only_summary("summary", "Omit printing individual mappings, only print the summary.", "BOOLEAN", false, "false"),
-  _filename("-F", "file path (defaults: \"vm_memory_map_<pid>.txt\")", "STRING", false) {
-  _dcmdparser.add_dcmd_option(&_only_summary);
-=======
-    DCmdWithParser(output, heap),
-  _human_readable("-H", "Human readable format", "BOOLEAN", false, "false"),
   _filename("-F", "file path", "STRING", false, default_filename) {
-  _dcmdparser.add_dcmd_option(&_human_readable);
->>>>>>> 91bd85d6
   _dcmdparser.add_dcmd_option(&_filename);
 }
 
