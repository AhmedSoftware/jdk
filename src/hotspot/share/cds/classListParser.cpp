/*
 * Copyright (c) 2015, 2024, Oracle and/or its affiliates. All rights reserved.
 * DO NOT ALTER OR REMOVE COPYRIGHT NOTICES OR THIS FILE HEADER.
 *
 * This code is free software; you can redistribute it and/or modify it
 * under the terms of the GNU General Public License version 2 only, as
 * published by the Free Software Foundation.
 *
 * This code is distributed in the hope that it will be useful, but WITHOUT
 * ANY WARRANTY; without even the implied warranty of MERCHANTABILITY or
 * FITNESS FOR A PARTICULAR PURPOSE.  See the GNU General Public License
 * version 2 for more details (a copy is included in the LICENSE file that
 * accompanied this code).
 *
 * You should have received a copy of the GNU General Public License version
 * 2 along with this work; if not, write to the Free Software Foundation,
 * Inc., 51 Franklin St, Fifth Floor, Boston, MA 02110-1301 USA.
 *
 * Please contact Oracle, 500 Oracle Parkway, Redwood Shores, CA 94065 USA
 * or visit www.oracle.com if you need additional information or have any
 * questions.
 *
 */

#include "precompiled.hpp"
#include "cds/aotConstantPoolResolver.hpp"
#include "cds/archiveUtils.hpp"
#include "cds/classListParser.hpp"
#include "cds/lambdaFormInvokers.hpp"
#include "cds/metaspaceShared.hpp"
#include "cds/unregisteredClasses.hpp"
#include "classfile/classLoaderExt.hpp"
#include "classfile/javaClasses.inline.hpp"
#include "classfile/symbolTable.hpp"
#include "classfile/systemDictionary.hpp"
#include "classfile/systemDictionaryShared.hpp"
#include "classfile/vmClasses.hpp"
#include "classfile/vmSymbols.hpp"
#include "interpreter/bytecode.hpp"
#include "interpreter/bytecodeStream.hpp"
#include "interpreter/linkResolver.hpp"
#include "jimage.hpp"
#include "jvm.h"
#include "logging/log.hpp"
#include "logging/logTag.hpp"
#include "memory/resourceArea.hpp"
#include "oops/constantPool.inline.hpp"
#include "runtime/atomic.hpp"
#include "runtime/globals_extension.hpp"
#include "runtime/handles.inline.hpp"
#include "runtime/java.hpp"
#include "runtime/javaCalls.hpp"
#include "utilities/defaultStream.hpp"
#include "utilities/macros.hpp"
#include "utilities/utf8.hpp"

const char* ClassListParser::CONSTANT_POOL_TAG = "@cp";
const char* ClassListParser::LAMBDA_FORM_TAG = "@lambda-form-invoker";
const char* ClassListParser::LAMBDA_PROXY_TAG = "@lambda-proxy";

volatile Thread* ClassListParser::_parsing_thread = nullptr;
ClassListParser* ClassListParser::_instance = nullptr;

ClassListParser::ClassListParser(const char* file, ParseMode parse_mode) :
    _classlist_file(file),
    _id2klass_table(INITIAL_TABLE_SIZE, MAX_TABLE_SIZE),
    _file_input(do_open(file), /* need_close=*/true),
    _input_stream(&_file_input),
    _parse_mode(parse_mode) {
  log_info(cds)("Parsing %s%s", file,
                parse_lambda_forms_invokers_only() ? " (lambda form invokers only)" : "");
  if (!_file_input.is_open()) {
    char reason[JVM_MAXPATHLEN];
    os::lasterror(reason, JVM_MAXPATHLEN);
    vm_exit_during_initialization(err_msg("Loading %s %s failed",
                                          FLAG_IS_DEFAULT(AOTConfiguration) ?
                                          "classlist" : "AOTConfiguration file",
                                          file),
                                  reason);
  }
  _token = _line = nullptr;
  _interfaces = new (mtClass) GrowableArray<int>(10, mtClass);
  _indy_items = new (mtClass) GrowableArray<const char*>(9, mtClass);

  // _instance should only be accessed by the thread that created _instance.
  assert(_instance == nullptr, "must be singleton");
  _instance = this;
  Atomic::store(&_parsing_thread, Thread::current());
}

FILE* ClassListParser::do_open(const char* file) {
  // Use os::open() because neither fopen() nor os::fopen()
  // can handle long path name on Windows. (See JDK-8216184)
  int fd = os::open(file, O_RDONLY, S_IREAD);
  FILE* fp = nullptr;
  if (fd != -1) {
    // Obtain a FILE* from the file descriptor so that _input_stream
    // can be used in ClassListParser::parse()
    fp = os::fdopen(fd, "r");
  }
  return fp;
}

bool ClassListParser::is_parsing_thread() {
  return Atomic::load(&_parsing_thread) == Thread::current();
}

ClassListParser::~ClassListParser() {
  Atomic::store(&_parsing_thread, (Thread*)nullptr);
  delete _indy_items;
  delete _interfaces;
  _instance = nullptr;
}

void ClassListParser::parse(TRAPS) {
  for (; !_input_stream.done(); _input_stream.next()) {
    _line = _input_stream.current_line();
    clean_up_input_line();

    // Each line in the classlist can be one of three forms:
    if (_line[0] == '#') {
      // A comment; ignore it
    } else if (_line[0] == '@') {
      // @xxx - a tag like @lambda-proxy, to be parsed by parse_at_tags()
      parse_at_tags(CHECK);
    } else {
      // A class name, followed by optional attributes. E.g.
      //   java/lang/String
      //   java/lang/Object id: 1
      //   my/pkg/TestClass id: 5 super: 1 interfaces: 3 4 source: foo.jar
      parse_class_name_and_attributes(CHECK);
    }
  }
}

void ClassListParser::parse_class_name_and_attributes(TRAPS) {
  read_class_name_and_attributes();

  if (parse_lambda_forms_invokers_only()) {
    return;
  }

  check_class_name(_class_name);
  TempNewSymbol class_name_symbol = SymbolTable::new_symbol(_class_name);
  Klass* klass = load_current_class(class_name_symbol, THREAD);
  if (HAS_PENDING_EXCEPTION) {
    if (PENDING_EXCEPTION->is_a(vmClasses::OutOfMemoryError_klass())) {
      // If we have run out of memory, don't try to load the rest of the classes in
      // the classlist. Throw an exception, which will terminate the dumping process.
      return; // THROW
    }

    ResourceMark rm(THREAD);
    char* ex_msg = (char*)"";
    oop message = java_lang_Throwable::message(PENDING_EXCEPTION);
    if (message != nullptr) {
      ex_msg = java_lang_String::as_utf8_string(message);
    }
    log_warning(cds)("%s: %s", PENDING_EXCEPTION->klass()->external_name(), ex_msg);
    // We might have an invalid class name or an bad class. Warn about it
    // and keep going to the next line.
    CLEAR_PENDING_EXCEPTION;
    log_warning(cds)("Preload Warning: Cannot find %s", _class_name);
    return;
  }

  assert(klass != nullptr, "sanity");
  if (log_is_enabled(Trace, cds)) {
    ResourceMark rm(THREAD);
    log_trace(cds)("Shared spaces preloaded: %s", klass->external_name());
  }

  if (klass->is_instance_klass()) {
    InstanceKlass* ik = InstanceKlass::cast(klass);

    // Link the class to cause the bytecodes to be rewritten and the
    // cpcache to be created. The linking is done as soon as classes
    // are loaded in order that the related data structures (klass and
    // cpCache) are located together.
    MetaspaceShared::try_link_class(THREAD, ik);
  }
}

void ClassListParser::clean_up_input_line() {
  int len = (int)strlen(_line);
  int i;
  // Replace \t\r\n\f with ' '
  for (i=0; i<len; i++) {
    if (_line[i] == '\t' || _line[i] == '\r' || _line[i] == '\n' || _line[i] == '\f') {
      _line[i] = ' ';
    }
  }

  // Remove trailing newline/space
  while (len > 0) {
    if (_line[len-1] == ' ') {
      _line[len-1] = '\0';
      len --;
    } else {
      break;
    }
  }
  _line_len = len;
}

void ClassListParser::read_class_name_and_attributes() {
  _class_name = _line;
  _id = _unspecified;
  _super = _unspecified;
  _interfaces->clear();
  _source = nullptr;
  _interfaces_specified = false;

  if ((_token = strchr(_line, ' ')) == nullptr) {
    // No optional attributes are specified.
    return;
  }

  // Mark the end of the name, and go to the next input char
  *_token++ = '\0';

  while (*_token) {
    skip_whitespaces();

    if (parse_uint_option("id:", &_id)) {
      continue;
    } else if (parse_uint_option("super:", &_super)) {
      check_already_loaded("Super class", _super);
      continue;
    } else if (skip_token("interfaces:")) {
      int i;
      while (try_parse_uint(&i)) {
        check_already_loaded("Interface", i);
        _interfaces->append(i);
      }
    } else if (skip_token("source:")) {
      skip_whitespaces();
      _source = _token;
      char* s = strchr(_token, ' ');
      if (s == nullptr) {
        break; // end of input line
      } else {
        *s = '\0'; // mark the end of _source
        _token = s+1;
      }
    } else {
      error("Unknown input");
    }
  }

  // if src is specified
  //     id super interfaces must all be specified
  //     loader may be specified
  // else
  //     # the class is loaded from classpath
  //     id may be specified
  //     super, interfaces, loader must not be specified
}

void ClassListParser::split_tokens_by_whitespace(int offset, GrowableArray<const char*>* items) {
  int start = offset;
  int end;
  bool done = false;
  while (!done) {
    while (_line[start] == ' ' || _line[start] == '\t') start++;
    end = start;
    while (_line[end] && _line[end] != ' ' && _line[end] != '\t') end++;
    if (_line[end] == '\0') {
      done = true;
    } else {
      _line[end] = '\0';
    }
    items->append(_line + start);
    start = ++end;
  }
}

int ClassListParser::split_at_tag_from_line() {
  _token = _line;
  char* ptr;
  if ((ptr = strchr(_line, ' ')) == nullptr) {
    error("Too few items following the @ tag \"%s\" line #%zu", _line, lineno());
    return 0;
  }
  *ptr++ = '\0';
  while (*ptr == ' ' || *ptr == '\t') ptr++;
  return (int)(ptr - _line);
}

void ClassListParser::parse_at_tags(TRAPS) {
  assert(_line[0] == '@', "must be");
  int offset = split_at_tag_from_line();
  assert(offset > 0, "would have exited VM");

  if (strcmp(_token, LAMBDA_PROXY_TAG) == 0) {
    _indy_items->clear();
    split_tokens_by_whitespace(offset, _indy_items);
    if (_indy_items->length() < 2) {
      error("Line with @ tag has too few items \"%s\" line #%zu", _token, lineno());
    }
    if (!parse_lambda_forms_invokers_only()) {
      _class_name = _indy_items->at(0);
      check_class_name(_class_name);
      TempNewSymbol class_name_symbol = SymbolTable::new_symbol(_class_name);
      if (_indy_items->length() > 0) {
        // The current line is "@lambda-proxy class_name". Load the proxy class.
        resolve_indy(THREAD, class_name_symbol);
      }
    }
  } else if (strcmp(_token, LAMBDA_FORM_TAG) == 0) {
    LambdaFormInvokers::append(os::strdup((const char*)(_line + offset), mtInternal));
  } else if (strcmp(_token, CONSTANT_POOL_TAG) == 0) {
    _token = _line + offset;
    parse_constant_pool_tag();
  } else {
    error("Invalid @ tag at the beginning of line \"%s\" line #%zu", _token, lineno());
  }
}

void ClassListParser::skip_whitespaces() {
  while (*_token == ' ' || *_token == '\t') {
    _token ++;
  }
}

void ClassListParser::skip_non_whitespaces() {
  while (*_token && *_token != ' ' && *_token != '\t') {
    _token ++;
  }
}

void ClassListParser::parse_int(int* value) {
  skip_whitespaces();
  if (sscanf(_token, "%i", value) == 1) {
    skip_non_whitespaces();
  } else {
    error("Error: expected integer");
  }
}

void ClassListParser::parse_uint(int* value) {
  parse_int(value);
  if (*value < 0) {
    error("Error: negative integers not allowed (%d)", *value);
  }
}

bool ClassListParser::try_parse_uint(int* value) {
  skip_whitespaces();
  if (sscanf(_token, "%i", value) == 1) {
    skip_non_whitespaces();
    return true;
  }
  return false;
}

bool ClassListParser::skip_token(const char* option_name) {
  size_t len = strlen(option_name);
  if (strncmp(_token, option_name, len) == 0) {
    _token += len;
    return true;
  } else {
    return false;
  }
}

bool ClassListParser::parse_int_option(const char* option_name, int* value) {
  if (skip_token(option_name)) {
    if (*value != _unspecified) {
      error("%s specified twice", option_name);
    } else {
      parse_int(value);
      return true;
    }
  }
  return false;
}

bool ClassListParser::parse_uint_option(const char* option_name, int* value) {
  if (skip_token(option_name)) {
    if (*value != _unspecified) {
      error("%s specified twice", option_name);
    } else {
      parse_uint(value);
      return true;
    }
  }
  return false;
}

void ClassListParser::print_specified_interfaces() {
  const int n = _interfaces->length();
  jio_fprintf(defaultStream::error_stream(), "Currently specified interfaces[%d] = {\n", n);
  for (int i=0; i<n; i++) {
    InstanceKlass* k = lookup_class_by_id(_interfaces->at(i));
    jio_fprintf(defaultStream::error_stream(), "  %4d = %s\n", _interfaces->at(i), k->name()->as_klass_external_name());
  }
  jio_fprintf(defaultStream::error_stream(), "}\n");
}

void ClassListParser::print_actual_interfaces(InstanceKlass* ik) {
  int n = ik->local_interfaces()->length();
  jio_fprintf(defaultStream::error_stream(), "Actual interfaces[%d] = {\n", n);
  for (int i = 0; i < n; i++) {
    InstanceKlass* e = ik->local_interfaces()->at(i);
    jio_fprintf(defaultStream::error_stream(), "  %s\n", e->name()->as_klass_external_name());
  }
  jio_fprintf(defaultStream::error_stream(), "}\n");
}

void ClassListParser::print_diagnostic_info(outputStream* st, const char* msg, ...) {
  va_list ap;
  va_start(ap, msg);
  print_diagnostic_info(st, msg, ap);
  va_end(ap);
}

void ClassListParser::print_diagnostic_info(outputStream* st, const char* msg, va_list ap) {
  int error_index = pointer_delta_as_int(_token, _line);
  if (error_index >= _line_len) {
    error_index = _line_len - 1;
  }
  if (error_index < 0) {
    error_index = 0;
  }

  jio_fprintf(defaultStream::error_stream(),
              "An error has occurred while processing class list file %s %zu:%d.\n",
              _classlist_file, lineno(), (error_index + 1));
  jio_vfprintf(defaultStream::error_stream(), msg, ap);

  if (_line_len <= 0) {
    st->print("\n");
  } else {
    st->print(":\n");
    for (int i=0; i<_line_len; i++) {
      char c = _line[i];
      if (c == '\0') {
        st->print("%s", " ");
      } else {
        st->print("%c", c);
      }
    }
    st->print("\n");
    for (int i=0; i<error_index; i++) {
      st->print("%s", " ");
    }
    st->print("^\n");
  }
}

void ClassListParser::error(const char* msg, ...) {
  va_list ap;
  va_start(ap, msg);
  fileStream fs(defaultStream::error_stream());
  //TODO: we should write to UL/error instead, but that requires fixing some tests cases.
  //LogTarget(Error, cds) lt;
  //LogStream ls(lt);
  print_diagnostic_info(&fs, msg, ap);
  va_end(ap);
  vm_exit_during_initialization("class list format error.", nullptr);
}

void ClassListParser::check_class_name(const char* class_name) {
  const char* err = nullptr;
  size_t len = strlen(class_name);
  if (len > (size_t)Symbol::max_length()) {
    err = "class name too long";
  } else {
    assert(Symbol::max_length() < INT_MAX && len < INT_MAX, "must be");
    if (!UTF8::is_legal_utf8((const unsigned char*)class_name, len, /*version_leq_47*/false)) {
      err = "class name is not valid UTF8";
    }
  }
  if (err != nullptr) {
    jio_fprintf(defaultStream::error_stream(),
              "An error has occurred while processing class list file %s:%zu %s\n",
              _classlist_file, lineno(), err);
    vm_exit_during_initialization("class list format error.", nullptr);
  }
}

void ClassListParser::constant_pool_resolution_warning(const char* msg, ...) {
  va_list ap;
  va_start(ap, msg);
  LogTarget(Warning, cds, resolve) lt;
  LogStream ls(lt);
  print_diagnostic_info(&ls, msg, ap);
  ls.print("Your classlist may be out of sync with the JDK or the application.");
  va_end(ap);
}

// This function is used for loading classes for customized class loaders
// during archive dumping.
InstanceKlass* ClassListParser::load_class_from_source(Symbol* class_name, TRAPS) {
#if !(defined(_LP64) && (defined(LINUX) || defined(__APPLE__) || defined(_WINDOWS)))
  // The only supported platforms are: (1) Linux/64-bit and (2) Solaris/64-bit and
  // (3) MacOSX/64-bit and (4) Windowss/64-bit
  // This #if condition should be in sync with the areCustomLoadersSupportedForCDS
  // method in test/lib/jdk/test/lib/Platform.java.
  error("AppCDS custom class loaders not supported on this platform");
#endif

  if (!is_super_specified()) {
    error("If source location is specified, super class must be also specified");
  }
  if (!is_id_specified()) {
    error("If source location is specified, id must be also specified");
  }
  if (strncmp(_class_name, "java/", 5) == 0) {
    log_info(cds)("Prohibited package for non-bootstrap classes: %s.class from %s",
          _class_name, _source);
    THROW_NULL(vmSymbols::java_lang_ClassNotFoundException());
  }

  InstanceKlass* k = UnregisteredClasses::load_class(class_name, _source, CHECK_NULL);
  if (k->local_interfaces()->length() != _interfaces->length()) {
    print_specified_interfaces();
    print_actual_interfaces(k);
    error("The number of interfaces (%d) specified in class list does not match the class file (%d)",
          _interfaces->length(), k->local_interfaces()->length());
  }

  assert(k->is_shared_unregistered_class(), "must be");

  bool added = SystemDictionaryShared::add_unregistered_class(THREAD, k);
  if (!added) {
    // We allow only a single unregistered class for each unique name.
    error("Duplicated class %s", _class_name);
  }

  return k;
}

void ClassListParser::populate_cds_indy_info(const constantPoolHandle &pool, int cp_index, CDSIndyInfo* cii, TRAPS) {
  // Caller needs to allocate ResourceMark.
  int type_index = pool->bootstrap_name_and_type_ref_index_at(cp_index);
  int name_index = pool->name_ref_index_at(type_index);
  cii->add_item(pool->symbol_at(name_index)->as_C_string());
  int sig_index = pool->signature_ref_index_at(type_index);
  cii->add_item(pool->symbol_at(sig_index)->as_C_string());
  int argc = pool->bootstrap_argument_count_at(cp_index);
  if (argc > 0) {
    for (int arg_i = 0; arg_i < argc; arg_i++) {
      int arg = pool->bootstrap_argument_index_at(cp_index, arg_i);
      jbyte tag = pool->tag_at(arg).value();
      if (tag == JVM_CONSTANT_MethodType) {
        cii->add_item(pool->method_type_signature_at(arg)->as_C_string());
      } else if (tag == JVM_CONSTANT_MethodHandle) {
        cii->add_ref_kind(pool->method_handle_ref_kind_at(arg));
        int callee_index = pool->method_handle_klass_index_at(arg);
        Klass* callee = pool->klass_at(callee_index, CHECK);
        cii->add_item(callee->name()->as_C_string());
        cii->add_item(pool->method_handle_name_ref_at(arg)->as_C_string());
        cii->add_item(pool->method_handle_signature_ref_at(arg)->as_C_string());
      } else {
        ShouldNotReachHere();
      }
    }
  }
}

bool ClassListParser::is_matching_cp_entry(const constantPoolHandle &pool, int cp_index, TRAPS) {
  ResourceMark rm(THREAD);
  CDSIndyInfo cii;
  populate_cds_indy_info(pool, cp_index, &cii, CHECK_0);
  GrowableArray<const char*>* items = cii.items();
  int indy_info_offset = 1;
  if (_indy_items->length() - indy_info_offset != items->length()) {
    return false;
  }
  for (int i = 0; i < items->length(); i++) {
    if (strcmp(_indy_items->at(i + indy_info_offset), items->at(i)) != 0) {
      return false;
    }
  }
  return true;
}

void ClassListParser::resolve_indy(JavaThread* current, Symbol* class_name_symbol) {
  ExceptionMark em(current);
  JavaThread* THREAD = current; // For exception macros.
  ClassListParser::resolve_indy_impl(class_name_symbol, THREAD);
  if (HAS_PENDING_EXCEPTION) {
    ResourceMark rm(current);
    char* ex_msg = (char*)"";
    oop message = java_lang_Throwable::message(PENDING_EXCEPTION);
    if (message != nullptr) {
      ex_msg = java_lang_String::as_utf8_string(message);
    }
    log_warning(cds)("resolve_indy for class %s has encountered exception: %s %s",
                     class_name_symbol->as_C_string(),
                     PENDING_EXCEPTION->klass()->external_name(),
                     ex_msg);
    CLEAR_PENDING_EXCEPTION;
  }
}

void ClassListParser::resolve_indy_impl(Symbol* class_name_symbol, TRAPS) {
  Handle class_loader(THREAD, SystemDictionary::java_system_loader());
  Handle protection_domain;
  Klass* klass = SystemDictionary::resolve_or_fail(class_name_symbol, class_loader, protection_domain, true, CHECK);
  if (klass->is_instance_klass()) {
    InstanceKlass* ik = InstanceKlass::cast(klass);
    MetaspaceShared::try_link_class(THREAD, ik);
    if (!ik->is_linked()) {
      // Verification of ik has failed
      return;
    }

    ConstantPool* cp = ik->constants();
    ConstantPoolCache* cpcache = cp->cache();
    bool found = false;
    bool non_deterministic = false;
    for (int indy_index = 0; indy_index < cpcache->resolved_indy_entries_length(); indy_index++) {
      int pool_index = cpcache->resolved_indy_entry_at(indy_index)->constant_pool_index();
      if (CDSConfig::is_dumping_invokedynamic() && !AOTConstantPoolResolver::is_resolution_deterministic(cp, pool_index)) {
        // Avoid resolving indys that refer to excluded classes, or else we would create
        // MethodTypes and MethodHandles that have native pointers to excluded InstanceKlasses.
        non_deterministic = true;
        continue;
      }
      constantPoolHandle pool(THREAD, cp);
      BootstrapInfo bootstrap_specifier(pool, pool_index, indy_index);
      Handle bsm = bootstrap_specifier.resolve_bsm(CHECK);
      if (!SystemDictionaryShared::is_supported_invokedynamic(&bootstrap_specifier)) {
        log_debug(cds, lambda)("is_supported_invokedynamic check failed for cp_index %d", pool_index);
        continue;
      }
      bool matched = is_matching_cp_entry(pool, pool_index, CHECK);
      if (matched) {
        found = true;
        CallInfo info;
        bool is_done = bootstrap_specifier.resolve_previously_linked_invokedynamic(info, CHECK);
        if (!is_done) {
          // resolve it
          Handle recv;
          LinkResolver::resolve_invoke(info,
                                       recv,
                                       pool,
                                       indy_index,
                                       Bytecodes::_invokedynamic, CHECK);
          break;
        }
        cpcache->set_dynamic_call(info, indy_index);
      }
    }
    if (!found && !non_deterministic) {
      ResourceMark rm(THREAD);
      log_warning(cds)("No invoke dynamic constant pool entry can be found for class %s. The classlist is probably out-of-date.",
                     class_name_symbol->as_C_string());
    }
  }
}

Klass* ClassListParser::load_current_class(Symbol* class_name_symbol, TRAPS) {
  Klass* klass;
  if (!is_loading_from_source()) {
    // Load classes for the boot/platform/app loaders only.
    if (is_super_specified()) {
      error("If source location is not specified, super class must not be specified");
    }
    if (are_interfaces_specified()) {
      error("If source location is not specified, interface(s) must not be specified");
    }

    if (Signature::is_array(class_name_symbol)) {
      // array classes are not supported in class list.
      THROW_NULL(vmSymbols::java_lang_ClassNotFoundException());
    }

    JavaValue result(T_OBJECT);
    // Call java_system_loader().loadClass() directly, which will
    // delegate to the correct loader (boot, platform or app) depending on
    // the package name.

    // ClassLoader.loadClass() wants external class name format, i.e., convert '/' chars to '.'
    Handle ext_class_name = java_lang_String::externalize_classname(class_name_symbol, CHECK_NULL);
    Handle loader = Handle(THREAD, SystemDictionary::java_system_loader());

    JavaCalls::call_virtual(&result,
                            loader, //SystemDictionary::java_system_loader(),
                            vmClasses::ClassLoader_klass(),
                            vmSymbols::loadClass_name(),
                            vmSymbols::string_class_signature(),
                            ext_class_name,
                            CHECK_NULL);

    assert(result.get_type() == T_OBJECT, "just checking");
    oop obj = result.get_oop();
    assert(obj != nullptr, "jdk.internal.loader.BuiltinClassLoader::loadClass never returns null");
    klass = java_lang_Class::as_Klass(obj);
  } else {
    // If "source:" tag is specified, all super class and super interfaces must be specified in the
    // class list file.
    klass = load_class_from_source(class_name_symbol, CHECK_NULL);
  }

  assert(klass != nullptr, "exception should have been thrown");
  assert(klass->is_instance_klass(), "array classes should have been filtered out");

  if (is_id_specified()) {
    InstanceKlass* ik = InstanceKlass::cast(klass);
    int id = this->id();
    SystemDictionaryShared::update_shared_entry(ik, id);
    bool created;
    id2klass_table()->put_if_absent(id, ik, &created);
    if (!created) {
      error("Duplicated ID %d for class %s", id, _class_name);
    }
    if (id2klass_table()->maybe_grow()) {
      log_info(cds, hashtables)("Expanded id2klass_table() to %d", id2klass_table()->table_size());
    }
  }

  return klass;
}

bool ClassListParser::is_loading_from_source() {
  return (_source != nullptr);
}

InstanceKlass* ClassListParser::lookup_class_by_id(int id) {
  InstanceKlass** klass_ptr = id2klass_table()->get(id);
  if (klass_ptr == nullptr) {
    error("Class ID %d has not been defined", id);
  }
  assert(*klass_ptr != nullptr, "must be");
  return *klass_ptr;
}


InstanceKlass* ClassListParser::lookup_super_for_current_class(Symbol* super_name) {
  if (!is_loading_from_source()) {
    return nullptr;
  }

  InstanceKlass* k = lookup_class_by_id(super());
  if (super_name != k->name()) {
    error("The specified super class %s (id %d) does not match actual super class %s",
          k->name()->as_klass_external_name(), super(),
          super_name->as_klass_external_name());
  }
  return k;
}

InstanceKlass* ClassListParser::lookup_interface_for_current_class(Symbol* interface_name) {
  if (!is_loading_from_source()) {
    return nullptr;
  }

  const int n = _interfaces->length();
  if (n == 0) {
    error("Class %s implements the interface %s, but no interface has been specified in the input line",
          _class_name, interface_name->as_klass_external_name());
    ShouldNotReachHere();
  }

  int i;
  for (i=0; i<n; i++) {
    InstanceKlass* k = lookup_class_by_id(_interfaces->at(i));
    if (interface_name == k->name()) {
      return k;
    }
  }

  // interface_name is not specified by the "interfaces:" keyword.
  print_specified_interfaces();
  error("The interface %s implemented by class %s does not match any of the specified interface IDs",
        interface_name->as_klass_external_name(), _class_name);
  ShouldNotReachHere();
  return nullptr;
}

InstanceKlass* ClassListParser::find_builtin_class_helper(JavaThread* current, Symbol* class_name_symbol, oop class_loader_oop) {
  Handle class_loader(current, class_loader_oop);
  Handle protection_domain;
  return SystemDictionary::find_instance_klass(current, class_name_symbol, class_loader, protection_domain);
}

InstanceKlass* ClassListParser::find_builtin_class(JavaThread* current, const char* class_name) {
  TempNewSymbol class_name_symbol = SymbolTable::new_symbol(class_name);
  InstanceKlass* ik;

  if ( (ik = find_builtin_class_helper(current, class_name_symbol, nullptr)) != nullptr
    || (ik = find_builtin_class_helper(current, class_name_symbol, SystemDictionary::java_platform_loader())) != nullptr
    || (ik = find_builtin_class_helper(current, class_name_symbol, SystemDictionary::java_system_loader())) != nullptr) {
    return ik;
  } else {
    return nullptr;
  }
}

void ClassListParser::parse_constant_pool_tag() {
  if (parse_lambda_forms_invokers_only()) {
    return;
  }

  JavaThread* THREAD = JavaThread::current();
  skip_whitespaces();
  char* class_name = _token;
  skip_non_whitespaces();
  *_token = '\0';
  _token ++;

  InstanceKlass* ik = find_builtin_class(THREAD, class_name);
  if (ik == nullptr) {
    _token = class_name;
    if (strstr(class_name, "/$Proxy") != nullptr ||
        strstr(class_name, "MethodHandle$Species_") != nullptr) {
      // ignore -- TODO: we should filter these out in classListWriter.cpp
    } else {
      constant_pool_resolution_warning("class %s is not (yet) loaded by one of the built-in loaders", class_name);
    }
    return;
  }

  ResourceMark rm(THREAD);
  constantPoolHandle cp(THREAD, ik->constants());
  GrowableArray<bool> preresolve_list(cp->length(), cp->length(), false);
  bool preresolve_class = false;
  bool preresolve_fmi = false;
  bool preresolve_indy = false;

  while (*_token) {
    int cp_index;
    skip_whitespaces();
    parse_uint(&cp_index);
    if (cp_index < 1 || cp_index >= cp->length()) {
      constant_pool_resolution_warning("Invalid constant pool index %d", cp_index);
      return;
    } else {
      preresolve_list.at_put(cp_index, true);
    }
    constantTag cp_tag = cp->tag_at(cp_index);
    switch (cp_tag.value()) {
    case JVM_CONSTANT_UnresolvedClass:
      preresolve_class = true;
      break;
    case JVM_CONSTANT_UnresolvedClassInError:
    case JVM_CONSTANT_Class:
      // ignore
      break;
    case JVM_CONSTANT_Fieldref:
    case JVM_CONSTANT_Methodref:
    case JVM_CONSTANT_InterfaceMethodref:
      preresolve_fmi = true;
      break;
    case JVM_CONSTANT_InvokeDynamic:
      preresolve_indy = true;
      break;
    default:
      constant_pool_resolution_warning("Unsupported constant pool index %d: %s (type=%d)",
                                       cp_index, cp_tag.internal_name(), cp_tag.value());
      return;
    }
  }

  if (preresolve_class) {
    AOTConstantPoolResolver::preresolve_class_cp_entries(THREAD, ik, &preresolve_list);
  }
  if (preresolve_fmi) {
    AOTConstantPoolResolver::preresolve_field_and_method_cp_entries(THREAD, ik, &preresolve_list);
  }
<<<<<<< HEAD
  if (preresolve_indy) {
    AOTConstantPoolResolver::preresolve_indy_cp_entries(THREAD, ik, &preresolve_list);
  }
}
=======
}
>>>>>>> b383d24b
<|MERGE_RESOLUTION|>--- conflicted
+++ resolved
@@ -862,11 +862,7 @@
   if (preresolve_fmi) {
     AOTConstantPoolResolver::preresolve_field_and_method_cp_entries(THREAD, ik, &preresolve_list);
   }
-<<<<<<< HEAD
   if (preresolve_indy) {
     AOTConstantPoolResolver::preresolve_indy_cp_entries(THREAD, ik, &preresolve_list);
   }
-}
-=======
-}
->>>>>>> b383d24b
+}