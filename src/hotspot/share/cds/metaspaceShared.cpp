/*
 * Copyright (c) 2012, 2023, Oracle and/or its affiliates. All rights reserved.
 * DO NOT ALTER OR REMOVE COPYRIGHT NOTICES OR THIS FILE HEADER.
 *
 * This code is free software; you can redistribute it and/or modify it
 * under the terms of the GNU General Public License version 2 only, as
 * published by the Free Software Foundation.
 *
 * This code is distributed in the hope that it will be useful, but WITHOUT
 * ANY WARRANTY; without even the implied warranty of MERCHANTABILITY or
 * FITNESS FOR A PARTICULAR PURPOSE.  See the GNU General Public License
 * version 2 for more details (a copy is included in the LICENSE file that
 * accompanied this code).
 *
 * You should have received a copy of the GNU General Public License version
 * 2 along with this work; if not, write to the Free Software Foundation,
 * Inc., 51 Franklin St, Fifth Floor, Boston, MA 02110-1301 USA.
 *
 * Please contact Oracle, 500 Oracle Parkway, Redwood Shores, CA 94065 USA
 * or visit www.oracle.com if you need additional information or have any
 * questions.
 *
 */

#include "precompiled.hpp"
#include "cds/archiveBuilder.hpp"
#include "cds/archiveHeapLoader.hpp"
#include "cds/archiveHeapWriter.hpp"
#include "cds/cds_globals.hpp"
#include "cds/cdsProtectionDomain.hpp"
#include "cds/classListWriter.hpp"
#include "cds/classListParser.hpp"
#include "cds/classPrelinker.hpp"
#include "cds/cppVtables.hpp"
#include "cds/dumpAllocStats.hpp"
#include "cds/filemap.hpp"
#include "cds/heapShared.hpp"
#include "cds/lambdaFormInvokers.hpp"
#include "cds/metaspaceShared.hpp"
#include "classfile/classLoaderDataGraph.hpp"
#include "classfile/classLoaderDataShared.hpp"
#include "classfile/classLoaderExt.hpp"
#include "classfile/javaClasses.inline.hpp"
#include "classfile/loaderConstraints.hpp"
#include "classfile/placeholders.hpp"
#include "classfile/symbolTable.hpp"
#include "classfile/stringTable.hpp"
#include "classfile/systemDictionary.hpp"
#include "classfile/systemDictionaryShared.hpp"
#include "classfile/vmClasses.hpp"
#include "classfile/vmSymbols.hpp"
#include "code/codeCache.hpp"
#include "gc/shared/gcVMOperations.hpp"
#include "interpreter/bytecodeStream.hpp"
#include "interpreter/bytecodes.hpp"
#include "jvm_io.h"
#include "logging/log.hpp"
#include "logging/logMessage.hpp"
#include "logging/logStream.hpp"
#include "memory/metaspace.hpp"
#include "memory/metaspaceClosure.hpp"
#include "memory/resourceArea.hpp"
#include "memory/universe.hpp"
#include "oops/compressedOops.inline.hpp"
#include "oops/instanceMirrorKlass.hpp"
#include "oops/klass.inline.hpp"
#include "oops/objArrayOop.hpp"
#include "oops/oop.inline.hpp"
#include "oops/oopHandle.hpp"
#include "prims/jvmtiExport.hpp"
#include "runtime/arguments.hpp"
#include "runtime/globals_extension.hpp"
#include "runtime/handles.inline.hpp"
#include "runtime/os.inline.hpp"
#include "runtime/safepointVerifiers.hpp"
#include "runtime/sharedRuntime.hpp"
#include "runtime/vmThread.hpp"
#include "runtime/vmOperations.hpp"
#include "sanitizers/leak.hpp"
#include "services/memTracker.hpp"
#include "utilities/align.hpp"
#include "utilities/bitMap.inline.hpp"
#include "utilities/ostream.hpp"
#include "utilities/defaultStream.hpp"
#include "utilities/resourceHash.hpp"

ReservedSpace MetaspaceShared::_symbol_rs;
VirtualSpace MetaspaceShared::_symbol_vs;
bool MetaspaceShared::_has_error_classes;
bool MetaspaceShared::_archive_loading_failed = false;
bool MetaspaceShared::_remapped_readwrite = false;
void* MetaspaceShared::_shared_metaspace_static_top = nullptr;
intx MetaspaceShared::_relocation_delta;
char* MetaspaceShared::_requested_base_address;
bool MetaspaceShared::_use_optimized_module_handling = true;
bool MetaspaceShared::_use_full_module_graph = true;

// The CDS archive is divided into the following regions:
//     rw  - read-write metadata
//     ro  - read-only metadata and read-only tables
//     hp  - heap region
//     bm  - bitmap for relocating the above 7 regions.
//
// The rw and ro regions are linearly allocated, in the order of rw->ro.
// These regions are aligned with MetaspaceShared::core_region_alignment().
//
// These 2 regions are populated in the following steps:
// [0] All classes are loaded in MetaspaceShared::preload_classes(). All metadata are
//     temporarily allocated outside of the shared regions.
// [1] We enter a safepoint and allocate a buffer for the rw/ro regions.
// [2] C++ vtables are copied into the rw region.
// [3] ArchiveBuilder copies RW metadata into the rw region.
// [4] ArchiveBuilder copies RO metadata into the ro region.
// [5] SymbolTable, StringTable, SystemDictionary, and a few other read-only data
//     are copied into the ro region as read-only tables.
//
// The heap region is populated by HeapShared::archive_objects.
//
// The bitmap region is used to relocate the ro/rw/hp regions.

static DumpRegion _symbol_region("symbols");

char* MetaspaceShared::symbol_space_alloc(size_t num_bytes) {
  return _symbol_region.allocate(num_bytes);
}

// os::vm_allocation_granularity() is usually 4K for most OSes. However, some platforms
// such as linux-aarch64 and macos-x64 ...
// it can be either 4K or 64K and on macos-aarch64 it is 16K. To generate archives that are
// compatible for both settings, an alternative cds core region alignment can be enabled
// at building time:
//   --enable-compactible-cds-alignment
// Upon successful configuration, the compactible alignment then can be defined in:
//   os_linux_aarch64.cpp
//   os_bsd_x86.cpp
size_t MetaspaceShared::core_region_alignment() {
  return os::cds_core_region_alignment();
}

static bool shared_base_valid(char* shared_base) {
#ifdef _LP64
  return CompressedKlassPointers::is_valid_base((address)shared_base);
#else
  return true;
#endif
}

class DumpClassListCLDClosure : public CLDClosure {
  static const int INITIAL_TABLE_SIZE = 1987;
  static const int MAX_TABLE_SIZE = 61333;

  fileStream *_stream;
  ResizeableResourceHashtable<InstanceKlass*, bool,
                              AnyObj::C_HEAP, mtClassShared> _dumped_classes;

  void dump(InstanceKlass* ik) {
    bool created;
    _dumped_classes.put_if_absent(ik, &created);
    if (!created) {
      return;
    }
    if (_dumped_classes.maybe_grow()) {
      log_info(cds, hashtables)("Expanded _dumped_classes table to %d", _dumped_classes.table_size());
    }
    if (ik->java_super()) {
      dump(ik->java_super());
    }
    Array<InstanceKlass*>* interfaces = ik->local_interfaces();
    int len = interfaces->length();
    for (int i = 0; i < len; i++) {
      dump(interfaces->at(i));
    }
    ClassListWriter::write_to_stream(ik, _stream);
  }

public:
  DumpClassListCLDClosure(fileStream* f)
  : CLDClosure(), _dumped_classes(INITIAL_TABLE_SIZE, MAX_TABLE_SIZE) {
    _stream = f;
  }

  void do_cld(ClassLoaderData* cld) {
    for (Klass* klass = cld->klasses(); klass != nullptr; klass = klass->next_link()) {
      if (klass->is_instance_klass()) {
        dump(InstanceKlass::cast(klass));
      }
    }
  }
};

void MetaspaceShared::dump_loaded_classes(const char* file_name, TRAPS) {
  fileStream stream(file_name, "w");
  if (stream.is_open()) {
    MutexLocker lock(ClassLoaderDataGraph_lock);
    MutexLocker lock2(ClassListFile_lock, Mutex::_no_safepoint_check_flag);
    DumpClassListCLDClosure collect_classes(&stream);
    ClassLoaderDataGraph::loaded_cld_do(&collect_classes);
  } else {
    THROW_MSG(vmSymbols::java_io_IOException(), "Failed to open file");
  }
}

static bool shared_base_too_high(char* specified_base, char* aligned_base, size_t cds_max) {
  if (specified_base != nullptr && aligned_base < specified_base) {
    // SharedBaseAddress is very high (e.g., 0xffffffffffffff00) so
    // align_up(SharedBaseAddress, MetaspaceShared::core_region_alignment()) has wrapped around.
    return true;
  }
  if (max_uintx - uintx(aligned_base) < uintx(cds_max)) {
    // The end of the archive will wrap around
    return true;
  }

  return false;
}

static char* compute_shared_base(size_t cds_max) {
  char* specified_base = (char*)SharedBaseAddress;
  char* aligned_base = align_up(specified_base, MetaspaceShared::core_region_alignment());

  const char* err = nullptr;
  if (shared_base_too_high(specified_base, aligned_base, cds_max)) {
    err = "too high";
  } else if (!shared_base_valid(aligned_base)) {
    err = "invalid for this platform";
  } else {
    return aligned_base;
  }

  log_warning(cds)("SharedBaseAddress (" INTPTR_FORMAT ") is %s. Reverted to " INTPTR_FORMAT,
                   p2i((void*)SharedBaseAddress), err,
                   p2i((void*)Arguments::default_SharedBaseAddress()));

  specified_base = (char*)Arguments::default_SharedBaseAddress();
  aligned_base = align_up(specified_base, MetaspaceShared::core_region_alignment());

  // Make sure the default value of SharedBaseAddress specified in globals.hpp is sane.
  assert(!shared_base_too_high(specified_base, aligned_base, cds_max), "Sanity");
  assert(shared_base_valid(aligned_base), "Sanity");
  return aligned_base;
}

void MetaspaceShared::initialize_for_static_dump() {
  assert(DumpSharedSpaces, "should be called for dump time only");
  log_info(cds)("Core region alignment: " SIZE_FORMAT, core_region_alignment());
  // The max allowed size for CDS archive. We use this to limit SharedBaseAddress
  // to avoid address space wrap around.
  size_t cds_max;
  const size_t reserve_alignment = core_region_alignment();

#ifdef _LP64
  const uint64_t UnscaledClassSpaceMax = (uint64_t(max_juint) + 1);
  cds_max = align_down(UnscaledClassSpaceMax, reserve_alignment);
#else
  // We don't support archives larger than 256MB on 32-bit due to limited
  //  virtual address space.
  cds_max = align_down(256*M, reserve_alignment);
#endif

  _requested_base_address = compute_shared_base(cds_max);
  SharedBaseAddress = (size_t)_requested_base_address;

  size_t symbol_rs_size = LP64_ONLY(3 * G) NOT_LP64(128 * M);
  _symbol_rs = ReservedSpace(symbol_rs_size);
  if (!_symbol_rs.is_reserved()) {
    log_error(cds)("Unable to reserve memory for symbols: " SIZE_FORMAT " bytes.", symbol_rs_size);
    MetaspaceShared::unrecoverable_writing_error();
  }
  _symbol_region.init(&_symbol_rs, &_symbol_vs);
}

// Called by universe_post_init()
void MetaspaceShared::post_initialize(TRAPS) {
  if (UseSharedSpaces) {
    int size = FileMapInfo::get_number_of_shared_paths();
    if (size > 0) {
      CDSProtectionDomain::allocate_shared_data_arrays(size, CHECK);
      if (!DynamicDumpSharedSpaces) {
        FileMapInfo* info;
        if (FileMapInfo::dynamic_info() == nullptr) {
          info = FileMapInfo::current_info();
        } else {
          info = FileMapInfo::dynamic_info();
        }
        ClassLoaderExt::init_paths_start_index(info->app_class_paths_start_index());
        ClassLoaderExt::init_app_module_paths_start_index(info->app_module_paths_start_index());
      }
    }
  }
}

static GrowableArrayCHeap<OopHandle, mtClassShared>* _extra_interned_strings = nullptr;
static GrowableArrayCHeap<Symbol*, mtClassShared>* _extra_symbols = nullptr;

void MetaspaceShared::read_extra_data(JavaThread* current, const char* filename) {
  _extra_interned_strings = new GrowableArrayCHeap<OopHandle, mtClassShared>(10000);
  _extra_symbols = new GrowableArrayCHeap<Symbol*, mtClassShared>(1000);

  HashtableTextDump reader(filename);
  reader.check_version("VERSION: 1.0");

  while (reader.remain() > 0) {
    int utf8_length;
    int prefix_type = reader.scan_prefix(&utf8_length);
    ResourceMark rm(current);
    if (utf8_length == 0x7fffffff) {
      // buf_len will overflown 32-bit value.
      log_error(cds)("string length too large: %d", utf8_length);
      MetaspaceShared::unrecoverable_loading_error();
    }
    int buf_len = utf8_length+1;
    char* utf8_buffer = NEW_RESOURCE_ARRAY(char, buf_len);
    reader.get_utf8(utf8_buffer, utf8_length);
    utf8_buffer[utf8_length] = '\0';

    if (prefix_type == HashtableTextDump::SymbolPrefix) {
      _extra_symbols->append(SymbolTable::new_permanent_symbol(utf8_buffer));
    } else{
      assert(prefix_type == HashtableTextDump::StringPrefix, "Sanity");
      ExceptionMark em(current);
      JavaThread* THREAD = current; // For exception macros.
      oop str = StringTable::intern(utf8_buffer, THREAD);

      if (HAS_PENDING_EXCEPTION) {
        log_warning(cds, heap)("[line %d] extra interned string allocation failed; size too large: %d",
                               reader.last_line_no(), utf8_length);
        CLEAR_PENDING_EXCEPTION;
      } else {
#if INCLUDE_CDS_JAVA_HEAP
        if (ArchiveHeapWriter::is_string_too_large_to_archive(str)) {
          log_warning(cds, heap)("[line %d] extra interned string ignored; size too large: %d",
                                 reader.last_line_no(), utf8_length);
          continue;
        }
        // Make sure this string is included in the dumped interned string table.
        assert(str != nullptr, "must succeed");
        _extra_interned_strings->append(OopHandle(Universe::vm_global(), str));
#endif
      }
    }
  }
}

// Read/write a data stream for restoring/preserving metadata pointers and
// miscellaneous data from/to the shared archive file.

void MetaspaceShared::serialize(SerializeClosure* soc) {
  int tag = 0;
  soc->do_tag(--tag);

  // Verify the sizes of various metadata in the system.
  soc->do_tag(sizeof(Method));
  soc->do_tag(sizeof(ConstMethod));
  soc->do_tag(arrayOopDesc::base_offset_in_bytes(T_BYTE));
  soc->do_tag(sizeof(ConstantPool));
  soc->do_tag(sizeof(ConstantPoolCache));
  soc->do_tag(objArrayOopDesc::base_offset_in_bytes());
  soc->do_tag(typeArrayOopDesc::base_offset_in_bytes(T_BYTE));
  soc->do_tag(sizeof(Symbol));

  // Need to do this first, as subsequent steps may call virtual functions
  // in archived Metadata objects.
  CppVtables::serialize(soc);
  soc->do_tag(--tag);

  // Dump/restore miscellaneous metadata.
  JavaClasses::serialize_offsets(soc);
  HeapShared::serialize_root(soc);
  Universe::serialize(soc);
  soc->do_tag(--tag);

  // Dump/restore references to commonly used names and signatures.
  vmSymbols::serialize(soc);
  soc->do_tag(--tag);

  // Dump/restore the symbol/string/subgraph_info tables
  SymbolTable::serialize_shared_table_header(soc);
  StringTable::serialize_shared_table_header(soc);
  HeapShared::serialize_tables(soc);
  SystemDictionaryShared::serialize_dictionary_headers(soc);

  InstanceMirrorKlass::serialize_offsets(soc);

  // Dump/restore well known classes (pointers)
  SystemDictionaryShared::serialize_vm_classes(soc);
  soc->do_tag(--tag);

  CDS_JAVA_HEAP_ONLY(ClassLoaderDataShared::serialize(soc);)

  LambdaFormInvokers::serialize(soc);
  soc->do_tag(666);
}

static void rewrite_nofast_bytecode(const methodHandle& method) {
  BytecodeStream bcs(method);
  while (!bcs.is_last_bytecode()) {
    Bytecodes::Code opcode = bcs.next();
    switch (opcode) {
    case Bytecodes::_getfield:      *bcs.bcp() = Bytecodes::_nofast_getfield;      break;
    case Bytecodes::_putfield:      *bcs.bcp() = Bytecodes::_nofast_putfield;      break;
    case Bytecodes::_aload_0:       *bcs.bcp() = Bytecodes::_nofast_aload_0;       break;
    case Bytecodes::_iload: {
      if (!bcs.is_wide()) {
        *bcs.bcp() = Bytecodes::_nofast_iload;
      }
      break;
    }
    default: break;
    }
  }
}

// [1] Rewrite all bytecodes as needed, so that the ConstMethod* will not be modified
//     at run time by RewriteBytecodes/RewriteFrequentPairs
// [2] Assign a fingerprint, so one doesn't need to be assigned at run-time.
void MetaspaceShared::rewrite_nofast_bytecodes_and_calculate_fingerprints(Thread* thread, InstanceKlass* ik) {
  for (int i = 0; i < ik->methods()->length(); i++) {
    methodHandle m(thread, ik->methods()->at(i));
    if (ik->can_be_verified_at_dumptime() && ik->is_linked()) {
      rewrite_nofast_bytecode(m);
    }
    Fingerprinter fp(m);
    // The side effect of this call sets method's fingerprint field.
    fp.fingerprint();
  }
}

class VM_PopulateDumpSharedSpace : public VM_Operation {
private:
  ArchiveHeapInfo _heap_info;

  void dump_java_heap_objects(GrowableArray<Klass*>* klasses) NOT_CDS_JAVA_HEAP_RETURN;
  void dump_shared_symbol_table(GrowableArray<Symbol*>* symbols) {
    log_info(cds)("Dumping symbol table ...");
    SymbolTable::write_to_archive(symbols);
  }
  char* dump_read_only_tables();

public:

  VM_PopulateDumpSharedSpace() : VM_Operation(), _heap_info() {}

  bool skip_operation() const { return false; }

  VMOp_Type type() const { return VMOp_PopulateDumpSharedSpace; }
  void doit();   // outline because gdb sucks
  bool allow_nested_vm_operations() const { return true; }
}; // class VM_PopulateDumpSharedSpace

class StaticArchiveBuilder : public ArchiveBuilder {
public:
  StaticArchiveBuilder() : ArchiveBuilder() {}

  virtual void iterate_roots(MetaspaceClosure* it, bool is_relocating_pointers) {
    FileMapInfo::metaspace_pointers_do(it, false);
    SystemDictionaryShared::dumptime_classes_do(it);
    Universe::metaspace_pointers_do(it);
    vmSymbols::metaspace_pointers_do(it);

    // The above code should find all the symbols that are referenced by the
    // archived classes. We just need to add the extra symbols which
    // may not be used by any of the archived classes -- these are usually
    // symbols that we anticipate to be used at run time, so we can store
    // them in the RO region, to be shared across multiple processes.
    if (_extra_symbols != nullptr) {
      for (int i = 0; i < _extra_symbols->length(); i++) {
        it->push(_extra_symbols->adr_at(i));
      }
    }
  }
};

char* VM_PopulateDumpSharedSpace::dump_read_only_tables() {
  ArchiveBuilder::OtherROAllocMark mark;

  SystemDictionaryShared::write_to_archive();

  // Write lambform lines into archive
  LambdaFormInvokers::dump_static_archive_invokers();
  // Write the other data to the output array.
  DumpRegion* ro_region = ArchiveBuilder::current()->ro_region();
  char* start = ro_region->top();
  WriteClosure wc(ro_region);
  MetaspaceShared::serialize(&wc);

  return start;
}

void VM_PopulateDumpSharedSpace::doit() {
  DEBUG_ONLY(SystemDictionaryShared::NoClassLoadingMark nclm);

  FileMapInfo::check_nonempty_dir_in_shared_path_table();

  NOT_PRODUCT(SystemDictionary::verify();)

  // Block concurrent class unloading from changing the _dumptime_table
  MutexLocker ml(DumpTimeTable_lock, Mutex::_no_safepoint_check_flag);
  SystemDictionaryShared::check_excluded_classes();

  StaticArchiveBuilder builder;
  builder.gather_source_objs();
  builder.reserve_buffer();

  char* cloned_vtables = CppVtables::dumptime_init(&builder);

  builder.dump_rw_metadata();
  builder.dump_ro_metadata();
  builder.relocate_metaspaceobj_embedded_pointers();

  // Dump supported java heap objects
  dump_java_heap_objects(builder.klasses());

  builder.relocate_roots();
  dump_shared_symbol_table(builder.symbols());

  builder.relocate_vm_classes();

  log_info(cds)("Make classes shareable");
  builder.make_klasses_shareable();

  char* serialized_data = dump_read_only_tables();

  SystemDictionaryShared::adjust_lambda_proxy_class_dictionary();

  // The vtable clones contain addresses of the current process.
  // We don't want to write these addresses into the archive.
  CppVtables::zero_archived_vtables();

  // relocate the data so that it can be mapped to MetaspaceShared::requested_base_address()
  // without runtime relocation.
  builder.relocate_to_requested();

  // Write the archive file
  const char* static_archive = Arguments::GetSharedArchivePath();
  assert(static_archive != nullptr, "SharedArchiveFile not set?");
  FileMapInfo* mapinfo = new FileMapInfo(static_archive, true);
  mapinfo->populate_header(MetaspaceShared::core_region_alignment());
  mapinfo->set_serialized_data(serialized_data);
  mapinfo->set_cloned_vtables(cloned_vtables);
  mapinfo->open_for_write();
  builder.write_archive(mapinfo, &_heap_info);

  if (PrintSystemDictionaryAtExit) {
    SystemDictionary::print();
  }

  if (AllowArchivingWithJavaAgent) {
    log_warning(cds)("This archive was created with AllowArchivingWithJavaAgent. It should be used "
            "for testing purposes only and should not be used in a production environment");
  }

  MetaspaceShared::exit_after_static_dump();
}

class CollectCLDClosure : public CLDClosure {
  GrowableArray<ClassLoaderData*> _loaded_cld;
  GrowableArray<OopHandle> _loaded_cld_handles; // keep the CLDs alive
  Thread* _current_thread;
public:
  CollectCLDClosure(Thread* thread) : _current_thread(thread) {}
  ~CollectCLDClosure() {
    for (int i = 0; i < _loaded_cld_handles.length(); i++) {
      _loaded_cld_handles.at(i).release(Universe::vm_global());
    }
  }
  void do_cld(ClassLoaderData* cld) {
    assert(cld->is_alive(), "must be");
    _loaded_cld.append(cld);
    _loaded_cld_handles.append(OopHandle(Universe::vm_global(), cld->holder()));
  }

  int nof_cld() const                { return _loaded_cld.length(); }
  ClassLoaderData* cld_at(int index) { return _loaded_cld.at(index); }
};

// Check if we can eagerly link this class at dump time, so we can avoid the
// runtime linking overhead (especially verification)
bool MetaspaceShared::may_be_eagerly_linked(InstanceKlass* ik) {
  if (!ik->can_be_verified_at_dumptime()) {
    // For old classes, try to leave them in the unlinked state, so
    // we can still store them in the archive. They must be
    // linked/verified at runtime.
    return false;
  }
  if (DynamicDumpSharedSpaces && ik->is_shared_unregistered_class()) {
    // Linking of unregistered classes at this stage may cause more
    // classes to be resolved, resulting in calls to ClassLoader.loadClass()
    // that may not be expected by custom class loaders.
    //
    // It's OK to do this for the built-in loaders as we know they can
    // tolerate this. (Note that unregistered classes are loaded by the null
    // loader during DumpSharedSpaces).
    return false;
  }
  return true;
}

bool MetaspaceShared::link_class_for_cds(InstanceKlass* ik, TRAPS) {
  // Link the class to cause the bytecodes to be rewritten and the
  // cpcache to be created. Class verification is done according
  // to -Xverify setting.
  bool res = MetaspaceShared::try_link_class(THREAD, ik);
  ClassPrelinker::dumptime_resolve_constants(ik, CHECK_(false));
  return res;
}

void MetaspaceShared::link_shared_classes(bool jcmd_request, TRAPS) {
  ClassPrelinker::initialize();

  if (!jcmd_request) {
    LambdaFormInvokers::regenerate_holder_classes(CHECK);
  }

  // Collect all loaded ClassLoaderData.
  CollectCLDClosure collect_cld(THREAD);
  {
    // ClassLoaderDataGraph::loaded_cld_do requires ClassLoaderDataGraph_lock.
    // We cannot link the classes while holding this lock (or else we may run into deadlock).
    // Therefore, we need to first collect all the CLDs, and then link their classes after
    // releasing the lock.
    MutexLocker lock(ClassLoaderDataGraph_lock);
    ClassLoaderDataGraph::loaded_cld_do(&collect_cld);
  }

  while (true) {
    bool has_linked = false;
    for (int i = 0; i < collect_cld.nof_cld(); i++) {
      ClassLoaderData* cld = collect_cld.cld_at(i);
      for (Klass* klass = cld->klasses(); klass != nullptr; klass = klass->next_link()) {
        if (klass->is_instance_klass()) {
          InstanceKlass* ik = InstanceKlass::cast(klass);
          if (may_be_eagerly_linked(ik)) {
            has_linked |= link_class_for_cds(ik, CHECK);
          }
        }
      }
    }

    if (!has_linked) {
      break;
    }
    // Class linking includes verification which may load more classes.
    // Keep scanning until we have linked no more classes.
  }
}

void MetaspaceShared::prepare_for_dumping() {
  Arguments::assert_is_dumping_archive();
  Arguments::check_unsupported_dumping_properties();

  ClassLoader::initialize_shared_path(JavaThread::current());
}

// Preload classes from a list, populate the shared spaces and dump to a
// file.
void MetaspaceShared::preload_and_dump() {
  EXCEPTION_MARK;
  ResourceMark rm(THREAD);
  preload_and_dump_impl(THREAD);
  if (HAS_PENDING_EXCEPTION) {
    if (PENDING_EXCEPTION->is_a(vmClasses::OutOfMemoryError_klass())) {
      log_error(cds)("Out of memory. Please run with a larger Java heap, current MaxHeapSize = "
                     SIZE_FORMAT "M", MaxHeapSize/M);
      MetaspaceShared::unrecoverable_writing_error();
    } else {
      log_error(cds)("%s: %s", PENDING_EXCEPTION->klass()->external_name(),
                     java_lang_String::as_utf8_string(java_lang_Throwable::message(PENDING_EXCEPTION)));
      MetaspaceShared::unrecoverable_writing_error("VM exits due to exception, use -Xlog:cds,exceptions=trace for detail");
    }
  } else {
    // On success, the VM_PopulateDumpSharedSpace op should have
    // exited the VM.
    ShouldNotReachHere();
  }
}

#if INCLUDE_CDS_JAVA_HEAP && defined(_LP64)
void MetaspaceShared::adjust_heap_sizes_for_dumping() {
  if (!DumpSharedSpaces || UseCompressedOops) {
    return;
  }
  // CDS heap dumping requires all string oops to have an offset
  // from the heap bottom that can be encoded in 32-bit.
  julong max_heap_size = (julong)(4 * G);

  if (MinHeapSize > max_heap_size) {
    log_debug(cds)("Setting MinHeapSize to 4G for CDS dumping, original size = " SIZE_FORMAT "M", MinHeapSize/M);
    FLAG_SET_ERGO(MinHeapSize, max_heap_size);
  }
  if (InitialHeapSize > max_heap_size) {
    log_debug(cds)("Setting InitialHeapSize to 4G for CDS dumping, original size = " SIZE_FORMAT "M", InitialHeapSize/M);
    FLAG_SET_ERGO(InitialHeapSize, max_heap_size);
  }
  if (MaxHeapSize > max_heap_size) {
    log_debug(cds)("Setting MaxHeapSize to 4G for CDS dumping, original size = " SIZE_FORMAT "M", MaxHeapSize/M);
    FLAG_SET_ERGO(MaxHeapSize, max_heap_size);
  }
}
#endif // INCLUDE_CDS_JAVA_HEAP && _LP64

void MetaspaceShared::get_default_classlist(char* default_classlist, const size_t buf_size) {
  // Construct the path to the class list (in jre/lib)
  // Walk up two directories from the location of the VM and
  // optionally tack on "lib" (depending on platform)
  os::jvm_path(default_classlist, (jint)(buf_size));
  for (int i = 0; i < 3; i++) {
    char *end = strrchr(default_classlist, *os::file_separator());
    if (end != nullptr) *end = '\0';
  }
  size_t classlist_path_len = strlen(default_classlist);
  if (classlist_path_len >= 3) {
    if (strcmp(default_classlist + classlist_path_len - 3, "lib") != 0) {
      if (classlist_path_len < buf_size - 4) {
        jio_snprintf(default_classlist + classlist_path_len,
                     buf_size - classlist_path_len,
                     "%slib", os::file_separator());
        classlist_path_len += 4;
      }
    }
  }
  if (classlist_path_len < buf_size - 10) {
    jio_snprintf(default_classlist + classlist_path_len,
                 buf_size - classlist_path_len,
                 "%sclasslist", os::file_separator());
  }
}

void MetaspaceShared::preload_classes(TRAPS) {
  char default_classlist[JVM_MAXPATHLEN];
  const char* classlist_path;

  get_default_classlist(default_classlist, sizeof(default_classlist));
  if (SharedClassListFile == nullptr) {
    classlist_path = default_classlist;
  } else {
    classlist_path = SharedClassListFile;
  }

  log_info(cds)("Loading classes to share ...");
  _has_error_classes = false;
  int class_count = ClassListParser::parse_classlist(classlist_path,
                                                     ClassListParser::_parse_all, CHECK);
  if (ExtraSharedClassListFile) {
    class_count += ClassListParser::parse_classlist(ExtraSharedClassListFile,
                                                    ClassListParser::_parse_all, CHECK);
  }
  if (classlist_path != default_classlist) {
    struct stat statbuf;
    if (os::stat(default_classlist, &statbuf) == 0) {
      // File exists, let's use it.
      class_count += ClassListParser::parse_classlist(default_classlist,
                                                      ClassListParser::_parse_lambda_forms_invokers_only, CHECK);
    }
  }

  // Exercise the manifest processing code to ensure classes used by CDS at runtime
  // are always archived
  const char* dummy = "Manifest-Version: 1.0\n";
  CDSProtectionDomain::create_jar_manifest(dummy, strlen(dummy), CHECK);

  log_info(cds)("Loading classes to share: done.");
  log_info(cds)("Shared spaces: preloaded %d classes", class_count);
}

void MetaspaceShared::preload_and_dump_impl(TRAPS) {
  preload_classes(CHECK);

  if (SharedArchiveConfigFile) {
    log_info(cds)("Reading extra data from %s ...", SharedArchiveConfigFile);
    read_extra_data(THREAD, SharedArchiveConfigFile);
    log_info(cds)("Reading extra data: done.");
  }

  HeapShared::init_for_dumping(CHECK);

  // Rewrite and link classes
  log_info(cds)("Rewriting and linking classes ...");

  // Link any classes which got missed. This would happen if we have loaded classes that
  // were not explicitly specified in the classlist. E.g., if an interface implemented by class K
  // fails verification, all other interfaces that were not specified in the classlist but
  // are implemented by K are not verified.
  link_shared_classes(false/*not from jcmd*/, CHECK);
  log_info(cds)("Rewriting and linking classes: done");

#if INCLUDE_CDS_JAVA_HEAP
  StringTable::allocate_shared_strings_array(CHECK);
  ArchiveHeapWriter::init();
  if (use_full_module_graph()) {
    HeapShared::reset_archived_object_states(CHECK);
  }
#endif

  VM_PopulateDumpSharedSpace op;
  VMThread::execute(&op);
}

// Returns true if the class's status has changed.
bool MetaspaceShared::try_link_class(JavaThread* current, InstanceKlass* ik) {
  ExceptionMark em(current);
  JavaThread* THREAD = current; // For exception macros.
  Arguments::assert_is_dumping_archive();
  if (ik->is_loaded() && !ik->is_linked() && ik->can_be_verified_at_dumptime() &&
      !SystemDictionaryShared::has_class_failed_verification(ik)) {
    bool saved = BytecodeVerificationLocal;
    if (ik->is_shared_unregistered_class() && ik->class_loader() == nullptr) {
      // The verification decision is based on BytecodeVerificationRemote
      // for non-system classes. Since we are using the null classloader
      // to load non-system classes for customized class loaders during dumping,
      // we need to temporarily change BytecodeVerificationLocal to be the same as
      // BytecodeVerificationRemote. Note this can cause the parent system
      // classes also being verified. The extra overhead is acceptable during
      // dumping.
      BytecodeVerificationLocal = BytecodeVerificationRemote;
    }
    ik->link_class(THREAD);
    if (HAS_PENDING_EXCEPTION) {
      ResourceMark rm(THREAD);
      log_warning(cds)("Preload Warning: Verification failed for %s",
                    ik->external_name());
      CLEAR_PENDING_EXCEPTION;
      SystemDictionaryShared::set_class_has_failed_verification(ik);
      _has_error_classes = true;
    }
    ik->compute_has_loops_flag_for_methods();
    BytecodeVerificationLocal = saved;
    return true;
  } else {
    return false;
  }
}

#if INCLUDE_CDS_JAVA_HEAP
void VM_PopulateDumpSharedSpace::dump_java_heap_objects(GrowableArray<Klass*>* klasses) {
  if(!HeapShared::can_write()) {
    log_info(cds)(
      "Archived java heap is not supported as UseG1GC "
      "and UseCompressedClassPointers are required."
      "Current settings: UseG1GC=%s, UseCompressedClassPointers=%s.",
      BOOL_TO_STR(UseG1GC), BOOL_TO_STR(UseCompressedClassPointers));
    return;
  }
  // Find all the interned strings that should be dumped.
  int i;
  for (i = 0; i < klasses->length(); i++) {
    Klass* k = klasses->at(i);
    if (k->is_instance_klass()) {
      InstanceKlass* ik = InstanceKlass::cast(k);
      if (ik->is_linked()) {
        ik->constants()->add_dumped_interned_strings();
      }
    }
  }
  if (_extra_interned_strings != nullptr) {
    for (i = 0; i < _extra_interned_strings->length(); i ++) {
      OopHandle string = _extra_interned_strings->at(i);
      HeapShared::add_to_dumped_interned_strings(string.resolve());
    }
  }

  HeapShared::archive_objects(&_heap_info);
  ArchiveBuilder::OtherROAllocMark mark;
  HeapShared::write_subgraph_info_table();
}
#endif // INCLUDE_CDS_JAVA_HEAP

void MetaspaceShared::set_shared_metaspace_range(void* base, void *static_top, void* top) {
  assert(base <= static_top && static_top <= top, "must be");
  _shared_metaspace_static_top = static_top;
  MetaspaceObj::set_shared_metaspace_range(base, top);
}

bool MetaspaceShared::is_shared_dynamic(void* p) {
  if ((p < MetaspaceObj::shared_metaspace_top()) &&
      (p >= _shared_metaspace_static_top)) {
    return true;
  } else {
    return false;
  }
}

// This function is called when the JVM is unable to load the specified archive(s) due to one
// of the following conditions.
// - There's an error that indicates that the archive(s) files were corrupt or otherwise damaged.
// - When -XX:+RequireSharedSpaces is specified, AND the JVM cannot load the archive(s) due
//   to version or classpath mismatch.
void MetaspaceShared::unrecoverable_loading_error(const char* message) {
  log_error(cds)("An error has occurred while processing the shared archive file.");
  if (message != nullptr) {
    log_error(cds)("%s", message);
  }
  vm_exit_during_initialization("Unable to use shared archive.", nullptr);
}

// This function is called when the JVM is unable to write the specified CDS archive due to an
// unrecoverable error.
void MetaspaceShared::unrecoverable_writing_error(const char* message) {
  log_error(cds)("An error has occurred while writing the shared archive file.");
  if (message != nullptr) {
    log_error(cds)("%s", message);
  }
<<<<<<< HEAD
  vm_exit(1);
=======
  vm_direct_exit(1);
>>>>>>> 35f51562
}

// We have finished dumping the static archive. At this point, there may be pending VM
// operations. We have changed some global states (such as vmClasses::_klasses) that
// may cause these VM operations to fail. For safety, forget these operations and
// exit the VM directly.
void MetaspaceShared::exit_after_static_dump() {
  os::_exit(0);
}

void MetaspaceShared::initialize_runtime_shared_and_meta_spaces() {
  assert(UseSharedSpaces, "Must be called when UseSharedSpaces is enabled");
  MapArchiveResult result = MAP_ARCHIVE_OTHER_FAILURE;

  FileMapInfo* static_mapinfo = open_static_archive();
  FileMapInfo* dynamic_mapinfo = nullptr;

  if (static_mapinfo != nullptr) {
    log_info(cds)("Core region alignment: " SIZE_FORMAT, static_mapinfo->core_region_alignment());
    dynamic_mapinfo = open_dynamic_archive();

    // First try to map at the requested address
    result = map_archives(static_mapinfo, dynamic_mapinfo, true);
    if (result == MAP_ARCHIVE_MMAP_FAILURE) {
      // Mapping has failed (probably due to ASLR). Let's map at an address chosen
      // by the OS.
      log_info(cds)("Try to map archive(s) at an alternative address");
      result = map_archives(static_mapinfo, dynamic_mapinfo, false);
    }
  }

  if (result == MAP_ARCHIVE_SUCCESS) {
    bool dynamic_mapped = (dynamic_mapinfo != nullptr && dynamic_mapinfo->is_mapped());
    char* cds_base = static_mapinfo->mapped_base();
    char* cds_end =  dynamic_mapped ? dynamic_mapinfo->mapped_end() : static_mapinfo->mapped_end();
    // Register CDS memory region with LSan.
    LSAN_REGISTER_ROOT_REGION(cds_base, cds_end - cds_base);
    set_shared_metaspace_range(cds_base, static_mapinfo->mapped_end(), cds_end);
    _relocation_delta = static_mapinfo->relocation_delta();
    _requested_base_address = static_mapinfo->requested_base_address();
    if (dynamic_mapped) {
      FileMapInfo::set_shared_path_table(dynamic_mapinfo);
      // turn AutoCreateSharedArchive off if successfully mapped
      AutoCreateSharedArchive = false;
    } else {
      FileMapInfo::set_shared_path_table(static_mapinfo);
    }
  } else {
    set_shared_metaspace_range(nullptr, nullptr, nullptr);
    if (DynamicDumpSharedSpaces) {
      log_warning(cds)("-XX:ArchiveClassesAtExit is unsupported when base CDS archive is not loaded. Run with -Xlog:cds for more info.");
    }
    UseSharedSpaces = false;
    // The base archive cannot be mapped. We cannot dump the dynamic shared archive.
    AutoCreateSharedArchive = false;
    DynamicDumpSharedSpaces = false;
    log_info(cds)("Unable to map shared spaces");
    if (PrintSharedArchiveAndExit) {
      MetaspaceShared::unrecoverable_loading_error("Unable to use shared archive.");
    } else if (RequireSharedSpaces) {
      MetaspaceShared::unrecoverable_loading_error("Unable to map shared spaces");
    }
  }

  // If mapping failed and -XShare:on, the vm should exit
  bool has_failed = false;
  if (static_mapinfo != nullptr && !static_mapinfo->is_mapped()) {
    has_failed = true;
    delete static_mapinfo;
  }
  if (dynamic_mapinfo != nullptr && !dynamic_mapinfo->is_mapped()) {
    has_failed = true;
    delete dynamic_mapinfo;
  }
  if (RequireSharedSpaces && has_failed) {
      MetaspaceShared::unrecoverable_loading_error("Unable to map shared spaces");
  }
}

FileMapInfo* MetaspaceShared::open_static_archive() {
  const char* static_archive = Arguments::GetSharedArchivePath();
  assert(static_archive != nullptr, "SharedArchivePath is nullptr");
  FileMapInfo* mapinfo = new FileMapInfo(static_archive, true);
  if (!mapinfo->initialize()) {
    delete(mapinfo);
    return nullptr;
  }
  return mapinfo;
}

FileMapInfo* MetaspaceShared::open_dynamic_archive() {
  if (DynamicDumpSharedSpaces) {
    return nullptr;
  }
  const char* dynamic_archive = Arguments::GetSharedDynamicArchivePath();
  if (dynamic_archive == nullptr) {
    return nullptr;
  }

  FileMapInfo* mapinfo = new FileMapInfo(dynamic_archive, false);
  if (!mapinfo->initialize()) {
    delete(mapinfo);
    if (RequireSharedSpaces) {
      MetaspaceShared::unrecoverable_loading_error("Failed to initialize dynamic archive");
    }
    return nullptr;
  }
  return mapinfo;
}

// use_requested_addr:
//  true  = map at FileMapHeader::_requested_base_address
//  false = map at an alternative address picked by OS.
MapArchiveResult MetaspaceShared::map_archives(FileMapInfo* static_mapinfo, FileMapInfo* dynamic_mapinfo,
                                               bool use_requested_addr) {
  if (use_requested_addr && static_mapinfo->requested_base_address() == nullptr) {
    log_info(cds)("Archive(s) were created with -XX:SharedBaseAddress=0. Always map at os-selected address.");
    return MAP_ARCHIVE_MMAP_FAILURE;
  }

  PRODUCT_ONLY(if (ArchiveRelocationMode == 1 && use_requested_addr) {
      // For product build only -- this is for benchmarking the cost of doing relocation.
      // For debug builds, the check is done below, after reserving the space, for better test coverage
      // (see comment below).
      log_info(cds)("ArchiveRelocationMode == 1: always map archive(s) at an alternative address");
      return MAP_ARCHIVE_MMAP_FAILURE;
    });

  if (ArchiveRelocationMode == 2 && !use_requested_addr) {
    log_info(cds)("ArchiveRelocationMode == 2: never map archive(s) at an alternative address");
    return MAP_ARCHIVE_MMAP_FAILURE;
  };

  if (dynamic_mapinfo != nullptr) {
    // Ensure that the OS won't be able to allocate new memory spaces between the two
    // archives, or else it would mess up the simple comparison in MetaspaceObj::is_shared().
    assert(static_mapinfo->mapping_end_offset() == dynamic_mapinfo->mapping_base_offset(), "no gap");
  }

  ReservedSpace total_space_rs, archive_space_rs, class_space_rs;
  MapArchiveResult result = MAP_ARCHIVE_OTHER_FAILURE;
  char* mapped_base_address = reserve_address_space_for_archives(static_mapinfo,
                                                                 dynamic_mapinfo,
                                                                 use_requested_addr,
                                                                 total_space_rs,
                                                                 archive_space_rs,
                                                                 class_space_rs);
  if (mapped_base_address == nullptr) {
    result = MAP_ARCHIVE_MMAP_FAILURE;
    log_debug(cds)("Failed to reserve spaces (use_requested_addr=%u)", (unsigned)use_requested_addr);
  } else {

#ifdef ASSERT
    // Some sanity checks after reserving address spaces for archives
    //  and class space.
    assert(archive_space_rs.is_reserved(), "Sanity");
    if (Metaspace::using_class_space()) {
      // Class space must closely follow the archive space. Both spaces
      //  must be aligned correctly.
      assert(class_space_rs.is_reserved(),
             "A class space should have been reserved");
      assert(class_space_rs.base() >= archive_space_rs.end(),
             "class space should follow the cds archive space");
      assert(is_aligned(archive_space_rs.base(),
                        core_region_alignment()),
             "Archive space misaligned");
      assert(is_aligned(class_space_rs.base(),
                        Metaspace::reserve_alignment()),
             "class space misaligned");
    }
#endif // ASSERT

    log_info(cds)("Reserved archive_space_rs [" INTPTR_FORMAT " - " INTPTR_FORMAT "] (" SIZE_FORMAT ") bytes",
                   p2i(archive_space_rs.base()), p2i(archive_space_rs.end()), archive_space_rs.size());
    log_info(cds)("Reserved class_space_rs   [" INTPTR_FORMAT " - " INTPTR_FORMAT "] (" SIZE_FORMAT ") bytes",
                   p2i(class_space_rs.base()), p2i(class_space_rs.end()), class_space_rs.size());

    if (MetaspaceShared::use_windows_memory_mapping()) {
      // We have now reserved address space for the archives, and will map in
      //  the archive files into this space.
      //
      // Special handling for Windows: on Windows we cannot map a file view
      //  into an existing memory mapping. So, we unmap the address range we
      //  just reserved again, which will make it available for mapping the
      //  archives.
      // Reserving this range has not been for naught however since it makes
      //  us reasonably sure the address range is available.
      //
      // But still it may fail, since between unmapping the range and mapping
      //  in the archive someone else may grab the address space. Therefore
      //  there is a fallback in FileMap::map_region() where we just read in
      //  the archive files sequentially instead of mapping it in. We couple
      //  this with use_requested_addr, since we're going to patch all the
      //  pointers anyway so there's no benefit to mmap.
      if (use_requested_addr) {
        assert(!total_space_rs.is_reserved(), "Should not be reserved for Windows");
        log_info(cds)("Windows mmap workaround: releasing archive space.");
        archive_space_rs.release();
      }
    }
    MapArchiveResult static_result = map_archive(static_mapinfo, mapped_base_address, archive_space_rs);
    MapArchiveResult dynamic_result = (static_result == MAP_ARCHIVE_SUCCESS) ?
                                     map_archive(dynamic_mapinfo, mapped_base_address, archive_space_rs) : MAP_ARCHIVE_OTHER_FAILURE;

    DEBUG_ONLY(if (ArchiveRelocationMode == 1 && use_requested_addr) {
      // This is for simulating mmap failures at the requested address. In
      //  debug builds, we do it here (after all archives have possibly been
      //  mapped), so we can thoroughly test the code for failure handling
      //  (releasing all allocated resource, etc).
      log_info(cds)("ArchiveRelocationMode == 1: always map archive(s) at an alternative address");
      if (static_result == MAP_ARCHIVE_SUCCESS) {
        static_result = MAP_ARCHIVE_MMAP_FAILURE;
      }
      if (dynamic_result == MAP_ARCHIVE_SUCCESS) {
        dynamic_result = MAP_ARCHIVE_MMAP_FAILURE;
      }
    });

    if (static_result == MAP_ARCHIVE_SUCCESS) {
      if (dynamic_result == MAP_ARCHIVE_SUCCESS) {
        result = MAP_ARCHIVE_SUCCESS;
      } else if (dynamic_result == MAP_ARCHIVE_OTHER_FAILURE) {
        assert(dynamic_mapinfo != nullptr && !dynamic_mapinfo->is_mapped(), "must have failed");
        // No need to retry mapping the dynamic archive again, as it will never succeed
        // (bad file, etc) -- just keep the base archive.
        log_warning(cds, dynamic)("Unable to use shared archive. The top archive failed to load: %s",
                                  dynamic_mapinfo->full_path());
        result = MAP_ARCHIVE_SUCCESS;
        // TODO, we can give the unused space for the dynamic archive to class_space_rs, but there's no
        // easy API to do that right now.
      } else {
        result = MAP_ARCHIVE_MMAP_FAILURE;
      }
    } else if (static_result == MAP_ARCHIVE_OTHER_FAILURE) {
      result = MAP_ARCHIVE_OTHER_FAILURE;
    } else {
      result = MAP_ARCHIVE_MMAP_FAILURE;
    }
  }

  if (result == MAP_ARCHIVE_SUCCESS) {
    SharedBaseAddress = (size_t)mapped_base_address;
    LP64_ONLY({
        if (Metaspace::using_class_space()) {
          // Set up ccs in metaspace.
          Metaspace::initialize_class_space(class_space_rs);

          // Set up compressed Klass pointer encoding: the encoding range must
          //  cover both archive and class space.
          address cds_base = (address)static_mapinfo->mapped_base();
          address ccs_end = (address)class_space_rs.end();
          assert(ccs_end > cds_base, "Sanity check");
          CompressedKlassPointers::initialize(cds_base, ccs_end - cds_base);

          // map_or_load_heap_region() compares the current narrow oop and klass encodings
          // with the archived ones, so it must be done after all encodings are determined.
          static_mapinfo->map_or_load_heap_region();
        }
      });
    log_info(cds)("optimized module handling: %s", MetaspaceShared::use_optimized_module_handling() ? "enabled" : "disabled");
    log_info(cds)("full module graph: %s", MetaspaceShared::use_full_module_graph() ? "enabled" : "disabled");
  } else {
    unmap_archive(static_mapinfo);
    unmap_archive(dynamic_mapinfo);
    release_reserved_spaces(total_space_rs, archive_space_rs, class_space_rs);
  }

  return result;
}


// This will reserve two address spaces suitable to house Klass structures, one
//  for the cds archives (static archive and optionally dynamic archive) and
//  optionally one move for ccs.
//
// Since both spaces must fall within the compressed class pointer encoding
//  range, they are allocated close to each other.
//
// Space for archives will be reserved first, followed by a potential gap,
//  followed by the space for ccs:
//
// +-- Base address             A        B                     End
// |                            |        |                      |
// v                            v        v                      v
// +-------------+--------------+        +----------------------+
// | static arc  | [dyn. arch]  | [gap]  | compr. class space   |
// +-------------+--------------+        +----------------------+
//
// (The gap may result from different alignment requirements between metaspace
//  and CDS)
//
// If UseCompressedClassPointers is disabled, only one address space will be
//  reserved:
//
// +-- Base address             End
// |                            |
// v                            v
// +-------------+--------------+
// | static arc  | [dyn. arch]  |
// +-------------+--------------+
//
// Base address: If use_archive_base_addr address is true, the Base address is
//  determined by the address stored in the static archive. If
//  use_archive_base_addr address is false, this base address is determined
//  by the platform.
//
// If UseCompressedClassPointers=1, the range encompassing both spaces will be
//  suitable to en/decode narrow Klass pointers: the base will be valid for
//  encoding, the range [Base, End) not surpass KlassEncodingMetaspaceMax.
//
// Return:
//
// - On success:
//    - total_space_rs will be reserved as whole for archive_space_rs and
//      class_space_rs if UseCompressedClassPointers is true.
//      On Windows, try reserve archive_space_rs and class_space_rs
//      separately first if use_archive_base_addr is true.
//    - archive_space_rs will be reserved and large enough to host static and
//      if needed dynamic archive: [Base, A).
//      archive_space_rs.base and size will be aligned to CDS reserve
//      granularity.
//    - class_space_rs: If UseCompressedClassPointers=1, class_space_rs will
//      be reserved. Its start address will be aligned to metaspace reserve
//      alignment, which may differ from CDS alignment. It will follow the cds
//      archive space, close enough such that narrow class pointer encoding
//      covers both spaces.
//      If UseCompressedClassPointers=0, class_space_rs remains unreserved.
// - On error: null is returned and the spaces remain unreserved.
char* MetaspaceShared::reserve_address_space_for_archives(FileMapInfo* static_mapinfo,
                                                          FileMapInfo* dynamic_mapinfo,
                                                          bool use_archive_base_addr,
                                                          ReservedSpace& total_space_rs,
                                                          ReservedSpace& archive_space_rs,
                                                          ReservedSpace& class_space_rs) {

  address const base_address = (address) (use_archive_base_addr ? static_mapinfo->requested_base_address() : nullptr);
  const size_t archive_space_alignment = core_region_alignment();

  // Size and requested location of the archive_space_rs (for both static and dynamic archives)
  assert(static_mapinfo->mapping_base_offset() == 0, "Must be");
  size_t archive_end_offset  = (dynamic_mapinfo == nullptr) ? static_mapinfo->mapping_end_offset() : dynamic_mapinfo->mapping_end_offset();
  size_t archive_space_size = align_up(archive_end_offset, archive_space_alignment);

  // If a base address is given, it must have valid alignment and be suitable as encoding base.
  if (base_address != nullptr) {
    assert(is_aligned(base_address, archive_space_alignment),
           "Archive base address invalid: " PTR_FORMAT ".", p2i(base_address));
    if (Metaspace::using_class_space()) {
      assert(CompressedKlassPointers::is_valid_base(base_address),
             "Archive base address invalid: " PTR_FORMAT ".", p2i(base_address));
    }
  }

  if (!Metaspace::using_class_space()) {
    // Get the simple case out of the way first:
    // no compressed class space, simple allocation.
    archive_space_rs = ReservedSpace(archive_space_size, archive_space_alignment,
                                     os::vm_page_size(), (char*)base_address);
    if (archive_space_rs.is_reserved()) {
      assert(base_address == nullptr ||
             (address)archive_space_rs.base() == base_address, "Sanity");
      // Register archive space with NMT.
      MemTracker::record_virtual_memory_type(archive_space_rs.base(), mtClassShared);
      return archive_space_rs.base();
    }
    return nullptr;
  }

#ifdef _LP64

  // Complex case: two spaces adjacent to each other, both to be addressable
  //  with narrow class pointers.
  // We reserve the whole range spanning both spaces, then split that range up.

  const size_t class_space_alignment = Metaspace::reserve_alignment();

  // To simplify matters, lets assume that metaspace alignment will always be
  //  equal or a multiple of archive alignment.
  assert(is_power_of_2(class_space_alignment) &&
                       is_power_of_2(archive_space_alignment) &&
                       class_space_alignment >= archive_space_alignment,
                       "Sanity");

  const size_t class_space_size = CompressedClassSpaceSize;
  assert(CompressedClassSpaceSize > 0 &&
         is_aligned(CompressedClassSpaceSize, class_space_alignment),
         "CompressedClassSpaceSize malformed: "
         SIZE_FORMAT, CompressedClassSpaceSize);

  const size_t ccs_begin_offset = align_up(base_address + archive_space_size,
                                           class_space_alignment) - base_address;
  const size_t gap_size = ccs_begin_offset - archive_space_size;

  const size_t total_range_size =
      align_up(archive_space_size + gap_size + class_space_size, core_region_alignment());

  assert(total_range_size > ccs_begin_offset, "must be");
  if (use_windows_memory_mapping() && use_archive_base_addr) {
    if (base_address != nullptr) {
      // On Windows, we cannot safely split a reserved memory space into two (see JDK-8255917).
      // Hence, we optimistically reserve archive space and class space side-by-side. We only
      // do this for use_archive_base_addr=true since for use_archive_base_addr=false case
      // caller will not split the combined space for mapping, instead read the archive data
      // via sequential file IO.
      address ccs_base = base_address + archive_space_size + gap_size;
      archive_space_rs = ReservedSpace(archive_space_size, archive_space_alignment,
                                       os::vm_page_size(), (char*)base_address);
      class_space_rs   = ReservedSpace(class_space_size, class_space_alignment,
                                       os::vm_page_size(), (char*)ccs_base);
    }
    if (!archive_space_rs.is_reserved() || !class_space_rs.is_reserved()) {
      release_reserved_spaces(total_space_rs, archive_space_rs, class_space_rs);
      return nullptr;
    }
  } else {
    if (use_archive_base_addr && base_address != nullptr) {
      total_space_rs = ReservedSpace(total_range_size, archive_space_alignment,
                                     os::vm_page_size(), (char*) base_address);
    } else {
      // Reserve at any address, but leave it up to the platform to choose a good one.
      total_space_rs = Metaspace::reserve_address_space_for_compressed_classes(total_range_size);
    }

    if (!total_space_rs.is_reserved()) {
      return nullptr;
    }

    // Paranoid checks:
    assert(base_address == nullptr || (address)total_space_rs.base() == base_address,
           "Sanity (" PTR_FORMAT " vs " PTR_FORMAT ")", p2i(base_address), p2i(total_space_rs.base()));
    assert(is_aligned(total_space_rs.base(), archive_space_alignment), "Sanity");
    assert(total_space_rs.size() == total_range_size, "Sanity");
    assert(CompressedKlassPointers::is_valid_base((address)total_space_rs.base()), "Sanity");

    // Now split up the space into ccs and cds archive. For simplicity, just leave
    //  the gap reserved at the end of the archive space. Do not do real splitting.
    archive_space_rs = total_space_rs.first_part(ccs_begin_offset,
                                                 (size_t)archive_space_alignment);
    class_space_rs = total_space_rs.last_part(ccs_begin_offset);
    MemTracker::record_virtual_memory_split_reserved(total_space_rs.base(), total_space_rs.size(),
                                                     ccs_begin_offset);
  }
  assert(is_aligned(archive_space_rs.base(), archive_space_alignment), "Sanity");
  assert(is_aligned(archive_space_rs.size(), archive_space_alignment), "Sanity");
  assert(is_aligned(class_space_rs.base(), class_space_alignment), "Sanity");
  assert(is_aligned(class_space_rs.size(), class_space_alignment), "Sanity");

  // NMT: fix up the space tags
  MemTracker::record_virtual_memory_type(archive_space_rs.base(), mtClassShared);
  MemTracker::record_virtual_memory_type(class_space_rs.base(), mtClass);

  return archive_space_rs.base();

#else
  ShouldNotReachHere();
  return nullptr;
#endif

}

void MetaspaceShared::release_reserved_spaces(ReservedSpace& total_space_rs,
                                              ReservedSpace& archive_space_rs,
                                              ReservedSpace& class_space_rs) {
  if (total_space_rs.is_reserved()) {
    log_debug(cds)("Released shared space (archive + class) " INTPTR_FORMAT, p2i(total_space_rs.base()));
    total_space_rs.release();
  } else {
    if (archive_space_rs.is_reserved()) {
      log_debug(cds)("Released shared space (archive) " INTPTR_FORMAT, p2i(archive_space_rs.base()));
      archive_space_rs.release();
    }
    if (class_space_rs.is_reserved()) {
      log_debug(cds)("Released shared space (classes) " INTPTR_FORMAT, p2i(class_space_rs.base()));
      class_space_rs.release();
    }
  }
}

static int archive_regions[]     = { MetaspaceShared::rw, MetaspaceShared::ro };
static int archive_regions_count = 2;

MapArchiveResult MetaspaceShared::map_archive(FileMapInfo* mapinfo, char* mapped_base_address, ReservedSpace rs) {
  assert(UseSharedSpaces, "must be runtime");
  if (mapinfo == nullptr) {
    return MAP_ARCHIVE_SUCCESS; // The dynamic archive has not been specified. No error has happened -- trivially succeeded.
  }

  mapinfo->set_is_mapped(false);
  if (mapinfo->core_region_alignment() != (size_t)core_region_alignment()) {
    log_info(cds)("Unable to map CDS archive -- core_region_alignment() expected: " SIZE_FORMAT
                  " actual: " SIZE_FORMAT, mapinfo->core_region_alignment(), core_region_alignment());
    return MAP_ARCHIVE_OTHER_FAILURE;
  }

  MapArchiveResult result =
    mapinfo->map_regions(archive_regions, archive_regions_count, mapped_base_address, rs);

  if (result != MAP_ARCHIVE_SUCCESS) {
    unmap_archive(mapinfo);
    return result;
  }

  if (!mapinfo->validate_shared_path_table()) {
    unmap_archive(mapinfo);
    return MAP_ARCHIVE_OTHER_FAILURE;
  }

  mapinfo->set_is_mapped(true);
  return MAP_ARCHIVE_SUCCESS;
}

void MetaspaceShared::unmap_archive(FileMapInfo* mapinfo) {
  assert(UseSharedSpaces, "must be runtime");
  if (mapinfo != nullptr) {
    mapinfo->unmap_regions(archive_regions, archive_regions_count);
    mapinfo->unmap_region(MetaspaceShared::bm);
    mapinfo->set_is_mapped(false);
  }
}

// For -XX:PrintSharedArchiveAndExit
class CountSharedSymbols : public SymbolClosure {
 private:
   int _count;
 public:
   CountSharedSymbols() : _count(0) {}
  void do_symbol(Symbol** sym) {
    _count++;
  }
  int total() { return _count; }

};

// Read the miscellaneous data from the shared file, and
// serialize it out to its various destinations.

void MetaspaceShared::initialize_shared_spaces() {
  FileMapInfo *static_mapinfo = FileMapInfo::current_info();

  // Verify various attributes of the archive, plus initialize the
  // shared string/symbol tables.
  char* buffer = static_mapinfo->serialized_data();
  intptr_t* array = (intptr_t*)buffer;
  ReadClosure rc(&array);
  serialize(&rc);

  // Finish up archived heap initialization. These must be
  // done after ReadClosure.
  static_mapinfo->patch_heap_embedded_pointers();
  ArchiveHeapLoader::finish_initialization();

  CDS_JAVA_HEAP_ONLY(Universe::update_archived_basic_type_mirrors());

  // Close the mapinfo file
  static_mapinfo->close();

  static_mapinfo->unmap_region(MetaspaceShared::bm);

  FileMapInfo *dynamic_mapinfo = FileMapInfo::dynamic_info();
  if (dynamic_mapinfo != nullptr) {
    intptr_t* buffer = (intptr_t*)dynamic_mapinfo->serialized_data();
    ReadClosure rc(&buffer);
    SymbolTable::serialize_shared_table_header(&rc, false);
    SystemDictionaryShared::serialize_dictionary_headers(&rc, false);
    dynamic_mapinfo->close();
    dynamic_mapinfo->unmap_region(MetaspaceShared::bm);
  }

  // Set up LambdaFormInvokers::_lambdaform_lines for dynamic dump
  if (DynamicDumpSharedSpaces) {
    // Read stored LF format lines stored in static archive
    LambdaFormInvokers::read_static_archive_invokers();
  }

  if (PrintSharedArchiveAndExit) {
    // Print archive names
    if (dynamic_mapinfo != nullptr) {
      tty->print_cr("\n\nBase archive name: %s", Arguments::GetSharedArchivePath());
      tty->print_cr("Base archive version %d", static_mapinfo->version());
    } else {
      tty->print_cr("Static archive name: %s", static_mapinfo->full_path());
      tty->print_cr("Static archive version %d", static_mapinfo->version());
    }

    SystemDictionaryShared::print_shared_archive(tty);
    if (dynamic_mapinfo != nullptr) {
      tty->print_cr("\n\nDynamic archive name: %s", dynamic_mapinfo->full_path());
      tty->print_cr("Dynamic archive version %d", dynamic_mapinfo->version());
      SystemDictionaryShared::print_shared_archive(tty, false/*dynamic*/);
    }

    // collect shared symbols and strings
    CountSharedSymbols cl;
    SymbolTable::shared_symbols_do(&cl);
    tty->print_cr("Number of shared symbols: %d", cl.total());
    tty->print_cr("Number of shared strings: %zu", StringTable::shared_entry_count());
    tty->print_cr("VM version: %s\r\n", static_mapinfo->vm_version());
    if (FileMapInfo::current_info() == nullptr || _archive_loading_failed) {
      tty->print_cr("archive is invalid");
      vm_exit(1);
    } else {
      tty->print_cr("archive is valid");
      vm_exit(0);
    }
  }
}

// JVM/TI RedefineClasses() support:
bool MetaspaceShared::remap_shared_readonly_as_readwrite() {
  assert(SafepointSynchronize::is_at_safepoint(), "must be at safepoint");

  if (UseSharedSpaces) {
    // remap the shared readonly space to shared readwrite, private
    FileMapInfo* mapinfo = FileMapInfo::current_info();
    if (!mapinfo->remap_shared_readonly_as_readwrite()) {
      return false;
    }
    if (FileMapInfo::dynamic_info() != nullptr) {
      mapinfo = FileMapInfo::dynamic_info();
      if (!mapinfo->remap_shared_readonly_as_readwrite()) {
        return false;
      }
    }
    _remapped_readwrite = true;
  }
  return true;
}

bool MetaspaceShared::use_full_module_graph() {
#if INCLUDE_CDS_JAVA_HEAP
  if (ClassLoaderDataShared::is_full_module_graph_loaded()) {
    return true;
  }
#endif
  bool result = _use_optimized_module_handling && _use_full_module_graph;
  if (DumpSharedSpaces) {
    result &= HeapShared::can_write();
  } else if (UseSharedSpaces) {
    result &= ArchiveHeapLoader::can_use();
  } else {
    result = false;
  }

  if (result && UseSharedSpaces) {
    // Classes used by the archived full module graph are loaded in JVMTI early phase.
    assert(!(JvmtiExport::should_post_class_file_load_hook() && JvmtiExport::has_early_class_hook_env()),
           "CDS should be disabled if early class hooks are enabled");
  }
  return result;
}

void MetaspaceShared::print_on(outputStream* st) {
  if (UseSharedSpaces) {
    st->print("CDS archive(s) mapped at: ");
    address base = (address)MetaspaceObj::shared_metaspace_base();
    address static_top = (address)_shared_metaspace_static_top;
    address top = (address)MetaspaceObj::shared_metaspace_top();
    st->print("[" PTR_FORMAT "-" PTR_FORMAT "-" PTR_FORMAT "), ", p2i(base), p2i(static_top), p2i(top));
    st->print("size " SIZE_FORMAT ", ", top - base);
    st->print("SharedBaseAddress: " PTR_FORMAT ", ArchiveRelocationMode: %d.", SharedBaseAddress, ArchiveRelocationMode);
  } else {
    st->print("CDS archive(s) not mapped");
  }
  st->cr();
}<|MERGE_RESOLUTION|>--- conflicted
+++ resolved
@@ -899,11 +899,7 @@
   if (message != nullptr) {
     log_error(cds)("%s", message);
   }
-<<<<<<< HEAD
-  vm_exit(1);
-=======
   vm_direct_exit(1);
->>>>>>> 35f51562
 }
 
 // We have finished dumping the static archive. At this point, there may be pending VM
