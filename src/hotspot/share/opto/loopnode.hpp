--- conflicted
+++ resolved
@@ -1808,9 +1808,8 @@
   void pin_array_access_nodes_dependent_on(Node* ctrl);
 
   Node* ensure_node_and_inputs_are_above_pre_end(CountedLoopEndNode* pre_end, Node* node);
-<<<<<<< HEAD
+
   bool short_running_loop(IdealLoopTree* loop, jint stride_con, const Node_List &range_checks, uint iters_limit);
-=======
 
   ConINode* intcon(jint i);
 
@@ -1821,7 +1820,6 @@
   ConNode* integercon(jlong l, BasicType bt);
 
   ConNode* zerocon(BasicType bt);
->>>>>>> 0ad64234
 };
 
 
