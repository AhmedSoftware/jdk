/*
 * Copyright (c) 1997, 2021, Oracle and/or its affiliates. All rights reserved.
 * DO NOT ALTER OR REMOVE COPYRIGHT NOTICES OR THIS FILE HEADER.
 *
 * This code is free software; you can redistribute it and/or modify it
 * under the terms of the GNU General Public License version 2 only, as
 * published by the Free Software Foundation.
 *
 * This code is distributed in the hope that it will be useful, but WITHOUT
 * ANY WARRANTY; without even the implied warranty of MERCHANTABILITY or
 * FITNESS FOR A PARTICULAR PURPOSE.  See the GNU General Public License
 * version 2 for more details (a copy is included in the LICENSE file that
 * accompanied this code).
 *
 * You should have received a copy of the GNU General Public License version
 * 2 along with this work; if not, write to the Free Software Foundation,
 * Inc., 51 Franklin St, Fifth Floor, Boston, MA 02110-1301 USA.
 *
 * Please contact Oracle, 500 Oracle Parkway, Redwood Shores, CA 94065 USA
 * or visit www.oracle.com if you need additional information or have any
 * questions.
 *
 */

#ifndef SHARE_OPTO_COMPILE_HPP
#define SHARE_OPTO_COMPILE_HPP

#include "asm/codeBuffer.hpp"
#include "ci/compilerInterface.hpp"
#include "code/debugInfoRec.hpp"
#include "compiler/compiler_globals.hpp"
#include "compiler/compilerOracle.hpp"
#include "compiler/compileBroker.hpp"
#include "compiler/compilerEvent.hpp"
#include "libadt/dict.hpp"
#include "libadt/vectset.hpp"
#include "memory/resourceArea.hpp"
#include "oops/methodData.hpp"
#include "opto/idealGraphPrinter.hpp"
#include "opto/phasetype.hpp"
#include "opto/phase.hpp"
#include "opto/regmask.hpp"
#include "runtime/deoptimization.hpp"
#include "runtime/sharedRuntime.hpp"
#include "runtime/timerTrace.hpp"
#include "runtime/vmThread.hpp"
#include "utilities/ticks.hpp"

class AddPNode;
class Block;
class Bundle;
class CallGenerator;
class CloneMap;
class ConnectionGraph;
class IdealGraphPrinter;
class InlineTree;
class Int_Array;
class Matcher;
class MachConstantNode;
class MachConstantBaseNode;
class MachNode;
class MachOper;
class MachSafePointNode;
class Node;
class Node_Array;
class Node_Notes;
class NodeCloneInfo;
class OptoReg;
class PhaseCFG;
class PhaseGVN;
class PhaseIterGVN;
class PhaseRegAlloc;
class PhaseCCP;
class PhaseOutput;
class RootNode;
class relocInfo;
class Scope;
class StartNode;
class SafePointNode;
class JVMState;
class Type;
class TypeData;
class TypeInt;
class TypeInteger;
class TypePtr;
class TypeOopPtr;
class TypeFunc;
class TypeVect;
class Unique_Node_List;
class nmethod;
class WarmCallInfo;
class Node_Stack;
struct Final_Reshape_Counts;

enum LoopOptsMode {
  LoopOptsDefault,
  LoopOptsNone,
  LoopOptsMaxUnroll,
  LoopOptsShenandoahExpand,
  LoopOptsShenandoahPostExpand,
  LoopOptsSkipSplitIf,
  LoopOptsVerify
};

typedef unsigned int node_idx_t;
class NodeCloneInfo {
 private:
  uint64_t _idx_clone_orig;
 public:

  void set_idx(node_idx_t idx) {
    _idx_clone_orig = (_idx_clone_orig & CONST64(0xFFFFFFFF00000000)) | idx;
  }
  node_idx_t idx() const { return (node_idx_t)(_idx_clone_orig & 0xFFFFFFFF); }

  void set_gen(int generation) {
    uint64_t g = (uint64_t)generation << 32;
    _idx_clone_orig = (_idx_clone_orig & 0xFFFFFFFF) | g;
  }
  int gen() const { return (int)(_idx_clone_orig >> 32); }

  void set(uint64_t x) { _idx_clone_orig = x; }
  void set(node_idx_t x, int g) { set_idx(x); set_gen(g); }
  uint64_t get() const { return _idx_clone_orig; }

  NodeCloneInfo(uint64_t idx_clone_orig) : _idx_clone_orig(idx_clone_orig) {}
  NodeCloneInfo(node_idx_t x, int g) : _idx_clone_orig(0) { set(x, g); }

  void dump() const;
};

class CloneMap {
  friend class Compile;
 private:
  bool      _debug;
  Dict*     _dict;
  int       _clone_idx;   // current cloning iteration/generation in loop unroll
 public:
  void*     _2p(node_idx_t key)   const          { return (void*)(intptr_t)key; } // 2 conversion functions to make gcc happy
  node_idx_t _2_node_idx_t(const void* k) const  { return (node_idx_t)(intptr_t)k; }
  Dict*     dict()                const          { return _dict; }
  void insert(node_idx_t key, uint64_t val)      { assert(_dict->operator[](_2p(key)) == NULL, "key existed"); _dict->Insert(_2p(key), (void*)val); }
  void insert(node_idx_t key, NodeCloneInfo& ci) { insert(key, ci.get()); }
  void remove(node_idx_t key)                    { _dict->Delete(_2p(key)); }
  uint64_t value(node_idx_t key)  const          { return (uint64_t)_dict->operator[](_2p(key)); }
  node_idx_t idx(node_idx_t key)  const          { return NodeCloneInfo(value(key)).idx(); }
  int gen(node_idx_t key)         const          { return NodeCloneInfo(value(key)).gen(); }
  int gen(const void* k)          const          { return gen(_2_node_idx_t(k)); }
  int max_gen()                   const;
  void clone(Node* old, Node* nnn, int gen);
  void verify_insert_and_clone(Node* old, Node* nnn, int gen);
  void dump(node_idx_t key)       const;

  int  clone_idx() const                         { return _clone_idx; }
  void set_clone_idx(int x)                      { _clone_idx = x; }
  bool is_debug()                 const          { return _debug; }
  void set_debug(bool debug)                     { _debug = debug; }
  static const char* debug_option_name;

  bool same_idx(node_idx_t k1, node_idx_t k2)  const { return idx(k1) == idx(k2); }
  bool same_gen(node_idx_t k1, node_idx_t k2)  const { return gen(k1) == gen(k2); }
};

//------------------------------Compile----------------------------------------
// This class defines a top-level Compiler invocation.

class Compile : public Phase {
  friend class VMStructs;

 public:
  // Fixed alias indexes.  (See also MergeMemNode.)
  enum {
    AliasIdxTop = 1,  // pseudo-index, aliases to nothing (used as sentinel value)
    AliasIdxBot = 2,  // pseudo-index, aliases to everything
    AliasIdxRaw = 3   // hard-wired index for TypeRawPtr::BOTTOM
  };

  // Variant of TraceTime(NULL, &_t_accumulator, CITime);
  // Integrated with logging.  If logging is turned on, and CITimeVerbose is true,
  // then brackets are put into the log, with time stamps and node counts.
  // (The time collection itself is always conditionalized on CITime.)
  class TracePhase : public TraceTime {
   private:
    Compile*    C;
    CompileLog* _log;
    const char* _phase_name;
    bool _dolog;
   public:
    TracePhase(const char* name, elapsedTimer* accumulator);
    ~TracePhase();
  };

  // Information per category of alias (memory slice)
  class AliasType {
   private:
    friend class Compile;

    int             _index;         // unique index, used with MergeMemNode
    const TypePtr*  _adr_type;      // normalized address type
    ciField*        _field;         // relevant instance field, or null if none
    const Type*     _element;       // relevant array element type, or null if none
    bool            _is_rewritable; // false if the memory is write-once only
    int             _general_index; // if this is type is an instance, the general
                                    // type that this is an instance of

    void Init(int i, const TypePtr* at);

   public:
    int             index()         const { return _index; }
    const TypePtr*  adr_type()      const { return _adr_type; }
    ciField*        field()         const { return _field; }
    const Type*     element()       const { return _element; }
    bool            is_rewritable() const { return _is_rewritable; }
    bool            is_volatile()   const { return (_field ? _field->is_volatile() : false); }
    int             general_index() const { return (_general_index != 0) ? _general_index : _index; }

    void set_rewritable(bool z) { _is_rewritable = z; }
    void set_field(ciField* f) {
      assert(!_field,"");
      _field = f;
      if (f->is_final() || f->is_stable()) {
        // In the case of @Stable, multiple writes are possible but may be assumed to be no-ops.
        _is_rewritable = false;
      }
    }
    void set_element(const Type* e) {
      assert(_element == NULL, "");
      _element = e;
    }

    BasicType basic_type() const;

    void print_on(outputStream* st) PRODUCT_RETURN;
  };

  enum {
    logAliasCacheSize = 6,
    AliasCacheSize = (1<<logAliasCacheSize)
  };
  struct AliasCacheEntry { const TypePtr* _adr_type; int _index; };  // simple duple type
  enum {
    trapHistLength = MethodData::_trap_hist_limit
  };

 private:
  // Fixed parameters to this compilation.
  const int             _compile_id;
  const bool            _save_argument_registers; // save/restore arg regs for trampolines
  const bool            _subsume_loads;         // Load can be matched as part of a larger op.
  const bool            _do_escape_analysis;    // Do escape analysis.
  const bool            _install_code;          // Install the code that was compiled
  const bool            _eliminate_boxing;      // Do boxing elimination.
  ciMethod*             _method;                // The method being compiled.
  int                   _entry_bci;             // entry bci for osr methods.
  const TypeFunc*       _tf;                    // My kind of signature
  InlineTree*           _ilt;                   // Ditto (temporary).
  address               _stub_function;         // VM entry for stub being compiled, or NULL
  const char*           _stub_name;             // Name of stub or adapter being compiled, or NULL
  address               _stub_entry_point;      // Compile code entry for generated stub, or NULL

  // Control of this compilation.
  int                   _max_inline_size;       // Max inline size for this compilation
  int                   _freq_inline_size;      // Max hot method inline size for this compilation
  int                   _fixed_slots;           // count of frame slots not allocated by the register
                                                // allocator i.e. locks, original deopt pc, etc.
  uintx                 _max_node_limit;        // Max unique node count during a single compilation.

  bool                  _post_loop_opts_phase;  // Loop opts are finished.

  int                   _major_progress;        // Count of something big happening
  bool                  _inlining_progress;     // progress doing incremental inlining?
  bool                  _inlining_incrementally;// Are we doing incremental inlining (post parse)
  bool                  _do_cleanup;            // Cleanup is needed before proceeding with incremental inlining
  bool                  _has_loops;             // True if the method _may_ have some loops
  bool                  _has_split_ifs;         // True if the method _may_ have some split-if
  bool                  _has_unsafe_access;     // True if the method _may_ produce faults in unsafe loads or stores.
  bool                  _has_stringbuilder;     // True StringBuffers or StringBuilders are allocated
  bool                  _has_boxed_value;       // True if a boxed object is allocated
  bool                  _has_reserved_stack_access; // True if the method or an inlined method is annotated with ReservedStackAccess
  uint                  _max_vector_size;       // Maximum size of generated vectors
  bool                  _clear_upper_avx;       // Clear upper bits of ymm registers using vzeroupper
  uint                  _trap_hist[trapHistLength];  // Cumulative traps
  bool                  _trap_can_recompile;    // Have we emitted a recompiling trap?
  uint                  _decompile_count;       // Cumulative decompilation counts.
  bool                  _do_inlining;           // True if we intend to do inlining
  bool                  _do_scheduling;         // True if we intend to do scheduling
  bool                  _do_freq_based_layout;  // True if we intend to do frequency based block layout
  bool                  _do_vector_loop;        // True if allowed to execute loop in parallel iterations
  bool                  _use_cmove;             // True if CMove should be used without profitability analysis
  bool                  _age_code;              // True if we need to profile code age (decrement the aging counter)
  int                   _AliasLevel;            // Locally-adjusted version of AliasLevel flag.
  bool                  _print_assembly;        // True if we should dump assembly code for this compilation
  bool                  _print_inlining;        // True if we should print inlining for this compilation
  bool                  _print_intrinsics;      // True if we should print intrinsics for this compilation
#ifndef PRODUCT
  bool                  _trace_opto_output;
  bool                  _print_ideal;
  bool                  _parsed_irreducible_loop; // True if ciTypeFlow detected irreducible loops during parsing
#endif
  bool                  _has_irreducible_loop;  // Found irreducible loops
  // JSR 292
  bool                  _has_method_handle_invokes; // True if this method has MethodHandle invokes.
  RTMState              _rtm_state;             // State of Restricted Transactional Memory usage
  int                   _loop_opts_cnt;         // loop opts round
  bool                  _clinit_barrier_on_entry; // True if clinit barrier is needed on nmethod entry
  uint                  _stress_seed;           // Seed for stress testing

  // Compilation environment.
  Arena                 _comp_arena;            // Arena with lifetime equivalent to Compile
  void*                 _barrier_set_state;     // Potential GC barrier state for Compile
  ciEnv*                _env;                   // CI interface
  DirectiveSet*         _directive;             // Compiler directive
  CompileLog*           _log;                   // from CompilerThread
  const char*           _failure_reason;        // for record_failure/failing pattern
  GrowableArray<CallGenerator*> _intrinsics;    // List of intrinsics.
  GrowableArray<Node*>  _macro_nodes;           // List of nodes which need to be expanded before matching.
  GrowableArray<Node*>  _predicate_opaqs;       // List of Opaque1 nodes for the loop predicates.
  GrowableArray<Node*>  _skeleton_predicate_opaqs; // List of Opaque4 nodes for the loop skeleton predicates.
  GrowableArray<Node*>  _expensive_nodes;       // List of nodes that are expensive to compute and that we'd better not let the GVN freely common
  GrowableArray<Node*>  _for_post_loop_igvn;    // List of nodes for IGVN after loop opts are over
  ConnectionGraph*      _congraph;
#ifndef PRODUCT
  IdealGraphPrinter*    _printer;
  static IdealGraphPrinter* _debug_file_printer;
  static IdealGraphPrinter* _debug_network_printer;
#endif


  // Node management
  uint                  _unique;                // Counter for unique Node indices
  VectorSet             _dead_node_list;        // Set of dead nodes
  uint                  _dead_node_count;       // Number of dead nodes; VectorSet::Size() is O(N).
                                                // So use this to keep count and make the call O(1).
  DEBUG_ONLY(Unique_Node_List* _modified_nodes;)   // List of nodes which inputs were modified
  DEBUG_ONLY(bool       _phase_optimize_finished;) // Used for live node verification while creating new nodes

  debug_only(static int _debug_idx;)            // Monotonic counter (not reset), use -XX:BreakAtNode=<idx>
  Arena                 _node_arena;            // Arena for new-space Nodes
  Arena                 _old_arena;             // Arena for old-space Nodes, lifetime during xform
  RootNode*             _root;                  // Unique root of compilation, or NULL after bail-out.
  Node*                 _top;                   // Unique top node.  (Reset by various phases.)

  Node*                 _immutable_memory;      // Initial memory state

  Node*                 _recent_alloc_obj;
  Node*                 _recent_alloc_ctl;

  // Constant table
  MachConstantBaseNode* _mach_constant_base_node;  // Constant table base node singleton.


  // Blocked array of debugging and profiling information,
  // tracked per node.
  enum { _log2_node_notes_block_size = 8,
         _node_notes_block_size = (1<<_log2_node_notes_block_size)
  };
  GrowableArray<Node_Notes*>* _node_note_array;
  Node_Notes*           _default_node_notes;  // default notes for new nodes

  // After parsing and every bulk phase we hang onto the Root instruction.
  // The RootNode instruction is where the whole program begins.  It produces
  // the initial Control and BOTTOM for everybody else.

  // Type management
  Arena                 _Compile_types;         // Arena for all types
  Arena*                _type_arena;            // Alias for _Compile_types except in Initialize_shared()
  Dict*                 _type_dict;             // Intern table
  CloneMap              _clone_map;             // used for recording history of cloned nodes
  size_t                _type_last_size;        // Last allocation size (see Type::operator new/delete)
  ciMethod*             _last_tf_m;             // Cache for
  const TypeFunc*       _last_tf;               //  TypeFunc::make
  AliasType**           _alias_types;           // List of alias types seen so far.
  int                   _num_alias_types;       // Logical length of _alias_types
  int                   _max_alias_types;       // Physical length of _alias_types
  AliasCacheEntry       _alias_cache[AliasCacheSize]; // Gets aliases w/o data structure walking

  // Parsing, optimization
  PhaseGVN*             _initial_gvn;           // Results of parse-time PhaseGVN
  Unique_Node_List*     _for_igvn;              // Initial work-list for next round of Iterative GVN
  WarmCallInfo*         _warm_calls;            // Sorted work-list for heat-based inlining.

  GrowableArray<CallGenerator*> _late_inlines;        // List of CallGenerators to be revisited after main parsing has finished.
  GrowableArray<CallGenerator*> _string_late_inlines; // same but for string operations
  GrowableArray<CallGenerator*> _boxing_late_inlines; // same but for boxing operations

  GrowableArray<CallGenerator*> _vector_reboxing_late_inlines; // same but for vector reboxing operations

  int                           _late_inlines_pos;    // Where in the queue should the next late inlining candidate go (emulate depth first inlining)
  uint                          _number_of_mh_late_inlines; // number of method handle late inlining still pending

  GrowableArray<BufferBlob*>    _native_invokers;

  // Inlining may not happen in parse order which would make
  // PrintInlining output confusing. Keep track of PrintInlining
  // pieces in order.
  class PrintInliningBuffer : public CHeapObj<mtCompiler> {
   private:
    CallGenerator* _cg;
    stringStream   _ss;
    static const size_t default_stream_buffer_size = 128;

   public:
    PrintInliningBuffer()
      : _cg(NULL), _ss(default_stream_buffer_size) {}

    stringStream* ss()             { return &_ss; }
    CallGenerator* cg()            { return _cg; }
    void set_cg(CallGenerator* cg) { _cg = cg; }
  };

  stringStream* _print_inlining_stream;
  GrowableArray<PrintInliningBuffer*>* _print_inlining_list;
  int _print_inlining_idx;
  char* _print_inlining_output;

  // Only keep nodes in the expensive node list that need to be optimized
  void cleanup_expensive_nodes(PhaseIterGVN &igvn);
  // Use for sorting expensive nodes to bring similar nodes together
  static int cmp_expensive_nodes(Node** n1, Node** n2);
  // Expensive nodes list already sorted?
  bool expensive_nodes_sorted() const;
  // Remove the speculative part of types and clean up the graph
  void remove_speculative_types(PhaseIterGVN &igvn);

  void* _replay_inline_data; // Pointer to data loaded from file

  void print_inlining_stream_free();
  void print_inlining_init();
  void print_inlining_reinit();
  void print_inlining_commit();
  void print_inlining_push();
  PrintInliningBuffer* print_inlining_current();

  void log_late_inline_failure(CallGenerator* cg, const char* msg);
  DEBUG_ONLY(bool _exception_backedge;)

 public:

  void* barrier_set_state() const { return _barrier_set_state; }

  outputStream* print_inlining_stream() const {
    assert(print_inlining() || print_intrinsics(), "PrintInlining off?");
    return _print_inlining_stream;
  }

  void print_inlining_update(CallGenerator* cg);
  void print_inlining_update_delayed(CallGenerator* cg);
  void print_inlining_move_to(CallGenerator* cg);
  void print_inlining_assert_ready();
  void print_inlining_reset();

  void print_inlining(ciMethod* method, int inline_level, int bci, const char* msg = NULL) {
    stringStream ss;
    CompileTask::print_inlining_inner(&ss, method, inline_level, bci, msg);
    print_inlining_stream()->print("%s", ss.as_string());
  }

#ifndef PRODUCT
  IdealGraphPrinter* printer() { return _printer; }
#endif

  void log_late_inline(CallGenerator* cg);
  void log_inline_id(CallGenerator* cg);
  void log_inline_failure(const char* msg);

  void* replay_inline_data() const { return _replay_inline_data; }

  // Dump inlining replay data to the stream.
  void dump_inline_data(outputStream* out);

 private:
  // Matching, CFG layout, allocation, code generation
  PhaseCFG*             _cfg;                   // Results of CFG finding
  int                   _java_calls;            // Number of java calls in the method
  int                   _inner_loops;           // Number of inner loops in the method
  Matcher*              _matcher;               // Engine to map ideal to machine instructions
  PhaseRegAlloc*        _regalloc;              // Results of register allocation.
  RegMask               _FIRST_STACK_mask;      // All stack slots usable for spills (depends on frame layout)
  Arena*                _indexSet_arena;        // control IndexSet allocation within PhaseChaitin
  void*                 _indexSet_free_block_list; // free list of IndexSet bit blocks
  int                   _interpreter_frame_size;

  PhaseOutput*          _output;

  void reshape_address(AddPNode* n);

 public:
  // Accessors

  // The Compile instance currently active in this (compiler) thread.
  static Compile* current() {
    return (Compile*) ciEnv::current()->compiler_data();
  }

  int interpreter_frame_size() const            { return _interpreter_frame_size; }

  PhaseOutput*      output() const              { return _output; }
  void              set_output(PhaseOutput* o)  { _output = o; }

  // ID for this compilation.  Useful for setting breakpoints in the debugger.
  int               compile_id() const          { return _compile_id; }
  DirectiveSet*     directive() const           { return _directive; }

  // Does this compilation allow instructions to subsume loads?  User
  // instructions that subsume a load may result in an unschedulable
  // instruction sequence.
  bool              subsume_loads() const       { return _subsume_loads; }
  /** Do escape analysis. */
  bool              do_escape_analysis() const  { return _do_escape_analysis; }
  /** Do boxing elimination. */
  bool              eliminate_boxing() const    { return _eliminate_boxing; }
  /** Do aggressive boxing elimination. */
  bool              aggressive_unboxing() const { return _eliminate_boxing && AggressiveUnboxing; }
  bool              save_argument_registers() const { return _save_argument_registers; }
  bool              should_install_code() const { return _install_code; }

  // Other fixed compilation parameters.
  ciMethod*         method() const              { return _method; }
  int               entry_bci() const           { return _entry_bci; }
  bool              is_osr_compilation() const  { return _entry_bci != InvocationEntryBci; }
  bool              is_method_compilation() const { return (_method != NULL && !_method->flags().is_native()); }
  const TypeFunc*   tf() const                  { assert(_tf!=NULL, ""); return _tf; }
  void         init_tf(const TypeFunc* tf)      { assert(_tf==NULL, ""); _tf = tf; }
  InlineTree*       ilt() const                 { return _ilt; }
  address           stub_function() const       { return _stub_function; }
  const char*       stub_name() const           { return _stub_name; }
  address           stub_entry_point() const    { return _stub_entry_point; }
  void          set_stub_entry_point(address z) { _stub_entry_point = z; }

  // Control of this compilation.
  int               fixed_slots() const         { assert(_fixed_slots >= 0, "");         return _fixed_slots; }
  void          set_fixed_slots(int n)          { _fixed_slots = n; }
  int               major_progress() const      { return _major_progress; }
  void          set_inlining_progress(bool z)   { _inlining_progress = z; }
  int               inlining_progress() const   { return _inlining_progress; }
  void          set_inlining_incrementally(bool z) { _inlining_incrementally = z; }
  int               inlining_incrementally() const { return _inlining_incrementally; }
  void          set_do_cleanup(bool z)          { _do_cleanup = z; }
  int               do_cleanup() const          { return _do_cleanup; }
  void          set_major_progress()            { _major_progress++; }
  void          restore_major_progress(int progress) { _major_progress += progress; }
  void        clear_major_progress()            { _major_progress = 0; }
  int               max_inline_size() const     { return _max_inline_size; }
  void          set_freq_inline_size(int n)     { _freq_inline_size = n; }
  int               freq_inline_size() const    { return _freq_inline_size; }
  void          set_max_inline_size(int n)      { _max_inline_size = n; }
  bool              has_loops() const           { return _has_loops; }
  void          set_has_loops(bool z)           { _has_loops = z; }
  bool              has_split_ifs() const       { return _has_split_ifs; }
  void          set_has_split_ifs(bool z)       { _has_split_ifs = z; }
  bool              has_unsafe_access() const   { return _has_unsafe_access; }
  void          set_has_unsafe_access(bool z)   { _has_unsafe_access = z; }
  bool              has_stringbuilder() const   { return _has_stringbuilder; }
  void          set_has_stringbuilder(bool z)   { _has_stringbuilder = z; }
  bool              has_boxed_value() const     { return _has_boxed_value; }
  void          set_has_boxed_value(bool z)     { _has_boxed_value = z; }
  bool              has_reserved_stack_access() const { return _has_reserved_stack_access; }
  void          set_has_reserved_stack_access(bool z) { _has_reserved_stack_access = z; }
  uint              max_vector_size() const     { return _max_vector_size; }
  void          set_max_vector_size(uint s)     { _max_vector_size = s; }
  bool              clear_upper_avx() const     { return _clear_upper_avx; }
  void          set_clear_upper_avx(bool s)     { _clear_upper_avx = s; }
  void          set_trap_count(uint r, uint c)  { assert(r < trapHistLength, "oob");        _trap_hist[r] = c; }
  uint              trap_count(uint r) const    { assert(r < trapHistLength, "oob"); return _trap_hist[r]; }
  bool              trap_can_recompile() const  { return _trap_can_recompile; }
  void          set_trap_can_recompile(bool z)  { _trap_can_recompile = z; }
  uint              decompile_count() const     { return _decompile_count; }
  void          set_decompile_count(uint c)     { _decompile_count = c; }
  bool              allow_range_check_smearing() const;
  bool              do_inlining() const         { return _do_inlining; }
  void          set_do_inlining(bool z)         { _do_inlining = z; }
  bool              do_scheduling() const       { return _do_scheduling; }
  void          set_do_scheduling(bool z)       { _do_scheduling = z; }
  bool              do_freq_based_layout() const{ return _do_freq_based_layout; }
  void          set_do_freq_based_layout(bool z){ _do_freq_based_layout = z; }
  bool              do_vector_loop() const      { return _do_vector_loop; }
  void          set_do_vector_loop(bool z)      { _do_vector_loop = z; }
  bool              use_cmove() const           { return _use_cmove; }
  void          set_use_cmove(bool z)           { _use_cmove = z; }
  bool              age_code() const             { return _age_code; }
  void          set_age_code(bool z)             { _age_code = z; }
  int               AliasLevel() const           { return _AliasLevel; }
  bool              print_assembly() const       { return _print_assembly; }
  void          set_print_assembly(bool z)       { _print_assembly = z; }
  bool              print_inlining() const       { return _print_inlining; }
  void          set_print_inlining(bool z)       { _print_inlining = z; }
  bool              print_intrinsics() const     { return _print_intrinsics; }
  void          set_print_intrinsics(bool z)     { _print_intrinsics = z; }
  RTMState          rtm_state()  const           { return _rtm_state; }
  void          set_rtm_state(RTMState s)        { _rtm_state = s; }
  bool              use_rtm() const              { return (_rtm_state & NoRTM) == 0; }
  bool          profile_rtm() const              { return _rtm_state == ProfileRTM; }
  uint              max_node_limit() const       { return (uint)_max_node_limit; }
  void          set_max_node_limit(uint n)       { _max_node_limit = n; }
  bool              clinit_barrier_on_entry()       { return _clinit_barrier_on_entry; }
  void          set_clinit_barrier_on_entry(bool z) { _clinit_barrier_on_entry = z; }

  // check the CompilerOracle for special behaviours for this compile
  bool          method_has_option(enum CompileCommand option) {
    return method() != NULL && method()->has_option(option);
  }

#ifndef PRODUCT
  bool          trace_opto_output() const       { return _trace_opto_output; }
  bool          print_ideal() const             { return _print_ideal; }
  bool              parsed_irreducible_loop() const { return _parsed_irreducible_loop; }
  void          set_parsed_irreducible_loop(bool z) { _parsed_irreducible_loop = z; }
  int _in_dump_cnt;  // Required for dumping ir nodes.
#endif
  bool              has_irreducible_loop() const { return _has_irreducible_loop; }
  void          set_has_irreducible_loop(bool z) { _has_irreducible_loop = z; }

  // JSR 292
  bool              has_method_handle_invokes() const { return _has_method_handle_invokes;     }
  void          set_has_method_handle_invokes(bool z) {        _has_method_handle_invokes = z; }

  Ticks _latest_stage_start_counter;

  void begin_method(int level = 1) {
#ifndef PRODUCT
    if (_method != NULL && should_print(level)) {
      _printer->begin_method();
    }
#endif
    C->_latest_stage_start_counter.stamp();
  }

  bool should_print(int level = 1) {
#ifndef PRODUCT
    if (PrintIdealGraphLevel < 0) { // disabled by the user
      return false;
    }

    bool need = directive()->IGVPrintLevelOption >= level;
    if (need && !_printer) {
      _printer = IdealGraphPrinter::printer();
      assert(_printer != NULL, "_printer is NULL when we need it!");
      _printer->set_compile(this);
    }
    return need;
#else
    return false;
#endif
  }

  void print_method(CompilerPhaseType cpt, const char *name, int level = 1, int idx = 0);
  void print_method(CompilerPhaseType cpt, int level = 1, int idx = 0);
  void print_method(CompilerPhaseType cpt, Node* n, int level = 3);

#ifndef PRODUCT
  void igv_print_method_to_file(const char* phase_name = "Debug", bool append = false);
  void igv_print_method_to_network(const char* phase_name = "Debug");
  static IdealGraphPrinter* debug_file_printer() { return _debug_file_printer; }
  static IdealGraphPrinter* debug_network_printer() { return _debug_network_printer; }
#endif

  void end_method(int level = 1);

  int           macro_count()             const { return _macro_nodes.length(); }
  int           predicate_count()         const { return _predicate_opaqs.length(); }
  int           skeleton_predicate_count() const { return _skeleton_predicate_opaqs.length(); }
  int           expensive_count()         const { return _expensive_nodes.length(); }

  Node*         macro_node(int idx)       const { return _macro_nodes.at(idx); }
<<<<<<< HEAD
  void          macro_node_swap(int a, int b)   { ::swap(_macro_nodes.at(a), _macro_nodes.at(b)); }
  Node*         predicate_opaque1_node(int idx) const { return _predicate_opaqs.at(idx);}
=======
  Node*         predicate_opaque1_node(int idx) const { return _predicate_opaqs.at(idx); }
  Node*         skeleton_predicate_opaque4_node(int idx) const { return _skeleton_predicate_opaqs.at(idx); }
>>>>>>> 4619f372
  Node*         expensive_node(int idx)   const { return _expensive_nodes.at(idx); }

  ConnectionGraph* congraph()                   { return _congraph;}
  void set_congraph(ConnectionGraph* congraph)  { _congraph = congraph;}
  void add_macro_node(Node * n) {
    //assert(n->is_macro(), "must be a macro node");
    assert(!_macro_nodes.contains(n), "duplicate entry in expand list");
    _macro_nodes.append(n);
  }
  void remove_macro_node(Node* n) {
    // this function may be called twice for a node so we can only remove it
    // if it's still existing.
    _macro_nodes.remove_if_existing(n);
    // remove from _predicate_opaqs list also if it is there
    if (predicate_count() > 0) {
      _predicate_opaqs.remove_if_existing(n);
    }
  }
  void add_expensive_node(Node* n);
  void remove_expensive_node(Node* n) {
    _expensive_nodes.remove_if_existing(n);
  }
  void add_predicate_opaq(Node* n) {
    assert(!_predicate_opaqs.contains(n), "duplicate entry in predicate opaque1");
    assert(_macro_nodes.contains(n), "should have already been in macro list");
    _predicate_opaqs.append(n);
  }
  void add_skeleton_predicate_opaq(Node* n) {
    assert(!_skeleton_predicate_opaqs.contains(n), "duplicate entry in skeleton predicate opaque4 list");
    _skeleton_predicate_opaqs.append(n);
  }
  void remove_skeleton_predicate_opaq(Node* n) {
    if (skeleton_predicate_count() > 0) {
      _skeleton_predicate_opaqs.remove_if_existing(n);
    }
  }
  bool       post_loop_opts_phase() { return _post_loop_opts_phase;  }
  void   set_post_loop_opts_phase() { _post_loop_opts_phase = true;  }
  void reset_post_loop_opts_phase() { _post_loop_opts_phase = false; }

  void record_for_post_loop_opts_igvn(Node* n);
  void remove_from_post_loop_opts_igvn(Node* n);
  void process_for_post_loop_opts_igvn(PhaseIterGVN& igvn);

  void sort_macro_nodes();

  // remove the opaque nodes that protect the predicates so that the unused checks and
  // uncommon traps will be eliminated from the graph.
  void cleanup_loop_predicates(PhaseIterGVN &igvn);
  bool is_predicate_opaq(Node* n) {
    return _predicate_opaqs.contains(n);
  }

  // Are there candidate expensive nodes for optimization?
  bool should_optimize_expensive_nodes(PhaseIterGVN &igvn);
  // Check whether n1 and n2 are similar
  static int cmp_expensive_nodes(Node* n1, Node* n2);
  // Sort expensive nodes to locate similar expensive nodes
  void sort_expensive_nodes();

  // Compilation environment.
  Arena*      comp_arena()           { return &_comp_arena; }
  ciEnv*      env() const            { return _env; }
  CompileLog* log() const            { return _log; }
  bool        failing() const        { return _env->failing() || _failure_reason != NULL; }
  const char* failure_reason() const { return (_env->failing()) ? _env->failure_reason() : _failure_reason; }

  bool failure_reason_is(const char* r) const {
    return (r == _failure_reason) || (r != NULL && _failure_reason != NULL && strcmp(r, _failure_reason) == 0);
  }

  void record_failure(const char* reason);
  void record_method_not_compilable(const char* reason) {
    env()->record_method_not_compilable(reason);
    // Record failure reason.
    record_failure(reason);
  }
  bool check_node_count(uint margin, const char* reason) {
    if (live_nodes() + margin > max_node_limit()) {
      record_method_not_compilable(reason);
      return true;
    } else {
      return false;
    }
  }

  // Node management
  uint         unique() const              { return _unique; }
  uint         next_unique()               { return _unique++; }
  void         set_unique(uint i)          { _unique = i; }
  static int   debug_idx()                 { return debug_only(_debug_idx)+0; }
  static void  set_debug_idx(int i)        { debug_only(_debug_idx = i); }
  Arena*       node_arena()                { return &_node_arena; }
  Arena*       old_arena()                 { return &_old_arena; }
  RootNode*    root() const                { return _root; }
  void         set_root(RootNode* r)       { _root = r; }
  StartNode*   start() const;              // (Derived from root.)
  void         init_start(StartNode* s);
  Node*        immutable_memory();

  Node*        recent_alloc_ctl() const    { return _recent_alloc_ctl; }
  Node*        recent_alloc_obj() const    { return _recent_alloc_obj; }
  void         set_recent_alloc(Node* ctl, Node* obj) {
                                                  _recent_alloc_ctl = ctl;
                                                  _recent_alloc_obj = obj;
                                           }
  void         record_dead_node(uint idx)  { if (_dead_node_list.test_set(idx)) return;
                                             _dead_node_count++;
                                           }
  void         reset_dead_node_list()      { _dead_node_list.reset();
                                             _dead_node_count = 0;
                                           }
  uint          live_nodes() const         {
    int  val = _unique - _dead_node_count;
    assert (val >= 0, "number of tracked dead nodes %d more than created nodes %d", _unique, _dead_node_count);
            return (uint) val;
                                           }
#ifdef ASSERT
  void         set_phase_optimize_finished() { _phase_optimize_finished = true; }
  bool         phase_optimize_finished() const { return _phase_optimize_finished; }
  uint         count_live_nodes_by_graph_walk();
  void         print_missing_nodes();
#endif

  // Record modified nodes to check that they are put on IGVN worklist
  void         record_modified_node(Node* n) NOT_DEBUG_RETURN;
  void         remove_modified_node(Node* n) NOT_DEBUG_RETURN;
  DEBUG_ONLY( Unique_Node_List*   modified_nodes() const { return _modified_nodes; } )

  MachConstantBaseNode*     mach_constant_base_node();
  bool                  has_mach_constant_base_node() const { return _mach_constant_base_node != NULL; }
  // Generated by adlc, true if CallNode requires MachConstantBase.
  bool                      needs_clone_jvms();

  // Handy undefined Node
  Node*             top() const                 { return _top; }

  // these are used by guys who need to know about creation and transformation of top:
  Node*             cached_top_node()           { return _top; }
  void          set_cached_top_node(Node* tn);

  GrowableArray<Node_Notes*>* node_note_array() const { return _node_note_array; }
  void set_node_note_array(GrowableArray<Node_Notes*>* arr) { _node_note_array = arr; }
  Node_Notes* default_node_notes() const        { return _default_node_notes; }
  void    set_default_node_notes(Node_Notes* n) { _default_node_notes = n; }

  Node_Notes*       node_notes_at(int idx) {
    return locate_node_notes(_node_note_array, idx, false);
  }
  inline bool   set_node_notes_at(int idx, Node_Notes* value);

  // Copy notes from source to dest, if they exist.
  // Overwrite dest only if source provides something.
  // Return true if information was moved.
  bool copy_node_notes_to(Node* dest, Node* source);

  // Workhorse function to sort out the blocked Node_Notes array:
  inline Node_Notes* locate_node_notes(GrowableArray<Node_Notes*>* arr,
                                       int idx, bool can_grow = false);

  void grow_node_notes(GrowableArray<Node_Notes*>* arr, int grow_by);

  // Type management
  Arena*            type_arena()                { return _type_arena; }
  Dict*             type_dict()                 { return _type_dict; }
  size_t            type_last_size()            { return _type_last_size; }
  int               num_alias_types()           { return _num_alias_types; }

  void          init_type_arena()                       { _type_arena = &_Compile_types; }
  void          set_type_arena(Arena* a)                { _type_arena = a; }
  void          set_type_dict(Dict* d)                  { _type_dict = d; }
  void          set_type_last_size(size_t sz)           { _type_last_size = sz; }

  const TypeFunc* last_tf(ciMethod* m) {
    return (m == _last_tf_m) ? _last_tf : NULL;
  }
  void set_last_tf(ciMethod* m, const TypeFunc* tf) {
    assert(m != NULL || tf == NULL, "");
    _last_tf_m = m;
    _last_tf = tf;
  }

  AliasType*        alias_type(int                idx)  { assert(idx < num_alias_types(), "oob"); return _alias_types[idx]; }
  AliasType*        alias_type(const TypePtr* adr_type, ciField* field = NULL) { return find_alias_type(adr_type, false, field); }
  bool         have_alias_type(const TypePtr* adr_type);
  AliasType*        alias_type(ciField*         field);

  int               get_alias_index(const TypePtr* at)  { return alias_type(at)->index(); }
  const TypePtr*    get_adr_type(uint aidx)             { return alias_type(aidx)->adr_type(); }
  int               get_general_index(uint aidx)        { return alias_type(aidx)->general_index(); }

  // Building nodes
  void              rethrow_exceptions(JVMState* jvms);
  void              return_values(JVMState* jvms);
  JVMState*         build_start_state(StartNode* start, const TypeFunc* tf);

  // Decide how to build a call.
  // The profile factor is a discount to apply to this site's interp. profile.
  CallGenerator*    call_generator(ciMethod* call_method, int vtable_index, bool call_does_dispatch,
                                   JVMState* jvms, bool allow_inline, float profile_factor, ciKlass* speculative_receiver_type = NULL,
                                   bool allow_intrinsics = true);
  bool should_delay_inlining(ciMethod* call_method, JVMState* jvms) {
    return should_delay_string_inlining(call_method, jvms) ||
           should_delay_boxing_inlining(call_method, jvms) ||
           should_delay_vector_inlining(call_method, jvms);
  }
  bool should_delay_string_inlining(ciMethod* call_method, JVMState* jvms);
  bool should_delay_boxing_inlining(ciMethod* call_method, JVMState* jvms);
  bool should_delay_vector_inlining(ciMethod* call_method, JVMState* jvms);
  bool should_delay_vector_reboxing_inlining(ciMethod* call_method, JVMState* jvms);

  // Helper functions to identify inlining potential at call-site
  ciMethod* optimize_virtual_call(ciMethod* caller, ciInstanceKlass* klass,
                                  ciKlass* holder, ciMethod* callee,
                                  const TypeOopPtr* receiver_type, bool is_virtual,
                                  bool &call_does_dispatch, int &vtable_index,
                                  bool check_access = true);
  ciMethod* optimize_inlining(ciMethod* caller, ciInstanceKlass* klass,
                              ciMethod* callee, const TypeOopPtr* receiver_type,
                              bool check_access = true);

  // Report if there were too many traps at a current method and bci.
  // Report if a trap was recorded, and/or PerMethodTrapLimit was exceeded.
  // If there is no MDO at all, report no trap unless told to assume it.
  bool too_many_traps(ciMethod* method, int bci, Deoptimization::DeoptReason reason);
  // This version, unspecific to a particular bci, asks if
  // PerMethodTrapLimit was exceeded for all inlined methods seen so far.
  bool too_many_traps(Deoptimization::DeoptReason reason,
                      // Privately used parameter for logging:
                      ciMethodData* logmd = NULL);
  // Report if there were too many recompiles at a method and bci.
  bool too_many_recompiles(ciMethod* method, int bci, Deoptimization::DeoptReason reason);
  // Report if there were too many traps or recompiles at a method and bci.
  bool too_many_traps_or_recompiles(ciMethod* method, int bci, Deoptimization::DeoptReason reason) {
    return too_many_traps(method, bci, reason) ||
           too_many_recompiles(method, bci, reason);
  }
  // Return a bitset with the reasons where deoptimization is allowed,
  // i.e., where there were not too many uncommon traps.
  int _allowed_reasons;
  int      allowed_deopt_reasons() { return _allowed_reasons; }
  void set_allowed_deopt_reasons();

  // Parsing, optimization
  PhaseGVN*         initial_gvn()               { return _initial_gvn; }
  Unique_Node_List* for_igvn()                  { return _for_igvn; }
  inline void       record_for_igvn(Node* n);   // Body is after class Unique_Node_List.
  void          set_initial_gvn(PhaseGVN *gvn)           { _initial_gvn = gvn; }
  void          set_for_igvn(Unique_Node_List *for_igvn) { _for_igvn = for_igvn; }

  // Replace n by nn using initial_gvn, calling hash_delete and
  // record_for_igvn as needed.
  void gvn_replace_by(Node* n, Node* nn);


  void              identify_useful_nodes(Unique_Node_List &useful);
  void              update_dead_node_list(Unique_Node_List &useful);
  void              remove_useless_nodes (Unique_Node_List &useful);

  void              remove_useless_node(Node* dead);

  WarmCallInfo*     warm_calls() const          { return _warm_calls; }
  void          set_warm_calls(WarmCallInfo* l) { _warm_calls = l; }
  WarmCallInfo* pop_warm_call();

  // Record this CallGenerator for inlining at the end of parsing.
  void              add_late_inline(CallGenerator* cg)        {
    _late_inlines.insert_before(_late_inlines_pos, cg);
    _late_inlines_pos++;
  }

  void              prepend_late_inline(CallGenerator* cg)    {
    _late_inlines.insert_before(0, cg);
  }

  void              add_string_late_inline(CallGenerator* cg) {
    _string_late_inlines.push(cg);
  }

  void              add_boxing_late_inline(CallGenerator* cg) {
    _boxing_late_inlines.push(cg);
  }

  void              add_vector_reboxing_late_inline(CallGenerator* cg) {
    _vector_reboxing_late_inlines.push(cg);
  }

  void add_native_invoker(BufferBlob* stub);

  const GrowableArray<BufferBlob*>& native_invokers() const { return _native_invokers; }

  void remove_useless_nodes       (GrowableArray<Node*>&        node_list, Unique_Node_List &useful);

  void remove_useless_late_inlines(GrowableArray<CallGenerator*>* inlines, Unique_Node_List &useful);
  void remove_useless_late_inlines(GrowableArray<CallGenerator*>* inlines, Node* dead);

  void process_print_inlining();
  void dump_print_inlining();

  bool over_inlining_cutoff() const {
    if (!inlining_incrementally()) {
      return unique() > (uint)NodeCountInliningCutoff;
    } else {
      // Give some room for incremental inlining algorithm to "breathe"
      // and avoid thrashing when live node count is close to the limit.
      // Keep in mind that live_nodes() isn't accurate during inlining until
      // dead node elimination step happens (see Compile::inline_incrementally).
      return live_nodes() > (uint)LiveNodeCountInliningCutoff * 11 / 10;
    }
  }

  void inc_number_of_mh_late_inlines() { _number_of_mh_late_inlines++; }
  void dec_number_of_mh_late_inlines() { assert(_number_of_mh_late_inlines > 0, "_number_of_mh_late_inlines < 0 !"); _number_of_mh_late_inlines--; }
  bool has_mh_late_inlines() const     { return _number_of_mh_late_inlines > 0; }

  bool inline_incrementally_one();
  void inline_incrementally_cleanup(PhaseIterGVN& igvn);
  void inline_incrementally(PhaseIterGVN& igvn);
  void inline_string_calls(bool parse_time);
  void inline_boxing_calls(PhaseIterGVN& igvn);
  bool optimize_loops(PhaseIterGVN& igvn, LoopOptsMode mode);
  void remove_root_to_sfpts_edges(PhaseIterGVN& igvn);

  void inline_vector_reboxing_calls();
  bool has_vbox_nodes();

  void process_late_inline_calls_no_inline(PhaseIterGVN& igvn);

  // Matching, CFG layout, allocation, code generation
  PhaseCFG*         cfg()                       { return _cfg; }
  bool              has_java_calls() const      { return _java_calls > 0; }
  int               java_calls() const          { return _java_calls; }
  int               inner_loops() const         { return _inner_loops; }
  Matcher*          matcher()                   { return _matcher; }
  PhaseRegAlloc*    regalloc()                  { return _regalloc; }
  RegMask&          FIRST_STACK_mask()          { return _FIRST_STACK_mask; }
  Arena*            indexSet_arena()            { return _indexSet_arena; }
  void*             indexSet_free_block_list()  { return _indexSet_free_block_list; }
  DebugInformationRecorder* debug_info()        { return env()->debug_info(); }

  void  update_interpreter_frame_size(int size) {
    if (_interpreter_frame_size < size) {
      _interpreter_frame_size = size;
    }
  }

  void          set_matcher(Matcher* m)                 { _matcher = m; }
//void          set_regalloc(PhaseRegAlloc* ra)           { _regalloc = ra; }
  void          set_indexSet_arena(Arena* a)            { _indexSet_arena = a; }
  void          set_indexSet_free_block_list(void* p)   { _indexSet_free_block_list = p; }

  void  set_java_calls(int z) { _java_calls  = z; }
  void set_inner_loops(int z) { _inner_loops = z; }

  Dependencies* dependencies() { return env()->dependencies(); }

  // Major entry point.  Given a Scope, compile the associated method.
  // For normal compilations, entry_bci is InvocationEntryBci.  For on stack
  // replacement, entry_bci indicates the bytecode for which to compile a
  // continuation.
  Compile(ciEnv* ci_env, ciMethod* target,
          int entry_bci, bool subsume_loads, bool do_escape_analysis,
          bool eliminate_boxing, bool install_code, DirectiveSet* directive);

  // Second major entry point.  From the TypeFunc signature, generate code
  // to pass arguments from the Java calling convention to the C calling
  // convention.
  Compile(ciEnv* ci_env, const TypeFunc *(*gen)(),
          address stub_function, const char *stub_name,
          int is_fancy_jump, bool pass_tls,
          bool save_arg_registers, bool return_pc, DirectiveSet* directive);

  // Are we compiling a method?
  bool has_method() { return method() != NULL; }

  // Maybe print some information about this compile.
  void print_compile_messages();

  // Final graph reshaping, a post-pass after the regular optimizer is done.
  bool final_graph_reshaping();

  // returns true if adr is completely contained in the given alias category
  bool must_alias(const TypePtr* adr, int alias_idx);

  // returns true if adr overlaps with the given alias category
  bool can_alias(const TypePtr* adr, int alias_idx);

  // Stack slots that may be unused by the calling convention but must
  // otherwise be preserved.  On Intel this includes the return address.
  // On PowerPC it includes the 4 words holding the old TOC & LR glue.
  uint in_preserve_stack_slots() {
    return SharedRuntime::in_preserve_stack_slots();
  }

  // "Top of Stack" slots that may be unused by the calling convention but must
  // otherwise be preserved.
  // On Intel these are not necessary and the value can be zero.
  static uint out_preserve_stack_slots() {
    return SharedRuntime::out_preserve_stack_slots();
  }

  // Number of outgoing stack slots killed above the out_preserve_stack_slots
  // for calls to C.  Supports the var-args backing area for register parms.
  uint varargs_C_out_slots_killed() const;

  // Number of Stack Slots consumed by a synchronization entry
  int sync_stack_slots() const;

  // Compute the name of old_SP.  See <arch>.ad for frame layout.
  OptoReg::Name compute_old_SP();

 private:
  // Phase control:
  void Init(int aliaslevel);                     // Prepare for a single compilation
  int  Inline_Warm();                            // Find more inlining work.
  void Finish_Warm();                            // Give up on further inlines.
  void Optimize();                               // Given a graph, optimize it
  void Code_Gen();                               // Generate code from a graph

  // Management of the AliasType table.
  void grow_alias_types();
  AliasCacheEntry* probe_alias_cache(const TypePtr* adr_type);
  const TypePtr *flatten_alias_type(const TypePtr* adr_type) const;
  AliasType* find_alias_type(const TypePtr* adr_type, bool no_create, ciField* field);

  void verify_top(Node*) const PRODUCT_RETURN;

  // Intrinsic setup.
  CallGenerator* make_vm_intrinsic(ciMethod* m, bool is_virtual);          // constructor
  int            intrinsic_insertion_index(ciMethod* m, bool is_virtual, bool& found);  // helper
  CallGenerator* find_intrinsic(ciMethod* m, bool is_virtual);             // query fn
  void           register_intrinsic(CallGenerator* cg);                    // update fn

#ifndef PRODUCT
  static juint  _intrinsic_hist_count[];
  static jubyte _intrinsic_hist_flags[];
#endif
  // Function calls made by the public function final_graph_reshaping.
  // No need to be made public as they are not called elsewhere.
  void final_graph_reshaping_impl( Node *n, Final_Reshape_Counts &frc);
  void final_graph_reshaping_main_switch(Node* n, Final_Reshape_Counts& frc, uint nop);
  void final_graph_reshaping_walk( Node_Stack &nstack, Node *root, Final_Reshape_Counts &frc );
  void eliminate_redundant_card_marks(Node* n);

  // Logic cone optimization.
  void optimize_logic_cones(PhaseIterGVN &igvn);
  void collect_logic_cone_roots(Unique_Node_List& list);
  void process_logic_cone_root(PhaseIterGVN &igvn, Node* n, VectorSet& visited);
  bool compute_logic_cone(Node* n, Unique_Node_List& partition, Unique_Node_List& inputs);
  uint compute_truth_table(Unique_Node_List& partition, Unique_Node_List& inputs);
  uint eval_macro_logic_op(uint func, uint op1, uint op2, uint op3);
  Node* xform_to_MacroLogicV(PhaseIterGVN &igvn, const TypeVect* vt, Unique_Node_List& partitions, Unique_Node_List& inputs);

 public:

  // Note:  Histogram array size is about 1 Kb.
  enum {                        // flag bits:
    _intrinsic_worked = 1,      // succeeded at least once
    _intrinsic_failed = 2,      // tried it but it failed
    _intrinsic_disabled = 4,    // was requested but disabled (e.g., -XX:-InlineUnsafeOps)
    _intrinsic_virtual = 8,     // was seen in the virtual form (rare)
    _intrinsic_both = 16        // was seen in the non-virtual form (usual)
  };
  // Update histogram.  Return boolean if this is a first-time occurrence.
  static bool gather_intrinsic_statistics(vmIntrinsics::ID id,
                                          bool is_virtual, int flags) PRODUCT_RETURN0;
  static void print_intrinsic_statistics() PRODUCT_RETURN;

  // Graph verification code
  // Walk the node list, verifying that there is a one-to-one
  // correspondence between Use-Def edges and Def-Use edges
  // The option no_dead_code enables stronger checks that the
  // graph is strongly connected from root in both directions.
  void verify_graph_edges(bool no_dead_code = false) PRODUCT_RETURN;

  // End-of-run dumps.
  static void print_statistics() PRODUCT_RETURN;

  // Verify ADLC assumptions during startup
  static void adlc_verification() PRODUCT_RETURN;

  // Definitions of pd methods
  static void pd_compiler2_init();

  // Static parse-time type checking logic for gen_subtype_check:
  enum { SSC_always_false, SSC_always_true, SSC_easy_test, SSC_full_test };
  int static_subtype_check(ciKlass* superk, ciKlass* subk);

  static Node* conv_I2X_index(PhaseGVN* phase, Node* offset, const TypeInt* sizetype,
                              // Optional control dependency (for example, on range check)
                              Node* ctrl = NULL);

  // Convert integer value to a narrowed long type dependent on ctrl (for example, a range check)
  static Node* constrained_convI2L(PhaseGVN* phase, Node* value, const TypeInt* itype, Node* ctrl);

  // Auxiliary methods for randomized fuzzing/stressing
  int random();
  bool randomized_select(int count);

  // supporting clone_map
  CloneMap&     clone_map();
  void          set_clone_map(Dict* d);

  bool needs_clinit_barrier(ciField* ik,         ciMethod* accessing_method);
  bool needs_clinit_barrier(ciMethod* ik,        ciMethod* accessing_method);
  bool needs_clinit_barrier(ciInstanceKlass* ik, ciMethod* accessing_method);

#ifdef IA32
 private:
  bool _select_24_bit_instr;   // We selected an instruction with a 24-bit result
  bool _in_24_bit_fp_mode;     // We are emitting instructions with 24-bit results

  // Remember if this compilation changes hardware mode to 24-bit precision.
  void set_24_bit_selection_and_mode(bool selection, bool mode) {
    _select_24_bit_instr = selection;
    _in_24_bit_fp_mode   = mode;
  }

 public:
  bool select_24_bit_instr() const { return _select_24_bit_instr; }
  bool in_24_bit_fp_mode() const   { return _in_24_bit_fp_mode; }
#endif // IA32
#ifdef ASSERT
  bool _type_verify_symmetry;
  void set_exception_backedge() { _exception_backedge = true; }
  bool has_exception_backedge() const { return _exception_backedge; }
#endif

  static bool
  push_thru_add(PhaseGVN* phase, Node* z, const TypeInteger* tz, const TypeInteger*& rx, const TypeInteger*& ry,
                BasicType bt);
};

#endif // SHARE_OPTO_COMPILE_HPP<|MERGE_RESOLUTION|>--- conflicted
+++ resolved
@@ -662,13 +662,9 @@
   int           expensive_count()         const { return _expensive_nodes.length(); }
 
   Node*         macro_node(int idx)       const { return _macro_nodes.at(idx); }
-<<<<<<< HEAD
   void          macro_node_swap(int a, int b)   { ::swap(_macro_nodes.at(a), _macro_nodes.at(b)); }
-  Node*         predicate_opaque1_node(int idx) const { return _predicate_opaqs.at(idx);}
-=======
   Node*         predicate_opaque1_node(int idx) const { return _predicate_opaqs.at(idx); }
   Node*         skeleton_predicate_opaque4_node(int idx) const { return _skeleton_predicate_opaqs.at(idx); }
->>>>>>> 4619f372
   Node*         expensive_node(int idx)   const { return _expensive_nodes.at(idx); }
 
   ConnectionGraph* congraph()                   { return _congraph;}
