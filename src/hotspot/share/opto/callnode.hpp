/*
 * Copyright (c) 1997, 2020, Oracle and/or its affiliates. All rights reserved.
 * DO NOT ALTER OR REMOVE COPYRIGHT NOTICES OR THIS FILE HEADER.
 *
 * This code is free software; you can redistribute it and/or modify it
 * under the terms of the GNU General Public License version 2 only, as
 * published by the Free Software Foundation.
 *
 * This code is distributed in the hope that it will be useful, but WITHOUT
 * ANY WARRANTY; without even the implied warranty of MERCHANTABILITY or
 * FITNESS FOR A PARTICULAR PURPOSE.  See the GNU General Public License
 * version 2 for more details (a copy is included in the LICENSE file that
 * accompanied this code).
 *
 * You should have received a copy of the GNU General Public License version
 * 2 along with this work; if not, write to the Free Software Foundation,
 * Inc., 51 Franklin St, Fifth Floor, Boston, MA 02110-1301 USA.
 *
 * Please contact Oracle, 500 Oracle Parkway, Redwood Shores, CA 94065 USA
 * or visit www.oracle.com if you need additional information or have any
 * questions.
 *
 */

#ifndef SHARE_OPTO_CALLNODE_HPP
#define SHARE_OPTO_CALLNODE_HPP

#include "opto/connode.hpp"
#include "opto/mulnode.hpp"
#include "opto/multnode.hpp"
#include "opto/opcodes.hpp"
#include "opto/phaseX.hpp"
#include "opto/replacednodes.hpp"
#include "opto/type.hpp"

// Portions of code courtesy of Clifford Click

// Optimization - Graph Style

class Chaitin;
class NamedCounter;
class MultiNode;
class  SafePointNode;
class   CallNode;
class     CallJavaNode;
class       CallStaticJavaNode;
class       CallDynamicJavaNode;
class     CallRuntimeNode;
class       CallLeafNode;
class         CallLeafNoFPNode;
class     AllocateNode;
class       AllocateArrayNode;
class     BoxLockNode;
class     LockNode;
class     UnlockNode;
class JVMState;
class State;
class StartNode;
class MachCallNode;
class FastLockNode;

//------------------------------StartNode--------------------------------------
// The method start node
class StartNode : public MultiNode {
  virtual bool cmp( const Node &n ) const;
  virtual uint size_of() const; // Size is bigger
public:
  const TypeTuple *_domain;
  StartNode( Node *root, const TypeTuple *domain ) : MultiNode(2), _domain(domain) {
    init_class_id(Class_Start);
    init_req(0,this);
    init_req(1,root);
  }
  virtual int Opcode() const;
  virtual bool pinned() const { return true; };
  virtual const Type *bottom_type() const;
  virtual const TypePtr *adr_type() const { return TypePtr::BOTTOM; }
  virtual const Type* Value(PhaseGVN* phase) const;
  virtual Node *Ideal(PhaseGVN *phase, bool can_reshape);
  virtual void  calling_convention( BasicType* sig_bt, VMRegPair *parm_reg, uint length ) const;
  virtual const RegMask &in_RegMask(uint) const;
  virtual Node *match( const ProjNode *proj, const Matcher *m );
  virtual uint ideal_reg() const { return 0; }
#ifndef PRODUCT
  virtual void  dump_spec(outputStream *st) const;
  virtual void  dump_compact_spec(outputStream *st) const;
#endif
};

//------------------------------StartOSRNode-----------------------------------
// The method start node for on stack replacement code
class StartOSRNode : public StartNode {
public:
  StartOSRNode( Node *root, const TypeTuple *domain ) : StartNode(root, domain) {}
  virtual int   Opcode() const;
  static  const TypeTuple *osr_domain();
};


//------------------------------ParmNode---------------------------------------
// Incoming parameters
class ParmNode : public ProjNode {
  static const char * const names[TypeFunc::Parms+1];
public:
  ParmNode( StartNode *src, uint con ) : ProjNode(src,con) {
    init_class_id(Class_Parm);
  }
  virtual int Opcode() const;
  virtual bool  is_CFG() const { return (_con == TypeFunc::Control); }
  virtual uint ideal_reg() const;
#ifndef PRODUCT
  virtual void dump_spec(outputStream *st) const;
  virtual void dump_compact_spec(outputStream *st) const;
  virtual void related(GrowableArray<Node*> *in_rel, GrowableArray<Node*> *out_rel, bool compact) const;
#endif
};


//------------------------------ReturnNode-------------------------------------
// Return from subroutine node
class ReturnNode : public Node {
public:
  ReturnNode( uint edges, Node *cntrl, Node *i_o, Node *memory, Node *retadr, Node *frameptr );
  virtual int Opcode() const;
  virtual bool  is_CFG() const { return true; }
  virtual uint hash() const { return NO_HASH; }  // CFG nodes do not hash
  virtual bool depends_only_on_test() const { return false; }
  virtual Node *Ideal(PhaseGVN *phase, bool can_reshape);
  virtual const Type* Value(PhaseGVN* phase) const;
  virtual uint ideal_reg() const { return NotAMachineReg; }
  virtual uint match_edge(uint idx) const;
#ifndef PRODUCT
  virtual void dump_req(outputStream *st = tty) const;
#endif
};


//------------------------------RethrowNode------------------------------------
// Rethrow of exception at call site.  Ends a procedure before rethrowing;
// ends the current basic block like a ReturnNode.  Restores registers and
// unwinds stack.  Rethrow happens in the caller's method.
class RethrowNode : public Node {
 public:
  RethrowNode( Node *cntrl, Node *i_o, Node *memory, Node *frameptr, Node *ret_adr, Node *exception );
  virtual int Opcode() const;
  virtual bool  is_CFG() const { return true; }
  virtual uint hash() const { return NO_HASH; }  // CFG nodes do not hash
  virtual bool depends_only_on_test() const { return false; }
  virtual Node *Ideal(PhaseGVN *phase, bool can_reshape);
  virtual const Type* Value(PhaseGVN* phase) const;
  virtual uint match_edge(uint idx) const;
  virtual uint ideal_reg() const { return NotAMachineReg; }
#ifndef PRODUCT
  virtual void dump_req(outputStream *st = tty) const;
#endif
};


//------------------------------TailCallNode-----------------------------------
// Pop stack frame and jump indirect
class TailCallNode : public ReturnNode {
public:
  TailCallNode( Node *cntrl, Node *i_o, Node *memory, Node *frameptr, Node *retadr, Node *target, Node *moop )
    : ReturnNode( TypeFunc::Parms+2, cntrl, i_o, memory, frameptr, retadr ) {
    init_req(TypeFunc::Parms, target);
    init_req(TypeFunc::Parms+1, moop);
  }

  virtual int Opcode() const;
  virtual uint match_edge(uint idx) const;
};

//------------------------------TailJumpNode-----------------------------------
// Pop stack frame and jump indirect
class TailJumpNode : public ReturnNode {
public:
  TailJumpNode( Node *cntrl, Node *i_o, Node *memory, Node *frameptr, Node *target, Node *ex_oop)
    : ReturnNode(TypeFunc::Parms+2, cntrl, i_o, memory, frameptr, Compile::current()->top()) {
    init_req(TypeFunc::Parms, target);
    init_req(TypeFunc::Parms+1, ex_oop);
  }

  virtual int Opcode() const;
  virtual uint match_edge(uint idx) const;
};

//-------------------------------JVMState-------------------------------------
// A linked list of JVMState nodes captures the whole interpreter state,
// plus GC roots, for all active calls at some call site in this compilation
// unit.  (If there is no inlining, then the list has exactly one link.)
// This provides a way to map the optimized program back into the interpreter,
// or to let the GC mark the stack.
class JVMState : public ResourceObj {
  friend class VMStructs;
public:
  typedef enum {
    Reexecute_Undefined = -1, // not defined -- will be translated into false later
    Reexecute_False     =  0, // false       -- do not reexecute
    Reexecute_True      =  1  // true        -- reexecute the bytecode
  } ReexecuteState; //Reexecute State

private:
  JVMState*         _caller;    // List pointer for forming scope chains
  uint              _depth;     // One more than caller depth, or one.
  uint              _locoff;    // Offset to locals in input edge mapping
  uint              _stkoff;    // Offset to stack in input edge mapping
  uint              _monoff;    // Offset to monitors in input edge mapping
  uint              _scloff;    // Offset to fields of scalar objs in input edge mapping
  uint              _endoff;    // Offset to end of input edge mapping
  uint              _sp;        // Jave Expression Stack Pointer for this state
  int               _bci;       // Byte Code Index of this JVM point
  ReexecuteState    _reexecute; // Whether this bytecode need to be re-executed
  ciMethod*         _method;    // Method Pointer
  SafePointNode*    _map;       // Map node associated with this scope
public:
  friend class Compile;
  friend class PreserveReexecuteState;

  // Because JVMState objects live over the entire lifetime of the
  // Compile object, they are allocated into the comp_arena, which
  // does not get resource marked or reset during the compile process
  void *operator new( size_t x, Compile* C ) throw() { return C->comp_arena()->Amalloc(x); }
  void operator delete( void * ) { } // fast deallocation

  // Create a new JVMState, ready for abstract interpretation.
  JVMState(ciMethod* method, JVMState* caller);
  JVMState(int stack_size);  // root state; has a null method

  // Access functions for the JVM
  // ... --|--- loc ---|--- stk ---|--- arg ---|--- mon ---|--- scl ---|
  //       \ locoff    \ stkoff    \ argoff    \ monoff    \ scloff    \ endoff
  uint              locoff() const { return _locoff; }
  uint              stkoff() const { return _stkoff; }
  uint              argoff() const { return _stkoff + _sp; }
  uint              monoff() const { return _monoff; }
  uint              scloff() const { return _scloff; }
  uint              endoff() const { return _endoff; }
  uint              oopoff() const { return debug_end(); }

  int            loc_size() const { return stkoff() - locoff(); }
  int            stk_size() const { return monoff() - stkoff(); }
  int            mon_size() const { return scloff() - monoff(); }
  int            scl_size() const { return endoff() - scloff(); }

  bool        is_loc(uint i) const { return locoff() <= i && i < stkoff(); }
  bool        is_stk(uint i) const { return stkoff() <= i && i < monoff(); }
  bool        is_mon(uint i) const { return monoff() <= i && i < scloff(); }
  bool        is_scl(uint i) const { return scloff() <= i && i < endoff(); }

  uint                      sp() const { return _sp; }
  int                      bci() const { return _bci; }
  bool        should_reexecute() const { return _reexecute==Reexecute_True; }
  bool  is_reexecute_undefined() const { return _reexecute==Reexecute_Undefined; }
  bool              has_method() const { return _method != NULL; }
  ciMethod*             method() const { assert(has_method(), ""); return _method; }
  JVMState*             caller() const { return _caller; }
  SafePointNode*           map() const { return _map; }
  uint                   depth() const { return _depth; }
  uint             debug_start() const; // returns locoff of root caller
  uint               debug_end() const; // returns endoff of self
  uint              debug_size() const {
    return loc_size() + sp() + mon_size() + scl_size();
  }
  uint        debug_depth()  const; // returns sum of debug_size values at all depths

  // Returns the JVM state at the desired depth (1 == root).
  JVMState* of_depth(int d) const;

  // Tells if two JVM states have the same call chain (depth, methods, & bcis).
  bool same_calls_as(const JVMState* that) const;

  // Monitors (monitors are stored as (boxNode, objNode) pairs
  enum { logMonitorEdges = 1 };
  int  nof_monitors()              const { return mon_size() >> logMonitorEdges; }
  int  monitor_depth()             const { return nof_monitors() + (caller() ? caller()->monitor_depth() : 0); }
  int  monitor_box_offset(int idx) const { return monoff() + (idx << logMonitorEdges) + 0; }
  int  monitor_obj_offset(int idx) const { return monoff() + (idx << logMonitorEdges) + 1; }
  bool is_monitor_box(uint off)    const {
    assert(is_mon(off), "should be called only for monitor edge");
    return (0 == bitfield(off - monoff(), 0, logMonitorEdges));
  }
  bool is_monitor_use(uint off)    const { return (is_mon(off)
                                                   && is_monitor_box(off))
                                             || (caller() && caller()->is_monitor_use(off)); }

  // Initialization functions for the JVM
  void              set_locoff(uint off) { _locoff = off; }
  void              set_stkoff(uint off) { _stkoff = off; }
  void              set_monoff(uint off) { _monoff = off; }
  void              set_scloff(uint off) { _scloff = off; }
  void              set_endoff(uint off) { _endoff = off; }
  void              set_offsets(uint off) {
    _locoff = _stkoff = _monoff = _scloff = _endoff = off;
  }
  void              set_map(SafePointNode *map) { _map = map; }
  void              set_sp(uint sp) { _sp = sp; }
                    // _reexecute is initialized to "undefined" for a new bci
  void              set_bci(int bci) {if(_bci != bci)_reexecute=Reexecute_Undefined; _bci = bci; }
  void              set_should_reexecute(bool reexec) {_reexecute = reexec ? Reexecute_True : Reexecute_False;}

  // Miscellaneous utility functions
  JVMState* clone_deep(Compile* C) const;    // recursively clones caller chain
  JVMState* clone_shallow(Compile* C) const; // retains uncloned caller
  void      set_map_deep(SafePointNode *map);// reset map for all callers
  void      adapt_position(int delta);       // Adapt offsets in in-array after adding an edge.
  int       interpreter_frame_size() const;

#ifndef PRODUCT
  void      format(PhaseRegAlloc *regalloc, const Node *n, outputStream* st) const;
  void      dump_spec(outputStream *st) const;
  void      dump_on(outputStream* st) const;
  void      dump() const {
    dump_on(tty);
  }
#endif
};

//------------------------------SafePointNode----------------------------------
// A SafePointNode is a subclass of a MultiNode for convenience (and
// potential code sharing) only - conceptually it is independent of
// the Node semantics.
class SafePointNode : public MultiNode {
  virtual bool           cmp( const Node &n ) const;
  virtual uint           size_of() const;       // Size is bigger

public:
  SafePointNode(uint edges, JVMState* jvms,
                // A plain safepoint advertises no memory effects (NULL):
                const TypePtr* adr_type = NULL)
    : MultiNode( edges ),
      _jvms(jvms),
      _adr_type(adr_type),
      _has_ea_local_in_scope(false)
  {
    init_class_id(Class_SafePoint);
  }

  JVMState* const _jvms;      // Pointer to list of JVM State objects
  const TypePtr*  _adr_type;  // What type of memory does this node produce?
  ReplacedNodes   _replaced_nodes; // During parsing: list of pair of nodes from calls to GraphKit::replace_in_map()
  bool            _has_ea_local_in_scope; // NoEscape or ArgEscape objects in JVM States

  // Many calls take *all* of memory as input,
  // but some produce a limited subset of that memory as output.
  // The adr_type reports the call's behavior as a store, not a load.

  virtual JVMState* jvms() const { return _jvms; }
  void set_jvms(JVMState* s) {
    *(JVMState**)&_jvms = s;  // override const attribute in the accessor
  }

 private:
  void verify_input(JVMState* jvms, uint idx) const {
    assert(verify_jvms(jvms), "jvms must match");
    Node* n = in(idx);
    assert((!n->bottom_type()->isa_long() && !n->bottom_type()->isa_double()) ||
           in(idx + 1)->is_top(), "2nd half of long/double");
  }

 public:
  // Functionality from old debug nodes which has changed
  Node *local(JVMState* jvms, uint idx) const {
    verify_input(jvms, jvms->locoff() + idx);
    return in(jvms->locoff() + idx);
  }
  Node *stack(JVMState* jvms, uint idx) const {
    verify_input(jvms, jvms->stkoff() + idx);
    return in(jvms->stkoff() + idx);
  }
  Node *argument(JVMState* jvms, uint idx) const {
    verify_input(jvms, jvms->argoff() + idx);
    return in(jvms->argoff() + idx);
  }
  Node *monitor_box(JVMState* jvms, uint idx) const {
    assert(verify_jvms(jvms), "jvms must match");
    return in(jvms->monitor_box_offset(idx));
  }
  Node *monitor_obj(JVMState* jvms, uint idx) const {
    assert(verify_jvms(jvms), "jvms must match");
    return in(jvms->monitor_obj_offset(idx));
  }

  void  set_local(JVMState* jvms, uint idx, Node *c);

  void  set_stack(JVMState* jvms, uint idx, Node *c) {
    assert(verify_jvms(jvms), "jvms must match");
    set_req(jvms->stkoff() + idx, c);
  }
  void  set_argument(JVMState* jvms, uint idx, Node *c) {
    assert(verify_jvms(jvms), "jvms must match");
    set_req(jvms->argoff() + idx, c);
  }
  void ensure_stack(JVMState* jvms, uint stk_size) {
    assert(verify_jvms(jvms), "jvms must match");
    int grow_by = (int)stk_size - (int)jvms->stk_size();
    if (grow_by > 0)  grow_stack(jvms, grow_by);
  }
  void grow_stack(JVMState* jvms, uint grow_by);
  // Handle monitor stack
  void push_monitor( const FastLockNode *lock );
  void pop_monitor ();
  Node *peek_monitor_box() const;
  Node *peek_monitor_obj() const;

  // Access functions for the JVM
  Node *control  () const { return in(TypeFunc::Control  ); }
  Node *i_o      () const { return in(TypeFunc::I_O      ); }
  Node *memory   () const { return in(TypeFunc::Memory   ); }
  Node *returnadr() const { return in(TypeFunc::ReturnAdr); }
  Node *frameptr () const { return in(TypeFunc::FramePtr ); }

  void set_control  ( Node *c ) { set_req(TypeFunc::Control,c); }
  void set_i_o      ( Node *c ) { set_req(TypeFunc::I_O    ,c); }
  void set_memory   ( Node *c ) { set_req(TypeFunc::Memory ,c); }

  MergeMemNode* merged_memory() const {
    return in(TypeFunc::Memory)->as_MergeMem();
  }

  // The parser marks useless maps as dead when it's done with them:
  bool is_killed() { return in(TypeFunc::Control) == NULL; }

  // Exception states bubbling out of subgraphs such as inlined calls
  // are recorded here.  (There might be more than one, hence the "next".)
  // This feature is used only for safepoints which serve as "maps"
  // for JVM states during parsing, intrinsic expansion, etc.
  SafePointNode*         next_exception() const;
  void               set_next_exception(SafePointNode* n);
  bool                   has_exceptions() const { return next_exception() != NULL; }

  // Helper methods to operate on replaced nodes
  ReplacedNodes replaced_nodes() const {
    return _replaced_nodes;
  }

  void set_replaced_nodes(ReplacedNodes replaced_nodes) {
    _replaced_nodes = replaced_nodes;
  }

  void clone_replaced_nodes() {
    _replaced_nodes.clone();
  }
  void record_replaced_node(Node* initial, Node* improved) {
    _replaced_nodes.record(initial, improved);
  }
  void transfer_replaced_nodes_from(SafePointNode* sfpt, uint idx = 0) {
    _replaced_nodes.transfer_from(sfpt->_replaced_nodes, idx);
  }
  void delete_replaced_nodes() {
    _replaced_nodes.reset();
  }
  void apply_replaced_nodes(uint idx) {
    _replaced_nodes.apply(this, idx);
  }
  void merge_replaced_nodes_with(SafePointNode* sfpt) {
    _replaced_nodes.merge_with(sfpt->_replaced_nodes);
  }
  bool has_replaced_nodes() const {
    return !_replaced_nodes.is_empty();
  }
  void set_has_ea_local_in_scope(bool b) {
    _has_ea_local_in_scope = b;
  }
  bool has_ea_local_in_scope() const {
    return _has_ea_local_in_scope;
  }

  void disconnect_from_root(PhaseIterGVN *igvn);

  // Standard Node stuff
  virtual int            Opcode() const;
  virtual bool           pinned() const { return true; }
  virtual const Type*    Value(PhaseGVN* phase) const;
  virtual const Type    *bottom_type() const { return Type::CONTROL; }
  virtual const TypePtr *adr_type() const { return _adr_type; }
  virtual Node          *Ideal(PhaseGVN *phase, bool can_reshape);
  virtual Node*          Identity(PhaseGVN* phase);
  virtual uint           ideal_reg() const { return 0; }
  virtual const RegMask &in_RegMask(uint) const;
  virtual const RegMask &out_RegMask() const;
  virtual uint           match_edge(uint idx) const;

  static  bool           needs_polling_address_input();

#ifndef PRODUCT
  virtual void           dump_spec(outputStream *st) const;
  virtual void           related(GrowableArray<Node*> *in_rel, GrowableArray<Node*> *out_rel, bool compact) const;
#endif
};

//------------------------------SafePointScalarObjectNode----------------------
// A SafePointScalarObjectNode represents the state of a scalarized object
// at a safepoint.

class SafePointScalarObjectNode: public TypeNode {
  uint _first_index; // First input edge relative index of a SafePoint node where
                     // states of the scalarized object fields are collected.
                     // It is relative to the last (youngest) jvms->_scloff.
  uint _n_fields;    // Number of non-static fields of the scalarized object.
  DEBUG_ONLY(AllocateNode* _alloc;)

  virtual uint hash() const ; // { return NO_HASH; }
  virtual bool cmp( const Node &n ) const;

  uint first_index() const { return _first_index; }

public:
  SafePointScalarObjectNode(const TypeOopPtr* tp,
#ifdef ASSERT
                            AllocateNode* alloc,
#endif
                            uint first_index, uint n_fields);
  virtual int Opcode() const;
  virtual uint           ideal_reg() const;
  virtual const RegMask &in_RegMask(uint) const;
  virtual const RegMask &out_RegMask() const;
  virtual uint           match_edge(uint idx) const;

  uint first_index(JVMState* jvms) const {
    assert(jvms != NULL, "missed JVMS");
    return jvms->scloff() + _first_index;
  }
  uint n_fields()    const { return _n_fields; }

#ifdef ASSERT
  AllocateNode* alloc() const { return _alloc; }
#endif

  virtual uint size_of() const { return sizeof(*this); }

  // Assumes that "this" is an argument to a safepoint node "s", and that
  // "new_call" is being created to correspond to "s".  But the difference
  // between the start index of the jvmstates of "new_call" and "s" is
  // "jvms_adj".  Produce and return a SafePointScalarObjectNode that
  // corresponds appropriately to "this" in "new_call".  Assumes that
  // "sosn_map" is a map, specific to the translation of "s" to "new_call",
  // mapping old SafePointScalarObjectNodes to new, to avoid multiple copies.
  SafePointScalarObjectNode* clone(Dict* sosn_map, bool& new_node) const;

#ifndef PRODUCT
  virtual void              dump_spec(outputStream *st) const;
#endif
};


// Simple container for the outgoing projections of a call.  Useful
// for serious surgery on calls.
class CallProjections : public StackObj {
public:
  Node* fallthrough_proj;
  Node* fallthrough_catchproj;
  Node* fallthrough_memproj;
  Node* fallthrough_ioproj;
  Node* catchall_catchproj;
  Node* catchall_memproj;
  Node* catchall_ioproj;
  Node* resproj;
  Node* exobj;
};

class CallGenerator;

//------------------------------CallNode---------------------------------------
// Call nodes now subsume the function of debug nodes at callsites, so they
// contain the functionality of a full scope chain of debug nodes.
class CallNode : public SafePointNode {
  friend class VMStructs;

protected:
  bool may_modify_arraycopy_helper(const TypeOopPtr* dest_t, const TypeOopPtr *t_oop, PhaseTransform *phase);

public:
  const TypeFunc *_tf;        // Function type
  address      _entry_point;  // Address of method being called
  float        _cnt;          // Estimate of number of times called
  CallGenerator* _generator;  // corresponding CallGenerator for some late inline calls
  const char *_name;           // Printable name, if _method is NULL

  CallNode(const TypeFunc* tf, address addr, const TypePtr* adr_type)
    : SafePointNode(tf->domain()->cnt(), NULL, adr_type),
      _tf(tf),
      _entry_point(addr),
      _cnt(COUNT_UNKNOWN),
      _generator(NULL),
      _name(NULL)
  {
    init_class_id(Class_Call);
  }

  const TypeFunc* tf()         const { return _tf; }
  const address  entry_point() const { return _entry_point; }
  const float    cnt()         const { return _cnt; }
  CallGenerator* generator()   const { return _generator; }

  void set_tf(const TypeFunc* tf)       { _tf = tf; }
  void set_entry_point(address p)       { _entry_point = p; }
  void set_cnt(float c)                 { _cnt = c; }
  void set_generator(CallGenerator* cg) { _generator = cg; }

  virtual const Type *bottom_type() const;
  virtual const Type* Value(PhaseGVN* phase) const;
  virtual Node *Ideal(PhaseGVN *phase, bool can_reshape);
  virtual Node* Identity(PhaseGVN* phase) { return this; }
  virtual bool        cmp( const Node &n ) const;
  virtual uint        size_of() const = 0;
  virtual void        calling_convention( BasicType* sig_bt, VMRegPair *parm_regs, uint argcnt ) const;
  virtual Node       *match( const ProjNode *proj, const Matcher *m );
  virtual uint        ideal_reg() const { return NotAMachineReg; }
  // Are we guaranteed that this node is a safepoint?  Not true for leaf calls and
  // for some macro nodes whose expansion does not have a safepoint on the fast path.
  virtual bool        guaranteed_safepoint()  { return true; }
  // For macro nodes, the JVMState gets modified during expansion. If calls
  // use MachConstantBase, it gets modified during matching. So when cloning
  // the node the JVMState must be cloned. Default is not to clone.
  virtual void clone_jvms(Compile* C) {
    if (C->needs_clone_jvms() && jvms() != NULL) {
      set_jvms(jvms()->clone_deep(C));
      jvms()->set_map_deep(this);
    }
  }

  // Returns true if the call may modify n
  virtual bool        may_modify(const TypeOopPtr *t_oop, PhaseTransform *phase);
  // Does this node have a use of n other than in debug information?
  bool                has_non_debug_use(Node *n);
  // Returns the unique CheckCastPP of a call
  // or result projection is there are several CheckCastPP
  // or returns NULL if there is no one.
  Node *result_cast();
  // Does this node returns pointer?
  bool returns_pointer() const {
    const TypeTuple *r = tf()->range();
    return (r->cnt() > TypeFunc::Parms &&
            r->field_at(TypeFunc::Parms)->isa_ptr());
  }

  // Collect all the interesting edges from a call for use in
  // replacing the call by something else.  Used by macro expansion
  // and the late inlining support.
  void extract_projections(CallProjections* projs, bool separate_io_proj, bool do_asserts = true);

  virtual uint match_edge(uint idx) const;

  bool is_call_to_arraycopystub() const;

  virtual void copy_call_debug_info(PhaseIterGVN* phase, SafePointNode *sfpt) {}

#ifndef PRODUCT
  virtual void        dump_req(outputStream *st = tty) const;
  virtual void        dump_spec(outputStream *st) const;
#endif
};


//------------------------------CallJavaNode-----------------------------------
// Make a static or dynamic subroutine call node using Java calling
// convention.  (The "Java" calling convention is the compiler's calling
// convention, as opposed to the interpreter's or that of native C.)
class CallJavaNode : public CallNode {
  friend class VMStructs;
protected:
  virtual bool cmp( const Node &n ) const;
  virtual uint size_of() const; // Size is bigger

  bool    _optimized_virtual;
  bool    _method_handle_invoke;
  bool    _override_symbolic_info; // Override symbolic call site info from bytecode
  ciMethod* _method;               // Method being direct called
  bool    _arg_escape;             // ArgEscape in parameter list
public:
  const int       _bci;         // Byte Code Index of call byte code
  CallJavaNode(const TypeFunc* tf , address addr, ciMethod* method, int bci)
    : CallNode(tf, addr, TypePtr::BOTTOM),
      _optimized_virtual(false),
      _method_handle_invoke(false),
      _override_symbolic_info(false),
      _method(method),
      _arg_escape(false), _bci(bci)
  {
    init_class_id(Class_CallJava);
  }

  virtual int   Opcode() const;
  ciMethod* method() const                 { return _method; }
  void  set_method(ciMethod *m)            { _method = m; }
  void  set_optimized_virtual(bool f)      { _optimized_virtual = f; }
  bool  is_optimized_virtual() const       { return _optimized_virtual; }
  void  set_method_handle_invoke(bool f)   { _method_handle_invoke = f; }
  bool  is_method_handle_invoke() const    { return _method_handle_invoke; }
  void  set_override_symbolic_info(bool f) { _override_symbolic_info = f; }
  bool  override_symbolic_info() const     { return _override_symbolic_info; }
<<<<<<< HEAD
  void  set_arg_escape(bool f)             { _arg_escape = f; }
  bool  arg_escape() const                 { return _arg_escape; }
=======
  void copy_call_debug_info(PhaseIterGVN* phase, SafePointNode *sfpt);
>>>>>>> 1da28de8

  DEBUG_ONLY( bool validate_symbolic_info() const; )

#ifndef PRODUCT
  virtual void  dump_spec(outputStream *st) const;
  virtual void  dump_compact_spec(outputStream *st) const;
#endif
};

//------------------------------CallStaticJavaNode-----------------------------
// Make a direct subroutine call using Java calling convention (for static
// calls and optimized virtual calls, plus calls to wrappers for run-time
// routines); generates static stub.
class CallStaticJavaNode : public CallJavaNode {
  virtual bool cmp( const Node &n ) const;
  virtual uint size_of() const; // Size is bigger
public:
  CallStaticJavaNode(Compile* C, const TypeFunc* tf, address addr, ciMethod* method, int bci)
    : CallJavaNode(tf, addr, method, bci) {
    init_class_id(Class_CallStaticJava);
    if (C->eliminate_boxing() && (method != NULL) && method->is_boxing_method()) {
      init_flags(Flag_is_macro);
      C->add_macro_node(this);
    }
    _is_scalar_replaceable = false;
    _is_non_escaping = false;
  }
  CallStaticJavaNode(const TypeFunc* tf, address addr, const char* name, int bci,
                     const TypePtr* adr_type)
    : CallJavaNode(tf, addr, NULL, bci) {
    init_class_id(Class_CallStaticJava);
    // This node calls a runtime stub, which often has narrow memory effects.
    _adr_type = adr_type;
    _is_scalar_replaceable = false;
    _is_non_escaping = false;
    _name = name;
  }

  // Result of Escape Analysis
  bool _is_scalar_replaceable;
  bool _is_non_escaping;

  // If this is an uncommon trap, return the request code, else zero.
  int uncommon_trap_request() const;
  static int extract_uncommon_trap_request(const Node* call);

  bool is_boxing_method() const {
    return is_macro() && (method() != NULL) && method()->is_boxing_method();
  }
  // Later inlining modifies the JVMState, so we need to clone it
  // when the call node is cloned (because it is macro node).
  virtual void  clone_jvms(Compile* C) {
    if ((jvms() != NULL) && is_boxing_method()) {
      set_jvms(jvms()->clone_deep(C));
      jvms()->set_map_deep(this);
    }
  }

  virtual int         Opcode() const;
#ifndef PRODUCT
  virtual void        dump_spec(outputStream *st) const;
  virtual void        dump_compact_spec(outputStream *st) const;
#endif
};

//------------------------------CallDynamicJavaNode----------------------------
// Make a dispatched call using Java calling convention.
class CallDynamicJavaNode : public CallJavaNode {
  virtual bool cmp( const Node &n ) const;
  virtual uint size_of() const; // Size is bigger
public:
  CallDynamicJavaNode( const TypeFunc *tf , address addr, ciMethod* method, int vtable_index, int bci ) : CallJavaNode(tf,addr,method,bci), _vtable_index(vtable_index) {
    init_class_id(Class_CallDynamicJava);
  }

  int _vtable_index;
  virtual int   Opcode() const;
#ifndef PRODUCT
  virtual void  dump_spec(outputStream *st) const;
#endif
};

//------------------------------CallRuntimeNode--------------------------------
// Make a direct subroutine call node into compiled C++ code.
class CallRuntimeNode : public CallNode {
  virtual bool cmp( const Node &n ) const;
  virtual uint size_of() const; // Size is bigger
public:
  CallRuntimeNode(const TypeFunc* tf, address addr, const char* name,
                  const TypePtr* adr_type)
    : CallNode(tf, addr, adr_type)
  {
    init_class_id(Class_CallRuntime);
    _name = name;
  }

  virtual int   Opcode() const;
  virtual void  calling_convention( BasicType* sig_bt, VMRegPair *parm_regs, uint argcnt ) const;

#ifndef PRODUCT
  virtual void  dump_spec(outputStream *st) const;
#endif
};

//------------------------------CallLeafNode-----------------------------------
// Make a direct subroutine call node into compiled C++ code, without
// safepoints
class CallLeafNode : public CallRuntimeNode {
public:
  CallLeafNode(const TypeFunc* tf, address addr, const char* name,
               const TypePtr* adr_type)
    : CallRuntimeNode(tf, addr, name, adr_type)
  {
    init_class_id(Class_CallLeaf);
  }
  virtual int   Opcode() const;
  virtual bool        guaranteed_safepoint()  { return false; }
#ifndef PRODUCT
  virtual void  dump_spec(outputStream *st) const;
#endif
};

//------------------------------CallLeafNoFPNode-------------------------------
// CallLeafNode, not using floating point or using it in the same manner as
// the generated code
class CallLeafNoFPNode : public CallLeafNode {
public:
  CallLeafNoFPNode(const TypeFunc* tf, address addr, const char* name,
                   const TypePtr* adr_type)
    : CallLeafNode(tf, addr, name, adr_type)
  {
  }
  virtual int   Opcode() const;
};


//------------------------------Allocate---------------------------------------
// High-level memory allocation
//
//  AllocateNode and AllocateArrayNode are subclasses of CallNode because they will
//  get expanded into a code sequence containing a call.  Unlike other CallNodes,
//  they have 2 memory projections and 2 i_o projections (which are distinguished by
//  the _is_io_use flag in the projection.)  This is needed when expanding the node in
//  order to differentiate the uses of the projection on the normal control path from
//  those on the exception return path.
//
class AllocateNode : public CallNode {
public:
  enum {
    // Output:
    RawAddress  = TypeFunc::Parms,    // the newly-allocated raw address
    // Inputs:
    AllocSize   = TypeFunc::Parms,    // size (in bytes) of the new object
    KlassNode,                        // type (maybe dynamic) of the obj.
    InitialTest,                      // slow-path test (may be constant)
    ALength,                          // array length (or TOP if none)
    ParmLimit
  };

  static const TypeFunc* alloc_type(const Type* t) {
    const Type** fields = TypeTuple::fields(ParmLimit - TypeFunc::Parms);
    fields[AllocSize]   = TypeInt::POS;
    fields[KlassNode]   = TypeInstPtr::NOTNULL;
    fields[InitialTest] = TypeInt::BOOL;
    fields[ALength]     = t;  // length (can be a bad length)

    const TypeTuple *domain = TypeTuple::make(ParmLimit, fields);

    // create result type (range)
    fields = TypeTuple::fields(1);
    fields[TypeFunc::Parms+0] = TypeRawPtr::NOTNULL; // Returned oop

    const TypeTuple *range = TypeTuple::make(TypeFunc::Parms+1, fields);

    return TypeFunc::make(domain, range);
  }

  // Result of Escape Analysis
  bool _is_scalar_replaceable;
  bool _is_non_escaping;
  // True when MemBar for new is redundant with MemBar at initialzer exit
  bool _is_allocation_MemBar_redundant;

  virtual uint size_of() const; // Size is bigger
  AllocateNode(Compile* C, const TypeFunc *atype, Node *ctrl, Node *mem, Node *abio,
               Node *size, Node *klass_node, Node *initial_test);
  // Expansion modifies the JVMState, so we need to clone it
  virtual void  clone_jvms(Compile* C) {
    if (jvms() != NULL) {
      set_jvms(jvms()->clone_deep(C));
      jvms()->set_map_deep(this);
    }
  }
  virtual int Opcode() const;
  virtual uint ideal_reg() const { return Op_RegP; }
  virtual bool        guaranteed_safepoint()  { return false; }

  // allocations do not modify their arguments
  virtual bool        may_modify(const TypeOopPtr *t_oop, PhaseTransform *phase) { return false;}

  // Pattern-match a possible usage of AllocateNode.
  // Return null if no allocation is recognized.
  // The operand is the pointer produced by the (possible) allocation.
  // It must be a projection of the Allocate or its subsequent CastPP.
  // (Note:  This function is defined in file graphKit.cpp, near
  // GraphKit::new_instance/new_array, whose output it recognizes.)
  // The 'ptr' may not have an offset unless the 'offset' argument is given.
  static AllocateNode* Ideal_allocation(Node* ptr, PhaseTransform* phase);

  // Fancy version which uses AddPNode::Ideal_base_and_offset to strip
  // an offset, which is reported back to the caller.
  // (Note:  AllocateNode::Ideal_allocation is defined in graphKit.cpp.)
  static AllocateNode* Ideal_allocation(Node* ptr, PhaseTransform* phase,
                                        intptr_t& offset);

  // Dig the klass operand out of a (possible) allocation site.
  static Node* Ideal_klass(Node* ptr, PhaseTransform* phase) {
    AllocateNode* allo = Ideal_allocation(ptr, phase);
    return (allo == NULL) ? NULL : allo->in(KlassNode);
  }

  // Conservatively small estimate of offset of first non-header byte.
  int minimum_header_size() {
    return is_AllocateArray() ? arrayOopDesc::base_offset_in_bytes(T_BYTE) :
                                instanceOopDesc::base_offset_in_bytes();
  }

  // Return the corresponding initialization barrier (or null if none).
  // Walks out edges to find it...
  // (Note: Both InitializeNode::allocation and AllocateNode::initialization
  // are defined in graphKit.cpp, which sets up the bidirectional relation.)
  InitializeNode* initialization();

  // Convenience for initialization->maybe_set_complete(phase)
  bool maybe_set_complete(PhaseGVN* phase);

  // Return true if allocation doesn't escape thread, its escape state
  // needs be noEscape or ArgEscape. InitializeNode._does_not_escape
  // is true when its allocation's escape state is noEscape or
  // ArgEscape. In case allocation's InitializeNode is NULL, check
  // AlllocateNode._is_non_escaping flag.
  // AlllocateNode._is_non_escaping is true when its escape state is
  // noEscape.
  bool does_not_escape_thread() {
    InitializeNode* init = NULL;
    return _is_non_escaping || (((init = initialization()) != NULL) && init->does_not_escape());
  }

  // If object doesn't escape in <.init> method and there is memory barrier
  // inserted at exit of its <.init>, memory barrier for new is not necessary.
  // Inovke this method when MemBar at exit of initializer and post-dominate
  // allocation node.
  void compute_MemBar_redundancy(ciMethod* initializer);
  bool is_allocation_MemBar_redundant() { return _is_allocation_MemBar_redundant; }

  Node* make_ideal_mark(PhaseGVN *phase, Node* obj, Node* control, Node* mem);
};

//------------------------------AllocateArray---------------------------------
//
// High-level array allocation
//
class AllocateArrayNode : public AllocateNode {
public:
  AllocateArrayNode(Compile* C, const TypeFunc *atype, Node *ctrl, Node *mem, Node *abio,
                    Node* size, Node* klass_node, Node* initial_test,
                    Node* count_val
                    )
    : AllocateNode(C, atype, ctrl, mem, abio, size, klass_node,
                   initial_test)
  {
    init_class_id(Class_AllocateArray);
    set_req(AllocateNode::ALength,        count_val);
  }
  virtual int Opcode() const;
  virtual Node *Ideal(PhaseGVN *phase, bool can_reshape);

  // Dig the length operand out of a array allocation site.
  Node* Ideal_length() {
    return in(AllocateNode::ALength);
  }

  // Dig the length operand out of a array allocation site and narrow the
  // type with a CastII, if necesssary
  Node* make_ideal_length(const TypeOopPtr* ary_type, PhaseTransform *phase, bool can_create = true);

  // Pattern-match a possible usage of AllocateArrayNode.
  // Return null if no allocation is recognized.
  static AllocateArrayNode* Ideal_array_allocation(Node* ptr, PhaseTransform* phase) {
    AllocateNode* allo = Ideal_allocation(ptr, phase);
    return (allo == NULL || !allo->is_AllocateArray())
           ? NULL : allo->as_AllocateArray();
  }
};

//------------------------------AbstractLockNode-----------------------------------
class AbstractLockNode: public CallNode {
private:
  enum {
    Regular = 0,  // Normal lock
    NonEscObj,    // Lock is used for non escaping object
    Coarsened,    // Lock was coarsened
    Nested        // Nested lock
  } _kind;
#ifndef PRODUCT
  NamedCounter* _counter;
  static const char* _kind_names[Nested+1];
#endif

protected:
  // helper functions for lock elimination
  //

  bool find_matching_unlock(const Node* ctrl, LockNode* lock,
                            GrowableArray<AbstractLockNode*> &lock_ops);
  bool find_lock_and_unlock_through_if(Node* node, LockNode* lock,
                                       GrowableArray<AbstractLockNode*> &lock_ops);
  bool find_unlocks_for_region(const RegionNode* region, LockNode* lock,
                               GrowableArray<AbstractLockNode*> &lock_ops);
  LockNode *find_matching_lock(UnlockNode* unlock);

  // Update the counter to indicate that this lock was eliminated.
  void set_eliminated_lock_counter() PRODUCT_RETURN;

public:
  AbstractLockNode(const TypeFunc *tf)
    : CallNode(tf, NULL, TypeRawPtr::BOTTOM),
      _kind(Regular)
  {
#ifndef PRODUCT
    _counter = NULL;
#endif
  }
  virtual int Opcode() const = 0;
  Node *   obj_node() const       {return in(TypeFunc::Parms + 0); }
  Node *   box_node() const       {return in(TypeFunc::Parms + 1); }
  Node *   fastlock_node() const  {return in(TypeFunc::Parms + 2); }
  void     set_box_node(Node* box) { set_req(TypeFunc::Parms + 1, box); }

  const Type *sub(const Type *t1, const Type *t2) const { return TypeInt::CC;}

  virtual uint size_of() const { return sizeof(*this); }

  bool is_eliminated()  const { return (_kind != Regular); }
  bool is_non_esc_obj() const { return (_kind == NonEscObj); }
  bool is_coarsened()   const { return (_kind == Coarsened); }
  bool is_nested()      const { return (_kind == Nested); }

  const char * kind_as_string() const;
  void log_lock_optimization(Compile* c, const char * tag) const;

  void set_non_esc_obj() { _kind = NonEscObj; set_eliminated_lock_counter(); }
  void set_coarsened()   { _kind = Coarsened; set_eliminated_lock_counter(); }
  void set_nested()      { _kind = Nested; set_eliminated_lock_counter(); }

  // locking does not modify its arguments
  virtual bool may_modify(const TypeOopPtr *t_oop, PhaseTransform *phase){ return false;}

#ifndef PRODUCT
  void create_lock_counter(JVMState* s);
  NamedCounter* counter() const { return _counter; }
  virtual void dump_spec(outputStream* st) const;
  virtual void dump_compact_spec(outputStream* st) const;
  virtual void related(GrowableArray<Node*> *in_rel, GrowableArray<Node*> *out_rel, bool compact) const;
#endif
};

//------------------------------Lock---------------------------------------
// High-level lock operation
//
// This is a subclass of CallNode because it is a macro node which gets expanded
// into a code sequence containing a call.  This node takes 3 "parameters":
//    0  -  object to lock
//    1 -   a BoxLockNode
//    2 -   a FastLockNode
//
class LockNode : public AbstractLockNode {
public:

  static const TypeFunc *lock_type() {
    // create input type (domain)
    const Type **fields = TypeTuple::fields(3);
    fields[TypeFunc::Parms+0] = TypeInstPtr::NOTNULL;  // Object to be Locked
    fields[TypeFunc::Parms+1] = TypeRawPtr::BOTTOM;    // Address of stack location for lock
    fields[TypeFunc::Parms+2] = TypeInt::BOOL;         // FastLock
    const TypeTuple *domain = TypeTuple::make(TypeFunc::Parms+3,fields);

    // create result type (range)
    fields = TypeTuple::fields(0);

    const TypeTuple *range = TypeTuple::make(TypeFunc::Parms+0,fields);

    return TypeFunc::make(domain,range);
  }

  virtual int Opcode() const;
  virtual uint size_of() const; // Size is bigger
  LockNode(Compile* C, const TypeFunc *tf) : AbstractLockNode( tf ) {
    init_class_id(Class_Lock);
    init_flags(Flag_is_macro);
    C->add_macro_node(this);
  }
  virtual bool        guaranteed_safepoint()  { return false; }

  virtual Node *Ideal(PhaseGVN *phase, bool can_reshape);
  // Expansion modifies the JVMState, so we need to clone it
  virtual void  clone_jvms(Compile* C) {
    if (jvms() != NULL) {
      set_jvms(jvms()->clone_deep(C));
      jvms()->set_map_deep(this);
    }
  }

  bool is_nested_lock_region(); // Is this Lock nested?
  bool is_nested_lock_region(Compile * c); // Why isn't this Lock nested?
};

//------------------------------Unlock---------------------------------------
// High-level unlock operation
class UnlockNode : public AbstractLockNode {
private:
#ifdef ASSERT
  JVMState* const _dbg_jvms;      // Pointer to list of JVM State objects
#endif
public:
  virtual int Opcode() const;
  virtual uint size_of() const; // Size is bigger
  UnlockNode(Compile* C, const TypeFunc *tf) : AbstractLockNode( tf )
#ifdef ASSERT
    , _dbg_jvms(NULL)
#endif
  {
    init_class_id(Class_Unlock);
    init_flags(Flag_is_macro);
    C->add_macro_node(this);
  }
  virtual Node *Ideal(PhaseGVN *phase, bool can_reshape);
  // unlock is never a safepoint
  virtual bool        guaranteed_safepoint()  { return false; }
#ifdef ASSERT
  void set_dbg_jvms(JVMState* s) {
    *(JVMState**)&_dbg_jvms = s;  // override const attribute in the accessor
  }
  JVMState* dbg_jvms() const { return _dbg_jvms; }
#else
  JVMState* dbg_jvms() const { return NULL; }
#endif
};
#endif // SHARE_OPTO_CALLNODE_HPP<|MERGE_RESOLUTION|>--- conflicted
+++ resolved
@@ -689,12 +689,9 @@
   bool  is_method_handle_invoke() const    { return _method_handle_invoke; }
   void  set_override_symbolic_info(bool f) { _override_symbolic_info = f; }
   bool  override_symbolic_info() const     { return _override_symbolic_info; }
-<<<<<<< HEAD
   void  set_arg_escape(bool f)             { _arg_escape = f; }
   bool  arg_escape() const                 { return _arg_escape; }
-=======
   void copy_call_debug_info(PhaseIterGVN* phase, SafePointNode *sfpt);
->>>>>>> 1da28de8
 
   DEBUG_ONLY( bool validate_symbolic_info() const; )
 
