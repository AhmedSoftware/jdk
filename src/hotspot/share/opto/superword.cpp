--- conflicted
+++ resolved
@@ -1621,7 +1621,6 @@
   }
 }
 
-<<<<<<< HEAD
 // If the j-th input for all nodes in the pack is the same unique input: return it, else nullptr.
 Node* PackSet::isa_unique_input_or_null(const Node_List* pack, int j) const {
   Node* p0 = pack->at(0);
@@ -1630,21 +1629,6 @@
     if (pack->at(i)->in(j) != unique) {
       return nullptr; // not unique
     }
-=======
-// Java API for Long.bitCount/numberOfLeadingZeros/numberOfTrailingZeros
-// returns int type, but Vector API for them returns long type. To unify
-// the implementation in backend, superword splits the vector implementation
-// for Java API into an execution node with long type plus another node
-// converting long to int.
-bool SuperWord::requires_long_to_int_conversion(int opc) {
-  switch(opc) {
-    case Op_PopCountL:
-    case Op_CountLeadingZerosL:
-    case Op_CountTrailingZerosL:
-      return true;
-    default:
-      return false;
->>>>>>> b4beda21
   }
   return unique;
 }
