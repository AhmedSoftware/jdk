--- conflicted
+++ resolved
@@ -110,32 +110,9 @@
     return false; // skip malformed counted loop
   }
 
-<<<<<<< HEAD
   if (cl->is_rce_post_loop() && cl->is_reduction_loop()) {
     // Post loop vectorization doesn't support reductions
-    return;
-=======
-  bool post_loop_allowed = (PostLoopMultiversioning && Matcher::has_predicated_vectors() && cl->is_post_loop());
-  if (post_loop_allowed) {
-    if (cl->is_reduction_loop()) {
-      return false; // no predication mapping
-    }
-    Node *limit = cl->limit();
-    if (limit->is_Con()) {
-      return false; // non constant limits only
-    }
-    // Now check the limit for expressions we do not handle
-    if (limit->is_Add()) {
-      Node *in2 = limit->in(2);
-      if (in2->is_Con()) {
-        int val = in2->get_int();
-        // should not try to program these cases
-        if (val < 0) {
-          return false;
-        }
-      }
-    }
->>>>>>> 720e751f
+    return false;
   }
 
   // skip any loop that has not been assigned max unroll by analysis
@@ -198,13 +175,8 @@
   bool success = true;
   if (do_optimization) {
     assert(_packset.length() == 0, "packset must be empty");
-<<<<<<< HEAD
-    SLP_extract();
+    success = SLP_extract();
     if (PostLoopMultiversioning) {
-=======
-    success = SLP_extract();
-    if (PostLoopMultiversioning && Matcher::has_predicated_vectors()) {
->>>>>>> 720e751f
       if (cl->is_vectorized_loop() && cl->is_main_loop() && !cl->is_reduction_loop()) {
         IdealLoopTree *lpt_next = cl->is_strip_mined() ? lpt->_parent->_next : lpt->_next;
         CountedLoopNode *cl_next = lpt_next->_head->as_CountedLoop();
@@ -2454,7 +2426,7 @@
     // Create a vector mask node for post loop, bail out if not created
     vmask = create_post_loop_vmask();
     if (vmask == NULL) {
-      return; // and reverse to backup IG
+      return false; // and reverse to backup IG
     }
   }
 
@@ -2695,17 +2667,6 @@
       }
       _igvn._worklist.push(vn);
 
-<<<<<<< HEAD
-=======
-      if (can_process_post_loop) {
-        // first check if the vector size if the maximum vector which we can use on the machine,
-        // other vector size have reduced values for predicated data mapping.
-        if (vlen_in_bytes != (uint)MaxVectorSize) {
-          return false;
-        }
-      }
-
->>>>>>> 720e751f
       if (vlen > max_vlen) {
         max_vlen = vlen;
       }
