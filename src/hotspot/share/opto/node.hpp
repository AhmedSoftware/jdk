--- conflicted
+++ resolved
@@ -743,11 +743,8 @@
         DEFINE_CLASS_ID(CompressM, Vector, 6)
         DEFINE_CLASS_ID(Reduction, Vector, 7)
         DEFINE_CLASS_ID(NegV, Vector, 8)
-<<<<<<< HEAD
-        DEFINE_CLASS_ID(MulVL, Vector, 9)
-=======
         DEFINE_CLASS_ID(SaturatingVector, Vector, 9)
->>>>>>> 83f3d42d
+        DEFINE_CLASS_ID(MulVL, Vector, 10)
       DEFINE_CLASS_ID(Con, Type, 8)
           DEFINE_CLASS_ID(ConI, Con, 0)
       DEFINE_CLASS_ID(SafePointScalarMerge, Type, 9)
