--- conflicted
+++ resolved
@@ -1851,7 +1851,6 @@
   return NULL;
 }
 
-<<<<<<< HEAD
 static Node* reverse_operations_identity(Node* n, Node* in1) {
   if (n->is_predicated_using_blend()) {
     return n;
@@ -1863,30 +1862,16 @@
     // OperationV (OperationV X) =>  X
     } else if (!n->is_predicated_vector() && !in1->is_predicated_vector())  {
       return in1->in(1);
-=======
+    }
+  }
+  return n;
+}
+
 Node* ReverseBytesVNode::Identity(PhaseGVN* phase) {
   // "(ReverseBytesV X) => X" if the element type is T_BYTE.
   if (vect_type()->element_basic_type() == T_BYTE) {
     return in(1);
   }
-
-  if (is_predicated_using_blend()) {
-    return this;
-  }
-  // (ReverseBytesV (ReverseBytesV X MASK) MASK) => X
-  if (in(1)->Opcode() == Op_ReverseBytesV) {
-    if (is_predicated_vector() && in(1)->is_predicated_vector() && in(2) == in(1)->in(2)) {
-      return in(1)->in(1);
-    } else {
-      // ReverseBytesV (ReverseBytesV X) => X
-      return in(1)->in(1);
->>>>>>> 8159a1ab
-    }
-  }
-  return n;
-}
-
-Node* ReverseBytesVNode::Identity(PhaseGVN* phase) {
   return reverse_operations_identity(this, in(1));
 }
 
