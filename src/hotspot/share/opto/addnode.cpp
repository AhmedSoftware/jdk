--- conflicted
+++ resolved
@@ -1080,11 +1080,7 @@
   return AddNode::Value(phase);
 }
 
-<<<<<<< HEAD
 Node* MaxNode::build_min_max_int(Node* a, Node* b, bool is_max) {
-=======
-static Node* build_min_max_int(Node* a, Node* b, bool is_max) {
->>>>>>> 9029bf64
   if (is_max) {
     return new MaxINode(a, b);
   } else {
