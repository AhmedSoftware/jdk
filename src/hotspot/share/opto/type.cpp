/*
 * Copyright (c) 1997, 2023, Oracle and/or its affiliates. All rights reserved.
 * DO NOT ALTER OR REMOVE COPYRIGHT NOTICES OR THIS FILE HEADER.
 *
 * This code is free software; you can redistribute it and/or modify it
 * under the terms of the GNU General Public License version 2 only, as
 * published by the Free Software Foundation.
 *
 * This code is distributed in the hope that it will be useful, but WITHOUT
 * ANY WARRANTY; without even the implied warranty of MERCHANTABILITY or
 * FITNESS FOR A PARTICULAR PURPOSE.  See the GNU General Public License
 * version 2 for more details (a copy is included in the LICENSE file that
 * accompanied this code).
 *
 * You should have received a copy of the GNU General Public License version
 * 2 along with this work; if not, write to the Free Software Foundation,
 * Inc., 51 Franklin St, Fifth Floor, Boston, MA 02110-1301 USA.
 *
 * Please contact Oracle, 500 Oracle Parkway, Redwood Shores, CA 94065 USA
 * or visit www.oracle.com if you need additional information or have any
 * questions.
 *
 */

#include "precompiled.hpp"
#include "ci/ciMethodData.hpp"
#include "ci/ciTypeFlow.hpp"
#include "classfile/javaClasses.hpp"
#include "classfile/symbolTable.hpp"
#include "compiler/compileLog.hpp"
#include "libadt/dict.hpp"
#include "memory/oopFactory.hpp"
#include "memory/resourceArea.hpp"
#include "oops/instanceKlass.hpp"
#include "oops/instanceMirrorKlass.hpp"
#include "oops/objArrayKlass.hpp"
#include "oops/typeArrayKlass.hpp"
#include "opto/matcher.hpp"
#include "opto/node.hpp"
#include "opto/opcodes.hpp"
#include "opto/type.hpp"
#include "utilities/checkedCast.hpp"
#include "utilities/powerOfTwo.hpp"
#include "utilities/stringUtils.hpp"

// Portions of code courtesy of Clifford Click

// Optimization - Graph Style

// Dictionary of types shared among compilations.
Dict* Type::_shared_type_dict = nullptr;

// Array which maps compiler types to Basic Types
const Type::TypeInfo Type::_type_info[Type::lastype] = {
  { Bad,             T_ILLEGAL,    "bad",           false, Node::NotAMachineReg, relocInfo::none          },  // Bad
  { Control,         T_ILLEGAL,    "control",       false, 0,                    relocInfo::none          },  // Control
  { Bottom,          T_VOID,       "top",           false, 0,                    relocInfo::none          },  // Top
  { Bad,             T_INT,        "int:",          false, Op_RegI,              relocInfo::none          },  // Int
  { Bad,             T_LONG,       "long:",         false, Op_RegL,              relocInfo::none          },  // Long
  { Half,            T_VOID,       "half",          false, 0,                    relocInfo::none          },  // Half
  { Bad,             T_NARROWOOP,  "narrowoop:",    false, Op_RegN,              relocInfo::none          },  // NarrowOop
  { Bad,             T_NARROWKLASS,"narrowklass:",  false, Op_RegN,              relocInfo::none          },  // NarrowKlass
  { Bad,             T_ILLEGAL,    "tuple:",        false, Node::NotAMachineReg, relocInfo::none          },  // Tuple
  { Bad,             T_ARRAY,      "array:",        false, Node::NotAMachineReg, relocInfo::none          },  // Array
  { Bad,             T_ARRAY,      "interfaces:",   false, Node::NotAMachineReg, relocInfo::none          },  // Interfaces

#if defined(PPC64)
  { Bad,             T_ILLEGAL,    "vectormask:",   false, Op_RegVectMask,       relocInfo::none          },  // VectorMask.
  { Bad,             T_ILLEGAL,    "vectora:",      false, Op_VecA,              relocInfo::none          },  // VectorA.
  { Bad,             T_ILLEGAL,    "vectors:",      false, 0,                    relocInfo::none          },  // VectorS
  { Bad,             T_ILLEGAL,    "vectord:",      false, Op_RegL,              relocInfo::none          },  // VectorD
  { Bad,             T_ILLEGAL,    "vectorx:",      false, Op_VecX,              relocInfo::none          },  // VectorX
  { Bad,             T_ILLEGAL,    "vectory:",      false, 0,                    relocInfo::none          },  // VectorY
  { Bad,             T_ILLEGAL,    "vectorz:",      false, 0,                    relocInfo::none          },  // VectorZ
#elif defined(S390)
  { Bad,             T_ILLEGAL,    "vectormask:",   false, Op_RegVectMask,       relocInfo::none          },  // VectorMask.
  { Bad,             T_ILLEGAL,    "vectora:",      false, Op_VecA,              relocInfo::none          },  // VectorA.
  { Bad,             T_ILLEGAL,    "vectors:",      false, 0,                    relocInfo::none          },  // VectorS
  { Bad,             T_ILLEGAL,    "vectord:",      false, Op_RegL,              relocInfo::none          },  // VectorD
  { Bad,             T_ILLEGAL,    "vectorx:",      false, 0,                    relocInfo::none          },  // VectorX
  { Bad,             T_ILLEGAL,    "vectory:",      false, 0,                    relocInfo::none          },  // VectorY
  { Bad,             T_ILLEGAL,    "vectorz:",      false, 0,                    relocInfo::none          },  // VectorZ
#else // all other
  { Bad,             T_ILLEGAL,    "vectormask:",   false, Op_RegVectMask,       relocInfo::none          },  // VectorMask.
  { Bad,             T_ILLEGAL,    "vectora:",      false, Op_VecA,              relocInfo::none          },  // VectorA.
  { Bad,             T_ILLEGAL,    "vectors:",      false, Op_VecS,              relocInfo::none          },  // VectorS
  { Bad,             T_ILLEGAL,    "vectord:",      false, Op_VecD,              relocInfo::none          },  // VectorD
  { Bad,             T_ILLEGAL,    "vectorx:",      false, Op_VecX,              relocInfo::none          },  // VectorX
  { Bad,             T_ILLEGAL,    "vectory:",      false, Op_VecY,              relocInfo::none          },  // VectorY
  { Bad,             T_ILLEGAL,    "vectorz:",      false, Op_VecZ,              relocInfo::none          },  // VectorZ
#endif
  { Bad,             T_ADDRESS,    "anyptr:",       false, Op_RegP,              relocInfo::none          },  // AnyPtr
  { Bad,             T_ADDRESS,    "rawptr:",       false, Op_RegP,              relocInfo::none          },  // RawPtr
  { Bad,             T_OBJECT,     "oop:",          true,  Op_RegP,              relocInfo::oop_type      },  // OopPtr
  { Bad,             T_OBJECT,     "inst:",         true,  Op_RegP,              relocInfo::oop_type      },  // InstPtr
  { Bad,             T_OBJECT,     "ary:",          true,  Op_RegP,              relocInfo::oop_type      },  // AryPtr
  { Bad,             T_METADATA,   "metadata:",     false, Op_RegP,              relocInfo::metadata_type },  // MetadataPtr
  { Bad,             T_METADATA,   "klass:",        false, Op_RegP,              relocInfo::metadata_type },  // KlassPtr
  { Bad,             T_METADATA,   "instklass:",    false, Op_RegP,              relocInfo::metadata_type },  // InstKlassPtr
  { Bad,             T_METADATA,   "aryklass:",     false, Op_RegP,              relocInfo::metadata_type },  // AryKlassPtr
  { Bad,             T_OBJECT,     "func",          false, 0,                    relocInfo::none          },  // Function
  { Abio,            T_ILLEGAL,    "abIO",          false, 0,                    relocInfo::none          },  // Abio
  { Return_Address,  T_ADDRESS,    "return_address",false, Op_RegP,              relocInfo::none          },  // Return_Address
  { Memory,          T_ILLEGAL,    "memory",        false, 0,                    relocInfo::none          },  // Memory
  { FloatBot,        T_FLOAT,      "float_top",     false, Op_RegF,              relocInfo::none          },  // FloatTop
  { FloatCon,        T_FLOAT,      "ftcon:",        false, Op_RegF,              relocInfo::none          },  // FloatCon
  { FloatTop,        T_FLOAT,      "float",         false, Op_RegF,              relocInfo::none          },  // FloatBot
  { DoubleBot,       T_DOUBLE,     "double_top",    false, Op_RegD,              relocInfo::none          },  // DoubleTop
  { DoubleCon,       T_DOUBLE,     "dblcon:",       false, Op_RegD,              relocInfo::none          },  // DoubleCon
  { DoubleTop,       T_DOUBLE,     "double",        false, Op_RegD,              relocInfo::none          },  // DoubleBot
  { Top,             T_ILLEGAL,    "bottom",        false, 0,                    relocInfo::none          }   // Bottom
};

// Map ideal registers (machine types) to ideal types
const Type *Type::mreg2type[_last_machine_leaf];

// Map basic types to canonical Type* pointers.
const Type* Type::     _const_basic_type[T_CONFLICT+1];

// Map basic types to constant-zero Types.
const Type* Type::            _zero_type[T_CONFLICT+1];

// Map basic types to array-body alias types.
const TypeAryPtr* TypeAryPtr::_array_body_type[T_CONFLICT+1];
const TypeInterfaces* TypeAryPtr::_array_interfaces = nullptr;
const TypeInterfaces* TypeAryKlassPtr::_array_interfaces = nullptr;

//=============================================================================
// Convenience common pre-built types.
const Type *Type::ABIO;         // State-of-machine only
const Type *Type::BOTTOM;       // All values
const Type *Type::CONTROL;      // Control only
const Type *Type::DOUBLE;       // All doubles
const Type *Type::FLOAT;        // All floats
const Type *Type::HALF;         // Placeholder half of doublewide type
const Type *Type::MEMORY;       // Abstract store only
const Type *Type::RETURN_ADDRESS;
const Type *Type::TOP;          // No values in set

//------------------------------get_const_type---------------------------
const Type* Type::get_const_type(ciType* type, InterfaceHandling interface_handling) {
  if (type == nullptr) {
    return nullptr;
  } else if (type->is_primitive_type()) {
    return get_const_basic_type(type->basic_type());
  } else {
    return TypeOopPtr::make_from_klass(type->as_klass(), interface_handling);
  }
}

//---------------------------array_element_basic_type---------------------------------
// Mapping to the array element's basic type.
BasicType Type::array_element_basic_type() const {
  BasicType bt = basic_type();
  if (bt == T_INT) {
    if (this == TypeInt::INT)   return T_INT;
    if (this == TypeInt::CHAR)  return T_CHAR;
    if (this == TypeInt::BYTE)  return T_BYTE;
    if (this == TypeInt::BOOL)  return T_BOOLEAN;
    if (this == TypeInt::SHORT) return T_SHORT;
    return T_VOID;
  }
  return bt;
}

// For two instance arrays of same dimension, return the base element types.
// Otherwise or if the arrays have different dimensions, return null.
void Type::get_arrays_base_elements(const Type *a1, const Type *a2,
                                    const TypeInstPtr **e1, const TypeInstPtr **e2) {

  if (e1) *e1 = nullptr;
  if (e2) *e2 = nullptr;
  const TypeAryPtr* a1tap = (a1 == nullptr) ? nullptr : a1->isa_aryptr();
  const TypeAryPtr* a2tap = (a2 == nullptr) ? nullptr : a2->isa_aryptr();

  if (a1tap != nullptr && a2tap != nullptr) {
    // Handle multidimensional arrays
    const TypePtr* a1tp = a1tap->elem()->make_ptr();
    const TypePtr* a2tp = a2tap->elem()->make_ptr();
    while (a1tp && a1tp->isa_aryptr() && a2tp && a2tp->isa_aryptr()) {
      a1tap = a1tp->is_aryptr();
      a2tap = a2tp->is_aryptr();
      a1tp = a1tap->elem()->make_ptr();
      a2tp = a2tap->elem()->make_ptr();
    }
    if (a1tp && a1tp->isa_instptr() && a2tp && a2tp->isa_instptr()) {
      if (e1) *e1 = a1tp->is_instptr();
      if (e2) *e2 = a2tp->is_instptr();
    }
  }
}

//---------------------------get_typeflow_type---------------------------------
// Import a type produced by ciTypeFlow.
const Type* Type::get_typeflow_type(ciType* type) {
  switch (type->basic_type()) {

  case ciTypeFlow::StateVector::T_BOTTOM:
    assert(type == ciTypeFlow::StateVector::bottom_type(), "");
    return Type::BOTTOM;

  case ciTypeFlow::StateVector::T_TOP:
    assert(type == ciTypeFlow::StateVector::top_type(), "");
    return Type::TOP;

  case ciTypeFlow::StateVector::T_NULL:
    assert(type == ciTypeFlow::StateVector::null_type(), "");
    return TypePtr::NULL_PTR;

  case ciTypeFlow::StateVector::T_LONG2:
    // The ciTypeFlow pass pushes a long, then the half.
    // We do the same.
    assert(type == ciTypeFlow::StateVector::long2_type(), "");
    return TypeInt::TOP;

  case ciTypeFlow::StateVector::T_DOUBLE2:
    // The ciTypeFlow pass pushes double, then the half.
    // Our convention is the same.
    assert(type == ciTypeFlow::StateVector::double2_type(), "");
    return Type::TOP;

  case T_ADDRESS:
    assert(type->is_return_address(), "");
    return TypeRawPtr::make((address)(intptr_t)type->as_return_address()->bci());

  default:
    // make sure we did not mix up the cases:
    assert(type != ciTypeFlow::StateVector::bottom_type(), "");
    assert(type != ciTypeFlow::StateVector::top_type(), "");
    assert(type != ciTypeFlow::StateVector::null_type(), "");
    assert(type != ciTypeFlow::StateVector::long2_type(), "");
    assert(type != ciTypeFlow::StateVector::double2_type(), "");
    assert(!type->is_return_address(), "");

    return Type::get_const_type(type);
  }
}


//-----------------------make_from_constant------------------------------------
const Type* Type::make_from_constant(ciConstant constant, bool require_constant,
                                     int stable_dimension, bool is_narrow_oop,
                                     bool is_autobox_cache) {
  switch (constant.basic_type()) {
    case T_BOOLEAN:  return TypeInt::make(constant.as_boolean());
    case T_CHAR:     return TypeInt::make(constant.as_char());
    case T_BYTE:     return TypeInt::make(constant.as_byte());
    case T_SHORT:    return TypeInt::make(constant.as_short());
    case T_INT:      return TypeInt::make(constant.as_int());
    case T_LONG:     return TypeLong::make(constant.as_long());
    case T_FLOAT:    return TypeF::make(constant.as_float());
    case T_DOUBLE:   return TypeD::make(constant.as_double());
    case T_ARRAY:
    case T_OBJECT: {
        const Type* con_type = nullptr;
        ciObject* oop_constant = constant.as_object();
        if (oop_constant->is_null_object()) {
          con_type = Type::get_zero_type(T_OBJECT);
        } else {
          guarantee(require_constant || oop_constant->should_be_constant(), "con_type must get computed");
          con_type = TypeOopPtr::make_from_constant(oop_constant, require_constant);
          if (Compile::current()->eliminate_boxing() && is_autobox_cache) {
            con_type = con_type->is_aryptr()->cast_to_autobox_cache();
          }
          if (stable_dimension > 0) {
            assert(FoldStableValues, "sanity");
            assert(!con_type->is_zero_type(), "default value for stable field");
            con_type = con_type->is_aryptr()->cast_to_stable(true, stable_dimension);
          }
        }
        if (is_narrow_oop) {
          con_type = con_type->make_narrowoop();
        }
        return con_type;
      }
    case T_ILLEGAL:
      // Invalid ciConstant returned due to OutOfMemoryError in the CI
      assert(Compile::current()->env()->failing(), "otherwise should not see this");
      return nullptr;
    default:
      // Fall through to failure
      return nullptr;
  }
}

static ciConstant check_mismatched_access(ciConstant con, BasicType loadbt, bool is_unsigned) {
  BasicType conbt = con.basic_type();
  switch (conbt) {
    case T_BOOLEAN: conbt = T_BYTE;   break;
    case T_ARRAY:   conbt = T_OBJECT; break;
    default:                          break;
  }
  switch (loadbt) {
    case T_BOOLEAN:   loadbt = T_BYTE;   break;
    case T_NARROWOOP: loadbt = T_OBJECT; break;
    case T_ARRAY:     loadbt = T_OBJECT; break;
    case T_ADDRESS:   loadbt = T_OBJECT; break;
    default:                             break;
  }
  if (conbt == loadbt) {
    if (is_unsigned && conbt == T_BYTE) {
      // LoadB (T_BYTE) with a small mask (<=8-bit) is converted to LoadUB (T_BYTE).
      return ciConstant(T_INT, con.as_int() & 0xFF);
    } else {
      return con;
    }
  }
  if (conbt == T_SHORT && loadbt == T_CHAR) {
    // LoadS (T_SHORT) with a small mask (<=16-bit) is converted to LoadUS (T_CHAR).
    return ciConstant(T_INT, con.as_int() & 0xFFFF);
  }
  return ciConstant(); // T_ILLEGAL
}

// Try to constant-fold a stable array element.
const Type* Type::make_constant_from_array_element(ciArray* array, int off, int stable_dimension,
                                                   BasicType loadbt, bool is_unsigned_load) {
  // Decode the results of GraphKit::array_element_address.
  ciConstant element_value = array->element_value_by_offset(off);
  if (element_value.basic_type() == T_ILLEGAL) {
    return nullptr; // wrong offset
  }
  ciConstant con = check_mismatched_access(element_value, loadbt, is_unsigned_load);

  assert(con.basic_type() != T_ILLEGAL, "elembt=%s; loadbt=%s; unsigned=%d",
         type2name(element_value.basic_type()), type2name(loadbt), is_unsigned_load);

  if (con.is_valid() &&          // not a mismatched access
      !con.is_null_or_zero()) {  // not a default value
    bool is_narrow_oop = (loadbt == T_NARROWOOP);
    return Type::make_from_constant(con, /*require_constant=*/true, stable_dimension, is_narrow_oop, /*is_autobox_cache=*/false);
  }
  return nullptr;
}

const Type* Type::make_constant_from_field(ciInstance* holder, int off, bool is_unsigned_load, BasicType loadbt) {
  ciField* field;
  ciType* type = holder->java_mirror_type();
  if (type != nullptr && type->is_instance_klass() && off >= InstanceMirrorKlass::offset_of_static_fields()) {
    // Static field
    field = type->as_instance_klass()->get_field_by_offset(off, /*is_static=*/true);
  } else {
    // Instance field
    field = holder->klass()->as_instance_klass()->get_field_by_offset(off, /*is_static=*/false);
  }
  if (field == nullptr) {
    return nullptr; // Wrong offset
  }
  return Type::make_constant_from_field(field, holder, loadbt, is_unsigned_load);
}

const Type* Type::make_constant_from_field(ciField* field, ciInstance* holder,
                                           BasicType loadbt, bool is_unsigned_load) {
  if (!field->is_constant()) {
    return nullptr; // Non-constant field
  }
  ciConstant field_value;
  if (field->is_static()) {
    // final static field
    field_value = field->constant_value();
  } else if (holder != nullptr) {
    // final or stable non-static field
    // Treat final non-static fields of trusted classes (classes in
    // java.lang.invoke and sun.invoke packages and subpackages) as
    // compile time constants.
    field_value = field->constant_value_of(holder);
  }
  if (!field_value.is_valid()) {
    return nullptr; // Not a constant
  }

  ciConstant con = check_mismatched_access(field_value, loadbt, is_unsigned_load);

  assert(con.is_valid(), "elembt=%s; loadbt=%s; unsigned=%d",
         type2name(field_value.basic_type()), type2name(loadbt), is_unsigned_load);

  bool is_stable_array = FoldStableValues && field->is_stable() && field->type()->is_array_klass();
  int stable_dimension = (is_stable_array ? field->type()->as_array_klass()->dimension() : 0);
  bool is_narrow_oop = (loadbt == T_NARROWOOP);

  const Type* con_type = make_from_constant(con, /*require_constant=*/ true,
                                            stable_dimension, is_narrow_oop,
                                            field->is_autobox_cache());
  if (con_type != nullptr && field->is_call_site_target()) {
    ciCallSite* call_site = holder->as_call_site();
    if (!call_site->is_fully_initialized_constant_call_site()) {
      ciMethodHandle* target = con.as_object()->as_method_handle();
      Compile::current()->dependencies()->assert_call_site_target_value(call_site, target);
    }
  }
  return con_type;
}

//------------------------------make-------------------------------------------
// Create a simple Type, with default empty symbol sets.  Then hashcons it
// and look for an existing copy in the type dictionary.
const Type *Type::make( enum TYPES t ) {
  return (new Type(t))->hashcons();
}

//------------------------------cmp--------------------------------------------
int Type::cmp( const Type *const t1, const Type *const t2 ) {
  if( t1->_base != t2->_base )
    return 1;                   // Missed badly
  assert(t1 != t2 || t1->eq(t2), "eq must be reflexive");
  return !t1->eq(t2);           // Return ZERO if equal
}

const Type* Type::maybe_remove_speculative(bool include_speculative) const {
  if (!include_speculative) {
    return remove_speculative();
  }
  return this;
}

//------------------------------hash-------------------------------------------
int Type::uhash( const Type *const t ) {
  return (int)t->hash();
}

#define SMALLINT ((juint)3)  // a value too insignificant to consider widening
#define POSITIVE_INFINITE_F 0x7f800000 // hex representation for IEEE 754 single precision positive infinite
#define POSITIVE_INFINITE_D 0x7ff0000000000000 // hex representation for IEEE 754 double precision positive infinite

//--------------------------Initialize_shared----------------------------------
void Type::Initialize_shared(Compile* current) {
  // This method does not need to be locked because the first system
  // compilations (stub compilations) occur serially.  If they are
  // changed to proceed in parallel, then this section will need
  // locking.

  Arena* save = current->type_arena();
  Arena* shared_type_arena = new (mtCompiler)Arena(mtCompiler);

  current->set_type_arena(shared_type_arena);
  _shared_type_dict =
    new (shared_type_arena) Dict( (CmpKey)Type::cmp, (Hash)Type::uhash,
                                  shared_type_arena, 128 );
  current->set_type_dict(_shared_type_dict);

  // Make shared pre-built types.
  CONTROL = make(Control);      // Control only
  TOP     = make(Top);          // No values in set
  MEMORY  = make(Memory);       // Abstract store only
  ABIO    = make(Abio);         // State-of-machine only
  RETURN_ADDRESS=make(Return_Address);
  FLOAT   = make(FloatBot);     // All floats
  DOUBLE  = make(DoubleBot);    // All doubles
  BOTTOM  = make(Bottom);       // Everything
  HALF    = make(Half);         // Placeholder half of doublewide type

  TypeF::MAX = TypeF::make(max_jfloat); // Float MAX
  TypeF::MIN = TypeF::make(min_jfloat); // Float MIN
  TypeF::ZERO = TypeF::make(0.0); // Float 0 (positive zero)
  TypeF::ONE  = TypeF::make(1.0); // Float 1
  TypeF::POS_INF = TypeF::make(jfloat_cast(POSITIVE_INFINITE_F));
  TypeF::NEG_INF = TypeF::make(-jfloat_cast(POSITIVE_INFINITE_F));

  TypeD::MAX = TypeD::make(max_jdouble); // Double MAX
  TypeD::MIN = TypeD::make(min_jdouble); // Double MIN
  TypeD::ZERO = TypeD::make(0.0); // Double 0 (positive zero)
  TypeD::ONE  = TypeD::make(1.0); // Double 1
  TypeD::POS_INF = TypeD::make(jdouble_cast(POSITIVE_INFINITE_D));
  TypeD::NEG_INF = TypeD::make(-jdouble_cast(POSITIVE_INFINITE_D));

  TypeInt::MAX = TypeInt::make(max_jint); // Int MAX
  TypeInt::MIN = TypeInt::make(min_jint); // Int MIN
  TypeInt::MINUS_1 = TypeInt::make(-1);  // -1
  TypeInt::ZERO    = TypeInt::make( 0);  //  0
  TypeInt::ONE     = TypeInt::make( 1);  //  1
  TypeInt::BOOL    = TypeInt::make(0,1,   WidenMin);  // 0 or 1, FALSE or TRUE.
  TypeInt::CC      = TypeInt::make(-1, 1, WidenMin);  // -1, 0 or 1, condition codes
  TypeInt::CC_LT   = TypeInt::make(-1,-1, WidenMin);  // == TypeInt::MINUS_1
  TypeInt::CC_GT   = TypeInt::make( 1, 1, WidenMin);  // == TypeInt::ONE
  TypeInt::CC_EQ   = TypeInt::make( 0, 0, WidenMin);  // == TypeInt::ZERO
  TypeInt::CC_LE   = TypeInt::make(-1, 0, WidenMin);
  TypeInt::CC_GE   = TypeInt::make( 0, 1, WidenMin);  // == TypeInt::BOOL
  TypeInt::BYTE    = TypeInt::make(-128,127,     WidenMin); // Bytes
  TypeInt::UBYTE   = TypeInt::make(0, 255,       WidenMin); // Unsigned Bytes
  TypeInt::CHAR    = TypeInt::make(0,65535,      WidenMin); // Java chars
  TypeInt::SHORT   = TypeInt::make(-32768,32767, WidenMin); // Java shorts
  TypeInt::POS     = TypeInt::make(0,max_jint,   WidenMin); // Non-neg values
  TypeInt::POS1    = TypeInt::make(1,max_jint,   WidenMin); // Positive values
  TypeInt::INT     = TypeInt::make(min_jint,max_jint, WidenMax); // 32-bit integers
  TypeInt::SYMINT  = TypeInt::make(-max_jint,max_jint,WidenMin); // symmetric range
  TypeInt::TYPE_DOMAIN  = TypeInt::INT;
  // CmpL is overloaded both as the bytecode computation returning
  // a trinary (-1,0,+1) integer result AND as an efficient long
  // compare returning optimizer ideal-type flags.
  assert( TypeInt::CC_LT == TypeInt::MINUS_1, "types must match for CmpL to work" );
  assert( TypeInt::CC_GT == TypeInt::ONE,     "types must match for CmpL to work" );
  assert( TypeInt::CC_EQ == TypeInt::ZERO,    "types must match for CmpL to work" );
  assert( TypeInt::CC_GE == TypeInt::BOOL,    "types must match for CmpL to work" );
  assert( (juint)(TypeInt::CC->_hi - TypeInt::CC->_lo) <= SMALLINT, "CC is truly small");

  TypeLong::MAX = TypeLong::make(max_jlong);  // Long MAX
  TypeLong::MIN = TypeLong::make(min_jlong);  // Long MIN
  TypeLong::MINUS_1 = TypeLong::make(-1);        // -1
  TypeLong::ZERO    = TypeLong::make( 0);        //  0
  TypeLong::ONE     = TypeLong::make( 1);        //  1
  TypeLong::POS     = TypeLong::make(0,max_jlong, WidenMin); // Non-neg values
  TypeLong::LONG    = TypeLong::make(min_jlong,max_jlong,WidenMax); // 64-bit integers
  TypeLong::INT     = TypeLong::make((jlong)min_jint,(jlong)max_jint,WidenMin);
  TypeLong::UINT    = TypeLong::make(0,(jlong)max_juint,WidenMin);
  TypeLong::TYPE_DOMAIN  = TypeLong::LONG;

  const Type **fboth =(const Type**)shared_type_arena->AmallocWords(2*sizeof(Type*));
  fboth[0] = Type::CONTROL;
  fboth[1] = Type::CONTROL;
  TypeTuple::IFBOTH = TypeTuple::make( 2, fboth );

  const Type **ffalse =(const Type**)shared_type_arena->AmallocWords(2*sizeof(Type*));
  ffalse[0] = Type::CONTROL;
  ffalse[1] = Type::TOP;
  TypeTuple::IFFALSE = TypeTuple::make( 2, ffalse );

  const Type **fneither =(const Type**)shared_type_arena->AmallocWords(2*sizeof(Type*));
  fneither[0] = Type::TOP;
  fneither[1] = Type::TOP;
  TypeTuple::IFNEITHER = TypeTuple::make( 2, fneither );

  const Type **ftrue =(const Type**)shared_type_arena->AmallocWords(2*sizeof(Type*));
  ftrue[0] = Type::TOP;
  ftrue[1] = Type::CONTROL;
  TypeTuple::IFTRUE = TypeTuple::make( 2, ftrue );

  const Type **floop =(const Type**)shared_type_arena->AmallocWords(2*sizeof(Type*));
  floop[0] = Type::CONTROL;
  floop[1] = TypeInt::INT;
  TypeTuple::LOOPBODY = TypeTuple::make( 2, floop );

  TypePtr::NULL_PTR= TypePtr::make(AnyPtr, TypePtr::Null, 0);
  TypePtr::NOTNULL = TypePtr::make(AnyPtr, TypePtr::NotNull, OffsetBot);
  TypePtr::BOTTOM  = TypePtr::make(AnyPtr, TypePtr::BotPTR, OffsetBot);

  TypeRawPtr::BOTTOM = TypeRawPtr::make( TypePtr::BotPTR );
  TypeRawPtr::NOTNULL= TypeRawPtr::make( TypePtr::NotNull );

  const Type **fmembar = TypeTuple::fields(0);
  TypeTuple::MEMBAR = TypeTuple::make(TypeFunc::Parms+0, fmembar);

  const Type **fsc = (const Type**)shared_type_arena->AmallocWords(2*sizeof(Type*));
  fsc[0] = TypeInt::CC;
  fsc[1] = Type::MEMORY;
  TypeTuple::STORECONDITIONAL = TypeTuple::make(2, fsc);

  TypeInstPtr::NOTNULL = TypeInstPtr::make(TypePtr::NotNull, current->env()->Object_klass());
  TypeInstPtr::BOTTOM  = TypeInstPtr::make(TypePtr::BotPTR,  current->env()->Object_klass());
  TypeInstPtr::MIRROR  = TypeInstPtr::make(TypePtr::NotNull, current->env()->Class_klass());
  TypeInstPtr::MARK    = TypeInstPtr::make(TypePtr::BotPTR,  current->env()->Object_klass(),
                                           false, 0, oopDesc::mark_offset_in_bytes());
  TypeInstPtr::KLASS   = TypeInstPtr::make(TypePtr::BotPTR,  current->env()->Object_klass(),
                                           false, 0, oopDesc::klass_offset_in_bytes());
  TypeOopPtr::BOTTOM  = TypeOopPtr::make(TypePtr::BotPTR, OffsetBot, TypeOopPtr::InstanceBot);

  TypeMetadataPtr::BOTTOM = TypeMetadataPtr::make(TypePtr::BotPTR, nullptr, OffsetBot);

  TypeNarrowOop::NULL_PTR = TypeNarrowOop::make( TypePtr::NULL_PTR );
  TypeNarrowOop::BOTTOM   = TypeNarrowOop::make( TypeInstPtr::BOTTOM );

  TypeNarrowKlass::NULL_PTR = TypeNarrowKlass::make( TypePtr::NULL_PTR );

  mreg2type[Op_Node] = Type::BOTTOM;
  mreg2type[Op_Set ] = 0;
  mreg2type[Op_RegN] = TypeNarrowOop::BOTTOM;
  mreg2type[Op_RegI] = TypeInt::INT;
  mreg2type[Op_RegP] = TypePtr::BOTTOM;
  mreg2type[Op_RegF] = Type::FLOAT;
  mreg2type[Op_RegD] = Type::DOUBLE;
  mreg2type[Op_RegL] = TypeLong::LONG;
  mreg2type[Op_RegFlags] = TypeInt::CC;

  GrowableArray<ciInstanceKlass*> array_interfaces;
  array_interfaces.push(current->env()->Cloneable_klass());
  array_interfaces.push(current->env()->Serializable_klass());
  TypeAryPtr::_array_interfaces = TypeInterfaces::make(&array_interfaces);
  TypeAryKlassPtr::_array_interfaces = TypeAryPtr::_array_interfaces;

  TypeAryPtr::RANGE   = TypeAryPtr::make( TypePtr::BotPTR, TypeAry::make(Type::BOTTOM,TypeInt::POS), nullptr /* current->env()->Object_klass() */, false, arrayOopDesc::length_offset_in_bytes());

  TypeAryPtr::NARROWOOPS = TypeAryPtr::make(TypePtr::BotPTR, TypeAry::make(TypeNarrowOop::BOTTOM, TypeInt::POS), nullptr /*ciArrayKlass::make(o)*/,  false,  Type::OffsetBot);

#ifdef _LP64
  if (UseCompressedOops) {
    assert(TypeAryPtr::NARROWOOPS->is_ptr_to_narrowoop(), "array of narrow oops must be ptr to narrow oop");
    TypeAryPtr::OOPS  = TypeAryPtr::NARROWOOPS;
  } else
#endif
  {
    // There is no shared klass for Object[].  See note in TypeAryPtr::klass().
    TypeAryPtr::OOPS  = TypeAryPtr::make(TypePtr::BotPTR, TypeAry::make(TypeInstPtr::BOTTOM,TypeInt::POS), nullptr /*ciArrayKlass::make(o)*/,  false,  Type::OffsetBot);
  }
  TypeAryPtr::BYTES   = TypeAryPtr::make(TypePtr::BotPTR, TypeAry::make(TypeInt::BYTE      ,TypeInt::POS), ciTypeArrayKlass::make(T_BYTE),   true,  Type::OffsetBot);
  TypeAryPtr::SHORTS  = TypeAryPtr::make(TypePtr::BotPTR, TypeAry::make(TypeInt::SHORT     ,TypeInt::POS), ciTypeArrayKlass::make(T_SHORT),  true,  Type::OffsetBot);
  TypeAryPtr::CHARS   = TypeAryPtr::make(TypePtr::BotPTR, TypeAry::make(TypeInt::CHAR      ,TypeInt::POS), ciTypeArrayKlass::make(T_CHAR),   true,  Type::OffsetBot);
  TypeAryPtr::INTS    = TypeAryPtr::make(TypePtr::BotPTR, TypeAry::make(TypeInt::INT       ,TypeInt::POS), ciTypeArrayKlass::make(T_INT),    true,  Type::OffsetBot);
  TypeAryPtr::LONGS   = TypeAryPtr::make(TypePtr::BotPTR, TypeAry::make(TypeLong::LONG     ,TypeInt::POS), ciTypeArrayKlass::make(T_LONG),   true,  Type::OffsetBot);
  TypeAryPtr::FLOATS  = TypeAryPtr::make(TypePtr::BotPTR, TypeAry::make(Type::FLOAT        ,TypeInt::POS), ciTypeArrayKlass::make(T_FLOAT),  true,  Type::OffsetBot);
  TypeAryPtr::DOUBLES = TypeAryPtr::make(TypePtr::BotPTR, TypeAry::make(Type::DOUBLE       ,TypeInt::POS), ciTypeArrayKlass::make(T_DOUBLE), true,  Type::OffsetBot);

  // Nobody should ask _array_body_type[T_NARROWOOP]. Use null as assert.
  TypeAryPtr::_array_body_type[T_NARROWOOP] = nullptr;
  TypeAryPtr::_array_body_type[T_OBJECT]  = TypeAryPtr::OOPS;
  TypeAryPtr::_array_body_type[T_ARRAY]   = TypeAryPtr::OOPS; // arrays are stored in oop arrays
  TypeAryPtr::_array_body_type[T_BYTE]    = TypeAryPtr::BYTES;
  TypeAryPtr::_array_body_type[T_BOOLEAN] = TypeAryPtr::BYTES;  // boolean[] is a byte array
  TypeAryPtr::_array_body_type[T_SHORT]   = TypeAryPtr::SHORTS;
  TypeAryPtr::_array_body_type[T_CHAR]    = TypeAryPtr::CHARS;
  TypeAryPtr::_array_body_type[T_INT]     = TypeAryPtr::INTS;
  TypeAryPtr::_array_body_type[T_LONG]    = TypeAryPtr::LONGS;
  TypeAryPtr::_array_body_type[T_FLOAT]   = TypeAryPtr::FLOATS;
  TypeAryPtr::_array_body_type[T_DOUBLE]  = TypeAryPtr::DOUBLES;

  TypeInstKlassPtr::OBJECT = TypeInstKlassPtr::make(TypePtr::NotNull, current->env()->Object_klass(), 0);
  TypeInstKlassPtr::OBJECT_OR_NULL = TypeInstKlassPtr::make(TypePtr::BotPTR, current->env()->Object_klass(), 0);

  const Type **fi2c = TypeTuple::fields(2);
  fi2c[TypeFunc::Parms+0] = TypeInstPtr::BOTTOM; // Method*
  fi2c[TypeFunc::Parms+1] = TypeRawPtr::BOTTOM; // argument pointer
  TypeTuple::START_I2C = TypeTuple::make(TypeFunc::Parms+2, fi2c);

  const Type **intpair = TypeTuple::fields(2);
  intpair[0] = TypeInt::INT;
  intpair[1] = TypeInt::INT;
  TypeTuple::INT_PAIR = TypeTuple::make(2, intpair);

  const Type **longpair = TypeTuple::fields(2);
  longpair[0] = TypeLong::LONG;
  longpair[1] = TypeLong::LONG;
  TypeTuple::LONG_PAIR = TypeTuple::make(2, longpair);

  const Type **intccpair = TypeTuple::fields(2);
  intccpair[0] = TypeInt::INT;
  intccpair[1] = TypeInt::CC;
  TypeTuple::INT_CC_PAIR = TypeTuple::make(2, intccpair);

  const Type **longccpair = TypeTuple::fields(2);
  longccpair[0] = TypeLong::LONG;
  longccpair[1] = TypeInt::CC;
  TypeTuple::LONG_CC_PAIR = TypeTuple::make(2, longccpair);

  _const_basic_type[T_NARROWOOP]   = TypeNarrowOop::BOTTOM;
  _const_basic_type[T_NARROWKLASS] = Type::BOTTOM;
  _const_basic_type[T_BOOLEAN]     = TypeInt::BOOL;
  _const_basic_type[T_CHAR]        = TypeInt::CHAR;
  _const_basic_type[T_BYTE]        = TypeInt::BYTE;
  _const_basic_type[T_SHORT]       = TypeInt::SHORT;
  _const_basic_type[T_INT]         = TypeInt::INT;
  _const_basic_type[T_LONG]        = TypeLong::LONG;
  _const_basic_type[T_FLOAT]       = Type::FLOAT;
  _const_basic_type[T_DOUBLE]      = Type::DOUBLE;
  _const_basic_type[T_OBJECT]      = TypeInstPtr::BOTTOM;
  _const_basic_type[T_ARRAY]       = TypeInstPtr::BOTTOM; // there is no separate bottom for arrays
  _const_basic_type[T_VOID]        = TypePtr::NULL_PTR;   // reflection represents void this way
  _const_basic_type[T_ADDRESS]     = TypeRawPtr::BOTTOM;  // both interpreter return addresses & random raw ptrs
  _const_basic_type[T_CONFLICT]    = Type::BOTTOM;        // why not?

  _zero_type[T_NARROWOOP]   = TypeNarrowOop::NULL_PTR;
  _zero_type[T_NARROWKLASS] = TypeNarrowKlass::NULL_PTR;
  _zero_type[T_BOOLEAN]     = TypeInt::ZERO;     // false == 0
  _zero_type[T_CHAR]        = TypeInt::ZERO;     // '\0' == 0
  _zero_type[T_BYTE]        = TypeInt::ZERO;     // 0x00 == 0
  _zero_type[T_SHORT]       = TypeInt::ZERO;     // 0x0000 == 0
  _zero_type[T_INT]         = TypeInt::ZERO;
  _zero_type[T_LONG]        = TypeLong::ZERO;
  _zero_type[T_FLOAT]       = TypeF::ZERO;
  _zero_type[T_DOUBLE]      = TypeD::ZERO;
  _zero_type[T_OBJECT]      = TypePtr::NULL_PTR;
  _zero_type[T_ARRAY]       = TypePtr::NULL_PTR; // null array is null oop
  _zero_type[T_ADDRESS]     = TypePtr::NULL_PTR; // raw pointers use the same null
  _zero_type[T_VOID]        = Type::TOP;         // the only void value is no value at all

  // get_zero_type() should not happen for T_CONFLICT
  _zero_type[T_CONFLICT]= nullptr;

  TypeVect::VECTMASK = (TypeVect*)(new TypeVectMask(TypeInt::BOOL, MaxVectorSize))->hashcons();
  mreg2type[Op_RegVectMask] = TypeVect::VECTMASK;

  if (Matcher::supports_scalable_vector()) {
    TypeVect::VECTA = TypeVect::make(T_BYTE, Matcher::scalable_vector_reg_size(T_BYTE));
  }

  // Vector predefined types, it needs initialized _const_basic_type[].
  if (Matcher::vector_size_supported(T_BYTE,4)) {
    TypeVect::VECTS = TypeVect::make(T_BYTE,4);
  }
  if (Matcher::vector_size_supported(T_FLOAT,2)) {
    TypeVect::VECTD = TypeVect::make(T_FLOAT,2);
  }
  if (Matcher::vector_size_supported(T_FLOAT,4)) {
    TypeVect::VECTX = TypeVect::make(T_FLOAT,4);
  }
  if (Matcher::vector_size_supported(T_FLOAT,8)) {
    TypeVect::VECTY = TypeVect::make(T_FLOAT,8);
  }
  if (Matcher::vector_size_supported(T_FLOAT,16)) {
    TypeVect::VECTZ = TypeVect::make(T_FLOAT,16);
  }

  mreg2type[Op_VecA] = TypeVect::VECTA;
  mreg2type[Op_VecS] = TypeVect::VECTS;
  mreg2type[Op_VecD] = TypeVect::VECTD;
  mreg2type[Op_VecX] = TypeVect::VECTX;
  mreg2type[Op_VecY] = TypeVect::VECTY;
  mreg2type[Op_VecZ] = TypeVect::VECTZ;

  // Restore working type arena.
  current->set_type_arena(save);
  current->set_type_dict(nullptr);
}

//------------------------------Initialize-------------------------------------
void Type::Initialize(Compile* current) {
  assert(current->type_arena() != nullptr, "must have created type arena");

  if (_shared_type_dict == nullptr) {
    Initialize_shared(current);
  }

  Arena* type_arena = current->type_arena();

  // Create the hash-cons'ing dictionary with top-level storage allocation
  Dict *tdic = new (type_arena) Dict(*_shared_type_dict, type_arena);
  current->set_type_dict(tdic);
}

//------------------------------hashcons---------------------------------------
// Do the hash-cons trick.  If the Type already exists in the type table,
// delete the current Type and return the existing Type.  Otherwise stick the
// current Type in the Type table.
const Type *Type::hashcons(void) {
  debug_only(base());           // Check the assertion in Type::base().
  // Look up the Type in the Type dictionary
  Dict *tdic = type_dict();
  Type* old = (Type*)(tdic->Insert(this, this, false));
  if( old ) {                   // Pre-existing Type?
    if( old != this )           // Yes, this guy is not the pre-existing?
      delete this;              // Yes, Nuke this guy
    assert( old->_dual, "" );
    return old;                 // Return pre-existing
  }

  // Every type has a dual (to make my lattice symmetric).
  // Since we just discovered a new Type, compute its dual right now.
  assert( !_dual, "" );         // No dual yet
  _dual = xdual();              // Compute the dual
  if (cmp(this, _dual) == 0) {  // Handle self-symmetric
    if (_dual != this) {
      delete _dual;
      _dual = this;
    }
    return this;
  }
  assert( !_dual->_dual, "" );  // No reverse dual yet
  assert( !(*tdic)[_dual], "" ); // Dual not in type system either
  // New Type, insert into Type table
  tdic->Insert((void*)_dual,(void*)_dual);
  ((Type*)_dual)->_dual = this; // Finish up being symmetric
#ifdef ASSERT
  Type *dual_dual = (Type*)_dual->xdual();
  assert( eq(dual_dual), "xdual(xdual()) should be identity" );
  delete dual_dual;
#endif
  return this;                  // Return new Type
}

//------------------------------eq---------------------------------------------
// Structural equality check for Type representations
bool Type::eq( const Type * ) const {
  return true;                  // Nothing else can go wrong
}

//------------------------------hash-------------------------------------------
// Type-specific hashing function.
uint Type::hash(void) const {
  return _base;
}

//------------------------------is_finite--------------------------------------
// Has a finite value
bool Type::is_finite() const {
  return false;
}

//------------------------------is_nan-----------------------------------------
// Is not a number (NaN)
bool Type::is_nan()    const {
  return false;
}

#ifdef ASSERT
class VerifyMeet;
class VerifyMeetResult : public ArenaObj {
  friend class VerifyMeet;
  friend class Type;
private:
  class VerifyMeetResultEntry {
  private:
    const Type* _in1;
    const Type* _in2;
    const Type* _res;
  public:
    VerifyMeetResultEntry(const Type* in1, const Type* in2, const Type* res):
            _in1(in1), _in2(in2), _res(res) {
    }
    VerifyMeetResultEntry():
            _in1(nullptr), _in2(nullptr), _res(nullptr) {
    }

    bool operator==(const VerifyMeetResultEntry& rhs) const {
      return _in1 == rhs._in1 &&
             _in2 == rhs._in2 &&
             _res == rhs._res;
    }

    bool operator!=(const VerifyMeetResultEntry& rhs) const {
      return !(rhs == *this);
    }

    static int compare(const VerifyMeetResultEntry& v1, const VerifyMeetResultEntry& v2) {
      if ((intptr_t) v1._in1 < (intptr_t) v2._in1) {
        return -1;
      } else if (v1._in1 == v2._in1) {
        if ((intptr_t) v1._in2 < (intptr_t) v2._in2) {
          return -1;
        } else if (v1._in2 == v2._in2) {
          assert(v1._res == v2._res || v1._res == nullptr || v2._res == nullptr, "same inputs should lead to same result");
          return 0;
        }
        return 1;
      }
      return 1;
    }
    const Type* res() const { return _res; }
  };
  uint _depth;
  GrowableArray<VerifyMeetResultEntry> _cache;

  // With verification code, the meet of A and B causes the computation of:
  // 1- meet(A, B)
  // 2- meet(B, A)
  // 3- meet(dual(meet(A, B)), dual(A))
  // 4- meet(dual(meet(A, B)), dual(B))
  // 5- meet(dual(A), dual(B))
  // 6- meet(dual(B), dual(A))
  // 7- meet(dual(meet(dual(A), dual(B))), A)
  // 8- meet(dual(meet(dual(A), dual(B))), B)
  //
  // In addition the meet of A[] and B[] requires the computation of the meet of A and B.
  //
  // The meet of A[] and B[] triggers the computation of:
  // 1- meet(A[], B[][)
  //   1.1- meet(A, B)
  //   1.2- meet(B, A)
  //   1.3- meet(dual(meet(A, B)), dual(A))
  //   1.4- meet(dual(meet(A, B)), dual(B))
  //   1.5- meet(dual(A), dual(B))
  //   1.6- meet(dual(B), dual(A))
  //   1.7- meet(dual(meet(dual(A), dual(B))), A)
  //   1.8- meet(dual(meet(dual(A), dual(B))), B)
  // 2- meet(B[], A[])
  //   2.1- meet(B, A) = 1.2
  //   2.2- meet(A, B) = 1.1
  //   2.3- meet(dual(meet(B, A)), dual(B)) = 1.4
  //   2.4- meet(dual(meet(B, A)), dual(A)) = 1.3
  //   2.5- meet(dual(B), dual(A)) = 1.6
  //   2.6- meet(dual(A), dual(B)) = 1.5
  //   2.7- meet(dual(meet(dual(B), dual(A))), B) = 1.8
  //   2.8- meet(dual(meet(dual(B), dual(A))), B) = 1.7
  // etc.
  // The number of meet operations performed grows exponentially with the number of dimensions of the arrays but the number
  // of different meet operations is linear in the number of dimensions. The function below caches meet results for the
  // duration of the meet at the root of the recursive calls.
  //
  const Type* meet(const Type* t1, const Type* t2) {
    bool found = false;
    const VerifyMeetResultEntry meet(t1, t2, nullptr);
    int pos = _cache.find_sorted<VerifyMeetResultEntry, VerifyMeetResultEntry::compare>(meet, found);
    const Type* res = nullptr;
    if (found) {
      res = _cache.at(pos).res();
    } else {
      res = t1->xmeet(t2);
      _cache.insert_sorted<VerifyMeetResultEntry::compare>(VerifyMeetResultEntry(t1, t2, res));
      found = false;
      _cache.find_sorted<VerifyMeetResultEntry, VerifyMeetResultEntry::compare>(meet, found);
      assert(found, "should be in table after it's added");
    }
    return res;
  }

  void add(const Type* t1, const Type* t2, const Type* res) {
    _cache.insert_sorted<VerifyMeetResultEntry::compare>(VerifyMeetResultEntry(t1, t2, res));
  }

  bool empty_cache() const {
    return _cache.length() == 0;
  }
public:
  VerifyMeetResult(Compile* C) :
          _depth(0), _cache(C->comp_arena(), 2, 0, VerifyMeetResultEntry()) {
  }
};

void Type::assert_type_verify_empty() const {
  assert(Compile::current()->_type_verify == nullptr || Compile::current()->_type_verify->empty_cache(), "cache should have been discarded");
}

class VerifyMeet {
private:
  Compile* _C;
public:
  VerifyMeet(Compile* C) : _C(C) {
    if (C->_type_verify == nullptr) {
      C->_type_verify = new (C->comp_arena())VerifyMeetResult(C);
    }
    _C->_type_verify->_depth++;
  }

  ~VerifyMeet() {
    assert(_C->_type_verify->_depth != 0, "");
    _C->_type_verify->_depth--;
    if (_C->_type_verify->_depth == 0) {
      _C->_type_verify->_cache.trunc_to(0);
    }
  }

  const Type* meet(const Type* t1, const Type* t2) const {
    return _C->_type_verify->meet(t1, t2);
  }

  void add(const Type* t1, const Type* t2, const Type* res) const {
    _C->_type_verify->add(t1, t2, res);
  }
};

void Type::check_symmetrical(const Type* t, const Type* mt, const VerifyMeet& verify) const {
  Compile* C = Compile::current();
  const Type* mt2 = verify.meet(t, this);
  if (mt != mt2) {
    tty->print_cr("=== Meet Not Commutative ===");
    tty->print("t           = ");   t->dump(); tty->cr();
    tty->print("this        = ");      dump(); tty->cr();
    tty->print("t meet this = "); mt2->dump(); tty->cr();
    tty->print("this meet t = ");  mt->dump(); tty->cr();
    fatal("meet not commutative");
  }
  const Type* dual_join = mt->_dual;
  const Type* t2t    = verify.meet(dual_join,t->_dual);
  const Type* t2this = verify.meet(dual_join,this->_dual);

  // Interface meet Oop is Not Symmetric:
  // Interface:AnyNull meet Oop:AnyNull == Interface:AnyNull
  // Interface:NotNull meet Oop:NotNull == java/lang/Object:NotNull

  if (t2t != t->_dual || t2this != this->_dual) {
    tty->print_cr("=== Meet Not Symmetric ===");
    tty->print("t   =                   ");              t->dump(); tty->cr();
    tty->print("this=                   ");                 dump(); tty->cr();
    tty->print("mt=(t meet this)=       ");             mt->dump(); tty->cr();

    tty->print("t_dual=                 ");       t->_dual->dump(); tty->cr();
    tty->print("this_dual=              ");          _dual->dump(); tty->cr();
    tty->print("mt_dual=                ");      mt->_dual->dump(); tty->cr();

    tty->print("mt_dual meet t_dual=    "); t2t           ->dump(); tty->cr();
    tty->print("mt_dual meet this_dual= "); t2this        ->dump(); tty->cr();

    fatal("meet not symmetric");
  }
}
#endif

//------------------------------meet-------------------------------------------
// Compute the MEET of two types.  NOT virtual.  It enforces that meet is
// commutative and the lattice is symmetric.
const Type *Type::meet_helper(const Type *t, bool include_speculative) const {
  if (isa_narrowoop() && t->isa_narrowoop()) {
    const Type* result = make_ptr()->meet_helper(t->make_ptr(), include_speculative);
    return result->make_narrowoop();
  }
  if (isa_narrowklass() && t->isa_narrowklass()) {
    const Type* result = make_ptr()->meet_helper(t->make_ptr(), include_speculative);
    return result->make_narrowklass();
  }

#ifdef ASSERT
  Compile* C = Compile::current();
  VerifyMeet verify(C);
#endif

  const Type *this_t = maybe_remove_speculative(include_speculative);
  t = t->maybe_remove_speculative(include_speculative);

  const Type *mt = this_t->xmeet(t);
#ifdef ASSERT
  verify.add(this_t, t, mt);
  if (isa_narrowoop() || t->isa_narrowoop()) {
    return mt;
  }
  if (isa_narrowklass() || t->isa_narrowklass()) {
    return mt;
  }
  this_t->check_symmetrical(t, mt, verify);
  const Type *mt_dual = verify.meet(this_t->_dual, t->_dual);
  this_t->_dual->check_symmetrical(t->_dual, mt_dual, verify);
#endif
  return mt;
}

//------------------------------xmeet------------------------------------------
// Compute the MEET of two types.  It returns a new Type object.
const Type *Type::xmeet( const Type *t ) const {
  // Perform a fast test for common case; meeting the same types together.
  if( this == t ) return this;  // Meeting same type-rep?

  // Meeting TOP with anything?
  if( _base == Top ) return t;

  // Meeting BOTTOM with anything?
  if( _base == Bottom ) return BOTTOM;

  // Current "this->_base" is one of: Bad, Multi, Control, Top,
  // Abio, Abstore, Floatxxx, Doublexxx, Bottom, lastype.
  switch (t->base()) {  // Switch on original type

  // Cut in half the number of cases I must handle.  Only need cases for when
  // the given enum "t->type" is less than or equal to the local enum "type".
  case FloatCon:
  case DoubleCon:
  case Int:
  case Long:
    return t->xmeet(this);

  case OopPtr:
    return t->xmeet(this);

  case InstPtr:
    return t->xmeet(this);

  case MetadataPtr:
  case KlassPtr:
  case InstKlassPtr:
  case AryKlassPtr:
    return t->xmeet(this);

  case AryPtr:
    return t->xmeet(this);

  case NarrowOop:
    return t->xmeet(this);

  case NarrowKlass:
    return t->xmeet(this);

  case Bad:                     // Type check
  default:                      // Bogus type not in lattice
    typerr(t);
    return Type::BOTTOM;

  case Bottom:                  // Ye Olde Default
    return t;

  case FloatTop:
    if( _base == FloatTop ) return this;
  case FloatBot:                // Float
    if( _base == FloatBot || _base == FloatTop ) return FLOAT;
    if( _base == DoubleTop || _base == DoubleBot ) return Type::BOTTOM;
    typerr(t);
    return Type::BOTTOM;

  case DoubleTop:
    if( _base == DoubleTop ) return this;
  case DoubleBot:               // Double
    if( _base == DoubleBot || _base == DoubleTop ) return DOUBLE;
    if( _base == FloatTop || _base == FloatBot ) return Type::BOTTOM;
    typerr(t);
    return Type::BOTTOM;

  // These next few cases must match exactly or it is a compile-time error.
  case Control:                 // Control of code
  case Abio:                    // State of world outside of program
  case Memory:
    if( _base == t->_base )  return this;
    typerr(t);
    return Type::BOTTOM;

  case Top:                     // Top of the lattice
    return this;
  }

  // The type is unchanged
  return this;
}

//-----------------------------filter------------------------------------------
const Type *Type::filter_helper(const Type *kills, bool include_speculative) const {
  const Type* ft = join_helper(kills, include_speculative);
  if (ft->empty())
    return Type::TOP;           // Canonical empty value
  return ft;
}

//------------------------------xdual------------------------------------------
const Type *Type::xdual() const {
  // Note: the base() accessor asserts the sanity of _base.
  assert(_type_info[base()].dual_type != Bad, "implement with v-call");
  return new Type(_type_info[_base].dual_type);
}

//------------------------------has_memory-------------------------------------
bool Type::has_memory() const {
  Type::TYPES tx = base();
  if (tx == Memory) return true;
  if (tx == Tuple) {
    const TypeTuple *t = is_tuple();
    for (uint i=0; i < t->cnt(); i++) {
      tx = t->field_at(i)->base();
      if (tx == Memory)  return true;
    }
  }
  return false;
}

#ifndef PRODUCT
//------------------------------dump2------------------------------------------
void Type::dump2( Dict &d, uint depth, outputStream *st ) const {
  st->print("%s", _type_info[_base].msg);
}

//------------------------------dump-------------------------------------------
void Type::dump_on(outputStream *st) const {
  ResourceMark rm;
  Dict d(cmpkey,hashkey);       // Stop recursive type dumping
  dump2(d,1, st);
  if (is_ptr_to_narrowoop()) {
    st->print(" [narrow]");
  } else if (is_ptr_to_narrowklass()) {
    st->print(" [narrowklass]");
  }
}

//-----------------------------------------------------------------------------
const char* Type::str(const Type* t) {
  stringStream ss;
  t->dump_on(&ss);
  return ss.as_string();
}
#endif

//------------------------------singleton--------------------------------------
// TRUE if Type is a singleton type, FALSE otherwise.   Singletons are simple
// constants (Ldi nodes).  Singletons are integer, float or double constants.
bool Type::singleton(void) const {
  return _base == Top || _base == Half;
}

//------------------------------empty------------------------------------------
// TRUE if Type is a type with no values, FALSE otherwise.
bool Type::empty(void) const {
  switch (_base) {
  case DoubleTop:
  case FloatTop:
  case Top:
    return true;

  case Half:
  case Abio:
  case Return_Address:
  case Memory:
  case Bottom:
  case FloatBot:
  case DoubleBot:
    return false;  // never a singleton, therefore never empty

  default:
    ShouldNotReachHere();
    return false;
  }
}

//------------------------------dump_stats-------------------------------------
// Dump collected statistics to stderr
#ifndef PRODUCT
void Type::dump_stats() {
  tty->print("Types made: %d\n", type_dict()->Size());
}
#endif

//------------------------------category---------------------------------------
#ifndef PRODUCT
Type::Category Type::category() const {
  const TypeTuple* tuple;
  switch (base()) {
    case Type::Int:
    case Type::Long:
    case Type::Half:
    case Type::NarrowOop:
    case Type::NarrowKlass:
    case Type::Array:
    case Type::VectorA:
    case Type::VectorS:
    case Type::VectorD:
    case Type::VectorX:
    case Type::VectorY:
    case Type::VectorZ:
    case Type::VectorMask:
    case Type::AnyPtr:
    case Type::RawPtr:
    case Type::OopPtr:
    case Type::InstPtr:
    case Type::AryPtr:
    case Type::MetadataPtr:
    case Type::KlassPtr:
    case Type::InstKlassPtr:
    case Type::AryKlassPtr:
    case Type::Function:
    case Type::Return_Address:
    case Type::FloatTop:
    case Type::FloatCon:
    case Type::FloatBot:
    case Type::DoubleTop:
    case Type::DoubleCon:
    case Type::DoubleBot:
      return Category::Data;
    case Type::Memory:
      return Category::Memory;
    case Type::Control:
      return Category::Control;
    case Type::Top:
    case Type::Abio:
    case Type::Bottom:
      return Category::Other;
    case Type::Bad:
    case Type::lastype:
      return Category::Undef;
    case Type::Tuple:
      // Recursive case. Return CatMixed if the tuple contains types of
      // different categories (e.g. CallStaticJavaNode's type), or the specific
      // category if all types are of the same category (e.g. IfNode's type).
      tuple = is_tuple();
      if (tuple->cnt() == 0) {
        return Category::Undef;
      } else {
        Category first = tuple->field_at(0)->category();
        for (uint i = 1; i < tuple->cnt(); i++) {
          if (tuple->field_at(i)->category() != first) {
            return Category::Mixed;
          }
        }
        return first;
      }
    default:
      assert(false, "unmatched base type: all base types must be categorized");
  }
  return Category::Undef;
}

bool Type::has_category(Type::Category cat) const {
  if (category() == cat) {
    return true;
  }
  if (category() == Category::Mixed) {
    const TypeTuple* tuple = is_tuple();
    for (uint i = 0; i < tuple->cnt(); i++) {
      if (tuple->field_at(i)->has_category(cat)) {
        return true;
      }
    }
  }
  return false;
}
#endif

//------------------------------typerr-----------------------------------------
void Type::typerr( const Type *t ) const {
#ifndef PRODUCT
  tty->print("\nError mixing types: ");
  dump();
  tty->print(" and ");
  t->dump();
  tty->print("\n");
#endif
  ShouldNotReachHere();
}


//=============================================================================
// Convenience common pre-built types.
const TypeF *TypeF::MAX;        // Floating point max
const TypeF *TypeF::MIN;        // Floating point min
const TypeF *TypeF::ZERO;       // Floating point zero
const TypeF *TypeF::ONE;        // Floating point one
const TypeF *TypeF::POS_INF;    // Floating point positive infinity
const TypeF *TypeF::NEG_INF;    // Floating point negative infinity

//------------------------------make-------------------------------------------
// Create a float constant
const TypeF *TypeF::make(float f) {
  return (TypeF*)(new TypeF(f))->hashcons();
}

//------------------------------meet-------------------------------------------
// Compute the MEET of two types.  It returns a new Type object.
const Type *TypeF::xmeet( const Type *t ) const {
  // Perform a fast test for common case; meeting the same types together.
  if( this == t ) return this;  // Meeting same type-rep?

  // Current "this->_base" is FloatCon
  switch (t->base()) {          // Switch on original type
  case AnyPtr:                  // Mixing with oops happens when javac
  case RawPtr:                  // reuses local variables
  case OopPtr:
  case InstPtr:
  case AryPtr:
  case MetadataPtr:
  case KlassPtr:
  case InstKlassPtr:
  case AryKlassPtr:
  case NarrowOop:
  case NarrowKlass:
  case Int:
  case Long:
  case DoubleTop:
  case DoubleCon:
  case DoubleBot:
  case Bottom:                  // Ye Olde Default
    return Type::BOTTOM;

  case FloatBot:
    return t;

  default:                      // All else is a mistake
    typerr(t);

  case FloatCon:                // Float-constant vs Float-constant?
    if( jint_cast(_f) != jint_cast(t->getf()) )         // unequal constants?
                                // must compare bitwise as positive zero, negative zero and NaN have
                                // all the same representation in C++
      return FLOAT;             // Return generic float
                                // Equal constants
  case Top:
  case FloatTop:
    break;                      // Return the float constant
  }
  return this;                  // Return the float constant
}

//------------------------------xdual------------------------------------------
// Dual: symmetric
const Type *TypeF::xdual() const {
  return this;
}

//------------------------------eq---------------------------------------------
// Structural equality check for Type representations
bool TypeF::eq(const Type *t) const {
  // Bitwise comparison to distinguish between +/-0. These values must be treated
  // as different to be consistent with C1 and the interpreter.
  return (jint_cast(_f) == jint_cast(t->getf()));
}

//------------------------------hash-------------------------------------------
// Type-specific hashing function.
uint TypeF::hash(void) const {
  return *(uint*)(&_f);
}

//------------------------------is_finite--------------------------------------
// Has a finite value
bool TypeF::is_finite() const {
  return g_isfinite(getf()) != 0;
}

//------------------------------is_nan-----------------------------------------
// Is not a number (NaN)
bool TypeF::is_nan()    const {
  return g_isnan(getf()) != 0;
}

//------------------------------dump2------------------------------------------
// Dump float constant Type
#ifndef PRODUCT
void TypeF::dump2( Dict &d, uint depth, outputStream *st ) const {
  Type::dump2(d,depth, st);
  st->print("%f", _f);
}
#endif

//------------------------------singleton--------------------------------------
// TRUE if Type is a singleton type, FALSE otherwise.   Singletons are simple
// constants (Ldi nodes).  Singletons are integer, float or double constants
// or a single symbol.
bool TypeF::singleton(void) const {
  return true;                  // Always a singleton
}

bool TypeF::empty(void) const {
  return false;                 // always exactly a singleton
}

//=============================================================================
// Convenience common pre-built types.
const TypeD *TypeD::MAX;        // Floating point max
const TypeD *TypeD::MIN;        // Floating point min
const TypeD *TypeD::ZERO;       // Floating point zero
const TypeD *TypeD::ONE;        // Floating point one
const TypeD *TypeD::POS_INF;    // Floating point positive infinity
const TypeD *TypeD::NEG_INF;    // Floating point negative infinity

//------------------------------make-------------------------------------------
const TypeD *TypeD::make(double d) {
  return (TypeD*)(new TypeD(d))->hashcons();
}

//------------------------------meet-------------------------------------------
// Compute the MEET of two types.  It returns a new Type object.
const Type *TypeD::xmeet( const Type *t ) const {
  // Perform a fast test for common case; meeting the same types together.
  if( this == t ) return this;  // Meeting same type-rep?

  // Current "this->_base" is DoubleCon
  switch (t->base()) {          // Switch on original type
  case AnyPtr:                  // Mixing with oops happens when javac
  case RawPtr:                  // reuses local variables
  case OopPtr:
  case InstPtr:
  case AryPtr:
  case MetadataPtr:
  case KlassPtr:
  case InstKlassPtr:
  case AryKlassPtr:
  case NarrowOop:
  case NarrowKlass:
  case Int:
  case Long:
  case FloatTop:
  case FloatCon:
  case FloatBot:
  case Bottom:                  // Ye Olde Default
    return Type::BOTTOM;

  case DoubleBot:
    return t;

  default:                      // All else is a mistake
    typerr(t);

  case DoubleCon:               // Double-constant vs Double-constant?
    if( jlong_cast(_d) != jlong_cast(t->getd()) )       // unequal constants? (see comment in TypeF::xmeet)
      return DOUBLE;            // Return generic double
  case Top:
  case DoubleTop:
    break;
  }
  return this;                  // Return the double constant
}

//------------------------------xdual------------------------------------------
// Dual: symmetric
const Type *TypeD::xdual() const {
  return this;
}

//------------------------------eq---------------------------------------------
// Structural equality check for Type representations
bool TypeD::eq(const Type *t) const {
  // Bitwise comparison to distinguish between +/-0. These values must be treated
  // as different to be consistent with C1 and the interpreter.
  return (jlong_cast(_d) == jlong_cast(t->getd()));
}

//------------------------------hash-------------------------------------------
// Type-specific hashing function.
uint TypeD::hash(void) const {
  return *(uint*)(&_d);
}

//------------------------------is_finite--------------------------------------
// Has a finite value
bool TypeD::is_finite() const {
  return g_isfinite(getd()) != 0;
}

//------------------------------is_nan-----------------------------------------
// Is not a number (NaN)
bool TypeD::is_nan()    const {
  return g_isnan(getd()) != 0;
}

//------------------------------dump2------------------------------------------
// Dump double constant Type
#ifndef PRODUCT
void TypeD::dump2( Dict &d, uint depth, outputStream *st ) const {
  Type::dump2(d,depth,st);
  st->print("%f", _d);
}
#endif

//------------------------------singleton--------------------------------------
// TRUE if Type is a singleton type, FALSE otherwise.   Singletons are simple
// constants (Ldi nodes).  Singletons are integer, float or double constants
// or a single symbol.
bool TypeD::singleton(void) const {
  return true;                  // Always a singleton
}

bool TypeD::empty(void) const {
  return false;                 // always exactly a singleton
}

const TypeInteger* TypeInteger::make(jlong lo, jlong hi, int w, BasicType bt) {
  if (bt == T_INT) {
    return TypeInt::make(checked_cast<jint>(lo), checked_cast<jint>(hi), w);
  }
  assert(bt == T_LONG, "basic type not an int or long");
  return TypeLong::make(lo, hi, w);
}

jlong TypeInteger::get_con_as_long(BasicType bt) const {
  if (bt == T_INT) {
    return is_int()->get_con();
  }
  assert(bt == T_LONG, "basic type not an int or long");
  return is_long()->get_con();
}

const TypeInteger* TypeInteger::bottom(BasicType bt) {
  if (bt == T_INT) {
    return TypeInt::INT;
  }
  assert(bt == T_LONG, "basic type not an int or long");
  return TypeLong::LONG;
}

const TypeInteger* TypeInteger::zero(BasicType bt) {
  if (bt == T_INT) {
    return TypeInt::ZERO;
  }
  assert(bt == T_LONG, "basic type not an int or long");
  return TypeLong::ZERO;
}

const TypeInteger* TypeInteger::one(BasicType bt) {
  if (bt == T_INT) {
    return TypeInt::ONE;
  }
  assert(bt == T_LONG, "basic type not an int or long");
  return TypeLong::ONE;
}

const TypeInteger* TypeInteger::minus_1(BasicType bt) {
  if (bt == T_INT) {
    return TypeInt::MINUS_1;
  }
  assert(bt == T_LONG, "basic type not an int or long");
  return TypeLong::MINUS_1;
}

//=============================================================================
// Convenience common pre-built types.
const TypeInt *TypeInt::MAX;    // INT_MAX
const TypeInt *TypeInt::MIN;    // INT_MIN
const TypeInt *TypeInt::MINUS_1;// -1
const TypeInt *TypeInt::ZERO;   // 0
const TypeInt *TypeInt::ONE;    // 1
const TypeInt *TypeInt::BOOL;   // 0 or 1, FALSE or TRUE.
const TypeInt *TypeInt::CC;     // -1,0 or 1, condition codes
const TypeInt *TypeInt::CC_LT;  // [-1]  == MINUS_1
const TypeInt *TypeInt::CC_GT;  // [1]   == ONE
const TypeInt *TypeInt::CC_EQ;  // [0]   == ZERO
const TypeInt *TypeInt::CC_LE;  // [-1,0]
const TypeInt *TypeInt::CC_GE;  // [0,1] == BOOL (!)
const TypeInt *TypeInt::BYTE;   // Bytes, -128 to 127
const TypeInt *TypeInt::UBYTE;  // Unsigned Bytes, 0 to 255
const TypeInt *TypeInt::CHAR;   // Java chars, 0-65535
const TypeInt *TypeInt::SHORT;  // Java shorts, -32768-32767
const TypeInt *TypeInt::POS;    // Positive 32-bit integers or zero
const TypeInt *TypeInt::POS1;   // Positive 32-bit integers
const TypeInt *TypeInt::INT;    // 32-bit integers
const TypeInt *TypeInt::SYMINT; // symmetric range [-max_jint..max_jint]
const TypeInt *TypeInt::TYPE_DOMAIN; // alias for TypeInt::INT

//------------------------------TypeInt----------------------------------------
TypeInt::TypeInt( jint lo, jint hi, int w ) : TypeInteger(Int, w), _lo(lo), _hi(hi) {
}

//------------------------------make-------------------------------------------
const TypeInt *TypeInt::make( jint lo ) {
  return (TypeInt*)(new TypeInt(lo,lo,WidenMin))->hashcons();
}

static int normalize_int_widen( jint lo, jint hi, int w ) {
  // Certain normalizations keep us sane when comparing types.
  // The 'SMALLINT' covers constants and also CC and its relatives.
  if (lo <= hi) {
    if (((juint)hi - lo) <= SMALLINT)  w = Type::WidenMin;
    if (((juint)hi - lo) >= max_juint) w = Type::WidenMax; // TypeInt::INT
  } else {
    if (((juint)lo - hi) <= SMALLINT)  w = Type::WidenMin;
    if (((juint)lo - hi) >= max_juint) w = Type::WidenMin; // dual TypeInt::INT
  }
  return w;
}

const TypeInt *TypeInt::make( jint lo, jint hi, int w ) {
  w = normalize_int_widen(lo, hi, w);
  return (TypeInt*)(new TypeInt(lo,hi,w))->hashcons();
}

//------------------------------meet-------------------------------------------
// Compute the MEET of two types.  It returns a new Type representation object
// with reference count equal to the number of Types pointing at it.
// Caller should wrap a Types around it.
const Type *TypeInt::xmeet( const Type *t ) const {
  // Perform a fast test for common case; meeting the same types together.
  if( this == t ) return this;  // Meeting same type?

  // Currently "this->_base" is a TypeInt
  switch (t->base()) {          // Switch on original type
  case AnyPtr:                  // Mixing with oops happens when javac
  case RawPtr:                  // reuses local variables
  case OopPtr:
  case InstPtr:
  case AryPtr:
  case MetadataPtr:
  case KlassPtr:
  case InstKlassPtr:
  case AryKlassPtr:
  case NarrowOop:
  case NarrowKlass:
  case Long:
  case FloatTop:
  case FloatCon:
  case FloatBot:
  case DoubleTop:
  case DoubleCon:
  case DoubleBot:
  case Bottom:                  // Ye Olde Default
    return Type::BOTTOM;
  default:                      // All else is a mistake
    typerr(t);
  case Top:                     // No change
    return this;
  case Int:                     // Int vs Int?
    break;
  }

  // Expand covered set
  const TypeInt *r = t->is_int();
  return make( MIN2(_lo,r->_lo), MAX2(_hi,r->_hi), MAX2(_widen,r->_widen) );
}

//------------------------------xdual------------------------------------------
// Dual: reverse hi & lo; flip widen
const Type *TypeInt::xdual() const {
  int w = normalize_int_widen(_hi,_lo, WidenMax-_widen);
  return new TypeInt(_hi,_lo,w);
}

//------------------------------widen------------------------------------------
// Only happens for optimistic top-down optimizations.
const Type *TypeInt::widen( const Type *old, const Type* limit ) const {
  // Coming from TOP or such; no widening
  if( old->base() != Int ) return this;
  const TypeInt *ot = old->is_int();

  // If new guy is equal to old guy, no widening
  if( _lo == ot->_lo && _hi == ot->_hi )
    return old;

  // If new guy contains old, then we widened
  if( _lo <= ot->_lo && _hi >= ot->_hi ) {
    // New contains old
    // If new guy is already wider than old, no widening
    if( _widen > ot->_widen ) return this;
    // If old guy was a constant, do not bother
    if (ot->_lo == ot->_hi)  return this;
    // Now widen new guy.
    // Check for widening too far
    if (_widen == WidenMax) {
      int max = max_jint;
      int min = min_jint;
      if (limit->isa_int()) {
        max = limit->is_int()->_hi;
        min = limit->is_int()->_lo;
      }
      if (min < _lo && _hi < max) {
        // If neither endpoint is extremal yet, push out the endpoint
        // which is closer to its respective limit.
        if (_lo >= 0 ||                 // easy common case
            ((juint)_lo - min) >= ((juint)max - _hi)) {
          // Try to widen to an unsigned range type of 31 bits:
          return make(_lo, max, WidenMax);
        } else {
          return make(min, _hi, WidenMax);
        }
      }
      return TypeInt::INT;
    }
    // Returned widened new guy
    return make(_lo,_hi,_widen+1);
  }

  // If old guy contains new, then we probably widened too far & dropped to
  // bottom.  Return the wider fellow.
  if ( ot->_lo <= _lo && ot->_hi >= _hi )
    return old;

  //fatal("Integer value range is not subset");
  //return this;
  return TypeInt::INT;
}

//------------------------------narrow---------------------------------------
// Only happens for pessimistic optimizations.
const Type *TypeInt::narrow( const Type *old ) const {
  if (_lo >= _hi)  return this;   // already narrow enough
  if (old == nullptr)  return this;
  const TypeInt* ot = old->isa_int();
  if (ot == nullptr)  return this;
  jint olo = ot->_lo;
  jint ohi = ot->_hi;

  // If new guy is equal to old guy, no narrowing
  if (_lo == olo && _hi == ohi)  return old;

  // If old guy was maximum range, allow the narrowing
  if (olo == min_jint && ohi == max_jint)  return this;

  if (_lo < olo || _hi > ohi)
    return this;                // doesn't narrow; pretty weird

  // The new type narrows the old type, so look for a "death march".
  // See comments on PhaseTransform::saturate.
  juint nrange = (juint)_hi - _lo;
  juint orange = (juint)ohi - olo;
  if (nrange < max_juint - 1 && nrange > (orange >> 1) + (SMALLINT*2)) {
    // Use the new type only if the range shrinks a lot.
    // We do not want the optimizer computing 2^31 point by point.
    return old;
  }

  return this;
}

//-----------------------------filter------------------------------------------
const Type *TypeInt::filter_helper(const Type *kills, bool include_speculative) const {
  const TypeInt* ft = join_helper(kills, include_speculative)->isa_int();
  if (ft == nullptr || ft->empty())
    return Type::TOP;           // Canonical empty value
  if (ft->_widen < this->_widen) {
    // Do not allow the value of kill->_widen to affect the outcome.
    // The widen bits must be allowed to run freely through the graph.
    ft = TypeInt::make(ft->_lo, ft->_hi, this->_widen);
  }
  return ft;
}

//------------------------------eq---------------------------------------------
// Structural equality check for Type representations
bool TypeInt::eq( const Type *t ) const {
  const TypeInt *r = t->is_int(); // Handy access
  return r->_lo == _lo && r->_hi == _hi && r->_widen == _widen;
}

//------------------------------hash-------------------------------------------
// Type-specific hashing function.
uint TypeInt::hash(void) const {
  return (uint)_lo + (uint)_hi + (uint)_widen + (uint)Type::Int;
}

//------------------------------is_finite--------------------------------------
// Has a finite value
bool TypeInt::is_finite() const {
  return true;
}

//------------------------------dump2------------------------------------------
// Dump TypeInt
#ifndef PRODUCT
static const char* intname(char* buf, size_t buf_size, jint n) {
  if (n == min_jint)
    return "min";
  else if (n < min_jint + 10000)
    os::snprintf_checked(buf, buf_size, "min+" INT32_FORMAT, n - min_jint);
  else if (n == max_jint)
    return "max";
  else if (n > max_jint - 10000)
    os::snprintf_checked(buf, buf_size, "max-" INT32_FORMAT, max_jint - n);
  else
    os::snprintf_checked(buf, buf_size, INT32_FORMAT, n);
  return buf;
}

void TypeInt::dump2( Dict &d, uint depth, outputStream *st ) const {
  char buf[40], buf2[40];
  if (_lo == min_jint && _hi == max_jint)
    st->print("int");
  else if (is_con())
    st->print("int:%s", intname(buf, sizeof(buf), get_con()));
  else if (_lo == BOOL->_lo && _hi == BOOL->_hi)
    st->print("bool");
  else if (_lo == BYTE->_lo && _hi == BYTE->_hi)
    st->print("byte");
  else if (_lo == CHAR->_lo && _hi == CHAR->_hi)
    st->print("char");
  else if (_lo == SHORT->_lo && _hi == SHORT->_hi)
    st->print("short");
  else if (_hi == max_jint)
    st->print("int:>=%s", intname(buf, sizeof(buf), _lo));
  else if (_lo == min_jint)
    st->print("int:<=%s", intname(buf, sizeof(buf), _hi));
  else
    st->print("int:%s..%s", intname(buf, sizeof(buf), _lo), intname(buf2, sizeof(buf2), _hi));

  if (_widen != 0 && this != TypeInt::INT)
    st->print(":%.*s", _widen, "wwww");
}
#endif

//------------------------------singleton--------------------------------------
// TRUE if Type is a singleton type, FALSE otherwise.   Singletons are simple
// constants.
bool TypeInt::singleton(void) const {
  return _lo >= _hi;
}

bool TypeInt::empty(void) const {
  return _lo > _hi;
}

//=============================================================================
// Convenience common pre-built types.
const TypeLong *TypeLong::MAX;
const TypeLong *TypeLong::MIN;
const TypeLong *TypeLong::MINUS_1;// -1
const TypeLong *TypeLong::ZERO; // 0
const TypeLong *TypeLong::ONE;  // 1
const TypeLong *TypeLong::POS;  // >=0
const TypeLong *TypeLong::LONG; // 64-bit integers
const TypeLong *TypeLong::INT;  // 32-bit subrange
const TypeLong *TypeLong::UINT; // 32-bit unsigned subrange
const TypeLong *TypeLong::TYPE_DOMAIN; // alias for TypeLong::LONG

//------------------------------TypeLong---------------------------------------
TypeLong::TypeLong(jlong lo, jlong hi, int w) : TypeInteger(Long, w), _lo(lo), _hi(hi) {
}

//------------------------------make-------------------------------------------
const TypeLong *TypeLong::make( jlong lo ) {
  return (TypeLong*)(new TypeLong(lo,lo,WidenMin))->hashcons();
}

static int normalize_long_widen( jlong lo, jlong hi, int w ) {
  // Certain normalizations keep us sane when comparing types.
  // The 'SMALLINT' covers constants.
  if (lo <= hi) {
    if (((julong)hi - lo) <= SMALLINT)   w = Type::WidenMin;
    if (((julong)hi - lo) >= max_julong) w = Type::WidenMax; // TypeLong::LONG
  } else {
    if (((julong)lo - hi) <= SMALLINT)   w = Type::WidenMin;
    if (((julong)lo - hi) >= max_julong) w = Type::WidenMin; // dual TypeLong::LONG
  }
  return w;
}

const TypeLong *TypeLong::make( jlong lo, jlong hi, int w ) {
  w = normalize_long_widen(lo, hi, w);
  return (TypeLong*)(new TypeLong(lo,hi,w))->hashcons();
}


//------------------------------meet-------------------------------------------
// Compute the MEET of two types.  It returns a new Type representation object
// with reference count equal to the number of Types pointing at it.
// Caller should wrap a Types around it.
const Type *TypeLong::xmeet( const Type *t ) const {
  // Perform a fast test for common case; meeting the same types together.
  if( this == t ) return this;  // Meeting same type?

  // Currently "this->_base" is a TypeLong
  switch (t->base()) {          // Switch on original type
  case AnyPtr:                  // Mixing with oops happens when javac
  case RawPtr:                  // reuses local variables
  case OopPtr:
  case InstPtr:
  case AryPtr:
  case MetadataPtr:
  case KlassPtr:
  case InstKlassPtr:
  case AryKlassPtr:
  case NarrowOop:
  case NarrowKlass:
  case Int:
  case FloatTop:
  case FloatCon:
  case FloatBot:
  case DoubleTop:
  case DoubleCon:
  case DoubleBot:
  case Bottom:                  // Ye Olde Default
    return Type::BOTTOM;
  default:                      // All else is a mistake
    typerr(t);
  case Top:                     // No change
    return this;
  case Long:                    // Long vs Long?
    break;
  }

  // Expand covered set
  const TypeLong *r = t->is_long(); // Turn into a TypeLong
  return make( MIN2(_lo,r->_lo), MAX2(_hi,r->_hi), MAX2(_widen,r->_widen) );
}

//------------------------------xdual------------------------------------------
// Dual: reverse hi & lo; flip widen
const Type *TypeLong::xdual() const {
  int w = normalize_long_widen(_hi,_lo, WidenMax-_widen);
  return new TypeLong(_hi,_lo,w);
}

//------------------------------widen------------------------------------------
// Only happens for optimistic top-down optimizations.
const Type *TypeLong::widen( const Type *old, const Type* limit ) const {
  // Coming from TOP or such; no widening
  if( old->base() != Long ) return this;
  const TypeLong *ot = old->is_long();

  // If new guy is equal to old guy, no widening
  if( _lo == ot->_lo && _hi == ot->_hi )
    return old;

  // If new guy contains old, then we widened
  if( _lo <= ot->_lo && _hi >= ot->_hi ) {
    // New contains old
    // If new guy is already wider than old, no widening
    if( _widen > ot->_widen ) return this;
    // If old guy was a constant, do not bother
    if (ot->_lo == ot->_hi)  return this;
    // Now widen new guy.
    // Check for widening too far
    if (_widen == WidenMax) {
      jlong max = max_jlong;
      jlong min = min_jlong;
      if (limit->isa_long()) {
        max = limit->is_long()->_hi;
        min = limit->is_long()->_lo;
      }
      if (min < _lo && _hi < max) {
        // If neither endpoint is extremal yet, push out the endpoint
        // which is closer to its respective limit.
        if (_lo >= 0 ||                 // easy common case
            ((julong)_lo - min) >= ((julong)max - _hi)) {
          // Try to widen to an unsigned range type of 32/63 bits:
          if (max >= max_juint && _hi < max_juint)
            return make(_lo, max_juint, WidenMax);
          else
            return make(_lo, max, WidenMax);
        } else {
          return make(min, _hi, WidenMax);
        }
      }
      return TypeLong::LONG;
    }
    // Returned widened new guy
    return make(_lo,_hi,_widen+1);
  }

  // If old guy contains new, then we probably widened too far & dropped to
  // bottom.  Return the wider fellow.
  if ( ot->_lo <= _lo && ot->_hi >= _hi )
    return old;

  //  fatal("Long value range is not subset");
  // return this;
  return TypeLong::LONG;
}

//------------------------------narrow----------------------------------------
// Only happens for pessimistic optimizations.
const Type *TypeLong::narrow( const Type *old ) const {
  if (_lo >= _hi)  return this;   // already narrow enough
  if (old == nullptr)  return this;
  const TypeLong* ot = old->isa_long();
  if (ot == nullptr)  return this;
  jlong olo = ot->_lo;
  jlong ohi = ot->_hi;

  // If new guy is equal to old guy, no narrowing
  if (_lo == olo && _hi == ohi)  return old;

  // If old guy was maximum range, allow the narrowing
  if (olo == min_jlong && ohi == max_jlong)  return this;

  if (_lo < olo || _hi > ohi)
    return this;                // doesn't narrow; pretty weird

  // The new type narrows the old type, so look for a "death march".
  // See comments on PhaseTransform::saturate.
  julong nrange = (julong)_hi - _lo;
  julong orange = (julong)ohi - olo;
  if (nrange < max_julong - 1 && nrange > (orange >> 1) + (SMALLINT*2)) {
    // Use the new type only if the range shrinks a lot.
    // We do not want the optimizer computing 2^31 point by point.
    return old;
  }

  return this;
}

//-----------------------------filter------------------------------------------
const Type *TypeLong::filter_helper(const Type *kills, bool include_speculative) const {
  const TypeLong* ft = join_helper(kills, include_speculative)->isa_long();
  if (ft == nullptr || ft->empty())
    return Type::TOP;           // Canonical empty value
  if (ft->_widen < this->_widen) {
    // Do not allow the value of kill->_widen to affect the outcome.
    // The widen bits must be allowed to run freely through the graph.
    ft = TypeLong::make(ft->_lo, ft->_hi, this->_widen);
  }
  return ft;
}

//------------------------------eq---------------------------------------------
// Structural equality check for Type representations
bool TypeLong::eq( const Type *t ) const {
  const TypeLong *r = t->is_long(); // Handy access
  return r->_lo == _lo &&  r->_hi == _hi  && r->_widen == _widen;
}

//------------------------------hash-------------------------------------------
// Type-specific hashing function.
uint TypeLong::hash(void) const {
  return (uint)_lo + (uint)_hi + (uint)_widen + (uint)Type::Long;
}

//------------------------------is_finite--------------------------------------
// Has a finite value
bool TypeLong::is_finite() const {
  return true;
}

//------------------------------dump2------------------------------------------
// Dump TypeLong
#ifndef PRODUCT
static const char* longnamenear(jlong x, const char* xname, char* buf, size_t buf_size, jlong n) {
  if (n > x) {
    if (n >= x + 10000)  return nullptr;
    os::snprintf_checked(buf, buf_size, "%s+" JLONG_FORMAT, xname, n - x);
  } else if (n < x) {
    if (n <= x - 10000)  return nullptr;
    os::snprintf_checked(buf, buf_size, "%s-" JLONG_FORMAT, xname, x - n);
  } else {
    return xname;
  }
  return buf;
}

static const char* longname(char* buf, size_t buf_size, jlong n) {
  const char* str;
  if (n == min_jlong)
    return "min";
  else if (n < min_jlong + 10000)
    os::snprintf_checked(buf, buf_size, "min+" JLONG_FORMAT, n - min_jlong);
  else if (n == max_jlong)
    return "max";
  else if (n > max_jlong - 10000)
    os::snprintf_checked(buf, buf_size, "max-" JLONG_FORMAT, max_jlong - n);
  else if ((str = longnamenear(max_juint, "maxuint", buf, buf_size, n)) != nullptr)
    return str;
  else if ((str = longnamenear(max_jint, "maxint", buf, buf_size, n)) != nullptr)
    return str;
  else if ((str = longnamenear(min_jint, "minint", buf, buf_size, n)) != nullptr)
    return str;
  else
    os::snprintf_checked(buf, buf_size, JLONG_FORMAT, n);
  return buf;
}

void TypeLong::dump2( Dict &d, uint depth, outputStream *st ) const {
  char buf[80], buf2[80];
  if (_lo == min_jlong && _hi == max_jlong)
    st->print("long");
  else if (is_con())
    st->print("long:%s", longname(buf, sizeof(buf), get_con()));
  else if (_hi == max_jlong)
    st->print("long:>=%s", longname(buf, sizeof(buf), _lo));
  else if (_lo == min_jlong)
    st->print("long:<=%s", longname(buf, sizeof(buf), _hi));
  else
    st->print("long:%s..%s", longname(buf, sizeof(buf), _lo), longname(buf2,sizeof(buf2),  _hi));

  if (_widen != 0 && this != TypeLong::LONG)
    st->print(":%.*s", _widen, "wwww");
}
#endif

//------------------------------singleton--------------------------------------
// TRUE if Type is a singleton type, FALSE otherwise.   Singletons are simple
// constants
bool TypeLong::singleton(void) const {
  return _lo >= _hi;
}

bool TypeLong::empty(void) const {
  return _lo > _hi;
}

//=============================================================================
// Convenience common pre-built types.
const TypeTuple *TypeTuple::IFBOTH;     // Return both arms of IF as reachable
const TypeTuple *TypeTuple::IFFALSE;
const TypeTuple *TypeTuple::IFTRUE;
const TypeTuple *TypeTuple::IFNEITHER;
const TypeTuple *TypeTuple::LOOPBODY;
const TypeTuple *TypeTuple::MEMBAR;
const TypeTuple *TypeTuple::STORECONDITIONAL;
const TypeTuple *TypeTuple::START_I2C;
const TypeTuple *TypeTuple::INT_PAIR;
const TypeTuple *TypeTuple::LONG_PAIR;
const TypeTuple *TypeTuple::INT_CC_PAIR;
const TypeTuple *TypeTuple::LONG_CC_PAIR;

//------------------------------make-------------------------------------------
// Make a TypeTuple from the range of a method signature
const TypeTuple *TypeTuple::make_range(ciSignature* sig, InterfaceHandling interface_handling) {
  ciType* return_type = sig->return_type();
  uint arg_cnt = return_type->size();
  const Type **field_array = fields(arg_cnt);
  switch (return_type->basic_type()) {
  case T_LONG:
    field_array[TypeFunc::Parms]   = TypeLong::LONG;
    field_array[TypeFunc::Parms+1] = Type::HALF;
    break;
  case T_DOUBLE:
    field_array[TypeFunc::Parms]   = Type::DOUBLE;
    field_array[TypeFunc::Parms+1] = Type::HALF;
    break;
  case T_OBJECT:
  case T_ARRAY:
  case T_BOOLEAN:
  case T_CHAR:
  case T_FLOAT:
  case T_BYTE:
  case T_SHORT:
  case T_INT:
    field_array[TypeFunc::Parms] = get_const_type(return_type, interface_handling);
    break;
  case T_VOID:
    break;
  default:
    ShouldNotReachHere();
  }
  return (TypeTuple*)(new TypeTuple(TypeFunc::Parms + arg_cnt, field_array))->hashcons();
}

// Make a TypeTuple from the domain of a method signature
const TypeTuple *TypeTuple::make_domain(ciInstanceKlass* recv, ciSignature* sig, InterfaceHandling interface_handling) {
  uint arg_cnt = sig->size();

  uint pos = TypeFunc::Parms;
  const Type **field_array;
  if (recv != nullptr) {
    arg_cnt++;
    field_array = fields(arg_cnt);
    // Use get_const_type here because it respects UseUniqueSubclasses:
    field_array[pos++] = get_const_type(recv, interface_handling)->join_speculative(TypePtr::NOTNULL);
  } else {
    field_array = fields(arg_cnt);
  }

  int i = 0;
  while (pos < TypeFunc::Parms + arg_cnt) {
    ciType* type = sig->type_at(i);

    switch (type->basic_type()) {
    case T_LONG:
      field_array[pos++] = TypeLong::LONG;
      field_array[pos++] = Type::HALF;
      break;
    case T_DOUBLE:
      field_array[pos++] = Type::DOUBLE;
      field_array[pos++] = Type::HALF;
      break;
    case T_OBJECT:
    case T_ARRAY:
    case T_FLOAT:
    case T_INT:
      field_array[pos++] = get_const_type(type, interface_handling);
      break;
    case T_BOOLEAN:
    case T_CHAR:
    case T_BYTE:
    case T_SHORT:
      field_array[pos++] = TypeInt::INT;
      break;
    default:
      ShouldNotReachHere();
    }
    i++;
  }

  return (TypeTuple*)(new TypeTuple(TypeFunc::Parms + arg_cnt, field_array))->hashcons();
}

const TypeTuple *TypeTuple::make( uint cnt, const Type **fields ) {
  return (TypeTuple*)(new TypeTuple(cnt,fields))->hashcons();
}

//------------------------------fields-----------------------------------------
// Subroutine call type with space allocated for argument types
// Memory for Control, I_O, Memory, FramePtr, and ReturnAdr is allocated implicitly
const Type **TypeTuple::fields( uint arg_cnt ) {
  const Type **flds = (const Type **)(Compile::current()->type_arena()->AmallocWords((TypeFunc::Parms+arg_cnt)*sizeof(Type*) ));
  flds[TypeFunc::Control  ] = Type::CONTROL;
  flds[TypeFunc::I_O      ] = Type::ABIO;
  flds[TypeFunc::Memory   ] = Type::MEMORY;
  flds[TypeFunc::FramePtr ] = TypeRawPtr::BOTTOM;
  flds[TypeFunc::ReturnAdr] = Type::RETURN_ADDRESS;

  return flds;
}

//------------------------------meet-------------------------------------------
// Compute the MEET of two types.  It returns a new Type object.
const Type *TypeTuple::xmeet( const Type *t ) const {
  // Perform a fast test for common case; meeting the same types together.
  if( this == t ) return this;  // Meeting same type-rep?

  // Current "this->_base" is Tuple
  switch (t->base()) {          // switch on original type

  case Bottom:                  // Ye Olde Default
    return t;

  default:                      // All else is a mistake
    typerr(t);

  case Tuple: {                 // Meeting 2 signatures?
    const TypeTuple *x = t->is_tuple();
    assert( _cnt == x->_cnt, "" );
    const Type **fields = (const Type **)(Compile::current()->type_arena()->AmallocWords( _cnt*sizeof(Type*) ));
    for( uint i=0; i<_cnt; i++ )
      fields[i] = field_at(i)->xmeet( x->field_at(i) );
    return TypeTuple::make(_cnt,fields);
  }
  case Top:
    break;
  }
  return this;                  // Return the double constant
}

//------------------------------xdual------------------------------------------
// Dual: compute field-by-field dual
const Type *TypeTuple::xdual() const {
  const Type **fields = (const Type **)(Compile::current()->type_arena()->AmallocWords( _cnt*sizeof(Type*) ));
  for( uint i=0; i<_cnt; i++ )
    fields[i] = _fields[i]->dual();
  return new TypeTuple(_cnt,fields);
}

//------------------------------eq---------------------------------------------
// Structural equality check for Type representations
bool TypeTuple::eq( const Type *t ) const {
  const TypeTuple *s = (const TypeTuple *)t;
  if (_cnt != s->_cnt)  return false;  // Unequal field counts
  for (uint i = 0; i < _cnt; i++)
    if (field_at(i) != s->field_at(i)) // POINTER COMPARE!  NO RECURSION!
      return false;             // Missed
  return true;
}

//------------------------------hash-------------------------------------------
// Type-specific hashing function.
uint TypeTuple::hash(void) const {
  uintptr_t sum = _cnt;
  for( uint i=0; i<_cnt; i++ )
    sum += (uintptr_t)_fields[i];     // Hash on pointers directly
  return (uint)sum;
}

//------------------------------dump2------------------------------------------
// Dump signature Type
#ifndef PRODUCT
void TypeTuple::dump2( Dict &d, uint depth, outputStream *st ) const {
  st->print("{");
  if( !depth || d[this] ) {     // Check for recursive print
    st->print("...}");
    return;
  }
  d.Insert((void*)this, (void*)this);   // Stop recursion
  if( _cnt ) {
    uint i;
    for( i=0; i<_cnt-1; i++ ) {
      st->print("%d:", i);
      _fields[i]->dump2(d, depth-1, st);
      st->print(", ");
    }
    st->print("%d:", i);
    _fields[i]->dump2(d, depth-1, st);
  }
  st->print("}");
}
#endif

//------------------------------singleton--------------------------------------
// TRUE if Type is a singleton type, FALSE otherwise.   Singletons are simple
// constants (Ldi nodes).  Singletons are integer, float or double constants
// or a single symbol.
bool TypeTuple::singleton(void) const {
  return false;                 // Never a singleton
}

bool TypeTuple::empty(void) const {
  for( uint i=0; i<_cnt; i++ ) {
    if (_fields[i]->empty())  return true;
  }
  return false;
}

//=============================================================================
// Convenience common pre-built types.

inline const TypeInt* normalize_array_size(const TypeInt* size) {
  // Certain normalizations keep us sane when comparing types.
  // We do not want arrayOop variables to differ only by the wideness
  // of their index types.  Pick minimum wideness, since that is the
  // forced wideness of small ranges anyway.
  if (size->_widen != Type::WidenMin)
    return TypeInt::make(size->_lo, size->_hi, Type::WidenMin);
  else
    return size;
}

//------------------------------make-------------------------------------------
const TypeAry* TypeAry::make(const Type* elem, const TypeInt* size, bool stable) {
  if (UseCompressedOops && elem->isa_oopptr()) {
    elem = elem->make_narrowoop();
  }
  size = normalize_array_size(size);
  return (TypeAry*)(new TypeAry(elem,size,stable))->hashcons();
}

//------------------------------meet-------------------------------------------
// Compute the MEET of two types.  It returns a new Type object.
const Type *TypeAry::xmeet( const Type *t ) const {
  // Perform a fast test for common case; meeting the same types together.
  if( this == t ) return this;  // Meeting same type-rep?

  // Current "this->_base" is Ary
  switch (t->base()) {          // switch on original type

  case Bottom:                  // Ye Olde Default
    return t;

  default:                      // All else is a mistake
    typerr(t);

  case Array: {                 // Meeting 2 arrays?
    const TypeAry *a = t->is_ary();
    return TypeAry::make(_elem->meet_speculative(a->_elem),
                         _size->xmeet(a->_size)->is_int(),
                         _stable && a->_stable);
  }
  case Top:
    break;
  }
  return this;                  // Return the double constant
}

//------------------------------xdual------------------------------------------
// Dual: compute field-by-field dual
const Type *TypeAry::xdual() const {
  const TypeInt* size_dual = _size->dual()->is_int();
  size_dual = normalize_array_size(size_dual);
  return new TypeAry(_elem->dual(), size_dual, !_stable);
}

//------------------------------eq---------------------------------------------
// Structural equality check for Type representations
bool TypeAry::eq( const Type *t ) const {
  const TypeAry *a = (const TypeAry*)t;
  return _elem == a->_elem &&
    _stable == a->_stable &&
    _size == a->_size;
}

//------------------------------hash-------------------------------------------
// Type-specific hashing function.
uint TypeAry::hash(void) const {
  return (uint)(uintptr_t)_elem + (uint)(uintptr_t)_size + (uint)(_stable ? 43 : 0);
}

/**
 * Return same type without a speculative part in the element
 */
const TypeAry* TypeAry::remove_speculative() const {
  return make(_elem->remove_speculative(), _size, _stable);
}

/**
 * Return same type with cleaned up speculative part of element
 */
const Type* TypeAry::cleanup_speculative() const {
  return make(_elem->cleanup_speculative(), _size, _stable);
}

/**
 * Return same type but with a different inline depth (used for speculation)
 *
 * @param depth  depth to meet with
 */
const TypePtr* TypePtr::with_inline_depth(int depth) const {
  if (!UseInlineDepthForSpeculativeTypes) {
    return this;
  }
  return make(AnyPtr, _ptr, _offset, _speculative, depth);
}

//------------------------------dump2------------------------------------------
#ifndef PRODUCT
void TypeAry::dump2( Dict &d, uint depth, outputStream *st ) const {
  if (_stable)  st->print("stable:");
  _elem->dump2(d, depth, st);
  st->print("[");
  _size->dump2(d, depth, st);
  st->print("]");
}
#endif

//------------------------------singleton--------------------------------------
// TRUE if Type is a singleton type, FALSE otherwise.   Singletons are simple
// constants (Ldi nodes).  Singletons are integer, float or double constants
// or a single symbol.
bool TypeAry::singleton(void) const {
  return false;                 // Never a singleton
}

bool TypeAry::empty(void) const {
  return _elem->empty() || _size->empty();
}

//--------------------------ary_must_be_exact----------------------------------
bool TypeAry::ary_must_be_exact() const {
  // This logic looks at the element type of an array, and returns true
  // if the element type is either a primitive or a final instance class.
  // In such cases, an array built on this ary must have no subclasses.
  if (_elem == BOTTOM)      return false;  // general array not exact
  if (_elem == TOP   )      return false;  // inverted general array not exact
  const TypeOopPtr*  toop = nullptr;
  if (UseCompressedOops && _elem->isa_narrowoop()) {
    toop = _elem->make_ptr()->isa_oopptr();
  } else {
    toop = _elem->isa_oopptr();
  }
  if (!toop)                return true;   // a primitive type, like int
  if (!toop->is_loaded())   return false;  // unloaded class
  const TypeInstPtr* tinst;
  if (_elem->isa_narrowoop())
    tinst = _elem->make_ptr()->isa_instptr();
  else
    tinst = _elem->isa_instptr();
  if (tinst)
    return tinst->instance_klass()->is_final();
  const TypeAryPtr*  tap;
  if (_elem->isa_narrowoop())
    tap = _elem->make_ptr()->isa_aryptr();
  else
    tap = _elem->isa_aryptr();
  if (tap)
    return tap->ary()->ary_must_be_exact();
  return false;
}

//==============================TypeVect=======================================
// Convenience common pre-built types.
const TypeVect *TypeVect::VECTA = nullptr; // vector length agnostic
const TypeVect *TypeVect::VECTS = nullptr; //  32-bit vectors
const TypeVect *TypeVect::VECTD = nullptr; //  64-bit vectors
const TypeVect *TypeVect::VECTX = nullptr; // 128-bit vectors
const TypeVect *TypeVect::VECTY = nullptr; // 256-bit vectors
const TypeVect *TypeVect::VECTZ = nullptr; // 512-bit vectors
const TypeVect *TypeVect::VECTMASK = nullptr; // predicate/mask vector

//------------------------------make-------------------------------------------
const TypeVect* TypeVect::make(const Type *elem, uint length, bool is_mask) {
  if (is_mask) {
    return makemask(elem, length);
  }
  BasicType elem_bt = elem->array_element_basic_type();
  assert(is_java_primitive(elem_bt), "only primitive types in vector");
  assert(Matcher::vector_size_supported(elem_bt, length), "length in range");
  int size = length * type2aelembytes(elem_bt);
  switch (Matcher::vector_ideal_reg(size)) {
  case Op_VecA:
    return (TypeVect*)(new TypeVectA(elem, length))->hashcons();
  case Op_VecS:
    return (TypeVect*)(new TypeVectS(elem, length))->hashcons();
  case Op_RegL:
  case Op_VecD:
  case Op_RegD:
    return (TypeVect*)(new TypeVectD(elem, length))->hashcons();
  case Op_VecX:
    return (TypeVect*)(new TypeVectX(elem, length))->hashcons();
  case Op_VecY:
    return (TypeVect*)(new TypeVectY(elem, length))->hashcons();
  case Op_VecZ:
    return (TypeVect*)(new TypeVectZ(elem, length))->hashcons();
  }
 ShouldNotReachHere();
  return nullptr;
}

const TypeVect *TypeVect::makemask(const Type* elem, uint length) {
  BasicType elem_bt = elem->array_element_basic_type();
  if (Matcher::has_predicated_vectors() &&
      Matcher::match_rule_supported_vector_masked(Op_VectorLoadMask, length, elem_bt)) {
    return TypeVectMask::make(elem, length);
  } else {
    return make(elem, length);
  }
}

//------------------------------meet-------------------------------------------
// Compute the MEET of two types.  It returns a new Type object.
const Type *TypeVect::xmeet( const Type *t ) const {
  // Perform a fast test for common case; meeting the same types together.
  if( this == t ) return this;  // Meeting same type-rep?

  // Current "this->_base" is Vector
  switch (t->base()) {          // switch on original type

  case Bottom:                  // Ye Olde Default
    return t;

  default:                      // All else is a mistake
    typerr(t);
  case VectorMask: {
    const TypeVectMask* v = t->is_vectmask();
    assert(  base() == v->base(), "");
    assert(length() == v->length(), "");
    assert(element_basic_type() == v->element_basic_type(), "");
    return TypeVect::makemask(_elem->xmeet(v->_elem), _length);
  }
  case VectorA:
  case VectorS:
  case VectorD:
  case VectorX:
  case VectorY:
  case VectorZ: {                // Meeting 2 vectors?
    const TypeVect* v = t->is_vect();
    assert(  base() == v->base(), "");
    assert(length() == v->length(), "");
    assert(element_basic_type() == v->element_basic_type(), "");
    return TypeVect::make(_elem->xmeet(v->_elem), _length);
  }
  case Top:
    break;
  }
  return this;
}

//------------------------------xdual------------------------------------------
// Dual: compute field-by-field dual
const Type *TypeVect::xdual() const {
  return new TypeVect(base(), _elem->dual(), _length);
}

//------------------------------eq---------------------------------------------
// Structural equality check for Type representations
bool TypeVect::eq(const Type *t) const {
  const TypeVect *v = t->is_vect();
  return (_elem == v->_elem) && (_length == v->_length);
}

//------------------------------hash-------------------------------------------
// Type-specific hashing function.
uint TypeVect::hash(void) const {
  return (uint)(uintptr_t)_elem + (uint)(uintptr_t)_length;
}

//------------------------------singleton--------------------------------------
// TRUE if Type is a singleton type, FALSE otherwise.   Singletons are simple
// constants (Ldi nodes).  Vector is singleton if all elements are the same
// constant value (when vector is created with Replicate code).
bool TypeVect::singleton(void) const {
// There is no Con node for vectors yet.
//  return _elem->singleton();
  return false;
}

bool TypeVect::empty(void) const {
  return _elem->empty();
}

//------------------------------dump2------------------------------------------
#ifndef PRODUCT
void TypeVect::dump2(Dict &d, uint depth, outputStream *st) const {
  switch (base()) {
  case VectorA:
    st->print("vectora["); break;
  case VectorS:
    st->print("vectors["); break;
  case VectorD:
    st->print("vectord["); break;
  case VectorX:
    st->print("vectorx["); break;
  case VectorY:
    st->print("vectory["); break;
  case VectorZ:
    st->print("vectorz["); break;
  case VectorMask:
    st->print("vectormask["); break;
  default:
    ShouldNotReachHere();
  }
  st->print("%d]:{", _length);
  _elem->dump2(d, depth, st);
  st->print("}");
}
#endif

bool TypeVectMask::eq(const Type *t) const {
  const TypeVectMask *v = t->is_vectmask();
  return (element_type() == v->element_type()) && (length() == v->length());
}

const Type *TypeVectMask::xdual() const {
  return new TypeVectMask(element_type()->dual(), length());
}

const TypeVectMask *TypeVectMask::make(const BasicType elem_bt, uint length) {
  return make(get_const_basic_type(elem_bt), length);
}

const TypeVectMask *TypeVectMask::make(const Type* elem, uint length) {
  const TypeVectMask* mtype = Matcher::predicate_reg_type(elem, length);
  return (TypeVectMask*) const_cast<TypeVectMask*>(mtype)->hashcons();
}

//=============================================================================
// Convenience common pre-built types.
const TypePtr *TypePtr::NULL_PTR;
const TypePtr *TypePtr::NOTNULL;
const TypePtr *TypePtr::BOTTOM;

//------------------------------meet-------------------------------------------
// Meet over the PTR enum
const TypePtr::PTR TypePtr::ptr_meet[TypePtr::lastPTR][TypePtr::lastPTR] = {
  //              TopPTR,    AnyNull,   Constant, Null,   NotNull, BotPTR,
  { /* Top     */ TopPTR,    AnyNull,   Constant, Null,   NotNull, BotPTR,},
  { /* AnyNull */ AnyNull,   AnyNull,   Constant, BotPTR, NotNull, BotPTR,},
  { /* Constant*/ Constant,  Constant,  Constant, BotPTR, NotNull, BotPTR,},
  { /* Null    */ Null,      BotPTR,    BotPTR,   Null,   BotPTR,  BotPTR,},
  { /* NotNull */ NotNull,   NotNull,   NotNull,  BotPTR, NotNull, BotPTR,},
  { /* BotPTR  */ BotPTR,    BotPTR,    BotPTR,   BotPTR, BotPTR,  BotPTR,}
};

//------------------------------make-------------------------------------------
const TypePtr *TypePtr::make(TYPES t, enum PTR ptr, int offset, const TypePtr* speculative, int inline_depth) {
  return (TypePtr*)(new TypePtr(t,ptr,offset, speculative, inline_depth))->hashcons();
}

//------------------------------cast_to_ptr_type-------------------------------
const TypePtr* TypePtr::cast_to_ptr_type(PTR ptr) const {
  assert(_base == AnyPtr, "subclass must override cast_to_ptr_type");
  if( ptr == _ptr ) return this;
  return make(_base, ptr, _offset, _speculative, _inline_depth);
}

//------------------------------get_con----------------------------------------
intptr_t TypePtr::get_con() const {
  assert( _ptr == Null, "" );
  return _offset;
}

//------------------------------meet-------------------------------------------
// Compute the MEET of two types.  It returns a new Type object.
const Type *TypePtr::xmeet(const Type *t) const {
  const Type* res = xmeet_helper(t);
  if (res->isa_ptr() == nullptr) {
    return res;
  }

  const TypePtr* res_ptr = res->is_ptr();
  if (res_ptr->speculative() != nullptr) {
    // type->speculative() is null means that speculation is no better
    // than type, i.e. type->speculative() == type. So there are 2
    // ways to represent the fact that we have no useful speculative
    // data and we should use a single one to be able to test for
    // equality between types. Check whether type->speculative() ==
    // type and set speculative to null if it is the case.
    if (res_ptr->remove_speculative() == res_ptr->speculative()) {
      return res_ptr->remove_speculative();
    }
  }

  return res;
}

const Type *TypePtr::xmeet_helper(const Type *t) const {
  // Perform a fast test for common case; meeting the same types together.
  if( this == t ) return this;  // Meeting same type-rep?

  // Current "this->_base" is AnyPtr
  switch (t->base()) {          // switch on original type
  case Int:                     // Mixing ints & oops happens when javac
  case Long:                    // reuses local variables
  case FloatTop:
  case FloatCon:
  case FloatBot:
  case DoubleTop:
  case DoubleCon:
  case DoubleBot:
  case NarrowOop:
  case NarrowKlass:
  case Bottom:                  // Ye Olde Default
    return Type::BOTTOM;
  case Top:
    return this;

  case AnyPtr: {                // Meeting to AnyPtrs
    const TypePtr *tp = t->is_ptr();
    const TypePtr* speculative = xmeet_speculative(tp);
    int depth = meet_inline_depth(tp->inline_depth());
    return make(AnyPtr, meet_ptr(tp->ptr()), meet_offset(tp->offset()), speculative, depth);
  }
  case RawPtr:                  // For these, flip the call around to cut down
  case OopPtr:
  case InstPtr:                 // on the cases I have to handle.
  case AryPtr:
  case MetadataPtr:
  case KlassPtr:
  case InstKlassPtr:
  case AryKlassPtr:
    return t->xmeet(this);      // Call in reverse direction
  default:                      // All else is a mistake
    typerr(t);

  }
  return this;
}

//------------------------------meet_offset------------------------------------
int TypePtr::meet_offset( int offset ) const {
  // Either is 'TOP' offset?  Return the other offset!
  if( _offset == OffsetTop ) return offset;
  if( offset == OffsetTop ) return _offset;
  // If either is different, return 'BOTTOM' offset
  if( _offset != offset ) return OffsetBot;
  return _offset;
}

//------------------------------dual_offset------------------------------------
int TypePtr::dual_offset( ) const {
  if( _offset == OffsetTop ) return OffsetBot;// Map 'TOP' into 'BOTTOM'
  if( _offset == OffsetBot ) return OffsetTop;// Map 'BOTTOM' into 'TOP'
  return _offset;               // Map everything else into self
}

//------------------------------xdual------------------------------------------
// Dual: compute field-by-field dual
const TypePtr::PTR TypePtr::ptr_dual[TypePtr::lastPTR] = {
  BotPTR, NotNull, Constant, Null, AnyNull, TopPTR
};
const Type *TypePtr::xdual() const {
  return new TypePtr(AnyPtr, dual_ptr(), dual_offset(), dual_speculative(), dual_inline_depth());
}

//------------------------------xadd_offset------------------------------------
int TypePtr::xadd_offset( intptr_t offset ) const {
  // Adding to 'TOP' offset?  Return 'TOP'!
  if( _offset == OffsetTop || offset == OffsetTop ) return OffsetTop;
  // Adding to 'BOTTOM' offset?  Return 'BOTTOM'!
  if( _offset == OffsetBot || offset == OffsetBot ) return OffsetBot;
  // Addition overflows or "accidentally" equals to OffsetTop? Return 'BOTTOM'!
  offset += (intptr_t)_offset;
  if (offset != (int)offset || offset == OffsetTop) return OffsetBot;

  // assert( _offset >= 0 && _offset+offset >= 0, "" );
  // It is possible to construct a negative offset during PhaseCCP

  return (int)offset;        // Sum valid offsets
}

//------------------------------add_offset-------------------------------------
const TypePtr *TypePtr::add_offset( intptr_t offset ) const {
  return make(AnyPtr, _ptr, xadd_offset(offset), _speculative, _inline_depth);
}

const TypePtr *TypePtr::with_offset(intptr_t offset) const {
  return make(AnyPtr, _ptr, offset, _speculative, _inline_depth);
}

//------------------------------eq---------------------------------------------
// Structural equality check for Type representations
bool TypePtr::eq( const Type *t ) const {
  const TypePtr *a = (const TypePtr*)t;
  return _ptr == a->ptr() && _offset == a->offset() && eq_speculative(a) && _inline_depth == a->_inline_depth;
}

//------------------------------hash-------------------------------------------
// Type-specific hashing function.
uint TypePtr::hash(void) const {
  return (uint)_ptr + (uint)_offset + (uint)hash_speculative() + (uint)_inline_depth;
}

/**
 * Return same type without a speculative part
 */
const TypePtr* TypePtr::remove_speculative() const {
  if (_speculative == nullptr) {
    return this;
  }
  assert(_inline_depth == InlineDepthTop || _inline_depth == InlineDepthBottom, "non speculative type shouldn't have inline depth");
  return make(AnyPtr, _ptr, _offset, nullptr, _inline_depth);
}

/**
 * Return same type but drop speculative part if we know we won't use
 * it
 */
const Type* TypePtr::cleanup_speculative() const {
  if (speculative() == nullptr) {
    return this;
  }
  const Type* no_spec = remove_speculative();
  // If this is NULL_PTR then we don't need the speculative type
  // (with_inline_depth in case the current type inline depth is
  // InlineDepthTop)
  if (no_spec == NULL_PTR->with_inline_depth(inline_depth())) {
    return no_spec;
  }
  if (above_centerline(speculative()->ptr())) {
    return no_spec;
  }
  const TypeOopPtr* spec_oopptr = speculative()->isa_oopptr();
  // If the speculative may be null and is an inexact klass then it
  // doesn't help
  if (speculative() != TypePtr::NULL_PTR && speculative()->maybe_null() &&
      (spec_oopptr == nullptr || !spec_oopptr->klass_is_exact())) {
    return no_spec;
  }
  return this;
}

/**
 * dual of the speculative part of the type
 */
const TypePtr* TypePtr::dual_speculative() const {
  if (_speculative == nullptr) {
    return nullptr;
  }
  return _speculative->dual()->is_ptr();
}

/**
 * meet of the speculative parts of 2 types
 *
 * @param other  type to meet with
 */
const TypePtr* TypePtr::xmeet_speculative(const TypePtr* other) const {
  bool this_has_spec = (_speculative != nullptr);
  bool other_has_spec = (other->speculative() != nullptr);

  if (!this_has_spec && !other_has_spec) {
    return nullptr;
  }

  // If we are at a point where control flow meets and one branch has
  // a speculative type and the other has not, we meet the speculative
  // type of one branch with the actual type of the other. If the
  // actual type is exact and the speculative is as well, then the
  // result is a speculative type which is exact and we can continue
  // speculation further.
  const TypePtr* this_spec = _speculative;
  const TypePtr* other_spec = other->speculative();

  if (!this_has_spec) {
    this_spec = this;
  }

  if (!other_has_spec) {
    other_spec = other;
  }

  return this_spec->meet(other_spec)->is_ptr();
}

/**
 * dual of the inline depth for this type (used for speculation)
 */
int TypePtr::dual_inline_depth() const {
  return -inline_depth();
}

/**
 * meet of 2 inline depths (used for speculation)
 *
 * @param depth  depth to meet with
 */
int TypePtr::meet_inline_depth(int depth) const {
  return MAX2(inline_depth(), depth);
}

/**
 * Are the speculative parts of 2 types equal?
 *
 * @param other  type to compare this one to
 */
bool TypePtr::eq_speculative(const TypePtr* other) const {
  if (_speculative == nullptr || other->speculative() == nullptr) {
    return _speculative == other->speculative();
  }

  if (_speculative->base() != other->speculative()->base()) {
    return false;
  }

  return _speculative->eq(other->speculative());
}

/**
 * Hash of the speculative part of the type
 */
int TypePtr::hash_speculative() const {
  if (_speculative == nullptr) {
    return 0;
  }

  return _speculative->hash();
}

/**
 * add offset to the speculative part of the type
 *
 * @param offset  offset to add
 */
const TypePtr* TypePtr::add_offset_speculative(intptr_t offset) const {
  if (_speculative == nullptr) {
    return nullptr;
  }
  return _speculative->add_offset(offset)->is_ptr();
}

const TypePtr* TypePtr::with_offset_speculative(intptr_t offset) const {
  if (_speculative == nullptr) {
    return nullptr;
  }
  return _speculative->with_offset(offset)->is_ptr();
}

/**
 * return exact klass from the speculative type if there's one
 */
ciKlass* TypePtr::speculative_type() const {
  if (_speculative != nullptr && _speculative->isa_oopptr()) {
    const TypeOopPtr* speculative = _speculative->join(this)->is_oopptr();
    if (speculative->klass_is_exact()) {
      return speculative->exact_klass();
    }
  }
  return nullptr;
}

/**
 * return true if speculative type may be null
 */
bool TypePtr::speculative_maybe_null() const {
  if (_speculative != nullptr) {
    const TypePtr* speculative = _speculative->join(this)->is_ptr();
    return speculative->maybe_null();
  }
  return true;
}

bool TypePtr::speculative_always_null() const {
  if (_speculative != nullptr) {
    const TypePtr* speculative = _speculative->join(this)->is_ptr();
    return speculative == TypePtr::NULL_PTR;
  }
  return false;
}

/**
 * Same as TypePtr::speculative_type() but return the klass only if
 * the speculative tells us is not null
 */
ciKlass* TypePtr::speculative_type_not_null() const {
  if (speculative_maybe_null()) {
    return nullptr;
  }
  return speculative_type();
}

/**
 * Check whether new profiling would improve speculative type
 *
 * @param   exact_kls    class from profiling
 * @param   inline_depth inlining depth of profile point
 *
 * @return  true if type profile is valuable
 */
bool TypePtr::would_improve_type(ciKlass* exact_kls, int inline_depth) const {
  // no profiling?
  if (exact_kls == nullptr) {
    return false;
  }
  if (speculative() == TypePtr::NULL_PTR) {
    return false;
  }
  // no speculative type or non exact speculative type?
  if (speculative_type() == nullptr) {
    return true;
  }
  // If the node already has an exact speculative type keep it,
  // unless it was provided by profiling that is at a deeper
  // inlining level. Profiling at a higher inlining depth is
  // expected to be less accurate.
  if (_speculative->inline_depth() == InlineDepthBottom) {
    return false;
  }
  assert(_speculative->inline_depth() != InlineDepthTop, "can't do the comparison");
  return inline_depth < _speculative->inline_depth();
}

/**
 * Check whether new profiling would improve ptr (= tells us it is non
 * null)
 *
 * @param   ptr_kind always null or not null?
 *
 * @return  true if ptr profile is valuable
 */
bool TypePtr::would_improve_ptr(ProfilePtrKind ptr_kind) const {
  // profiling doesn't tell us anything useful
  if (ptr_kind != ProfileAlwaysNull && ptr_kind != ProfileNeverNull) {
    return false;
  }
  // We already know this is not null
  if (!this->maybe_null()) {
    return false;
  }
  // We already know the speculative type cannot be null
  if (!speculative_maybe_null()) {
    return false;
  }
  // We already know this is always null
  if (this == TypePtr::NULL_PTR) {
    return false;
  }
  // We already know the speculative type is always null
  if (speculative_always_null()) {
    return false;
  }
  if (ptr_kind == ProfileAlwaysNull && speculative() != nullptr && speculative()->isa_oopptr()) {
    return false;
  }
  return true;
}

//------------------------------dump2------------------------------------------
const char *const TypePtr::ptr_msg[TypePtr::lastPTR] = {
  "TopPTR","AnyNull","Constant","null","NotNull","BotPTR"
};

#ifndef PRODUCT
void TypePtr::dump2( Dict &d, uint depth, outputStream *st ) const {
  if( _ptr == Null ) st->print("null");
  else st->print("%s *", ptr_msg[_ptr]);
  if( _offset == OffsetTop ) st->print("+top");
  else if( _offset == OffsetBot ) st->print("+bot");
  else if( _offset ) st->print("+%d", _offset);
  dump_inline_depth(st);
  dump_speculative(st);
}

/**
 *dump the speculative part of the type
 */
void TypePtr::dump_speculative(outputStream *st) const {
  if (_speculative != nullptr) {
    st->print(" (speculative=");
    _speculative->dump_on(st);
    st->print(")");
  }
}

/**
 *dump the inline depth of the type
 */
void TypePtr::dump_inline_depth(outputStream *st) const {
  if (_inline_depth != InlineDepthBottom) {
    if (_inline_depth == InlineDepthTop) {
      st->print(" (inline_depth=InlineDepthTop)");
    } else {
      st->print(" (inline_depth=%d)", _inline_depth);
    }
  }
}
#endif

//------------------------------singleton--------------------------------------
// TRUE if Type is a singleton type, FALSE otherwise.   Singletons are simple
// constants
bool TypePtr::singleton(void) const {
  // TopPTR, Null, AnyNull, Constant are all singletons
  return (_offset != OffsetBot) && !below_centerline(_ptr);
}

bool TypePtr::empty(void) const {
  return (_offset == OffsetTop) || above_centerline(_ptr);
}

//=============================================================================
// Convenience common pre-built types.
const TypeRawPtr *TypeRawPtr::BOTTOM;
const TypeRawPtr *TypeRawPtr::NOTNULL;

//------------------------------make-------------------------------------------
const TypeRawPtr *TypeRawPtr::make( enum PTR ptr ) {
  assert( ptr != Constant, "what is the constant?" );
  assert( ptr != Null, "Use TypePtr for null" );
  return (TypeRawPtr*)(new TypeRawPtr(ptr,0))->hashcons();
}

const TypeRawPtr *TypeRawPtr::make( address bits ) {
  assert( bits, "Use TypePtr for null" );
  return (TypeRawPtr*)(new TypeRawPtr(Constant,bits))->hashcons();
}

//------------------------------cast_to_ptr_type-------------------------------
const TypeRawPtr* TypeRawPtr::cast_to_ptr_type(PTR ptr) const {
  assert( ptr != Constant, "what is the constant?" );
  assert( ptr != Null, "Use TypePtr for null" );
  assert( _bits==0, "Why cast a constant address?");
  if( ptr == _ptr ) return this;
  return make(ptr);
}

//------------------------------get_con----------------------------------------
intptr_t TypeRawPtr::get_con() const {
  assert( _ptr == Null || _ptr == Constant, "" );
  return (intptr_t)_bits;
}

//------------------------------meet-------------------------------------------
// Compute the MEET of two types.  It returns a new Type object.
const Type *TypeRawPtr::xmeet( const Type *t ) const {
  // Perform a fast test for common case; meeting the same types together.
  if( this == t ) return this;  // Meeting same type-rep?

  // Current "this->_base" is RawPtr
  switch( t->base() ) {         // switch on original type
  case Bottom:                  // Ye Olde Default
    return t;
  case Top:
    return this;
  case AnyPtr:                  // Meeting to AnyPtrs
    break;
  case RawPtr: {                // might be top, bot, any/not or constant
    enum PTR tptr = t->is_ptr()->ptr();
    enum PTR ptr = meet_ptr( tptr );
    if( ptr == Constant ) {     // Cannot be equal constants, so...
      if( tptr == Constant && _ptr != Constant)  return t;
      if( _ptr == Constant && tptr != Constant)  return this;
      ptr = NotNull;            // Fall down in lattice
    }
    return make( ptr );
  }

  case OopPtr:
  case InstPtr:
  case AryPtr:
  case MetadataPtr:
  case KlassPtr:
  case InstKlassPtr:
  case AryKlassPtr:
    return TypePtr::BOTTOM;     // Oop meet raw is not well defined
  default:                      // All else is a mistake
    typerr(t);
  }

  // Found an AnyPtr type vs self-RawPtr type
  const TypePtr *tp = t->is_ptr();
  switch (tp->ptr()) {
  case TypePtr::TopPTR:  return this;
  case TypePtr::BotPTR:  return t;
  case TypePtr::Null:
    if( _ptr == TypePtr::TopPTR ) return t;
    return TypeRawPtr::BOTTOM;
  case TypePtr::NotNull: return TypePtr::make(AnyPtr, meet_ptr(TypePtr::NotNull), tp->meet_offset(0), tp->speculative(), tp->inline_depth());
  case TypePtr::AnyNull:
    if( _ptr == TypePtr::Constant) return this;
    return make( meet_ptr(TypePtr::AnyNull) );
  default: ShouldNotReachHere();
  }
  return this;
}

//------------------------------xdual------------------------------------------
// Dual: compute field-by-field dual
const Type *TypeRawPtr::xdual() const {
  return new TypeRawPtr( dual_ptr(), _bits );
}

//------------------------------add_offset-------------------------------------
const TypePtr* TypeRawPtr::add_offset(intptr_t offset) const {
  if( offset == OffsetTop ) return BOTTOM; // Undefined offset-> undefined pointer
  if( offset == OffsetBot ) return BOTTOM; // Unknown offset-> unknown pointer
  if( offset == 0 ) return this; // No change
  switch (_ptr) {
  case TypePtr::TopPTR:
  case TypePtr::BotPTR:
  case TypePtr::NotNull:
    return this;
  case TypePtr::Null:
  case TypePtr::Constant: {
    address bits = _bits+offset;
    if ( bits == 0 ) return TypePtr::NULL_PTR;
    return make( bits );
  }
  default:  ShouldNotReachHere();
  }
  return nullptr;                  // Lint noise
}

//------------------------------eq---------------------------------------------
// Structural equality check for Type representations
bool TypeRawPtr::eq( const Type *t ) const {
  const TypeRawPtr *a = (const TypeRawPtr*)t;
  return _bits == a->_bits && TypePtr::eq(t);
}

//------------------------------hash-------------------------------------------
// Type-specific hashing function.
uint TypeRawPtr::hash(void) const {
  return (uint)(uintptr_t)_bits + (uint)TypePtr::hash();
}

//------------------------------dump2------------------------------------------
#ifndef PRODUCT
void TypeRawPtr::dump2( Dict &d, uint depth, outputStream *st ) const {
  if( _ptr == Constant )
    st->print(INTPTR_FORMAT, p2i(_bits));
  else
    st->print("rawptr:%s", ptr_msg[_ptr]);
}
#endif

//=============================================================================
// Convenience common pre-built type.
const TypeOopPtr *TypeOopPtr::BOTTOM;

TypeInterfaces::TypeInterfaces()
        : Type(Interfaces), _list(Compile::current()->type_arena(), 0, 0, nullptr),
          _hash(0), _exact_klass(nullptr) {
  DEBUG_ONLY(_initialized = true);
}

TypeInterfaces::TypeInterfaces(GrowableArray<ciInstanceKlass*>* interfaces)
        : Type(Interfaces), _list(Compile::current()->type_arena(), interfaces->length(), 0, nullptr),
          _hash(0), _exact_klass(nullptr) {
  for (int i = 0; i < interfaces->length(); i++) {
    add(interfaces->at(i));
  }
  initialize();
}

const TypeInterfaces* TypeInterfaces::make(GrowableArray<ciInstanceKlass*>* interfaces) {
  TypeInterfaces* result = (interfaces == nullptr) ? new TypeInterfaces() : new TypeInterfaces(interfaces);
  return (const TypeInterfaces*)result->hashcons();
}

void TypeInterfaces::initialize() {
  compute_hash();
  compute_exact_klass();
  DEBUG_ONLY(_initialized = true;)
}

int TypeInterfaces::compare(ciInstanceKlass* const& k1, ciInstanceKlass* const& k2) {
  if ((intptr_t)k1 < (intptr_t)k2) {
    return -1;
  } else if ((intptr_t)k1 > (intptr_t)k2) {
    return 1;
  }
  return 0;
}

void TypeInterfaces::add(ciInstanceKlass* interface) {
  assert(interface->is_interface(), "for interfaces only");
  _list.insert_sorted<compare>(interface);
  verify();
}

bool TypeInterfaces::eq(const Type* t) const {
  const TypeInterfaces* other = (const TypeInterfaces*)t;
  if (_list.length() != other->_list.length()) {
    return false;
  }
  for (int i = 0; i < _list.length(); i++) {
    ciKlass* k1 = _list.at(i);
    ciKlass* k2 = other->_list.at(i);
    if (!k1->equals(k2)) {
      return false;
    }
  }
  return true;
}

bool TypeInterfaces::eq(ciInstanceKlass* k) const {
  assert(k->is_loaded(), "should be loaded");
  GrowableArray<ciInstanceKlass *>* interfaces = k->transitive_interfaces();
  if (_list.length() != interfaces->length()) {
    return false;
  }
  for (int i = 0; i < interfaces->length(); i++) {
    bool found = false;
    _list.find_sorted<ciInstanceKlass*, compare>(interfaces->at(i), found);
    if (!found) {
      return false;
    }
  }
  return true;
}


uint TypeInterfaces::hash() const {
  assert(_initialized, "must be");
  return _hash;
}

const Type* TypeInterfaces::xdual() const {
  return this;
}

void TypeInterfaces::compute_hash() {
  uint hash = 0;
  for (int i = 0; i < _list.length(); i++) {
    ciKlass* k = _list.at(i);
    hash += k->hash();
  }
  _hash = hash;
}

static int compare_interfaces(ciInstanceKlass** k1, ciInstanceKlass** k2) {
  return (int)((*k1)->ident() - (*k2)->ident());
}

void TypeInterfaces::dump(outputStream* st) const {
  if (_list.length() == 0) {
    return;
  }
  ResourceMark rm;
  st->print(" (");
  GrowableArray<ciInstanceKlass*> interfaces;
  interfaces.appendAll(&_list);
  // Sort the interfaces so they are listed in the same order from one run to the other of the same compilation
  interfaces.sort(compare_interfaces);
  for (int i = 0; i < interfaces.length(); i++) {
    if (i > 0) {
      st->print(",");
    }
    ciKlass* k = interfaces.at(i);
    k->print_name_on(st);
  }
  st->print(")");
}

#ifdef ASSERT
void TypeInterfaces::verify() const {
  for (int i = 1; i < _list.length(); i++) {
    ciInstanceKlass* k1 = _list.at(i-1);
    ciInstanceKlass* k2 = _list.at(i);
    assert(compare(k2, k1) > 0, "should be ordered");
    assert(k1 != k2, "no duplicate");
  }
}
#endif

const TypeInterfaces* TypeInterfaces::union_with(const TypeInterfaces* other) const {
  GrowableArray<ciInstanceKlass*> result_list;
  int i = 0;
  int j = 0;
  while (i < _list.length() || j < other->_list.length()) {
    while (i < _list.length() &&
           (j >= other->_list.length() ||
            compare(_list.at(i), other->_list.at(j)) < 0)) {
      result_list.push(_list.at(i));
      i++;
    }
    while (j < other->_list.length() &&
           (i >= _list.length() ||
            compare(other->_list.at(j), _list.at(i)) < 0)) {
      result_list.push(other->_list.at(j));
      j++;
    }
    if (i < _list.length() &&
        j < other->_list.length() &&
        _list.at(i) == other->_list.at(j)) {
      result_list.push(_list.at(i));
      i++;
      j++;
    }
  }
  const TypeInterfaces* result = TypeInterfaces::make(&result_list);
#ifdef ASSERT
  result->verify();
  for (int i = 0; i < _list.length(); i++) {
    assert(result->_list.contains(_list.at(i)), "missing");
  }
  for (int i = 0; i < other->_list.length(); i++) {
    assert(result->_list.contains(other->_list.at(i)), "missing");
  }
  for (int i = 0; i < result->_list.length(); i++) {
    assert(_list.contains(result->_list.at(i)) || other->_list.contains(result->_list.at(i)), "missing");
  }
#endif
  return result;
}

const TypeInterfaces* TypeInterfaces::intersection_with(const TypeInterfaces* other) const {
  GrowableArray<ciInstanceKlass*> result_list;
  int i = 0;
  int j = 0;
  while (i < _list.length() || j < other->_list.length()) {
    while (i < _list.length() &&
           (j >= other->_list.length() ||
            compare(_list.at(i), other->_list.at(j)) < 0)) {
      i++;
    }
    while (j < other->_list.length() &&
           (i >= _list.length() ||
            compare(other->_list.at(j), _list.at(i)) < 0)) {
      j++;
    }
    if (i < _list.length() &&
        j < other->_list.length() &&
        _list.at(i) == other->_list.at(j)) {
      result_list.push(_list.at(i));
      i++;
      j++;
    }
  }
  const TypeInterfaces* result = TypeInterfaces::make(&result_list);
#ifdef ASSERT
  result->verify();
  for (int i = 0; i < _list.length(); i++) {
    assert(!other->_list.contains(_list.at(i)) || result->_list.contains(_list.at(i)), "missing");
  }
  for (int i = 0; i < other->_list.length(); i++) {
    assert(!_list.contains(other->_list.at(i)) || result->_list.contains(other->_list.at(i)), "missing");
  }
  for (int i = 0; i < result->_list.length(); i++) {
    assert(_list.contains(result->_list.at(i)) && other->_list.contains(result->_list.at(i)), "missing");
  }
#endif
  return result;
}

// Is there a single ciKlass* that can represent the interface set?
ciInstanceKlass* TypeInterfaces::exact_klass() const {
  assert(_initialized, "must be");
  return _exact_klass;
}

void TypeInterfaces::compute_exact_klass() {
  if (_list.length() == 0) {
    _exact_klass = nullptr;
    return;
  }
  ciInstanceKlass* res = nullptr;
  for (int i = 0; i < _list.length(); i++) {
    ciInstanceKlass* interface = _list.at(i);
    if (eq(interface)) {
      assert(res == nullptr, "");
      res = interface;
    }
  }
  _exact_klass = res;
}

#ifdef ASSERT
void TypeInterfaces::verify_is_loaded() const {
  for (int i = 0; i < _list.length(); i++) {
    ciKlass* interface = _list.at(i);
    assert(interface->is_loaded(), "Interface not loaded");
  }
}
#endif

// Can't be implemented because there's no way to know if the type is above or below the center line.
const Type* TypeInterfaces::xmeet(const Type* t) const {
  ShouldNotReachHere();
  return Type::xmeet(t);
}

bool TypeInterfaces::singleton(void) const {
  ShouldNotReachHere();
  return Type::singleton();
}

//------------------------------TypeOopPtr-------------------------------------
TypeOopPtr::TypeOopPtr(TYPES t, PTR ptr, ciKlass* k, const TypeInterfaces* interfaces, bool xk, ciObject* o, int offset,
                       int instance_id, const TypePtr* speculative, int inline_depth)
  : TypePtr(t, ptr, offset, speculative, inline_depth),
    _const_oop(o), _klass(k),
    _interfaces(interfaces),
    _klass_is_exact(xk),
    _is_ptr_to_narrowoop(false),
    _is_ptr_to_narrowklass(false),
    _is_ptr_to_boxed_value(false),
    _instance_id(instance_id) {
#ifdef ASSERT
  if (klass() != nullptr && klass()->is_loaded()) {
    interfaces->verify_is_loaded();
  }
#endif
  if (Compile::current()->eliminate_boxing() && (t == InstPtr) &&
      (offset > 0) && xk && (k != 0) && k->is_instance_klass()) {
    _is_ptr_to_boxed_value = k->as_instance_klass()->is_boxed_value_offset(offset);
  }
#ifdef _LP64
  if (_offset > 0 || _offset == Type::OffsetTop || _offset == Type::OffsetBot) {
    if (_offset == oopDesc::klass_offset_in_bytes()) {
      _is_ptr_to_narrowklass = UseCompressedClassPointers;
    } else if (klass() == nullptr) {
      // Array with unknown body type
      assert(this->isa_aryptr(), "only arrays without klass");
      _is_ptr_to_narrowoop = UseCompressedOops;
    } else if (this->isa_aryptr()) {
      _is_ptr_to_narrowoop = (UseCompressedOops && klass()->is_obj_array_klass() &&
                             _offset != arrayOopDesc::length_offset_in_bytes());
    } else if (klass()->is_instance_klass()) {
      ciInstanceKlass* ik = klass()->as_instance_klass();
      if (this->isa_klassptr()) {
        // Perm objects don't use compressed references
      } else if (_offset == OffsetBot || _offset == OffsetTop) {
        // unsafe access
        _is_ptr_to_narrowoop = UseCompressedOops;
      } else {
        assert(this->isa_instptr(), "must be an instance ptr.");

        if (klass() == ciEnv::current()->Class_klass() &&
            (_offset == java_lang_Class::klass_offset() ||
             _offset == java_lang_Class::array_klass_offset())) {
          // Special hidden fields from the Class.
          assert(this->isa_instptr(), "must be an instance ptr.");
          _is_ptr_to_narrowoop = false;
        } else if (klass() == ciEnv::current()->Class_klass() &&
                   _offset >= InstanceMirrorKlass::offset_of_static_fields()) {
          // Static fields
          ciField* field = nullptr;
          if (const_oop() != nullptr) {
            ciInstanceKlass* k = const_oop()->as_instance()->java_lang_Class_klass()->as_instance_klass();
            field = k->get_field_by_offset(_offset, true);
          }
          if (field != nullptr) {
            BasicType basic_elem_type = field->layout_type();
            _is_ptr_to_narrowoop = UseCompressedOops && ::is_reference_type(basic_elem_type);
          } else {
            // unsafe access
            _is_ptr_to_narrowoop = UseCompressedOops;
          }
        } else {
          // Instance fields which contains a compressed oop references.
          ciField* field = ik->get_field_by_offset(_offset, false);
          if (field != nullptr) {
            BasicType basic_elem_type = field->layout_type();
            _is_ptr_to_narrowoop = UseCompressedOops && ::is_reference_type(basic_elem_type);
          } else if (klass()->equals(ciEnv::current()->Object_klass())) {
            // Compile::find_alias_type() cast exactness on all types to verify
            // that it does not affect alias type.
            _is_ptr_to_narrowoop = UseCompressedOops;
          } else {
            // Type for the copy start in LibraryCallKit::inline_native_clone().
            _is_ptr_to_narrowoop = UseCompressedOops;
          }
        }
      }
    }
  }
#endif
}

//------------------------------make-------------------------------------------
const TypeOopPtr *TypeOopPtr::make(PTR ptr, int offset, int instance_id,
                                     const TypePtr* speculative, int inline_depth) {
  assert(ptr != Constant, "no constant generic pointers");
  ciKlass*  k = Compile::current()->env()->Object_klass();
  bool      xk = false;
  ciObject* o = nullptr;
  const TypeInterfaces* interfaces = TypeInterfaces::make();
  return (TypeOopPtr*)(new TypeOopPtr(OopPtr, ptr, k, interfaces, xk, o, offset, instance_id, speculative, inline_depth))->hashcons();
}


//------------------------------cast_to_ptr_type-------------------------------
const TypeOopPtr* TypeOopPtr::cast_to_ptr_type(PTR ptr) const {
  assert(_base == OopPtr, "subclass must override cast_to_ptr_type");
  if( ptr == _ptr ) return this;
  return make(ptr, _offset, _instance_id, _speculative, _inline_depth);
}

//-----------------------------cast_to_instance_id----------------------------
const TypeOopPtr *TypeOopPtr::cast_to_instance_id(int instance_id) const {
  // There are no instances of a general oop.
  // Return self unchanged.
  return this;
}

//-----------------------------cast_to_exactness-------------------------------
const TypeOopPtr* TypeOopPtr::cast_to_exactness(bool klass_is_exact) const {
  // There is no such thing as an exact general oop.
  // Return self unchanged.
  return this;
}


//------------------------------as_klass_type----------------------------------
// Return the klass type corresponding to this instance or array type.
// It is the type that is loaded from an object of this type.
const TypeKlassPtr* TypeOopPtr::as_klass_type(bool try_for_exact) const {
  ShouldNotReachHere();
  return nullptr;
}

//------------------------------meet-------------------------------------------
// Compute the MEET of two types.  It returns a new Type object.
const Type *TypeOopPtr::xmeet_helper(const Type *t) const {
  // Perform a fast test for common case; meeting the same types together.
  if( this == t ) return this;  // Meeting same type-rep?

  // Current "this->_base" is OopPtr
  switch (t->base()) {          // switch on original type

  case Int:                     // Mixing ints & oops happens when javac
  case Long:                    // reuses local variables
  case FloatTop:
  case FloatCon:
  case FloatBot:
  case DoubleTop:
  case DoubleCon:
  case DoubleBot:
  case NarrowOop:
  case NarrowKlass:
  case Bottom:                  // Ye Olde Default
    return Type::BOTTOM;
  case Top:
    return this;

  default:                      // All else is a mistake
    typerr(t);

  case RawPtr:
  case MetadataPtr:
  case KlassPtr:
  case InstKlassPtr:
  case AryKlassPtr:
    return TypePtr::BOTTOM;     // Oop meet raw is not well defined

  case AnyPtr: {
    // Found an AnyPtr type vs self-OopPtr type
    const TypePtr *tp = t->is_ptr();
    int offset = meet_offset(tp->offset());
    PTR ptr = meet_ptr(tp->ptr());
    const TypePtr* speculative = xmeet_speculative(tp);
    int depth = meet_inline_depth(tp->inline_depth());
    switch (tp->ptr()) {
    case Null:
      if (ptr == Null)  return TypePtr::make(AnyPtr, ptr, offset, speculative, depth);
      // else fall through:
    case TopPTR:
    case AnyNull: {
      int instance_id = meet_instance_id(InstanceTop);
      return make(ptr, offset, instance_id, speculative, depth);
    }
    case BotPTR:
    case NotNull:
      return TypePtr::make(AnyPtr, ptr, offset, speculative, depth);
    default: typerr(t);
    }
  }

  case OopPtr: {                 // Meeting to other OopPtrs
    const TypeOopPtr *tp = t->is_oopptr();
    int instance_id = meet_instance_id(tp->instance_id());
    const TypePtr* speculative = xmeet_speculative(tp);
    int depth = meet_inline_depth(tp->inline_depth());
    return make(meet_ptr(tp->ptr()), meet_offset(tp->offset()), instance_id, speculative, depth);
  }

  case InstPtr:                  // For these, flip the call around to cut down
  case AryPtr:
    return t->xmeet(this);      // Call in reverse direction

  } // End of switch
  return this;                  // Return the double constant
}


//------------------------------xdual------------------------------------------
// Dual of a pure heap pointer.  No relevant klass or oop information.
const Type *TypeOopPtr::xdual() const {
  assert(klass() == Compile::current()->env()->Object_klass(), "no klasses here");
  assert(const_oop() == nullptr,             "no constants here");
  return new TypeOopPtr(_base, dual_ptr(), klass(), _interfaces, klass_is_exact(), const_oop(), dual_offset(), dual_instance_id(), dual_speculative(), dual_inline_depth());
}

//--------------------------make_from_klass_common-----------------------------
// Computes the element-type given a klass.
const TypeOopPtr* TypeOopPtr::make_from_klass_common(ciKlass* klass, bool klass_change, bool try_for_exact, InterfaceHandling interface_handling) {
  if (klass->is_instance_klass()) {
    Compile* C = Compile::current();
    Dependencies* deps = C->dependencies();
    assert((deps != nullptr) == (C->method() != nullptr && C->method()->code_size() > 0), "sanity");
    // Element is an instance
    bool klass_is_exact = false;
    if (klass->is_loaded()) {
      // Try to set klass_is_exact.
      ciInstanceKlass* ik = klass->as_instance_klass();
      klass_is_exact = ik->is_final();
      if (!klass_is_exact && klass_change
          && deps != nullptr && UseUniqueSubclasses) {
        ciInstanceKlass* sub = ik->unique_concrete_subklass();
        if (sub != nullptr) {
          deps->assert_abstract_with_unique_concrete_subtype(ik, sub);
          klass = ik = sub;
          klass_is_exact = sub->is_final();
        }
      }
      if (!klass_is_exact && try_for_exact && deps != nullptr &&
          !ik->is_interface() && !ik->has_subklass()) {
        // Add a dependence; if concrete subclass added we need to recompile
        deps->assert_leaf_type(ik);
        klass_is_exact = true;
      }
    }
    const TypeInterfaces* interfaces = TypePtr::interfaces(klass, true, true, false, interface_handling);
    return TypeInstPtr::make(TypePtr::BotPTR, klass, interfaces, klass_is_exact, nullptr, 0);
  } else if (klass->is_obj_array_klass()) {
    // Element is an object array. Recursively call ourself.
    ciKlass* eklass = klass->as_obj_array_klass()->element_klass();
    const TypeOopPtr *etype = TypeOopPtr::make_from_klass_common(eklass, false, try_for_exact, interface_handling);
    bool xk = etype->klass_is_exact();
    const TypeAry* arr0 = TypeAry::make(etype, TypeInt::POS);
    // We used to pass NotNull in here, asserting that the sub-arrays
    // are all not-null.  This is not true in generally, as code can
    // slam nulls down in the subarrays.
    const TypeAryPtr* arr = TypeAryPtr::make(TypePtr::BotPTR, arr0, nullptr, xk, 0);
    return arr;
  } else if (klass->is_type_array_klass()) {
    // Element is an typeArray
    const Type* etype = get_const_basic_type(klass->as_type_array_klass()->element_type());
    const TypeAry* arr0 = TypeAry::make(etype, TypeInt::POS);
    // We used to pass NotNull in here, asserting that the array pointer
    // is not-null. That was not true in general.
    const TypeAryPtr* arr = TypeAryPtr::make(TypePtr::BotPTR, arr0, klass, true, 0);
    return arr;
  } else {
    ShouldNotReachHere();
    return nullptr;
  }
}

//------------------------------make_from_constant-----------------------------
// Make a java pointer from an oop constant
const TypeOopPtr* TypeOopPtr::make_from_constant(ciObject* o, bool require_constant) {
  assert(!o->is_null_object(), "null object not yet handled here.");

  const bool make_constant = require_constant || o->should_be_constant();

  ciKlass* klass = o->klass();
  if (klass->is_instance_klass()) {
    // Element is an instance
    if (make_constant) {
      return TypeInstPtr::make(o);
    } else {
      return TypeInstPtr::make(TypePtr::NotNull, klass, true, nullptr, 0);
    }
  } else if (klass->is_obj_array_klass()) {
    // Element is an object array. Recursively call ourself.
    const TypeOopPtr *etype =
      TypeOopPtr::make_from_klass_raw(klass->as_obj_array_klass()->element_klass(), trust_interfaces);
    const TypeAry* arr0 = TypeAry::make(etype, TypeInt::make(o->as_array()->length()));
    // We used to pass NotNull in here, asserting that the sub-arrays
    // are all not-null.  This is not true in generally, as code can
    // slam nulls down in the subarrays.
    if (make_constant) {
      return TypeAryPtr::make(TypePtr::Constant, o, arr0, klass, true, 0);
    } else {
      return TypeAryPtr::make(TypePtr::NotNull, arr0, klass, true, 0);
    }
  } else if (klass->is_type_array_klass()) {
    // Element is an typeArray
    const Type* etype =
      (Type*)get_const_basic_type(klass->as_type_array_klass()->element_type());
    const TypeAry* arr0 = TypeAry::make(etype, TypeInt::make(o->as_array()->length()));
    // We used to pass NotNull in here, asserting that the array pointer
    // is not-null. That was not true in general.
    if (make_constant) {
      return TypeAryPtr::make(TypePtr::Constant, o, arr0, klass, true, 0);
    } else {
      return TypeAryPtr::make(TypePtr::NotNull, arr0, klass, true, 0);
    }
  }

  fatal("unhandled object type");
  return nullptr;
}

//------------------------------get_con----------------------------------------
intptr_t TypeOopPtr::get_con() const {
  assert( _ptr == Null || _ptr == Constant, "" );
  assert( _offset >= 0, "" );

  if (_offset != 0) {
    // After being ported to the compiler interface, the compiler no longer
    // directly manipulates the addresses of oops.  Rather, it only has a pointer
    // to a handle at compile time.  This handle is embedded in the generated
    // code and dereferenced at the time the nmethod is made.  Until that time,
    // it is not reasonable to do arithmetic with the addresses of oops (we don't
    // have access to the addresses!).  This does not seem to currently happen,
    // but this assertion here is to help prevent its occurrence.
    tty->print_cr("Found oop constant with non-zero offset");
    ShouldNotReachHere();
  }

  return (intptr_t)const_oop()->constant_encoding();
}


//-----------------------------filter------------------------------------------
// Do not allow interface-vs.-noninterface joins to collapse to top.
const Type *TypeOopPtr::filter_helper(const Type *kills, bool include_speculative) const {

  const Type* ft = join_helper(kills, include_speculative);
  const TypeInstPtr* ftip = ft->isa_instptr();
  const TypeInstPtr* ktip = kills->isa_instptr();

  if (ft->empty()) {
    return Type::TOP;           // Canonical empty value
  }

  return ft;
}

//------------------------------eq---------------------------------------------
// Structural equality check for Type representations
bool TypeOopPtr::eq( const Type *t ) const {
  const TypeOopPtr *a = (const TypeOopPtr*)t;
  if (_klass_is_exact != a->_klass_is_exact ||
      _instance_id != a->_instance_id)  return false;
  ciObject* one = const_oop();
  ciObject* two = a->const_oop();
  if (one == nullptr || two == nullptr) {
    return (one == two) && TypePtr::eq(t);
  } else {
    return one->equals(two) && TypePtr::eq(t);
  }
}

//------------------------------hash-------------------------------------------
// Type-specific hashing function.
uint TypeOopPtr::hash(void) const {
  return
    (uint)(const_oop() ? const_oop()->hash() : 0) +
    (uint)_klass_is_exact +
    (uint)_instance_id + TypePtr::hash();
}

//------------------------------dump2------------------------------------------
#ifndef PRODUCT
void TypeOopPtr::dump2( Dict &d, uint depth, outputStream *st ) const {
  st->print("oopptr:%s", ptr_msg[_ptr]);
  if( _klass_is_exact ) st->print(":exact");
  if( const_oop() ) st->print(INTPTR_FORMAT, p2i(const_oop()));
  switch( _offset ) {
  case OffsetTop: st->print("+top"); break;
  case OffsetBot: st->print("+any"); break;
  case         0: break;
  default:        st->print("+%d",_offset); break;
  }
  if (_instance_id == InstanceTop)
    st->print(",iid=top");
  else if (_instance_id != InstanceBot)
    st->print(",iid=%d",_instance_id);

  dump_inline_depth(st);
  dump_speculative(st);
}
#endif

//------------------------------singleton--------------------------------------
// TRUE if Type is a singleton type, FALSE otherwise.   Singletons are simple
// constants
bool TypeOopPtr::singleton(void) const {
  // detune optimizer to not generate constant oop + constant offset as a constant!
  // TopPTR, Null, AnyNull, Constant are all singletons
  return (_offset == 0) && !below_centerline(_ptr);
}

//------------------------------add_offset-------------------------------------
const TypePtr* TypeOopPtr::add_offset(intptr_t offset) const {
  return make(_ptr, xadd_offset(offset), _instance_id, add_offset_speculative(offset), _inline_depth);
}

const TypeOopPtr* TypeOopPtr::with_offset(intptr_t offset) const {
  return make(_ptr, offset, _instance_id, with_offset_speculative(offset), _inline_depth);
}

/**
 * Return same type without a speculative part
 */
const TypeOopPtr* TypeOopPtr::remove_speculative() const {
  if (_speculative == nullptr) {
    return this;
  }
  assert(_inline_depth == InlineDepthTop || _inline_depth == InlineDepthBottom, "non speculative type shouldn't have inline depth");
  return make(_ptr, _offset, _instance_id, nullptr, _inline_depth);
}

/**
 * Return same type but drop speculative part if we know we won't use
 * it
 */
const Type* TypeOopPtr::cleanup_speculative() const {
  // If the klass is exact and the ptr is not null then there's
  // nothing that the speculative type can help us with
  if (klass_is_exact() && !maybe_null()) {
    return remove_speculative();
  }
  return TypePtr::cleanup_speculative();
}

/**
 * Return same type but with a different inline depth (used for speculation)
 *
 * @param depth  depth to meet with
 */
const TypePtr* TypeOopPtr::with_inline_depth(int depth) const {
  if (!UseInlineDepthForSpeculativeTypes) {
    return this;
  }
  return make(_ptr, _offset, _instance_id, _speculative, depth);
}

//------------------------------with_instance_id--------------------------------
const TypePtr* TypeOopPtr::with_instance_id(int instance_id) const {
  assert(_instance_id != -1, "should be known");
  return make(_ptr, _offset, instance_id, _speculative, _inline_depth);
}

//------------------------------meet_instance_id--------------------------------
int TypeOopPtr::meet_instance_id( int instance_id ) const {
  // Either is 'TOP' instance?  Return the other instance!
  if( _instance_id == InstanceTop ) return  instance_id;
  if(  instance_id == InstanceTop ) return _instance_id;
  // If either is different, return 'BOTTOM' instance
  if( _instance_id != instance_id ) return InstanceBot;
  return _instance_id;
}

//------------------------------dual_instance_id--------------------------------
int TypeOopPtr::dual_instance_id( ) const {
  if( _instance_id == InstanceTop ) return InstanceBot; // Map TOP into BOTTOM
  if( _instance_id == InstanceBot ) return InstanceTop; // Map BOTTOM into TOP
  return _instance_id;              // Map everything else into self
}


const TypeInterfaces* TypeOopPtr::meet_interfaces(const TypeOopPtr* other) const {
  if (above_centerline(_ptr) && above_centerline(other->_ptr)) {
    return _interfaces->union_with(other->_interfaces);
  } else if (above_centerline(_ptr) && !above_centerline(other->_ptr)) {
    return other->_interfaces;
  } else if (above_centerline(other->_ptr) && !above_centerline(_ptr)) {
    return _interfaces;
  }
  return _interfaces->intersection_with(other->_interfaces);
}

/**
 * Check whether new profiling would improve speculative type
 *
 * @param   exact_kls    class from profiling
 * @param   inline_depth inlining depth of profile point
 *
 * @return  true if type profile is valuable
 */
bool TypeOopPtr::would_improve_type(ciKlass* exact_kls, int inline_depth) const {
  // no way to improve an already exact type
  if (klass_is_exact()) {
    return false;
  }
  return TypePtr::would_improve_type(exact_kls, inline_depth);
}

//=============================================================================
// Convenience common pre-built types.
const TypeInstPtr *TypeInstPtr::NOTNULL;
const TypeInstPtr *TypeInstPtr::BOTTOM;
const TypeInstPtr *TypeInstPtr::MIRROR;
const TypeInstPtr *TypeInstPtr::MARK;
const TypeInstPtr *TypeInstPtr::KLASS;

// Is there a single ciKlass* that can represent that type?
ciKlass* TypeInstPtr::exact_klass_helper() const {
  if (_interfaces->empty()) {
    return _klass;
  }
  if (_klass != ciEnv::current()->Object_klass()) {
    if (_interfaces->eq(_klass->as_instance_klass())) {
      return _klass;
    }
    return nullptr;
  }
  return _interfaces->exact_klass();
}

//------------------------------TypeInstPtr-------------------------------------
TypeInstPtr::TypeInstPtr(PTR ptr, ciKlass* k, const TypeInterfaces* interfaces, bool xk, ciObject* o, int off,
                         int instance_id, const TypePtr* speculative, int inline_depth)
  : TypeOopPtr(InstPtr, ptr, k, interfaces, xk, o, off, instance_id, speculative, inline_depth) {
  assert(k == nullptr || !k->is_loaded() || !k->is_interface(), "no interface here");
  assert(k != nullptr &&
         (k->is_loaded() || o == nullptr),
         "cannot have constants with non-loaded klass");
};

//------------------------------make-------------------------------------------
const TypeInstPtr *TypeInstPtr::make(PTR ptr,
                                     ciKlass* k,
                                     const TypeInterfaces* interfaces,
                                     bool xk,
                                     ciObject* o,
                                     int offset,
                                     int instance_id,
                                     const TypePtr* speculative,
                                     int inline_depth) {
  assert( !k->is_loaded() || k->is_instance_klass(), "Must be for instance");
  // Either const_oop() is null or else ptr is Constant
  assert( (!o && ptr != Constant) || (o && ptr == Constant),
          "constant pointers must have a value supplied" );
  // Ptr is never Null
  assert( ptr != Null, "null pointers are not typed" );

  assert(instance_id <= 0 || xk, "instances are always exactly typed");
  if (ptr == Constant) {
    // Note:  This case includes meta-object constants, such as methods.
    xk = true;
  } else if (k->is_loaded()) {
    ciInstanceKlass* ik = k->as_instance_klass();
    if (!xk && ik->is_final())     xk = true;   // no inexact final klass
    assert(!ik->is_interface(), "no interface here");
    if (xk && ik->is_interface())  xk = false;  // no exact interface
  }

  // Now hash this baby
  TypeInstPtr *result =
    (TypeInstPtr*)(new TypeInstPtr(ptr, k, interfaces, xk, o ,offset, instance_id, speculative, inline_depth))->hashcons();

  return result;
}

const TypeInterfaces* TypePtr::interfaces(ciKlass*& k, bool klass, bool interface, bool array, InterfaceHandling interface_handling) {
  if (k->is_instance_klass()) {
    if (k->is_loaded()) {
      if (k->is_interface() && interface_handling == ignore_interfaces) {
        assert(interface, "no interface expected");
        k = ciEnv::current()->Object_klass();
        const TypeInterfaces* interfaces = TypeInterfaces::make();
        return interfaces;
      }
      GrowableArray<ciInstanceKlass *>* k_interfaces = k->as_instance_klass()->transitive_interfaces();
      const TypeInterfaces* interfaces = TypeInterfaces::make(k_interfaces);
      if (k->is_interface()) {
        assert(interface, "no interface expected");
        k = ciEnv::current()->Object_klass();
      } else {
        assert(klass, "no instance klass expected");
      }
      return interfaces;
    }
    const TypeInterfaces* interfaces = TypeInterfaces::make();
    return interfaces;
  }
  assert(array, "no array expected");
  assert(k->is_array_klass(), "Not an array?");
  ciType* e = k->as_array_klass()->base_element_type();
  if (e->is_loaded() && e->is_instance_klass() && e->as_instance_klass()->is_interface()) {
    if (interface_handling == ignore_interfaces) {
      k = ciObjArrayKlass::make(ciEnv::current()->Object_klass(), k->as_array_klass()->dimension());
    }
  }
  return TypeAryPtr::_array_interfaces;
}

/**
 *  Create constant type for a constant boxed value
 */
const Type* TypeInstPtr::get_const_boxed_value() const {
  assert(is_ptr_to_boxed_value(), "should be called only for boxed value");
  assert((const_oop() != nullptr), "should be called only for constant object");
  ciConstant constant = const_oop()->as_instance()->field_value_by_offset(offset());
  BasicType bt = constant.basic_type();
  switch (bt) {
    case T_BOOLEAN:  return TypeInt::make(constant.as_boolean());
    case T_INT:      return TypeInt::make(constant.as_int());
    case T_CHAR:     return TypeInt::make(constant.as_char());
    case T_BYTE:     return TypeInt::make(constant.as_byte());
    case T_SHORT:    return TypeInt::make(constant.as_short());
    case T_FLOAT:    return TypeF::make(constant.as_float());
    case T_DOUBLE:   return TypeD::make(constant.as_double());
    case T_LONG:     return TypeLong::make(constant.as_long());
    default:         break;
  }
  fatal("Invalid boxed value type '%s'", type2name(bt));
  return nullptr;
}

//------------------------------cast_to_ptr_type-------------------------------
const TypeInstPtr* TypeInstPtr::cast_to_ptr_type(PTR ptr) const {
  if( ptr == _ptr ) return this;
  // Reconstruct _sig info here since not a problem with later lazy
  // construction, _sig will show up on demand.
  return make(ptr, klass(), _interfaces, klass_is_exact(), ptr == Constant ? const_oop() : nullptr, _offset, _instance_id, _speculative, _inline_depth);
}


//-----------------------------cast_to_exactness-------------------------------
const TypeInstPtr* TypeInstPtr::cast_to_exactness(bool klass_is_exact) const {
  if( klass_is_exact == _klass_is_exact ) return this;
  if (!_klass->is_loaded())  return this;
  ciInstanceKlass* ik = _klass->as_instance_klass();
  if( (ik->is_final() || _const_oop) )  return this;  // cannot clear xk
  assert(!ik->is_interface(), "no interface here");
  return make(ptr(), klass(), _interfaces, klass_is_exact, const_oop(), _offset, _instance_id, _speculative, _inline_depth);
}

//-----------------------------cast_to_instance_id----------------------------
const TypeInstPtr* TypeInstPtr::cast_to_instance_id(int instance_id) const {
  if( instance_id == _instance_id ) return this;
  return make(_ptr, klass(),  _interfaces, _klass_is_exact, const_oop(), _offset, instance_id, _speculative, _inline_depth);
}

//------------------------------xmeet_unloaded---------------------------------
// Compute the MEET of two InstPtrs when at least one is unloaded.
// Assume classes are different since called after check for same name/class-loader
const TypeInstPtr *TypeInstPtr::xmeet_unloaded(const TypeInstPtr *tinst, const TypeInterfaces* interfaces) const {
  int off = meet_offset(tinst->offset());
  PTR ptr = meet_ptr(tinst->ptr());
  int instance_id = meet_instance_id(tinst->instance_id());
  const TypePtr* speculative = xmeet_speculative(tinst);
  int depth = meet_inline_depth(tinst->inline_depth());

  const TypeInstPtr *loaded    = is_loaded() ? this  : tinst;
  const TypeInstPtr *unloaded  = is_loaded() ? tinst : this;
  if( loaded->klass()->equals(ciEnv::current()->Object_klass()) ) {
    //
    // Meet unloaded class with java/lang/Object
    //
    // Meet
    //          |                     Unloaded Class
    //  Object  |   TOP    |   AnyNull | Constant |   NotNull |  BOTTOM   |
    //  ===================================================================
    //   TOP    | ..........................Unloaded......................|
    //  AnyNull |  U-AN    |................Unloaded......................|
    // Constant | ... O-NN .................................. |   O-BOT   |
    //  NotNull | ... O-NN .................................. |   O-BOT   |
    //  BOTTOM  | ........................Object-BOTTOM ..................|
    //
    assert(loaded->ptr() != TypePtr::Null, "insanity check");
    //
    if (loaded->ptr() == TypePtr::TopPTR)        { return unloaded; }
    else if (loaded->ptr() == TypePtr::AnyNull)  { return make(ptr, unloaded->klass(), interfaces, false, nullptr, off, instance_id, speculative, depth); }
    else if (loaded->ptr() == TypePtr::BotPTR)   { return TypeInstPtr::BOTTOM; }
    else if (loaded->ptr() == TypePtr::Constant || loaded->ptr() == TypePtr::NotNull) {
      if (unloaded->ptr() == TypePtr::BotPTR)    { return TypeInstPtr::BOTTOM;  }
      else                                       { return TypeInstPtr::NOTNULL; }
    }
    else if (unloaded->ptr() == TypePtr::TopPTR) { return unloaded; }

    return unloaded->cast_to_ptr_type(TypePtr::AnyNull)->is_instptr();
  }

  // Both are unloaded, not the same class, not Object
  // Or meet unloaded with a different loaded class, not java/lang/Object
  if (ptr != TypePtr::BotPTR) {
    return TypeInstPtr::NOTNULL;
  }
  return TypeInstPtr::BOTTOM;
}


//------------------------------meet-------------------------------------------
// Compute the MEET of two types.  It returns a new Type object.
const Type *TypeInstPtr::xmeet_helper(const Type *t) const {
  // Perform a fast test for common case; meeting the same types together.
  if( this == t ) return this;  // Meeting same type-rep?

  // Current "this->_base" is Pointer
  switch (t->base()) {          // switch on original type

  case Int:                     // Mixing ints & oops happens when javac
  case Long:                    // reuses local variables
  case FloatTop:
  case FloatCon:
  case FloatBot:
  case DoubleTop:
  case DoubleCon:
  case DoubleBot:
  case NarrowOop:
  case NarrowKlass:
  case Bottom:                  // Ye Olde Default
    return Type::BOTTOM;
  case Top:
    return this;

  default:                      // All else is a mistake
    typerr(t);

  case MetadataPtr:
  case KlassPtr:
  case InstKlassPtr:
  case AryKlassPtr:
  case RawPtr: return TypePtr::BOTTOM;

  case AryPtr: {                // All arrays inherit from Object class
    // Call in reverse direction to avoid duplication
    return t->is_aryptr()->xmeet_helper(this);
  }

  case OopPtr: {                // Meeting to OopPtrs
    // Found a OopPtr type vs self-InstPtr type
    const TypeOopPtr *tp = t->is_oopptr();
    int offset = meet_offset(tp->offset());
    PTR ptr = meet_ptr(tp->ptr());
    switch (tp->ptr()) {
    case TopPTR:
    case AnyNull: {
      int instance_id = meet_instance_id(InstanceTop);
      const TypePtr* speculative = xmeet_speculative(tp);
      int depth = meet_inline_depth(tp->inline_depth());
      return make(ptr, klass(), _interfaces, klass_is_exact(),
                  (ptr == Constant ? const_oop() : nullptr), offset, instance_id, speculative, depth);
    }
    case NotNull:
    case BotPTR: {
      int instance_id = meet_instance_id(tp->instance_id());
      const TypePtr* speculative = xmeet_speculative(tp);
      int depth = meet_inline_depth(tp->inline_depth());
      return TypeOopPtr::make(ptr, offset, instance_id, speculative, depth);
    }
    default: typerr(t);
    }
  }

  case AnyPtr: {                // Meeting to AnyPtrs
    // Found an AnyPtr type vs self-InstPtr type
    const TypePtr *tp = t->is_ptr();
    int offset = meet_offset(tp->offset());
    PTR ptr = meet_ptr(tp->ptr());
    int instance_id = meet_instance_id(InstanceTop);
    const TypePtr* speculative = xmeet_speculative(tp);
    int depth = meet_inline_depth(tp->inline_depth());
    switch (tp->ptr()) {
    case Null:
      if( ptr == Null ) return TypePtr::make(AnyPtr, ptr, offset, speculative, depth);
      // else fall through to AnyNull
    case TopPTR:
    case AnyNull: {
      return make(ptr, klass(), _interfaces, klass_is_exact(),
                  (ptr == Constant ? const_oop() : nullptr), offset, instance_id, speculative, depth);
    }
    case NotNull:
    case BotPTR:
      return TypePtr::make(AnyPtr, ptr, offset, speculative,depth);
    default: typerr(t);
    }
  }

  /*
                 A-top         }
               /   |   \       }  Tops
           B-top A-any C-top   }
              | /  |  \ |      }  Any-nulls
           B-any   |   C-any   }
              |    |    |
           B-con A-con C-con   } constants; not comparable across classes
              |    |    |
           B-not   |   C-not   }
              | \  |  / |      }  not-nulls
           B-bot A-not C-bot   }
               \   |   /       }  Bottoms
                 A-bot         }
  */

  case InstPtr: {                // Meeting 2 Oops?
    // Found an InstPtr sub-type vs self-InstPtr type
    const TypeInstPtr *tinst = t->is_instptr();
    int off = meet_offset(tinst->offset());
    PTR ptr = meet_ptr(tinst->ptr());
    int instance_id = meet_instance_id(tinst->instance_id());
    const TypePtr* speculative = xmeet_speculative(tinst);
    int depth = meet_inline_depth(tinst->inline_depth());
    const TypeInterfaces* interfaces = meet_interfaces(tinst);

    ciKlass* tinst_klass = tinst->klass();
    ciKlass* this_klass  = klass();

    ciKlass* res_klass = nullptr;
    bool res_xk = false;
    const Type* res;
    MeetResult kind = meet_instptr(ptr, interfaces, this, tinst, res_klass, res_xk);

    if (kind == UNLOADED) {
      // One of these classes has not been loaded
      const TypeInstPtr* unloaded_meet = xmeet_unloaded(tinst, interfaces);
#ifndef PRODUCT
      if (PrintOpto && Verbose) {
        tty->print("meet of unloaded classes resulted in: ");
        unloaded_meet->dump();
        tty->cr();
        tty->print("  this == ");
        dump();
        tty->cr();
        tty->print(" tinst == ");
        tinst->dump();
        tty->cr();
      }
#endif
      res = unloaded_meet;
    } else {
      if (kind == NOT_SUBTYPE && instance_id > 0) {
        instance_id = InstanceBot;
      } else if (kind == LCA) {
        instance_id = InstanceBot;
      }
      ciObject* o = nullptr;             // Assume not constant when done
      ciObject* this_oop = const_oop();
      ciObject* tinst_oop = tinst->const_oop();
      if (ptr == Constant) {
        if (this_oop != nullptr && tinst_oop != nullptr &&
            this_oop->equals(tinst_oop))
          o = this_oop;
        else if (above_centerline(_ptr)) {
          assert(!tinst_klass->is_interface(), "");
          o = tinst_oop;
        } else if (above_centerline(tinst->_ptr)) {
          assert(!this_klass->is_interface(), "");
          o = this_oop;
        } else
          ptr = NotNull;
      }
      res = make(ptr, res_klass, interfaces, res_xk, o, off, instance_id, speculative, depth);
    }

    return res;

  } // End of case InstPtr

  } // End of switch
  return this;                  // Return the double constant
}

template<class T> TypePtr::MeetResult TypePtr::meet_instptr(PTR& ptr, const TypeInterfaces*& interfaces, const T* this_type, const T* other_type,
                                                            ciKlass*& res_klass, bool& res_xk) {
  ciKlass* this_klass = this_type->klass();
  ciKlass* other_klass = other_type->klass();
  bool this_xk = this_type->klass_is_exact();
  bool other_xk = other_type->klass_is_exact();
  PTR this_ptr = this_type->ptr();
  PTR other_ptr = other_type->ptr();
  const TypeInterfaces* this_interfaces = this_type->interfaces();
  const TypeInterfaces* other_interfaces = other_type->interfaces();
  // Check for easy case; klasses are equal (and perhaps not loaded!)
  // If we have constants, then we created oops so classes are loaded
  // and we can handle the constants further down.  This case handles
  // both-not-loaded or both-loaded classes
  if (ptr != Constant && this_klass->equals(other_klass) && this_xk == other_xk) {
    res_klass = this_klass;
    res_xk = this_xk;
    return QUICK;
  }

  // Classes require inspection in the Java klass hierarchy.  Must be loaded.
  if (!other_klass->is_loaded() || !this_klass->is_loaded()) {
    return UNLOADED;
  }

  // !!! Here's how the symmetry requirement breaks down into invariants:
  // If we split one up & one down AND they subtype, take the down man.
  // If we split one up & one down AND they do NOT subtype, "fall hard".
  // If both are up and they subtype, take the subtype class.
  // If both are up and they do NOT subtype, "fall hard".
  // If both are down and they subtype, take the supertype class.
  // If both are down and they do NOT subtype, "fall hard".
  // Constants treated as down.

  // Now, reorder the above list; observe that both-down+subtype is also
  // "fall hard"; "fall hard" becomes the default case:
  // If we split one up & one down AND they subtype, take the down man.
  // If both are up and they subtype, take the subtype class.

  // If both are down and they subtype, "fall hard".
  // If both are down and they do NOT subtype, "fall hard".
  // If both are up and they do NOT subtype, "fall hard".
  // If we split one up & one down AND they do NOT subtype, "fall hard".

  // If a proper subtype is exact, and we return it, we return it exactly.
  // If a proper supertype is exact, there can be no subtyping relationship!
  // If both types are equal to the subtype, exactness is and-ed below the
  // centerline and or-ed above it.  (N.B. Constants are always exact.)

  // Check for subtyping:
  const T* subtype = nullptr;
  bool subtype_exact = false;
  if (this_type->is_same_java_type_as(other_type)) {
    subtype = this_type;
    subtype_exact = below_centerline(ptr) ? (this_xk && other_xk) : (this_xk || other_xk);
  } else if (!other_xk && this_type->is_meet_subtype_of(other_type)) {
    subtype = this_type;     // Pick subtyping class
    subtype_exact = this_xk;
  } else if(!this_xk && other_type->is_meet_subtype_of(this_type)) {
    subtype = other_type;    // Pick subtyping class
    subtype_exact = other_xk;
  }

  if (subtype) {
    if (above_centerline(ptr)) { // both are up?
      this_type = other_type = subtype;
      this_xk = other_xk = subtype_exact;
    } else if (above_centerline(this_ptr) && !above_centerline(other_ptr)) {
      this_type = other_type; // tinst is down; keep down man
      this_xk = other_xk;
    } else if (above_centerline(other_ptr) && !above_centerline(this_ptr)) {
      other_type = this_type; // this is down; keep down man
      other_xk = this_xk;
    } else {
      this_xk = subtype_exact;  // either they are equal, or we'll do an LCA
    }
  }

  // Check for classes now being equal
  if (this_type->is_same_java_type_as(other_type)) {
    // If the klasses are equal, the constants may still differ.  Fall to
    // NotNull if they do (neither constant is null; that is a special case
    // handled elsewhere).
    res_klass = this_type->klass();
    res_xk = this_xk;
    return SUBTYPE;
  } // Else classes are not equal

  // Since klasses are different, we require a LCA in the Java
  // class hierarchy - which means we have to fall to at least NotNull.
  if (ptr == TopPTR || ptr == AnyNull || ptr == Constant) {
    ptr = NotNull;
  }

  interfaces = this_interfaces->intersection_with(other_interfaces);

  // Now we find the LCA of Java classes
  ciKlass* k = this_klass->least_common_ancestor(other_klass);

  res_klass = k;
  res_xk = false;

  return LCA;
}

//------------------------java_mirror_type--------------------------------------
ciType* TypeInstPtr::java_mirror_type() const {
  // must be a singleton type
  if( const_oop() == nullptr )  return nullptr;

  // must be of type java.lang.Class
  if( klass() != ciEnv::current()->Class_klass() )  return nullptr;

  return const_oop()->as_instance()->java_mirror_type();
}


//------------------------------xdual------------------------------------------
// Dual: do NOT dual on klasses.  This means I do NOT understand the Java
// inheritance mechanism.
const Type *TypeInstPtr::xdual() const {
  return new TypeInstPtr(dual_ptr(), klass(), _interfaces, klass_is_exact(), const_oop(), dual_offset(), dual_instance_id(), dual_speculative(), dual_inline_depth());
}

//------------------------------eq---------------------------------------------
// Structural equality check for Type representations
bool TypeInstPtr::eq( const Type *t ) const {
  const TypeInstPtr *p = t->is_instptr();
  return
    klass()->equals(p->klass()) &&
    _interfaces->eq(p->_interfaces) &&
    TypeOopPtr::eq(p);          // Check sub-type stuff
}

//------------------------------hash-------------------------------------------
// Type-specific hashing function.
uint TypeInstPtr::hash(void) const {
  return klass()->hash() + TypeOopPtr::hash() + _interfaces->hash();
}

bool TypeInstPtr::is_java_subtype_of_helper(const TypeOopPtr* other, bool this_exact, bool other_exact) const {
  return TypePtr::is_java_subtype_of_helper_for_instance(this, other, this_exact, other_exact);
}


bool TypeInstPtr::is_same_java_type_as_helper(const TypeOopPtr* other) const {
  return TypePtr::is_same_java_type_as_helper_for_instance(this, other);
}

bool TypeInstPtr::maybe_java_subtype_of_helper(const TypeOopPtr* other, bool this_exact, bool other_exact) const {
  return TypePtr::maybe_java_subtype_of_helper_for_instance(this, other, this_exact, other_exact);
}


//------------------------------dump2------------------------------------------
// Dump oop Type
#ifndef PRODUCT
void TypeInstPtr::dump2(Dict &d, uint depth, outputStream* st) const {
  // Print the name of the klass.
  klass()->print_name_on(st);
  _interfaces->dump(st);

  switch( _ptr ) {
  case Constant:
    if (WizardMode || Verbose) {
      ResourceMark rm;
      stringStream ss;

      st->print(" ");
      const_oop()->print_oop(&ss);
      // 'const_oop->print_oop()' may emit newlines('\n') into ss.
      // suppress newlines from it so -XX:+Verbose -XX:+PrintIdeal dumps one-liner for each node.
      char* buf = ss.as_string(/* c_heap= */false);
      StringUtils::replace_no_expand(buf, "\n", "");
      st->print_raw(buf);
    }
  case BotPTR:
    if (!WizardMode && !Verbose) {
      if( _klass_is_exact ) st->print(":exact");
      break;
    }
  case TopPTR:
  case AnyNull:
  case NotNull:
    st->print(":%s", ptr_msg[_ptr]);
    if( _klass_is_exact ) st->print(":exact");
    break;
  default:
    break;
  }

  if( _offset ) {               // Dump offset, if any
    if( _offset == OffsetBot )      st->print("+any");
    else if( _offset == OffsetTop ) st->print("+unknown");
    else st->print("+%d", _offset);
  }

  st->print(" *");
  if (_instance_id == InstanceTop)
    st->print(",iid=top");
  else if (_instance_id != InstanceBot)
    st->print(",iid=%d",_instance_id);

  dump_inline_depth(st);
  dump_speculative(st);
}
#endif

//------------------------------add_offset-------------------------------------
const TypePtr* TypeInstPtr::add_offset(intptr_t offset) const {
  return make(_ptr, klass(), _interfaces, klass_is_exact(), const_oop(), xadd_offset(offset),
              _instance_id, add_offset_speculative(offset), _inline_depth);
}

const TypeInstPtr* TypeInstPtr::with_offset(intptr_t offset) const {
  return make(_ptr, klass(), _interfaces, klass_is_exact(), const_oop(), offset,
              _instance_id, with_offset_speculative(offset), _inline_depth);
}

const TypeInstPtr* TypeInstPtr::remove_speculative() const {
  if (_speculative == nullptr) {
    return this;
  }
  assert(_inline_depth == InlineDepthTop || _inline_depth == InlineDepthBottom, "non speculative type shouldn't have inline depth");
  return make(_ptr, klass(), _interfaces, klass_is_exact(), const_oop(), _offset,
              _instance_id, nullptr, _inline_depth);
}

const TypePtr* TypeInstPtr::with_inline_depth(int depth) const {
  if (!UseInlineDepthForSpeculativeTypes) {
    return this;
  }
  return make(_ptr, klass(), _interfaces, klass_is_exact(), const_oop(), _offset, _instance_id, _speculative, depth);
}

const TypePtr* TypeInstPtr::with_instance_id(int instance_id) const {
  assert(is_known_instance(), "should be known");
  return make(_ptr, klass(), _interfaces, klass_is_exact(), const_oop(), _offset, instance_id, _speculative, _inline_depth);
}

const TypeKlassPtr* TypeInstPtr::as_klass_type(bool try_for_exact) const {
  bool xk = klass_is_exact();
  ciInstanceKlass* ik = klass()->as_instance_klass();
  if (try_for_exact && !xk && !ik->has_subklass() && !ik->is_final()) {
    if (_interfaces->eq(ik)) {
      Compile* C = Compile::current();
      Dependencies* deps = C->dependencies();
      deps->assert_leaf_type(ik);
      xk = true;
    }
  }
  return TypeInstKlassPtr::make(xk ? TypePtr::Constant : TypePtr::NotNull, klass(), _interfaces, 0);
}

template <class T1, class T2> bool TypePtr::is_meet_subtype_of_helper_for_instance(const T1* this_one, const T2* other, bool this_xk, bool other_xk) {
  static_assert(std::is_base_of<T2, T1>::value, "");

  if (!this_one->is_instance_type(other)) {
    return false;
  }

  if (other->klass() == ciEnv::current()->Object_klass() && other->_interfaces->empty()) {
    return true;
  }

  return this_one->klass()->is_subtype_of(other->klass()) &&
         (!this_xk || this_one->_interfaces->contains(other->_interfaces));
}


bool TypeInstPtr::is_meet_subtype_of_helper(const TypeOopPtr *other, bool this_xk, bool other_xk) const {
  return TypePtr::is_meet_subtype_of_helper_for_instance(this, other, this_xk, other_xk);
}

template <class T1, class T2>  bool TypePtr::is_meet_subtype_of_helper_for_array(const T1* this_one, const T2* other, bool this_xk, bool other_xk) {
  static_assert(std::is_base_of<T2, T1>::value, "");
  if (other->klass() == ciEnv::current()->Object_klass() && other->_interfaces->empty()) {
    return true;
  }

  if (this_one->is_instance_type(other)) {
    return other->klass() == ciEnv::current()->Object_klass() && this_one->_interfaces->contains(other->_interfaces);
  }

  int dummy;
  bool this_top_or_bottom = (this_one->base_element_type(dummy) == Type::TOP || this_one->base_element_type(dummy) == Type::BOTTOM);
  if (this_top_or_bottom) {
    return false;
  }

  const T1* other_ary = this_one->is_array_type(other);
  const TypePtr* other_elem = other_ary->elem()->make_ptr();
  const TypePtr* this_elem = this_one->elem()->make_ptr();
  if (other_elem != nullptr && this_elem != nullptr) {
    return this_one->is_reference_type(this_elem)->is_meet_subtype_of_helper(this_one->is_reference_type(other_elem), this_xk, other_xk);
  }

  if (other_elem == nullptr && this_elem == nullptr) {
    return this_one->klass()->is_subtype_of(other->klass());
  }

  return false;
}

bool TypeAryPtr::is_meet_subtype_of_helper(const TypeOopPtr *other, bool this_xk, bool other_xk) const {
  return TypePtr::is_meet_subtype_of_helper_for_array(this, other, this_xk, other_xk);
}

bool TypeInstKlassPtr::is_meet_subtype_of_helper(const TypeKlassPtr *other, bool this_xk, bool other_xk) const {
  return TypePtr::is_meet_subtype_of_helper_for_instance(this, other, this_xk, other_xk);
}

bool TypeAryKlassPtr::is_meet_subtype_of_helper(const TypeKlassPtr *other, bool this_xk, bool other_xk) const {
  return TypePtr::is_meet_subtype_of_helper_for_array(this, other, this_xk, other_xk);
}

//=============================================================================
// Convenience common pre-built types.
const TypeAryPtr *TypeAryPtr::RANGE;
const TypeAryPtr *TypeAryPtr::OOPS;
const TypeAryPtr *TypeAryPtr::NARROWOOPS;
const TypeAryPtr *TypeAryPtr::BYTES;
const TypeAryPtr *TypeAryPtr::SHORTS;
const TypeAryPtr *TypeAryPtr::CHARS;
const TypeAryPtr *TypeAryPtr::INTS;
const TypeAryPtr *TypeAryPtr::LONGS;
const TypeAryPtr *TypeAryPtr::FLOATS;
const TypeAryPtr *TypeAryPtr::DOUBLES;

//------------------------------make-------------------------------------------
const TypeAryPtr *TypeAryPtr::make(PTR ptr, const TypeAry *ary, ciKlass* k, bool xk, int offset,
                                   int instance_id, const TypePtr* speculative, int inline_depth) {
  assert(!(k == nullptr && ary->_elem->isa_int()),
         "integral arrays must be pre-equipped with a class");
  if (!xk)  xk = ary->ary_must_be_exact();
  assert(instance_id <= 0 || xk, "instances are always exactly typed");
  if (k != nullptr && k->is_loaded() && k->is_obj_array_klass() &&
      k->as_obj_array_klass()->base_element_klass()->is_interface()) {
    k = nullptr;
  }
  return (TypeAryPtr*)(new TypeAryPtr(ptr, nullptr, ary, k, xk, offset, instance_id, false, speculative, inline_depth))->hashcons();
}

//------------------------------make-------------------------------------------
const TypeAryPtr *TypeAryPtr::make(PTR ptr, ciObject* o, const TypeAry *ary, ciKlass* k, bool xk, int offset,
                                   int instance_id, const TypePtr* speculative, int inline_depth,
                                   bool is_autobox_cache) {
  assert(!(k == nullptr && ary->_elem->isa_int()),
         "integral arrays must be pre-equipped with a class");
  assert( (ptr==Constant && o) || (ptr!=Constant && !o), "" );
  if (!xk)  xk = (o != nullptr) || ary->ary_must_be_exact();
  assert(instance_id <= 0 || xk, "instances are always exactly typed");
  if (k != nullptr && k->is_loaded() && k->is_obj_array_klass() &&
      k->as_obj_array_klass()->base_element_klass()->is_interface()) {
    k = nullptr;
  }
  return (TypeAryPtr*)(new TypeAryPtr(ptr, o, ary, k, xk, offset, instance_id, is_autobox_cache, speculative, inline_depth))->hashcons();
}

//------------------------------cast_to_ptr_type-------------------------------
const TypeAryPtr* TypeAryPtr::cast_to_ptr_type(PTR ptr) const {
  if( ptr == _ptr ) return this;
  return make(ptr, ptr == Constant ? const_oop() : nullptr, _ary, klass(), klass_is_exact(), _offset, _instance_id, _speculative, _inline_depth);
}


//-----------------------------cast_to_exactness-------------------------------
const TypeAryPtr* TypeAryPtr::cast_to_exactness(bool klass_is_exact) const {
  if( klass_is_exact == _klass_is_exact ) return this;
  if (_ary->ary_must_be_exact())  return this;  // cannot clear xk
  return make(ptr(), const_oop(), _ary, klass(), klass_is_exact, _offset, _instance_id, _speculative, _inline_depth);
}

//-----------------------------cast_to_instance_id----------------------------
const TypeAryPtr* TypeAryPtr::cast_to_instance_id(int instance_id) const {
  if( instance_id == _instance_id ) return this;
  return make(_ptr, const_oop(), _ary, klass(), _klass_is_exact, _offset, instance_id, _speculative, _inline_depth);
}


//-----------------------------max_array_length-------------------------------
// A wrapper around arrayOopDesc::max_array_length(etype) with some input normalization.
jint TypeAryPtr::max_array_length(BasicType etype) {
  if (!is_java_primitive(etype) && !::is_reference_type(etype)) {
    if (etype == T_NARROWOOP) {
      etype = T_OBJECT;
    } else if (etype == T_ILLEGAL) { // bottom[]
      etype = T_BYTE; // will produce conservatively high value
    } else {
      fatal("not an element type: %s", type2name(etype));
    }
  }
  return arrayOopDesc::max_array_length(etype);
}

//-----------------------------narrow_size_type-------------------------------
// Narrow the given size type to the index range for the given array base type.
// Return null if the resulting int type becomes empty.
const TypeInt* TypeAryPtr::narrow_size_type(const TypeInt* size) const {
  jint hi = size->_hi;
  jint lo = size->_lo;
  jint min_lo = 0;
  jint max_hi = max_array_length(elem()->array_element_basic_type());
  //if (index_not_size)  --max_hi;     // type of a valid array index, FTR
  bool chg = false;
  if (lo < min_lo) {
    lo = min_lo;
    if (size->is_con()) {
      hi = lo;
    }
    chg = true;
  }
  if (hi > max_hi) {
    hi = max_hi;
    if (size->is_con()) {
      lo = hi;
    }
    chg = true;
  }
  // Negative length arrays will produce weird intermediate dead fast-path code
  if (lo > hi)
    return TypeInt::ZERO;
  if (!chg)
    return size;
  return TypeInt::make(lo, hi, Type::WidenMin);
}

//-------------------------------cast_to_size----------------------------------
const TypeAryPtr* TypeAryPtr::cast_to_size(const TypeInt* new_size) const {
  assert(new_size != nullptr, "");
  new_size = narrow_size_type(new_size);
  if (new_size == size())  return this;
  const TypeAry* new_ary = TypeAry::make(elem(), new_size, is_stable());
  return make(ptr(), const_oop(), new_ary, klass(), klass_is_exact(), _offset, _instance_id, _speculative, _inline_depth);
}

//------------------------------cast_to_stable---------------------------------
const TypeAryPtr* TypeAryPtr::cast_to_stable(bool stable, int stable_dimension) const {
  if (stable_dimension <= 0 || (stable_dimension == 1 && stable == this->is_stable()))
    return this;

  const Type* elem = this->elem();
  const TypePtr* elem_ptr = elem->make_ptr();

  if (stable_dimension > 1 && elem_ptr != nullptr && elem_ptr->isa_aryptr()) {
    // If this is widened from a narrow oop, TypeAry::make will re-narrow it.
    elem = elem_ptr = elem_ptr->is_aryptr()->cast_to_stable(stable, stable_dimension - 1);
  }

  const TypeAry* new_ary = TypeAry::make(elem, size(), stable);

  return make(ptr(), const_oop(), new_ary, klass(), klass_is_exact(), _offset, _instance_id, _speculative, _inline_depth);
}

//-----------------------------stable_dimension--------------------------------
int TypeAryPtr::stable_dimension() const {
  if (!is_stable())  return 0;
  int dim = 1;
  const TypePtr* elem_ptr = elem()->make_ptr();
  if (elem_ptr != nullptr && elem_ptr->isa_aryptr())
    dim += elem_ptr->is_aryptr()->stable_dimension();
  return dim;
}

//----------------------cast_to_autobox_cache-----------------------------------
const TypeAryPtr* TypeAryPtr::cast_to_autobox_cache() const {
  if (is_autobox_cache())  return this;
  const TypeOopPtr* etype = elem()->make_oopptr();
  if (etype == nullptr)  return this;
  // The pointers in the autobox arrays are always non-null.
  etype = etype->cast_to_ptr_type(TypePtr::NotNull)->is_oopptr();
  const TypeAry* new_ary = TypeAry::make(etype, size(), is_stable());
  return make(ptr(), const_oop(), new_ary, klass(), klass_is_exact(), _offset, _instance_id, _speculative, _inline_depth, /*is_autobox_cache=*/true);
}

//------------------------------eq---------------------------------------------
// Structural equality check for Type representations
bool TypeAryPtr::eq( const Type *t ) const {
  const TypeAryPtr *p = t->is_aryptr();
  return
    _ary == p->_ary &&  // Check array
    TypeOopPtr::eq(p);  // Check sub-parts
}

//------------------------------hash-------------------------------------------
// Type-specific hashing function.
uint TypeAryPtr::hash(void) const {
  return (uint)(uintptr_t)_ary + TypeOopPtr::hash();
}

bool TypeAryPtr::is_java_subtype_of_helper(const TypeOopPtr* other, bool this_exact, bool other_exact) const {
  return TypePtr::is_java_subtype_of_helper_for_array(this, other, this_exact, other_exact);
}

bool TypeAryPtr::is_same_java_type_as_helper(const TypeOopPtr* other) const {
  return TypePtr::is_same_java_type_as_helper_for_array(this, other);
}

bool TypeAryPtr::maybe_java_subtype_of_helper(const TypeOopPtr* other, bool this_exact, bool other_exact) const {
  return TypePtr::maybe_java_subtype_of_helper_for_array(this, other, this_exact, other_exact);
}
//------------------------------meet-------------------------------------------
// Compute the MEET of two types.  It returns a new Type object.
const Type *TypeAryPtr::xmeet_helper(const Type *t) const {
  // Perform a fast test for common case; meeting the same types together.
  if( this == t ) return this;  // Meeting same type-rep?
  // Current "this->_base" is Pointer
  switch (t->base()) {          // switch on original type

  // Mixing ints & oops happens when javac reuses local variables
  case Int:
  case Long:
  case FloatTop:
  case FloatCon:
  case FloatBot:
  case DoubleTop:
  case DoubleCon:
  case DoubleBot:
  case NarrowOop:
  case NarrowKlass:
  case Bottom:                  // Ye Olde Default
    return Type::BOTTOM;
  case Top:
    return this;

  default:                      // All else is a mistake
    typerr(t);

  case OopPtr: {                // Meeting to OopPtrs
    // Found a OopPtr type vs self-AryPtr type
    const TypeOopPtr *tp = t->is_oopptr();
    int offset = meet_offset(tp->offset());
    PTR ptr = meet_ptr(tp->ptr());
    int depth = meet_inline_depth(tp->inline_depth());
    const TypePtr* speculative = xmeet_speculative(tp);
    switch (tp->ptr()) {
    case TopPTR:
    case AnyNull: {
      int instance_id = meet_instance_id(InstanceTop);
      return make(ptr, (ptr == Constant ? const_oop() : nullptr),
                  _ary, _klass, _klass_is_exact, offset, instance_id, speculative, depth);
    }
    case BotPTR:
    case NotNull: {
      int instance_id = meet_instance_id(tp->instance_id());
      return TypeOopPtr::make(ptr, offset, instance_id, speculative, depth);
    }
    default: ShouldNotReachHere();
    }
  }

  case AnyPtr: {                // Meeting two AnyPtrs
    // Found an AnyPtr type vs self-AryPtr type
    const TypePtr *tp = t->is_ptr();
    int offset = meet_offset(tp->offset());
    PTR ptr = meet_ptr(tp->ptr());
    const TypePtr* speculative = xmeet_speculative(tp);
    int depth = meet_inline_depth(tp->inline_depth());
    switch (tp->ptr()) {
    case TopPTR:
      return this;
    case BotPTR:
    case NotNull:
      return TypePtr::make(AnyPtr, ptr, offset, speculative, depth);
    case Null:
      if( ptr == Null ) return TypePtr::make(AnyPtr, ptr, offset, speculative, depth);
      // else fall through to AnyNull
    case AnyNull: {
      int instance_id = meet_instance_id(InstanceTop);
      return make(ptr, (ptr == Constant ? const_oop() : nullptr),
                  _ary, _klass, _klass_is_exact, offset, instance_id, speculative, depth);
    }
    default: ShouldNotReachHere();
    }
  }

  case MetadataPtr:
  case KlassPtr:
  case InstKlassPtr:
  case AryKlassPtr:
  case RawPtr: return TypePtr::BOTTOM;

  case AryPtr: {                // Meeting 2 references?
    const TypeAryPtr *tap = t->is_aryptr();
    int off = meet_offset(tap->offset());
    const TypeAry *tary = _ary->meet_speculative(tap->_ary)->is_ary();
    PTR ptr = meet_ptr(tap->ptr());
    int instance_id = meet_instance_id(tap->instance_id());
    const TypePtr* speculative = xmeet_speculative(tap);
    int depth = meet_inline_depth(tap->inline_depth());

    ciKlass* res_klass = nullptr;
    bool res_xk = false;
    const Type* elem = tary->_elem;
    if (meet_aryptr(ptr, elem, this, tap, res_klass, res_xk) == NOT_SUBTYPE) {
      instance_id = InstanceBot;
    }

    ciObject* o = nullptr;             // Assume not constant when done
    ciObject* this_oop = const_oop();
    ciObject* tap_oop = tap->const_oop();
    if (ptr == Constant) {
      if (this_oop != nullptr && tap_oop != nullptr &&
          this_oop->equals(tap_oop)) {
        o = tap_oop;
      } else if (above_centerline(_ptr)) {
        o = tap_oop;
      } else if (above_centerline(tap->_ptr)) {
        o = this_oop;
      } else {
        ptr = NotNull;
      }
    }
    return make(ptr, o, TypeAry::make(elem, tary->_size, tary->_stable), res_klass, res_xk, off, instance_id, speculative, depth);
  }

  // All arrays inherit from Object class
  case InstPtr: {
    const TypeInstPtr *tp = t->is_instptr();
    int offset = meet_offset(tp->offset());
    PTR ptr = meet_ptr(tp->ptr());
    int instance_id = meet_instance_id(tp->instance_id());
    const TypePtr* speculative = xmeet_speculative(tp);
    int depth = meet_inline_depth(tp->inline_depth());
    const TypeInterfaces* interfaces = meet_interfaces(tp);
    const TypeInterfaces* tp_interfaces = tp->_interfaces;
    const TypeInterfaces* this_interfaces = _interfaces;

    switch (ptr) {
    case TopPTR:
    case AnyNull:                // Fall 'down' to dual of object klass
      // For instances when a subclass meets a superclass we fall
      // below the centerline when the superclass is exact. We need to
      // do the same here.
      if (tp->klass()->equals(ciEnv::current()->Object_klass()) && this_interfaces->contains(tp_interfaces) && !tp->klass_is_exact()) {
        return TypeAryPtr::make(ptr, _ary, _klass, _klass_is_exact, offset, instance_id, speculative, depth);
      } else {
        // cannot subclass, so the meet has to fall badly below the centerline
        ptr = NotNull;
        instance_id = InstanceBot;
        interfaces = this_interfaces->intersection_with(tp_interfaces);
        return TypeInstPtr::make(ptr, ciEnv::current()->Object_klass(), interfaces, false, nullptr,offset, instance_id, speculative, depth);
      }
    case Constant:
    case NotNull:
    case BotPTR:                // Fall down to object klass
      // LCA is object_klass, but if we subclass from the top we can do better
      if (above_centerline(tp->ptr())) {
        // If 'tp'  is above the centerline and it is Object class
        // then we can subclass in the Java class hierarchy.
        // For instances when a subclass meets a superclass we fall
        // below the centerline when the superclass is exact. We need
        // to do the same here.
        if (tp->klass()->equals(ciEnv::current()->Object_klass()) && this_interfaces->contains(tp_interfaces) && !tp->klass_is_exact()) {
          // that is, my array type is a subtype of 'tp' klass
          return make(ptr, (ptr == Constant ? const_oop() : nullptr),
                      _ary, _klass, _klass_is_exact, offset, instance_id, speculative, depth);
        }
      }
      // The other case cannot happen, since t cannot be a subtype of an array.
      // The meet falls down to Object class below centerline.
      if (ptr == Constant) {
         ptr = NotNull;
      }
      if (instance_id > 0) {
        instance_id = InstanceBot;
      }
      interfaces = this_interfaces->intersection_with(tp_interfaces);
      return TypeInstPtr::make(ptr, ciEnv::current()->Object_klass(), interfaces, false, nullptr, offset, instance_id, speculative, depth);
    default: typerr(t);
    }
  }
  }
  return this;                  // Lint noise
}


template<class T> TypePtr::MeetResult TypePtr::meet_aryptr(PTR& ptr, const Type*& elem, const T* this_ary,
                                                           const T* other_ary, ciKlass*& res_klass, bool& res_xk) {
  int dummy;
  bool this_top_or_bottom = (this_ary->base_element_type(dummy) == Type::TOP || this_ary->base_element_type(dummy) == Type::BOTTOM);
  bool other_top_or_bottom = (other_ary->base_element_type(dummy) == Type::TOP || other_ary->base_element_type(dummy) == Type::BOTTOM);
  ciKlass* this_klass = this_ary->klass();
  ciKlass* other_klass = other_ary->klass();
  bool this_xk = this_ary->klass_is_exact();
  bool other_xk = other_ary->klass_is_exact();
  PTR this_ptr = this_ary->ptr();
  PTR other_ptr = other_ary->ptr();
  res_klass = nullptr;
  MeetResult result = SUBTYPE;
  if (elem->isa_int()) {
    // Integral array element types have irrelevant lattice relations.
    // It is the klass that determines array layout, not the element type.
    if (this_top_or_bottom)
      res_klass = other_klass;
    else if (other_top_or_bottom || other_klass == this_klass) {
      res_klass = this_klass;
    } else {
      // Something like byte[int+] meets char[int+].
      // This must fall to bottom, not (int[-128..65535])[int+].
      // instance_id = InstanceBot;
      elem = Type::BOTTOM;
      result = NOT_SUBTYPE;
      if (above_centerline(ptr) || ptr == Constant) {
        ptr = NotNull;
        res_xk = false;
        return NOT_SUBTYPE;
      }
    }
  } else {// Non integral arrays.
    // Must fall to bottom if exact klasses in upper lattice
    // are not equal or super klass is exact.
    if ((above_centerline(ptr) || ptr == Constant) && !this_ary->is_same_java_type_as(other_ary) &&
        // meet with top[] and bottom[] are processed further down:
        !this_top_or_bottom && !other_top_or_bottom &&
        // both are exact and not equal:
        ((other_xk && this_xk) ||
         // 'tap'  is exact and super or unrelated:
         (other_xk && !other_ary->is_meet_subtype_of(this_ary)) ||
         // 'this' is exact and super or unrelated:
         (this_xk && !this_ary->is_meet_subtype_of(other_ary)))) {
      if (above_centerline(ptr) || (elem->make_ptr() && above_centerline(elem->make_ptr()->_ptr))) {
        elem = Type::BOTTOM;
      }
      ptr = NotNull;
      res_xk = false;
      return NOT_SUBTYPE;
    }
  }

  res_xk = false;
  switch (other_ptr) {
    case AnyNull:
    case TopPTR:
      // Compute new klass on demand, do not use tap->_klass
      if (below_centerline(this_ptr)) {
        res_xk = this_xk;
      } else {
        res_xk = (other_xk || this_xk);
      }
      return result;
    case Constant: {
      if (this_ptr == Constant) {
        res_xk = true;
      } else if(above_centerline(this_ptr)) {
        res_xk = true;
      } else {
        // Only precise for identical arrays
        res_xk = this_xk && (this_ary->is_same_java_type_as(other_ary) || (this_top_or_bottom && other_top_or_bottom));
      }
      return result;
    }
    case NotNull:
    case BotPTR:
      // Compute new klass on demand, do not use tap->_klass
      if (above_centerline(this_ptr)) {
        res_xk = other_xk;
      } else {
        res_xk = (other_xk && this_xk) &&
                 (this_ary->is_same_java_type_as(other_ary) || (this_top_or_bottom && other_top_or_bottom)); // Only precise for identical arrays
      }
      return result;
    default:  {
      ShouldNotReachHere();
      return result;
    }
  }
  return result;
}


//------------------------------xdual------------------------------------------
// Dual: compute field-by-field dual
const Type *TypeAryPtr::xdual() const {
  return new TypeAryPtr(dual_ptr(), _const_oop, _ary->dual()->is_ary(),_klass, _klass_is_exact, dual_offset(), dual_instance_id(), is_autobox_cache(), dual_speculative(), dual_inline_depth());
}

//------------------------------dump2------------------------------------------
#ifndef PRODUCT
void TypeAryPtr::dump2( Dict &d, uint depth, outputStream *st ) const {
  _ary->dump2(d,depth,st);
  _interfaces->dump(st);

  switch( _ptr ) {
  case Constant:
    const_oop()->print(st);
    break;
  case BotPTR:
    if (!WizardMode && !Verbose) {
      if( _klass_is_exact ) st->print(":exact");
      break;
    }
  case TopPTR:
  case AnyNull:
  case NotNull:
    st->print(":%s", ptr_msg[_ptr]);
    if( _klass_is_exact ) st->print(":exact");
    break;
  default:
    break;
  }

  if( _offset != 0 ) {
    int header_size = objArrayOopDesc::header_size() * wordSize;
    if( _offset == OffsetTop )       st->print("+undefined");
    else if( _offset == OffsetBot )  st->print("+any");
    else if( _offset < header_size ) st->print("+%d", _offset);
    else {
      BasicType basic_elem_type = elem()->basic_type();
      if (basic_elem_type == T_ILLEGAL) {
        st->print("+any");
      } else {
        int array_base = arrayOopDesc::base_offset_in_bytes(basic_elem_type);
        int elem_size = type2aelembytes(basic_elem_type);
        st->print("[%d]", (_offset - array_base)/elem_size);
      }
    }
  }
  st->print(" *");
  if (_instance_id == InstanceTop)
    st->print(",iid=top");
  else if (_instance_id != InstanceBot)
    st->print(",iid=%d",_instance_id);

  dump_inline_depth(st);
  dump_speculative(st);
}
#endif

bool TypeAryPtr::empty(void) const {
  if (_ary->empty())       return true;
  return TypeOopPtr::empty();
}

//------------------------------add_offset-------------------------------------
const TypePtr* TypeAryPtr::add_offset(intptr_t offset) const {
  return make(_ptr, _const_oop, _ary, _klass, _klass_is_exact, xadd_offset(offset), _instance_id, add_offset_speculative(offset), _inline_depth);
}

const TypeAryPtr* TypeAryPtr::with_offset(intptr_t offset) const {
  return make(_ptr, _const_oop, _ary, _klass, _klass_is_exact, offset, _instance_id, with_offset_speculative(offset), _inline_depth);
}

const TypeAryPtr* TypeAryPtr::with_ary(const TypeAry* ary) const {
  return make(_ptr, _const_oop, ary, _klass, _klass_is_exact, _offset, _instance_id, _speculative, _inline_depth);
}

const TypeAryPtr* TypeAryPtr::remove_speculative() const {
  if (_speculative == nullptr) {
    return this;
  }
  assert(_inline_depth == InlineDepthTop || _inline_depth == InlineDepthBottom, "non speculative type shouldn't have inline depth");
  return make(_ptr, _const_oop, _ary->remove_speculative()->is_ary(), _klass, _klass_is_exact, _offset, _instance_id, nullptr, _inline_depth);
}

const TypePtr* TypeAryPtr::with_inline_depth(int depth) const {
  if (!UseInlineDepthForSpeculativeTypes) {
    return this;
  }
  return make(_ptr, _const_oop, _ary->remove_speculative()->is_ary(), _klass, _klass_is_exact, _offset, _instance_id, _speculative, depth);
}

const TypePtr* TypeAryPtr::with_instance_id(int instance_id) const {
  assert(is_known_instance(), "should be known");
  return make(_ptr, _const_oop, _ary->remove_speculative()->is_ary(), _klass, _klass_is_exact, _offset, instance_id, _speculative, _inline_depth);
}

//=============================================================================

//------------------------------hash-------------------------------------------
// Type-specific hashing function.
uint TypeNarrowPtr::hash(void) const {
  return _ptrtype->hash() + 7;
}

bool TypeNarrowPtr::singleton(void) const {    // TRUE if type is a singleton
  return _ptrtype->singleton();
}

bool TypeNarrowPtr::empty(void) const {
  return _ptrtype->empty();
}

intptr_t TypeNarrowPtr::get_con() const {
  return _ptrtype->get_con();
}

bool TypeNarrowPtr::eq( const Type *t ) const {
  const TypeNarrowPtr* tc = isa_same_narrowptr(t);
  if (tc != nullptr) {
    if (_ptrtype->base() != tc->_ptrtype->base()) {
      return false;
    }
    return tc->_ptrtype->eq(_ptrtype);
  }
  return false;
}

const Type *TypeNarrowPtr::xdual() const {    // Compute dual right now.
  const TypePtr* odual = _ptrtype->dual()->is_ptr();
  return make_same_narrowptr(odual);
}


const Type *TypeNarrowPtr::filter_helper(const Type *kills, bool include_speculative) const {
  if (isa_same_narrowptr(kills)) {
    const Type* ft =_ptrtype->filter_helper(is_same_narrowptr(kills)->_ptrtype, include_speculative);
    if (ft->empty())
      return Type::TOP;           // Canonical empty value
    if (ft->isa_ptr()) {
      return make_hash_same_narrowptr(ft->isa_ptr());
    }
    return ft;
  } else if (kills->isa_ptr()) {
    const Type* ft = _ptrtype->join_helper(kills, include_speculative);
    if (ft->empty())
      return Type::TOP;           // Canonical empty value
    return ft;
  } else {
    return Type::TOP;
  }
}

//------------------------------xmeet------------------------------------------
// Compute the MEET of two types.  It returns a new Type object.
const Type *TypeNarrowPtr::xmeet( const Type *t ) const {
  // Perform a fast test for common case; meeting the same types together.
  if( this == t ) return this;  // Meeting same type-rep?

  if (t->base() == base()) {
    const Type* result = _ptrtype->xmeet(t->make_ptr());
    if (result->isa_ptr()) {
      return make_hash_same_narrowptr(result->is_ptr());
    }
    return result;
  }

  // Current "this->_base" is NarrowKlass or NarrowOop
  switch (t->base()) {          // switch on original type

  case Int:                     // Mixing ints & oops happens when javac
  case Long:                    // reuses local variables
  case FloatTop:
  case FloatCon:
  case FloatBot:
  case DoubleTop:
  case DoubleCon:
  case DoubleBot:
  case AnyPtr:
  case RawPtr:
  case OopPtr:
  case InstPtr:
  case AryPtr:
  case MetadataPtr:
  case KlassPtr:
  case InstKlassPtr:
  case AryKlassPtr:
  case NarrowOop:
  case NarrowKlass:

  case Bottom:                  // Ye Olde Default
    return Type::BOTTOM;
  case Top:
    return this;

  default:                      // All else is a mistake
    typerr(t);

  } // End of switch

  return this;
}

#ifndef PRODUCT
void TypeNarrowPtr::dump2( Dict & d, uint depth, outputStream *st ) const {
  _ptrtype->dump2(d, depth, st);
}
#endif

const TypeNarrowOop *TypeNarrowOop::BOTTOM;
const TypeNarrowOop *TypeNarrowOop::NULL_PTR;


const TypeNarrowOop* TypeNarrowOop::make(const TypePtr* type) {
  return (const TypeNarrowOop*)(new TypeNarrowOop(type))->hashcons();
}

const TypeNarrowOop* TypeNarrowOop::remove_speculative() const {
  return make(_ptrtype->remove_speculative()->is_ptr());
}

const Type* TypeNarrowOop::cleanup_speculative() const {
  return make(_ptrtype->cleanup_speculative()->is_ptr());
}

#ifndef PRODUCT
void TypeNarrowOop::dump2( Dict & d, uint depth, outputStream *st ) const {
  st->print("narrowoop: ");
  TypeNarrowPtr::dump2(d, depth, st);
}
#endif

const TypeNarrowKlass *TypeNarrowKlass::NULL_PTR;

const TypeNarrowKlass* TypeNarrowKlass::make(const TypePtr* type) {
  return (const TypeNarrowKlass*)(new TypeNarrowKlass(type))->hashcons();
}

#ifndef PRODUCT
void TypeNarrowKlass::dump2( Dict & d, uint depth, outputStream *st ) const {
  st->print("narrowklass: ");
  TypeNarrowPtr::dump2(d, depth, st);
}
#endif


//------------------------------eq---------------------------------------------
// Structural equality check for Type representations
bool TypeMetadataPtr::eq( const Type *t ) const {
  const TypeMetadataPtr *a = (const TypeMetadataPtr*)t;
  ciMetadata* one = metadata();
  ciMetadata* two = a->metadata();
  if (one == nullptr || two == nullptr) {
    return (one == two) && TypePtr::eq(t);
  } else {
    return one->equals(two) && TypePtr::eq(t);
  }
}

//------------------------------hash-------------------------------------------
// Type-specific hashing function.
uint TypeMetadataPtr::hash(void) const {
  return
    (metadata() ? metadata()->hash() : 0) +
    TypePtr::hash();
}

//------------------------------singleton--------------------------------------
// TRUE if Type is a singleton type, FALSE otherwise.   Singletons are simple
// constants
bool TypeMetadataPtr::singleton(void) const {
  // detune optimizer to not generate constant metadata + constant offset as a constant!
  // TopPTR, Null, AnyNull, Constant are all singletons
  return (_offset == 0) && !below_centerline(_ptr);
}

//------------------------------add_offset-------------------------------------
const TypePtr* TypeMetadataPtr::add_offset( intptr_t offset ) const {
  return make( _ptr, _metadata, xadd_offset(offset));
}

//-----------------------------filter------------------------------------------
// Do not allow interface-vs.-noninterface joins to collapse to top.
const Type *TypeMetadataPtr::filter_helper(const Type *kills, bool include_speculative) const {
  const TypeMetadataPtr* ft = join_helper(kills, include_speculative)->isa_metadataptr();
  if (ft == nullptr || ft->empty())
    return Type::TOP;           // Canonical empty value
  return ft;
}

 //------------------------------get_con----------------------------------------
intptr_t TypeMetadataPtr::get_con() const {
  assert( _ptr == Null || _ptr == Constant, "" );
  assert( _offset >= 0, "" );

  if (_offset != 0) {
    // After being ported to the compiler interface, the compiler no longer
    // directly manipulates the addresses of oops.  Rather, it only has a pointer
    // to a handle at compile time.  This handle is embedded in the generated
    // code and dereferenced at the time the nmethod is made.  Until that time,
    // it is not reasonable to do arithmetic with the addresses of oops (we don't
    // have access to the addresses!).  This does not seem to currently happen,
    // but this assertion here is to help prevent its occurrence.
    tty->print_cr("Found oop constant with non-zero offset");
    ShouldNotReachHere();
  }

  return (intptr_t)metadata()->constant_encoding();
}

//------------------------------cast_to_ptr_type-------------------------------
const TypeMetadataPtr* TypeMetadataPtr::cast_to_ptr_type(PTR ptr) const {
  if( ptr == _ptr ) return this;
  return make(ptr, metadata(), _offset);
}

//------------------------------meet-------------------------------------------
// Compute the MEET of two types.  It returns a new Type object.
const Type *TypeMetadataPtr::xmeet( const Type *t ) const {
  // Perform a fast test for common case; meeting the same types together.
  if( this == t ) return this;  // Meeting same type-rep?

  // Current "this->_base" is OopPtr
  switch (t->base()) {          // switch on original type

  case Int:                     // Mixing ints & oops happens when javac
  case Long:                    // reuses local variables
  case FloatTop:
  case FloatCon:
  case FloatBot:
  case DoubleTop:
  case DoubleCon:
  case DoubleBot:
  case NarrowOop:
  case NarrowKlass:
  case Bottom:                  // Ye Olde Default
    return Type::BOTTOM;
  case Top:
    return this;

  default:                      // All else is a mistake
    typerr(t);

  case AnyPtr: {
    // Found an AnyPtr type vs self-OopPtr type
    const TypePtr *tp = t->is_ptr();
    int offset = meet_offset(tp->offset());
    PTR ptr = meet_ptr(tp->ptr());
    switch (tp->ptr()) {
    case Null:
      if (ptr == Null)  return TypePtr::make(AnyPtr, ptr, offset, tp->speculative(), tp->inline_depth());
      // else fall through:
    case TopPTR:
    case AnyNull: {
      return make(ptr, _metadata, offset);
    }
    case BotPTR:
    case NotNull:
      return TypePtr::make(AnyPtr, ptr, offset, tp->speculative(), tp->inline_depth());
    default: typerr(t);
    }
  }

  case RawPtr:
  case KlassPtr:
  case InstKlassPtr:
  case AryKlassPtr:
  case OopPtr:
  case InstPtr:
  case AryPtr:
    return TypePtr::BOTTOM;     // Oop meet raw is not well defined

  case MetadataPtr: {
    const TypeMetadataPtr *tp = t->is_metadataptr();
    int offset = meet_offset(tp->offset());
    PTR tptr = tp->ptr();
    PTR ptr = meet_ptr(tptr);
    ciMetadata* md = (tptr == TopPTR) ? metadata() : tp->metadata();
    if (tptr == TopPTR || _ptr == TopPTR ||
        metadata()->equals(tp->metadata())) {
      return make(ptr, md, offset);
    }
    // metadata is different
    if( ptr == Constant ) {  // Cannot be equal constants, so...
      if( tptr == Constant && _ptr != Constant)  return t;
      if( _ptr == Constant && tptr != Constant)  return this;
      ptr = NotNull;            // Fall down in lattice
    }
    return make(ptr, nullptr, offset);
    break;
  }
  } // End of switch
  return this;                  // Return the double constant
}


//------------------------------xdual------------------------------------------
// Dual of a pure metadata pointer.
const Type *TypeMetadataPtr::xdual() const {
  return new TypeMetadataPtr(dual_ptr(), metadata(), dual_offset());
}

//------------------------------dump2------------------------------------------
#ifndef PRODUCT
void TypeMetadataPtr::dump2( Dict &d, uint depth, outputStream *st ) const {
  st->print("metadataptr:%s", ptr_msg[_ptr]);
  if( metadata() ) st->print(INTPTR_FORMAT, p2i(metadata()));
  switch( _offset ) {
  case OffsetTop: st->print("+top"); break;
  case OffsetBot: st->print("+any"); break;
  case         0: break;
  default:        st->print("+%d",_offset); break;
  }
}
#endif


//=============================================================================
// Convenience common pre-built type.
const TypeMetadataPtr *TypeMetadataPtr::BOTTOM;

TypeMetadataPtr::TypeMetadataPtr(PTR ptr, ciMetadata* metadata, int offset):
  TypePtr(MetadataPtr, ptr, offset), _metadata(metadata) {
}

const TypeMetadataPtr* TypeMetadataPtr::make(ciMethod* m) {
  return make(Constant, m, 0);
}
const TypeMetadataPtr* TypeMetadataPtr::make(ciMethodData* m) {
  return make(Constant, m, 0);
}

//------------------------------make-------------------------------------------
// Create a meta data constant
const TypeMetadataPtr *TypeMetadataPtr::make(PTR ptr, ciMetadata* m, int offset) {
  assert(m == nullptr || !m->is_klass(), "wrong type");
  return (TypeMetadataPtr*)(new TypeMetadataPtr(ptr, m, offset))->hashcons();
}


const TypeKlassPtr* TypeAryPtr::as_klass_type(bool try_for_exact) const {
  const Type* elem = _ary->_elem;
  bool xk = klass_is_exact();
  if (elem->make_oopptr() != nullptr) {
    elem = elem->make_oopptr()->as_klass_type(try_for_exact);
    if (elem->is_klassptr()->klass_is_exact()) {
      xk = true;
    }
  }
  return TypeAryKlassPtr::make(xk ? TypePtr::Constant : TypePtr::NotNull, elem, klass(), 0);
}

const TypeKlassPtr* TypeKlassPtr::make(ciKlass *klass, InterfaceHandling interface_handling) {
  if (klass->is_instance_klass()) {
    return TypeInstKlassPtr::make(klass, interface_handling);
  }
  return TypeAryKlassPtr::make(klass, interface_handling);
}

const TypeKlassPtr* TypeKlassPtr::make(PTR ptr, ciKlass* klass, int offset, InterfaceHandling interface_handling) {
  if (klass->is_instance_klass()) {
    const TypeInterfaces* interfaces = TypePtr::interfaces(klass, true, true, false, interface_handling);
    return TypeInstKlassPtr::make(ptr, klass, interfaces, offset);
  }
  return TypeAryKlassPtr::make(ptr, klass, offset, interface_handling);
}


//------------------------------TypeKlassPtr-----------------------------------
TypeKlassPtr::TypeKlassPtr(TYPES t, PTR ptr, ciKlass* klass, const TypeInterfaces* interfaces, int offset)
  : TypePtr(t, ptr, offset), _klass(klass), _interfaces(interfaces) {
  assert(klass == nullptr || !klass->is_loaded() || (klass->is_instance_klass() && !klass->is_interface()) ||
         klass->is_type_array_klass() || !klass->as_obj_array_klass()->base_element_klass()->is_interface(), "no interface here");
}

// Is there a single ciKlass* that can represent that type?
ciKlass* TypeKlassPtr::exact_klass_helper() const {
  assert(_klass->is_instance_klass() && !_klass->is_interface(), "No interface");
  if (_interfaces->empty()) {
    return _klass;
  }
  if (_klass != ciEnv::current()->Object_klass()) {
    if (_interfaces->eq(_klass->as_instance_klass())) {
      return _klass;
    }
    return nullptr;
  }
  return _interfaces->exact_klass();
}

//------------------------------eq---------------------------------------------
// Structural equality check for Type representations
bool TypeKlassPtr::eq(const Type *t) const {
  const TypeKlassPtr *p = t->is_klassptr();
  return
    _interfaces->eq(p->_interfaces) &&
    TypePtr::eq(p);
}

//------------------------------hash-------------------------------------------
// Type-specific hashing function.
uint TypeKlassPtr::hash(void) const {
  return TypePtr::hash() + _interfaces->hash();
}

//------------------------------singleton--------------------------------------
// TRUE if Type is a singleton type, FALSE otherwise.   Singletons are simple
// constants
bool TypeKlassPtr::singleton(void) const {
  // detune optimizer to not generate constant klass + constant offset as a constant!
  // TopPTR, Null, AnyNull, Constant are all singletons
  return (_offset == 0) && !below_centerline(_ptr);
}

// Do not allow interface-vs.-noninterface joins to collapse to top.
const Type *TypeKlassPtr::filter_helper(const Type *kills, bool include_speculative) const {
  // logic here mirrors the one from TypeOopPtr::filter. See comments
  // there.
  const Type* ft = join_helper(kills, include_speculative);
  const TypeKlassPtr* ftkp = ft->isa_instklassptr();
  const TypeKlassPtr* ktkp = kills->isa_instklassptr();

  if (ft->empty()) {
    return Type::TOP;           // Canonical empty value
  }

  return ft;
}

const TypeInterfaces* TypeKlassPtr::meet_interfaces(const TypeKlassPtr* other) const {
  if (above_centerline(_ptr) && above_centerline(other->_ptr)) {
    return _interfaces->union_with(other->_interfaces);
  } else if (above_centerline(_ptr) && !above_centerline(other->_ptr)) {
    return other->_interfaces;
  } else if (above_centerline(other->_ptr) && !above_centerline(_ptr)) {
    return _interfaces;
  }
  return _interfaces->intersection_with(other->_interfaces);
}

//------------------------------get_con----------------------------------------
intptr_t TypeKlassPtr::get_con() const {
  assert( _ptr == Null || _ptr == Constant, "" );
  assert( _offset >= 0, "" );

  if (_offset != 0) {
    // After being ported to the compiler interface, the compiler no longer
    // directly manipulates the addresses of oops.  Rather, it only has a pointer
    // to a handle at compile time.  This handle is embedded in the generated
    // code and dereferenced at the time the nmethod is made.  Until that time,
    // it is not reasonable to do arithmetic with the addresses of oops (we don't
    // have access to the addresses!).  This does not seem to currently happen,
    // but this assertion here is to help prevent its occurrence.
    tty->print_cr("Found oop constant with non-zero offset");
    ShouldNotReachHere();
  }

  ciKlass* k = exact_klass();

  return (intptr_t)k->constant_encoding();
}

//------------------------------dump2------------------------------------------
// Dump Klass Type
#ifndef PRODUCT
void TypeKlassPtr::dump2(Dict & d, uint depth, outputStream *st) const {
  switch(_ptr) {
  case Constant:
    st->print("precise ");
  case NotNull:
    {
      const char *name = klass()->name()->as_utf8();
      if (name) {
        st->print("%s: " INTPTR_FORMAT, name, p2i(klass()));
      } else {
        ShouldNotReachHere();
      }
      _interfaces->dump(st);
    }
  case BotPTR:
    if (!WizardMode && !Verbose && _ptr != Constant) break;
  case TopPTR:
  case AnyNull:
    st->print(":%s", ptr_msg[_ptr]);
    if (_ptr == Constant) st->print(":exact");
    break;
  default:
    break;
  }

  if (_offset) {               // Dump offset, if any
    if (_offset == OffsetBot)      { st->print("+any"); }
    else if (_offset == OffsetTop) { st->print("+unknown"); }
    else                            { st->print("+%d", _offset); }
  }

  st->print(" *");
}
#endif

//=============================================================================
// Convenience common pre-built types.

// Not-null object klass or below
const TypeInstKlassPtr *TypeInstKlassPtr::OBJECT;
const TypeInstKlassPtr *TypeInstKlassPtr::OBJECT_OR_NULL;

bool TypeInstKlassPtr::eq(const Type *t) const {
  const TypeKlassPtr *p = t->is_klassptr();
  return
    klass()->equals(p->klass()) &&
    TypeKlassPtr::eq(p);
}

uint TypeInstKlassPtr::hash(void) const {
  return klass()->hash() + TypeKlassPtr::hash();
}

const TypeInstKlassPtr *TypeInstKlassPtr::make(PTR ptr, ciKlass* k, const TypeInterfaces* interfaces, int offset) {
  TypeInstKlassPtr *r =
    (TypeInstKlassPtr*)(new TypeInstKlassPtr(ptr, k, interfaces, offset))->hashcons();

  return r;
}

//------------------------------add_offset-------------------------------------
// Access internals of klass object
const TypePtr* TypeInstKlassPtr::add_offset( intptr_t offset ) const {
  return make( _ptr, klass(), _interfaces, xadd_offset(offset) );
}

const TypeInstKlassPtr* TypeInstKlassPtr::with_offset(intptr_t offset) const {
  return make(_ptr, klass(), _interfaces, offset);
}

//------------------------------cast_to_ptr_type-------------------------------
const TypeInstKlassPtr* TypeInstKlassPtr::cast_to_ptr_type(PTR ptr) const {
  assert(_base == InstKlassPtr, "subclass must override cast_to_ptr_type");
  if( ptr == _ptr ) return this;
  return make(ptr, _klass, _interfaces, _offset);
}


bool TypeInstKlassPtr::must_be_exact() const {
  if (!_klass->is_loaded())  return false;
  ciInstanceKlass* ik = _klass->as_instance_klass();
  if (ik->is_final())  return true;  // cannot clear xk
  return false;
}

//-----------------------------cast_to_exactness-------------------------------
const TypeKlassPtr* TypeInstKlassPtr::cast_to_exactness(bool klass_is_exact) const {
  if (klass_is_exact == (_ptr == Constant)) return this;
  if (must_be_exact()) return this;
  ciKlass* k = klass();
  return make(klass_is_exact ? Constant : NotNull, k, _interfaces, _offset);
}


//-----------------------------as_instance_type--------------------------------
// Corresponding type for an instance of the given class.
// It will be NotNull, and exact if and only if the klass type is exact.
const TypeOopPtr* TypeInstKlassPtr::as_instance_type(bool klass_change) const {
  ciKlass* k = klass();
  bool xk = klass_is_exact();
  Compile* C = Compile::current();
  Dependencies* deps = C->dependencies();
  assert((deps != nullptr) == (C->method() != nullptr && C->method()->code_size() > 0), "sanity");
  // Element is an instance
  bool klass_is_exact = false;
  const TypeInterfaces* interfaces = _interfaces;
  if (k->is_loaded()) {
    // Try to set klass_is_exact.
    ciInstanceKlass* ik = k->as_instance_klass();
    klass_is_exact = ik->is_final();
    if (!klass_is_exact && klass_change
        && deps != nullptr && UseUniqueSubclasses) {
      ciInstanceKlass* sub = ik->unique_concrete_subklass();
      if (sub != nullptr) {
        if (_interfaces->eq(sub)) {
          deps->assert_abstract_with_unique_concrete_subtype(ik, sub);
          k = ik = sub;
          xk = sub->is_final();
        }
      }
    }
  }
  return TypeInstPtr::make(TypePtr::BotPTR, k, interfaces, xk, nullptr, 0);
}

//------------------------------xmeet------------------------------------------
// Compute the MEET of two types, return a new Type object.
const Type    *TypeInstKlassPtr::xmeet( const Type *t ) const {
  // Perform a fast test for common case; meeting the same types together.
  if( this == t ) return this;  // Meeting same type-rep?

  // Current "this->_base" is Pointer
  switch (t->base()) {          // switch on original type

  case Int:                     // Mixing ints & oops happens when javac
  case Long:                    // reuses local variables
  case FloatTop:
  case FloatCon:
  case FloatBot:
  case DoubleTop:
  case DoubleCon:
  case DoubleBot:
  case NarrowOop:
  case NarrowKlass:
  case Bottom:                  // Ye Olde Default
    return Type::BOTTOM;
  case Top:
    return this;

  default:                      // All else is a mistake
    typerr(t);

  case AnyPtr: {                // Meeting to AnyPtrs
    // Found an AnyPtr type vs self-KlassPtr type
    const TypePtr *tp = t->is_ptr();
    int offset = meet_offset(tp->offset());
    PTR ptr = meet_ptr(tp->ptr());
    switch (tp->ptr()) {
    case TopPTR:
      return this;
    case Null:
      if( ptr == Null ) return TypePtr::make(AnyPtr, ptr, offset, tp->speculative(), tp->inline_depth());
    case AnyNull:
      return make( ptr, klass(), _interfaces, offset );
    case BotPTR:
    case NotNull:
      return TypePtr::make(AnyPtr, ptr, offset, tp->speculative(), tp->inline_depth());
    default: typerr(t);
    }
  }

  case RawPtr:
  case MetadataPtr:
  case OopPtr:
  case AryPtr:                  // Meet with AryPtr
  case InstPtr:                 // Meet with InstPtr
    return TypePtr::BOTTOM;

  //
  //             A-top         }
  //           /   |   \       }  Tops
  //       B-top A-any C-top   }
  //          | /  |  \ |      }  Any-nulls
  //       B-any   |   C-any   }
  //          |    |    |
  //       B-con A-con C-con   } constants; not comparable across classes
  //          |    |    |
  //       B-not   |   C-not   }
  //          | \  |  / |      }  not-nulls
  //       B-bot A-not C-bot   }
  //           \   |   /       }  Bottoms
  //             A-bot         }
  //

  case InstKlassPtr: {  // Meet two KlassPtr types
    const TypeInstKlassPtr *tkls = t->is_instklassptr();
    int  off     = meet_offset(tkls->offset());
    PTR  ptr     = meet_ptr(tkls->ptr());
    const TypeInterfaces* interfaces = meet_interfaces(tkls);

    ciKlass* res_klass = nullptr;
    bool res_xk = false;
    switch(meet_instptr(ptr, interfaces, this, tkls, res_klass, res_xk)) {
      case UNLOADED:
        ShouldNotReachHere();
      case SUBTYPE:
      case NOT_SUBTYPE:
      case LCA:
      case QUICK: {
        assert(res_xk == (ptr == Constant), "");
        const Type* res = make(ptr, res_klass, interfaces, off);
        return res;
      }
      default:
        ShouldNotReachHere();
    }
  } // End of case KlassPtr
  case AryKlassPtr: {                // All arrays inherit from Object class
    const TypeAryKlassPtr *tp = t->is_aryklassptr();
    int offset = meet_offset(tp->offset());
    PTR ptr = meet_ptr(tp->ptr());
    const TypeInterfaces* interfaces = meet_interfaces(tp);
    const TypeInterfaces* tp_interfaces = tp->_interfaces;
    const TypeInterfaces* this_interfaces = _interfaces;

    switch (ptr) {
    case TopPTR:
    case AnyNull:                // Fall 'down' to dual of object klass
      // For instances when a subclass meets a superclass we fall
      // below the centerline when the superclass is exact. We need to
      // do the same here.
      if (klass()->equals(ciEnv::current()->Object_klass()) && tp_interfaces->contains(this_interfaces) && !klass_is_exact()) {
        return TypeAryKlassPtr::make(ptr, tp->elem(), tp->klass(), offset);
      } else {
        // cannot subclass, so the meet has to fall badly below the centerline
        ptr = NotNull;
        interfaces = _interfaces->intersection_with(tp->_interfaces);
        return make(ptr, ciEnv::current()->Object_klass(), interfaces, offset);
      }
    case Constant:
    case NotNull:
    case BotPTR:                // Fall down to object klass
      // LCA is object_klass, but if we subclass from the top we can do better
      if( above_centerline(_ptr) ) { // if( _ptr == TopPTR || _ptr == AnyNull )
        // If 'this' (InstPtr) is above the centerline and it is Object class
        // then we can subclass in the Java class hierarchy.
        // For instances when a subclass meets a superclass we fall
        // below the centerline when the superclass is exact. We need
        // to do the same here.
        if (klass()->equals(ciEnv::current()->Object_klass()) && tp_interfaces->contains(this_interfaces) && !klass_is_exact()) {
          // that is, tp's array type is a subtype of my klass
          return TypeAryKlassPtr::make(ptr,
                                       tp->elem(), tp->klass(), offset);
        }
      }
      // The other case cannot happen, since I cannot be a subtype of an array.
      // The meet falls down to Object class below centerline.
      if( ptr == Constant )
         ptr = NotNull;
      interfaces = this_interfaces->intersection_with(tp_interfaces);
      return make(ptr, ciEnv::current()->Object_klass(), interfaces, offset);
    default: typerr(t);
    }
  }

  } // End of switch
  return this;                  // Return the double constant
}

//------------------------------xdual------------------------------------------
// Dual: compute field-by-field dual
const Type    *TypeInstKlassPtr::xdual() const {
  return new TypeInstKlassPtr(dual_ptr(), klass(), _interfaces, dual_offset());
}

template <class T1, class T2> bool TypePtr::is_java_subtype_of_helper_for_instance(const T1* this_one, const T2* other, bool this_exact, bool other_exact) {
  static_assert(std::is_base_of<T2, T1>::value, "");
  if (!this_one->is_loaded() || !other->is_loaded()) {
    return false;
  }
  if (!this_one->is_instance_type(other)) {
    return false;
  }

  if (!other_exact) {
    return false;
  }

  if (other->klass()->equals(ciEnv::current()->Object_klass()) && other->_interfaces->empty()) {
    return true;
  }

<<<<<<< HEAD
  return this_one->_klass->is_subtype_of(other->_klass) && this_one->_interfaces->contains(other->_interfaces);
=======
  return this_one->klass()->is_subtype_of(other->klass()) && this_one->_interfaces->contains(other->_interfaces);
>>>>>>> 2c003f1f
}

bool TypeInstKlassPtr::is_java_subtype_of_helper(const TypeKlassPtr* other, bool this_exact, bool other_exact) const {
  return TypePtr::is_java_subtype_of_helper_for_instance(this, other, this_exact, other_exact);
}

template <class T1, class T2> bool TypePtr::is_same_java_type_as_helper_for_instance(const T1* this_one, const T2* other) {
  static_assert(std::is_base_of<T2, T1>::value, "");
  if (!this_one->is_loaded() || !other->is_loaded()) {
    return false;
  }
  if (!this_one->is_instance_type(other)) {
    return false;
  }
<<<<<<< HEAD
  return this_one->_klass->equals(other->_klass) && this_one->_interfaces->eq(other->_interfaces);
=======
  return this_one->klass()->equals(other->klass()) && this_one->_interfaces->eq(other->_interfaces);
>>>>>>> 2c003f1f
}

bool TypeInstKlassPtr::is_same_java_type_as_helper(const TypeKlassPtr* other) const {
  return TypePtr::is_same_java_type_as_helper_for_instance(this, other);
}

template <class T1, class T2> bool TypePtr::maybe_java_subtype_of_helper_for_instance(const T1* this_one, const T2* other, bool this_exact, bool other_exact) {
  static_assert(std::is_base_of<T2, T1>::value, "");
  if (!this_one->is_loaded() || !other->is_loaded()) {
    return true;
  }

  if (this_one->is_array_type(other)) {
<<<<<<< HEAD
    return !this_exact && this_one->_klass->equals(ciEnv::current()->Object_klass())  && other->_interfaces->contains(this_one->_interfaces);
=======
    return !this_exact && this_one->klass()->equals(ciEnv::current()->Object_klass())  && other->_interfaces->contains(this_one->_interfaces);
>>>>>>> 2c003f1f
  }

  assert(this_one->is_instance_type(other), "unsupported");

  if (this_exact && other_exact) {
    return this_one->is_java_subtype_of(other);
  }

  if (!this_one->klass()->is_subtype_of(other->klass()) && !other->klass()->is_subtype_of(this_one->klass())) {
    return false;
  }

  if (this_exact) {
<<<<<<< HEAD
    return this_one->_klass->is_subtype_of(other->_klass) && this_one->_interfaces->contains(other->_interfaces);
=======
    return this_one->klass()->is_subtype_of(other->klass()) && this_one->_interfaces->contains(other->_interfaces);
>>>>>>> 2c003f1f
  }

  return true;
}

bool TypeInstKlassPtr::maybe_java_subtype_of_helper(const TypeKlassPtr* other, bool this_exact, bool other_exact) const {
  return TypePtr::maybe_java_subtype_of_helper_for_instance(this, other, this_exact, other_exact);
}

const TypeKlassPtr* TypeInstKlassPtr::try_improve() const {
  if (!UseUniqueSubclasses) {
    return this;
  }
  ciKlass* k = klass();
  Compile* C = Compile::current();
  Dependencies* deps = C->dependencies();
  assert((deps != nullptr) == (C->method() != nullptr && C->method()->code_size() > 0), "sanity");
  const TypeInterfaces* interfaces = _interfaces;
  if (k->is_loaded()) {
    ciInstanceKlass* ik = k->as_instance_klass();
    bool klass_is_exact = ik->is_final();
    if (!klass_is_exact &&
        deps != nullptr) {
      ciInstanceKlass* sub = ik->unique_concrete_subklass();
      if (sub != nullptr) {
        if (_interfaces->eq(sub)) {
          deps->assert_abstract_with_unique_concrete_subtype(ik, sub);
          k = ik = sub;
          klass_is_exact = sub->is_final();
          return TypeKlassPtr::make(klass_is_exact ? Constant : _ptr, k, _offset);
        }
      }
    }
  }
  return this;
}


const TypeAryKlassPtr *TypeAryKlassPtr::make(PTR ptr, const Type* elem, ciKlass* k, int offset) {
  return (TypeAryKlassPtr*)(new TypeAryKlassPtr(ptr, elem, k, offset))->hashcons();
}

const TypeAryKlassPtr *TypeAryKlassPtr::make(PTR ptr, ciKlass* k, int offset, InterfaceHandling interface_handling) {
  if (k->is_obj_array_klass()) {
    // Element is an object array. Recursively call ourself.
    ciKlass* eklass = k->as_obj_array_klass()->element_klass();
    const TypeKlassPtr *etype = TypeKlassPtr::make(eklass, interface_handling)->cast_to_exactness(false);
    return TypeAryKlassPtr::make(ptr, etype, nullptr, offset);
  } else if (k->is_type_array_klass()) {
    // Element is an typeArray
    const Type* etype = get_const_basic_type(k->as_type_array_klass()->element_type());
    return TypeAryKlassPtr::make(ptr, etype, k, offset);
  } else {
    ShouldNotReachHere();
    return nullptr;
  }
}

const TypeAryKlassPtr* TypeAryKlassPtr::make(ciKlass* klass, InterfaceHandling interface_handling) {
  return TypeAryKlassPtr::make(Constant, klass, 0, interface_handling);
}

//------------------------------eq---------------------------------------------
// Structural equality check for Type representations
bool TypeAryKlassPtr::eq(const Type *t) const {
  const TypeAryKlassPtr *p = t->is_aryklassptr();
  return
    _elem == p->_elem &&  // Check array
    TypeKlassPtr::eq(p);  // Check sub-parts
}

//------------------------------hash-------------------------------------------
// Type-specific hashing function.
uint TypeAryKlassPtr::hash(void) const {
  return (uint)(uintptr_t)_elem + TypeKlassPtr::hash();
}

//----------------------compute_klass------------------------------------------
// Compute the defining klass for this class
ciKlass* TypeAryPtr::compute_klass() const {
  // Compute _klass based on element type.
  ciKlass* k_ary = nullptr;
  const TypeInstPtr *tinst;
  const TypeAryPtr *tary;
  const Type* el = elem();
  if (el->isa_narrowoop()) {
    el = el->make_ptr();
  }

  // Get element klass
  if ((tinst = el->isa_instptr()) != nullptr) {
    // Leave k_ary at null.
  } else if ((tary = el->isa_aryptr()) != nullptr) {
    // Leave k_ary at null.
  } else if ((el->base() == Type::Top) ||
             (el->base() == Type::Bottom)) {
    // element type of Bottom occurs from meet of basic type
    // and object; Top occurs when doing join on Bottom.
    // Leave k_ary at null.
  } else {
    assert(!el->isa_int(), "integral arrays must be pre-equipped with a class");
    // Compute array klass directly from basic type
    k_ary = ciTypeArrayKlass::make(el->basic_type());
  }
  return k_ary;
}

//------------------------------klass------------------------------------------
// Return the defining klass for this class
ciKlass* TypeAryPtr::klass() const {
  if( _klass ) return _klass;   // Return cached value, if possible

  // Oops, need to compute _klass and cache it
  ciKlass* k_ary = compute_klass();

  if( this != TypeAryPtr::OOPS && this->dual() != TypeAryPtr::OOPS ) {
    // The _klass field acts as a cache of the underlying
    // ciKlass for this array type.  In order to set the field,
    // we need to cast away const-ness.
    //
    // IMPORTANT NOTE: we *never* set the _klass field for the
    // type TypeAryPtr::OOPS.  This Type is shared between all
    // active compilations.  However, the ciKlass which represents
    // this Type is *not* shared between compilations, so caching
    // this value would result in fetching a dangling pointer.
    //
    // Recomputing the underlying ciKlass for each request is
    // a bit less efficient than caching, but calls to
    // TypeAryPtr::OOPS->klass() are not common enough to matter.
    ((TypeAryPtr*)this)->_klass = k_ary;
  }
  return k_ary;
}

// Is there a single ciKlass* that can represent that type?
ciKlass* TypeAryPtr::exact_klass_helper() const {
  if (_ary->_elem->make_ptr() && _ary->_elem->make_ptr()->isa_oopptr()) {
    ciKlass* k = _ary->_elem->make_ptr()->is_oopptr()->exact_klass_helper();
    if (k == nullptr) {
      return nullptr;
    }
    k = ciObjArrayKlass::make(k);
    return k;
  }

  return klass();
}

const Type* TypeAryPtr::base_element_type(int& dims) const {
  const Type* elem = this->elem();
  dims = 1;
  while (elem->make_ptr() && elem->make_ptr()->isa_aryptr()) {
    elem = elem->make_ptr()->is_aryptr()->elem();
    dims++;
  }
  return elem;
}

//------------------------------add_offset-------------------------------------
// Access internals of klass object
const TypePtr* TypeAryKlassPtr::add_offset(intptr_t offset) const {
  return make(_ptr, elem(), klass(), xadd_offset(offset));
}

const TypeAryKlassPtr* TypeAryKlassPtr::with_offset(intptr_t offset) const {
  return make(_ptr, elem(), klass(), offset);
}

//------------------------------cast_to_ptr_type-------------------------------
const TypeAryKlassPtr* TypeAryKlassPtr::cast_to_ptr_type(PTR ptr) const {
  assert(_base == AryKlassPtr, "subclass must override cast_to_ptr_type");
  if (ptr == _ptr) return this;
  return make(ptr, elem(), _klass, _offset);
}

bool TypeAryKlassPtr::must_be_exact() const {
  if (_elem == Type::BOTTOM) return false;
  if (_elem == Type::TOP   ) return false;
  const TypeKlassPtr*  tk = _elem->isa_klassptr();
  if (!tk)             return true;   // a primitive type, like int
  return tk->must_be_exact();
}


//-----------------------------cast_to_exactness-------------------------------
const TypeKlassPtr *TypeAryKlassPtr::cast_to_exactness(bool klass_is_exact) const {
  if (must_be_exact()) return this;  // cannot clear xk
  ciKlass* k = _klass;
  const Type* elem = this->elem();
  if (elem->isa_klassptr() && !klass_is_exact) {
    elem = elem->is_klassptr()->cast_to_exactness(klass_is_exact);
  }
  return make(klass_is_exact ? Constant : NotNull, elem, k, _offset);
}


//-----------------------------as_instance_type--------------------------------
// Corresponding type for an instance of the given class.
// It will be NotNull, and exact if and only if the klass type is exact.
const TypeOopPtr* TypeAryKlassPtr::as_instance_type(bool klass_change) const {
  ciKlass* k = klass();
  bool    xk = klass_is_exact();
  const Type* el = nullptr;
  if (elem()->isa_klassptr()) {
    el = elem()->is_klassptr()->as_instance_type(false)->cast_to_exactness(false);
    k = nullptr;
  } else {
    el = elem();
  }
  return TypeAryPtr::make(TypePtr::BotPTR, TypeAry::make(el, TypeInt::POS), k, xk, 0);
}


//------------------------------xmeet------------------------------------------
// Compute the MEET of two types, return a new Type object.
const Type    *TypeAryKlassPtr::xmeet( const Type *t ) const {
  // Perform a fast test for common case; meeting the same types together.
  if( this == t ) return this;  // Meeting same type-rep?

  // Current "this->_base" is Pointer
  switch (t->base()) {          // switch on original type

  case Int:                     // Mixing ints & oops happens when javac
  case Long:                    // reuses local variables
  case FloatTop:
  case FloatCon:
  case FloatBot:
  case DoubleTop:
  case DoubleCon:
  case DoubleBot:
  case NarrowOop:
  case NarrowKlass:
  case Bottom:                  // Ye Olde Default
    return Type::BOTTOM;
  case Top:
    return this;

  default:                      // All else is a mistake
    typerr(t);

  case AnyPtr: {                // Meeting to AnyPtrs
    // Found an AnyPtr type vs self-KlassPtr type
    const TypePtr *tp = t->is_ptr();
    int offset = meet_offset(tp->offset());
    PTR ptr = meet_ptr(tp->ptr());
    switch (tp->ptr()) {
    case TopPTR:
      return this;
    case Null:
      if( ptr == Null ) return TypePtr::make(AnyPtr, ptr, offset, tp->speculative(), tp->inline_depth());
    case AnyNull:
      return make( ptr, _elem, klass(), offset );
    case BotPTR:
    case NotNull:
      return TypePtr::make(AnyPtr, ptr, offset, tp->speculative(), tp->inline_depth());
    default: typerr(t);
    }
  }

  case RawPtr:
  case MetadataPtr:
  case OopPtr:
  case AryPtr:                  // Meet with AryPtr
  case InstPtr:                 // Meet with InstPtr
    return TypePtr::BOTTOM;

  //
  //             A-top         }
  //           /   |   \       }  Tops
  //       B-top A-any C-top   }
  //          | /  |  \ |      }  Any-nulls
  //       B-any   |   C-any   }
  //          |    |    |
  //       B-con A-con C-con   } constants; not comparable across classes
  //          |    |    |
  //       B-not   |   C-not   }
  //          | \  |  / |      }  not-nulls
  //       B-bot A-not C-bot   }
  //           \   |   /       }  Bottoms
  //             A-bot         }
  //

  case AryKlassPtr: {  // Meet two KlassPtr types
    const TypeAryKlassPtr *tap = t->is_aryklassptr();
    int off = meet_offset(tap->offset());
    const Type* elem = _elem->meet(tap->_elem);

    PTR ptr = meet_ptr(tap->ptr());
    ciKlass* res_klass = nullptr;
    bool res_xk = false;
    meet_aryptr(ptr, elem, this, tap, res_klass, res_xk);
    assert(res_xk == (ptr == Constant), "");
    return make(ptr, elem, res_klass, off);
  } // End of case KlassPtr
  case InstKlassPtr: {
    const TypeInstKlassPtr *tp = t->is_instklassptr();
    int offset = meet_offset(tp->offset());
    PTR ptr = meet_ptr(tp->ptr());
    const TypeInterfaces* interfaces = meet_interfaces(tp);
    const TypeInterfaces* tp_interfaces = tp->_interfaces;
    const TypeInterfaces* this_interfaces = _interfaces;

    switch (ptr) {
    case TopPTR:
    case AnyNull:                // Fall 'down' to dual of object klass
      // For instances when a subclass meets a superclass we fall
      // below the centerline when the superclass is exact. We need to
      // do the same here.
      if (tp->klass()->equals(ciEnv::current()->Object_klass()) && this_interfaces->intersection_with(tp_interfaces)->eq(tp_interfaces) && !tp->klass_is_exact()) {
        return TypeAryKlassPtr::make(ptr, _elem, _klass, offset);
      } else {
        // cannot subclass, so the meet has to fall badly below the centerline
        ptr = NotNull;
        interfaces = this_interfaces->intersection_with(tp->_interfaces);
        return TypeInstKlassPtr::make(ptr, ciEnv::current()->Object_klass(), interfaces, offset);
      }
    case Constant:
    case NotNull:
    case BotPTR:                // Fall down to object klass
      // LCA is object_klass, but if we subclass from the top we can do better
      if (above_centerline(tp->ptr())) {
        // If 'tp'  is above the centerline and it is Object class
        // then we can subclass in the Java class hierarchy.
        // For instances when a subclass meets a superclass we fall
        // below the centerline when the superclass is exact. We need
        // to do the same here.
        if (tp->klass()->equals(ciEnv::current()->Object_klass()) && this_interfaces->intersection_with(tp_interfaces)->eq(tp_interfaces) && !tp->klass_is_exact()) {
          // that is, my array type is a subtype of 'tp' klass
          return make(ptr, _elem, _klass, offset);
        }
      }
      // The other case cannot happen, since t cannot be a subtype of an array.
      // The meet falls down to Object class below centerline.
      if (ptr == Constant)
         ptr = NotNull;
      interfaces = this_interfaces->intersection_with(tp_interfaces);
      return TypeInstKlassPtr::make(ptr, ciEnv::current()->Object_klass(), interfaces, offset);
    default: typerr(t);
    }
  }

  } // End of switch
  return this;                  // Return the double constant
}

template <class T1, class T2> bool TypePtr::is_java_subtype_of_helper_for_array(const T1* this_one, const T2* other, bool this_exact, bool other_exact) {
  static_assert(std::is_base_of<T2, T1>::value, "");

  if (other->klass() == ciEnv::current()->Object_klass() && other->_interfaces->empty() && other_exact) {
    return true;
  }

  int dummy;
  bool this_top_or_bottom = (this_one->base_element_type(dummy) == Type::TOP || this_one->base_element_type(dummy) == Type::BOTTOM);

  if (!this_one->is_loaded() || !other->is_loaded() || this_top_or_bottom) {
    return false;
  }

  if (this_one->is_instance_type(other)) {
    return other->klass() == ciEnv::current()->Object_klass() && other->_interfaces->intersection_with(this_one->_interfaces)->eq(other->_interfaces) && other_exact;
  }

  assert(this_one->is_array_type(other), "");
  const T1* other_ary = this_one->is_array_type(other);
  bool other_top_or_bottom = (other_ary->base_element_type(dummy) == Type::TOP || other_ary->base_element_type(dummy) == Type::BOTTOM);
  if (other_top_or_bottom) {
    return false;
  }

  const TypePtr* other_elem = other_ary->elem()->make_ptr();
  const TypePtr* this_elem = this_one->elem()->make_ptr();
  if (this_elem != nullptr && other_elem != nullptr) {
    return this_one->is_reference_type(this_elem)->is_java_subtype_of_helper(this_one->is_reference_type(other_elem), this_exact, other_exact);
  }
  if (this_elem == nullptr && other_elem == nullptr) {
    return this_one->klass()->is_subtype_of(other->klass());
  }
  return false;
}

bool TypeAryKlassPtr::is_java_subtype_of_helper(const TypeKlassPtr* other, bool this_exact, bool other_exact) const {
  return TypePtr::is_java_subtype_of_helper_for_array(this, other, this_exact, other_exact);
}

template <class T1, class T2> bool TypePtr::is_same_java_type_as_helper_for_array(const T1* this_one, const T2* other) {
  static_assert(std::is_base_of<T2, T1>::value, "");

  int dummy;
  bool this_top_or_bottom = (this_one->base_element_type(dummy) == Type::TOP || this_one->base_element_type(dummy) == Type::BOTTOM);

  if (!this_one->is_array_type(other) ||
      !this_one->is_loaded() || !other->is_loaded() || this_top_or_bottom) {
    return false;
  }
  const T1* other_ary = this_one->is_array_type(other);
  bool other_top_or_bottom = (other_ary->base_element_type(dummy) == Type::TOP || other_ary->base_element_type(dummy) == Type::BOTTOM);

  if (other_top_or_bottom) {
    return false;
  }

  const TypePtr* other_elem = other_ary->elem()->make_ptr();
  const TypePtr* this_elem = this_one->elem()->make_ptr();
  if (other_elem != nullptr && this_elem != nullptr) {
    return this_one->is_reference_type(this_elem)->is_same_java_type_as(this_one->is_reference_type(other_elem));
  }
  if (other_elem == nullptr && this_elem == nullptr) {
    return this_one->klass()->equals(other->klass());
  }
  return false;
}

bool TypeAryKlassPtr::is_same_java_type_as_helper(const TypeKlassPtr* other) const {
  return TypePtr::is_same_java_type_as_helper_for_array(this, other);
}

template <class T1, class T2> bool TypePtr::maybe_java_subtype_of_helper_for_array(const T1* this_one, const T2* other, bool this_exact, bool other_exact) {
  static_assert(std::is_base_of<T2, T1>::value, "");
  if (other->klass() == ciEnv::current()->Object_klass() && other->_interfaces->empty() && other_exact) {
    return true;
  }
  int dummy;
  bool this_top_or_bottom = (this_one->base_element_type(dummy) == Type::TOP || this_one->base_element_type(dummy) == Type::BOTTOM);
  if (!this_one->is_loaded() || !other->is_loaded() || this_top_or_bottom) {
    return true;
  }
  if (this_one->is_instance_type(other)) {
<<<<<<< HEAD
    return other->_klass->equals(ciEnv::current()->Object_klass()) && other->_interfaces->intersection_with(this_one->_interfaces)->eq(other->_interfaces);
=======
    return other->klass()->equals(ciEnv::current()->Object_klass()) && other->_interfaces->intersection_with(this_one->_interfaces)->eq(other->_interfaces);
>>>>>>> 2c003f1f
  }
  assert(this_one->is_array_type(other), "");

  const T1* other_ary = this_one->is_array_type(other);
  bool other_top_or_bottom = (other_ary->base_element_type(dummy) == Type::TOP || other_ary->base_element_type(dummy) == Type::BOTTOM);
  if (other_top_or_bottom) {
    return true;
  }
  if (this_exact && other_exact) {
    return this_one->is_java_subtype_of(other);
  }

  const TypePtr* this_elem = this_one->elem()->make_ptr();
  const TypePtr* other_elem = other_ary->elem()->make_ptr();
  if (other_elem != nullptr && this_elem != nullptr) {
    return this_one->is_reference_type(this_elem)->maybe_java_subtype_of_helper(this_one->is_reference_type(other_elem), this_exact, other_exact);
  }
  if (other_elem == nullptr && this_elem == nullptr) {
    return this_one->klass()->is_subtype_of(other->klass());
  }
  return false;
}

bool TypeAryKlassPtr::maybe_java_subtype_of_helper(const TypeKlassPtr* other, bool this_exact, bool other_exact) const {
  return TypePtr::maybe_java_subtype_of_helper_for_array(this, other, this_exact, other_exact);
}

//------------------------------xdual------------------------------------------
// Dual: compute field-by-field dual
const Type    *TypeAryKlassPtr::xdual() const {
  return new TypeAryKlassPtr(dual_ptr(), elem()->dual(), klass(), dual_offset());
}

// Is there a single ciKlass* that can represent that type?
ciKlass* TypeAryKlassPtr::exact_klass_helper() const {
  if (elem()->isa_klassptr()) {
    ciKlass* k = elem()->is_klassptr()->exact_klass_helper();
    if (k == nullptr) {
      return nullptr;
    }
    k = ciObjArrayKlass::make(k);
    return k;
  }

  return klass();
}

ciKlass* TypeAryKlassPtr::klass() const {
  if (_klass != nullptr) {
    return _klass;
  }
  ciKlass* k = nullptr;
  if (elem()->isa_klassptr()) {
    // leave null
  } else if ((elem()->base() == Type::Top) ||
             (elem()->base() == Type::Bottom)) {
  } else {
    k = ciTypeArrayKlass::make(elem()->basic_type());
    ((TypeAryKlassPtr*)this)->_klass = k;
  }
  return k;
}

//------------------------------dump2------------------------------------------
// Dump Klass Type
#ifndef PRODUCT
void TypeAryKlassPtr::dump2( Dict & d, uint depth, outputStream *st ) const {
  switch( _ptr ) {
  case Constant:
    st->print("precise ");
  case NotNull:
    {
      st->print("[");
      _elem->dump2(d, depth, st);
      _interfaces->dump(st);
      st->print(": ");
    }
  case BotPTR:
    if( !WizardMode && !Verbose && _ptr != Constant ) break;
  case TopPTR:
  case AnyNull:
    st->print(":%s", ptr_msg[_ptr]);
    if( _ptr == Constant ) st->print(":exact");
    break;
  default:
    break;
  }

  if( _offset ) {               // Dump offset, if any
    if( _offset == OffsetBot )      { st->print("+any"); }
    else if( _offset == OffsetTop ) { st->print("+unknown"); }
    else                            { st->print("+%d", _offset); }
  }

  st->print(" *");
}
#endif

const Type* TypeAryKlassPtr::base_element_type(int& dims) const {
  const Type* elem = this->elem();
  dims = 1;
  while (elem->isa_aryklassptr()) {
    elem = elem->is_aryklassptr()->elem();
    dims++;
  }
  return elem;
}

//=============================================================================
// Convenience common pre-built types.

//------------------------------make-------------------------------------------
const TypeFunc *TypeFunc::make( const TypeTuple *domain, const TypeTuple *range ) {
  return (TypeFunc*)(new TypeFunc(domain,range))->hashcons();
}

//------------------------------make-------------------------------------------
const TypeFunc *TypeFunc::make(ciMethod* method) {
  Compile* C = Compile::current();
  const TypeFunc* tf = C->last_tf(method); // check cache
  if (tf != nullptr)  return tf;  // The hit rate here is almost 50%.
  const TypeTuple *domain;
  if (method->is_static()) {
    domain = TypeTuple::make_domain(nullptr, method->signature(), ignore_interfaces);
  } else {
    domain = TypeTuple::make_domain(method->holder(), method->signature(), ignore_interfaces);
  }
  const TypeTuple *range  = TypeTuple::make_range(method->signature(), ignore_interfaces);
  tf = TypeFunc::make(domain, range);
  C->set_last_tf(method, tf);  // fill cache
  return tf;
}

//------------------------------meet-------------------------------------------
// Compute the MEET of two types.  It returns a new Type object.
const Type *TypeFunc::xmeet( const Type *t ) const {
  // Perform a fast test for common case; meeting the same types together.
  if( this == t ) return this;  // Meeting same type-rep?

  // Current "this->_base" is Func
  switch (t->base()) {          // switch on original type

  case Bottom:                  // Ye Olde Default
    return t;

  default:                      // All else is a mistake
    typerr(t);

  case Top:
    break;
  }
  return this;                  // Return the double constant
}

//------------------------------xdual------------------------------------------
// Dual: compute field-by-field dual
const Type *TypeFunc::xdual() const {
  return this;
}

//------------------------------eq---------------------------------------------
// Structural equality check for Type representations
bool TypeFunc::eq( const Type *t ) const {
  const TypeFunc *a = (const TypeFunc*)t;
  return _domain == a->_domain &&
    _range == a->_range;
}

//------------------------------hash-------------------------------------------
// Type-specific hashing function.
uint TypeFunc::hash(void) const {
  return (uint)(uintptr_t)_domain + (uint)(uintptr_t)_range;
}

//------------------------------dump2------------------------------------------
// Dump Function Type
#ifndef PRODUCT
void TypeFunc::dump2( Dict &d, uint depth, outputStream *st ) const {
  if( _range->cnt() <= Parms )
    st->print("void");
  else {
    uint i;
    for (i = Parms; i < _range->cnt()-1; i++) {
      _range->field_at(i)->dump2(d,depth,st);
      st->print("/");
    }
    _range->field_at(i)->dump2(d,depth,st);
  }
  st->print(" ");
  st->print("( ");
  if( !depth || d[this] ) {     // Check for recursive dump
    st->print("...)");
    return;
  }
  d.Insert((void*)this,(void*)this);    // Stop recursion
  if (Parms < _domain->cnt())
    _domain->field_at(Parms)->dump2(d,depth-1,st);
  for (uint i = Parms+1; i < _domain->cnt(); i++) {
    st->print(", ");
    _domain->field_at(i)->dump2(d,depth-1,st);
  }
  st->print(" )");
}
#endif

//------------------------------singleton--------------------------------------
// TRUE if Type is a singleton type, FALSE otherwise.   Singletons are simple
// constants (Ldi nodes).  Singletons are integer, float or double constants
// or a single symbol.
bool TypeFunc::singleton(void) const {
  return false;                 // Never a singleton
}

bool TypeFunc::empty(void) const {
  return false;                 // Never empty
}


BasicType TypeFunc::return_type() const{
  if (range()->cnt() == TypeFunc::Parms) {
    return T_VOID;
  }
  return range()->field_at(TypeFunc::Parms)->basic_type();
}<|MERGE_RESOLUTION|>--- conflicted
+++ resolved
@@ -5993,11 +5993,7 @@
     return true;
   }
 
-<<<<<<< HEAD
-  return this_one->_klass->is_subtype_of(other->_klass) && this_one->_interfaces->contains(other->_interfaces);
-=======
   return this_one->klass()->is_subtype_of(other->klass()) && this_one->_interfaces->contains(other->_interfaces);
->>>>>>> 2c003f1f
 }
 
 bool TypeInstKlassPtr::is_java_subtype_of_helper(const TypeKlassPtr* other, bool this_exact, bool other_exact) const {
@@ -6012,11 +6008,7 @@
   if (!this_one->is_instance_type(other)) {
     return false;
   }
-<<<<<<< HEAD
-  return this_one->_klass->equals(other->_klass) && this_one->_interfaces->eq(other->_interfaces);
-=======
   return this_one->klass()->equals(other->klass()) && this_one->_interfaces->eq(other->_interfaces);
->>>>>>> 2c003f1f
 }
 
 bool TypeInstKlassPtr::is_same_java_type_as_helper(const TypeKlassPtr* other) const {
@@ -6030,11 +6022,7 @@
   }
 
   if (this_one->is_array_type(other)) {
-<<<<<<< HEAD
-    return !this_exact && this_one->_klass->equals(ciEnv::current()->Object_klass())  && other->_interfaces->contains(this_one->_interfaces);
-=======
     return !this_exact && this_one->klass()->equals(ciEnv::current()->Object_klass())  && other->_interfaces->contains(this_one->_interfaces);
->>>>>>> 2c003f1f
   }
 
   assert(this_one->is_instance_type(other), "unsupported");
@@ -6048,11 +6036,7 @@
   }
 
   if (this_exact) {
-<<<<<<< HEAD
-    return this_one->_klass->is_subtype_of(other->_klass) && this_one->_interfaces->contains(other->_interfaces);
-=======
     return this_one->klass()->is_subtype_of(other->klass()) && this_one->_interfaces->contains(other->_interfaces);
->>>>>>> 2c003f1f
   }
 
   return true;
@@ -6481,11 +6465,7 @@
     return true;
   }
   if (this_one->is_instance_type(other)) {
-<<<<<<< HEAD
-    return other->_klass->equals(ciEnv::current()->Object_klass()) && other->_interfaces->intersection_with(this_one->_interfaces)->eq(other->_interfaces);
-=======
     return other->klass()->equals(ciEnv::current()->Object_klass()) && other->_interfaces->intersection_with(this_one->_interfaces)->eq(other->_interfaces);
->>>>>>> 2c003f1f
   }
   assert(this_one->is_array_type(other), "");
 
