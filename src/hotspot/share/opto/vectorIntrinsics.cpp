/*
 * Copyright (c) 2020, Oracle and/or its affiliates. All rights reserved.
 * DO NOT ALTER OR REMOVE COPYRIGHT NOTICES OR THIS FILE HEADER.
 *
 * This code is free software; you can redistribute it and/or modify it
 * under the terms of the GNU General Public License version 2 only, as
 * published by the Free Software Foundation.
 *
 * This code is distributed in the hope that it will be useful, but WITHOUT
 * ANY WARRANTY; without even the implied warranty of MERCHANTABILITY or
 * FITNESS FOR A PARTICULAR PURPOSE.  See the GNU General Public License
 * version 2 for more details (a copy is included in the LICENSE file that
 * accompanied this code).
 *
 * You should have received a copy of the GNU General Public License version
 * 2 along with this work; if not, write to the Free Software Foundation,
 * Inc., 51 Franklin St, Fifth Floor, Boston, MA 02110-1301 USA.
 *
 * Please contact Oracle, 500 Oracle Parkway, Redwood Shores, CA 94065 USA
 * or visit www.oracle.com if you need additional information or have any
 * questions.
 *
 */

#include "precompiled.hpp"
#include "ci/ciSymbols.hpp"
#include "classfile/vmSymbols.hpp"
#include "opto/library_call.hpp"
#include "opto/runtime.hpp"
#include "opto/vectornode.hpp"
#include "prims/vectorSupport.hpp"

#ifdef ASSERT
static bool is_vector(ciKlass* klass) {
  return klass->is_subclass_of(ciEnv::current()->vector_VectorPayload_klass());
}

static bool check_vbox(const TypeInstPtr* vbox_type) {
  assert(vbox_type->klass_is_exact(), "");

  ciInstanceKlass* ik = vbox_type->klass()->as_instance_klass();
  assert(is_vector(ik), "not a vector");

  ciField* fd1 = ik->get_field_by_name(ciSymbol::ETYPE_name(), ciSymbol::class_signature(), /* is_static */ true);
  assert(fd1 != NULL, "element type info is missing");

  ciConstant val1 = fd1->constant_value();
  BasicType elem_bt = val1.as_object()->as_instance()->java_mirror_type()->basic_type();
  assert(is_java_primitive(elem_bt), "element type info is missing");

  ciField* fd2 = ik->get_field_by_name(ciSymbol::VLENGTH_name(), ciSymbol::int_signature(), /* is_static */ true);
  assert(fd2 != NULL, "vector length info is missing");

  ciConstant val2 = fd2->constant_value();
  assert(val2.as_int() > 0, "vector length info is missing");

  return true;
}
#endif

Node* GraphKit::box_vector(Node* vector, const TypeInstPtr* vbox_type, BasicType elem_bt, int num_elem, bool deoptimize_on_exception) {
  assert(EnableVectorSupport, "");

  PreserveReexecuteState preexecs(this);
  jvms()->set_should_reexecute(true);

  VectorBoxAllocateNode* alloc = new VectorBoxAllocateNode(C, vbox_type);
  set_edges_for_java_call(alloc, /*must_throw=*/false, /*separate_io_proj=*/true);
  make_slow_call_ex(alloc, env()->Throwable_klass(), /*separate_io_proj=*/true, deoptimize_on_exception);
  set_i_o(gvn().transform( new ProjNode(alloc, TypeFunc::I_O) ));
  set_all_memory(gvn().transform( new ProjNode(alloc, TypeFunc::Memory) ));
  Node* ret = gvn().transform(new ProjNode(alloc, TypeFunc::Parms));

  assert(check_vbox(vbox_type), "");
  const TypeVect* vt = TypeVect::make(elem_bt, num_elem);
  VectorBoxNode* vbox = new VectorBoxNode(C, ret, vector, vbox_type, vt);
  return gvn().transform(vbox);
}

Node* GraphKit::unbox_vector(Node* v, const TypeInstPtr* vbox_type, BasicType elem_bt, int num_elem, bool shuffle_to_vector) {
  assert(EnableVectorSupport, "");
  const TypeInstPtr* vbox_type_v = gvn().type(v)->is_instptr();
  if (vbox_type->klass() != vbox_type_v->klass()) {
    return NULL; // arguments don't agree on vector shapes
  }
  if (vbox_type_v->maybe_null()) {
    return NULL; // no nulls are allowed
  }
  assert(check_vbox(vbox_type), "");
  const TypeVect* vt = TypeVect::make(elem_bt, num_elem);
  Node* unbox = gvn().transform(new VectorUnboxNode(C, vt, v, merged_memory(), shuffle_to_vector));
  return unbox;
}

Node* GraphKit::vector_shift_count(Node* cnt, int shift_op, BasicType bt, int num_elem) {
  assert(bt == T_INT || bt == T_LONG || bt == T_SHORT || bt == T_BYTE, "byte, short, long and int are supported");
  juint mask = (type2aelembytes(bt) * BitsPerByte - 1);
  Node* nmask = gvn().transform(ConNode::make(TypeInt::make(mask)));
  Node* mcnt = gvn().transform(new AndINode(cnt, nmask));
  return gvn().transform(VectorNode::shift_count(shift_op, mcnt, num_elem, bt));
}

bool LibraryCallKit::arch_supports_vector(int sopc, int num_elem, BasicType type, VectorMaskUseType mask_use_type, bool has_scalar_args) {
  // Check that the operation is valid.
  if (sopc <= 0) {
#ifndef PRODUCT
    if (C->print_intrinsics()) {
      tty->print_cr("  ** Rejected intrinsification because no valid vector op could be extracted");
    }
#endif
    return false;
  }

  // Check that architecture supports this op-size-type combination.
  if (!Matcher::match_rule_supported_vector(sopc, num_elem, type)) {
#ifndef PRODUCT
    if (C->print_intrinsics()) {
      tty->print_cr("  ** Rejected vector op (%s,%s,%d) because architecture does not support it",
                    NodeClassNames[sopc], type2name(type), num_elem);
    }
#endif
    return false;
  } else {
    assert(Matcher::match_rule_supported(sopc), "must be supported");
  }

  if (!has_scalar_args && VectorNode::is_vector_shift(sopc) &&
      Matcher::supports_vector_variable_shifts() == false) {
    if (C->print_intrinsics()) {
      tty->print_cr("  ** Rejected vector op (%s,%s,%d) because architecture does not support variable vector shifts",
                    NodeClassNames[sopc], type2name(type), num_elem);
    }
    return false;
  }

  // Check whether mask unboxing is supported.
  if (mask_use_type == VecMaskUseAll || mask_use_type == VecMaskUseLoad) {
    if (!Matcher::match_rule_supported_vector(Op_VectorLoadMask, num_elem, type)) {
    #ifndef PRODUCT
      if (C->print_intrinsics()) {
        tty->print_cr("  ** Rejected vector mask loading (%s,%s,%d) because architecture does not support it",
                      NodeClassNames[Op_VectorLoadMask], type2name(type), num_elem);
      }
    #endif
      return false;
    }
  }

  // Check whether mask boxing is supported.
  if (mask_use_type == VecMaskUseAll || mask_use_type == VecMaskUseStore) {
    if (!Matcher::match_rule_supported_vector(Op_VectorStoreMask, num_elem, type)) {
    #ifndef PRODUCT
      if (C->print_intrinsics()) {
        tty->print_cr("Rejected vector mask storing (%s,%s,%d) because architecture does not support it",
                      NodeClassNames[Op_VectorStoreMask], type2name(type), num_elem);
      }
    #endif
      return false;
    }
  }

  return true;
}

static bool is_vector_mask(ciKlass* klass) {
  return klass->is_subclass_of(ciEnv::current()->vector_VectorMask_klass());
}

static bool is_vector_shuffle(ciKlass* klass) {
  return klass->is_subclass_of(ciEnv::current()->vector_VectorShuffle_klass());
}

static bool is_klass_initialized(const TypeInstPtr* vec_klass) {
  if (vec_klass->const_oop() == NULL) {
    return false; // uninitialized or some kind of unsafe access
  }
  assert(vec_klass->const_oop()->as_instance()->java_lang_Class_klass() != NULL, "klass instance expected");
  ciInstanceKlass* klass =  vec_klass->const_oop()->as_instance()->java_lang_Class_klass()->as_instance_klass();
  return klass->is_initialized();
}

<<<<<<< HEAD
#ifdef ASSERT
static bool is_vector(ciKlass* klass) {
  return klass->is_subclass_of(ciEnv::current()->vector_VectorPayload_klass());
}

static bool check_vbox(const TypeInstPtr* vbox_type) {
  assert(vbox_type->klass_is_exact(), "");

  ciInstanceKlass* ik = vbox_type->klass()->as_instance_klass();
  assert(is_vector(ik), "not a vector");

  ciField* fd1 = ik->get_field_by_name(ciSymbols::ETYPE_name(), ciSymbols::class_signature(), /* is_static */ true);
  assert(fd1 != NULL, "element type info is missing");

  ciConstant val1 = fd1->constant_value();
  BasicType elem_bt = val1.as_object()->as_instance()->java_mirror_type()->basic_type();
  assert(is_java_primitive(elem_bt), "element type info is missing");

  ciField* fd2 = ik->get_field_by_name(ciSymbols::VLENGTH_name(), ciSymbols::int_signature(), /* is_static */ true);
  assert(fd2 != NULL, "vector length info is missing");

  ciConstant val2 = fd2->constant_value();
  assert(val2.as_int() > 0, "vector length info is missing");

  return true;
}
#endif

Node* LibraryCallKit::box_vector(Node* vector, const TypeInstPtr* vbox_type,
                                 BasicType elem_bt, int num_elem) {
  assert(EnableVectorSupport, "");
  const TypeVect* vec_type = TypeVect::make(elem_bt, num_elem);

  VectorBoxAllocateNode* alloc = new VectorBoxAllocateNode(C, vbox_type);
  set_edges_for_java_call(alloc, /*must_throw=*/false, /*separate_io_proj=*/true);
  make_slow_call_ex(alloc, env()->Throwable_klass(), /*separate_io_proj=*/true);
  set_i_o(gvn().transform( new ProjNode(alloc, TypeFunc::I_O) ));
  set_all_memory(gvn().transform( new ProjNode(alloc, TypeFunc::Memory) ));
  Node* ret = gvn().transform(new ProjNode(alloc, TypeFunc::Parms));

  assert(check_vbox(vbox_type), "");
  VectorBoxNode* vbox = new VectorBoxNode(C, ret, vector, vbox_type, vec_type);
  return gvn().transform(vbox);
}

Node* LibraryCallKit::unbox_vector(Node* v, const TypeInstPtr* vbox_type, BasicType elem_bt, int num_elem, bool shuffle_to_vector) {
  assert(EnableVectorSupport, "");
  const TypeInstPtr* vbox_type_v = gvn().type(v)->is_instptr();
  if (vbox_type->klass() != vbox_type_v->klass()) {
    return NULL; // arguments don't agree on vector shapes
  }
  if (vbox_type_v->maybe_null()) {
    return NULL; // no nulls are allowed
  }
  assert(check_vbox(vbox_type), "");
  const TypeVect* vec_type = TypeVect::make(elem_bt, num_elem);
  Node* unbox = gvn().transform(new VectorUnboxNode(C, vec_type, v, merged_memory(), shuffle_to_vector));
  return unbox;
}

=======
>>>>>>> 86b65756
// public static
// <VM>
// VM unaryOp(int oprId, Class<? extends VM> vmClass, Class<?> elementType, int length,
//            VM vm,
//            Function<VM, VM> defaultImpl) {
//
// public static
// <VM>
// VM binaryOp(int oprId, Class<? extends VM> vmClass, Class<?> elementType, int length,
//             VM vm1, VM vm2,
//             BiFunction<VM, VM, VM> defaultImpl) {
//
// public static
// <VM>
// VM ternaryOp(int oprId, Class<? extends VM> vmClass, Class<?> elementType, int length,
//              VM vm1, VM vm2, VM vm3,
//              TernaryOperation<VM> defaultImpl) {
//
bool LibraryCallKit::inline_vector_nary_operation(int n) {
  const TypeInt*     opr          = gvn().type(argument(0))->isa_int();
  const TypeInstPtr* vector_klass = gvn().type(argument(1))->isa_instptr();
  const TypeInstPtr* elem_klass   = gvn().type(argument(2))->isa_instptr();
  const TypeInt*     vlen         = gvn().type(argument(3))->isa_int();

  if (opr == NULL || vector_klass == NULL || elem_klass == NULL || vlen == NULL ||
      !opr->is_con() || vector_klass->const_oop() == NULL || elem_klass->const_oop() == NULL || !vlen->is_con()) {
    if (C->print_intrinsics()) {
      tty->print_cr("  ** missing constant: opr=%s vclass=%s etype=%s vlen=%s",
                    NodeClassNames[argument(0)->Opcode()],
                    NodeClassNames[argument(1)->Opcode()],
                    NodeClassNames[argument(2)->Opcode()],
                    NodeClassNames[argument(3)->Opcode()]);
    }
    return false; // not enough info for intrinsification
  }
  ciType* elem_type = elem_klass->const_oop()->as_instance()->java_mirror_type();
  if (!elem_type->is_primitive_type()) {
    if (C->print_intrinsics()) {
      tty->print_cr("  ** not a primitive bt=%d", elem_type->basic_type());
    }
    return false; // should be primitive type
  }
  if (!is_klass_initialized(vector_klass)) {
    if (C->print_intrinsics()) {
      tty->print_cr("  ** klass argument not initialized");
    }
    return false;
  }
  BasicType elem_bt = elem_type->basic_type();
  int num_elem = vlen->get_con();
  int opc = VectorSupport::vop2ideal(opr->get_con(), elem_bt);
  int sopc = VectorNode::opcode(opc, elem_bt);
  if (sopc == 0) {
    if (C->print_intrinsics()) {
      tty->print_cr("  ** operation not supported: opc=%s bt=%s", NodeClassNames[opc], type2name(elem_bt));
    }
    return false; // operation not supported
  }
  ciKlass* vbox_klass = vector_klass->const_oop()->as_instance()->java_lang_Class_klass();
  const TypeInstPtr* vbox_type = TypeInstPtr::make_exact(TypePtr::NotNull, vbox_klass);

  // TODO When mask usage is supported, VecMaskNotUsed needs to be VecMaskUseLoad.
  if (!arch_supports_vector(sopc, num_elem, elem_bt, is_vector_mask(vbox_klass) ? VecMaskUseAll : VecMaskNotUsed)) {
    if (C->print_intrinsics()) {
      tty->print_cr("  ** not supported: arity=%d opc=%d vlen=%d etype=%s ismask=%d",
                    n, sopc, num_elem, type2name(elem_bt),
                    is_vector_mask(vbox_klass) ? 1 : 0);
    }
    return false; // not supported
  }

  Node* opd1 = NULL; Node* opd2 = NULL; Node* opd3 = NULL;
  switch (n) {
    case 3: {
      opd3 = unbox_vector(argument(6), vbox_type, elem_bt, num_elem);
      if (opd3 == NULL) {
        if (C->print_intrinsics()) {
          tty->print_cr("  ** unbox failed v3=%s",
                        NodeClassNames[argument(6)->Opcode()]);
        }
        return false;
      }
      // fall-through
    }
    case 2: {
      opd2 = unbox_vector(argument(5), vbox_type, elem_bt, num_elem);
      if (opd2 == NULL) {
        if (C->print_intrinsics()) {
          tty->print_cr("  ** unbox failed v2=%s",
                        NodeClassNames[argument(5)->Opcode()]);
        }
        return false;
      }
      // fall-through
    }
    case 1: {
      opd1 = unbox_vector(argument(4), vbox_type, elem_bt, num_elem);
      if (opd1 == NULL) {
        if (C->print_intrinsics()) {
          tty->print_cr("  ** unbox failed v1=%s",
                        NodeClassNames[argument(4)->Opcode()]);
        }
        return false;
      }
      break;
    }
    default: fatal("unsupported arity: %d", n);
  }

  Node* operation = NULL;
  const TypeVect* vt = TypeVect::make(elem_bt, num_elem);
  switch (n) {
    case 1:
    case 2: {
      operation = gvn().transform(VectorNode::make(sopc, opd1, opd2, vt));
      break;
    }
    case 3: {
      operation = gvn().transform(VectorNode::make(sopc, opd1, opd2, opd3, vt));
      break;
    }
    default: fatal("unsupported arity: %d", n);
  }
  // Wrap it up in VectorBox to keep object type information.
  Node* vbox = box_vector(operation, vbox_type, elem_bt, num_elem);
  set_result(vbox);
  C->set_max_vector_size(MAX2(C->max_vector_size(), (uint)(num_elem * type2aelembytes(elem_bt))));
  return true;
}

// <Sh extends VectorShuffle<E>,  E>
//  Sh ShuffleIota(Class<?> E, Class<?> ShuffleClass, Vector.Species<E> s, int length,
//                  int start, int step, int wrap, ShuffleIotaOperation<Sh, E> defaultImpl)
bool LibraryCallKit::inline_vector_shuffle_iota() {
  const TypeInstPtr* shuffle_klass = gvn().type(argument(1))->isa_instptr();
  const TypeInt*     vlen          = gvn().type(argument(3))->isa_int();
  const TypeInt*     start_val     = gvn().type(argument(4))->isa_int();
  const TypeInt*     step_val      = gvn().type(argument(5))->isa_int();
  const TypeInt*     wrap          = gvn().type(argument(6))->isa_int();

  Node* start = argument(4);
  Node* step  = argument(5);

  if (shuffle_klass == NULL || vlen == NULL || start_val == NULL || step_val == NULL || wrap == NULL) {
    return false; // dead code
  }
  if (!vlen->is_con() || !is_power_of_2(vlen->get_con()) ||
      shuffle_klass->const_oop() == NULL || !wrap->is_con()) {
    return false; // not enough info for intrinsification
  }
  if (!is_klass_initialized(shuffle_klass)) {
    if (C->print_intrinsics()) {
      tty->print_cr("  ** klass argument not initialized");
    }
    return false;
  }

  int do_wrap = wrap->get_con();
  int num_elem = vlen->get_con();
  BasicType elem_bt = T_BYTE;

  if (num_elem < 4)
    return false;

  if (!arch_supports_vector(VectorNode::replicate_opcode(elem_bt), num_elem, elem_bt, VecMaskNotUsed)) {
    return false;
  }
  if (!arch_supports_vector(Op_AddVB, num_elem, elem_bt, VecMaskNotUsed)) {
    return false;
  }
  if (!arch_supports_vector(Op_AndV, num_elem, elem_bt, VecMaskNotUsed)) {
    return false;
  }
  if (!arch_supports_vector(Op_VectorBlend, num_elem, elem_bt, VecMaskUseLoad)) {
    return false;
  }
  if (!arch_supports_vector(Op_VectorMaskCmp, num_elem, elem_bt, VecMaskUseStore)) {
    return false;
  }

  const Type * type_bt = Type::get_const_basic_type(elem_bt);
  const TypeVect * vt  = TypeVect::make(type_bt, num_elem);

  Node* res =  gvn().transform(new VectorLoadConstNode(gvn().makecon(TypeInt::ZERO), vt));

  if(!step_val->is_con() || !is_power_of_2(step_val->get_con())) {
    Node* bcast_step     = gvn().transform(VectorNode::scalar2vector(step, num_elem, type_bt));
    res = gvn().transform(VectorNode::make(Op_MulI, res, bcast_step, num_elem, elem_bt));
  } else if (step_val->get_con() > 1) {
    Node* cnt = gvn().makecon(TypeInt::make(log2_int(step_val->get_con())));
    res = gvn().transform(VectorNode::make(Op_LShiftVB, res, cnt, vt));
  }

  if (!start_val->is_con() || start_val->get_con() != 0) {
    Node* bcast_start    = gvn().transform(VectorNode::scalar2vector(start, num_elem, type_bt));
    res = gvn().transform(VectorNode::make(Op_AddI, res, bcast_start, num_elem, elem_bt));
  }

  Node * mod_val = gvn().makecon(TypeInt::make(num_elem-1));
  Node * bcast_mod  = gvn().transform(VectorNode::scalar2vector(mod_val, num_elem, type_bt));
  if(do_wrap)  {
    // Wrap the indices greater than lane count.
    res = gvn().transform(VectorNode::make(Op_AndI, res, bcast_mod, num_elem, elem_bt));
  } else {
    ConINode* pred_node = (ConINode*)gvn().makecon(TypeInt::make(1));
    Node * lane_cnt  = gvn().makecon(TypeInt::make(num_elem));
    Node * bcast_lane_cnt = gvn().transform(VectorNode::scalar2vector(lane_cnt, num_elem, type_bt));
    Node* mask = gvn().transform(new VectorMaskCmpNode(BoolTest::ge, bcast_lane_cnt, res, pred_node, vt));

    // Make the indices greater than lane count as -ve values. This matches the java side implementation.
    res = gvn().transform(VectorNode::make(Op_AndI, res, bcast_mod, num_elem, elem_bt));
    Node * biased_val = gvn().transform(VectorNode::make(Op_SubI, res, bcast_lane_cnt, num_elem, elem_bt));
    res = gvn().transform(new VectorBlendNode(biased_val, res, mask));
  }

  ciKlass* sbox_klass = shuffle_klass->const_oop()->as_instance()->java_lang_Class_klass();
  const TypeInstPtr* shuffle_box_type = TypeInstPtr::make_exact(TypePtr::NotNull, sbox_klass);

  // Wrap it up in VectorBox to keep object type information.
  res = box_vector(res, shuffle_box_type, elem_bt, num_elem);
  set_result(res);
  C->set_max_vector_size(MAX2(C->max_vector_size(), (uint)(num_elem * type2aelembytes(elem_bt))));
  return true;
}

// <VM ,Sh extends VectorShuffle<E>, E>
// VM shuffleToVector(Class<VM> VecClass, Class<?>E , Class<?> ShuffleClass, Sh s, int length,
//                    ShuffleToVectorOperation<VM,Sh,E> defaultImpl)
bool LibraryCallKit::inline_vector_shuffle_to_vector() {
  const TypeInstPtr* vector_klass  = gvn().type(argument(0))->isa_instptr();
  const TypeInstPtr* elem_klass    = gvn().type(argument(1))->isa_instptr();
  const TypeInstPtr* shuffle_klass = gvn().type(argument(2))->isa_instptr();
  Node*              shuffle       = argument(3);
  const TypeInt*     vlen          = gvn().type(argument(4))->isa_int();

  if (vector_klass == NULL || elem_klass == NULL || shuffle_klass == NULL || shuffle->is_top() || vlen == NULL) {
    return false; // dead code
  }
  if (!vlen->is_con() || vector_klass->const_oop() == NULL || shuffle_klass->const_oop() == NULL) {
    return false; // not enough info for intrinsification
  }
  if (!is_klass_initialized(shuffle_klass) || !is_klass_initialized(vector_klass) ) {
    if (C->print_intrinsics()) {
      tty->print_cr("  ** klass argument not initialized");
    }
    return false;
  }

  int num_elem = vlen->get_con();
  ciType* elem_type = elem_klass->const_oop()->as_instance()->java_mirror_type();
  BasicType elem_bt = elem_type->basic_type();

  if (num_elem < 4) {
    return false;
  }

  int cast_vopc = VectorCastNode::opcode(T_BYTE); // from shuffle of type T_BYTE
  // Make sure that cast is implemented to particular type/size combination.
  if (!arch_supports_vector(cast_vopc, num_elem, elem_bt, VecMaskNotUsed)) {
    if (C->print_intrinsics()) {
      tty->print_cr("  ** not supported: arity=1 op=cast#%d/3 vlen2=%d etype2=%s",
        cast_vopc, num_elem, type2name(elem_bt));
    }
    return false;
  }

  ciKlass* sbox_klass = shuffle_klass->const_oop()->as_instance()->java_lang_Class_klass();
  const TypeInstPtr* shuffle_box_type = TypeInstPtr::make_exact(TypePtr::NotNull, sbox_klass);

  // Unbox shuffle with true flag to indicate its load shuffle to vector
  Node* shuffle_vec = unbox_vector(shuffle, shuffle_box_type, elem_bt, num_elem, true);

  ciKlass* vbox_klass = vector_klass->const_oop()->as_instance()->java_lang_Class_klass();
  const TypeInstPtr* vec_box_type = TypeInstPtr::make_exact(TypePtr::NotNull, vbox_klass);

  // Box vector
  Node* res = box_vector(shuffle_vec, vec_box_type, elem_bt, num_elem);
  set_result(res);
  C->set_max_vector_size(MAX2(C->max_vector_size(), (uint)(num_elem * type2aelembytes(elem_bt))));
  return true;
}

// <V extends Vector<?,?>>
// V broadcastCoerced(Class<?> vectorClass, Class<?> elementType, int vlen,
//                    long bits,
//                    LongFunction<V> defaultImpl)
bool LibraryCallKit::inline_vector_broadcast_coerced() {
  const TypeInstPtr* vector_klass = gvn().type(argument(0))->isa_instptr();
  const TypeInstPtr* elem_klass   = gvn().type(argument(1))->isa_instptr();
  const TypeInt*     vlen         = gvn().type(argument(2))->isa_int();

  if (vector_klass == NULL || elem_klass == NULL || vlen == NULL ||
      vector_klass->const_oop() == NULL || elem_klass->const_oop() == NULL || !vlen->is_con()) {
    if (C->print_intrinsics()) {
      tty->print_cr("  ** missing constant: vclass=%s etype=%s vlen=%s",
                    NodeClassNames[argument(0)->Opcode()],
                    NodeClassNames[argument(1)->Opcode()],
                    NodeClassNames[argument(2)->Opcode()]);
    }
    return false; // not enough info for intrinsification
  }

  if (!is_klass_initialized(vector_klass)) {
    if (C->print_intrinsics()) {
      tty->print_cr("  ** klass argument not initialized");
    }
    return false;
  }
  ciType* elem_type = elem_klass->const_oop()->as_instance()->java_mirror_type();
  if (!elem_type->is_primitive_type()) {
    if (C->print_intrinsics()) {
      tty->print_cr("  ** not a primitive bt=%d", elem_type->basic_type());
    }
    return false; // should be primitive type
  }
  BasicType elem_bt = elem_type->basic_type();
  int num_elem = vlen->get_con();
  ciKlass* vbox_klass = vector_klass->const_oop()->as_instance()->java_lang_Class_klass();
  const TypeInstPtr* vbox_type = TypeInstPtr::make_exact(TypePtr::NotNull, vbox_klass);

  // TODO When mask usage is supported, VecMaskNotUsed needs to be VecMaskUseLoad.
  if (!arch_supports_vector(VectorNode::replicate_opcode(elem_bt), num_elem, elem_bt,
                            (is_vector_mask(vbox_klass) ? VecMaskUseStore : VecMaskNotUsed), true /*has_scalar_args*/)) {
    if (C->print_intrinsics()) {
      tty->print_cr("  ** not supported: arity=0 op=broadcast vlen=%d etype=%s ismask=%d",
                    num_elem, type2name(elem_bt),
                    is_vector_mask(vbox_klass) ? 1 : 0);
    }
    return false; // not supported
  }

  Node* bits = argument(3); // long

  Node* elem = NULL;
  switch (elem_bt) {
    case T_BOOLEAN: // fall-through
    case T_BYTE:    // fall-through
    case T_SHORT:   // fall-through
    case T_CHAR:    // fall-through
    case T_INT: {
      elem = gvn().transform(new ConvL2INode(bits));
      break;
    }
    case T_DOUBLE: {
      elem = gvn().transform(new MoveL2DNode(bits));
      break;
    }
    case T_FLOAT: {
      bits = gvn().transform(new ConvL2INode(bits));
      elem = gvn().transform(new MoveI2FNode(bits));
      break;
    }
    case T_LONG: {
      elem = bits; // no conversion needed
      break;
    }
    default: fatal("%s", type2name(elem_bt));
  }

  Node* broadcast = VectorNode::scalar2vector(elem, num_elem, Type::get_const_basic_type(elem_bt));
  broadcast = gvn().transform(broadcast);

  Node* box = box_vector(broadcast, vbox_type, elem_bt, num_elem);
  set_result(box);
  C->set_max_vector_size(MAX2(C->max_vector_size(), (uint)(num_elem * type2aelembytes(elem_bt))));
  return true;
}

//    <C, V extends Vector<?,?>>
//    V load(Class<?> vectorClass, Class<?> elementType, int vlen,
//           Object base, long offset,
//           /* Vector.Mask<E,S> m*/
//           Object container, int index,
//           LoadOperation<C, VM> defaultImpl) {
//
//    <C, V extends Vector<?,?>>
//    void store(Class<?> vectorClass, Class<?> elementType, int vlen,
//               Object base, long offset,
//               V v, /*Vector.Mask<E,S> m*/
//               Object container, int index,
//               StoreVectorOperation<C, V> defaultImpl) {

bool LibraryCallKit::inline_vector_mem_operation(bool is_store) {
  const TypeInstPtr* vector_klass = gvn().type(argument(0))->isa_instptr();
  const TypeInstPtr* elem_klass   = gvn().type(argument(1))->isa_instptr();
  const TypeInt*     vlen         = gvn().type(argument(2))->isa_int();

  if (vector_klass == NULL || elem_klass == NULL || vlen == NULL ||
      vector_klass->const_oop() == NULL || elem_klass->const_oop() == NULL || !vlen->is_con()) {
    if (C->print_intrinsics()) {
      tty->print_cr("  ** missing constant: vclass=%s etype=%s vlen=%s",
                    NodeClassNames[argument(0)->Opcode()],
                    NodeClassNames[argument(1)->Opcode()],
                    NodeClassNames[argument(2)->Opcode()]);
    }
    return false; // not enough info for intrinsification
  }
  if (!is_klass_initialized(vector_klass)) {
    if (C->print_intrinsics()) {
      tty->print_cr("  ** klass argument not initialized");
    }
    return false;
  }

  ciType* elem_type = elem_klass->const_oop()->as_instance()->java_mirror_type();
  if (!elem_type->is_primitive_type()) {
    if (C->print_intrinsics()) {
      tty->print_cr("  ** not a primitive bt=%d", elem_type->basic_type());
    }
    return false; // should be primitive type
  }
  BasicType elem_bt = elem_type->basic_type();
  int num_elem = vlen->get_con();

  // TODO When mask usage is supported, VecMaskNotUsed needs to be VecMaskUseLoad.
  if (!arch_supports_vector(is_store ? Op_StoreVector : Op_LoadVector, num_elem, elem_bt, VecMaskNotUsed)) {
    if (C->print_intrinsics()) {
      tty->print_cr("  ** not supported: arity=%d op=%s vlen=%d etype=%s ismask=no",
                    is_store, is_store ? "store" : "load",
                    num_elem, type2name(elem_bt));
    }
    return false; // not supported
  }

  ciKlass* vbox_klass = vector_klass->const_oop()->as_instance()->java_lang_Class_klass();
  bool is_mask = is_vector_mask(vbox_klass);

  Node* base = argument(3);
  Node* offset = ConvL2X(argument(4));
  DecoratorSet decorators = C2_UNSAFE_ACCESS;
  Node* addr = make_unsafe_address(base, offset, decorators, (is_mask ? T_BOOLEAN : elem_bt), true);

  // Can base be NULL? Otherwise, always on-heap access.
  bool can_access_non_heap = TypePtr::NULL_PTR->higher_equal(gvn().type(base));

  const TypePtr *addr_type = gvn().type(addr)->isa_ptr();
  const TypeAryPtr* arr_type = addr_type->isa_aryptr();

  // Now handle special case where load/store happens from/to byte array but element type is not byte.
  bool using_byte_array = arr_type != NULL && arr_type->elem()->array_element_basic_type() == T_BYTE && elem_bt != T_BYTE;
  // Handle loading masks.
  // If there is no consistency between array and vector element types, it must be special byte array case or loading masks
  if (arr_type != NULL && !using_byte_array && elem_bt != arr_type->elem()->array_element_basic_type() && !is_mask) {
    return false;
  }
  // Since we are using byte array, we need to double check that the byte operations are supported by backend.
  if (using_byte_array) {
    int byte_num_elem = num_elem * type2aelembytes(elem_bt);
    if (!arch_supports_vector(is_store ? Op_StoreVector : Op_LoadVector, byte_num_elem, T_BYTE, VecMaskNotUsed)
        || !arch_supports_vector(Op_VectorReinterpret, byte_num_elem, T_BYTE, VecMaskNotUsed)) {
      if (C->print_intrinsics()) {
        tty->print_cr("  ** not supported: arity=%d op=%s vlen=%d*8 etype=%s/8 ismask=no",
                      is_store, is_store ? "store" : "load",
                      byte_num_elem, type2name(elem_bt));
      }
      return false; // not supported
    }
  }
  if (is_mask) {
    if (!arch_supports_vector(Op_LoadVector, num_elem, T_BOOLEAN, VecMaskNotUsed)) {
      if (C->print_intrinsics()) {
        tty->print_cr("  ** not supported: arity=%d op=%s/mask vlen=%d etype=bit ismask=no",
                      is_store, is_store ? "store" : "load",
                      num_elem);
      }
      return false; // not supported
    }
    if (!is_store) {
      if (!arch_supports_vector(Op_LoadVector, num_elem, elem_bt, VecMaskUseLoad)) {
        return false; // not supported
      }
    } else {
      if (!arch_supports_vector(Op_StoreVector, num_elem, elem_bt, VecMaskUseStore)) {
        return false; // not supported
      }
    }
  }

  const TypeInstPtr* vbox_type = TypeInstPtr::make_exact(TypePtr::NotNull, vbox_klass);

  if (can_access_non_heap) {
    insert_mem_bar(Op_MemBarCPUOrder);
  }

  if (is_store) {
    Node* val = unbox_vector(argument(6), vbox_type, elem_bt, num_elem);
    if (val == NULL) {
      return false; // operand unboxing failed
    }
    set_all_memory(reset_memory());

    // In case the store needs to happen to byte array, reinterpret the incoming vector to byte vector.
    int store_num_elem = num_elem;
    if (using_byte_array) {
      store_num_elem = num_elem * type2aelembytes(elem_bt);
      const TypeVect* to_vect_type = TypeVect::make(T_BYTE, store_num_elem);
      val = gvn().transform(new VectorReinterpretNode(val, val->bottom_type()->is_vect(), to_vect_type));
    }

    Node* vstore = gvn().transform(StoreVectorNode::make(0, control(), memory(addr), addr, addr_type, val, store_num_elem));
    set_memory(vstore, addr_type);
  } else {
    // When using byte array, we need to load as byte then reinterpret the value. Otherwise, do a simple vector load.
    Node* vload = NULL;
    if (using_byte_array) {
      int load_num_elem = num_elem * type2aelembytes(elem_bt);
      vload = gvn().transform(LoadVectorNode::make(0, control(), memory(addr), addr, addr_type, load_num_elem, T_BYTE));
      const TypeVect* to_vect_type = TypeVect::make(elem_bt, num_elem);
      vload = gvn().transform(new VectorReinterpretNode(vload, vload->bottom_type()->is_vect(), to_vect_type));
    } else {
      // Special handle for masks
      if (is_mask) {
        vload = gvn().transform(LoadVectorNode::make(0, control(), memory(addr), addr, addr_type, num_elem, T_BOOLEAN));
        const TypeVect* to_vect_type = TypeVect::make(elem_bt, num_elem);
        vload = gvn().transform(new VectorLoadMaskNode(vload, to_vect_type));
      } else {
        vload = gvn().transform(LoadVectorNode::make(0, control(), memory(addr), addr, addr_type, num_elem, elem_bt));
      }
    }
    Node* box = box_vector(vload, vbox_type, elem_bt, num_elem);
    set_result(box);
  }

  if (can_access_non_heap) {
    insert_mem_bar(Op_MemBarCPUOrder);
  }

  C->set_max_vector_size(MAX2(C->max_vector_size(), (uint)(num_elem * type2aelembytes(elem_bt))));
  return true;
}

//   <C, V extends Vector<?>, W extends IntVector, E, S extends VectorSpecies<E>>
//   void loadWithMap(Class<?> vectorClass, Class<E> E, int length, Class<?> vectorIndexClass,
//                    Object base, long offset, // Unsafe addressing
//                    W index_vector,
//                    C container, int index, int[] indexMap, int indexM, S s, // Arguments for default implementation
//                    LoadVectorOperationWithMap<C, V, E, S> defaultImpl)
//
//    <C, V extends Vector<?>, W extends IntVector>
//    void storeWithMap(Class<?> vectorClass, Class<?> elementType, int length, Class<?> vectorIndexClass,
//                      Object base, long offset,    // Unsafe addressing
//                      W index_vector, V v,
//                      C container, int index, int[] indexMap, int indexM, // Arguments for default implementation
//                      StoreVectorOperationWithMap<C, V> defaultImpl) {
//
bool LibraryCallKit::inline_vector_gather_scatter(bool is_scatter) {
  const TypeInstPtr* vector_klass     = gvn().type(argument(0))->isa_instptr();
  const TypeInstPtr* elem_klass       = gvn().type(argument(1))->isa_instptr();
  const TypeInt*     vlen             = gvn().type(argument(2))->isa_int();
  const TypeInstPtr* vector_idx_klass = gvn().type(argument(3))->isa_instptr();

  if (vector_klass == NULL || elem_klass == NULL || vector_idx_klass == NULL || vlen == NULL ||
      vector_klass->const_oop() == NULL || elem_klass->const_oop() == NULL || vector_idx_klass->const_oop() == NULL || !vlen->is_con()) {
    if (C->print_intrinsics()) {
      tty->print_cr("  ** missing constant: vclass=%s etype=%s vlen=%s viclass=%s",
                    NodeClassNames[argument(0)->Opcode()],
                    NodeClassNames[argument(1)->Opcode()],
                    NodeClassNames[argument(2)->Opcode()],
                    NodeClassNames[argument(3)->Opcode()]);
    }
    return false; // not enough info for intrinsification
  }

  if (!is_klass_initialized(vector_klass) || !is_klass_initialized(vector_idx_klass)) {
    if (C->print_intrinsics()) {
      tty->print_cr("  ** klass argument not initialized");
    }
    return false;
  }
  ciType* elem_type = elem_klass->const_oop()->as_instance()->java_mirror_type();
  if (!elem_type->is_primitive_type()) {
    if (C->print_intrinsics()) {
      tty->print_cr("  ** not a primitive bt=%d", elem_type->basic_type());
    }
    return false; // should be primitive type
  }
  BasicType elem_bt = elem_type->basic_type();
  int num_elem = vlen->get_con();

  if (!arch_supports_vector(is_scatter ? Op_StoreVectorScatter : Op_LoadVectorGather, num_elem, elem_bt, VecMaskNotUsed)) {
    if (C->print_intrinsics()) {
      tty->print_cr("  ** not supported: arity=%d op=%s vlen=%d etype=%s ismask=no",
                    is_scatter, is_scatter ? "scatter" : "gather",
                    num_elem, type2name(elem_bt));
    }
    return false; // not supported
  }

  // Check that the vector holding indices is supported by architecture
  if (!arch_supports_vector(Op_LoadVector, num_elem, T_INT, VecMaskNotUsed)) {
      if (C->print_intrinsics()) {
        tty->print_cr("  ** not supported: arity=%d op=%s/loadindex vlen=%d etype=int ismask=no",
                      is_scatter, is_scatter ? "scatter" : "gather",
                      num_elem);
      }
      return false; // not supported
    }

  Node* base = argument(4);
  Node* offset = ConvL2X(argument(5));
  Node* addr = make_unsafe_address(base, offset, C2_UNSAFE_ACCESS, elem_bt, true);

  const TypePtr *addr_type = gvn().type(addr)->isa_ptr();
  const TypeAryPtr* arr_type = addr_type->isa_aryptr();

  // The array must be consistent with vector type
  if (arr_type == NULL || (arr_type != NULL && elem_bt != arr_type->elem()->array_element_basic_type())) {
    return false;
  }
  ciKlass* vbox_klass = vector_klass->const_oop()->as_instance()->java_lang_Class_klass();
  const TypeInstPtr* vbox_type = TypeInstPtr::make_exact(TypePtr::NotNull, vbox_klass);

  ciKlass* vbox_idx_klass = vector_idx_klass->const_oop()->as_instance()->java_lang_Class_klass();

  if (vbox_idx_klass == NULL) {
    return false;
  }

  const TypeInstPtr* vbox_idx_type = TypeInstPtr::make_exact(TypePtr::NotNull, vbox_idx_klass);

  Node* index_vect = unbox_vector(argument(7), vbox_idx_type, T_INT, num_elem);
  if (index_vect == NULL) {
    return false;
  }
  const TypeVect* vector_type = TypeVect::make(elem_bt, num_elem);
  if (is_scatter) {
    Node* val = unbox_vector(argument(8), vbox_type, elem_bt, num_elem);
    if (val == NULL) {
      return false; // operand unboxing failed
    }
    set_all_memory(reset_memory());

    Node* vstore = gvn().transform(new StoreVectorScatterNode(control(), memory(addr), addr, addr_type, val, index_vect));
    set_memory(vstore, addr_type);
  } else {
    Node* vload = gvn().transform(new LoadVectorGatherNode(control(), memory(addr), addr, addr_type, vector_type, index_vect));

    Node* box = box_vector(vload, vbox_type, elem_bt, num_elem);
    set_result(box);
  }

  C->set_max_vector_size(MAX2(C->max_vector_size(), (uint)(num_elem * type2aelembytes(elem_bt))));
  return true;
}

// <V extends Vector<?,?>>
// long reductionCoerced(int oprId, Class<?> vectorClass, Class<?> elementType, int vlen,
//                       V v,
//                       Function<V,Long> defaultImpl)

bool LibraryCallKit::inline_vector_reduction() {
  const TypeInt*     opr          = gvn().type(argument(0))->isa_int();
  const TypeInstPtr* vector_klass = gvn().type(argument(1))->isa_instptr();
  const TypeInstPtr* elem_klass   = gvn().type(argument(2))->isa_instptr();
  const TypeInt*     vlen         = gvn().type(argument(3))->isa_int();

  if (opr == NULL || vector_klass == NULL || elem_klass == NULL || vlen == NULL ||
      !opr->is_con() || vector_klass->const_oop() == NULL || elem_klass->const_oop() == NULL || !vlen->is_con()) {
    if (C->print_intrinsics()) {
      tty->print_cr("  ** missing constant: opr=%s vclass=%s etype=%s vlen=%s",
                    NodeClassNames[argument(0)->Opcode()],
                    NodeClassNames[argument(1)->Opcode()],
                    NodeClassNames[argument(2)->Opcode()],
                    NodeClassNames[argument(3)->Opcode()]);
    }
    return false; // not enough info for intrinsification
  }
  if (!is_klass_initialized(vector_klass)) {
    if (C->print_intrinsics()) {
      tty->print_cr("  ** klass argument not initialized");
    }
    return false;
  }
  ciType* elem_type = elem_klass->const_oop()->as_instance()->java_mirror_type();
  if (!elem_type->is_primitive_type()) {
    if (C->print_intrinsics()) {
      tty->print_cr("  ** not a primitive bt=%d", elem_type->basic_type());
    }
    return false; // should be primitive type
  }
  BasicType elem_bt = elem_type->basic_type();
  int num_elem = vlen->get_con();

  int opc  = VectorSupport::vop2ideal(opr->get_con(), elem_bt);
  int sopc = ReductionNode::opcode(opc, elem_bt);

  // TODO When mask usage is supported, VecMaskNotUsed needs to be VecMaskUseLoad.
  if (!arch_supports_vector(sopc, num_elem, elem_bt, VecMaskNotUsed)) {
    if (C->print_intrinsics()) {
      tty->print_cr("  ** not supported: arity=1 op=%d/reduce vlen=%d etype=%s ismask=no",
                    sopc, num_elem, type2name(elem_bt));
    }
    return false;
  }

  ciKlass* vbox_klass = vector_klass->const_oop()->as_instance()->java_lang_Class_klass();
  const TypeInstPtr* vbox_type = TypeInstPtr::make_exact(TypePtr::NotNull, vbox_klass);

  Node* opd = unbox_vector(argument(4), vbox_type, elem_bt, num_elem);
  if (opd == NULL) {
    return false; // operand unboxing failed
  }

  Node* init = ReductionNode::make_reduction_input(gvn(), opc, elem_bt);
  Node* rn = gvn().transform(ReductionNode::make(opc, NULL, init, opd, elem_bt));

  Node* bits = NULL;
  switch (elem_bt) {
    case T_BYTE:
    case T_SHORT:
    case T_INT: {
      bits = gvn().transform(new ConvI2LNode(rn));
      break;
    }
    case T_FLOAT: {
      rn   = gvn().transform(new MoveF2INode(rn));
      bits = gvn().transform(new ConvI2LNode(rn));
      break;
    }
    case T_DOUBLE: {
      bits = gvn().transform(new MoveD2LNode(rn));
      break;
    }
    case T_LONG: {
      bits = rn; // no conversion needed
      break;
    }
    default: fatal("%s", type2name(elem_bt));
  }
  set_result(bits);
  C->set_max_vector_size(MAX2(C->max_vector_size(), (uint)(num_elem * type2aelembytes(elem_bt))));
  return true;
}

// public static <V> boolean test(int cond, Class<?> vectorClass, Class<?> elementType, int vlen,
//                                V v1, V v2,
//                                BiFunction<V, V, Boolean> defaultImpl) {
//
bool LibraryCallKit::inline_vector_test() {
  const TypeInt*     cond         = gvn().type(argument(0))->isa_int();
  const TypeInstPtr* vector_klass = gvn().type(argument(1))->isa_instptr();
  const TypeInstPtr* elem_klass   = gvn().type(argument(2))->isa_instptr();
  const TypeInt*     vlen         = gvn().type(argument(3))->isa_int();

  if (cond == NULL || vector_klass == NULL || elem_klass == NULL || vlen == NULL ||
      !cond->is_con() || vector_klass->const_oop() == NULL || elem_klass->const_oop() == NULL || !vlen->is_con()) {
    if (C->print_intrinsics()) {
      tty->print_cr("  ** missing constant: cond=%s vclass=%s etype=%s vlen=%s",
                    NodeClassNames[argument(0)->Opcode()],
                    NodeClassNames[argument(1)->Opcode()],
                    NodeClassNames[argument(2)->Opcode()],
                    NodeClassNames[argument(3)->Opcode()]);
    }
    return false; // not enough info for intrinsification
  }
  if (!is_klass_initialized(vector_klass)) {
    if (C->print_intrinsics()) {
      tty->print_cr("  ** klass argument not initialized");
    }
    return false;
  }
  ciType* elem_type = elem_klass->const_oop()->as_instance()->java_mirror_type();
  if (!elem_type->is_primitive_type()) {
    if (C->print_intrinsics()) {
      tty->print_cr("  ** not a primitive bt=%d", elem_type->basic_type());
    }
    return false; // should be primitive type
  }
  BasicType elem_bt = elem_type->basic_type();
  int num_elem = vlen->get_con();
  BoolTest::mask booltest = (BoolTest::mask)cond->get_con();
  ciKlass* vbox_klass = vector_klass->const_oop()->as_instance()->java_lang_Class_klass();
  const TypeInstPtr* vbox_type = TypeInstPtr::make_exact(TypePtr::NotNull, vbox_klass);

  if (!arch_supports_vector(Op_VectorTest, num_elem, elem_bt, is_vector_mask(vbox_klass) ? VecMaskUseLoad : VecMaskNotUsed)) {
    if (C->print_intrinsics()) {
      tty->print_cr("  ** not supported: arity=2 op=test/%d vlen=%d etype=%s ismask=%d",
                    cond->get_con(), num_elem, type2name(elem_bt),
                    is_vector_mask(vbox_klass));
    }
    return false;
  }

  Node* opd1 = unbox_vector(argument(4), vbox_type, elem_bt, num_elem);
  Node* opd2 = unbox_vector(argument(5), vbox_type, elem_bt, num_elem);
  if (opd1 == NULL || opd2 == NULL) {
    return false; // operand unboxing failed
  }
  Node* test = new VectorTestNode(opd1, opd2, booltest);
  test = gvn().transform(test);

  set_result(test);
  C->set_max_vector_size(MAX2(C->max_vector_size(), (uint)(num_elem * type2aelembytes(elem_bt))));
  return true;
}

// public static
// <V extends Vector, M extends Mask>
// V blend(Class<V> vectorClass, Class<M> maskClass, Class<?> elementType, int vlen,
//         V v1, V v2, M m,
//         VectorBlendOp<V,M> defaultImpl) { ...
//
bool LibraryCallKit::inline_vector_blend() {
  const TypeInstPtr* vector_klass = gvn().type(argument(0))->isa_instptr();
  const TypeInstPtr* mask_klass   = gvn().type(argument(1))->isa_instptr();
  const TypeInstPtr* elem_klass   = gvn().type(argument(2))->isa_instptr();
  const TypeInt*     vlen         = gvn().type(argument(3))->isa_int();

  if (mask_klass == NULL || vector_klass == NULL || elem_klass == NULL || vlen == NULL) {
    return false; // dead code
  }
  if (mask_klass->const_oop() == NULL || vector_klass->const_oop() == NULL ||
      elem_klass->const_oop() == NULL || !vlen->is_con()) {
    if (C->print_intrinsics()) {
      tty->print_cr("  ** missing constant: vclass=%s mclass=%s etype=%s vlen=%s",
                    NodeClassNames[argument(0)->Opcode()],
                    NodeClassNames[argument(1)->Opcode()],
                    NodeClassNames[argument(2)->Opcode()],
                    NodeClassNames[argument(3)->Opcode()]);
    }
    return false; // not enough info for intrinsification
  }
  if (!is_klass_initialized(vector_klass) || !is_klass_initialized(mask_klass)) {
    if (C->print_intrinsics()) {
      tty->print_cr("  ** klass argument not initialized");
    }
    return false;
  }
  ciType* elem_type = elem_klass->const_oop()->as_instance()->java_mirror_type();
  if (!elem_type->is_primitive_type()) {
    if (C->print_intrinsics()) {
      tty->print_cr("  ** not a primitive bt=%d", elem_type->basic_type());
    }
    return false; // should be primitive type
  }
  BasicType elem_bt = elem_type->basic_type();
  BasicType mask_bt = elem_bt;
  int num_elem = vlen->get_con();

  if (!arch_supports_vector(Op_VectorBlend, num_elem, elem_bt, VecMaskUseLoad)) {
    if (C->print_intrinsics()) {
      tty->print_cr("  ** not supported: arity=2 op=blend vlen=%d etype=%s ismask=useload",
                    num_elem, type2name(elem_bt));
    }
    return false; // not supported
  }
  ciKlass* vbox_klass = vector_klass->const_oop()->as_instance()->java_lang_Class_klass();
  const TypeInstPtr* vbox_type = TypeInstPtr::make_exact(TypePtr::NotNull, vbox_klass);

  ciKlass* mbox_klass = mask_klass->const_oop()->as_instance()->java_lang_Class_klass();
  const TypeInstPtr* mbox_type = TypeInstPtr::make_exact(TypePtr::NotNull, mbox_klass);

  Node* v1   = unbox_vector(argument(4), vbox_type, elem_bt, num_elem);
  Node* v2   = unbox_vector(argument(5), vbox_type, elem_bt, num_elem);
  Node* mask = unbox_vector(argument(6), mbox_type, mask_bt, num_elem);

  if (v1 == NULL || v2 == NULL || mask == NULL) {
    return false; // operand unboxing failed
  }

  Node* blend = gvn().transform(new VectorBlendNode(v1, v2, mask));

  Node* box = box_vector(blend, vbox_type, elem_bt, num_elem);
  set_result(box);
  C->set_max_vector_size(MAX2(C->max_vector_size(), (uint)(num_elem * type2aelembytes(elem_bt))));
  return true;
}

//  public static <V extends Vector<E,S>,
//          M extends Vector.Mask<E,S>,
//          S extends Vector.Shape, E>
//  M compare(int cond, Class<V> vectorClass, Class<M> maskClass, Class<?> elementType, int vlen,
//            V v1, V v2,
//            VectorCompareOp<V,M> defaultImpl) { ...
//
bool LibraryCallKit::inline_vector_compare() {
  const TypeInt*     cond         = gvn().type(argument(0))->isa_int();
  const TypeInstPtr* vector_klass = gvn().type(argument(1))->isa_instptr();
  const TypeInstPtr* mask_klass   = gvn().type(argument(2))->isa_instptr();
  const TypeInstPtr* elem_klass   = gvn().type(argument(3))->isa_instptr();
  const TypeInt*     vlen         = gvn().type(argument(4))->isa_int();

  if (cond == NULL || vector_klass == NULL || mask_klass == NULL || elem_klass == NULL || vlen == NULL) {
    return false; // dead code
  }
  if (!cond->is_con() || vector_klass->const_oop() == NULL || mask_klass->const_oop() == NULL ||
      elem_klass->const_oop() == NULL || !vlen->is_con()) {
    if (C->print_intrinsics()) {
      tty->print_cr("  ** missing constant: cond=%s vclass=%s mclass=%s etype=%s vlen=%s",
                    NodeClassNames[argument(0)->Opcode()],
                    NodeClassNames[argument(1)->Opcode()],
                    NodeClassNames[argument(2)->Opcode()],
                    NodeClassNames[argument(3)->Opcode()],
                    NodeClassNames[argument(4)->Opcode()]);
    }
    return false; // not enough info for intrinsification
  }
  if (!is_klass_initialized(vector_klass) || !is_klass_initialized(mask_klass)) {
    if (C->print_intrinsics()) {
      tty->print_cr("  ** klass argument not initialized");
    }
    return false;
  }
  ciType* elem_type = elem_klass->const_oop()->as_instance()->java_mirror_type();
  if (!elem_type->is_primitive_type()) {
    if (C->print_intrinsics()) {
      tty->print_cr("  ** not a primitive bt=%d", elem_type->basic_type());
    }
    return false; // should be primitive type
  }

  int num_elem = vlen->get_con();
  BasicType elem_bt = elem_type->basic_type();
  BasicType mask_bt = elem_bt;

  if (!arch_supports_vector(Op_VectorMaskCmp, num_elem, elem_bt, VecMaskUseStore)) {
    if (C->print_intrinsics()) {
      tty->print_cr("  ** not supported: arity=2 op=comp/%d vlen=%d etype=%s ismask=usestore",
                    cond->get_con(), num_elem, type2name(elem_bt));
    }
    return false;
  }

  ciKlass* vbox_klass = vector_klass->const_oop()->as_instance()->java_lang_Class_klass();
  const TypeInstPtr* vbox_type = TypeInstPtr::make_exact(TypePtr::NotNull, vbox_klass);

  ciKlass* mbox_klass = mask_klass->const_oop()->as_instance()->java_lang_Class_klass();
  const TypeInstPtr* mbox_type = TypeInstPtr::make_exact(TypePtr::NotNull, mbox_klass);

  Node* v1 = unbox_vector(argument(5), vbox_type, elem_bt, num_elem);
  Node* v2 = unbox_vector(argument(6), vbox_type, elem_bt, num_elem);

  if (v1 == NULL || v2 == NULL) {
    return false; // operand unboxing failed
  }
  BoolTest::mask pred = (BoolTest::mask)cond->get_con();
  ConINode* pred_node = (ConINode*)gvn().makecon(cond);

  const TypeVect* vt = TypeVect::make(mask_bt, num_elem);
  Node* operation = gvn().transform(new VectorMaskCmpNode(pred, v1, v2, pred_node, vt));

  Node* box = box_vector(operation, mbox_type, mask_bt, num_elem);
  set_result(box);
  C->set_max_vector_size(MAX2(C->max_vector_size(), (uint)(num_elem * type2aelembytes(elem_bt))));
  return true;
}

// public static
// <V extends Vector, Sh extends Shuffle>
//  V rearrangeOp(Class<V> vectorClass, Class<Sh> shuffleClass, Class< ? > elementType, int vlen,
//    V v1, Sh sh,
//    VectorSwizzleOp<V, Sh, S, E> defaultImpl) { ...

bool LibraryCallKit::inline_vector_rearrange() {
  const TypeInstPtr* vector_klass  = gvn().type(argument(0))->isa_instptr();
  const TypeInstPtr* shuffle_klass = gvn().type(argument(1))->isa_instptr();
  const TypeInstPtr* elem_klass    = gvn().type(argument(2))->isa_instptr();
  const TypeInt*     vlen          = gvn().type(argument(3))->isa_int();

  if (vector_klass == NULL || shuffle_klass == NULL || elem_klass == NULL || vlen == NULL) {
    return false; // dead code
  }
  if (shuffle_klass->const_oop() == NULL || vector_klass->const_oop() == NULL ||
    elem_klass->const_oop() == NULL || !vlen->is_con()) {
    if (C->print_intrinsics()) {
      tty->print_cr("  ** missing constant: vclass=%s sclass=%s etype=%s vlen=%s",
                    NodeClassNames[argument(0)->Opcode()],
                    NodeClassNames[argument(1)->Opcode()],
                    NodeClassNames[argument(2)->Opcode()],
                    NodeClassNames[argument(3)->Opcode()]);
    }
    return false; // not enough info for intrinsification
  }
  if (!is_klass_initialized(vector_klass) || !is_klass_initialized(shuffle_klass)) {
    if (C->print_intrinsics()) {
      tty->print_cr("  ** klass argument not initialized");
    }
    return false;
  }
  ciType* elem_type = elem_klass->const_oop()->as_instance()->java_mirror_type();
  if (!elem_type->is_primitive_type()) {
    if (C->print_intrinsics()) {
      tty->print_cr("  ** not a primitive bt=%d", elem_type->basic_type());
    }
    return false; // should be primitive type
  }
  BasicType elem_bt = elem_type->basic_type();
  BasicType shuffle_bt = elem_bt;
  int num_elem = vlen->get_con();

  if (!arch_supports_vector(Op_VectorLoadShuffle, num_elem, elem_bt, VecMaskNotUsed)) {
    if (C->print_intrinsics()) {
      tty->print_cr("  ** not supported: arity=0 op=load/shuffle vlen=%d etype=%s ismask=no",
                    num_elem, type2name(elem_bt));
    }
    return false; // not supported
  }
  if (!arch_supports_vector(Op_VectorRearrange, num_elem, elem_bt, VecMaskNotUsed)) {
    if (C->print_intrinsics()) {
      tty->print_cr("  ** not supported: arity=2 op=shuffle/rearrange vlen=%d etype=%s ismask=no",
                    num_elem, type2name(elem_bt));
    }
    return false; // not supported
  }
  ciKlass* vbox_klass = vector_klass->const_oop()->as_instance()->java_lang_Class_klass();
  const TypeInstPtr* vbox_type = TypeInstPtr::make_exact(TypePtr::NotNull, vbox_klass);

  ciKlass* shbox_klass = shuffle_klass->const_oop()->as_instance()->java_lang_Class_klass();
  const TypeInstPtr* shbox_type = TypeInstPtr::make_exact(TypePtr::NotNull, shbox_klass);

  Node* v1 = unbox_vector(argument(4), vbox_type, elem_bt, num_elem);
  Node* shuffle = unbox_vector(argument(5), shbox_type, shuffle_bt, num_elem);

  if (v1 == NULL || shuffle == NULL) {
    return false; // operand unboxing failed
  }

  Node* rearrange = gvn().transform(new VectorRearrangeNode(v1, shuffle));

  Node* box = box_vector(rearrange, vbox_type, elem_bt, num_elem);
  set_result(box);
  C->set_max_vector_size(MAX2(C->max_vector_size(), (uint)(num_elem * type2aelembytes(elem_bt))));
  return true;
}

//  public static
//  <V extends Vector<?,?>>
//  V broadcastInt(int opr, Class<V> vectorClass, Class<?> elementType, int vlen,
//                 V v, int i,
//                 VectorBroadcastIntOp<V> defaultImpl) {
//
bool LibraryCallKit::inline_vector_broadcast_int() {
  const TypeInt*     opr          = gvn().type(argument(0))->isa_int();
  const TypeInstPtr* vector_klass = gvn().type(argument(1))->isa_instptr();
  const TypeInstPtr* elem_klass   = gvn().type(argument(2))->isa_instptr();
  const TypeInt*     vlen         = gvn().type(argument(3))->isa_int();

  if (opr == NULL || vector_klass == NULL || elem_klass == NULL || vlen == NULL) {
    return false; // dead code
  }
  if (!opr->is_con() || vector_klass->const_oop() == NULL || elem_klass->const_oop() == NULL || !vlen->is_con()) {
    if (C->print_intrinsics()) {
      tty->print_cr("  ** missing constant: opr=%s vclass=%s etype=%s vlen=%s",
                    NodeClassNames[argument(0)->Opcode()],
                    NodeClassNames[argument(1)->Opcode()],
                    NodeClassNames[argument(2)->Opcode()],
                    NodeClassNames[argument(3)->Opcode()]);
    }
    return false; // not enough info for intrinsification
  }
  if (!is_klass_initialized(vector_klass)) {
    if (C->print_intrinsics()) {
      tty->print_cr("  ** klass argument not initialized");
    }
    return false;
  }
  ciType* elem_type = elem_klass->const_oop()->as_instance()->java_mirror_type();
  if (!elem_type->is_primitive_type()) {
    if (C->print_intrinsics()) {
      tty->print_cr("  ** not a primitive bt=%d", elem_type->basic_type());
    }
    return false; // should be primitive type
  }
  BasicType elem_bt = elem_type->basic_type();
  int num_elem = vlen->get_con();
  int opc = VectorSupport::vop2ideal(opr->get_con(), elem_bt);
  if (opc == 0 || !VectorNode::is_shift_opcode(opc)) {
    if (C->print_intrinsics()) {
      tty->print_cr("  ** operation not supported: op=%d bt=%s", opr->get_con(), type2name(elem_bt));
    }
    return false; // operation not supported
  }
  int sopc = VectorNode::opcode(opc, elem_bt);
  if (sopc == 0) {
    if (C->print_intrinsics()) {
      tty->print_cr("  ** operation not supported: opc=%s bt=%s", NodeClassNames[opc], type2name(elem_bt));
    }
    return false; // operation not supported
  }
  ciKlass* vbox_klass = vector_klass->const_oop()->as_instance()->java_lang_Class_klass();
  const TypeInstPtr* vbox_type = TypeInstPtr::make_exact(TypePtr::NotNull, vbox_klass);

  if (!arch_supports_vector(sopc, num_elem, elem_bt, VecMaskNotUsed, true /*has_scalar_args*/)) {
    if (C->print_intrinsics()) {
      tty->print_cr("  ** not supported: arity=0 op=int/%d vlen=%d etype=%s ismask=no",
                    sopc, num_elem, type2name(elem_bt));
    }
    return false; // not supported
  }
  Node* opd1 = unbox_vector(argument(4), vbox_type, elem_bt, num_elem);
  Node* opd2 = vector_shift_count(argument(5), opc, elem_bt, num_elem);
  if (opd1 == NULL || opd2 == NULL) {
    return false;
  }
  Node* operation = gvn().transform(VectorNode::make(opc, opd1, opd2, num_elem, elem_bt));

  Node* vbox = box_vector(operation, vbox_type, elem_bt, num_elem);
  set_result(vbox);
  C->set_max_vector_size(MAX2(C->max_vector_size(), (uint)(num_elem * type2aelembytes(elem_bt))));
  return true;
}

// public static <VOUT extends VectorPayload,
//                 VIN extends VectorPayload,
//                   S extends VectorSpecies>
// VOUT convert(int oprId,
//           Class<?> fromVectorClass, Class<?> fromElementType, int fromVLen,
//           Class<?>   toVectorClass, Class<?>   toElementType, int   toVLen,
//           VIN v, S s,
//           VectorConvertOp<VOUT, VIN, S> defaultImpl) {
//
bool LibraryCallKit::inline_vector_convert() {
  const TypeInt*     opr               = gvn().type(argument(0))->isa_int();

  const TypeInstPtr* vector_klass_from = gvn().type(argument(1))->isa_instptr();
  const TypeInstPtr* elem_klass_from   = gvn().type(argument(2))->isa_instptr();
  const TypeInt*     vlen_from         = gvn().type(argument(3))->isa_int();

  const TypeInstPtr* vector_klass_to   = gvn().type(argument(4))->isa_instptr();
  const TypeInstPtr* elem_klass_to     = gvn().type(argument(5))->isa_instptr();
  const TypeInt*     vlen_to           = gvn().type(argument(6))->isa_int();

  if (opr == NULL ||
      vector_klass_from == NULL || elem_klass_from == NULL || vlen_from == NULL ||
      vector_klass_to   == NULL || elem_klass_to   == NULL || vlen_to   == NULL) {
    return false; // dead code
  }
  if (!opr->is_con() ||
      vector_klass_from->const_oop() == NULL || elem_klass_from->const_oop() == NULL || !vlen_from->is_con() ||
      vector_klass_to->const_oop() == NULL || elem_klass_to->const_oop() == NULL || !vlen_to->is_con()) {
    if (C->print_intrinsics()) {
      tty->print_cr("  ** missing constant: opr=%s vclass_from=%s etype_from=%s vlen_from=%s vclass_to=%s etype_to=%s vlen_to=%s",
                    NodeClassNames[argument(0)->Opcode()],
                    NodeClassNames[argument(1)->Opcode()],
                    NodeClassNames[argument(2)->Opcode()],
                    NodeClassNames[argument(3)->Opcode()],
                    NodeClassNames[argument(4)->Opcode()],
                    NodeClassNames[argument(5)->Opcode()],
                    NodeClassNames[argument(6)->Opcode()]);
    }
    return false; // not enough info for intrinsification
  }
  if (!is_klass_initialized(vector_klass_from) || !is_klass_initialized(vector_klass_to)) {
    if (C->print_intrinsics()) {
      tty->print_cr("  ** klass argument not initialized");
    }
    return false;
  }

  assert(opr->get_con() == VectorSupport::VECTOR_OP_CAST ||
         opr->get_con() == VectorSupport::VECTOR_OP_REINTERPRET, "wrong opcode");
  bool is_cast = (opr->get_con() == VectorSupport::VECTOR_OP_CAST);

  ciKlass* vbox_klass_from = vector_klass_from->const_oop()->as_instance()->java_lang_Class_klass();
  ciKlass* vbox_klass_to = vector_klass_to->const_oop()->as_instance()->java_lang_Class_klass();
  if (is_vector_shuffle(vbox_klass_from) || is_vector_shuffle(vbox_klass_to)) {
    return false; // vector shuffles aren't supported
  }
  bool is_mask = is_vector_mask(vbox_klass_from);

  ciType* elem_type_from = elem_klass_from->const_oop()->as_instance()->java_mirror_type();
  if (!elem_type_from->is_primitive_type()) {
    return false; // should be primitive type
  }
  BasicType elem_bt_from = elem_type_from->basic_type();
  ciType* elem_type_to = elem_klass_to->const_oop()->as_instance()->java_mirror_type();
  if (!elem_type_to->is_primitive_type()) {
    return false; // should be primitive type
  }
  BasicType elem_bt_to = elem_type_to->basic_type();
  if (is_mask && elem_bt_from != elem_bt_to) {
    return false; // type mismatch
  }
  int num_elem_from = vlen_from->get_con();
  int num_elem_to = vlen_to->get_con();

  // Check whether we can unbox to appropriate size. Even with casting, checking for reinterpret is needed
  // since we may need to change size.
  if (!arch_supports_vector(Op_VectorReinterpret,
                            num_elem_from,
                            elem_bt_from,
                            is_mask ? VecMaskUseAll : VecMaskNotUsed)) {
    if (C->print_intrinsics()) {
      tty->print_cr("  ** not supported: arity=1 op=%s/1 vlen1=%d etype1=%s ismask=%d",
                    is_cast ? "cast" : "reinterpret",
                    num_elem_from, type2name(elem_bt_from), is_mask);
    }
    return false;
  }

  // Check whether we can support resizing/reinterpreting to the new size.
  if (!arch_supports_vector(Op_VectorReinterpret,
                            num_elem_to,
                            elem_bt_to,
                            is_mask ? VecMaskUseAll : VecMaskNotUsed)) {
    if (C->print_intrinsics()) {
      tty->print_cr("  ** not supported: arity=1 op=%s/2 vlen2=%d etype2=%s ismask=%d",
                    is_cast ? "cast" : "reinterpret",
                    num_elem_to, type2name(elem_bt_to), is_mask);
    }
    return false;
  }

  // At this point, we know that both input and output vector registers are supported
  // by the architecture. Next check if the casted type is simply to same type - which means
  // that it is actually a resize and not a cast.
  if (is_cast && elem_bt_from == elem_bt_to) {
    is_cast = false;
  }

  const TypeInstPtr* vbox_type_from = TypeInstPtr::make_exact(TypePtr::NotNull, vbox_klass_from);

  Node* opd1 = unbox_vector(argument(7), vbox_type_from, elem_bt_from, num_elem_from);
  if (opd1 == NULL) {
    return false;
  }

  const TypeVect* src_type = TypeVect::make(elem_bt_from, num_elem_from);
  const TypeVect* dst_type = TypeVect::make(elem_bt_to,   num_elem_to);

  Node* op = opd1;
  if (is_cast) {
    assert(!is_mask, "masks cannot be casted");
    int cast_vopc = VectorCastNode::opcode(elem_bt_from);
    // Make sure that cast is implemented to particular type/size combination.
    if (!arch_supports_vector(cast_vopc, num_elem_to, elem_bt_to, VecMaskNotUsed)) {
      if (C->print_intrinsics()) {
        tty->print_cr("  ** not supported: arity=1 op=cast#%d/3 vlen2=%d etype2=%s ismask=%d",
                      cast_vopc,
                      num_elem_to, type2name(elem_bt_to), is_mask);
      }
      return false;
    }

    if (num_elem_from < num_elem_to) {
      // Since input and output number of elements are not consistent, we need to make sure we
      // properly size. Thus, first make a cast that retains the number of elements from source.
      // In case the size exceeds the arch size, we do the minimum.
      int num_elem_for_cast = MIN2(num_elem_from, Matcher::max_vector_size(elem_bt_to));

      // It is possible that arch does not support this intermediate vector size
      // TODO More complex logic required here to handle this corner case for the sizes.
      if (!arch_supports_vector(cast_vopc, num_elem_for_cast, elem_bt_to, VecMaskNotUsed)) {
        if (C->print_intrinsics()) {
          tty->print_cr("  ** not supported: arity=1 op=cast#%d/4 vlen1=%d etype2=%s ismask=%d",
                        cast_vopc,
                        num_elem_for_cast, type2name(elem_bt_to), is_mask);
        }
        return false;
      }

      op = gvn().transform(VectorCastNode::make(cast_vopc, op, elem_bt_to, num_elem_for_cast));
      // Now ensure that the destination gets properly resized to needed size.
      op = gvn().transform(new VectorReinterpretNode(op, op->bottom_type()->is_vect(), dst_type));
    } else if (num_elem_from > num_elem_to) {
      // Since number elements from input is larger than output, simply reduce size of input (we are supposed to
      // drop top elements anyway).
      int num_elem_for_resize = MAX2(num_elem_to, Matcher::min_vector_size(elem_bt_to));

      // It is possible that arch does not support this intermediate vector size
      // TODO More complex logic required here to handle this corner case for the sizes.
      if (!arch_supports_vector(Op_VectorReinterpret,
                                num_elem_for_resize,
                                elem_bt_from,
                                VecMaskNotUsed)) {
        if (C->print_intrinsics()) {
          tty->print_cr("  ** not supported: arity=1 op=cast/5 vlen2=%d etype1=%s ismask=%d",
                        num_elem_for_resize, type2name(elem_bt_from), is_mask);
        }
        return false;
      }

      op = gvn().transform(new VectorReinterpretNode(op,
                                                     src_type,
                                                     TypeVect::make(elem_bt_from,
                                                                    num_elem_for_resize)));
      op = gvn().transform(VectorCastNode::make(cast_vopc, op, elem_bt_to, num_elem_to));
    } else {
      // Since input and output number of elements match, and since we know this vector size is
      // supported, simply do a cast with no resize needed.
      op = gvn().transform(VectorCastNode::make(cast_vopc, op, elem_bt_to, num_elem_to));
    }
  } else if (Type::cmp(src_type, dst_type) != 0) {
    assert(!is_cast, "must be reinterpret");
    op = gvn().transform(new VectorReinterpretNode(op, src_type, dst_type));
  }

  const TypeInstPtr* vbox_type_to = TypeInstPtr::make_exact(TypePtr::NotNull, vbox_klass_to);
  Node* vbox = box_vector(op, vbox_type_to, elem_bt_to, num_elem_to);
  set_result(vbox);
  C->set_max_vector_size(MAX2(C->max_vector_size(), (uint)(num_elem_to * type2aelembytes(elem_bt_to))));
  return true;
}

//  public static
//  <V extends Vector<?>>
//  V insert(Class<? extends V> vectorClass, Class<?> elementType, int vlen,
//           V vec, int ix, long val,
//           VecInsertOp<V> defaultImpl) {
//
bool LibraryCallKit::inline_vector_insert() {
  const TypeInstPtr* vector_klass = gvn().type(argument(0))->isa_instptr();
  const TypeInstPtr* elem_klass   = gvn().type(argument(1))->isa_instptr();
  const TypeInt*     vlen         = gvn().type(argument(2))->isa_int();
  const TypeInt*     idx          = gvn().type(argument(4))->isa_int();

  if (vector_klass == NULL || elem_klass == NULL || vlen == NULL || idx == NULL) {
    return false; // dead code
  }
  if (vector_klass->const_oop() == NULL || elem_klass->const_oop() == NULL || !vlen->is_con() || !idx->is_con()) {
    if (C->print_intrinsics()) {
      tty->print_cr("  ** missing constant: vclass=%s etype=%s vlen=%s idx=%s",
                    NodeClassNames[argument(0)->Opcode()],
                    NodeClassNames[argument(1)->Opcode()],
                    NodeClassNames[argument(2)->Opcode()],
                    NodeClassNames[argument(4)->Opcode()]);
    }
    return false; // not enough info for intrinsification
  }
  if (!is_klass_initialized(vector_klass)) {
    if (C->print_intrinsics()) {
      tty->print_cr("  ** klass argument not initialized");
    }
    return false;
  }
  ciType* elem_type = elem_klass->const_oop()->as_instance()->java_mirror_type();
  if (!elem_type->is_primitive_type()) {
    if (C->print_intrinsics()) {
      tty->print_cr("  ** not a primitive bt=%d", elem_type->basic_type());
    }
    return false; // should be primitive type
  }
  BasicType elem_bt = elem_type->basic_type();
  int num_elem = vlen->get_con();
  if (!arch_supports_vector(Op_VectorInsert, num_elem, elem_bt, VecMaskNotUsed)) {
    if (C->print_intrinsics()) {
      tty->print_cr("  ** not supported: arity=1 op=insert vlen=%d etype=%s ismask=no",
                    num_elem, type2name(elem_bt));
    }
    return false; // not supported
  }

  ciKlass* vbox_klass = vector_klass->const_oop()->as_instance()->java_lang_Class_klass();
  const TypeInstPtr* vbox_type = TypeInstPtr::make_exact(TypePtr::NotNull, vbox_klass);

  Node* opd = unbox_vector(argument(3), vbox_type, elem_bt, num_elem);
  if (opd == NULL) {
    return false;
  }

  Node* insert_val = argument(5);
  assert(gvn().type(insert_val)->isa_long() != NULL, "expected to be long");

  // Convert insert value back to its appropriate type.
  switch (elem_bt) {
    case T_BYTE:
      insert_val = gvn().transform(new ConvL2INode(insert_val));
      insert_val = gvn().transform(new CastIINode(insert_val, TypeInt::BYTE));
      break;
    case T_SHORT:
      insert_val = gvn().transform(new ConvL2INode(insert_val));
      insert_val = gvn().transform(new CastIINode(insert_val, TypeInt::SHORT));
      break;
    case T_INT:
      insert_val = gvn().transform(new ConvL2INode(insert_val));
      break;
    case T_FLOAT:
      insert_val = gvn().transform(new ConvL2INode(insert_val));
      insert_val = gvn().transform(new MoveI2FNode(insert_val));
      break;
    case T_DOUBLE:
      insert_val = gvn().transform(new MoveL2DNode(insert_val));
      break;
    case T_LONG:
      // no conversion needed
      break;
    default: fatal("%s", type2name(elem_bt)); break;
  }

  Node* operation = gvn().transform(VectorInsertNode::make(opd, insert_val, idx->get_con()));

  Node* vbox = box_vector(operation, vbox_type, elem_bt, num_elem);
  set_result(vbox);
  C->set_max_vector_size(MAX2(C->max_vector_size(), (uint)(num_elem * type2aelembytes(elem_bt))));
  return true;
}

//  public static
//  <V extends Vector<?>>
//  long extract(Class<?> vectorClass, Class<?> elementType, int vlen,
//               V vec, int ix,
//               VecExtractOp<V> defaultImpl) {
//
bool LibraryCallKit::inline_vector_extract() {
  const TypeInstPtr* vector_klass = gvn().type(argument(0))->isa_instptr();
  const TypeInstPtr* elem_klass   = gvn().type(argument(1))->isa_instptr();
  const TypeInt*     vlen         = gvn().type(argument(2))->isa_int();
  const TypeInt*     idx          = gvn().type(argument(4))->isa_int();

  if (vector_klass == NULL || elem_klass == NULL || vlen == NULL || idx == NULL) {
    return false; // dead code
  }
  if (vector_klass->const_oop() == NULL || elem_klass->const_oop() == NULL || !vlen->is_con() || !idx->is_con()) {
    if (C->print_intrinsics()) {
      tty->print_cr("  ** missing constant: vclass=%s etype=%s vlen=%s idx=%s",
                    NodeClassNames[argument(0)->Opcode()],
                    NodeClassNames[argument(1)->Opcode()],
                    NodeClassNames[argument(2)->Opcode()],
                    NodeClassNames[argument(4)->Opcode()]);
    }
    return false; // not enough info for intrinsification
  }
  if (!is_klass_initialized(vector_klass)) {
    if (C->print_intrinsics()) {
      tty->print_cr("  ** klass argument not initialized");
    }
    return false;
  }
  ciType* elem_type = elem_klass->const_oop()->as_instance()->java_mirror_type();
  if (!elem_type->is_primitive_type()) {
    if (C->print_intrinsics()) {
      tty->print_cr("  ** not a primitive bt=%d", elem_type->basic_type());
    }
    return false; // should be primitive type
  }
  BasicType elem_bt = elem_type->basic_type();
  int num_elem = vlen->get_con();
  int vopc = ExtractNode::opcode(elem_bt);
  if (!arch_supports_vector(vopc, num_elem, elem_bt, VecMaskNotUsed)) {
    if (C->print_intrinsics()) {
      tty->print_cr("  ** not supported: arity=1 op=extract vlen=%d etype=%s ismask=no",
                    num_elem, type2name(elem_bt));
    }
    return false; // not supported
  }

  ciKlass* vbox_klass = vector_klass->const_oop()->as_instance()->java_lang_Class_klass();
  const TypeInstPtr* vbox_type = TypeInstPtr::make_exact(TypePtr::NotNull, vbox_klass);

  Node* opd = unbox_vector(argument(3), vbox_type, elem_bt, num_elem);
  if (opd == NULL) {
    return false;
  }

  Node* operation = gvn().transform(ExtractNode::make(opd, idx->get_con(), elem_bt));

  Node* bits = NULL;
  switch (elem_bt) {
    case T_BYTE:
    case T_SHORT:
    case T_INT: {
      bits = gvn().transform(new ConvI2LNode(operation));
      break;
    }
    case T_FLOAT: {
      bits = gvn().transform(new MoveF2INode(operation));
      bits = gvn().transform(new ConvI2LNode(bits));
      break;
    }
    case T_DOUBLE: {
      bits = gvn().transform(new MoveD2LNode(operation));
      break;
    }
    case T_LONG: {
      bits = operation; // no conversion needed
      break;
    }
    default: fatal("%s", type2name(elem_bt));
  }

  set_result(bits);
  return true;
}
<|MERGE_RESOLUTION|>--- conflicted
+++ resolved
@@ -179,69 +179,6 @@
   return klass->is_initialized();
 }
 
-<<<<<<< HEAD
-#ifdef ASSERT
-static bool is_vector(ciKlass* klass) {
-  return klass->is_subclass_of(ciEnv::current()->vector_VectorPayload_klass());
-}
-
-static bool check_vbox(const TypeInstPtr* vbox_type) {
-  assert(vbox_type->klass_is_exact(), "");
-
-  ciInstanceKlass* ik = vbox_type->klass()->as_instance_klass();
-  assert(is_vector(ik), "not a vector");
-
-  ciField* fd1 = ik->get_field_by_name(ciSymbols::ETYPE_name(), ciSymbols::class_signature(), /* is_static */ true);
-  assert(fd1 != NULL, "element type info is missing");
-
-  ciConstant val1 = fd1->constant_value();
-  BasicType elem_bt = val1.as_object()->as_instance()->java_mirror_type()->basic_type();
-  assert(is_java_primitive(elem_bt), "element type info is missing");
-
-  ciField* fd2 = ik->get_field_by_name(ciSymbols::VLENGTH_name(), ciSymbols::int_signature(), /* is_static */ true);
-  assert(fd2 != NULL, "vector length info is missing");
-
-  ciConstant val2 = fd2->constant_value();
-  assert(val2.as_int() > 0, "vector length info is missing");
-
-  return true;
-}
-#endif
-
-Node* LibraryCallKit::box_vector(Node* vector, const TypeInstPtr* vbox_type,
-                                 BasicType elem_bt, int num_elem) {
-  assert(EnableVectorSupport, "");
-  const TypeVect* vec_type = TypeVect::make(elem_bt, num_elem);
-
-  VectorBoxAllocateNode* alloc = new VectorBoxAllocateNode(C, vbox_type);
-  set_edges_for_java_call(alloc, /*must_throw=*/false, /*separate_io_proj=*/true);
-  make_slow_call_ex(alloc, env()->Throwable_klass(), /*separate_io_proj=*/true);
-  set_i_o(gvn().transform( new ProjNode(alloc, TypeFunc::I_O) ));
-  set_all_memory(gvn().transform( new ProjNode(alloc, TypeFunc::Memory) ));
-  Node* ret = gvn().transform(new ProjNode(alloc, TypeFunc::Parms));
-
-  assert(check_vbox(vbox_type), "");
-  VectorBoxNode* vbox = new VectorBoxNode(C, ret, vector, vbox_type, vec_type);
-  return gvn().transform(vbox);
-}
-
-Node* LibraryCallKit::unbox_vector(Node* v, const TypeInstPtr* vbox_type, BasicType elem_bt, int num_elem, bool shuffle_to_vector) {
-  assert(EnableVectorSupport, "");
-  const TypeInstPtr* vbox_type_v = gvn().type(v)->is_instptr();
-  if (vbox_type->klass() != vbox_type_v->klass()) {
-    return NULL; // arguments don't agree on vector shapes
-  }
-  if (vbox_type_v->maybe_null()) {
-    return NULL; // no nulls are allowed
-  }
-  assert(check_vbox(vbox_type), "");
-  const TypeVect* vec_type = TypeVect::make(elem_bt, num_elem);
-  Node* unbox = gvn().transform(new VectorUnboxNode(C, vec_type, v, merged_memory(), shuffle_to_vector));
-  return unbox;
-}
-
-=======
->>>>>>> 86b65756
 // public static
 // <VM>
 // VM unaryOp(int oprId, Class<? extends VM> vmClass, Class<?> elementType, int length,
