--- conflicted
+++ resolved
@@ -3393,14 +3393,11 @@
 
   case Op_LoadVector:
   case Op_StoreVector:
-<<<<<<< HEAD
+  case Op_LoadVectorGather:
+  case Op_StoreVectorScatter:
   case Op_VectorMaskGen:
   case Op_VectorMaskedLoad:
   case Op_VectorMaskedStore:
-=======
-  case Op_LoadVectorGather:
-  case Op_StoreVectorScatter:
->>>>>>> 1742c44a
     break;
 
   case Op_AddReductionVI:
