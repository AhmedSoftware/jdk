--- conflicted
+++ resolved
@@ -485,41 +485,12 @@
   return 0; // equal
 }
 
-<<<<<<< HEAD
 bool XPointer::is_adjacent_to_and_before(const XPointer& other, const VLoop& vloop) const {
   const MemPointerDecomposedForm& s1 = decomposed_form();
   const MemPointerDecomposedForm& s2 = other.decomposed_form();
   const MemPointerAliasing aliasing = s1.get_aliasing_with(s2 NOT_PRODUCT( COMMA vloop.mptrace() ));
   const bool is_adjacent = aliasing.is_always_at_distance(_size);
 
-=======
-#ifndef PRODUCT
-// Function for printing the fields of a VPointer
-void VPointer::print() const {
-  tty->print("VPointer[mem: %4d %10s, ", _mem->_idx, _mem->Name());
-
-  if (!valid()) {
-    tty->print_cr("invalid]");
-    return;
-  }
-
-  tty->print("base: %4d, ", _base != nullptr ? _base->_idx : 0);
-  tty->print("adr: %4d, ", _adr != nullptr ? _adr->_idx : 0);
-
-  tty->print(" base");
-  VPointer::print_con_or_idx(_base);
-
-  tty->print(" + offset(%4d)", _offset);
-
-  tty->print(" + invar");
-  VPointer::print_con_or_idx(_invar);
-
-  tty->print_cr(" + scale(%4d) * iv]", _scale);
-}
-#endif
-
-// Following are functions for tracing VPointer match
->>>>>>> 93aa7e2f
 #ifndef PRODUCT
   if (vloop.mptrace().is_trace_adjacency()) {
     tty->print("Adjacent: %s, because size = %d and aliasing = ",
@@ -591,12 +562,12 @@
   tty->print("adr: %4d, ", _adr != nullptr ? _adr->_idx : 0);
 
   tty->print(" base");
-  print_con_or_idx(_base);
+  VPointer::print_con_or_idx(_base);
 
   tty->print(" + offset(%4d)", _offset);
 
   tty->print(" + invar");
-  print_con_or_idx(_invar);
+  VPointer::print_con_or_idx(_invar);
 
   tty->print_cr(" + scale(%4d) * iv]", _scale);
 }
