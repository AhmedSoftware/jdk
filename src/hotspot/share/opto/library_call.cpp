/*
 * Copyright (c) 1999, 2023, Oracle and/or its affiliates. All rights reserved.
 * DO NOT ALTER OR REMOVE COPYRIGHT NOTICES OR THIS FILE HEADER.
 *
 * This code is free software; you can redistribute it and/or modify it
 * under the terms of the GNU General Public License version 2 only, as
 * published by the Free Software Foundation.
 *
 * This code is distributed in the hope that it will be useful, but WITHOUT
 * ANY WARRANTY; without even the implied warranty of MERCHANTABILITY or
 * FITNESS FOR A PARTICULAR PURPOSE.  See the GNU General Public License
 * version 2 for more details (a copy is included in the LICENSE file that
 * accompanied this code).
 *
 * You should have received a copy of the GNU General Public License version
 * 2 along with this work; if not, write to the Free Software Foundation,
 * Inc., 51 Franklin St, Fifth Floor, Boston, MA 02110-1301 USA.
 *
 * Please contact Oracle, 500 Oracle Parkway, Redwood Shores, CA 94065 USA
 * or visit www.oracle.com if you need additional information or have any
 * questions.
 *
 */

#include "precompiled.hpp"
#include "asm/macroAssembler.hpp"
#include "ci/ciUtilities.inline.hpp"
#include "classfile/vmIntrinsics.hpp"
#include "compiler/compileBroker.hpp"
#include "compiler/compileLog.hpp"
#include "gc/shared/barrierSet.hpp"
#include "jfr/support/jfrIntrinsics.hpp"
#include "memory/resourceArea.hpp"
#include "oops/klass.inline.hpp"
#include "oops/objArrayKlass.hpp"
#include "opto/addnode.hpp"
#include "opto/arraycopynode.hpp"
#include "opto/c2compiler.hpp"
#include "opto/castnode.hpp"
#include "opto/cfgnode.hpp"
#include "opto/convertnode.hpp"
#include "opto/countbitsnode.hpp"
#include "opto/idealKit.hpp"
#include "opto/library_call.hpp"
#include "opto/mathexactnode.hpp"
#include "opto/mulnode.hpp"
#include "opto/narrowptrnode.hpp"
#include "opto/opaquenode.hpp"
#include "opto/parse.hpp"
#include "opto/runtime.hpp"
#include "opto/rootnode.hpp"
#include "opto/subnode.hpp"
#include "prims/jvmtiExport.hpp"
#include "prims/jvmtiThreadState.hpp"
#include "prims/unsafe.hpp"
#include "runtime/jniHandles.inline.hpp"
#include "runtime/objectMonitor.hpp"
#include "runtime/sharedRuntime.hpp"
#include "runtime/stubRoutines.hpp"
#include "utilities/macros.hpp"
#include "utilities/powerOfTwo.hpp"

//---------------------------make_vm_intrinsic----------------------------
CallGenerator* Compile::make_vm_intrinsic(ciMethod* m, bool is_virtual) {
  vmIntrinsicID id = m->intrinsic_id();
  assert(id != vmIntrinsics::_none, "must be a VM intrinsic");

  if (!m->is_loaded()) {
    // Do not attempt to inline unloaded methods.
    return nullptr;
  }

  C2Compiler* compiler = (C2Compiler*)CompileBroker::compiler(CompLevel_full_optimization);
  bool is_available = false;

  {
    // For calling is_intrinsic_supported and is_intrinsic_disabled_by_flag
    // the compiler must transition to '_thread_in_vm' state because both
    // methods access VM-internal data.
    VM_ENTRY_MARK;
    methodHandle mh(THREAD, m->get_Method());
    is_available = compiler != nullptr && compiler->is_intrinsic_available(mh, C->directive());
    if (is_available && is_virtual) {
      is_available = vmIntrinsics::does_virtual_dispatch(id);
    }
  }

  if (is_available) {
    assert(id <= vmIntrinsics::LAST_COMPILER_INLINE, "caller responsibility");
    assert(id != vmIntrinsics::_Object_init && id != vmIntrinsics::_invoke, "enum out of order?");
    return new LibraryIntrinsic(m, is_virtual,
                                vmIntrinsics::predicates_needed(id),
                                vmIntrinsics::does_virtual_dispatch(id),
                                id);
  } else {
    return nullptr;
  }
}

JVMState* LibraryIntrinsic::generate(JVMState* jvms) {
  LibraryCallKit kit(jvms, this);
  Compile* C = kit.C;
  int nodes = C->unique();
#ifndef PRODUCT
  if ((C->print_intrinsics() || C->print_inlining()) && Verbose) {
    char buf[1000];
    const char* str = vmIntrinsics::short_name_as_C_string(intrinsic_id(), buf, sizeof(buf));
    tty->print_cr("Intrinsic %s", str);
  }
#endif
  ciMethod* callee = kit.callee();
  const int bci    = kit.bci();
#ifdef ASSERT
  Node* ctrl = kit.control();
#endif
  // Try to inline the intrinsic.
  if (callee->check_intrinsic_candidate() &&
      kit.try_to_inline(_last_predicate)) {
    const char *inline_msg = is_virtual() ? "(intrinsic, virtual)"
                                          : "(intrinsic)";
    CompileTask::print_inlining_ul(callee, jvms->depth() - 1, bci, InliningResult::SUCCESS, inline_msg);
    if (C->print_intrinsics() || C->print_inlining()) {
      C->print_inlining(callee, jvms->depth() - 1, bci, InliningResult::SUCCESS, inline_msg);
    }
    C->gather_intrinsic_statistics(intrinsic_id(), is_virtual(), Compile::_intrinsic_worked);
    if (C->log()) {
      C->log()->elem("intrinsic id='%s'%s nodes='%d'",
                     vmIntrinsics::name_at(intrinsic_id()),
                     (is_virtual() ? " virtual='1'" : ""),
                     C->unique() - nodes);
    }
    // Push the result from the inlined method onto the stack.
    kit.push_result();
    C->print_inlining_update(this);
    return kit.transfer_exceptions_into_jvms();
  }

  // The intrinsic bailed out
  assert(ctrl == kit.control(), "Control flow was added although the intrinsic bailed out");
  if (jvms->has_method()) {
    // Not a root compile.
    const char* msg;
    if (callee->intrinsic_candidate()) {
      msg = is_virtual() ? "failed to inline (intrinsic, virtual)" : "failed to inline (intrinsic)";
    } else {
      msg = is_virtual() ? "failed to inline (intrinsic, virtual), method not annotated"
                         : "failed to inline (intrinsic), method not annotated";
    }
    CompileTask::print_inlining_ul(callee, jvms->depth() - 1, bci, InliningResult::FAILURE, msg);
    if (C->print_intrinsics() || C->print_inlining()) {
      C->print_inlining(callee, jvms->depth() - 1, bci, InliningResult::FAILURE, msg);
    }
  } else {
    // Root compile
    ResourceMark rm;
    stringStream msg_stream;
    msg_stream.print("Did not generate intrinsic %s%s at bci:%d in",
                     vmIntrinsics::name_at(intrinsic_id()),
                     is_virtual() ? " (virtual)" : "", bci);
    const char *msg = msg_stream.freeze();
    log_debug(jit, inlining)("%s", msg);
    if (C->print_intrinsics() || C->print_inlining()) {
      tty->print("%s", msg);
    }
  }
  C->gather_intrinsic_statistics(intrinsic_id(), is_virtual(), Compile::_intrinsic_failed);
  C->print_inlining_update(this);

  return nullptr;
}

Node* LibraryIntrinsic::generate_predicate(JVMState* jvms, int predicate) {
  LibraryCallKit kit(jvms, this);
  Compile* C = kit.C;
  int nodes = C->unique();
  _last_predicate = predicate;
#ifndef PRODUCT
  assert(is_predicated() && predicate < predicates_count(), "sanity");
  if ((C->print_intrinsics() || C->print_inlining()) && Verbose) {
    char buf[1000];
    const char* str = vmIntrinsics::short_name_as_C_string(intrinsic_id(), buf, sizeof(buf));
    tty->print_cr("Predicate for intrinsic %s", str);
  }
#endif
  ciMethod* callee = kit.callee();
  const int bci    = kit.bci();

  Node* slow_ctl = kit.try_to_predicate(predicate);
  if (!kit.failing()) {
    const char *inline_msg = is_virtual() ? "(intrinsic, virtual, predicate)"
                                          : "(intrinsic, predicate)";
    CompileTask::print_inlining_ul(callee, jvms->depth() - 1, bci, InliningResult::SUCCESS, inline_msg);
    if (C->print_intrinsics() || C->print_inlining()) {
      C->print_inlining(callee, jvms->depth() - 1, bci, InliningResult::SUCCESS, inline_msg);
    }
    C->gather_intrinsic_statistics(intrinsic_id(), is_virtual(), Compile::_intrinsic_worked);
    if (C->log()) {
      C->log()->elem("predicate_intrinsic id='%s'%s nodes='%d'",
                     vmIntrinsics::name_at(intrinsic_id()),
                     (is_virtual() ? " virtual='1'" : ""),
                     C->unique() - nodes);
    }
    return slow_ctl; // Could be null if the check folds.
  }

  // The intrinsic bailed out
  if (jvms->has_method()) {
    // Not a root compile.
    const char* msg = "failed to generate predicate for intrinsic";
    CompileTask::print_inlining_ul(kit.callee(), jvms->depth() - 1, bci, InliningResult::FAILURE, msg);
    if (C->print_intrinsics() || C->print_inlining()) {
      C->print_inlining(kit.callee(), jvms->depth() - 1, bci, InliningResult::FAILURE, msg);
    }
  } else {
    // Root compile
    ResourceMark rm;
    stringStream msg_stream;
    msg_stream.print("Did not generate intrinsic %s%s at bci:%d in",
                     vmIntrinsics::name_at(intrinsic_id()),
                     is_virtual() ? " (virtual)" : "", bci);
    const char *msg = msg_stream.freeze();
    log_debug(jit, inlining)("%s", msg);
    if (C->print_intrinsics() || C->print_inlining()) {
      C->print_inlining_stream()->print("%s", msg);
    }
  }
  C->gather_intrinsic_statistics(intrinsic_id(), is_virtual(), Compile::_intrinsic_failed);
  return nullptr;
}

bool LibraryCallKit::try_to_inline(int predicate) {
  // Handle symbolic names for otherwise undistinguished boolean switches:
  const bool is_store       = true;
  const bool is_compress    = true;
  const bool is_static      = true;
  const bool is_volatile    = true;

  if (!jvms()->has_method()) {
    // Root JVMState has a null method.
    assert(map()->memory()->Opcode() == Op_Parm, "");
    // Insert the memory aliasing node
    set_all_memory(reset_memory());
  }
  assert(merged_memory(), "");

  switch (intrinsic_id()) {
  case vmIntrinsics::_hashCode:                 return inline_native_hashcode(intrinsic()->is_virtual(), !is_static);
  case vmIntrinsics::_identityHashCode:         return inline_native_hashcode(/*!virtual*/ false,         is_static);
  case vmIntrinsics::_getClass:                 return inline_native_getClass();

  case vmIntrinsics::_ceil:
  case vmIntrinsics::_floor:
  case vmIntrinsics::_rint:
  case vmIntrinsics::_dsin:
  case vmIntrinsics::_dcos:
  case vmIntrinsics::_dtan:
  case vmIntrinsics::_dabs:
  case vmIntrinsics::_fabs:
  case vmIntrinsics::_iabs:
  case vmIntrinsics::_labs:
  case vmIntrinsics::_datan2:
  case vmIntrinsics::_dsqrt:
  case vmIntrinsics::_dsqrt_strict:
  case vmIntrinsics::_dexp:
  case vmIntrinsics::_dlog:
  case vmIntrinsics::_dlog10:
  case vmIntrinsics::_dpow:
  case vmIntrinsics::_dcopySign:
  case vmIntrinsics::_fcopySign:
  case vmIntrinsics::_dsignum:
  case vmIntrinsics::_roundF:
  case vmIntrinsics::_roundD:
  case vmIntrinsics::_fsignum:                  return inline_math_native(intrinsic_id());

  case vmIntrinsics::_notify:
  case vmIntrinsics::_notifyAll:
    return inline_notify(intrinsic_id());

  case vmIntrinsics::_addExactI:                return inline_math_addExactI(false /* add */);
  case vmIntrinsics::_addExactL:                return inline_math_addExactL(false /* add */);
  case vmIntrinsics::_decrementExactI:          return inline_math_subtractExactI(true /* decrement */);
  case vmIntrinsics::_decrementExactL:          return inline_math_subtractExactL(true /* decrement */);
  case vmIntrinsics::_incrementExactI:          return inline_math_addExactI(true /* increment */);
  case vmIntrinsics::_incrementExactL:          return inline_math_addExactL(true /* increment */);
  case vmIntrinsics::_multiplyExactI:           return inline_math_multiplyExactI();
  case vmIntrinsics::_multiplyExactL:           return inline_math_multiplyExactL();
  case vmIntrinsics::_multiplyHigh:             return inline_math_multiplyHigh();
  case vmIntrinsics::_unsignedMultiplyHigh:     return inline_math_unsignedMultiplyHigh();
  case vmIntrinsics::_negateExactI:             return inline_math_negateExactI();
  case vmIntrinsics::_negateExactL:             return inline_math_negateExactL();
  case vmIntrinsics::_subtractExactI:           return inline_math_subtractExactI(false /* subtract */);
  case vmIntrinsics::_subtractExactL:           return inline_math_subtractExactL(false /* subtract */);

  case vmIntrinsics::_arraycopy:                return inline_arraycopy();

<<<<<<< HEAD
  case vmIntrinsics::_compareToL:               return inline_string_compareTo(StrIntrinsicNode::LL); // ASGASG memcmp()
=======
  case vmIntrinsics::_arraySort:                return inline_array_sort();
  case vmIntrinsics::_arrayPartition:           return inline_array_partition();

  case vmIntrinsics::_compareToL:               return inline_string_compareTo(StrIntrinsicNode::LL);
>>>>>>> fcb4df26
  case vmIntrinsics::_compareToU:               return inline_string_compareTo(StrIntrinsicNode::UU);
  case vmIntrinsics::_compareToLU:              return inline_string_compareTo(StrIntrinsicNode::LU);
  case vmIntrinsics::_compareToUL:              return inline_string_compareTo(StrIntrinsicNode::UL);

  case vmIntrinsics::_indexOfL:                 return inline_string_indexOf(StrIntrinsicNode::LL); // ASGASG strstr()
  case vmIntrinsics::_indexOfU:                 return inline_string_indexOf(StrIntrinsicNode::UU);
  case vmIntrinsics::_indexOfUL:                return inline_string_indexOf(StrIntrinsicNode::UL);
  case vmIntrinsics::_indexOfIL:                return inline_string_indexOfI(StrIntrinsicNode::LL); // ASGASG strchr()???
  case vmIntrinsics::_indexOfIU:                return inline_string_indexOfI(StrIntrinsicNode::UU);
  case vmIntrinsics::_indexOfIUL:               return inline_string_indexOfI(StrIntrinsicNode::UL);
  case vmIntrinsics::_indexOfU_char:            return inline_string_indexOfChar(StrIntrinsicNode::U);
  case vmIntrinsics::_indexOfL_char:            return inline_string_indexOfChar(StrIntrinsicNode::L); // ASGASG strchr()

  case vmIntrinsics::_equalsL:                  return inline_string_equals(StrIntrinsicNode::LL); // ASGASG memcmp()
  case vmIntrinsics::_equalsU:                  return inline_string_equals(StrIntrinsicNode::UU);

  case vmIntrinsics::_vectorizedHashCode:       return inline_vectorizedHashCode();

  case vmIntrinsics::_toBytesStringU:           return inline_string_toBytesU();
  case vmIntrinsics::_getCharsStringU:          return inline_string_getCharsU();
  case vmIntrinsics::_getCharStringU:           return inline_string_char_access(!is_store);
  case vmIntrinsics::_putCharStringU:           return inline_string_char_access( is_store);

  case vmIntrinsics::_compressStringC:
  case vmIntrinsics::_compressStringB:          return inline_string_copy( is_compress);
  case vmIntrinsics::_inflateStringC:
  case vmIntrinsics::_inflateStringB:           return inline_string_copy(!is_compress);

  case vmIntrinsics::_getReference:             return inline_unsafe_access(!is_store, T_OBJECT,   Relaxed, false);
  case vmIntrinsics::_getBoolean:               return inline_unsafe_access(!is_store, T_BOOLEAN,  Relaxed, false);
  case vmIntrinsics::_getByte:                  return inline_unsafe_access(!is_store, T_BYTE,     Relaxed, false);
  case vmIntrinsics::_getShort:                 return inline_unsafe_access(!is_store, T_SHORT,    Relaxed, false);
  case vmIntrinsics::_getChar:                  return inline_unsafe_access(!is_store, T_CHAR,     Relaxed, false);
  case vmIntrinsics::_getInt:                   return inline_unsafe_access(!is_store, T_INT,      Relaxed, false);
  case vmIntrinsics::_getLong:                  return inline_unsafe_access(!is_store, T_LONG,     Relaxed, false);
  case vmIntrinsics::_getFloat:                 return inline_unsafe_access(!is_store, T_FLOAT,    Relaxed, false);
  case vmIntrinsics::_getDouble:                return inline_unsafe_access(!is_store, T_DOUBLE,   Relaxed, false);

  case vmIntrinsics::_putReference:             return inline_unsafe_access( is_store, T_OBJECT,   Relaxed, false);
  case vmIntrinsics::_putBoolean:               return inline_unsafe_access( is_store, T_BOOLEAN,  Relaxed, false);
  case vmIntrinsics::_putByte:                  return inline_unsafe_access( is_store, T_BYTE,     Relaxed, false);
  case vmIntrinsics::_putShort:                 return inline_unsafe_access( is_store, T_SHORT,    Relaxed, false);
  case vmIntrinsics::_putChar:                  return inline_unsafe_access( is_store, T_CHAR,     Relaxed, false);
  case vmIntrinsics::_putInt:                   return inline_unsafe_access( is_store, T_INT,      Relaxed, false);
  case vmIntrinsics::_putLong:                  return inline_unsafe_access( is_store, T_LONG,     Relaxed, false);
  case vmIntrinsics::_putFloat:                 return inline_unsafe_access( is_store, T_FLOAT,    Relaxed, false);
  case vmIntrinsics::_putDouble:                return inline_unsafe_access( is_store, T_DOUBLE,   Relaxed, false);

  case vmIntrinsics::_getReferenceVolatile:     return inline_unsafe_access(!is_store, T_OBJECT,   Volatile, false);
  case vmIntrinsics::_getBooleanVolatile:       return inline_unsafe_access(!is_store, T_BOOLEAN,  Volatile, false);
  case vmIntrinsics::_getByteVolatile:          return inline_unsafe_access(!is_store, T_BYTE,     Volatile, false);
  case vmIntrinsics::_getShortVolatile:         return inline_unsafe_access(!is_store, T_SHORT,    Volatile, false);
  case vmIntrinsics::_getCharVolatile:          return inline_unsafe_access(!is_store, T_CHAR,     Volatile, false);
  case vmIntrinsics::_getIntVolatile:           return inline_unsafe_access(!is_store, T_INT,      Volatile, false);
  case vmIntrinsics::_getLongVolatile:          return inline_unsafe_access(!is_store, T_LONG,     Volatile, false);
  case vmIntrinsics::_getFloatVolatile:         return inline_unsafe_access(!is_store, T_FLOAT,    Volatile, false);
  case vmIntrinsics::_getDoubleVolatile:        return inline_unsafe_access(!is_store, T_DOUBLE,   Volatile, false);

  case vmIntrinsics::_putReferenceVolatile:     return inline_unsafe_access( is_store, T_OBJECT,   Volatile, false);
  case vmIntrinsics::_putBooleanVolatile:       return inline_unsafe_access( is_store, T_BOOLEAN,  Volatile, false);
  case vmIntrinsics::_putByteVolatile:          return inline_unsafe_access( is_store, T_BYTE,     Volatile, false);
  case vmIntrinsics::_putShortVolatile:         return inline_unsafe_access( is_store, T_SHORT,    Volatile, false);
  case vmIntrinsics::_putCharVolatile:          return inline_unsafe_access( is_store, T_CHAR,     Volatile, false);
  case vmIntrinsics::_putIntVolatile:           return inline_unsafe_access( is_store, T_INT,      Volatile, false);
  case vmIntrinsics::_putLongVolatile:          return inline_unsafe_access( is_store, T_LONG,     Volatile, false);
  case vmIntrinsics::_putFloatVolatile:         return inline_unsafe_access( is_store, T_FLOAT,    Volatile, false);
  case vmIntrinsics::_putDoubleVolatile:        return inline_unsafe_access( is_store, T_DOUBLE,   Volatile, false);

  case vmIntrinsics::_getShortUnaligned:        return inline_unsafe_access(!is_store, T_SHORT,    Relaxed, true);
  case vmIntrinsics::_getCharUnaligned:         return inline_unsafe_access(!is_store, T_CHAR,     Relaxed, true);
  case vmIntrinsics::_getIntUnaligned:          return inline_unsafe_access(!is_store, T_INT,      Relaxed, true);
  case vmIntrinsics::_getLongUnaligned:         return inline_unsafe_access(!is_store, T_LONG,     Relaxed, true);

  case vmIntrinsics::_putShortUnaligned:        return inline_unsafe_access( is_store, T_SHORT,    Relaxed, true);
  case vmIntrinsics::_putCharUnaligned:         return inline_unsafe_access( is_store, T_CHAR,     Relaxed, true);
  case vmIntrinsics::_putIntUnaligned:          return inline_unsafe_access( is_store, T_INT,      Relaxed, true);
  case vmIntrinsics::_putLongUnaligned:         return inline_unsafe_access( is_store, T_LONG,     Relaxed, true);

  case vmIntrinsics::_getReferenceAcquire:      return inline_unsafe_access(!is_store, T_OBJECT,   Acquire, false);
  case vmIntrinsics::_getBooleanAcquire:        return inline_unsafe_access(!is_store, T_BOOLEAN,  Acquire, false);
  case vmIntrinsics::_getByteAcquire:           return inline_unsafe_access(!is_store, T_BYTE,     Acquire, false);
  case vmIntrinsics::_getShortAcquire:          return inline_unsafe_access(!is_store, T_SHORT,    Acquire, false);
  case vmIntrinsics::_getCharAcquire:           return inline_unsafe_access(!is_store, T_CHAR,     Acquire, false);
  case vmIntrinsics::_getIntAcquire:            return inline_unsafe_access(!is_store, T_INT,      Acquire, false);
  case vmIntrinsics::_getLongAcquire:           return inline_unsafe_access(!is_store, T_LONG,     Acquire, false);
  case vmIntrinsics::_getFloatAcquire:          return inline_unsafe_access(!is_store, T_FLOAT,    Acquire, false);
  case vmIntrinsics::_getDoubleAcquire:         return inline_unsafe_access(!is_store, T_DOUBLE,   Acquire, false);

  case vmIntrinsics::_putReferenceRelease:      return inline_unsafe_access( is_store, T_OBJECT,   Release, false);
  case vmIntrinsics::_putBooleanRelease:        return inline_unsafe_access( is_store, T_BOOLEAN,  Release, false);
  case vmIntrinsics::_putByteRelease:           return inline_unsafe_access( is_store, T_BYTE,     Release, false);
  case vmIntrinsics::_putShortRelease:          return inline_unsafe_access( is_store, T_SHORT,    Release, false);
  case vmIntrinsics::_putCharRelease:           return inline_unsafe_access( is_store, T_CHAR,     Release, false);
  case vmIntrinsics::_putIntRelease:            return inline_unsafe_access( is_store, T_INT,      Release, false);
  case vmIntrinsics::_putLongRelease:           return inline_unsafe_access( is_store, T_LONG,     Release, false);
  case vmIntrinsics::_putFloatRelease:          return inline_unsafe_access( is_store, T_FLOAT,    Release, false);
  case vmIntrinsics::_putDoubleRelease:         return inline_unsafe_access( is_store, T_DOUBLE,   Release, false);

  case vmIntrinsics::_getReferenceOpaque:       return inline_unsafe_access(!is_store, T_OBJECT,   Opaque, false);
  case vmIntrinsics::_getBooleanOpaque:         return inline_unsafe_access(!is_store, T_BOOLEAN,  Opaque, false);
  case vmIntrinsics::_getByteOpaque:            return inline_unsafe_access(!is_store, T_BYTE,     Opaque, false);
  case vmIntrinsics::_getShortOpaque:           return inline_unsafe_access(!is_store, T_SHORT,    Opaque, false);
  case vmIntrinsics::_getCharOpaque:            return inline_unsafe_access(!is_store, T_CHAR,     Opaque, false);
  case vmIntrinsics::_getIntOpaque:             return inline_unsafe_access(!is_store, T_INT,      Opaque, false);
  case vmIntrinsics::_getLongOpaque:            return inline_unsafe_access(!is_store, T_LONG,     Opaque, false);
  case vmIntrinsics::_getFloatOpaque:           return inline_unsafe_access(!is_store, T_FLOAT,    Opaque, false);
  case vmIntrinsics::_getDoubleOpaque:          return inline_unsafe_access(!is_store, T_DOUBLE,   Opaque, false);

  case vmIntrinsics::_putReferenceOpaque:       return inline_unsafe_access( is_store, T_OBJECT,   Opaque, false);
  case vmIntrinsics::_putBooleanOpaque:         return inline_unsafe_access( is_store, T_BOOLEAN,  Opaque, false);
  case vmIntrinsics::_putByteOpaque:            return inline_unsafe_access( is_store, T_BYTE,     Opaque, false);
  case vmIntrinsics::_putShortOpaque:           return inline_unsafe_access( is_store, T_SHORT,    Opaque, false);
  case vmIntrinsics::_putCharOpaque:            return inline_unsafe_access( is_store, T_CHAR,     Opaque, false);
  case vmIntrinsics::_putIntOpaque:             return inline_unsafe_access( is_store, T_INT,      Opaque, false);
  case vmIntrinsics::_putLongOpaque:            return inline_unsafe_access( is_store, T_LONG,     Opaque, false);
  case vmIntrinsics::_putFloatOpaque:           return inline_unsafe_access( is_store, T_FLOAT,    Opaque, false);
  case vmIntrinsics::_putDoubleOpaque:          return inline_unsafe_access( is_store, T_DOUBLE,   Opaque, false);

  case vmIntrinsics::_compareAndSetReference:   return inline_unsafe_load_store(T_OBJECT, LS_cmp_swap,      Volatile);
  case vmIntrinsics::_compareAndSetByte:        return inline_unsafe_load_store(T_BYTE,   LS_cmp_swap,      Volatile);
  case vmIntrinsics::_compareAndSetShort:       return inline_unsafe_load_store(T_SHORT,  LS_cmp_swap,      Volatile);
  case vmIntrinsics::_compareAndSetInt:         return inline_unsafe_load_store(T_INT,    LS_cmp_swap,      Volatile);
  case vmIntrinsics::_compareAndSetLong:        return inline_unsafe_load_store(T_LONG,   LS_cmp_swap,      Volatile);

  case vmIntrinsics::_weakCompareAndSetReferencePlain:     return inline_unsafe_load_store(T_OBJECT, LS_cmp_swap_weak, Relaxed);
  case vmIntrinsics::_weakCompareAndSetReferenceAcquire:   return inline_unsafe_load_store(T_OBJECT, LS_cmp_swap_weak, Acquire);
  case vmIntrinsics::_weakCompareAndSetReferenceRelease:   return inline_unsafe_load_store(T_OBJECT, LS_cmp_swap_weak, Release);
  case vmIntrinsics::_weakCompareAndSetReference:          return inline_unsafe_load_store(T_OBJECT, LS_cmp_swap_weak, Volatile);
  case vmIntrinsics::_weakCompareAndSetBytePlain:          return inline_unsafe_load_store(T_BYTE,   LS_cmp_swap_weak, Relaxed);
  case vmIntrinsics::_weakCompareAndSetByteAcquire:        return inline_unsafe_load_store(T_BYTE,   LS_cmp_swap_weak, Acquire);
  case vmIntrinsics::_weakCompareAndSetByteRelease:        return inline_unsafe_load_store(T_BYTE,   LS_cmp_swap_weak, Release);
  case vmIntrinsics::_weakCompareAndSetByte:               return inline_unsafe_load_store(T_BYTE,   LS_cmp_swap_weak, Volatile);
  case vmIntrinsics::_weakCompareAndSetShortPlain:         return inline_unsafe_load_store(T_SHORT,  LS_cmp_swap_weak, Relaxed);
  case vmIntrinsics::_weakCompareAndSetShortAcquire:       return inline_unsafe_load_store(T_SHORT,  LS_cmp_swap_weak, Acquire);
  case vmIntrinsics::_weakCompareAndSetShortRelease:       return inline_unsafe_load_store(T_SHORT,  LS_cmp_swap_weak, Release);
  case vmIntrinsics::_weakCompareAndSetShort:              return inline_unsafe_load_store(T_SHORT,  LS_cmp_swap_weak, Volatile);
  case vmIntrinsics::_weakCompareAndSetIntPlain:           return inline_unsafe_load_store(T_INT,    LS_cmp_swap_weak, Relaxed);
  case vmIntrinsics::_weakCompareAndSetIntAcquire:         return inline_unsafe_load_store(T_INT,    LS_cmp_swap_weak, Acquire);
  case vmIntrinsics::_weakCompareAndSetIntRelease:         return inline_unsafe_load_store(T_INT,    LS_cmp_swap_weak, Release);
  case vmIntrinsics::_weakCompareAndSetInt:                return inline_unsafe_load_store(T_INT,    LS_cmp_swap_weak, Volatile);
  case vmIntrinsics::_weakCompareAndSetLongPlain:          return inline_unsafe_load_store(T_LONG,   LS_cmp_swap_weak, Relaxed);
  case vmIntrinsics::_weakCompareAndSetLongAcquire:        return inline_unsafe_load_store(T_LONG,   LS_cmp_swap_weak, Acquire);
  case vmIntrinsics::_weakCompareAndSetLongRelease:        return inline_unsafe_load_store(T_LONG,   LS_cmp_swap_weak, Release);
  case vmIntrinsics::_weakCompareAndSetLong:               return inline_unsafe_load_store(T_LONG,   LS_cmp_swap_weak, Volatile);

  case vmIntrinsics::_compareAndExchangeReference:         return inline_unsafe_load_store(T_OBJECT, LS_cmp_exchange,  Volatile);
  case vmIntrinsics::_compareAndExchangeReferenceAcquire:  return inline_unsafe_load_store(T_OBJECT, LS_cmp_exchange,  Acquire);
  case vmIntrinsics::_compareAndExchangeReferenceRelease:  return inline_unsafe_load_store(T_OBJECT, LS_cmp_exchange,  Release);
  case vmIntrinsics::_compareAndExchangeByte:              return inline_unsafe_load_store(T_BYTE,   LS_cmp_exchange,  Volatile);
  case vmIntrinsics::_compareAndExchangeByteAcquire:       return inline_unsafe_load_store(T_BYTE,   LS_cmp_exchange,  Acquire);
  case vmIntrinsics::_compareAndExchangeByteRelease:       return inline_unsafe_load_store(T_BYTE,   LS_cmp_exchange,  Release);
  case vmIntrinsics::_compareAndExchangeShort:             return inline_unsafe_load_store(T_SHORT,  LS_cmp_exchange,  Volatile);
  case vmIntrinsics::_compareAndExchangeShortAcquire:      return inline_unsafe_load_store(T_SHORT,  LS_cmp_exchange,  Acquire);
  case vmIntrinsics::_compareAndExchangeShortRelease:      return inline_unsafe_load_store(T_SHORT,  LS_cmp_exchange,  Release);
  case vmIntrinsics::_compareAndExchangeInt:               return inline_unsafe_load_store(T_INT,    LS_cmp_exchange,  Volatile);
  case vmIntrinsics::_compareAndExchangeIntAcquire:        return inline_unsafe_load_store(T_INT,    LS_cmp_exchange,  Acquire);
  case vmIntrinsics::_compareAndExchangeIntRelease:        return inline_unsafe_load_store(T_INT,    LS_cmp_exchange,  Release);
  case vmIntrinsics::_compareAndExchangeLong:              return inline_unsafe_load_store(T_LONG,   LS_cmp_exchange,  Volatile);
  case vmIntrinsics::_compareAndExchangeLongAcquire:       return inline_unsafe_load_store(T_LONG,   LS_cmp_exchange,  Acquire);
  case vmIntrinsics::_compareAndExchangeLongRelease:       return inline_unsafe_load_store(T_LONG,   LS_cmp_exchange,  Release);

  case vmIntrinsics::_getAndAddByte:                    return inline_unsafe_load_store(T_BYTE,   LS_get_add,       Volatile);
  case vmIntrinsics::_getAndAddShort:                   return inline_unsafe_load_store(T_SHORT,  LS_get_add,       Volatile);
  case vmIntrinsics::_getAndAddInt:                     return inline_unsafe_load_store(T_INT,    LS_get_add,       Volatile);
  case vmIntrinsics::_getAndAddLong:                    return inline_unsafe_load_store(T_LONG,   LS_get_add,       Volatile);

  case vmIntrinsics::_getAndSetByte:                    return inline_unsafe_load_store(T_BYTE,   LS_get_set,       Volatile);
  case vmIntrinsics::_getAndSetShort:                   return inline_unsafe_load_store(T_SHORT,  LS_get_set,       Volatile);
  case vmIntrinsics::_getAndSetInt:                     return inline_unsafe_load_store(T_INT,    LS_get_set,       Volatile);
  case vmIntrinsics::_getAndSetLong:                    return inline_unsafe_load_store(T_LONG,   LS_get_set,       Volatile);
  case vmIntrinsics::_getAndSetReference:               return inline_unsafe_load_store(T_OBJECT, LS_get_set,       Volatile);

  case vmIntrinsics::_loadFence:
  case vmIntrinsics::_storeFence:
  case vmIntrinsics::_storeStoreFence:
  case vmIntrinsics::_fullFence:                return inline_unsafe_fence(intrinsic_id());

  case vmIntrinsics::_onSpinWait:               return inline_onspinwait();

  case vmIntrinsics::_currentCarrierThread:     return inline_native_currentCarrierThread();
  case vmIntrinsics::_currentThread:            return inline_native_currentThread();
  case vmIntrinsics::_setCurrentThread:         return inline_native_setCurrentThread();

  case vmIntrinsics::_scopedValueCache:          return inline_native_scopedValueCache();
  case vmIntrinsics::_setScopedValueCache:       return inline_native_setScopedValueCache();

#if INCLUDE_JVMTI
  case vmIntrinsics::_notifyJvmtiVThreadStart:   return inline_native_notify_jvmti_funcs(CAST_FROM_FN_PTR(address, OptoRuntime::notify_jvmti_vthread_start()),
                                                                                         "notifyJvmtiStart", true, false);
  case vmIntrinsics::_notifyJvmtiVThreadEnd:     return inline_native_notify_jvmti_funcs(CAST_FROM_FN_PTR(address, OptoRuntime::notify_jvmti_vthread_end()),
                                                                                         "notifyJvmtiEnd", false, true);
  case vmIntrinsics::_notifyJvmtiVThreadMount:   return inline_native_notify_jvmti_funcs(CAST_FROM_FN_PTR(address, OptoRuntime::notify_jvmti_vthread_mount()),
                                                                                         "notifyJvmtiMount", false, false);
  case vmIntrinsics::_notifyJvmtiVThreadUnmount: return inline_native_notify_jvmti_funcs(CAST_FROM_FN_PTR(address, OptoRuntime::notify_jvmti_vthread_unmount()),
                                                                                         "notifyJvmtiUnmount", false, false);
  case vmIntrinsics::_notifyJvmtiVThreadHideFrames: return inline_native_notify_jvmti_hide();
#endif

#ifdef JFR_HAVE_INTRINSICS
  case vmIntrinsics::_counterTime:              return inline_native_time_funcs(CAST_FROM_FN_PTR(address, JfrTime::time_function()), "counterTime");
  case vmIntrinsics::_getEventWriter:           return inline_native_getEventWriter();
  case vmIntrinsics::_jvm_commit:               return inline_native_jvm_commit();
#endif
  case vmIntrinsics::_currentTimeMillis:        return inline_native_time_funcs(CAST_FROM_FN_PTR(address, os::javaTimeMillis), "currentTimeMillis");
  case vmIntrinsics::_nanoTime:                 return inline_native_time_funcs(CAST_FROM_FN_PTR(address, os::javaTimeNanos), "nanoTime");
  case vmIntrinsics::_writeback0:               return inline_unsafe_writeback0();
  case vmIntrinsics::_writebackPreSync0:        return inline_unsafe_writebackSync0(true);
  case vmIntrinsics::_writebackPostSync0:       return inline_unsafe_writebackSync0(false);
  case vmIntrinsics::_allocateInstance:         return inline_unsafe_allocate();
  case vmIntrinsics::_copyMemory:               return inline_unsafe_copyMemory();
  case vmIntrinsics::_getLength:                return inline_native_getLength();
  case vmIntrinsics::_copyOf:                   return inline_array_copyOf(false);
  case vmIntrinsics::_copyOfRange:              return inline_array_copyOf(true);
  case vmIntrinsics::_equalsB:                  return inline_array_equals(StrIntrinsicNode::LL);
  case vmIntrinsics::_equalsC:                  return inline_array_equals(StrIntrinsicNode::UU);
  case vmIntrinsics::_Preconditions_checkIndex: return inline_preconditions_checkIndex(T_INT);
  case vmIntrinsics::_Preconditions_checkLongIndex: return inline_preconditions_checkIndex(T_LONG);
  case vmIntrinsics::_clone:                    return inline_native_clone(intrinsic()->is_virtual());

  case vmIntrinsics::_allocateUninitializedArray: return inline_unsafe_newArray(true);
  case vmIntrinsics::_newArray:                   return inline_unsafe_newArray(false);

  case vmIntrinsics::_isAssignableFrom:         return inline_native_subtype_check();

  case vmIntrinsics::_isInstance:
  case vmIntrinsics::_getModifiers:
  case vmIntrinsics::_isInterface:
  case vmIntrinsics::_isArray:
  case vmIntrinsics::_isPrimitive:
  case vmIntrinsics::_isHidden:
  case vmIntrinsics::_getSuperclass:
  case vmIntrinsics::_getClassAccessFlags:      return inline_native_Class_query(intrinsic_id());

  case vmIntrinsics::_floatToRawIntBits:
  case vmIntrinsics::_floatToIntBits:
  case vmIntrinsics::_intBitsToFloat:
  case vmIntrinsics::_doubleToRawLongBits:
  case vmIntrinsics::_doubleToLongBits:
  case vmIntrinsics::_longBitsToDouble:
  case vmIntrinsics::_floatToFloat16:
  case vmIntrinsics::_float16ToFloat:           return inline_fp_conversions(intrinsic_id());

  case vmIntrinsics::_floatIsFinite:
  case vmIntrinsics::_floatIsInfinite:
  case vmIntrinsics::_doubleIsFinite:
  case vmIntrinsics::_doubleIsInfinite:         return inline_fp_range_check(intrinsic_id());

  case vmIntrinsics::_numberOfLeadingZeros_i:
  case vmIntrinsics::_numberOfLeadingZeros_l:
  case vmIntrinsics::_numberOfTrailingZeros_i:
  case vmIntrinsics::_numberOfTrailingZeros_l:
  case vmIntrinsics::_bitCount_i:
  case vmIntrinsics::_bitCount_l:
  case vmIntrinsics::_reverse_i:
  case vmIntrinsics::_reverse_l:
  case vmIntrinsics::_reverseBytes_i:
  case vmIntrinsics::_reverseBytes_l:
  case vmIntrinsics::_reverseBytes_s:
  case vmIntrinsics::_reverseBytes_c:           return inline_number_methods(intrinsic_id());

  case vmIntrinsics::_compress_i:
  case vmIntrinsics::_compress_l:
  case vmIntrinsics::_expand_i:
  case vmIntrinsics::_expand_l:                 return inline_bitshuffle_methods(intrinsic_id());

  case vmIntrinsics::_compareUnsigned_i:
  case vmIntrinsics::_compareUnsigned_l:        return inline_compare_unsigned(intrinsic_id());

  case vmIntrinsics::_divideUnsigned_i:
  case vmIntrinsics::_divideUnsigned_l:
  case vmIntrinsics::_remainderUnsigned_i:
  case vmIntrinsics::_remainderUnsigned_l:      return inline_divmod_methods(intrinsic_id());

  case vmIntrinsics::_getCallerClass:           return inline_native_Reflection_getCallerClass();

  case vmIntrinsics::_Reference_get:            return inline_reference_get();
  case vmIntrinsics::_Reference_refersTo0:      return inline_reference_refersTo0(false);
  case vmIntrinsics::_PhantomReference_refersTo0: return inline_reference_refersTo0(true);

  case vmIntrinsics::_Class_cast:               return inline_Class_cast();

  case vmIntrinsics::_aescrypt_encryptBlock:
  case vmIntrinsics::_aescrypt_decryptBlock:    return inline_aescrypt_Block(intrinsic_id());

  case vmIntrinsics::_cipherBlockChaining_encryptAESCrypt:
  case vmIntrinsics::_cipherBlockChaining_decryptAESCrypt:
    return inline_cipherBlockChaining_AESCrypt(intrinsic_id());

  case vmIntrinsics::_electronicCodeBook_encryptAESCrypt:
  case vmIntrinsics::_electronicCodeBook_decryptAESCrypt:
    return inline_electronicCodeBook_AESCrypt(intrinsic_id());

  case vmIntrinsics::_counterMode_AESCrypt:
    return inline_counterMode_AESCrypt(intrinsic_id());

  case vmIntrinsics::_galoisCounterMode_AESCrypt:
    return inline_galoisCounterMode_AESCrypt();

  case vmIntrinsics::_md5_implCompress:
  case vmIntrinsics::_sha_implCompress:
  case vmIntrinsics::_sha2_implCompress:
  case vmIntrinsics::_sha5_implCompress:
  case vmIntrinsics::_sha3_implCompress:
    return inline_digestBase_implCompress(intrinsic_id());

  case vmIntrinsics::_digestBase_implCompressMB:
    return inline_digestBase_implCompressMB(predicate);

  case vmIntrinsics::_multiplyToLen:
    return inline_multiplyToLen();

  case vmIntrinsics::_squareToLen:
    return inline_squareToLen();

  case vmIntrinsics::_mulAdd:
    return inline_mulAdd();

  case vmIntrinsics::_montgomeryMultiply:
    return inline_montgomeryMultiply();
  case vmIntrinsics::_montgomerySquare:
    return inline_montgomerySquare();

  case vmIntrinsics::_bigIntegerRightShiftWorker:
    return inline_bigIntegerShift(true);
  case vmIntrinsics::_bigIntegerLeftShiftWorker:
    return inline_bigIntegerShift(false);

  case vmIntrinsics::_vectorizedMismatch:
    return inline_vectorizedMismatch();

  case vmIntrinsics::_ghash_processBlocks:
    return inline_ghash_processBlocks();
  case vmIntrinsics::_chacha20Block:
    return inline_chacha20Block();
  case vmIntrinsics::_base64_encodeBlock:
    return inline_base64_encodeBlock();
  case vmIntrinsics::_base64_decodeBlock:
    return inline_base64_decodeBlock();
  case vmIntrinsics::_poly1305_processBlocks:
    return inline_poly1305_processBlocks();

  case vmIntrinsics::_encodeISOArray:
  case vmIntrinsics::_encodeByteISOArray:
    return inline_encodeISOArray(false);
  case vmIntrinsics::_encodeAsciiArray:
    return inline_encodeISOArray(true);

  case vmIntrinsics::_updateCRC32:
    return inline_updateCRC32();
  case vmIntrinsics::_updateBytesCRC32:
    return inline_updateBytesCRC32();
  case vmIntrinsics::_updateByteBufferCRC32:
    return inline_updateByteBufferCRC32();

  case vmIntrinsics::_updateBytesCRC32C:
    return inline_updateBytesCRC32C();
  case vmIntrinsics::_updateDirectByteBufferCRC32C:
    return inline_updateDirectByteBufferCRC32C();

  case vmIntrinsics::_updateBytesAdler32:
    return inline_updateBytesAdler32();
  case vmIntrinsics::_updateByteBufferAdler32:
    return inline_updateByteBufferAdler32();

  case vmIntrinsics::_profileBoolean:
    return inline_profileBoolean();
  case vmIntrinsics::_isCompileConstant:
    return inline_isCompileConstant();

  case vmIntrinsics::_countPositives:
    return inline_countPositives();

  case vmIntrinsics::_fmaD:
  case vmIntrinsics::_fmaF:
    return inline_fma(intrinsic_id());

  case vmIntrinsics::_isDigit:
  case vmIntrinsics::_isLowerCase:
  case vmIntrinsics::_isUpperCase:
  case vmIntrinsics::_isWhitespace:
    return inline_character_compare(intrinsic_id());

  case vmIntrinsics::_min:
  case vmIntrinsics::_max:
  case vmIntrinsics::_min_strict:
  case vmIntrinsics::_max_strict:
    return inline_min_max(intrinsic_id());

  case vmIntrinsics::_maxF:
  case vmIntrinsics::_minF:
  case vmIntrinsics::_maxD:
  case vmIntrinsics::_minD:
  case vmIntrinsics::_maxF_strict:
  case vmIntrinsics::_minF_strict:
  case vmIntrinsics::_maxD_strict:
  case vmIntrinsics::_minD_strict:
      return inline_fp_min_max(intrinsic_id());

  case vmIntrinsics::_VectorUnaryOp:
    return inline_vector_nary_operation(1);
  case vmIntrinsics::_VectorBinaryOp:
    return inline_vector_nary_operation(2);
  case vmIntrinsics::_VectorTernaryOp:
    return inline_vector_nary_operation(3);
  case vmIntrinsics::_VectorFromBitsCoerced:
    return inline_vector_frombits_coerced();
  case vmIntrinsics::_VectorShuffleIota:
    return inline_vector_shuffle_iota();
  case vmIntrinsics::_VectorMaskOp:
    return inline_vector_mask_operation();
  case vmIntrinsics::_VectorShuffleToVector:
    return inline_vector_shuffle_to_vector();
  case vmIntrinsics::_VectorLoadOp:
    return inline_vector_mem_operation(/*is_store=*/false);
  case vmIntrinsics::_VectorLoadMaskedOp:
    return inline_vector_mem_masked_operation(/*is_store*/false);
  case vmIntrinsics::_VectorStoreOp:
    return inline_vector_mem_operation(/*is_store=*/true);
  case vmIntrinsics::_VectorStoreMaskedOp:
    return inline_vector_mem_masked_operation(/*is_store=*/true);
  case vmIntrinsics::_VectorGatherOp:
    return inline_vector_gather_scatter(/*is_scatter*/ false);
  case vmIntrinsics::_VectorScatterOp:
    return inline_vector_gather_scatter(/*is_scatter*/ true);
  case vmIntrinsics::_VectorReductionCoerced:
    return inline_vector_reduction();
  case vmIntrinsics::_VectorTest:
    return inline_vector_test();
  case vmIntrinsics::_VectorBlend:
    return inline_vector_blend();
  case vmIntrinsics::_VectorRearrange:
    return inline_vector_rearrange();
  case vmIntrinsics::_VectorCompare:
    return inline_vector_compare();
  case vmIntrinsics::_VectorBroadcastInt:
    return inline_vector_broadcast_int();
  case vmIntrinsics::_VectorConvert:
    return inline_vector_convert();
  case vmIntrinsics::_VectorInsert:
    return inline_vector_insert();
  case vmIntrinsics::_VectorExtract:
    return inline_vector_extract();
  case vmIntrinsics::_VectorCompressExpand:
    return inline_vector_compress_expand();
  case vmIntrinsics::_IndexVector:
    return inline_index_vector();
  case vmIntrinsics::_IndexPartiallyInUpperRange:
    return inline_index_partially_in_upper_range();

  case vmIntrinsics::_getObjectSize:
    return inline_getObjectSize();

  case vmIntrinsics::_blackhole:
    return inline_blackhole();

  default:
    // If you get here, it may be that someone has added a new intrinsic
    // to the list in vmIntrinsics.hpp without implementing it here.
#ifndef PRODUCT
    if ((PrintMiscellaneous && (Verbose || WizardMode)) || PrintOpto) {
      tty->print_cr("*** Warning: Unimplemented intrinsic %s(%d)",
                    vmIntrinsics::name_at(intrinsic_id()), vmIntrinsics::as_int(intrinsic_id()));
    }
#endif
    return false;
  }
}

Node* LibraryCallKit::try_to_predicate(int predicate) {
  if (!jvms()->has_method()) {
    // Root JVMState has a null method.
    assert(map()->memory()->Opcode() == Op_Parm, "");
    // Insert the memory aliasing node
    set_all_memory(reset_memory());
  }
  assert(merged_memory(), "");

  switch (intrinsic_id()) {
  case vmIntrinsics::_cipherBlockChaining_encryptAESCrypt:
    return inline_cipherBlockChaining_AESCrypt_predicate(false);
  case vmIntrinsics::_cipherBlockChaining_decryptAESCrypt:
    return inline_cipherBlockChaining_AESCrypt_predicate(true);
  case vmIntrinsics::_electronicCodeBook_encryptAESCrypt:
    return inline_electronicCodeBook_AESCrypt_predicate(false);
  case vmIntrinsics::_electronicCodeBook_decryptAESCrypt:
    return inline_electronicCodeBook_AESCrypt_predicate(true);
  case vmIntrinsics::_counterMode_AESCrypt:
    return inline_counterMode_AESCrypt_predicate();
  case vmIntrinsics::_digestBase_implCompressMB:
    return inline_digestBase_implCompressMB_predicate(predicate);
  case vmIntrinsics::_galoisCounterMode_AESCrypt:
    return inline_galoisCounterMode_AESCrypt_predicate();

  default:
    // If you get here, it may be that someone has added a new intrinsic
    // to the list in vmIntrinsics.hpp without implementing it here.
#ifndef PRODUCT
    if ((PrintMiscellaneous && (Verbose || WizardMode)) || PrintOpto) {
      tty->print_cr("*** Warning: Unimplemented predicate for intrinsic %s(%d)",
                    vmIntrinsics::name_at(intrinsic_id()), vmIntrinsics::as_int(intrinsic_id()));
    }
#endif
    Node* slow_ctl = control();
    set_control(top()); // No fast path intrinsic
    return slow_ctl;
  }
}

//------------------------------set_result-------------------------------
// Helper function for finishing intrinsics.
void LibraryCallKit::set_result(RegionNode* region, PhiNode* value) {
  record_for_igvn(region);
  set_control(_gvn.transform(region));
  set_result( _gvn.transform(value));
  assert(value->type()->basic_type() == result()->bottom_type()->basic_type(), "sanity");
}

//------------------------------generate_guard---------------------------
// Helper function for generating guarded fast-slow graph structures.
// The given 'test', if true, guards a slow path.  If the test fails
// then a fast path can be taken.  (We generally hope it fails.)
// In all cases, GraphKit::control() is updated to the fast path.
// The returned value represents the control for the slow path.
// The return value is never 'top'; it is either a valid control
// or null if it is obvious that the slow path can never be taken.
// Also, if region and the slow control are not null, the slow edge
// is appended to the region.
Node* LibraryCallKit::generate_guard(Node* test, RegionNode* region, float true_prob) {
  if (stopped()) {
    // Already short circuited.
    return nullptr;
  }

  // Build an if node and its projections.
  // If test is true we take the slow path, which we assume is uncommon.
  if (_gvn.type(test) == TypeInt::ZERO) {
    // The slow branch is never taken.  No need to build this guard.
    return nullptr;
  }

  IfNode* iff = create_and_map_if(control(), test, true_prob, COUNT_UNKNOWN);

  Node* if_slow = _gvn.transform(new IfTrueNode(iff));
  if (if_slow == top()) {
    // The slow branch is never taken.  No need to build this guard.
    return nullptr;
  }

  if (region != nullptr)
    region->add_req(if_slow);

  Node* if_fast = _gvn.transform(new IfFalseNode(iff));
  set_control(if_fast);

  return if_slow;
}

inline Node* LibraryCallKit::generate_slow_guard(Node* test, RegionNode* region) {
  return generate_guard(test, region, PROB_UNLIKELY_MAG(3));
}
inline Node* LibraryCallKit::generate_fair_guard(Node* test, RegionNode* region) {
  return generate_guard(test, region, PROB_FAIR);
}

inline Node* LibraryCallKit::generate_negative_guard(Node* index, RegionNode* region,
                                                     Node* *pos_index) {
  if (stopped())
    return nullptr;                // already stopped
  if (_gvn.type(index)->higher_equal(TypeInt::POS)) // [0,maxint]
    return nullptr;                // index is already adequately typed
  Node* cmp_lt = _gvn.transform(new CmpINode(index, intcon(0)));
  Node* bol_lt = _gvn.transform(new BoolNode(cmp_lt, BoolTest::lt));
  Node* is_neg = generate_guard(bol_lt, region, PROB_MIN);
  if (is_neg != nullptr && pos_index != nullptr) {
    // Emulate effect of Parse::adjust_map_after_if.
    Node* ccast = new CastIINode(index, TypeInt::POS);
    ccast->set_req(0, control());
    (*pos_index) = _gvn.transform(ccast);
  }
  return is_neg;
}

// Make sure that 'position' is a valid limit index, in [0..length].
// There are two equivalent plans for checking this:
//   A. (offset + copyLength)  unsigned<=  arrayLength
//   B. offset  <=  (arrayLength - copyLength)
// We require that all of the values above, except for the sum and
// difference, are already known to be non-negative.
// Plan A is robust in the face of overflow, if offset and copyLength
// are both hugely positive.
//
// Plan B is less direct and intuitive, but it does not overflow at
// all, since the difference of two non-negatives is always
// representable.  Whenever Java methods must perform the equivalent
// check they generally use Plan B instead of Plan A.
// For the moment we use Plan A.
inline Node* LibraryCallKit::generate_limit_guard(Node* offset,
                                                  Node* subseq_length,
                                                  Node* array_length,
                                                  RegionNode* region) {
  if (stopped())
    return nullptr;                // already stopped
  bool zero_offset = _gvn.type(offset) == TypeInt::ZERO;
  if (zero_offset && subseq_length->eqv_uncast(array_length))
    return nullptr;                // common case of whole-array copy
  Node* last = subseq_length;
  if (!zero_offset)             // last += offset
    last = _gvn.transform(new AddINode(last, offset));
  Node* cmp_lt = _gvn.transform(new CmpUNode(array_length, last));
  Node* bol_lt = _gvn.transform(new BoolNode(cmp_lt, BoolTest::lt));
  Node* is_over = generate_guard(bol_lt, region, PROB_MIN);
  return is_over;
}

// Emit range checks for the given String.value byte array
void LibraryCallKit::generate_string_range_check(Node* array, Node* offset, Node* count, bool char_count) {
  if (stopped()) {
    return; // already stopped
  }
  RegionNode* bailout = new RegionNode(1);
  record_for_igvn(bailout);
  if (char_count) {
    // Convert char count to byte count
    count = _gvn.transform(new LShiftINode(count, intcon(1)));
  }

  // Offset and count must not be negative
  generate_negative_guard(offset, bailout);
  generate_negative_guard(count, bailout);
  // Offset + count must not exceed length of array
  generate_limit_guard(offset, count, load_array_length(array), bailout);

  if (bailout->req() > 1) {
    PreserveJVMState pjvms(this);
    set_control(_gvn.transform(bailout));
    uncommon_trap(Deoptimization::Reason_intrinsic,
                  Deoptimization::Action_maybe_recompile);
  }
}

Node* LibraryCallKit::current_thread_helper(Node*& tls_output, ByteSize handle_offset,
                                            bool is_immutable) {
  ciKlass* thread_klass = env()->Thread_klass();
  const Type* thread_type
    = TypeOopPtr::make_from_klass(thread_klass)->cast_to_ptr_type(TypePtr::NotNull);

  Node* thread = _gvn.transform(new ThreadLocalNode());
  Node* p = basic_plus_adr(top()/*!oop*/, thread, in_bytes(handle_offset));
  tls_output = thread;

  Node* thread_obj_handle
    = (is_immutable
      ? LoadNode::make(_gvn, nullptr, immutable_memory(), p, p->bottom_type()->is_ptr(),
        TypeRawPtr::NOTNULL, T_ADDRESS, MemNode::unordered)
      : make_load(nullptr, p, p->bottom_type()->is_ptr(), T_ADDRESS, MemNode::unordered));
  thread_obj_handle = _gvn.transform(thread_obj_handle);

  DecoratorSet decorators = IN_NATIVE;
  if (is_immutable) {
    decorators |= C2_IMMUTABLE_MEMORY;
  }
  return access_load(thread_obj_handle, thread_type, T_OBJECT, decorators);
}

//--------------------------generate_current_thread--------------------
Node* LibraryCallKit::generate_current_thread(Node* &tls_output) {
  return current_thread_helper(tls_output, JavaThread::threadObj_offset(),
                               /*is_immutable*/false);
}

//--------------------------generate_virtual_thread--------------------
Node* LibraryCallKit::generate_virtual_thread(Node* tls_output) {
  return current_thread_helper(tls_output, JavaThread::vthread_offset(),
                               !C->method()->changes_current_thread());
}

//------------------------------make_string_method_node------------------------
// Helper method for String intrinsic functions. This version is called with
// str1 and str2 pointing to byte[] nodes containing Latin1 or UTF16 encoded
// characters (depending on 'is_byte'). cnt1 and cnt2 are pointing to Int nodes
// containing the lengths of str1 and str2.
Node* LibraryCallKit::make_string_method_node(int opcode, Node* str1_start, Node* cnt1, Node* str2_start, Node* cnt2, StrIntrinsicNode::ArgEnc ae) {
  Node* result = nullptr;
  switch (opcode) {
  case Op_StrIndexOf:
    result = new StrIndexOfNode(control(), memory(TypeAryPtr::BYTES),
                                str1_start, cnt1, str2_start, cnt2, ae);
    break;
  case Op_StrComp:
    result = new StrCompNode(control(), memory(TypeAryPtr::BYTES),
                             str1_start, cnt1, str2_start, cnt2, ae);
    break;
  case Op_StrEquals:
    // We already know that cnt1 == cnt2 here (checked in 'inline_string_equals').
    // Use the constant length if there is one because optimized match rule may exist.
    result = new StrEqualsNode(control(), memory(TypeAryPtr::BYTES),
                               str1_start, str2_start, cnt2->is_Con() ? cnt2 : cnt1, ae);
    break;
  default:
    ShouldNotReachHere();
    return nullptr;
  }

  // All these intrinsics have checks.
  C->set_has_split_ifs(true); // Has chance for split-if optimization
  clear_upper_avx();

  return _gvn.transform(result);
}

//------------------------------inline_string_compareTo------------------------
bool LibraryCallKit::inline_string_compareTo(StrIntrinsicNode::ArgEnc ae) {
  Node* arg1 = argument(0);
  Node* arg2 = argument(1);

  arg1 = must_be_not_null(arg1, true);
  arg2 = must_be_not_null(arg2, true);

  // Get start addr and length of first argument
  Node* arg1_start  = array_element_address(arg1, intcon(0), T_BYTE);
  Node* arg1_cnt    = load_array_length(arg1);

  // Get start addr and length of second argument
  Node* arg2_start  = array_element_address(arg2, intcon(0), T_BYTE);
  Node* arg2_cnt    = load_array_length(arg2);

  Node* result = make_string_method_node(Op_StrComp, arg1_start, arg1_cnt, arg2_start, arg2_cnt, ae);
  set_result(result);
  return true;
}

//------------------------------inline_string_equals------------------------
bool LibraryCallKit::inline_string_equals(StrIntrinsicNode::ArgEnc ae) {
  Node* arg1 = argument(0);
  Node* arg2 = argument(1);

  // paths (plus control) merge
  RegionNode* region = new RegionNode(3);
  Node* phi = new PhiNode(region, TypeInt::BOOL);

  if (!stopped()) {

    arg1 = must_be_not_null(arg1, true);
    arg2 = must_be_not_null(arg2, true);

    // Get start addr and length of first argument
    Node* arg1_start  = array_element_address(arg1, intcon(0), T_BYTE);
    Node* arg1_cnt    = load_array_length(arg1);

    // Get start addr and length of second argument
    Node* arg2_start  = array_element_address(arg2, intcon(0), T_BYTE);
    Node* arg2_cnt    = load_array_length(arg2);

    // Check for arg1_cnt != arg2_cnt
    Node* cmp = _gvn.transform(new CmpINode(arg1_cnt, arg2_cnt));
    Node* bol = _gvn.transform(new BoolNode(cmp, BoolTest::ne));
    Node* if_ne = generate_slow_guard(bol, nullptr);
    if (if_ne != nullptr) {
      phi->init_req(2, intcon(0));
      region->init_req(2, if_ne);
    }

    // Check for count == 0 is done by assembler code for StrEquals.

    if (!stopped()) {
      Node* equals = make_string_method_node(Op_StrEquals, arg1_start, arg1_cnt, arg2_start, arg2_cnt, ae);
      phi->init_req(1, equals);
      region->init_req(1, control());
    }
  }

  // post merge
  set_control(_gvn.transform(region));
  record_for_igvn(region);

  set_result(_gvn.transform(phi));
  return true;
}

//------------------------------inline_array_equals----------------------------
bool LibraryCallKit::inline_array_equals(StrIntrinsicNode::ArgEnc ae) {
  assert(ae == StrIntrinsicNode::UU || ae == StrIntrinsicNode::LL, "unsupported array types");
  Node* arg1 = argument(0);
  Node* arg2 = argument(1);

  const TypeAryPtr* mtype = (ae == StrIntrinsicNode::UU) ? TypeAryPtr::CHARS : TypeAryPtr::BYTES;
  set_result(_gvn.transform(new AryEqNode(control(), memory(mtype), arg1, arg2, ae)));
  clear_upper_avx();

  return true;
}


//------------------------------inline_countPositives------------------------------
bool LibraryCallKit::inline_countPositives() {
  if (too_many_traps(Deoptimization::Reason_intrinsic)) {
    return false;
  }

  assert(callee()->signature()->size() == 3, "countPositives has 3 parameters");
  // no receiver since it is static method
  Node* ba         = argument(0);
  Node* offset     = argument(1);
  Node* len        = argument(2);

  ba = must_be_not_null(ba, true);

  // Range checks
  generate_string_range_check(ba, offset, len, false);
  if (stopped()) {
    return true;
  }
  Node* ba_start = array_element_address(ba, offset, T_BYTE);
  Node* result = new CountPositivesNode(control(), memory(TypeAryPtr::BYTES), ba_start, len);
  set_result(_gvn.transform(result));
  clear_upper_avx();
  return true;
}

bool LibraryCallKit::inline_preconditions_checkIndex(BasicType bt) {
  Node* index = argument(0);
  Node* length = bt == T_INT ? argument(1) : argument(2);
  if (too_many_traps(Deoptimization::Reason_intrinsic) || too_many_traps(Deoptimization::Reason_range_check)) {
    return false;
  }

  // check that length is positive
  Node* len_pos_cmp = _gvn.transform(CmpNode::make(length, integercon(0, bt), bt));
  Node* len_pos_bol = _gvn.transform(new BoolNode(len_pos_cmp, BoolTest::ge));

  {
    BuildCutout unless(this, len_pos_bol, PROB_MAX);
    uncommon_trap(Deoptimization::Reason_intrinsic,
                  Deoptimization::Action_make_not_entrant);
  }

  if (stopped()) {
    // Length is known to be always negative during compilation and the IR graph so far constructed is good so return success
    return true;
  }

  // length is now known positive, add a cast node to make this explicit
  jlong upper_bound = _gvn.type(length)->is_integer(bt)->hi_as_long();
  Node* casted_length = ConstraintCastNode::make(control(), length, TypeInteger::make(0, upper_bound, Type::WidenMax, bt), ConstraintCastNode::RegularDependency, bt);
  casted_length = _gvn.transform(casted_length);
  replace_in_map(length, casted_length);
  length = casted_length;

  // Use an unsigned comparison for the range check itself
  Node* rc_cmp = _gvn.transform(CmpNode::make(index, length, bt, true));
  BoolTest::mask btest = BoolTest::lt;
  Node* rc_bool = _gvn.transform(new BoolNode(rc_cmp, btest));
  RangeCheckNode* rc = new RangeCheckNode(control(), rc_bool, PROB_MAX, COUNT_UNKNOWN);
  _gvn.set_type(rc, rc->Value(&_gvn));
  if (!rc_bool->is_Con()) {
    record_for_igvn(rc);
  }
  set_control(_gvn.transform(new IfTrueNode(rc)));
  {
    PreserveJVMState pjvms(this);
    set_control(_gvn.transform(new IfFalseNode(rc)));
    uncommon_trap(Deoptimization::Reason_range_check,
                  Deoptimization::Action_make_not_entrant);
  }

  if (stopped()) {
    // Range check is known to always fail during compilation and the IR graph so far constructed is good so return success
    return true;
  }

  // index is now known to be >= 0 and < length, cast it
  Node* result = ConstraintCastNode::make(control(), index, TypeInteger::make(0, upper_bound, Type::WidenMax, bt), ConstraintCastNode::RegularDependency, bt);
  result = _gvn.transform(result);
  set_result(result);
  replace_in_map(index, result);
  return true;
}

//------------------------------inline_string_indexOf------------------------
bool LibraryCallKit::inline_string_indexOf(StrIntrinsicNode::ArgEnc ae) {
  if (!Matcher::match_rule_supported(Op_StrIndexOf)) {
    return false;
  }
  Node* src = argument(0);
  Node* tgt = argument(1);

  // Make the merge point
  RegionNode* result_rgn = new RegionNode(4);
  Node*       result_phi = new PhiNode(result_rgn, TypeInt::INT);

  src = must_be_not_null(src, true);
  tgt = must_be_not_null(tgt, true);

  // Get start addr and length of source string
  Node* src_start = array_element_address(src, intcon(0), T_BYTE);
  Node* src_count = load_array_length(src);

  // Get start addr and length of substring
  Node* tgt_start = array_element_address(tgt, intcon(0), T_BYTE);
  Node* tgt_count = load_array_length(tgt);

  Node* result = nullptr;

  if (ae == StrIntrinsicNode::UU || ae == StrIntrinsicNode::UL) {
    // Divide src size by 2 if String is UTF16 encoded
    src_count = _gvn.transform(new RShiftINode(src_count, intcon(1)));
  }
  if (ae == StrIntrinsicNode::UU) {
    // Divide substring size by 2 if String is UTF16 encoded
    tgt_count = _gvn.transform(new RShiftINode(tgt_count, intcon(1)));
  }

    // ASGASG if AVX2 && ptr != null and LL, make runtime call - like base64
  if ((StubRoutines::string_indexof() != nullptr) && (ae == StrIntrinsicNode::LL)) {
    Node* call = make_runtime_call(RC_LEAF,
                                   OptoRuntime::string_IndexOf_Type(),
                                   StubRoutines::string_indexof(), "stringIndexOf", TypePtr::BOTTOM,
                                   src_start, src_count, tgt_start, tgt_count);
    result = _gvn.transform(new ProjNode(call, TypeFunc::Parms));
  } else {
    result = make_indexOf_node(src_start, src_count, tgt_start, tgt_count, result_rgn, result_phi, ae);
  }
  if (result != nullptr) {
    result_phi->init_req(3, result);
    result_rgn->init_req(3, control());
  }
  set_control(_gvn.transform(result_rgn));
  record_for_igvn(result_rgn);
  set_result(_gvn.transform(result_phi));

  return true;
}

//-----------------------------inline_string_indexOf-----------------------
bool LibraryCallKit::inline_string_indexOfI(StrIntrinsicNode::ArgEnc ae) {
  if (too_many_traps(Deoptimization::Reason_intrinsic)) {
    return false;
  }
  if (!Matcher::match_rule_supported(Op_StrIndexOf)) {
    return false;
  }
  assert(callee()->signature()->size() == 5, "String.indexOf() has 5 arguments");
  Node* src         = argument(0); // byte[]
  Node* src_count   = argument(1); // char count
  Node* tgt         = argument(2); // byte[]
  Node* tgt_count   = argument(3); // char count
  Node* from_index  = argument(4); // char index

  src = must_be_not_null(src, true);
  tgt = must_be_not_null(tgt, true);

  // Multiply byte array index by 2 if String is UTF16 encoded
  Node* src_offset = (ae == StrIntrinsicNode::LL) ? from_index : _gvn.transform(new LShiftINode(from_index, intcon(1)));
  src_count = _gvn.transform(new SubINode(src_count, from_index));
  Node* src_start = array_element_address(src, src_offset, T_BYTE);
  Node* tgt_start = array_element_address(tgt, intcon(0), T_BYTE);

  // Range checks
  generate_string_range_check(src, src_offset, src_count, ae != StrIntrinsicNode::LL);
  generate_string_range_check(tgt, intcon(0), tgt_count, ae == StrIntrinsicNode::UU);
  if (stopped()) {
    return true;
  }

  RegionNode* region = new RegionNode(5);
  Node* phi = new PhiNode(region, TypeInt::INT);
  Node* result = nullptr;

    // ASGASG if AVX2 && ptr != null and LL, make runtime call - like base64
  if ((StubRoutines::string_indexof() != nullptr) && (ae == StrIntrinsicNode::LL)) {
    Node* call = make_runtime_call(RC_LEAF,
                                   OptoRuntime::string_IndexOf_Type(),
                                   StubRoutines::string_indexof(), "stringIndexOf", TypePtr::BOTTOM,
                                   src_start, src_count, tgt_start, tgt_count);
    result = _gvn.transform(new ProjNode(call, TypeFunc::Parms));
  } else {
    result = make_indexOf_node(src_start, src_count, tgt_start, tgt_count, region, phi, ae);
  }
  if (result != nullptr) {
    // The result is index relative to from_index if substring was found, -1 otherwise.
    // Generate code which will fold into cmove.
    Node* cmp = _gvn.transform(new CmpINode(result, intcon(0)));
    Node* bol = _gvn.transform(new BoolNode(cmp, BoolTest::lt));

    Node* if_lt = generate_slow_guard(bol, nullptr);
    if (if_lt != nullptr) {
      // result == -1
      phi->init_req(3, result);
      region->init_req(3, if_lt);
    }
    if (!stopped()) {
      result = _gvn.transform(new AddINode(result, from_index));
      phi->init_req(4, result);
      region->init_req(4, control());
    }
  }

  set_control(_gvn.transform(region));
  record_for_igvn(region);
  set_result(_gvn.transform(phi));
  clear_upper_avx();

  return true;
}

// Create StrIndexOfNode with fast path checks
Node* LibraryCallKit::make_indexOf_node(Node* src_start, Node* src_count, Node* tgt_start, Node* tgt_count,
                                        RegionNode* region, Node* phi, StrIntrinsicNode::ArgEnc ae) {
  // Check for substr count > string count
  Node* cmp = _gvn.transform(new CmpINode(tgt_count, src_count));
  Node* bol = _gvn.transform(new BoolNode(cmp, BoolTest::gt));
  Node* if_gt = generate_slow_guard(bol, nullptr);
  if (if_gt != nullptr) {
    phi->init_req(1, intcon(-1));
    region->init_req(1, if_gt);
  }
  if (!stopped()) {
    // Check for substr count == 0
    cmp = _gvn.transform(new CmpINode(tgt_count, intcon(0)));
    bol = _gvn.transform(new BoolNode(cmp, BoolTest::eq));
    Node* if_zero = generate_slow_guard(bol, nullptr);
    if (if_zero != nullptr) {
      phi->init_req(2, intcon(0));
      region->init_req(2, if_zero);
    }
  }
  if (!stopped()) {
    return make_string_method_node(Op_StrIndexOf, src_start, src_count, tgt_start, tgt_count, ae);
  }
  return nullptr;
}

//-----------------------------inline_string_indexOfChar-----------------------
bool LibraryCallKit::inline_string_indexOfChar(StrIntrinsicNode::ArgEnc ae) {
  if (too_many_traps(Deoptimization::Reason_intrinsic)) {
    return false;
  }
  if (!Matcher::match_rule_supported(Op_StrIndexOfChar)) {
    return false;
  }
  assert(callee()->signature()->size() == 4, "String.indexOfChar() has 4 arguments");
  Node* src         = argument(0); // byte[]
  Node* int_ch      = argument(1);
  Node* from_index  = argument(2);
  Node* max         = argument(3);

  src = must_be_not_null(src, true);

  Node* src_offset = ae == StrIntrinsicNode::L ? from_index : _gvn.transform(new LShiftINode(from_index, intcon(1)));
  Node* src_start = array_element_address(src, src_offset, T_BYTE);
  Node* src_count = _gvn.transform(new SubINode(max, from_index));

  // Range checks
  generate_string_range_check(src, src_offset, src_count, ae == StrIntrinsicNode::U);

  // Check for int_ch >= 0
  Node* int_ch_cmp = _gvn.transform(new CmpINode(int_ch, intcon(0)));
  Node* int_ch_bol = _gvn.transform(new BoolNode(int_ch_cmp, BoolTest::ge));
  {
    BuildCutout unless(this, int_ch_bol, PROB_MAX);
    uncommon_trap(Deoptimization::Reason_intrinsic,
                  Deoptimization::Action_maybe_recompile);
  }
  if (stopped()) {
    return true;
  }

  RegionNode* region = new RegionNode(3);
  Node* phi = new PhiNode(region, TypeInt::INT);

  Node* result = new StrIndexOfCharNode(control(), memory(TypeAryPtr::BYTES), src_start, src_count, int_ch, ae);
  C->set_has_split_ifs(true); // Has chance for split-if optimization
  _gvn.transform(result);

  Node* cmp = _gvn.transform(new CmpINode(result, intcon(0)));
  Node* bol = _gvn.transform(new BoolNode(cmp, BoolTest::lt));

  Node* if_lt = generate_slow_guard(bol, nullptr);
  if (if_lt != nullptr) {
    // result == -1
    phi->init_req(2, result);
    region->init_req(2, if_lt);
  }
  if (!stopped()) {
    result = _gvn.transform(new AddINode(result, from_index));
    phi->init_req(1, result);
    region->init_req(1, control());
  }
  set_control(_gvn.transform(region));
  record_for_igvn(region);
  set_result(_gvn.transform(phi));
  clear_upper_avx();

  return true;
}
//---------------------------inline_string_copy---------------------
// compressIt == true --> generate a compressed copy operation (compress char[]/byte[] to byte[])
//   int StringUTF16.compress(char[] src, int srcOff, byte[] dst, int dstOff, int len)
//   int StringUTF16.compress(byte[] src, int srcOff, byte[] dst, int dstOff, int len)
// compressIt == false --> generate an inflated copy operation (inflate byte[] to char[]/byte[])
//   void StringLatin1.inflate(byte[] src, int srcOff, char[] dst, int dstOff, int len)
//   void StringLatin1.inflate(byte[] src, int srcOff, byte[] dst, int dstOff, int len)
bool LibraryCallKit::inline_string_copy(bool compress) {
  if (too_many_traps(Deoptimization::Reason_intrinsic)) {
    return false;
  }
  int nargs = 5;  // 2 oops, 3 ints
  assert(callee()->signature()->size() == nargs, "string copy has 5 arguments");

  Node* src         = argument(0);
  Node* src_offset  = argument(1);
  Node* dst         = argument(2);
  Node* dst_offset  = argument(3);
  Node* length      = argument(4);

  // Check for allocation before we add nodes that would confuse
  // tightly_coupled_allocation()
  AllocateArrayNode* alloc = tightly_coupled_allocation(dst);

  // Figure out the size and type of the elements we will be copying.
  const TypeAryPtr* src_type = src->Value(&_gvn)->isa_aryptr();
  const TypeAryPtr* dst_type = dst->Value(&_gvn)->isa_aryptr();
  if (src_type == nullptr || dst_type == nullptr) {
    return false;
  }
  BasicType src_elem = src_type->elem()->array_element_basic_type();
  BasicType dst_elem = dst_type->elem()->array_element_basic_type();
  assert((compress && dst_elem == T_BYTE && (src_elem == T_BYTE || src_elem == T_CHAR)) ||
         (!compress && src_elem == T_BYTE && (dst_elem == T_BYTE || dst_elem == T_CHAR)),
         "Unsupported array types for inline_string_copy");

  src = must_be_not_null(src, true);
  dst = must_be_not_null(dst, true);

  // Convert char[] offsets to byte[] offsets
  bool convert_src = (compress && src_elem == T_BYTE);
  bool convert_dst = (!compress && dst_elem == T_BYTE);
  if (convert_src) {
    src_offset = _gvn.transform(new LShiftINode(src_offset, intcon(1)));
  } else if (convert_dst) {
    dst_offset = _gvn.transform(new LShiftINode(dst_offset, intcon(1)));
  }

  // Range checks
  generate_string_range_check(src, src_offset, length, convert_src);
  generate_string_range_check(dst, dst_offset, length, convert_dst);
  if (stopped()) {
    return true;
  }

  Node* src_start = array_element_address(src, src_offset, src_elem);
  Node* dst_start = array_element_address(dst, dst_offset, dst_elem);
  // 'src_start' points to src array + scaled offset
  // 'dst_start' points to dst array + scaled offset
  Node* count = nullptr;
  if (compress) {
    count = compress_string(src_start, TypeAryPtr::get_array_body_type(src_elem), dst_start, length);
  } else {
    inflate_string(src_start, dst_start, TypeAryPtr::get_array_body_type(dst_elem), length);
  }

  if (alloc != nullptr) {
    if (alloc->maybe_set_complete(&_gvn)) {
      // "You break it, you buy it."
      InitializeNode* init = alloc->initialization();
      assert(init->is_complete(), "we just did this");
      init->set_complete_with_arraycopy();
      assert(dst->is_CheckCastPP(), "sanity");
      assert(dst->in(0)->in(0) == init, "dest pinned");
    }
    // Do not let stores that initialize this object be reordered with
    // a subsequent store that would make this object accessible by
    // other threads.
    // Record what AllocateNode this StoreStore protects so that
    // escape analysis can go from the MemBarStoreStoreNode to the
    // AllocateNode and eliminate the MemBarStoreStoreNode if possible
    // based on the escape status of the AllocateNode.
    insert_mem_bar(Op_MemBarStoreStore, alloc->proj_out_or_null(AllocateNode::RawAddress));
  }
  if (compress) {
    set_result(_gvn.transform(count));
  }
  clear_upper_avx();

  return true;
}

#ifdef _LP64
#define XTOP ,top() /*additional argument*/
#else  //_LP64
#define XTOP        /*no additional argument*/
#endif //_LP64

//------------------------inline_string_toBytesU--------------------------
// public static byte[] StringUTF16.toBytes(char[] value, int off, int len)
bool LibraryCallKit::inline_string_toBytesU() {
  if (too_many_traps(Deoptimization::Reason_intrinsic)) {
    return false;
  }
  // Get the arguments.
  Node* value     = argument(0);
  Node* offset    = argument(1);
  Node* length    = argument(2);

  Node* newcopy = nullptr;

  // Set the original stack and the reexecute bit for the interpreter to reexecute
  // the bytecode that invokes StringUTF16.toBytes() if deoptimization happens.
  { PreserveReexecuteState preexecs(this);
    jvms()->set_should_reexecute(true);

    // Check if a null path was taken unconditionally.
    value = null_check(value);

    RegionNode* bailout = new RegionNode(1);
    record_for_igvn(bailout);

    // Range checks
    generate_negative_guard(offset, bailout);
    generate_negative_guard(length, bailout);
    generate_limit_guard(offset, length, load_array_length(value), bailout);
    // Make sure that resulting byte[] length does not overflow Integer.MAX_VALUE
    generate_limit_guard(length, intcon(0), intcon(max_jint/2), bailout);

    if (bailout->req() > 1) {
      PreserveJVMState pjvms(this);
      set_control(_gvn.transform(bailout));
      uncommon_trap(Deoptimization::Reason_intrinsic,
                    Deoptimization::Action_maybe_recompile);
    }
    if (stopped()) {
      return true;
    }

    Node* size = _gvn.transform(new LShiftINode(length, intcon(1)));
    Node* klass_node = makecon(TypeKlassPtr::make(ciTypeArrayKlass::make(T_BYTE)));
    newcopy = new_array(klass_node, size, 0);  // no arguments to push
    AllocateArrayNode* alloc = tightly_coupled_allocation(newcopy);
    guarantee(alloc != nullptr, "created above");

    // Calculate starting addresses.
    Node* src_start = array_element_address(value, offset, T_CHAR);
    Node* dst_start = basic_plus_adr(newcopy, arrayOopDesc::base_offset_in_bytes(T_BYTE));

    // Check if src array address is aligned to HeapWordSize (dst is always aligned)
    const TypeInt* toffset = gvn().type(offset)->is_int();
    bool aligned = toffset->is_con() && ((toffset->get_con() * type2aelembytes(T_CHAR)) % HeapWordSize == 0);

    // Figure out which arraycopy runtime method to call (disjoint, uninitialized).
    const char* copyfunc_name = "arraycopy";
    address     copyfunc_addr = StubRoutines::select_arraycopy_function(T_CHAR, aligned, true, copyfunc_name, true);
    Node* call = make_runtime_call(RC_LEAF|RC_NO_FP,
                      OptoRuntime::fast_arraycopy_Type(),
                      copyfunc_addr, copyfunc_name, TypeRawPtr::BOTTOM,
                      src_start, dst_start, ConvI2X(length) XTOP);
    // Do not let reads from the cloned object float above the arraycopy.
    if (alloc->maybe_set_complete(&_gvn)) {
      // "You break it, you buy it."
      InitializeNode* init = alloc->initialization();
      assert(init->is_complete(), "we just did this");
      init->set_complete_with_arraycopy();
      assert(newcopy->is_CheckCastPP(), "sanity");
      assert(newcopy->in(0)->in(0) == init, "dest pinned");
    }
    // Do not let stores that initialize this object be reordered with
    // a subsequent store that would make this object accessible by
    // other threads.
    // Record what AllocateNode this StoreStore protects so that
    // escape analysis can go from the MemBarStoreStoreNode to the
    // AllocateNode and eliminate the MemBarStoreStoreNode if possible
    // based on the escape status of the AllocateNode.
    insert_mem_bar(Op_MemBarStoreStore, alloc->proj_out_or_null(AllocateNode::RawAddress));
  } // original reexecute is set back here

  C->set_has_split_ifs(true); // Has chance for split-if optimization
  if (!stopped()) {
    set_result(newcopy);
  }
  clear_upper_avx();

  return true;
}

//------------------------inline_string_getCharsU--------------------------
// public void StringUTF16.getChars(byte[] src, int srcBegin, int srcEnd, char dst[], int dstBegin)
bool LibraryCallKit::inline_string_getCharsU() {
  if (too_many_traps(Deoptimization::Reason_intrinsic)) {
    return false;
  }

  // Get the arguments.
  Node* src       = argument(0);
  Node* src_begin = argument(1);
  Node* src_end   = argument(2); // exclusive offset (i < src_end)
  Node* dst       = argument(3);
  Node* dst_begin = argument(4);

  // Check for allocation before we add nodes that would confuse
  // tightly_coupled_allocation()
  AllocateArrayNode* alloc = tightly_coupled_allocation(dst);

  // Check if a null path was taken unconditionally.
  src = null_check(src);
  dst = null_check(dst);
  if (stopped()) {
    return true;
  }

  // Get length and convert char[] offset to byte[] offset
  Node* length = _gvn.transform(new SubINode(src_end, src_begin));
  src_begin = _gvn.transform(new LShiftINode(src_begin, intcon(1)));

  // Range checks
  generate_string_range_check(src, src_begin, length, true);
  generate_string_range_check(dst, dst_begin, length, false);
  if (stopped()) {
    return true;
  }

  if (!stopped()) {
    // Calculate starting addresses.
    Node* src_start = array_element_address(src, src_begin, T_BYTE);
    Node* dst_start = array_element_address(dst, dst_begin, T_CHAR);

    // Check if array addresses are aligned to HeapWordSize
    const TypeInt* tsrc = gvn().type(src_begin)->is_int();
    const TypeInt* tdst = gvn().type(dst_begin)->is_int();
    bool aligned = tsrc->is_con() && ((tsrc->get_con() * type2aelembytes(T_BYTE)) % HeapWordSize == 0) &&
                   tdst->is_con() && ((tdst->get_con() * type2aelembytes(T_CHAR)) % HeapWordSize == 0);

    // Figure out which arraycopy runtime method to call (disjoint, uninitialized).
    const char* copyfunc_name = "arraycopy";
    address     copyfunc_addr = StubRoutines::select_arraycopy_function(T_CHAR, aligned, true, copyfunc_name, true);
    Node* call = make_runtime_call(RC_LEAF|RC_NO_FP,
                      OptoRuntime::fast_arraycopy_Type(),
                      copyfunc_addr, copyfunc_name, TypeRawPtr::BOTTOM,
                      src_start, dst_start, ConvI2X(length) XTOP);
    // Do not let reads from the cloned object float above the arraycopy.
    if (alloc != nullptr) {
      if (alloc->maybe_set_complete(&_gvn)) {
        // "You break it, you buy it."
        InitializeNode* init = alloc->initialization();
        assert(init->is_complete(), "we just did this");
        init->set_complete_with_arraycopy();
        assert(dst->is_CheckCastPP(), "sanity");
        assert(dst->in(0)->in(0) == init, "dest pinned");
      }
      // Do not let stores that initialize this object be reordered with
      // a subsequent store that would make this object accessible by
      // other threads.
      // Record what AllocateNode this StoreStore protects so that
      // escape analysis can go from the MemBarStoreStoreNode to the
      // AllocateNode and eliminate the MemBarStoreStoreNode if possible
      // based on the escape status of the AllocateNode.
      insert_mem_bar(Op_MemBarStoreStore, alloc->proj_out_or_null(AllocateNode::RawAddress));
    } else {
      insert_mem_bar(Op_MemBarCPUOrder);
    }
  }

  C->set_has_split_ifs(true); // Has chance for split-if optimization
  return true;
}

//----------------------inline_string_char_access----------------------------
// Store/Load char to/from byte[] array.
// static void StringUTF16.putChar(byte[] val, int index, int c)
// static char StringUTF16.getChar(byte[] val, int index)
bool LibraryCallKit::inline_string_char_access(bool is_store) {
  Node* value  = argument(0);
  Node* index  = argument(1);
  Node* ch = is_store ? argument(2) : nullptr;

  // This intrinsic accesses byte[] array as char[] array. Computing the offsets
  // correctly requires matched array shapes.
  assert (arrayOopDesc::base_offset_in_bytes(T_CHAR) == arrayOopDesc::base_offset_in_bytes(T_BYTE),
          "sanity: byte[] and char[] bases agree");
  assert (type2aelembytes(T_CHAR) == type2aelembytes(T_BYTE)*2,
          "sanity: byte[] and char[] scales agree");

  // Bail when getChar over constants is requested: constant folding would
  // reject folding mismatched char access over byte[]. A normal inlining for getChar
  // Java method would constant fold nicely instead.
  if (!is_store && value->is_Con() && index->is_Con()) {
    return false;
  }

  // Save state and restore on bailout
  uint old_sp = sp();
  SafePointNode* old_map = clone_map();

  value = must_be_not_null(value, true);

  Node* adr = array_element_address(value, index, T_CHAR);
  if (adr->is_top()) {
    set_map(old_map);
    set_sp(old_sp);
    return false;
  }
  destruct_map_clone(old_map);
  if (is_store) {
    access_store_at(value, adr, TypeAryPtr::BYTES, ch, TypeInt::CHAR, T_CHAR, IN_HEAP | MO_UNORDERED | C2_MISMATCHED);
  } else {
    ch = access_load_at(value, adr, TypeAryPtr::BYTES, TypeInt::CHAR, T_CHAR, IN_HEAP | MO_UNORDERED | C2_MISMATCHED | C2_CONTROL_DEPENDENT_LOAD | C2_UNKNOWN_CONTROL_LOAD);
    set_result(ch);
  }
  return true;
}

//--------------------------round_double_node--------------------------------
// Round a double node if necessary.
Node* LibraryCallKit::round_double_node(Node* n) {
  if (Matcher::strict_fp_requires_explicit_rounding) {
#ifdef IA32
    if (UseSSE < 2) {
      n = _gvn.transform(new RoundDoubleNode(nullptr, n));
    }
#else
    Unimplemented();
#endif // IA32
  }
  return n;
}

//------------------------------inline_math-----------------------------------
// public static double Math.abs(double)
// public static double Math.sqrt(double)
// public static double Math.log(double)
// public static double Math.log10(double)
// public static double Math.round(double)
bool LibraryCallKit::inline_double_math(vmIntrinsics::ID id) {
  Node* arg = round_double_node(argument(0));
  Node* n = nullptr;
  switch (id) {
  case vmIntrinsics::_dabs:   n = new AbsDNode(                arg);  break;
  case vmIntrinsics::_dsqrt:
  case vmIntrinsics::_dsqrt_strict:
                              n = new SqrtDNode(C, control(),  arg);  break;
  case vmIntrinsics::_ceil:   n = RoundDoubleModeNode::make(_gvn, arg, RoundDoubleModeNode::rmode_ceil); break;
  case vmIntrinsics::_floor:  n = RoundDoubleModeNode::make(_gvn, arg, RoundDoubleModeNode::rmode_floor); break;
  case vmIntrinsics::_rint:   n = RoundDoubleModeNode::make(_gvn, arg, RoundDoubleModeNode::rmode_rint); break;
  case vmIntrinsics::_roundD: n = new RoundDNode(arg); break;
  case vmIntrinsics::_dcopySign: n = CopySignDNode::make(_gvn, arg, round_double_node(argument(2))); break;
  case vmIntrinsics::_dsignum: n = SignumDNode::make(_gvn, arg); break;
  default:  fatal_unexpected_iid(id);  break;
  }
  set_result(_gvn.transform(n));
  return true;
}

//------------------------------inline_math-----------------------------------
// public static float Math.abs(float)
// public static int Math.abs(int)
// public static long Math.abs(long)
bool LibraryCallKit::inline_math(vmIntrinsics::ID id) {
  Node* arg = argument(0);
  Node* n = nullptr;
  switch (id) {
  case vmIntrinsics::_fabs:   n = new AbsFNode(                arg);  break;
  case vmIntrinsics::_iabs:   n = new AbsINode(                arg);  break;
  case vmIntrinsics::_labs:   n = new AbsLNode(                arg);  break;
  case vmIntrinsics::_fcopySign: n = new CopySignFNode(arg, argument(1)); break;
  case vmIntrinsics::_fsignum: n = SignumFNode::make(_gvn, arg); break;
  case vmIntrinsics::_roundF: n = new RoundFNode(arg); break;
  default:  fatal_unexpected_iid(id);  break;
  }
  set_result(_gvn.transform(n));
  return true;
}

//------------------------------runtime_math-----------------------------
bool LibraryCallKit::runtime_math(const TypeFunc* call_type, address funcAddr, const char* funcName) {
  assert(call_type == OptoRuntime::Math_DD_D_Type() || call_type == OptoRuntime::Math_D_D_Type(),
         "must be (DD)D or (D)D type");

  // Inputs
  Node* a = round_double_node(argument(0));
  Node* b = (call_type == OptoRuntime::Math_DD_D_Type()) ? round_double_node(argument(2)) : nullptr;

  const TypePtr* no_memory_effects = nullptr;
  Node* trig = make_runtime_call(RC_LEAF, call_type, funcAddr, funcName,
                                 no_memory_effects,
                                 a, top(), b, b ? top() : nullptr);
  Node* value = _gvn.transform(new ProjNode(trig, TypeFunc::Parms+0));
#ifdef ASSERT
  Node* value_top = _gvn.transform(new ProjNode(trig, TypeFunc::Parms+1));
  assert(value_top == top(), "second value must be top");
#endif

  set_result(value);
  return true;
}

//------------------------------inline_math_pow-----------------------------
bool LibraryCallKit::inline_math_pow() {
  Node* exp = round_double_node(argument(2));
  const TypeD* d = _gvn.type(exp)->isa_double_constant();
  if (d != nullptr) {
    if (d->getd() == 2.0) {
      // Special case: pow(x, 2.0) => x * x
      Node* base = round_double_node(argument(0));
      set_result(_gvn.transform(new MulDNode(base, base)));
      return true;
    } else if (d->getd() == 0.5 && Matcher::match_rule_supported(Op_SqrtD)) {
      // Special case: pow(x, 0.5) => sqrt(x)
      Node* base = round_double_node(argument(0));
      Node* zero = _gvn.zerocon(T_DOUBLE);

      RegionNode* region = new RegionNode(3);
      Node* phi = new PhiNode(region, Type::DOUBLE);

      Node* cmp  = _gvn.transform(new CmpDNode(base, zero));
      // According to the API specs, pow(-0.0, 0.5) = 0.0 and sqrt(-0.0) = -0.0.
      // So pow(-0.0, 0.5) shouldn't be replaced with sqrt(-0.0).
      // -0.0/+0.0 are both excluded since floating-point comparison doesn't distinguish -0.0 from +0.0.
      Node* test = _gvn.transform(new BoolNode(cmp, BoolTest::le));

      Node* if_pow = generate_slow_guard(test, nullptr);
      Node* value_sqrt = _gvn.transform(new SqrtDNode(C, control(), base));
      phi->init_req(1, value_sqrt);
      region->init_req(1, control());

      if (if_pow != nullptr) {
        set_control(if_pow);
        address target = StubRoutines::dpow() != nullptr ? StubRoutines::dpow() :
                                                        CAST_FROM_FN_PTR(address, SharedRuntime::dpow);
        const TypePtr* no_memory_effects = nullptr;
        Node* trig = make_runtime_call(RC_LEAF, OptoRuntime::Math_DD_D_Type(), target, "POW",
                                       no_memory_effects, base, top(), exp, top());
        Node* value_pow = _gvn.transform(new ProjNode(trig, TypeFunc::Parms+0));
#ifdef ASSERT
        Node* value_top = _gvn.transform(new ProjNode(trig, TypeFunc::Parms+1));
        assert(value_top == top(), "second value must be top");
#endif
        phi->init_req(2, value_pow);
        region->init_req(2, _gvn.transform(new ProjNode(trig, TypeFunc::Control)));
      }

      C->set_has_split_ifs(true); // Has chance for split-if optimization
      set_control(_gvn.transform(region));
      record_for_igvn(region);
      set_result(_gvn.transform(phi));

      return true;
    }
  }

  return StubRoutines::dpow() != nullptr ?
    runtime_math(OptoRuntime::Math_DD_D_Type(), StubRoutines::dpow(),  "dpow") :
    runtime_math(OptoRuntime::Math_DD_D_Type(), CAST_FROM_FN_PTR(address, SharedRuntime::dpow),  "POW");
}

//------------------------------inline_math_native-----------------------------
bool LibraryCallKit::inline_math_native(vmIntrinsics::ID id) {
  switch (id) {
  case vmIntrinsics::_dsin:
    return StubRoutines::dsin() != nullptr ?
      runtime_math(OptoRuntime::Math_D_D_Type(), StubRoutines::dsin(), "dsin") :
      runtime_math(OptoRuntime::Math_D_D_Type(), CAST_FROM_FN_PTR(address, SharedRuntime::dsin),   "SIN");
  case vmIntrinsics::_dcos:
    return StubRoutines::dcos() != nullptr ?
      runtime_math(OptoRuntime::Math_D_D_Type(), StubRoutines::dcos(), "dcos") :
      runtime_math(OptoRuntime::Math_D_D_Type(), CAST_FROM_FN_PTR(address, SharedRuntime::dcos),   "COS");
  case vmIntrinsics::_dtan:
    return StubRoutines::dtan() != nullptr ?
      runtime_math(OptoRuntime::Math_D_D_Type(), StubRoutines::dtan(), "dtan") :
      runtime_math(OptoRuntime::Math_D_D_Type(), CAST_FROM_FN_PTR(address, SharedRuntime::dtan), "TAN");
  case vmIntrinsics::_dexp:
    return StubRoutines::dexp() != nullptr ?
      runtime_math(OptoRuntime::Math_D_D_Type(), StubRoutines::dexp(),  "dexp") :
      runtime_math(OptoRuntime::Math_D_D_Type(), CAST_FROM_FN_PTR(address, SharedRuntime::dexp),  "EXP");
  case vmIntrinsics::_dlog:
    return StubRoutines::dlog() != nullptr ?
      runtime_math(OptoRuntime::Math_D_D_Type(), StubRoutines::dlog(), "dlog") :
      runtime_math(OptoRuntime::Math_D_D_Type(), CAST_FROM_FN_PTR(address, SharedRuntime::dlog),   "LOG");
  case vmIntrinsics::_dlog10:
    return StubRoutines::dlog10() != nullptr ?
      runtime_math(OptoRuntime::Math_D_D_Type(), StubRoutines::dlog10(), "dlog10") :
      runtime_math(OptoRuntime::Math_D_D_Type(), CAST_FROM_FN_PTR(address, SharedRuntime::dlog10), "LOG10");

  case vmIntrinsics::_roundD: return Matcher::match_rule_supported(Op_RoundD) ? inline_double_math(id) : false;
  case vmIntrinsics::_ceil:
  case vmIntrinsics::_floor:
  case vmIntrinsics::_rint:   return Matcher::match_rule_supported(Op_RoundDoubleMode) ? inline_double_math(id) : false;

  case vmIntrinsics::_dsqrt:
  case vmIntrinsics::_dsqrt_strict:
                              return Matcher::match_rule_supported(Op_SqrtD) ? inline_double_math(id) : false;
  case vmIntrinsics::_dabs:   return Matcher::has_match_rule(Op_AbsD)   ? inline_double_math(id) : false;
  case vmIntrinsics::_fabs:   return Matcher::match_rule_supported(Op_AbsF)   ? inline_math(id) : false;
  case vmIntrinsics::_iabs:   return Matcher::match_rule_supported(Op_AbsI)   ? inline_math(id) : false;
  case vmIntrinsics::_labs:   return Matcher::match_rule_supported(Op_AbsL)   ? inline_math(id) : false;

  case vmIntrinsics::_dpow:      return inline_math_pow();
  case vmIntrinsics::_dcopySign: return inline_double_math(id);
  case vmIntrinsics::_fcopySign: return inline_math(id);
  case vmIntrinsics::_dsignum: return Matcher::match_rule_supported(Op_SignumD) ? inline_double_math(id) : false;
  case vmIntrinsics::_fsignum: return Matcher::match_rule_supported(Op_SignumF) ? inline_math(id) : false;
  case vmIntrinsics::_roundF: return Matcher::match_rule_supported(Op_RoundF) ? inline_math(id) : false;

   // These intrinsics are not yet correctly implemented
  case vmIntrinsics::_datan2:
    return false;

  default:
    fatal_unexpected_iid(id);
    return false;
  }
}

//----------------------------inline_notify-----------------------------------*
bool LibraryCallKit::inline_notify(vmIntrinsics::ID id) {
  const TypeFunc* ftype = OptoRuntime::monitor_notify_Type();
  address func;
  if (id == vmIntrinsics::_notify) {
    func = OptoRuntime::monitor_notify_Java();
  } else {
    func = OptoRuntime::monitor_notifyAll_Java();
  }
  Node* call = make_runtime_call(RC_NO_LEAF, ftype, func, nullptr, TypeRawPtr::BOTTOM, argument(0));
  make_slow_call_ex(call, env()->Throwable_klass(), false);
  return true;
}


//----------------------------inline_min_max-----------------------------------
bool LibraryCallKit::inline_min_max(vmIntrinsics::ID id) {
  set_result(generate_min_max(id, argument(0), argument(1)));
  return true;
}

void LibraryCallKit::inline_math_mathExact(Node* math, Node *test) {
  Node* bol = _gvn.transform( new BoolNode(test, BoolTest::overflow) );
  IfNode* check = create_and_map_if(control(), bol, PROB_UNLIKELY_MAG(3), COUNT_UNKNOWN);
  Node* fast_path = _gvn.transform( new IfFalseNode(check));
  Node* slow_path = _gvn.transform( new IfTrueNode(check) );

  {
    PreserveJVMState pjvms(this);
    PreserveReexecuteState preexecs(this);
    jvms()->set_should_reexecute(true);

    set_control(slow_path);
    set_i_o(i_o());

    uncommon_trap(Deoptimization::Reason_intrinsic,
                  Deoptimization::Action_none);
  }

  set_control(fast_path);
  set_result(math);
}

template <typename OverflowOp>
bool LibraryCallKit::inline_math_overflow(Node* arg1, Node* arg2) {
  typedef typename OverflowOp::MathOp MathOp;

  MathOp* mathOp = new MathOp(arg1, arg2);
  Node* operation = _gvn.transform( mathOp );
  Node* ofcheck = _gvn.transform( new OverflowOp(arg1, arg2) );
  inline_math_mathExact(operation, ofcheck);
  return true;
}

bool LibraryCallKit::inline_math_addExactI(bool is_increment) {
  return inline_math_overflow<OverflowAddINode>(argument(0), is_increment ? intcon(1) : argument(1));
}

bool LibraryCallKit::inline_math_addExactL(bool is_increment) {
  return inline_math_overflow<OverflowAddLNode>(argument(0), is_increment ? longcon(1) : argument(2));
}

bool LibraryCallKit::inline_math_subtractExactI(bool is_decrement) {
  return inline_math_overflow<OverflowSubINode>(argument(0), is_decrement ? intcon(1) : argument(1));
}

bool LibraryCallKit::inline_math_subtractExactL(bool is_decrement) {
  return inline_math_overflow<OverflowSubLNode>(argument(0), is_decrement ? longcon(1) : argument(2));
}

bool LibraryCallKit::inline_math_negateExactI() {
  return inline_math_overflow<OverflowSubINode>(intcon(0), argument(0));
}

bool LibraryCallKit::inline_math_negateExactL() {
  return inline_math_overflow<OverflowSubLNode>(longcon(0), argument(0));
}

bool LibraryCallKit::inline_math_multiplyExactI() {
  return inline_math_overflow<OverflowMulINode>(argument(0), argument(1));
}

bool LibraryCallKit::inline_math_multiplyExactL() {
  return inline_math_overflow<OverflowMulLNode>(argument(0), argument(2));
}

bool LibraryCallKit::inline_math_multiplyHigh() {
  set_result(_gvn.transform(new MulHiLNode(argument(0), argument(2))));
  return true;
}

bool LibraryCallKit::inline_math_unsignedMultiplyHigh() {
  set_result(_gvn.transform(new UMulHiLNode(argument(0), argument(2))));
  return true;
}

Node*
LibraryCallKit::generate_min_max(vmIntrinsics::ID id, Node* x0, Node* y0) {
  Node* result_val = nullptr;
  switch (id) {
  case vmIntrinsics::_min:
  case vmIntrinsics::_min_strict:
    result_val = _gvn.transform(new MinINode(x0, y0));
    break;
  case vmIntrinsics::_max:
  case vmIntrinsics::_max_strict:
    result_val = _gvn.transform(new MaxINode(x0, y0));
    break;
  default:
    fatal_unexpected_iid(id);
    break;
  }
  return result_val;
}

inline int
LibraryCallKit::classify_unsafe_addr(Node* &base, Node* &offset, BasicType type) {
  const TypePtr* base_type = TypePtr::NULL_PTR;
  if (base != nullptr)  base_type = _gvn.type(base)->isa_ptr();
  if (base_type == nullptr) {
    // Unknown type.
    return Type::AnyPtr;
  } else if (base_type == TypePtr::NULL_PTR) {
    // Since this is a null+long form, we have to switch to a rawptr.
    base   = _gvn.transform(new CastX2PNode(offset));
    offset = MakeConX(0);
    return Type::RawPtr;
  } else if (base_type->base() == Type::RawPtr) {
    return Type::RawPtr;
  } else if (base_type->isa_oopptr()) {
    // Base is never null => always a heap address.
    if (!TypePtr::NULL_PTR->higher_equal(base_type)) {
      return Type::OopPtr;
    }
    // Offset is small => always a heap address.
    const TypeX* offset_type = _gvn.type(offset)->isa_intptr_t();
    if (offset_type != nullptr &&
        base_type->offset() == 0 &&     // (should always be?)
        offset_type->_lo >= 0 &&
        !MacroAssembler::needs_explicit_null_check(offset_type->_hi)) {
      return Type::OopPtr;
    } else if (type == T_OBJECT) {
      // off heap access to an oop doesn't make any sense. Has to be on
      // heap.
      return Type::OopPtr;
    }
    // Otherwise, it might either be oop+off or null+addr.
    return Type::AnyPtr;
  } else {
    // No information:
    return Type::AnyPtr;
  }
}

Node* LibraryCallKit::make_unsafe_address(Node*& base, Node* offset, BasicType type, bool can_cast) {
  Node* uncasted_base = base;
  int kind = classify_unsafe_addr(uncasted_base, offset, type);
  if (kind == Type::RawPtr) {
    return basic_plus_adr(top(), uncasted_base, offset);
  } else if (kind == Type::AnyPtr) {
    assert(base == uncasted_base, "unexpected base change");
    if (can_cast) {
      if (!_gvn.type(base)->speculative_maybe_null() &&
          !too_many_traps(Deoptimization::Reason_speculate_null_check)) {
        // According to profiling, this access is always on
        // heap. Casting the base to not null and thus avoiding membars
        // around the access should allow better optimizations
        Node* null_ctl = top();
        base = null_check_oop(base, &null_ctl, true, true, true);
        assert(null_ctl->is_top(), "no null control here");
        return basic_plus_adr(base, offset);
      } else if (_gvn.type(base)->speculative_always_null() &&
                 !too_many_traps(Deoptimization::Reason_speculate_null_assert)) {
        // According to profiling, this access is always off
        // heap.
        base = null_assert(base);
        Node* raw_base = _gvn.transform(new CastX2PNode(offset));
        offset = MakeConX(0);
        return basic_plus_adr(top(), raw_base, offset);
      }
    }
    // We don't know if it's an on heap or off heap access. Fall back
    // to raw memory access.
    Node* raw = _gvn.transform(new CheckCastPPNode(control(), base, TypeRawPtr::BOTTOM));
    return basic_plus_adr(top(), raw, offset);
  } else {
    assert(base == uncasted_base, "unexpected base change");
    // We know it's an on heap access so base can't be null
    if (TypePtr::NULL_PTR->higher_equal(_gvn.type(base))) {
      base = must_be_not_null(base, true);
    }
    return basic_plus_adr(base, offset);
  }
}

//--------------------------inline_number_methods-----------------------------
// inline int     Integer.numberOfLeadingZeros(int)
// inline int        Long.numberOfLeadingZeros(long)
//
// inline int     Integer.numberOfTrailingZeros(int)
// inline int        Long.numberOfTrailingZeros(long)
//
// inline int     Integer.bitCount(int)
// inline int        Long.bitCount(long)
//
// inline char  Character.reverseBytes(char)
// inline short     Short.reverseBytes(short)
// inline int     Integer.reverseBytes(int)
// inline long       Long.reverseBytes(long)
bool LibraryCallKit::inline_number_methods(vmIntrinsics::ID id) {
  Node* arg = argument(0);
  Node* n = nullptr;
  switch (id) {
  case vmIntrinsics::_numberOfLeadingZeros_i:   n = new CountLeadingZerosINode( arg);  break;
  case vmIntrinsics::_numberOfLeadingZeros_l:   n = new CountLeadingZerosLNode( arg);  break;
  case vmIntrinsics::_numberOfTrailingZeros_i:  n = new CountTrailingZerosINode(arg);  break;
  case vmIntrinsics::_numberOfTrailingZeros_l:  n = new CountTrailingZerosLNode(arg);  break;
  case vmIntrinsics::_bitCount_i:               n = new PopCountINode(          arg);  break;
  case vmIntrinsics::_bitCount_l:               n = new PopCountLNode(          arg);  break;
  case vmIntrinsics::_reverseBytes_c:           n = new ReverseBytesUSNode(0,   arg);  break;
  case vmIntrinsics::_reverseBytes_s:           n = new ReverseBytesSNode( 0,   arg);  break;
  case vmIntrinsics::_reverseBytes_i:           n = new ReverseBytesINode( 0,   arg);  break;
  case vmIntrinsics::_reverseBytes_l:           n = new ReverseBytesLNode( 0,   arg);  break;
  case vmIntrinsics::_reverse_i:                n = new ReverseINode(0, arg); break;
  case vmIntrinsics::_reverse_l:                n = new ReverseLNode(0, arg); break;
  default:  fatal_unexpected_iid(id);  break;
  }
  set_result(_gvn.transform(n));
  return true;
}

//--------------------------inline_bitshuffle_methods-----------------------------
// inline int Integer.compress(int, int)
// inline int Integer.expand(int, int)
// inline long Long.compress(long, long)
// inline long Long.expand(long, long)
bool LibraryCallKit::inline_bitshuffle_methods(vmIntrinsics::ID id) {
  Node* n = nullptr;
  switch (id) {
    case vmIntrinsics::_compress_i:  n = new CompressBitsNode(argument(0), argument(1), TypeInt::INT); break;
    case vmIntrinsics::_expand_i:    n = new ExpandBitsNode(argument(0),  argument(1), TypeInt::INT); break;
    case vmIntrinsics::_compress_l:  n = new CompressBitsNode(argument(0), argument(2), TypeLong::LONG); break;
    case vmIntrinsics::_expand_l:    n = new ExpandBitsNode(argument(0), argument(2), TypeLong::LONG); break;
    default:  fatal_unexpected_iid(id);  break;
  }
  set_result(_gvn.transform(n));
  return true;
}

//--------------------------inline_number_methods-----------------------------
// inline int Integer.compareUnsigned(int, int)
// inline int    Long.compareUnsigned(long, long)
bool LibraryCallKit::inline_compare_unsigned(vmIntrinsics::ID id) {
  Node* arg1 = argument(0);
  Node* arg2 = (id == vmIntrinsics::_compareUnsigned_l) ? argument(2) : argument(1);
  Node* n = nullptr;
  switch (id) {
    case vmIntrinsics::_compareUnsigned_i:   n = new CmpU3Node(arg1, arg2);  break;
    case vmIntrinsics::_compareUnsigned_l:   n = new CmpUL3Node(arg1, arg2); break;
    default:  fatal_unexpected_iid(id);  break;
  }
  set_result(_gvn.transform(n));
  return true;
}

//--------------------------inline_unsigned_divmod_methods-----------------------------
// inline int Integer.divideUnsigned(int, int)
// inline int Integer.remainderUnsigned(int, int)
// inline long Long.divideUnsigned(long, long)
// inline long Long.remainderUnsigned(long, long)
bool LibraryCallKit::inline_divmod_methods(vmIntrinsics::ID id) {
  Node* n = nullptr;
  switch (id) {
    case vmIntrinsics::_divideUnsigned_i: {
      zero_check_int(argument(1));
      // Compile-time detect of null-exception
      if (stopped()) {
        return true; // keep the graph constructed so far
      }
      n = new UDivINode(control(), argument(0), argument(1));
      break;
    }
    case vmIntrinsics::_divideUnsigned_l: {
      zero_check_long(argument(2));
      // Compile-time detect of null-exception
      if (stopped()) {
        return true; // keep the graph constructed so far
      }
      n = new UDivLNode(control(), argument(0), argument(2));
      break;
    }
    case vmIntrinsics::_remainderUnsigned_i: {
      zero_check_int(argument(1));
      // Compile-time detect of null-exception
      if (stopped()) {
        return true; // keep the graph constructed so far
      }
      n = new UModINode(control(), argument(0), argument(1));
      break;
    }
    case vmIntrinsics::_remainderUnsigned_l: {
      zero_check_long(argument(2));
      // Compile-time detect of null-exception
      if (stopped()) {
        return true; // keep the graph constructed so far
      }
      n = new UModLNode(control(), argument(0), argument(2));
      break;
    }
    default:  fatal_unexpected_iid(id);  break;
  }
  set_result(_gvn.transform(n));
  return true;
}

//----------------------------inline_unsafe_access----------------------------

const TypeOopPtr* LibraryCallKit::sharpen_unsafe_type(Compile::AliasType* alias_type, const TypePtr *adr_type) {
  // Attempt to infer a sharper value type from the offset and base type.
  ciKlass* sharpened_klass = nullptr;

  // See if it is an instance field, with an object type.
  if (alias_type->field() != nullptr) {
    if (alias_type->field()->type()->is_klass()) {
      sharpened_klass = alias_type->field()->type()->as_klass();
    }
  }

  const TypeOopPtr* result = nullptr;
  // See if it is a narrow oop array.
  if (adr_type->isa_aryptr()) {
    if (adr_type->offset() >= objArrayOopDesc::base_offset_in_bytes()) {
      const TypeOopPtr* elem_type = adr_type->is_aryptr()->elem()->make_oopptr();
      if (elem_type != nullptr && elem_type->is_loaded()) {
        // Sharpen the value type.
        result = elem_type;
      }
    }
  }

  // The sharpened class might be unloaded if there is no class loader
  // contraint in place.
  if (result == nullptr && sharpened_klass != nullptr && sharpened_klass->is_loaded()) {
    // Sharpen the value type.
    result = TypeOopPtr::make_from_klass(sharpened_klass);
  }
  if (result != nullptr) {
#ifndef PRODUCT
    if (C->print_intrinsics() || C->print_inlining()) {
      tty->print("  from base type:  ");  adr_type->dump(); tty->cr();
      tty->print("  sharpened value: ");  result->dump();    tty->cr();
    }
#endif
  }
  return result;
}

DecoratorSet LibraryCallKit::mo_decorator_for_access_kind(AccessKind kind) {
  switch (kind) {
      case Relaxed:
        return MO_UNORDERED;
      case Opaque:
        return MO_RELAXED;
      case Acquire:
        return MO_ACQUIRE;
      case Release:
        return MO_RELEASE;
      case Volatile:
        return MO_SEQ_CST;
      default:
        ShouldNotReachHere();
        return 0;
  }
}

bool LibraryCallKit::inline_unsafe_access(bool is_store, const BasicType type, const AccessKind kind, const bool unaligned) {
  if (callee()->is_static())  return false;  // caller must have the capability!
  DecoratorSet decorators = C2_UNSAFE_ACCESS;
  guarantee(!is_store || kind != Acquire, "Acquire accesses can be produced only for loads");
  guarantee( is_store || kind != Release, "Release accesses can be produced only for stores");
  assert(type != T_OBJECT || !unaligned, "unaligned access not supported with object type");

  if (is_reference_type(type)) {
    decorators |= ON_UNKNOWN_OOP_REF;
  }

  if (unaligned) {
    decorators |= C2_UNALIGNED;
  }

#ifndef PRODUCT
  {
    ResourceMark rm;
    // Check the signatures.
    ciSignature* sig = callee()->signature();
#ifdef ASSERT
    if (!is_store) {
      // Object getReference(Object base, int/long offset), etc.
      BasicType rtype = sig->return_type()->basic_type();
      assert(rtype == type, "getter must return the expected value");
      assert(sig->count() == 2, "oop getter has 2 arguments");
      assert(sig->type_at(0)->basic_type() == T_OBJECT, "getter base is object");
      assert(sig->type_at(1)->basic_type() == T_LONG, "getter offset is correct");
    } else {
      // void putReference(Object base, int/long offset, Object x), etc.
      assert(sig->return_type()->basic_type() == T_VOID, "putter must not return a value");
      assert(sig->count() == 3, "oop putter has 3 arguments");
      assert(sig->type_at(0)->basic_type() == T_OBJECT, "putter base is object");
      assert(sig->type_at(1)->basic_type() == T_LONG, "putter offset is correct");
      BasicType vtype = sig->type_at(sig->count()-1)->basic_type();
      assert(vtype == type, "putter must accept the expected value");
    }
#endif // ASSERT
 }
#endif //PRODUCT

  C->set_has_unsafe_access(true);  // Mark eventual nmethod as "unsafe".

  Node* receiver = argument(0);  // type: oop

  // Build address expression.
  Node* heap_base_oop = top();

  // The base is either a Java object or a value produced by Unsafe.staticFieldBase
  Node* base = argument(1);  // type: oop
  // The offset is a value produced by Unsafe.staticFieldOffset or Unsafe.objectFieldOffset
  Node* offset = argument(2);  // type: long
  // We currently rely on the cookies produced by Unsafe.xxxFieldOffset
  // to be plain byte offsets, which are also the same as those accepted
  // by oopDesc::field_addr.
  assert(Unsafe_field_offset_to_byte_offset(11) == 11,
         "fieldOffset must be byte-scaled");
  // 32-bit machines ignore the high half!
  offset = ConvL2X(offset);

  // Save state and restore on bailout
  uint old_sp = sp();
  SafePointNode* old_map = clone_map();

  Node* adr = make_unsafe_address(base, offset, type, kind == Relaxed);

  if (_gvn.type(base)->isa_ptr() == TypePtr::NULL_PTR) {
    if (type != T_OBJECT) {
      decorators |= IN_NATIVE; // off-heap primitive access
    } else {
      set_map(old_map);
      set_sp(old_sp);
      return false; // off-heap oop accesses are not supported
    }
  } else {
    heap_base_oop = base; // on-heap or mixed access
  }

  // Can base be null? Otherwise, always on-heap access.
  bool can_access_non_heap = TypePtr::NULL_PTR->higher_equal(_gvn.type(base));

  if (!can_access_non_heap) {
    decorators |= IN_HEAP;
  }

  Node* val = is_store ? argument(4) : nullptr;

  const TypePtr* adr_type = _gvn.type(adr)->isa_ptr();
  if (adr_type == TypePtr::NULL_PTR) {
    set_map(old_map);
    set_sp(old_sp);
    return false; // off-heap access with zero address
  }

  // Try to categorize the address.
  Compile::AliasType* alias_type = C->alias_type(adr_type);
  assert(alias_type->index() != Compile::AliasIdxBot, "no bare pointers here");

  if (alias_type->adr_type() == TypeInstPtr::KLASS ||
      alias_type->adr_type() == TypeAryPtr::RANGE) {
    set_map(old_map);
    set_sp(old_sp);
    return false; // not supported
  }

  bool mismatched = false;
  BasicType bt = alias_type->basic_type();
  if (bt != T_ILLEGAL) {
    assert(alias_type->adr_type()->is_oopptr(), "should be on-heap access");
    if (bt == T_BYTE && adr_type->isa_aryptr()) {
      // Alias type doesn't differentiate between byte[] and boolean[]).
      // Use address type to get the element type.
      bt = adr_type->is_aryptr()->elem()->array_element_basic_type();
    }
    if (is_reference_type(bt, true)) {
      // accessing an array field with getReference is not a mismatch
      bt = T_OBJECT;
    }
    if ((bt == T_OBJECT) != (type == T_OBJECT)) {
      // Don't intrinsify mismatched object accesses
      set_map(old_map);
      set_sp(old_sp);
      return false;
    }
    mismatched = (bt != type);
  } else if (alias_type->adr_type()->isa_oopptr()) {
    mismatched = true; // conservatively mark all "wide" on-heap accesses as mismatched
  }

  destruct_map_clone(old_map);
  assert(!mismatched || alias_type->adr_type()->is_oopptr(), "off-heap access can't be mismatched");

  if (mismatched) {
    decorators |= C2_MISMATCHED;
  }

  // First guess at the value type.
  const Type *value_type = Type::get_const_basic_type(type);

  // Figure out the memory ordering.
  decorators |= mo_decorator_for_access_kind(kind);

  if (!is_store && type == T_OBJECT) {
    const TypeOopPtr* tjp = sharpen_unsafe_type(alias_type, adr_type);
    if (tjp != nullptr) {
      value_type = tjp;
    }
  }

  receiver = null_check(receiver);
  if (stopped()) {
    return true;
  }
  // Heap pointers get a null-check from the interpreter,
  // as a courtesy.  However, this is not guaranteed by Unsafe,
  // and it is not possible to fully distinguish unintended nulls
  // from intended ones in this API.

  if (!is_store) {
    Node* p = nullptr;
    // Try to constant fold a load from a constant field
    ciField* field = alias_type->field();
    if (heap_base_oop != top() && field != nullptr && field->is_constant() && !mismatched) {
      // final or stable field
      p = make_constant_from_field(field, heap_base_oop);
    }

    if (p == nullptr) { // Could not constant fold the load
      p = access_load_at(heap_base_oop, adr, adr_type, value_type, type, decorators);
      // Normalize the value returned by getBoolean in the following cases
      if (type == T_BOOLEAN &&
          (mismatched ||
           heap_base_oop == top() ||                  // - heap_base_oop is null or
           (can_access_non_heap && field == nullptr)) // - heap_base_oop is potentially null
                                                      //   and the unsafe access is made to large offset
                                                      //   (i.e., larger than the maximum offset necessary for any
                                                      //   field access)
            ) {
          IdealKit ideal = IdealKit(this);
#define __ ideal.
          IdealVariable normalized_result(ideal);
          __ declarations_done();
          __ set(normalized_result, p);
          __ if_then(p, BoolTest::ne, ideal.ConI(0));
          __ set(normalized_result, ideal.ConI(1));
          ideal.end_if();
          final_sync(ideal);
          p = __ value(normalized_result);
#undef __
      }
    }
    if (type == T_ADDRESS) {
      p = gvn().transform(new CastP2XNode(nullptr, p));
      p = ConvX2UL(p);
    }
    // The load node has the control of the preceding MemBarCPUOrder.  All
    // following nodes will have the control of the MemBarCPUOrder inserted at
    // the end of this method.  So, pushing the load onto the stack at a later
    // point is fine.
    set_result(p);
  } else {
    if (bt == T_ADDRESS) {
      // Repackage the long as a pointer.
      val = ConvL2X(val);
      val = gvn().transform(new CastX2PNode(val));
    }
    access_store_at(heap_base_oop, adr, adr_type, val, value_type, type, decorators);
  }

  return true;
}

//----------------------------inline_unsafe_load_store----------------------------
// This method serves a couple of different customers (depending on LoadStoreKind):
//
// LS_cmp_swap:
//
//   boolean compareAndSetReference(Object o, long offset, Object expected, Object x);
//   boolean compareAndSetInt(   Object o, long offset, int    expected, int    x);
//   boolean compareAndSetLong(  Object o, long offset, long   expected, long   x);
//
// LS_cmp_swap_weak:
//
//   boolean weakCompareAndSetReference(       Object o, long offset, Object expected, Object x);
//   boolean weakCompareAndSetReferencePlain(  Object o, long offset, Object expected, Object x);
//   boolean weakCompareAndSetReferenceAcquire(Object o, long offset, Object expected, Object x);
//   boolean weakCompareAndSetReferenceRelease(Object o, long offset, Object expected, Object x);
//
//   boolean weakCompareAndSetInt(          Object o, long offset, int    expected, int    x);
//   boolean weakCompareAndSetIntPlain(     Object o, long offset, int    expected, int    x);
//   boolean weakCompareAndSetIntAcquire(   Object o, long offset, int    expected, int    x);
//   boolean weakCompareAndSetIntRelease(   Object o, long offset, int    expected, int    x);
//
//   boolean weakCompareAndSetLong(         Object o, long offset, long   expected, long   x);
//   boolean weakCompareAndSetLongPlain(    Object o, long offset, long   expected, long   x);
//   boolean weakCompareAndSetLongAcquire(  Object o, long offset, long   expected, long   x);
//   boolean weakCompareAndSetLongRelease(  Object o, long offset, long   expected, long   x);
//
// LS_cmp_exchange:
//
//   Object compareAndExchangeReferenceVolatile(Object o, long offset, Object expected, Object x);
//   Object compareAndExchangeReferenceAcquire( Object o, long offset, Object expected, Object x);
//   Object compareAndExchangeReferenceRelease( Object o, long offset, Object expected, Object x);
//
//   Object compareAndExchangeIntVolatile(   Object o, long offset, Object expected, Object x);
//   Object compareAndExchangeIntAcquire(    Object o, long offset, Object expected, Object x);
//   Object compareAndExchangeIntRelease(    Object o, long offset, Object expected, Object x);
//
//   Object compareAndExchangeLongVolatile(  Object o, long offset, Object expected, Object x);
//   Object compareAndExchangeLongAcquire(   Object o, long offset, Object expected, Object x);
//   Object compareAndExchangeLongRelease(   Object o, long offset, Object expected, Object x);
//
// LS_get_add:
//
//   int  getAndAddInt( Object o, long offset, int  delta)
//   long getAndAddLong(Object o, long offset, long delta)
//
// LS_get_set:
//
//   int    getAndSet(Object o, long offset, int    newValue)
//   long   getAndSet(Object o, long offset, long   newValue)
//   Object getAndSet(Object o, long offset, Object newValue)
//
bool LibraryCallKit::inline_unsafe_load_store(const BasicType type, const LoadStoreKind kind, const AccessKind access_kind) {
  // This basic scheme here is the same as inline_unsafe_access, but
  // differs in enough details that combining them would make the code
  // overly confusing.  (This is a true fact! I originally combined
  // them, but even I was confused by it!) As much code/comments as
  // possible are retained from inline_unsafe_access though to make
  // the correspondences clearer. - dl

  if (callee()->is_static())  return false;  // caller must have the capability!

  DecoratorSet decorators = C2_UNSAFE_ACCESS;
  decorators |= mo_decorator_for_access_kind(access_kind);

#ifndef PRODUCT
  BasicType rtype;
  {
    ResourceMark rm;
    // Check the signatures.
    ciSignature* sig = callee()->signature();
    rtype = sig->return_type()->basic_type();
    switch(kind) {
      case LS_get_add:
      case LS_get_set: {
      // Check the signatures.
#ifdef ASSERT
      assert(rtype == type, "get and set must return the expected type");
      assert(sig->count() == 3, "get and set has 3 arguments");
      assert(sig->type_at(0)->basic_type() == T_OBJECT, "get and set base is object");
      assert(sig->type_at(1)->basic_type() == T_LONG, "get and set offset is long");
      assert(sig->type_at(2)->basic_type() == type, "get and set must take expected type as new value/delta");
      assert(access_kind == Volatile, "mo is not passed to intrinsic nodes in current implementation");
#endif // ASSERT
        break;
      }
      case LS_cmp_swap:
      case LS_cmp_swap_weak: {
      // Check the signatures.
#ifdef ASSERT
      assert(rtype == T_BOOLEAN, "CAS must return boolean");
      assert(sig->count() == 4, "CAS has 4 arguments");
      assert(sig->type_at(0)->basic_type() == T_OBJECT, "CAS base is object");
      assert(sig->type_at(1)->basic_type() == T_LONG, "CAS offset is long");
#endif // ASSERT
        break;
      }
      case LS_cmp_exchange: {
      // Check the signatures.
#ifdef ASSERT
      assert(rtype == type, "CAS must return the expected type");
      assert(sig->count() == 4, "CAS has 4 arguments");
      assert(sig->type_at(0)->basic_type() == T_OBJECT, "CAS base is object");
      assert(sig->type_at(1)->basic_type() == T_LONG, "CAS offset is long");
#endif // ASSERT
        break;
      }
      default:
        ShouldNotReachHere();
    }
  }
#endif //PRODUCT

  C->set_has_unsafe_access(true);  // Mark eventual nmethod as "unsafe".

  // Get arguments:
  Node* receiver = nullptr;
  Node* base     = nullptr;
  Node* offset   = nullptr;
  Node* oldval   = nullptr;
  Node* newval   = nullptr;
  switch(kind) {
    case LS_cmp_swap:
    case LS_cmp_swap_weak:
    case LS_cmp_exchange: {
      const bool two_slot_type = type2size[type] == 2;
      receiver = argument(0);  // type: oop
      base     = argument(1);  // type: oop
      offset   = argument(2);  // type: long
      oldval   = argument(4);  // type: oop, int, or long
      newval   = argument(two_slot_type ? 6 : 5);  // type: oop, int, or long
      break;
    }
    case LS_get_add:
    case LS_get_set: {
      receiver = argument(0);  // type: oop
      base     = argument(1);  // type: oop
      offset   = argument(2);  // type: long
      oldval   = nullptr;
      newval   = argument(4);  // type: oop, int, or long
      break;
    }
    default:
      ShouldNotReachHere();
  }

  // Build field offset expression.
  // We currently rely on the cookies produced by Unsafe.xxxFieldOffset
  // to be plain byte offsets, which are also the same as those accepted
  // by oopDesc::field_addr.
  assert(Unsafe_field_offset_to_byte_offset(11) == 11, "fieldOffset must be byte-scaled");
  // 32-bit machines ignore the high half of long offsets
  offset = ConvL2X(offset);
  // Save state and restore on bailout
  uint old_sp = sp();
  SafePointNode* old_map = clone_map();
  Node* adr = make_unsafe_address(base, offset,type, false);
  const TypePtr *adr_type = _gvn.type(adr)->isa_ptr();

  Compile::AliasType* alias_type = C->alias_type(adr_type);
  BasicType bt = alias_type->basic_type();
  if (bt != T_ILLEGAL &&
      (is_reference_type(bt) != (type == T_OBJECT))) {
    // Don't intrinsify mismatched object accesses.
    set_map(old_map);
    set_sp(old_sp);
    return false;
  }

  destruct_map_clone(old_map);

  // For CAS, unlike inline_unsafe_access, there seems no point in
  // trying to refine types. Just use the coarse types here.
  assert(alias_type->index() != Compile::AliasIdxBot, "no bare pointers here");
  const Type *value_type = Type::get_const_basic_type(type);

  switch (kind) {
    case LS_get_set:
    case LS_cmp_exchange: {
      if (type == T_OBJECT) {
        const TypeOopPtr* tjp = sharpen_unsafe_type(alias_type, adr_type);
        if (tjp != nullptr) {
          value_type = tjp;
        }
      }
      break;
    }
    case LS_cmp_swap:
    case LS_cmp_swap_weak:
    case LS_get_add:
      break;
    default:
      ShouldNotReachHere();
  }

  // Null check receiver.
  receiver = null_check(receiver);
  if (stopped()) {
    return true;
  }

  int alias_idx = C->get_alias_index(adr_type);

  if (is_reference_type(type)) {
    decorators |= IN_HEAP | ON_UNKNOWN_OOP_REF;

    // Transformation of a value which could be null pointer (CastPP #null)
    // could be delayed during Parse (for example, in adjust_map_after_if()).
    // Execute transformation here to avoid barrier generation in such case.
    if (_gvn.type(newval) == TypePtr::NULL_PTR)
      newval = _gvn.makecon(TypePtr::NULL_PTR);

    if (oldval != nullptr && _gvn.type(oldval) == TypePtr::NULL_PTR) {
      // Refine the value to a null constant, when it is known to be null
      oldval = _gvn.makecon(TypePtr::NULL_PTR);
    }
  }

  Node* result = nullptr;
  switch (kind) {
    case LS_cmp_exchange: {
      result = access_atomic_cmpxchg_val_at(base, adr, adr_type, alias_idx,
                                            oldval, newval, value_type, type, decorators);
      break;
    }
    case LS_cmp_swap_weak:
      decorators |= C2_WEAK_CMPXCHG;
    case LS_cmp_swap: {
      result = access_atomic_cmpxchg_bool_at(base, adr, adr_type, alias_idx,
                                             oldval, newval, value_type, type, decorators);
      break;
    }
    case LS_get_set: {
      result = access_atomic_xchg_at(base, adr, adr_type, alias_idx,
                                     newval, value_type, type, decorators);
      break;
    }
    case LS_get_add: {
      result = access_atomic_add_at(base, adr, adr_type, alias_idx,
                                    newval, value_type, type, decorators);
      break;
    }
    default:
      ShouldNotReachHere();
  }

  assert(type2size[result->bottom_type()->basic_type()] == type2size[rtype], "result type should match");
  set_result(result);
  return true;
}

bool LibraryCallKit::inline_unsafe_fence(vmIntrinsics::ID id) {
  // Regardless of form, don't allow previous ld/st to move down,
  // then issue acquire, release, or volatile mem_bar.
  insert_mem_bar(Op_MemBarCPUOrder);
  switch(id) {
    case vmIntrinsics::_loadFence:
      insert_mem_bar(Op_LoadFence);
      return true;
    case vmIntrinsics::_storeFence:
      insert_mem_bar(Op_StoreFence);
      return true;
    case vmIntrinsics::_storeStoreFence:
      insert_mem_bar(Op_StoreStoreFence);
      return true;
    case vmIntrinsics::_fullFence:
      insert_mem_bar(Op_MemBarVolatile);
      return true;
    default:
      fatal_unexpected_iid(id);
      return false;
  }
}

bool LibraryCallKit::inline_onspinwait() {
  insert_mem_bar(Op_OnSpinWait);
  return true;
}

bool LibraryCallKit::klass_needs_init_guard(Node* kls) {
  if (!kls->is_Con()) {
    return true;
  }
  const TypeInstKlassPtr* klsptr = kls->bottom_type()->isa_instklassptr();
  if (klsptr == nullptr) {
    return true;
  }
  ciInstanceKlass* ik = klsptr->instance_klass();
  // don't need a guard for a klass that is already initialized
  return !ik->is_initialized();
}

//----------------------------inline_unsafe_writeback0-------------------------
// public native void Unsafe.writeback0(long address)
bool LibraryCallKit::inline_unsafe_writeback0() {
  if (!Matcher::has_match_rule(Op_CacheWB)) {
    return false;
  }
#ifndef PRODUCT
  assert(Matcher::has_match_rule(Op_CacheWBPreSync), "found match rule for CacheWB but not CacheWBPreSync");
  assert(Matcher::has_match_rule(Op_CacheWBPostSync), "found match rule for CacheWB but not CacheWBPostSync");
  ciSignature* sig = callee()->signature();
  assert(sig->type_at(0)->basic_type() == T_LONG, "Unsafe_writeback0 address is long!");
#endif
  null_check_receiver();  // null-check, then ignore
  Node *addr = argument(1);
  addr = new CastX2PNode(addr);
  addr = _gvn.transform(addr);
  Node *flush = new CacheWBNode(control(), memory(TypeRawPtr::BOTTOM), addr);
  flush = _gvn.transform(flush);
  set_memory(flush, TypeRawPtr::BOTTOM);
  return true;
}

//----------------------------inline_unsafe_writeback0-------------------------
// public native void Unsafe.writeback0(long address)
bool LibraryCallKit::inline_unsafe_writebackSync0(bool is_pre) {
  if (is_pre && !Matcher::has_match_rule(Op_CacheWBPreSync)) {
    return false;
  }
  if (!is_pre && !Matcher::has_match_rule(Op_CacheWBPostSync)) {
    return false;
  }
#ifndef PRODUCT
  assert(Matcher::has_match_rule(Op_CacheWB),
         (is_pre ? "found match rule for CacheWBPreSync but not CacheWB"
                : "found match rule for CacheWBPostSync but not CacheWB"));

#endif
  null_check_receiver();  // null-check, then ignore
  Node *sync;
  if (is_pre) {
    sync = new CacheWBPreSyncNode(control(), memory(TypeRawPtr::BOTTOM));
  } else {
    sync = new CacheWBPostSyncNode(control(), memory(TypeRawPtr::BOTTOM));
  }
  sync = _gvn.transform(sync);
  set_memory(sync, TypeRawPtr::BOTTOM);
  return true;
}

//----------------------------inline_unsafe_allocate---------------------------
// public native Object Unsafe.allocateInstance(Class<?> cls);
bool LibraryCallKit::inline_unsafe_allocate() {

#if INCLUDE_JVMTI
  if (too_many_traps(Deoptimization::Reason_intrinsic)) {
    return false;
  }
#endif //INCLUDE_JVMTI

  if (callee()->is_static())  return false;  // caller must have the capability!

  null_check_receiver();  // null-check, then ignore
  Node* cls = null_check(argument(1));
  if (stopped())  return true;

  Node* kls = load_klass_from_mirror(cls, false, nullptr, 0);
  kls = null_check(kls);
  if (stopped())  return true;  // argument was like int.class

#if INCLUDE_JVMTI
    // Don't try to access new allocated obj in the intrinsic.
    // It causes perfomance issues even when jvmti event VmObjectAlloc is disabled.
    // Deoptimize and allocate in interpreter instead.
    Node* addr = makecon(TypeRawPtr::make((address) &JvmtiExport::_should_notify_object_alloc));
    Node* should_post_vm_object_alloc = make_load(this->control(), addr, TypeInt::INT, T_INT, MemNode::unordered);
    Node* chk = _gvn.transform(new CmpINode(should_post_vm_object_alloc, intcon(0)));
    Node* tst = _gvn.transform(new BoolNode(chk, BoolTest::eq));
    {
      BuildCutout unless(this, tst, PROB_MAX);
      uncommon_trap(Deoptimization::Reason_intrinsic,
                    Deoptimization::Action_make_not_entrant);
    }
    if (stopped()) {
      return true;
    }
#endif //INCLUDE_JVMTI

  Node* test = nullptr;
  if (LibraryCallKit::klass_needs_init_guard(kls)) {
    // Note:  The argument might still be an illegal value like
    // Serializable.class or Object[].class.   The runtime will handle it.
    // But we must make an explicit check for initialization.
    Node* insp = basic_plus_adr(kls, in_bytes(InstanceKlass::init_state_offset()));
    // Use T_BOOLEAN for InstanceKlass::_init_state so the compiler
    // can generate code to load it as unsigned byte.
    Node* inst = make_load(nullptr, insp, TypeInt::UBYTE, T_BOOLEAN, MemNode::unordered);
    Node* bits = intcon(InstanceKlass::fully_initialized);
    test = _gvn.transform(new SubINode(inst, bits));
    // The 'test' is non-zero if we need to take a slow path.
  }

  Node* obj = new_instance(kls, test);
  set_result(obj);
  return true;
}

//------------------------inline_native_time_funcs--------------
// inline code for System.currentTimeMillis() and System.nanoTime()
// these have the same type and signature
bool LibraryCallKit::inline_native_time_funcs(address funcAddr, const char* funcName) {
  const TypeFunc* tf = OptoRuntime::void_long_Type();
  const TypePtr* no_memory_effects = nullptr;
  Node* time = make_runtime_call(RC_LEAF, tf, funcAddr, funcName, no_memory_effects);
  Node* value = _gvn.transform(new ProjNode(time, TypeFunc::Parms+0));
#ifdef ASSERT
  Node* value_top = _gvn.transform(new ProjNode(time, TypeFunc::Parms+1));
  assert(value_top == top(), "second value must be top");
#endif
  set_result(value);
  return true;
}


#if INCLUDE_JVMTI

// When notifications are disabled then just update the VTMS transition bit and return.
// Otherwise, the bit is updated in the given function call implementing JVMTI notification protocol.
bool LibraryCallKit::inline_native_notify_jvmti_funcs(address funcAddr, const char* funcName, bool is_start, bool is_end) {
  if (!DoJVMTIVirtualThreadTransitions) {
    return true;
  }
  Node* vt_oop = _gvn.transform(must_be_not_null(argument(0), true)); // VirtualThread this argument
  IdealKit ideal(this);

  Node* ONE = ideal.ConI(1);
  Node* hide = is_start ? ideal.ConI(0) : (is_end ? ideal.ConI(1) : _gvn.transform(argument(1)));
  Node* addr = makecon(TypeRawPtr::make((address)&JvmtiVTMSTransitionDisabler::_VTMS_notify_jvmti_events));
  Node* notify_jvmti_enabled = ideal.load(ideal.ctrl(), addr, TypeInt::BOOL, T_BOOLEAN, Compile::AliasIdxRaw);

  ideal.if_then(notify_jvmti_enabled, BoolTest::eq, ONE); {
    sync_kit(ideal);
    // if notifyJvmti enabled then make a call to the given SharedRuntime function
    const TypeFunc* tf = OptoRuntime::notify_jvmti_vthread_Type();
    make_runtime_call(RC_NO_LEAF, tf, funcAddr, funcName, TypePtr::BOTTOM, vt_oop, hide);
    ideal.sync_kit(this);
  } ideal.else_(); {
    // set hide value to the VTMS transition bit in current JavaThread and VirtualThread object
    Node* thread = ideal.thread();
    Node* jt_addr = basic_plus_adr(thread, in_bytes(JavaThread::is_in_VTMS_transition_offset()));
    Node* vt_addr = basic_plus_adr(vt_oop, java_lang_Thread::is_in_VTMS_transition_offset());
    const TypePtr *addr_type = _gvn.type(addr)->isa_ptr();

    sync_kit(ideal);
    access_store_at(nullptr, jt_addr, addr_type, hide, _gvn.type(hide), T_BOOLEAN, IN_NATIVE | MO_UNORDERED);
    access_store_at(nullptr, vt_addr, addr_type, hide, _gvn.type(hide), T_BOOLEAN, IN_NATIVE | MO_UNORDERED);

    ideal.sync_kit(this);
  } ideal.end_if();
  final_sync(ideal);

  return true;
}

// Always update the temporary VTMS transition bit.
bool LibraryCallKit::inline_native_notify_jvmti_hide() {
  if (!DoJVMTIVirtualThreadTransitions) {
    return true;
  }
  IdealKit ideal(this);

  {
    // unconditionally update the temporary VTMS transition bit in current JavaThread
    Node* thread = ideal.thread();
    Node* hide = _gvn.transform(argument(1)); // hide argument for temporary VTMS transition notification
    Node* addr = basic_plus_adr(thread, in_bytes(JavaThread::is_in_tmp_VTMS_transition_offset()));
    const TypePtr *addr_type = _gvn.type(addr)->isa_ptr();

    sync_kit(ideal);
    access_store_at(nullptr, addr, addr_type, hide, _gvn.type(hide), T_BOOLEAN, IN_NATIVE | MO_UNORDERED);
    ideal.sync_kit(this);
  }
  final_sync(ideal);

  return true;
}

#endif // INCLUDE_JVMTI

#ifdef JFR_HAVE_INTRINSICS

/**
 * if oop->klass != null
 *   // normal class
 *   epoch = _epoch_state ? 2 : 1
 *   if oop->klass->trace_id & ((epoch << META_SHIFT) | epoch)) != epoch {
 *     ... // enter slow path when the klass is first recorded or the epoch of JFR shifts
 *   }
 *   id = oop->klass->trace_id >> TRACE_ID_SHIFT // normal class path
 * else
 *   // primitive class
 *   if oop->array_klass != null
 *     id = (oop->array_klass->trace_id >> TRACE_ID_SHIFT) + 1 // primitive class path
 *   else
 *     id = LAST_TYPE_ID + 1 // void class path
 *   if (!signaled)
 *     signaled = true
 */
bool LibraryCallKit::inline_native_classID() {
  Node* cls = argument(0);

  IdealKit ideal(this);
#define __ ideal.
  IdealVariable result(ideal); __ declarations_done();
  Node* kls = _gvn.transform(LoadKlassNode::make(_gvn, nullptr, immutable_memory(),
                                                 basic_plus_adr(cls, java_lang_Class::klass_offset()),
                                                 TypeRawPtr::BOTTOM, TypeInstKlassPtr::OBJECT_OR_NULL));


  __ if_then(kls, BoolTest::ne, null()); {
    Node* kls_trace_id_addr = basic_plus_adr(kls, in_bytes(KLASS_TRACE_ID_OFFSET));
    Node* kls_trace_id_raw = ideal.load(ideal.ctrl(), kls_trace_id_addr,TypeLong::LONG, T_LONG, Compile::AliasIdxRaw);

    Node* epoch_address = makecon(TypeRawPtr::make(JfrIntrinsicSupport::epoch_address()));
    Node* epoch = ideal.load(ideal.ctrl(), epoch_address, TypeInt::BOOL, T_BOOLEAN, Compile::AliasIdxRaw);
    epoch = _gvn.transform(new LShiftLNode(longcon(1), epoch));
    Node* mask = _gvn.transform(new LShiftLNode(epoch, intcon(META_SHIFT)));
    mask = _gvn.transform(new OrLNode(mask, epoch));
    Node* kls_trace_id_raw_and_mask = _gvn.transform(new AndLNode(kls_trace_id_raw, mask));

    float unlikely  = PROB_UNLIKELY(0.999);
    __ if_then(kls_trace_id_raw_and_mask, BoolTest::ne, epoch, unlikely); {
      sync_kit(ideal);
      make_runtime_call(RC_LEAF,
                        OptoRuntime::class_id_load_barrier_Type(),
                        CAST_FROM_FN_PTR(address, JfrIntrinsicSupport::load_barrier),
                        "class id load barrier",
                        TypePtr::BOTTOM,
                        kls);
      ideal.sync_kit(this);
    } __ end_if();

    ideal.set(result,  _gvn.transform(new URShiftLNode(kls_trace_id_raw, ideal.ConI(TRACE_ID_SHIFT))));
  } __ else_(); {
    Node* array_kls = _gvn.transform(LoadKlassNode::make(_gvn, nullptr, immutable_memory(),
                                                   basic_plus_adr(cls, java_lang_Class::array_klass_offset()),
                                                   TypeRawPtr::BOTTOM, TypeInstKlassPtr::OBJECT_OR_NULL));
    __ if_then(array_kls, BoolTest::ne, null()); {
      Node* array_kls_trace_id_addr = basic_plus_adr(array_kls, in_bytes(KLASS_TRACE_ID_OFFSET));
      Node* array_kls_trace_id_raw = ideal.load(ideal.ctrl(), array_kls_trace_id_addr, TypeLong::LONG, T_LONG, Compile::AliasIdxRaw);
      Node* array_kls_trace_id = _gvn.transform(new URShiftLNode(array_kls_trace_id_raw, ideal.ConI(TRACE_ID_SHIFT)));
      ideal.set(result, _gvn.transform(new AddLNode(array_kls_trace_id, longcon(1))));
    } __ else_(); {
      // void class case
      ideal.set(result, _gvn.transform(longcon(LAST_TYPE_ID + 1)));
    } __ end_if();

    Node* signaled_flag_address = makecon(TypeRawPtr::make(JfrIntrinsicSupport::signal_address()));
    Node* signaled = ideal.load(ideal.ctrl(), signaled_flag_address, TypeInt::BOOL, T_BOOLEAN, Compile::AliasIdxRaw, true, MemNode::acquire);
    __ if_then(signaled, BoolTest::ne, ideal.ConI(1)); {
      ideal.store(ideal.ctrl(), signaled_flag_address, ideal.ConI(1), T_BOOLEAN, Compile::AliasIdxRaw, MemNode::release, true);
    } __ end_if();
  } __ end_if();

  final_sync(ideal);
  set_result(ideal.value(result));
#undef __
  return true;
}

//------------------------inline_native_jvm_commit------------------
bool LibraryCallKit::inline_native_jvm_commit() {
  enum { _true_path = 1, _false_path = 2, PATH_LIMIT };

  // Save input memory and i_o state.
  Node* input_memory_state = reset_memory();
  set_all_memory(input_memory_state);
  Node* input_io_state = i_o();

  // TLS.
  Node* tls_ptr = _gvn.transform(new ThreadLocalNode());
  // Jfr java buffer.
  Node* java_buffer_offset = _gvn.transform(new AddPNode(top(), tls_ptr, _gvn.transform(MakeConX(in_bytes(JAVA_BUFFER_OFFSET_JFR)))));
  Node* java_buffer = _gvn.transform(new LoadPNode(control(), input_memory_state, java_buffer_offset, TypePtr::BOTTOM, TypeRawPtr::NOTNULL, MemNode::unordered));
  Node* java_buffer_pos_offset = _gvn.transform(new AddPNode(top(), java_buffer, _gvn.transform(MakeConX(in_bytes(JFR_BUFFER_POS_OFFSET)))));

  // Load the current value of the notified field in the JfrThreadLocal.
  Node* notified_offset = basic_plus_adr(top(), tls_ptr, in_bytes(NOTIFY_OFFSET_JFR));
  Node* notified = make_load(control(), notified_offset, TypeInt::BOOL, T_BOOLEAN, MemNode::unordered);

  // Test for notification.
  Node* notified_cmp = _gvn.transform(new CmpINode(notified, _gvn.intcon(1)));
  Node* test_notified = _gvn.transform(new BoolNode(notified_cmp, BoolTest::eq));
  IfNode* iff_notified = create_and_map_if(control(), test_notified, PROB_MIN, COUNT_UNKNOWN);

  // True branch, is notified.
  Node* is_notified = _gvn.transform(new IfTrueNode(iff_notified));
  set_control(is_notified);

  // Reset notified state.
  Node* notified_reset_memory = store_to_memory(control(), notified_offset, _gvn.intcon(0), T_BOOLEAN, Compile::AliasIdxRaw, MemNode::unordered);

  // Iff notified, the return address of the commit method is the current position of the backing java buffer. This is used to reset the event writer.
  Node* current_pos_X = _gvn.transform(new LoadXNode(control(), input_memory_state, java_buffer_pos_offset, TypeRawPtr::NOTNULL, TypeX_X, MemNode::unordered));
  // Convert the machine-word to a long.
  Node* current_pos = _gvn.transform(ConvX2L(current_pos_X));

  // False branch, not notified.
  Node* not_notified = _gvn.transform(new IfFalseNode(iff_notified));
  set_control(not_notified);
  set_all_memory(input_memory_state);

  // Arg is the next position as a long.
  Node* arg = argument(0);
  // Convert long to machine-word.
  Node* next_pos_X = _gvn.transform(ConvL2X(arg));

  // Store the next_position to the underlying jfr java buffer.
  Node* commit_memory;
#ifdef _LP64
  commit_memory = store_to_memory(control(), java_buffer_pos_offset, next_pos_X, T_LONG, Compile::AliasIdxRaw, MemNode::release);
#else
  commit_memory = store_to_memory(control(), java_buffer_pos_offset, next_pos_X, T_INT, Compile::AliasIdxRaw, MemNode::release);
#endif

  // Now load the flags from off the java buffer and decide if the buffer is a lease. If so, it needs to be returned post-commit.
  Node* java_buffer_flags_offset = _gvn.transform(new AddPNode(top(), java_buffer, _gvn.transform(MakeConX(in_bytes(JFR_BUFFER_FLAGS_OFFSET)))));
  Node* flags = make_load(control(), java_buffer_flags_offset, TypeInt::UBYTE, T_BYTE, MemNode::unordered);
  Node* lease_constant = _gvn.transform(_gvn.intcon(4));

  // And flags with lease constant.
  Node* lease = _gvn.transform(new AndINode(flags, lease_constant));

  // Branch on lease to conditionalize returning the leased java buffer.
  Node* lease_cmp = _gvn.transform(new CmpINode(lease, lease_constant));
  Node* test_lease = _gvn.transform(new BoolNode(lease_cmp, BoolTest::eq));
  IfNode* iff_lease = create_and_map_if(control(), test_lease, PROB_MIN, COUNT_UNKNOWN);

  // False branch, not a lease.
  Node* not_lease = _gvn.transform(new IfFalseNode(iff_lease));

  // True branch, is lease.
  Node* is_lease = _gvn.transform(new IfTrueNode(iff_lease));
  set_control(is_lease);

  // Make a runtime call, which can safepoint, to return the leased buffer. This updates both the JfrThreadLocal and the Java event writer oop.
  Node* call_return_lease = make_runtime_call(RC_NO_LEAF,
                                              OptoRuntime::void_void_Type(),
                                              StubRoutines::jfr_return_lease(),
                                              "return_lease", TypePtr::BOTTOM);
  Node* call_return_lease_control = _gvn.transform(new ProjNode(call_return_lease, TypeFunc::Control));

  RegionNode* lease_compare_rgn = new RegionNode(PATH_LIMIT);
  record_for_igvn(lease_compare_rgn);
  PhiNode* lease_compare_mem = new PhiNode(lease_compare_rgn, Type::MEMORY, TypePtr::BOTTOM);
  record_for_igvn(lease_compare_mem);
  PhiNode* lease_compare_io = new PhiNode(lease_compare_rgn, Type::ABIO);
  record_for_igvn(lease_compare_io);
  PhiNode* lease_result_value = new PhiNode(lease_compare_rgn, TypeLong::LONG);
  record_for_igvn(lease_result_value);

  // Update control and phi nodes.
  lease_compare_rgn->init_req(_true_path, call_return_lease_control);
  lease_compare_rgn->init_req(_false_path, not_lease);

  lease_compare_mem->init_req(_true_path, _gvn.transform(reset_memory()));
  lease_compare_mem->init_req(_false_path, commit_memory);

  lease_compare_io->init_req(_true_path, i_o());
  lease_compare_io->init_req(_false_path, input_io_state);

  lease_result_value->init_req(_true_path, null()); // if the lease was returned, return 0.
  lease_result_value->init_req(_false_path, arg); // if not lease, return new updated position.

  RegionNode* result_rgn = new RegionNode(PATH_LIMIT);
  PhiNode* result_mem = new PhiNode(result_rgn, Type::MEMORY, TypePtr::BOTTOM);
  PhiNode* result_io = new PhiNode(result_rgn, Type::ABIO);
  PhiNode* result_value = new PhiNode(result_rgn, TypeLong::LONG);

  // Update control and phi nodes.
  result_rgn->init_req(_true_path, is_notified);
  result_rgn->init_req(_false_path, _gvn.transform(lease_compare_rgn));

  result_mem->init_req(_true_path, notified_reset_memory);
  result_mem->init_req(_false_path, _gvn.transform(lease_compare_mem));

  result_io->init_req(_true_path, input_io_state);
  result_io->init_req(_false_path, _gvn.transform(lease_compare_io));

  result_value->init_req(_true_path, current_pos);
  result_value->init_req(_false_path, _gvn.transform(lease_result_value));

  // Set output state.
  set_control(_gvn.transform(result_rgn));
  set_all_memory(_gvn.transform(result_mem));
  set_i_o(_gvn.transform(result_io));
  set_result(result_rgn, result_value);
  return true;
}

/*
 * The intrinsic is a model of this pseudo-code:
 *
 * JfrThreadLocal* const tl = Thread::jfr_thread_local()
 * jobject h_event_writer = tl->java_event_writer();
 * if (h_event_writer == nullptr) {
 *   return nullptr;
 * }
 * oop threadObj = Thread::threadObj();
 * oop vthread = java_lang_Thread::vthread(threadObj);
 * traceid tid;
 * bool excluded;
 * if (vthread != threadObj) {  // i.e. current thread is virtual
 *   tid = java_lang_Thread::tid(vthread);
 *   u2 vthread_epoch_raw = java_lang_Thread::jfr_epoch(vthread);
 *   excluded = vthread_epoch_raw & excluded_mask;
 *   if (!excluded) {
 *     traceid current_epoch = JfrTraceIdEpoch::current_generation();
 *     u2 vthread_epoch = vthread_epoch_raw & epoch_mask;
 *     if (vthread_epoch != current_epoch) {
 *       write_checkpoint();
 *     }
 *   }
 * } else {
 *   tid = java_lang_Thread::tid(threadObj);
 *   u2 thread_epoch_raw = java_lang_Thread::jfr_epoch(threadObj);
 *   excluded = thread_epoch_raw & excluded_mask;
 * }
 * oop event_writer = JNIHandles::resolve_non_null(h_event_writer);
 * traceid tid_in_event_writer = getField(event_writer, "threadID");
 * if (tid_in_event_writer != tid) {
 *   setField(event_writer, "threadID", tid);
 *   setField(event_writer, "excluded", excluded);
 * }
 * return event_writer
 */
bool LibraryCallKit::inline_native_getEventWriter() {
  enum { _true_path = 1, _false_path = 2, PATH_LIMIT };

  // Save input memory and i_o state.
  Node* input_memory_state = reset_memory();
  set_all_memory(input_memory_state);
  Node* input_io_state = i_o();

  Node* excluded_mask = _gvn.intcon(32768);
  Node* epoch_mask = _gvn.intcon(32767);

  // TLS
  Node* tls_ptr = _gvn.transform(new ThreadLocalNode());

  // Load the address of java event writer jobject handle from the jfr_thread_local structure.
  Node* jobj_ptr = basic_plus_adr(top(), tls_ptr, in_bytes(THREAD_LOCAL_WRITER_OFFSET_JFR));

  // Load the eventwriter jobject handle.
  Node* jobj = make_load(control(), jobj_ptr, TypeRawPtr::BOTTOM, T_ADDRESS, MemNode::unordered);

  // Null check the jobject handle.
  Node* jobj_cmp_null = _gvn.transform(new CmpPNode(jobj, null()));
  Node* test_jobj_not_equal_null = _gvn.transform(new BoolNode(jobj_cmp_null, BoolTest::ne));
  IfNode* iff_jobj_not_equal_null = create_and_map_if(control(), test_jobj_not_equal_null, PROB_MAX, COUNT_UNKNOWN);

  // False path, jobj is null.
  Node* jobj_is_null = _gvn.transform(new IfFalseNode(iff_jobj_not_equal_null));

  // True path, jobj is not null.
  Node* jobj_is_not_null = _gvn.transform(new IfTrueNode(iff_jobj_not_equal_null));

  set_control(jobj_is_not_null);

  // Load the threadObj for the CarrierThread.
  Node* threadObj = generate_current_thread(tls_ptr);

  // Load the vthread.
  Node* vthread = generate_virtual_thread(tls_ptr);

  // If vthread != threadObj, this is a virtual thread.
  Node* vthread_cmp_threadObj = _gvn.transform(new CmpPNode(vthread, threadObj));
  Node* test_vthread_not_equal_threadObj = _gvn.transform(new BoolNode(vthread_cmp_threadObj, BoolTest::ne));
  IfNode* iff_vthread_not_equal_threadObj =
    create_and_map_if(jobj_is_not_null, test_vthread_not_equal_threadObj, PROB_FAIR, COUNT_UNKNOWN);

  // False branch, fallback to threadObj.
  Node* vthread_equal_threadObj = _gvn.transform(new IfFalseNode(iff_vthread_not_equal_threadObj));
  set_control(vthread_equal_threadObj);

  // Load the tid field from the vthread object.
  Node* thread_obj_tid = load_field_from_object(threadObj, "tid", "J");

  // Load the raw epoch value from the threadObj.
  Node* threadObj_epoch_offset = basic_plus_adr(threadObj, java_lang_Thread::jfr_epoch_offset());
  Node* threadObj_epoch_raw = access_load_at(threadObj, threadObj_epoch_offset, TypeRawPtr::BOTTOM, TypeInt::CHAR, T_CHAR,
                                             IN_HEAP | MO_UNORDERED | C2_MISMATCHED | C2_CONTROL_DEPENDENT_LOAD);

  // Mask off the excluded information from the epoch.
  Node * threadObj_is_excluded = _gvn.transform(new AndINode(threadObj_epoch_raw, excluded_mask));

  // True branch, this is a virtual thread.
  Node* vthread_not_equal_threadObj = _gvn.transform(new IfTrueNode(iff_vthread_not_equal_threadObj));
  set_control(vthread_not_equal_threadObj);

  // Load the tid field from the vthread object.
  Node* vthread_tid = load_field_from_object(vthread, "tid", "J");

  // Load the raw epoch value from the vthread.
  Node* vthread_epoch_offset = basic_plus_adr(vthread, java_lang_Thread::jfr_epoch_offset());
  Node* vthread_epoch_raw = access_load_at(vthread, vthread_epoch_offset, TypeRawPtr::BOTTOM, TypeInt::CHAR, T_CHAR,
                                           IN_HEAP | MO_UNORDERED | C2_MISMATCHED | C2_CONTROL_DEPENDENT_LOAD);

  // Mask off the excluded information from the epoch.
  Node * vthread_is_excluded = _gvn.transform(new AndINode(vthread_epoch_raw, _gvn.transform(excluded_mask)));

  // Branch on excluded to conditionalize updating the epoch for the virtual thread.
  Node* is_excluded_cmp = _gvn.transform(new CmpINode(vthread_is_excluded, _gvn.transform(excluded_mask)));
  Node* test_not_excluded = _gvn.transform(new BoolNode(is_excluded_cmp, BoolTest::ne));
  IfNode* iff_not_excluded = create_and_map_if(control(), test_not_excluded, PROB_MAX, COUNT_UNKNOWN);

  // False branch, vthread is excluded, no need to write epoch info.
  Node* excluded = _gvn.transform(new IfFalseNode(iff_not_excluded));

  // True branch, vthread is included, update epoch info.
  Node* included = _gvn.transform(new IfTrueNode(iff_not_excluded));
  set_control(included);

  // Get epoch value.
  Node* epoch = _gvn.transform(new AndINode(vthread_epoch_raw, _gvn.transform(epoch_mask)));

  // Load the current epoch generation. The value is unsigned 16-bit, so we type it as T_CHAR.
  Node* epoch_generation_address = makecon(TypeRawPtr::make(JfrIntrinsicSupport::epoch_generation_address()));
  Node* current_epoch_generation = make_load(control(), epoch_generation_address, TypeInt::CHAR, T_CHAR, MemNode::unordered);

  // Compare the epoch in the vthread to the current epoch generation.
  Node* const epoch_cmp = _gvn.transform(new CmpUNode(current_epoch_generation, epoch));
  Node* test_epoch_not_equal = _gvn.transform(new BoolNode(epoch_cmp, BoolTest::ne));
  IfNode* iff_epoch_not_equal = create_and_map_if(control(), test_epoch_not_equal, PROB_FAIR, COUNT_UNKNOWN);

  // False path, epoch is equal, checkpoint information is valid.
  Node* epoch_is_equal = _gvn.transform(new IfFalseNode(iff_epoch_not_equal));

  // True path, epoch is not equal, write a checkpoint for the vthread.
  Node* epoch_is_not_equal = _gvn.transform(new IfTrueNode(iff_epoch_not_equal));

  set_control(epoch_is_not_equal);

  // Make a runtime call, which can safepoint, to write a checkpoint for the vthread for this epoch.
  // The call also updates the native thread local thread id and the vthread with the current epoch.
  Node* call_write_checkpoint = make_runtime_call(RC_NO_LEAF,
                                                  OptoRuntime::jfr_write_checkpoint_Type(),
                                                  StubRoutines::jfr_write_checkpoint(),
                                                  "write_checkpoint", TypePtr::BOTTOM);
  Node* call_write_checkpoint_control = _gvn.transform(new ProjNode(call_write_checkpoint, TypeFunc::Control));

  // vthread epoch != current epoch
  RegionNode* epoch_compare_rgn = new RegionNode(PATH_LIMIT);
  record_for_igvn(epoch_compare_rgn);
  PhiNode* epoch_compare_mem = new PhiNode(epoch_compare_rgn, Type::MEMORY, TypePtr::BOTTOM);
  record_for_igvn(epoch_compare_mem);
  PhiNode* epoch_compare_io = new PhiNode(epoch_compare_rgn, Type::ABIO);
  record_for_igvn(epoch_compare_io);

  // Update control and phi nodes.
  epoch_compare_rgn->init_req(_true_path, call_write_checkpoint_control);
  epoch_compare_rgn->init_req(_false_path, epoch_is_equal);
  epoch_compare_mem->init_req(_true_path, _gvn.transform(reset_memory()));
  epoch_compare_mem->init_req(_false_path, input_memory_state);
  epoch_compare_io->init_req(_true_path, i_o());
  epoch_compare_io->init_req(_false_path, input_io_state);

  // excluded != true
  RegionNode* exclude_compare_rgn = new RegionNode(PATH_LIMIT);
  record_for_igvn(exclude_compare_rgn);
  PhiNode* exclude_compare_mem = new PhiNode(exclude_compare_rgn, Type::MEMORY, TypePtr::BOTTOM);
  record_for_igvn(exclude_compare_mem);
  PhiNode* exclude_compare_io = new PhiNode(exclude_compare_rgn, Type::ABIO);
  record_for_igvn(exclude_compare_io);

  // Update control and phi nodes.
  exclude_compare_rgn->init_req(_true_path, _gvn.transform(epoch_compare_rgn));
  exclude_compare_rgn->init_req(_false_path, excluded);
  exclude_compare_mem->init_req(_true_path, _gvn.transform(epoch_compare_mem));
  exclude_compare_mem->init_req(_false_path, input_memory_state);
  exclude_compare_io->init_req(_true_path, _gvn.transform(epoch_compare_io));
  exclude_compare_io->init_req(_false_path, input_io_state);

  // vthread != threadObj
  RegionNode* vthread_compare_rgn = new RegionNode(PATH_LIMIT);
  record_for_igvn(vthread_compare_rgn);
  PhiNode* vthread_compare_mem = new PhiNode(vthread_compare_rgn, Type::MEMORY, TypePtr::BOTTOM);
  PhiNode* vthread_compare_io = new PhiNode(vthread_compare_rgn, Type::ABIO);
  record_for_igvn(vthread_compare_io);
  PhiNode* tid = new PhiNode(vthread_compare_rgn, TypeLong::LONG);
  record_for_igvn(tid);
  PhiNode* exclusion = new PhiNode(vthread_compare_rgn, TypeInt::BOOL);
  record_for_igvn(exclusion);

  // Update control and phi nodes.
  vthread_compare_rgn->init_req(_true_path, _gvn.transform(exclude_compare_rgn));
  vthread_compare_rgn->init_req(_false_path, vthread_equal_threadObj);
  vthread_compare_mem->init_req(_true_path, _gvn.transform(exclude_compare_mem));
  vthread_compare_mem->init_req(_false_path, input_memory_state);
  vthread_compare_io->init_req(_true_path, _gvn.transform(exclude_compare_io));
  vthread_compare_io->init_req(_false_path, input_io_state);
  tid->init_req(_true_path, _gvn.transform(vthread_tid));
  tid->init_req(_false_path, _gvn.transform(thread_obj_tid));
  exclusion->init_req(_true_path, _gvn.transform(vthread_is_excluded));
  exclusion->init_req(_false_path, _gvn.transform(threadObj_is_excluded));

  // Update branch state.
  set_control(_gvn.transform(vthread_compare_rgn));
  set_all_memory(_gvn.transform(vthread_compare_mem));
  set_i_o(_gvn.transform(vthread_compare_io));

  // Load the event writer oop by dereferencing the jobject handle.
  ciKlass* klass_EventWriter = env()->find_system_klass(ciSymbol::make("jdk/jfr/internal/event/EventWriter"));
  assert(klass_EventWriter->is_loaded(), "invariant");
  ciInstanceKlass* const instklass_EventWriter = klass_EventWriter->as_instance_klass();
  const TypeKlassPtr* const aklass = TypeKlassPtr::make(instklass_EventWriter);
  const TypeOopPtr* const xtype = aklass->as_instance_type();
  Node* jobj_untagged = _gvn.transform(new AddPNode(top(), jobj, _gvn.MakeConX(-JNIHandles::TypeTag::global)));
  Node* event_writer = access_load(jobj_untagged, xtype, T_OBJECT, IN_NATIVE | C2_CONTROL_DEPENDENT_LOAD);

  // Load the current thread id from the event writer object.
  Node* const event_writer_tid = load_field_from_object(event_writer, "threadID", "J");
  // Get the field offset to, conditionally, store an updated tid value later.
  Node* const event_writer_tid_field = field_address_from_object(event_writer, "threadID", "J", false);
  const TypePtr* event_writer_tid_field_type = _gvn.type(event_writer_tid_field)->isa_ptr();
  // Get the field offset to, conditionally, store an updated exclusion value later.
  Node* const event_writer_excluded_field = field_address_from_object(event_writer, "excluded", "Z", false);
  const TypePtr* event_writer_excluded_field_type = _gvn.type(event_writer_excluded_field)->isa_ptr();

  RegionNode* event_writer_tid_compare_rgn = new RegionNode(PATH_LIMIT);
  record_for_igvn(event_writer_tid_compare_rgn);
  PhiNode* event_writer_tid_compare_mem = new PhiNode(event_writer_tid_compare_rgn, Type::MEMORY, TypePtr::BOTTOM);
  record_for_igvn(event_writer_tid_compare_mem);
  PhiNode* event_writer_tid_compare_io = new PhiNode(event_writer_tid_compare_rgn, Type::ABIO);
  record_for_igvn(event_writer_tid_compare_io);

  // Compare the current tid from the thread object to what is currently stored in the event writer object.
  Node* const tid_cmp = _gvn.transform(new CmpLNode(event_writer_tid, _gvn.transform(tid)));
  Node* test_tid_not_equal = _gvn.transform(new BoolNode(tid_cmp, BoolTest::ne));
  IfNode* iff_tid_not_equal = create_and_map_if(_gvn.transform(vthread_compare_rgn), test_tid_not_equal, PROB_FAIR, COUNT_UNKNOWN);

  // False path, tids are the same.
  Node* tid_is_equal = _gvn.transform(new IfFalseNode(iff_tid_not_equal));

  // True path, tid is not equal, need to update the tid in the event writer.
  Node* tid_is_not_equal = _gvn.transform(new IfTrueNode(iff_tid_not_equal));
  record_for_igvn(tid_is_not_equal);

  // Store the exclusion state to the event writer.
  store_to_memory(tid_is_not_equal, event_writer_excluded_field, _gvn.transform(exclusion), T_BOOLEAN, event_writer_excluded_field_type, MemNode::unordered);

  // Store the tid to the event writer.
  store_to_memory(tid_is_not_equal, event_writer_tid_field, tid, T_LONG, event_writer_tid_field_type, MemNode::unordered);

  // Update control and phi nodes.
  event_writer_tid_compare_rgn->init_req(_true_path, tid_is_not_equal);
  event_writer_tid_compare_rgn->init_req(_false_path, tid_is_equal);
  event_writer_tid_compare_mem->init_req(_true_path, _gvn.transform(reset_memory()));
  event_writer_tid_compare_mem->init_req(_false_path, _gvn.transform(vthread_compare_mem));
  event_writer_tid_compare_io->init_req(_true_path, _gvn.transform(i_o()));
  event_writer_tid_compare_io->init_req(_false_path, _gvn.transform(vthread_compare_io));

  // Result of top level CFG, Memory, IO and Value.
  RegionNode* result_rgn = new RegionNode(PATH_LIMIT);
  PhiNode* result_mem = new PhiNode(result_rgn, Type::MEMORY, TypePtr::BOTTOM);
  PhiNode* result_io = new PhiNode(result_rgn, Type::ABIO);
  PhiNode* result_value = new PhiNode(result_rgn, TypeInstPtr::BOTTOM);

  // Result control.
  result_rgn->init_req(_true_path, _gvn.transform(event_writer_tid_compare_rgn));
  result_rgn->init_req(_false_path, jobj_is_null);

  // Result memory.
  result_mem->init_req(_true_path, _gvn.transform(event_writer_tid_compare_mem));
  result_mem->init_req(_false_path, _gvn.transform(input_memory_state));

  // Result IO.
  result_io->init_req(_true_path, _gvn.transform(event_writer_tid_compare_io));
  result_io->init_req(_false_path, _gvn.transform(input_io_state));

  // Result value.
  result_value->init_req(_true_path, _gvn.transform(event_writer)); // return event writer oop
  result_value->init_req(_false_path, null()); // return null

  // Set output state.
  set_control(_gvn.transform(result_rgn));
  set_all_memory(_gvn.transform(result_mem));
  set_i_o(_gvn.transform(result_io));
  set_result(result_rgn, result_value);
  return true;
}

/*
 * The intrinsic is a model of this pseudo-code:
 *
 * JfrThreadLocal* const tl = thread->jfr_thread_local();
 * if (carrierThread != thread) { // is virtual thread
 *   const u2 vthread_epoch_raw = java_lang_Thread::jfr_epoch(thread);
 *   bool excluded = vthread_epoch_raw & excluded_mask;
 *   Atomic::store(&tl->_contextual_tid, java_lang_Thread::tid(thread));
 *   Atomic::store(&tl->_contextual_thread_excluded, is_excluded);
 *   if (!excluded) {
 *     const u2 vthread_epoch = vthread_epoch_raw & epoch_mask;
 *     Atomic::store(&tl->_vthread_epoch, vthread_epoch);
 *   }
 *   Atomic::release_store(&tl->_vthread, true);
 *   return;
 * }
 * Atomic::release_store(&tl->_vthread, false);
 */
void LibraryCallKit::extend_setCurrentThread(Node* jt, Node* thread) {
  enum { _true_path = 1, _false_path = 2, PATH_LIMIT };

  Node* input_memory_state = reset_memory();
  set_all_memory(input_memory_state);

  Node* excluded_mask = _gvn.intcon(32768);
  Node* epoch_mask = _gvn.intcon(32767);

  Node* const carrierThread = generate_current_thread(jt);
  // If thread != carrierThread, this is a virtual thread.
  Node* thread_cmp_carrierThread = _gvn.transform(new CmpPNode(thread, carrierThread));
  Node* test_thread_not_equal_carrierThread = _gvn.transform(new BoolNode(thread_cmp_carrierThread, BoolTest::ne));
  IfNode* iff_thread_not_equal_carrierThread =
    create_and_map_if(control(), test_thread_not_equal_carrierThread, PROB_FAIR, COUNT_UNKNOWN);

  Node* vthread_offset = basic_plus_adr(jt, in_bytes(THREAD_LOCAL_OFFSET_JFR + VTHREAD_OFFSET_JFR));

  // False branch, is carrierThread.
  Node* thread_equal_carrierThread = _gvn.transform(new IfFalseNode(iff_thread_not_equal_carrierThread));
  // Store release
  Node* vthread_false_memory = store_to_memory(thread_equal_carrierThread, vthread_offset, _gvn.intcon(0), T_BOOLEAN, Compile::AliasIdxRaw, MemNode::release, true);

  set_all_memory(input_memory_state);

  // True branch, is virtual thread.
  Node* thread_not_equal_carrierThread = _gvn.transform(new IfTrueNode(iff_thread_not_equal_carrierThread));
  set_control(thread_not_equal_carrierThread);

  // Load the raw epoch value from the vthread.
  Node* epoch_offset = basic_plus_adr(thread, java_lang_Thread::jfr_epoch_offset());
  Node* epoch_raw = access_load_at(thread, epoch_offset, TypeRawPtr::BOTTOM, TypeInt::CHAR, T_CHAR,
                                   IN_HEAP | MO_UNORDERED | C2_MISMATCHED | C2_CONTROL_DEPENDENT_LOAD);

  // Mask off the excluded information from the epoch.
  Node * const is_excluded = _gvn.transform(new AndINode(epoch_raw, _gvn.transform(excluded_mask)));

  // Load the tid field from the thread.
  Node* tid = load_field_from_object(thread, "tid", "J");

  // Store the vthread tid to the jfr thread local.
  Node* thread_id_offset = basic_plus_adr(jt, in_bytes(THREAD_LOCAL_OFFSET_JFR + VTHREAD_ID_OFFSET_JFR));
  Node* tid_memory = store_to_memory(control(), thread_id_offset, tid, T_LONG, Compile::AliasIdxRaw, MemNode::unordered, true);

  // Branch is_excluded to conditionalize updating the epoch .
  Node* excluded_cmp = _gvn.transform(new CmpINode(is_excluded, _gvn.transform(excluded_mask)));
  Node* test_excluded = _gvn.transform(new BoolNode(excluded_cmp, BoolTest::eq));
  IfNode* iff_excluded = create_and_map_if(control(), test_excluded, PROB_MIN, COUNT_UNKNOWN);

  // True branch, vthread is excluded, no need to write epoch info.
  Node* excluded = _gvn.transform(new IfTrueNode(iff_excluded));
  set_control(excluded);
  Node* vthread_is_excluded = _gvn.intcon(1);

  // False branch, vthread is included, update epoch info.
  Node* included = _gvn.transform(new IfFalseNode(iff_excluded));
  set_control(included);
  Node* vthread_is_included = _gvn.intcon(0);

  // Get epoch value.
  Node* epoch = _gvn.transform(new AndINode(epoch_raw, _gvn.transform(epoch_mask)));

  // Store the vthread epoch to the jfr thread local.
  Node* vthread_epoch_offset = basic_plus_adr(jt, in_bytes(THREAD_LOCAL_OFFSET_JFR + VTHREAD_EPOCH_OFFSET_JFR));
  Node* included_memory = store_to_memory(control(), vthread_epoch_offset, epoch, T_CHAR, Compile::AliasIdxRaw, MemNode::unordered, true);

  RegionNode* excluded_rgn = new RegionNode(PATH_LIMIT);
  record_for_igvn(excluded_rgn);
  PhiNode* excluded_mem = new PhiNode(excluded_rgn, Type::MEMORY, TypePtr::BOTTOM);
  record_for_igvn(excluded_mem);
  PhiNode* exclusion = new PhiNode(excluded_rgn, TypeInt::BOOL);
  record_for_igvn(exclusion);

  // Merge the excluded control and memory.
  excluded_rgn->init_req(_true_path, excluded);
  excluded_rgn->init_req(_false_path, included);
  excluded_mem->init_req(_true_path, tid_memory);
  excluded_mem->init_req(_false_path, included_memory);
  exclusion->init_req(_true_path, _gvn.transform(vthread_is_excluded));
  exclusion->init_req(_false_path, _gvn.transform(vthread_is_included));

  // Set intermediate state.
  set_control(_gvn.transform(excluded_rgn));
  set_all_memory(excluded_mem);

  // Store the vthread exclusion state to the jfr thread local.
  Node* thread_local_excluded_offset = basic_plus_adr(jt, in_bytes(THREAD_LOCAL_OFFSET_JFR + VTHREAD_EXCLUDED_OFFSET_JFR));
  store_to_memory(control(), thread_local_excluded_offset, _gvn.transform(exclusion), T_BOOLEAN, Compile::AliasIdxRaw, MemNode::unordered, true);

  // Store release
  Node * vthread_true_memory = store_to_memory(control(), vthread_offset, _gvn.intcon(1), T_BOOLEAN, Compile::AliasIdxRaw, MemNode::release, true);

  RegionNode* thread_compare_rgn = new RegionNode(PATH_LIMIT);
  record_for_igvn(thread_compare_rgn);
  PhiNode* thread_compare_mem = new PhiNode(thread_compare_rgn, Type::MEMORY, TypePtr::BOTTOM);
  record_for_igvn(thread_compare_mem);
  PhiNode* vthread = new PhiNode(thread_compare_rgn, TypeInt::BOOL);
  record_for_igvn(vthread);

  // Merge the thread_compare control and memory.
  thread_compare_rgn->init_req(_true_path, control());
  thread_compare_rgn->init_req(_false_path, thread_equal_carrierThread);
  thread_compare_mem->init_req(_true_path, vthread_true_memory);
  thread_compare_mem->init_req(_false_path, vthread_false_memory);

  // Set output state.
  set_control(_gvn.transform(thread_compare_rgn));
  set_all_memory(_gvn.transform(thread_compare_mem));
}

#endif // JFR_HAVE_INTRINSICS

//------------------------inline_native_currentCarrierThread------------------
bool LibraryCallKit::inline_native_currentCarrierThread() {
  Node* junk = nullptr;
  set_result(generate_current_thread(junk));
  return true;
}

//------------------------inline_native_currentThread------------------
bool LibraryCallKit::inline_native_currentThread() {
  Node* junk = nullptr;
  set_result(generate_virtual_thread(junk));
  return true;
}

//------------------------inline_native_setVthread------------------
bool LibraryCallKit::inline_native_setCurrentThread() {
  assert(C->method()->changes_current_thread(),
         "method changes current Thread but is not annotated ChangesCurrentThread");
  Node* arr = argument(1);
  Node* thread = _gvn.transform(new ThreadLocalNode());
  Node* p = basic_plus_adr(top()/*!oop*/, thread, in_bytes(JavaThread::vthread_offset()));
  Node* thread_obj_handle
    = make_load(nullptr, p, p->bottom_type()->is_ptr(), T_OBJECT, MemNode::unordered);
  thread_obj_handle = _gvn.transform(thread_obj_handle);
  const TypePtr *adr_type = _gvn.type(thread_obj_handle)->isa_ptr();
  access_store_at(nullptr, thread_obj_handle, adr_type, arr, _gvn.type(arr), T_OBJECT, IN_NATIVE | MO_UNORDERED);
  JFR_ONLY(extend_setCurrentThread(thread, arr);)
  return true;
}

const Type* LibraryCallKit::scopedValueCache_type() {
  ciKlass* objects_klass = ciObjArrayKlass::make(env()->Object_klass());
  const TypeOopPtr* etype = TypeOopPtr::make_from_klass(env()->Object_klass());
  const TypeAry* arr0 = TypeAry::make(etype, TypeInt::POS);

  // Because we create the scopedValue cache lazily we have to make the
  // type of the result BotPTR.
  bool xk = etype->klass_is_exact();
  const Type* objects_type = TypeAryPtr::make(TypePtr::BotPTR, arr0, objects_klass, xk, 0);
  return objects_type;
}

Node* LibraryCallKit::scopedValueCache_helper() {
  Node* thread = _gvn.transform(new ThreadLocalNode());
  Node* p = basic_plus_adr(top()/*!oop*/, thread, in_bytes(JavaThread::scopedValueCache_offset()));
  // We cannot use immutable_memory() because we might flip onto a
  // different carrier thread, at which point we'll need to use that
  // carrier thread's cache.
  // return _gvn.transform(LoadNode::make(_gvn, nullptr, immutable_memory(), p, p->bottom_type()->is_ptr(),
  //       TypeRawPtr::NOTNULL, T_ADDRESS, MemNode::unordered));
  return make_load(nullptr, p, p->bottom_type()->is_ptr(), T_ADDRESS, MemNode::unordered);
}

//------------------------inline_native_scopedValueCache------------------
bool LibraryCallKit::inline_native_scopedValueCache() {
  Node* cache_obj_handle = scopedValueCache_helper();
  const Type* objects_type = scopedValueCache_type();
  set_result(access_load(cache_obj_handle, objects_type, T_OBJECT, IN_NATIVE));

  return true;
}

//------------------------inline_native_setScopedValueCache------------------
bool LibraryCallKit::inline_native_setScopedValueCache() {
  Node* arr = argument(0);
  Node* cache_obj_handle = scopedValueCache_helper();
  const Type* objects_type = scopedValueCache_type();

  const TypePtr *adr_type = _gvn.type(cache_obj_handle)->isa_ptr();
  access_store_at(nullptr, cache_obj_handle, adr_type, arr, objects_type, T_OBJECT, IN_NATIVE | MO_UNORDERED);

  return true;
}

//---------------------------load_mirror_from_klass----------------------------
// Given a klass oop, load its java mirror (a java.lang.Class oop).
Node* LibraryCallKit::load_mirror_from_klass(Node* klass) {
  Node* p = basic_plus_adr(klass, in_bytes(Klass::java_mirror_offset()));
  Node* load = make_load(nullptr, p, TypeRawPtr::NOTNULL, T_ADDRESS, MemNode::unordered);
  // mirror = ((OopHandle)mirror)->resolve();
  return access_load(load, TypeInstPtr::MIRROR, T_OBJECT, IN_NATIVE);
}

//-----------------------load_klass_from_mirror_common-------------------------
// Given a java mirror (a java.lang.Class oop), load its corresponding klass oop.
// Test the klass oop for null (signifying a primitive Class like Integer.TYPE),
// and branch to the given path on the region.
// If never_see_null, take an uncommon trap on null, so we can optimistically
// compile for the non-null case.
// If the region is null, force never_see_null = true.
Node* LibraryCallKit::load_klass_from_mirror_common(Node* mirror,
                                                    bool never_see_null,
                                                    RegionNode* region,
                                                    int null_path,
                                                    int offset) {
  if (region == nullptr)  never_see_null = true;
  Node* p = basic_plus_adr(mirror, offset);
  const TypeKlassPtr*  kls_type = TypeInstKlassPtr::OBJECT_OR_NULL;
  Node* kls = _gvn.transform(LoadKlassNode::make(_gvn, nullptr, immutable_memory(), p, TypeRawPtr::BOTTOM, kls_type));
  Node* null_ctl = top();
  kls = null_check_oop(kls, &null_ctl, never_see_null);
  if (region != nullptr) {
    // Set region->in(null_path) if the mirror is a primitive (e.g, int.class).
    region->init_req(null_path, null_ctl);
  } else {
    assert(null_ctl == top(), "no loose ends");
  }
  return kls;
}

//--------------------(inline_native_Class_query helpers)---------------------
// Use this for JVM_ACC_INTERFACE, JVM_ACC_IS_CLONEABLE_FAST, JVM_ACC_HAS_FINALIZER.
// Fall through if (mods & mask) == bits, take the guard otherwise.
Node* LibraryCallKit::generate_access_flags_guard(Node* kls, int modifier_mask, int modifier_bits, RegionNode* region) {
  // Branch around if the given klass has the given modifier bit set.
  // Like generate_guard, adds a new path onto the region.
  Node* modp = basic_plus_adr(kls, in_bytes(Klass::access_flags_offset()));
  Node* mods = make_load(nullptr, modp, TypeInt::INT, T_INT, MemNode::unordered);
  Node* mask = intcon(modifier_mask);
  Node* bits = intcon(modifier_bits);
  Node* mbit = _gvn.transform(new AndINode(mods, mask));
  Node* cmp  = _gvn.transform(new CmpINode(mbit, bits));
  Node* bol  = _gvn.transform(new BoolNode(cmp, BoolTest::ne));
  return generate_fair_guard(bol, region);
}
Node* LibraryCallKit::generate_interface_guard(Node* kls, RegionNode* region) {
  return generate_access_flags_guard(kls, JVM_ACC_INTERFACE, 0, region);
}
Node* LibraryCallKit::generate_hidden_class_guard(Node* kls, RegionNode* region) {
  return generate_access_flags_guard(kls, JVM_ACC_IS_HIDDEN_CLASS, 0, region);
}

//-------------------------inline_native_Class_query-------------------
bool LibraryCallKit::inline_native_Class_query(vmIntrinsics::ID id) {
  const Type* return_type = TypeInt::BOOL;
  Node* prim_return_value = top();  // what happens if it's a primitive class?
  bool never_see_null = !too_many_traps(Deoptimization::Reason_null_check);
  bool expect_prim = false;     // most of these guys expect to work on refs

  enum { _normal_path = 1, _prim_path = 2, PATH_LIMIT };

  Node* mirror = argument(0);
  Node* obj    = top();

  switch (id) {
  case vmIntrinsics::_isInstance:
    // nothing is an instance of a primitive type
    prim_return_value = intcon(0);
    obj = argument(1);
    break;
  case vmIntrinsics::_getModifiers:
    prim_return_value = intcon(JVM_ACC_ABSTRACT | JVM_ACC_FINAL | JVM_ACC_PUBLIC);
    assert(is_power_of_2((int)JVM_ACC_WRITTEN_FLAGS+1), "change next line");
    return_type = TypeInt::make(0, JVM_ACC_WRITTEN_FLAGS, Type::WidenMin);
    break;
  case vmIntrinsics::_isInterface:
    prim_return_value = intcon(0);
    break;
  case vmIntrinsics::_isArray:
    prim_return_value = intcon(0);
    expect_prim = true;  // cf. ObjectStreamClass.getClassSignature
    break;
  case vmIntrinsics::_isPrimitive:
    prim_return_value = intcon(1);
    expect_prim = true;  // obviously
    break;
  case vmIntrinsics::_isHidden:
    prim_return_value = intcon(0);
    break;
  case vmIntrinsics::_getSuperclass:
    prim_return_value = null();
    return_type = TypeInstPtr::MIRROR->cast_to_ptr_type(TypePtr::BotPTR);
    break;
  case vmIntrinsics::_getClassAccessFlags:
    prim_return_value = intcon(JVM_ACC_ABSTRACT | JVM_ACC_FINAL | JVM_ACC_PUBLIC);
    return_type = TypeInt::INT;  // not bool!  6297094
    break;
  default:
    fatal_unexpected_iid(id);
    break;
  }

  const TypeInstPtr* mirror_con = _gvn.type(mirror)->isa_instptr();
  if (mirror_con == nullptr)  return false;  // cannot happen?

#ifndef PRODUCT
  if (C->print_intrinsics() || C->print_inlining()) {
    ciType* k = mirror_con->java_mirror_type();
    if (k) {
      tty->print("Inlining %s on constant Class ", vmIntrinsics::name_at(intrinsic_id()));
      k->print_name();
      tty->cr();
    }
  }
#endif

  // Null-check the mirror, and the mirror's klass ptr (in case it is a primitive).
  RegionNode* region = new RegionNode(PATH_LIMIT);
  record_for_igvn(region);
  PhiNode* phi = new PhiNode(region, return_type);

  // The mirror will never be null of Reflection.getClassAccessFlags, however
  // it may be null for Class.isInstance or Class.getModifiers. Throw a NPE
  // if it is. See bug 4774291.

  // For Reflection.getClassAccessFlags(), the null check occurs in
  // the wrong place; see inline_unsafe_access(), above, for a similar
  // situation.
  mirror = null_check(mirror);
  // If mirror or obj is dead, only null-path is taken.
  if (stopped())  return true;

  if (expect_prim)  never_see_null = false;  // expect nulls (meaning prims)

  // Now load the mirror's klass metaobject, and null-check it.
  // Side-effects region with the control path if the klass is null.
  Node* kls = load_klass_from_mirror(mirror, never_see_null, region, _prim_path);
  // If kls is null, we have a primitive mirror.
  phi->init_req(_prim_path, prim_return_value);
  if (stopped()) { set_result(region, phi); return true; }
  bool safe_for_replace = (region->in(_prim_path) == top());

  Node* p;  // handy temp
  Node* null_ctl;

  // Now that we have the non-null klass, we can perform the real query.
  // For constant classes, the query will constant-fold in LoadNode::Value.
  Node* query_value = top();
  switch (id) {
  case vmIntrinsics::_isInstance:
    // nothing is an instance of a primitive type
    query_value = gen_instanceof(obj, kls, safe_for_replace);
    break;

  case vmIntrinsics::_getModifiers:
    p = basic_plus_adr(kls, in_bytes(Klass::modifier_flags_offset()));
    query_value = make_load(nullptr, p, TypeInt::INT, T_INT, MemNode::unordered);
    break;

  case vmIntrinsics::_isInterface:
    // (To verify this code sequence, check the asserts in JVM_IsInterface.)
    if (generate_interface_guard(kls, region) != nullptr)
      // A guard was added.  If the guard is taken, it was an interface.
      phi->add_req(intcon(1));
    // If we fall through, it's a plain class.
    query_value = intcon(0);
    break;

  case vmIntrinsics::_isArray:
    // (To verify this code sequence, check the asserts in JVM_IsArrayClass.)
    if (generate_array_guard(kls, region) != nullptr)
      // A guard was added.  If the guard is taken, it was an array.
      phi->add_req(intcon(1));
    // If we fall through, it's a plain class.
    query_value = intcon(0);
    break;

  case vmIntrinsics::_isPrimitive:
    query_value = intcon(0); // "normal" path produces false
    break;

  case vmIntrinsics::_isHidden:
    // (To verify this code sequence, check the asserts in JVM_IsHiddenClass.)
    if (generate_hidden_class_guard(kls, region) != nullptr)
      // A guard was added.  If the guard is taken, it was an hidden class.
      phi->add_req(intcon(1));
    // If we fall through, it's a plain class.
    query_value = intcon(0);
    break;


  case vmIntrinsics::_getSuperclass:
    // The rules here are somewhat unfortunate, but we can still do better
    // with random logic than with a JNI call.
    // Interfaces store null or Object as _super, but must report null.
    // Arrays store an intermediate super as _super, but must report Object.
    // Other types can report the actual _super.
    // (To verify this code sequence, check the asserts in JVM_IsInterface.)
    if (generate_interface_guard(kls, region) != nullptr)
      // A guard was added.  If the guard is taken, it was an interface.
      phi->add_req(null());
    if (generate_array_guard(kls, region) != nullptr)
      // A guard was added.  If the guard is taken, it was an array.
      phi->add_req(makecon(TypeInstPtr::make(env()->Object_klass()->java_mirror())));
    // If we fall through, it's a plain class.  Get its _super.
    p = basic_plus_adr(kls, in_bytes(Klass::super_offset()));
    kls = _gvn.transform(LoadKlassNode::make(_gvn, nullptr, immutable_memory(), p, TypeRawPtr::BOTTOM, TypeInstKlassPtr::OBJECT_OR_NULL));
    null_ctl = top();
    kls = null_check_oop(kls, &null_ctl);
    if (null_ctl != top()) {
      // If the guard is taken, Object.superClass is null (both klass and mirror).
      region->add_req(null_ctl);
      phi   ->add_req(null());
    }
    if (!stopped()) {
      query_value = load_mirror_from_klass(kls);
    }
    break;

  case vmIntrinsics::_getClassAccessFlags:
    p = basic_plus_adr(kls, in_bytes(Klass::access_flags_offset()));
    query_value = make_load(nullptr, p, TypeInt::INT, T_INT, MemNode::unordered);
    break;

  default:
    fatal_unexpected_iid(id);
    break;
  }

  // Fall-through is the normal case of a query to a real class.
  phi->init_req(1, query_value);
  region->init_req(1, control());

  C->set_has_split_ifs(true); // Has chance for split-if optimization
  set_result(region, phi);
  return true;
}

//-------------------------inline_Class_cast-------------------
bool LibraryCallKit::inline_Class_cast() {
  Node* mirror = argument(0); // Class
  Node* obj    = argument(1);
  const TypeInstPtr* mirror_con = _gvn.type(mirror)->isa_instptr();
  if (mirror_con == nullptr) {
    return false;  // dead path (mirror->is_top()).
  }
  if (obj == nullptr || obj->is_top()) {
    return false;  // dead path
  }
  const TypeOopPtr* tp = _gvn.type(obj)->isa_oopptr();

  // First, see if Class.cast() can be folded statically.
  // java_mirror_type() returns non-null for compile-time Class constants.
  ciType* tm = mirror_con->java_mirror_type();
  if (tm != nullptr && tm->is_klass() &&
      tp != nullptr) {
    if (!tp->is_loaded()) {
      // Don't use intrinsic when class is not loaded.
      return false;
    } else {
      int static_res = C->static_subtype_check(TypeKlassPtr::make(tm->as_klass(), Type::trust_interfaces), tp->as_klass_type());
      if (static_res == Compile::SSC_always_true) {
        // isInstance() is true - fold the code.
        set_result(obj);
        return true;
      } else if (static_res == Compile::SSC_always_false) {
        // Don't use intrinsic, have to throw ClassCastException.
        // If the reference is null, the non-intrinsic bytecode will
        // be optimized appropriately.
        return false;
      }
    }
  }

  // Bailout intrinsic and do normal inlining if exception path is frequent.
  if (too_many_traps(Deoptimization::Reason_intrinsic)) {
    return false;
  }

  // Generate dynamic checks.
  // Class.cast() is java implementation of _checkcast bytecode.
  // Do checkcast (Parse::do_checkcast()) optimizations here.

  mirror = null_check(mirror);
  // If mirror is dead, only null-path is taken.
  if (stopped()) {
    return true;
  }

  // Not-subtype or the mirror's klass ptr is null (in case it is a primitive).
  enum { _bad_type_path = 1, _prim_path = 2, PATH_LIMIT };
  RegionNode* region = new RegionNode(PATH_LIMIT);
  record_for_igvn(region);

  // Now load the mirror's klass metaobject, and null-check it.
  // If kls is null, we have a primitive mirror and
  // nothing is an instance of a primitive type.
  Node* kls = load_klass_from_mirror(mirror, false, region, _prim_path);

  Node* res = top();
  if (!stopped()) {
    Node* bad_type_ctrl = top();
    // Do checkcast optimizations.
    res = gen_checkcast(obj, kls, &bad_type_ctrl);
    region->init_req(_bad_type_path, bad_type_ctrl);
  }
  if (region->in(_prim_path) != top() ||
      region->in(_bad_type_path) != top()) {
    // Let Interpreter throw ClassCastException.
    PreserveJVMState pjvms(this);
    set_control(_gvn.transform(region));
    uncommon_trap(Deoptimization::Reason_intrinsic,
                  Deoptimization::Action_maybe_recompile);
  }
  if (!stopped()) {
    set_result(res);
  }
  return true;
}


//--------------------------inline_native_subtype_check------------------------
// This intrinsic takes the JNI calls out of the heart of
// UnsafeFieldAccessorImpl.set, which improves Field.set, readObject, etc.
bool LibraryCallKit::inline_native_subtype_check() {
  // Pull both arguments off the stack.
  Node* args[2];                // two java.lang.Class mirrors: superc, subc
  args[0] = argument(0);
  args[1] = argument(1);
  Node* klasses[2];             // corresponding Klasses: superk, subk
  klasses[0] = klasses[1] = top();

  enum {
    // A full decision tree on {superc is prim, subc is prim}:
    _prim_0_path = 1,           // {P,N} => false
                                // {P,P} & superc!=subc => false
    _prim_same_path,            // {P,P} & superc==subc => true
    _prim_1_path,               // {N,P} => false
    _ref_subtype_path,          // {N,N} & subtype check wins => true
    _both_ref_path,             // {N,N} & subtype check loses => false
    PATH_LIMIT
  };

  RegionNode* region = new RegionNode(PATH_LIMIT);
  Node*       phi    = new PhiNode(region, TypeInt::BOOL);
  record_for_igvn(region);

  const TypePtr* adr_type = TypeRawPtr::BOTTOM;   // memory type of loads
  const TypeKlassPtr* kls_type = TypeInstKlassPtr::OBJECT_OR_NULL;
  int class_klass_offset = java_lang_Class::klass_offset();

  // First null-check both mirrors and load each mirror's klass metaobject.
  int which_arg;
  for (which_arg = 0; which_arg <= 1; which_arg++) {
    Node* arg = args[which_arg];
    arg = null_check(arg);
    if (stopped())  break;
    args[which_arg] = arg;

    Node* p = basic_plus_adr(arg, class_klass_offset);
    Node* kls = LoadKlassNode::make(_gvn, nullptr, immutable_memory(), p, adr_type, kls_type);
    klasses[which_arg] = _gvn.transform(kls);
  }

  // Having loaded both klasses, test each for null.
  bool never_see_null = !too_many_traps(Deoptimization::Reason_null_check);
  for (which_arg = 0; which_arg <= 1; which_arg++) {
    Node* kls = klasses[which_arg];
    Node* null_ctl = top();
    kls = null_check_oop(kls, &null_ctl, never_see_null);
    int prim_path = (which_arg == 0 ? _prim_0_path : _prim_1_path);
    region->init_req(prim_path, null_ctl);
    if (stopped())  break;
    klasses[which_arg] = kls;
  }

  if (!stopped()) {
    // now we have two reference types, in klasses[0..1]
    Node* subk   = klasses[1];  // the argument to isAssignableFrom
    Node* superk = klasses[0];  // the receiver
    region->set_req(_both_ref_path, gen_subtype_check(subk, superk));
    // now we have a successful reference subtype check
    region->set_req(_ref_subtype_path, control());
  }

  // If both operands are primitive (both klasses null), then
  // we must return true when they are identical primitives.
  // It is convenient to test this after the first null klass check.
  set_control(region->in(_prim_0_path)); // go back to first null check
  if (!stopped()) {
    // Since superc is primitive, make a guard for the superc==subc case.
    Node* cmp_eq = _gvn.transform(new CmpPNode(args[0], args[1]));
    Node* bol_eq = _gvn.transform(new BoolNode(cmp_eq, BoolTest::eq));
    generate_guard(bol_eq, region, PROB_FAIR);
    if (region->req() == PATH_LIMIT+1) {
      // A guard was added.  If the added guard is taken, superc==subc.
      region->swap_edges(PATH_LIMIT, _prim_same_path);
      region->del_req(PATH_LIMIT);
    }
    region->set_req(_prim_0_path, control()); // Not equal after all.
  }

  // these are the only paths that produce 'true':
  phi->set_req(_prim_same_path,   intcon(1));
  phi->set_req(_ref_subtype_path, intcon(1));

  // pull together the cases:
  assert(region->req() == PATH_LIMIT, "sane region");
  for (uint i = 1; i < region->req(); i++) {
    Node* ctl = region->in(i);
    if (ctl == nullptr || ctl == top()) {
      region->set_req(i, top());
      phi   ->set_req(i, top());
    } else if (phi->in(i) == nullptr) {
      phi->set_req(i, intcon(0)); // all other paths produce 'false'
    }
  }

  set_control(_gvn.transform(region));
  set_result(_gvn.transform(phi));
  return true;
}

//---------------------generate_array_guard_common------------------------
Node* LibraryCallKit::generate_array_guard_common(Node* kls, RegionNode* region,
                                                  bool obj_array, bool not_array) {

  if (stopped()) {
    return nullptr;
  }

  // If obj_array/non_array==false/false:
  // Branch around if the given klass is in fact an array (either obj or prim).
  // If obj_array/non_array==false/true:
  // Branch around if the given klass is not an array klass of any kind.
  // If obj_array/non_array==true/true:
  // Branch around if the kls is not an oop array (kls is int[], String, etc.)
  // If obj_array/non_array==true/false:
  // Branch around if the kls is an oop array (Object[] or subtype)
  //
  // Like generate_guard, adds a new path onto the region.
  jint  layout_con = 0;
  Node* layout_val = get_layout_helper(kls, layout_con);
  if (layout_val == nullptr) {
    bool query = (obj_array
                  ? Klass::layout_helper_is_objArray(layout_con)
                  : Klass::layout_helper_is_array(layout_con));
    if (query == not_array) {
      return nullptr;                       // never a branch
    } else {                             // always a branch
      Node* always_branch = control();
      if (region != nullptr)
        region->add_req(always_branch);
      set_control(top());
      return always_branch;
    }
  }
  // Now test the correct condition.
  jint  nval = (obj_array
                ? (jint)(Klass::_lh_array_tag_type_value
                   <<    Klass::_lh_array_tag_shift)
                : Klass::_lh_neutral_value);
  Node* cmp = _gvn.transform(new CmpINode(layout_val, intcon(nval)));
  BoolTest::mask btest = BoolTest::lt;  // correct for testing is_[obj]array
  // invert the test if we are looking for a non-array
  if (not_array)  btest = BoolTest(btest).negate();
  Node* bol = _gvn.transform(new BoolNode(cmp, btest));
  return generate_fair_guard(bol, region);
}


//-----------------------inline_native_newArray--------------------------
// private static native Object java.lang.reflect.newArray(Class<?> componentType, int length);
// private        native Object Unsafe.allocateUninitializedArray0(Class<?> cls, int size);
bool LibraryCallKit::inline_unsafe_newArray(bool uninitialized) {
  Node* mirror;
  Node* count_val;
  if (uninitialized) {
    null_check_receiver();
    mirror    = argument(1);
    count_val = argument(2);
  } else {
    mirror    = argument(0);
    count_val = argument(1);
  }

  mirror = null_check(mirror);
  // If mirror or obj is dead, only null-path is taken.
  if (stopped())  return true;

  enum { _normal_path = 1, _slow_path = 2, PATH_LIMIT };
  RegionNode* result_reg = new RegionNode(PATH_LIMIT);
  PhiNode*    result_val = new PhiNode(result_reg, TypeInstPtr::NOTNULL);
  PhiNode*    result_io  = new PhiNode(result_reg, Type::ABIO);
  PhiNode*    result_mem = new PhiNode(result_reg, Type::MEMORY, TypePtr::BOTTOM);

  bool never_see_null = !too_many_traps(Deoptimization::Reason_null_check);
  Node* klass_node = load_array_klass_from_mirror(mirror, never_see_null,
                                                  result_reg, _slow_path);
  Node* normal_ctl   = control();
  Node* no_array_ctl = result_reg->in(_slow_path);

  // Generate code for the slow case.  We make a call to newArray().
  set_control(no_array_ctl);
  if (!stopped()) {
    // Either the input type is void.class, or else the
    // array klass has not yet been cached.  Either the
    // ensuing call will throw an exception, or else it
    // will cache the array klass for next time.
    PreserveJVMState pjvms(this);
    CallJavaNode* slow_call = nullptr;
    if (uninitialized) {
      // Generate optimized virtual call (holder class 'Unsafe' is final)
      slow_call = generate_method_call(vmIntrinsics::_allocateUninitializedArray, false, false, true);
    } else {
      slow_call = generate_method_call_static(vmIntrinsics::_newArray, true);
    }
    Node* slow_result = set_results_for_java_call(slow_call);
    // this->control() comes from set_results_for_java_call
    result_reg->set_req(_slow_path, control());
    result_val->set_req(_slow_path, slow_result);
    result_io ->set_req(_slow_path, i_o());
    result_mem->set_req(_slow_path, reset_memory());
  }

  set_control(normal_ctl);
  if (!stopped()) {
    // Normal case:  The array type has been cached in the java.lang.Class.
    // The following call works fine even if the array type is polymorphic.
    // It could be a dynamic mix of int[], boolean[], Object[], etc.
    Node* obj = new_array(klass_node, count_val, 0);  // no arguments to push
    result_reg->init_req(_normal_path, control());
    result_val->init_req(_normal_path, obj);
    result_io ->init_req(_normal_path, i_o());
    result_mem->init_req(_normal_path, reset_memory());

    if (uninitialized) {
      // Mark the allocation so that zeroing is skipped
      AllocateArrayNode* alloc = AllocateArrayNode::Ideal_array_allocation(obj);
      alloc->maybe_set_complete(&_gvn);
    }
  }

  // Return the combined state.
  set_i_o(        _gvn.transform(result_io)  );
  set_all_memory( _gvn.transform(result_mem));

  C->set_has_split_ifs(true); // Has chance for split-if optimization
  set_result(result_reg, result_val);
  return true;
}

//----------------------inline_native_getLength--------------------------
// public static native int java.lang.reflect.Array.getLength(Object array);
bool LibraryCallKit::inline_native_getLength() {
  if (too_many_traps(Deoptimization::Reason_intrinsic))  return false;

  Node* array = null_check(argument(0));
  // If array is dead, only null-path is taken.
  if (stopped())  return true;

  // Deoptimize if it is a non-array.
  Node* non_array = generate_non_array_guard(load_object_klass(array), nullptr);

  if (non_array != nullptr) {
    PreserveJVMState pjvms(this);
    set_control(non_array);
    uncommon_trap(Deoptimization::Reason_intrinsic,
                  Deoptimization::Action_maybe_recompile);
  }

  // If control is dead, only non-array-path is taken.
  if (stopped())  return true;

  // The works fine even if the array type is polymorphic.
  // It could be a dynamic mix of int[], boolean[], Object[], etc.
  Node* result = load_array_length(array);

  C->set_has_split_ifs(true);  // Has chance for split-if optimization
  set_result(result);
  return true;
}

//------------------------inline_array_copyOf----------------------------
// public static <T,U> T[] java.util.Arrays.copyOf(     U[] original, int newLength,         Class<? extends T[]> newType);
// public static <T,U> T[] java.util.Arrays.copyOfRange(U[] original, int from,      int to, Class<? extends T[]> newType);
bool LibraryCallKit::inline_array_copyOf(bool is_copyOfRange) {
  if (too_many_traps(Deoptimization::Reason_intrinsic))  return false;

  // Get the arguments.
  Node* original          = argument(0);
  Node* start             = is_copyOfRange? argument(1): intcon(0);
  Node* end               = is_copyOfRange? argument(2): argument(1);
  Node* array_type_mirror = is_copyOfRange? argument(3): argument(2);

  Node* newcopy = nullptr;

  // Set the original stack and the reexecute bit for the interpreter to reexecute
  // the bytecode that invokes Arrays.copyOf if deoptimization happens.
  { PreserveReexecuteState preexecs(this);
    jvms()->set_should_reexecute(true);

    array_type_mirror = null_check(array_type_mirror);
    original          = null_check(original);

    // Check if a null path was taken unconditionally.
    if (stopped())  return true;

    Node* orig_length = load_array_length(original);

    Node* klass_node = load_klass_from_mirror(array_type_mirror, false, nullptr, 0);
    klass_node = null_check(klass_node);

    RegionNode* bailout = new RegionNode(1);
    record_for_igvn(bailout);

    // Despite the generic type of Arrays.copyOf, the mirror might be int, int[], etc.
    // Bail out if that is so.
    Node* not_objArray = generate_non_objArray_guard(klass_node, bailout);
    if (not_objArray != nullptr) {
      // Improve the klass node's type from the new optimistic assumption:
      ciKlass* ak = ciArrayKlass::make(env()->Object_klass());
      const Type* akls = TypeKlassPtr::make(TypePtr::NotNull, ak, 0/*offset*/);
      Node* cast = new CastPPNode(klass_node, akls);
      cast->init_req(0, control());
      klass_node = _gvn.transform(cast);
    }

    // Bail out if either start or end is negative.
    generate_negative_guard(start, bailout, &start);
    generate_negative_guard(end,   bailout, &end);

    Node* length = end;
    if (_gvn.type(start) != TypeInt::ZERO) {
      length = _gvn.transform(new SubINode(end, start));
    }

    // Bail out if length is negative.
    // Without this the new_array would throw
    // NegativeArraySizeException but IllegalArgumentException is what
    // should be thrown
    generate_negative_guard(length, bailout, &length);

    if (bailout->req() > 1) {
      PreserveJVMState pjvms(this);
      set_control(_gvn.transform(bailout));
      uncommon_trap(Deoptimization::Reason_intrinsic,
                    Deoptimization::Action_maybe_recompile);
    }

    if (!stopped()) {
      // How many elements will we copy from the original?
      // The answer is MinI(orig_length - start, length).
      Node* orig_tail = _gvn.transform(new SubINode(orig_length, start));
      Node* moved = generate_min_max(vmIntrinsics::_min, orig_tail, length);

      // Generate a direct call to the right arraycopy function(s).
      // We know the copy is disjoint but we might not know if the
      // oop stores need checking.
      // Extreme case:  Arrays.copyOf((Integer[])x, 10, String[].class).
      // This will fail a store-check if x contains any non-nulls.

      // ArrayCopyNode:Ideal may transform the ArrayCopyNode to
      // loads/stores but it is legal only if we're sure the
      // Arrays.copyOf would succeed. So we need all input arguments
      // to the copyOf to be validated, including that the copy to the
      // new array won't trigger an ArrayStoreException. That subtype
      // check can be optimized if we know something on the type of
      // the input array from type speculation.
      if (_gvn.type(klass_node)->singleton()) {
        const TypeKlassPtr* subk = _gvn.type(load_object_klass(original))->is_klassptr();
        const TypeKlassPtr* superk = _gvn.type(klass_node)->is_klassptr();

        int test = C->static_subtype_check(superk, subk);
        if (test != Compile::SSC_always_true && test != Compile::SSC_always_false) {
          const TypeOopPtr* t_original = _gvn.type(original)->is_oopptr();
          if (t_original->speculative_type() != nullptr) {
            original = maybe_cast_profiled_obj(original, t_original->speculative_type(), true);
          }
        }
      }

      bool validated = false;
      // Reason_class_check rather than Reason_intrinsic because we
      // want to intrinsify even if this traps.
      if (!too_many_traps(Deoptimization::Reason_class_check)) {
        Node* not_subtype_ctrl = gen_subtype_check(original, klass_node);

        if (not_subtype_ctrl != top()) {
          PreserveJVMState pjvms(this);
          set_control(not_subtype_ctrl);
          uncommon_trap(Deoptimization::Reason_class_check,
                        Deoptimization::Action_make_not_entrant);
          assert(stopped(), "Should be stopped");
        }
        validated = true;
      }

      if (!stopped()) {
        newcopy = new_array(klass_node, length, 0);  // no arguments to push

        ArrayCopyNode* ac = ArrayCopyNode::make(this, true, original, start, newcopy, intcon(0), moved, true, false,
                                                load_object_klass(original), klass_node);
        if (!is_copyOfRange) {
          ac->set_copyof(validated);
        } else {
          ac->set_copyofrange(validated);
        }
        Node* n = _gvn.transform(ac);
        if (n == ac) {
          ac->connect_outputs(this);
        } else {
          assert(validated, "shouldn't transform if all arguments not validated");
          set_all_memory(n);
        }
      }
    }
  } // original reexecute is set back here

  C->set_has_split_ifs(true); // Has chance for split-if optimization
  if (!stopped()) {
    set_result(newcopy);
  }
  return true;
}


//----------------------generate_virtual_guard---------------------------
// Helper for hashCode and clone.  Peeks inside the vtable to avoid a call.
Node* LibraryCallKit::generate_virtual_guard(Node* obj_klass,
                                             RegionNode* slow_region) {
  ciMethod* method = callee();
  int vtable_index = method->vtable_index();
  assert(vtable_index >= 0 || vtable_index == Method::nonvirtual_vtable_index,
         "bad index %d", vtable_index);
  // Get the Method* out of the appropriate vtable entry.
  int entry_offset  = in_bytes(Klass::vtable_start_offset()) +
                     vtable_index*vtableEntry::size_in_bytes() +
                     in_bytes(vtableEntry::method_offset());
  Node* entry_addr  = basic_plus_adr(obj_klass, entry_offset);
  Node* target_call = make_load(nullptr, entry_addr, TypePtr::NOTNULL, T_ADDRESS, MemNode::unordered);

  // Compare the target method with the expected method (e.g., Object.hashCode).
  const TypePtr* native_call_addr = TypeMetadataPtr::make(method);

  Node* native_call = makecon(native_call_addr);
  Node* chk_native  = _gvn.transform(new CmpPNode(target_call, native_call));
  Node* test_native = _gvn.transform(new BoolNode(chk_native, BoolTest::ne));

  return generate_slow_guard(test_native, slow_region);
}

//-----------------------generate_method_call----------------------------
// Use generate_method_call to make a slow-call to the real
// method if the fast path fails.  An alternative would be to
// use a stub like OptoRuntime::slow_arraycopy_Java.
// This only works for expanding the current library call,
// not another intrinsic.  (E.g., don't use this for making an
// arraycopy call inside of the copyOf intrinsic.)
CallJavaNode*
LibraryCallKit::generate_method_call(vmIntrinsicID method_id, bool is_virtual, bool is_static, bool res_not_null) {
  // When compiling the intrinsic method itself, do not use this technique.
  guarantee(callee() != C->method(), "cannot make slow-call to self");

  ciMethod* method = callee();
  // ensure the JVMS we have will be correct for this call
  guarantee(method_id == method->intrinsic_id(), "must match");

  const TypeFunc* tf = TypeFunc::make(method);
  if (res_not_null) {
    assert(tf->return_type() == T_OBJECT, "");
    const TypeTuple* range = tf->range();
    const Type** fields = TypeTuple::fields(range->cnt());
    fields[TypeFunc::Parms] = range->field_at(TypeFunc::Parms)->filter_speculative(TypePtr::NOTNULL);
    const TypeTuple* new_range = TypeTuple::make(range->cnt(), fields);
    tf = TypeFunc::make(tf->domain(), new_range);
  }
  CallJavaNode* slow_call;
  if (is_static) {
    assert(!is_virtual, "");
    slow_call = new CallStaticJavaNode(C, tf,
                           SharedRuntime::get_resolve_static_call_stub(), method);
  } else if (is_virtual) {
    assert(!gvn().type(argument(0))->maybe_null(), "should not be null");
    int vtable_index = Method::invalid_vtable_index;
    if (UseInlineCaches) {
      // Suppress the vtable call
    } else {
      // hashCode and clone are not a miranda methods,
      // so the vtable index is fixed.
      // No need to use the linkResolver to get it.
       vtable_index = method->vtable_index();
       assert(vtable_index >= 0 || vtable_index == Method::nonvirtual_vtable_index,
              "bad index %d", vtable_index);
    }
    slow_call = new CallDynamicJavaNode(tf,
                          SharedRuntime::get_resolve_virtual_call_stub(),
                          method, vtable_index);
  } else {  // neither virtual nor static:  opt_virtual
    assert(!gvn().type(argument(0))->maybe_null(), "should not be null");
    slow_call = new CallStaticJavaNode(C, tf,
                                SharedRuntime::get_resolve_opt_virtual_call_stub(), method);
    slow_call->set_optimized_virtual(true);
  }
  if (CallGenerator::is_inlined_method_handle_intrinsic(this->method(), bci(), callee())) {
    // To be able to issue a direct call (optimized virtual or virtual)
    // and skip a call to MH.linkTo*/invokeBasic adapter, additional information
    // about the method being invoked should be attached to the call site to
    // make resolution logic work (see SharedRuntime::resolve_{virtual,opt_virtual}_call_C).
    slow_call->set_override_symbolic_info(true);
  }
  set_arguments_for_java_call(slow_call);
  set_edges_for_java_call(slow_call);
  return slow_call;
}


/**
 * Build special case code for calls to hashCode on an object. This call may
 * be virtual (invokevirtual) or bound (invokespecial). For each case we generate
 * slightly different code.
 */
bool LibraryCallKit::inline_native_hashcode(bool is_virtual, bool is_static) {
  assert(is_static == callee()->is_static(), "correct intrinsic selection");
  assert(!(is_virtual && is_static), "either virtual, special, or static");

  enum { _slow_path = 1, _fast_path, _null_path, PATH_LIMIT };

  RegionNode* result_reg = new RegionNode(PATH_LIMIT);
  PhiNode*    result_val = new PhiNode(result_reg, TypeInt::INT);
  PhiNode*    result_io  = new PhiNode(result_reg, Type::ABIO);
  PhiNode*    result_mem = new PhiNode(result_reg, Type::MEMORY, TypePtr::BOTTOM);
  Node* obj = nullptr;
  if (!is_static) {
    // Check for hashing null object
    obj = null_check_receiver();
    if (stopped())  return true;        // unconditionally null
    result_reg->init_req(_null_path, top());
    result_val->init_req(_null_path, top());
  } else {
    // Do a null check, and return zero if null.
    // System.identityHashCode(null) == 0
    obj = argument(0);
    Node* null_ctl = top();
    obj = null_check_oop(obj, &null_ctl);
    result_reg->init_req(_null_path, null_ctl);
    result_val->init_req(_null_path, _gvn.intcon(0));
  }

  // Unconditionally null?  Then return right away.
  if (stopped()) {
    set_control( result_reg->in(_null_path));
    if (!stopped())
      set_result(result_val->in(_null_path));
    return true;
  }

  // We only go to the fast case code if we pass a number of guards.  The
  // paths which do not pass are accumulated in the slow_region.
  RegionNode* slow_region = new RegionNode(1);
  record_for_igvn(slow_region);

  // If this is a virtual call, we generate a funny guard.  We pull out
  // the vtable entry corresponding to hashCode() from the target object.
  // If the target method which we are calling happens to be the native
  // Object hashCode() method, we pass the guard.  We do not need this
  // guard for non-virtual calls -- the caller is known to be the native
  // Object hashCode().
  if (is_virtual) {
    // After null check, get the object's klass.
    Node* obj_klass = load_object_klass(obj);
    generate_virtual_guard(obj_klass, slow_region);
  }

  // Get the header out of the object, use LoadMarkNode when available
  Node* header_addr = basic_plus_adr(obj, oopDesc::mark_offset_in_bytes());
  // The control of the load must be null. Otherwise, the load can move before
  // the null check after castPP removal.
  Node* no_ctrl = nullptr;
  Node* header = make_load(no_ctrl, header_addr, TypeX_X, TypeX_X->basic_type(), MemNode::unordered);

  // Test the header to see if it is unlocked.
  Node *lock_mask      = _gvn.MakeConX(markWord::lock_mask_in_place);
  Node *lmasked_header = _gvn.transform(new AndXNode(header, lock_mask));
  Node *unlocked_val   = _gvn.MakeConX(markWord::unlocked_value);
  Node *chk_unlocked   = _gvn.transform(new CmpXNode( lmasked_header, unlocked_val));
  Node *test_unlocked  = _gvn.transform(new BoolNode( chk_unlocked, BoolTest::ne));

  generate_slow_guard(test_unlocked, slow_region);

  // Get the hash value and check to see that it has been properly assigned.
  // We depend on hash_mask being at most 32 bits and avoid the use of
  // hash_mask_in_place because it could be larger than 32 bits in a 64-bit
  // vm: see markWord.hpp.
  Node *hash_mask      = _gvn.intcon(markWord::hash_mask);
  Node *hash_shift     = _gvn.intcon(markWord::hash_shift);
  Node *hshifted_header= _gvn.transform(new URShiftXNode(header, hash_shift));
  // This hack lets the hash bits live anywhere in the mark object now, as long
  // as the shift drops the relevant bits into the low 32 bits.  Note that
  // Java spec says that HashCode is an int so there's no point in capturing
  // an 'X'-sized hashcode (32 in 32-bit build or 64 in 64-bit build).
  hshifted_header      = ConvX2I(hshifted_header);
  Node *hash_val       = _gvn.transform(new AndINode(hshifted_header, hash_mask));

  Node *no_hash_val    = _gvn.intcon(markWord::no_hash);
  Node *chk_assigned   = _gvn.transform(new CmpINode( hash_val, no_hash_val));
  Node *test_assigned  = _gvn.transform(new BoolNode( chk_assigned, BoolTest::eq));

  generate_slow_guard(test_assigned, slow_region);

  Node* init_mem = reset_memory();
  // fill in the rest of the null path:
  result_io ->init_req(_null_path, i_o());
  result_mem->init_req(_null_path, init_mem);

  result_val->init_req(_fast_path, hash_val);
  result_reg->init_req(_fast_path, control());
  result_io ->init_req(_fast_path, i_o());
  result_mem->init_req(_fast_path, init_mem);

  // Generate code for the slow case.  We make a call to hashCode().
  set_control(_gvn.transform(slow_region));
  if (!stopped()) {
    // No need for PreserveJVMState, because we're using up the present state.
    set_all_memory(init_mem);
    vmIntrinsics::ID hashCode_id = is_static ? vmIntrinsics::_identityHashCode : vmIntrinsics::_hashCode;
    CallJavaNode* slow_call = generate_method_call(hashCode_id, is_virtual, is_static, false);
    Node* slow_result = set_results_for_java_call(slow_call);
    // this->control() comes from set_results_for_java_call
    result_reg->init_req(_slow_path, control());
    result_val->init_req(_slow_path, slow_result);
    result_io  ->set_req(_slow_path, i_o());
    result_mem ->set_req(_slow_path, reset_memory());
  }

  // Return the combined state.
  set_i_o(        _gvn.transform(result_io)  );
  set_all_memory( _gvn.transform(result_mem));

  set_result(result_reg, result_val);
  return true;
}

//---------------------------inline_native_getClass----------------------------
// public final native Class<?> java.lang.Object.getClass();
//
// Build special case code for calls to getClass on an object.
bool LibraryCallKit::inline_native_getClass() {
  Node* obj = null_check_receiver();
  if (stopped())  return true;
  set_result(load_mirror_from_klass(load_object_klass(obj)));
  return true;
}

//-----------------inline_native_Reflection_getCallerClass---------------------
// public static native Class<?> sun.reflect.Reflection.getCallerClass();
//
// In the presence of deep enough inlining, getCallerClass() becomes a no-op.
//
// NOTE: This code must perform the same logic as JVM_GetCallerClass
// in that it must skip particular security frames and checks for
// caller sensitive methods.
bool LibraryCallKit::inline_native_Reflection_getCallerClass() {
#ifndef PRODUCT
  if ((C->print_intrinsics() || C->print_inlining()) && Verbose) {
    tty->print_cr("Attempting to inline sun.reflect.Reflection.getCallerClass");
  }
#endif

  if (!jvms()->has_method()) {
#ifndef PRODUCT
    if ((C->print_intrinsics() || C->print_inlining()) && Verbose) {
      tty->print_cr("  Bailing out because intrinsic was inlined at top level");
    }
#endif
    return false;
  }

  // Walk back up the JVM state to find the caller at the required
  // depth.
  JVMState* caller_jvms = jvms();

  // Cf. JVM_GetCallerClass
  // NOTE: Start the loop at depth 1 because the current JVM state does
  // not include the Reflection.getCallerClass() frame.
  for (int n = 1; caller_jvms != nullptr; caller_jvms = caller_jvms->caller(), n++) {
    ciMethod* m = caller_jvms->method();
    switch (n) {
    case 0:
      fatal("current JVM state does not include the Reflection.getCallerClass frame");
      break;
    case 1:
      // Frame 0 and 1 must be caller sensitive (see JVM_GetCallerClass).
      if (!m->caller_sensitive()) {
#ifndef PRODUCT
        if ((C->print_intrinsics() || C->print_inlining()) && Verbose) {
          tty->print_cr("  Bailing out: CallerSensitive annotation expected at frame %d", n);
        }
#endif
        return false;  // bail-out; let JVM_GetCallerClass do the work
      }
      break;
    default:
      if (!m->is_ignored_by_security_stack_walk()) {
        // We have reached the desired frame; return the holder class.
        // Acquire method holder as java.lang.Class and push as constant.
        ciInstanceKlass* caller_klass = caller_jvms->method()->holder();
        ciInstance* caller_mirror = caller_klass->java_mirror();
        set_result(makecon(TypeInstPtr::make(caller_mirror)));

#ifndef PRODUCT
        if ((C->print_intrinsics() || C->print_inlining()) && Verbose) {
          tty->print_cr("  Succeeded: caller = %d) %s.%s, JVMS depth = %d", n, caller_klass->name()->as_utf8(), caller_jvms->method()->name()->as_utf8(), jvms()->depth());
          tty->print_cr("  JVM state at this point:");
          for (int i = jvms()->depth(), n = 1; i >= 1; i--, n++) {
            ciMethod* m = jvms()->of_depth(i)->method();
            tty->print_cr("   %d) %s.%s", n, m->holder()->name()->as_utf8(), m->name()->as_utf8());
          }
        }
#endif
        return true;
      }
      break;
    }
  }

#ifndef PRODUCT
  if ((C->print_intrinsics() || C->print_inlining()) && Verbose) {
    tty->print_cr("  Bailing out because caller depth exceeded inlining depth = %d", jvms()->depth());
    tty->print_cr("  JVM state at this point:");
    for (int i = jvms()->depth(), n = 1; i >= 1; i--, n++) {
      ciMethod* m = jvms()->of_depth(i)->method();
      tty->print_cr("   %d) %s.%s", n, m->holder()->name()->as_utf8(), m->name()->as_utf8());
    }
  }
#endif

  return false;  // bail-out; let JVM_GetCallerClass do the work
}

bool LibraryCallKit::inline_fp_conversions(vmIntrinsics::ID id) {
  Node* arg = argument(0);
  Node* result = nullptr;

  switch (id) {
  case vmIntrinsics::_floatToRawIntBits:    result = new MoveF2INode(arg);  break;
  case vmIntrinsics::_intBitsToFloat:       result = new MoveI2FNode(arg);  break;
  case vmIntrinsics::_doubleToRawLongBits:  result = new MoveD2LNode(arg);  break;
  case vmIntrinsics::_longBitsToDouble:     result = new MoveL2DNode(arg);  break;
  case vmIntrinsics::_floatToFloat16:       result = new ConvF2HFNode(arg); break;
  case vmIntrinsics::_float16ToFloat:       result = new ConvHF2FNode(arg); break;

  case vmIntrinsics::_doubleToLongBits: {
    // two paths (plus control) merge in a wood
    RegionNode *r = new RegionNode(3);
    Node *phi = new PhiNode(r, TypeLong::LONG);

    Node *cmpisnan = _gvn.transform(new CmpDNode(arg, arg));
    // Build the boolean node
    Node *bolisnan = _gvn.transform(new BoolNode(cmpisnan, BoolTest::ne));

    // Branch either way.
    // NaN case is less traveled, which makes all the difference.
    IfNode *ifisnan = create_and_xform_if(control(), bolisnan, PROB_STATIC_FREQUENT, COUNT_UNKNOWN);
    Node *opt_isnan = _gvn.transform(ifisnan);
    assert( opt_isnan->is_If(), "Expect an IfNode");
    IfNode *opt_ifisnan = (IfNode*)opt_isnan;
    Node *iftrue = _gvn.transform(new IfTrueNode(opt_ifisnan));

    set_control(iftrue);

    static const jlong nan_bits = CONST64(0x7ff8000000000000);
    Node *slow_result = longcon(nan_bits); // return NaN
    phi->init_req(1, _gvn.transform( slow_result ));
    r->init_req(1, iftrue);

    // Else fall through
    Node *iffalse = _gvn.transform(new IfFalseNode(opt_ifisnan));
    set_control(iffalse);

    phi->init_req(2, _gvn.transform(new MoveD2LNode(arg)));
    r->init_req(2, iffalse);

    // Post merge
    set_control(_gvn.transform(r));
    record_for_igvn(r);

    C->set_has_split_ifs(true); // Has chance for split-if optimization
    result = phi;
    assert(result->bottom_type()->isa_long(), "must be");
    break;
  }

  case vmIntrinsics::_floatToIntBits: {
    // two paths (plus control) merge in a wood
    RegionNode *r = new RegionNode(3);
    Node *phi = new PhiNode(r, TypeInt::INT);

    Node *cmpisnan = _gvn.transform(new CmpFNode(arg, arg));
    // Build the boolean node
    Node *bolisnan = _gvn.transform(new BoolNode(cmpisnan, BoolTest::ne));

    // Branch either way.
    // NaN case is less traveled, which makes all the difference.
    IfNode *ifisnan = create_and_xform_if(control(), bolisnan, PROB_STATIC_FREQUENT, COUNT_UNKNOWN);
    Node *opt_isnan = _gvn.transform(ifisnan);
    assert( opt_isnan->is_If(), "Expect an IfNode");
    IfNode *opt_ifisnan = (IfNode*)opt_isnan;
    Node *iftrue = _gvn.transform(new IfTrueNode(opt_ifisnan));

    set_control(iftrue);

    static const jint nan_bits = 0x7fc00000;
    Node *slow_result = makecon(TypeInt::make(nan_bits)); // return NaN
    phi->init_req(1, _gvn.transform( slow_result ));
    r->init_req(1, iftrue);

    // Else fall through
    Node *iffalse = _gvn.transform(new IfFalseNode(opt_ifisnan));
    set_control(iffalse);

    phi->init_req(2, _gvn.transform(new MoveF2INode(arg)));
    r->init_req(2, iffalse);

    // Post merge
    set_control(_gvn.transform(r));
    record_for_igvn(r);

    C->set_has_split_ifs(true); // Has chance for split-if optimization
    result = phi;
    assert(result->bottom_type()->isa_int(), "must be");
    break;
  }

  default:
    fatal_unexpected_iid(id);
    break;
  }
  set_result(_gvn.transform(result));
  return true;
}

bool LibraryCallKit::inline_fp_range_check(vmIntrinsics::ID id) {
  Node* arg = argument(0);
  Node* result = nullptr;

  switch (id) {
  case vmIntrinsics::_floatIsInfinite:
    result = new IsInfiniteFNode(arg);
    break;
  case vmIntrinsics::_floatIsFinite:
    result = new IsFiniteFNode(arg);
    break;
  case vmIntrinsics::_doubleIsInfinite:
    result = new IsInfiniteDNode(arg);
    break;
  case vmIntrinsics::_doubleIsFinite:
    result = new IsFiniteDNode(arg);
    break;
  default:
    fatal_unexpected_iid(id);
    break;
  }
  set_result(_gvn.transform(result));
  return true;
}

//----------------------inline_unsafe_copyMemory-------------------------
// public native void Unsafe.copyMemory0(Object srcBase, long srcOffset, Object destBase, long destOffset, long bytes);

static bool has_wide_mem(PhaseGVN& gvn, Node* addr, Node* base) {
  const TypeAryPtr* addr_t = gvn.type(addr)->isa_aryptr();
  const Type*       base_t = gvn.type(base);

  bool in_native = (base_t == TypePtr::NULL_PTR);
  bool in_heap   = !TypePtr::NULL_PTR->higher_equal(base_t);
  bool is_mixed  = !in_heap && !in_native;

  if (is_mixed) {
    return true; // mixed accesses can touch both on-heap and off-heap memory
  }
  if (in_heap) {
    bool is_prim_array = (addr_t != nullptr) && (addr_t->elem() != Type::BOTTOM);
    if (!is_prim_array) {
      // Though Unsafe.copyMemory() ensures at runtime for on-heap accesses that base is a primitive array,
      // there's not enough type information available to determine proper memory slice for it.
      return true;
    }
  }
  return false;
}

bool LibraryCallKit::inline_unsafe_copyMemory() {
  if (callee()->is_static())  return false;  // caller must have the capability!
  null_check_receiver();  // null-check receiver
  if (stopped())  return true;

  C->set_has_unsafe_access(true);  // Mark eventual nmethod as "unsafe".

  Node* src_base =         argument(1);  // type: oop
  Node* src_off  = ConvL2X(argument(2)); // type: long
  Node* dst_base =         argument(4);  // type: oop
  Node* dst_off  = ConvL2X(argument(5)); // type: long
  Node* size     = ConvL2X(argument(7)); // type: long

  assert(Unsafe_field_offset_to_byte_offset(11) == 11,
         "fieldOffset must be byte-scaled");

  Node* src_addr = make_unsafe_address(src_base, src_off);
  Node* dst_addr = make_unsafe_address(dst_base, dst_off);

  Node* thread = _gvn.transform(new ThreadLocalNode());
  Node* doing_unsafe_access_addr = basic_plus_adr(top(), thread, in_bytes(JavaThread::doing_unsafe_access_offset()));
  BasicType doing_unsafe_access_bt = T_BYTE;
  assert((sizeof(bool) * CHAR_BIT) == 8, "not implemented");

  // update volatile field
  store_to_memory(control(), doing_unsafe_access_addr, intcon(1), doing_unsafe_access_bt, Compile::AliasIdxRaw, MemNode::unordered);

  int flags = RC_LEAF | RC_NO_FP;

  const TypePtr* dst_type = TypePtr::BOTTOM;

  // Adjust memory effects of the runtime call based on input values.
  if (!has_wide_mem(_gvn, src_addr, src_base) &&
      !has_wide_mem(_gvn, dst_addr, dst_base)) {
    dst_type = _gvn.type(dst_addr)->is_ptr(); // narrow out memory

    const TypePtr* src_type = _gvn.type(src_addr)->is_ptr();
    if (C->get_alias_index(src_type) == C->get_alias_index(dst_type)) {
      flags |= RC_NARROW_MEM; // narrow in memory
    }
  }

  // Call it.  Note that the length argument is not scaled.
  make_runtime_call(flags,
                    OptoRuntime::fast_arraycopy_Type(),
                    StubRoutines::unsafe_arraycopy(),
                    "unsafe_arraycopy",
                    dst_type,
                    src_addr, dst_addr, size XTOP);

  store_to_memory(control(), doing_unsafe_access_addr, intcon(0), doing_unsafe_access_bt, Compile::AliasIdxRaw, MemNode::unordered);

  return true;
}

#undef XTOP

//------------------------clone_coping-----------------------------------
// Helper function for inline_native_clone.
void LibraryCallKit::copy_to_clone(Node* obj, Node* alloc_obj, Node* obj_size, bool is_array) {
  assert(obj_size != nullptr, "");
  Node* raw_obj = alloc_obj->in(1);
  assert(alloc_obj->is_CheckCastPP() && raw_obj->is_Proj() && raw_obj->in(0)->is_Allocate(), "");

  AllocateNode* alloc = nullptr;
  if (ReduceBulkZeroing) {
    // We will be completely responsible for initializing this object -
    // mark Initialize node as complete.
    alloc = AllocateNode::Ideal_allocation(alloc_obj);
    // The object was just allocated - there should be no any stores!
    guarantee(alloc != nullptr && alloc->maybe_set_complete(&_gvn), "");
    // Mark as complete_with_arraycopy so that on AllocateNode
    // expansion, we know this AllocateNode is initialized by an array
    // copy and a StoreStore barrier exists after the array copy.
    alloc->initialization()->set_complete_with_arraycopy();
  }

  Node* size = _gvn.transform(obj_size);
  access_clone(obj, alloc_obj, size, is_array);

  // Do not let reads from the cloned object float above the arraycopy.
  if (alloc != nullptr) {
    // Do not let stores that initialize this object be reordered with
    // a subsequent store that would make this object accessible by
    // other threads.
    // Record what AllocateNode this StoreStore protects so that
    // escape analysis can go from the MemBarStoreStoreNode to the
    // AllocateNode and eliminate the MemBarStoreStoreNode if possible
    // based on the escape status of the AllocateNode.
    insert_mem_bar(Op_MemBarStoreStore, alloc->proj_out_or_null(AllocateNode::RawAddress));
  } else {
    insert_mem_bar(Op_MemBarCPUOrder);
  }
}

//------------------------inline_native_clone----------------------------
// protected native Object java.lang.Object.clone();
//
// Here are the simple edge cases:
//  null receiver => normal trap
//  virtual and clone was overridden => slow path to out-of-line clone
//  not cloneable or finalizer => slow path to out-of-line Object.clone
//
// The general case has two steps, allocation and copying.
// Allocation has two cases, and uses GraphKit::new_instance or new_array.
//
// Copying also has two cases, oop arrays and everything else.
// Oop arrays use arrayof_oop_arraycopy (same as System.arraycopy).
// Everything else uses the tight inline loop supplied by CopyArrayNode.
//
// These steps fold up nicely if and when the cloned object's klass
// can be sharply typed as an object array, a type array, or an instance.
//
bool LibraryCallKit::inline_native_clone(bool is_virtual) {
  PhiNode* result_val;

  // Set the reexecute bit for the interpreter to reexecute
  // the bytecode that invokes Object.clone if deoptimization happens.
  { PreserveReexecuteState preexecs(this);
    jvms()->set_should_reexecute(true);

    Node* obj = null_check_receiver();
    if (stopped())  return true;

    const TypeOopPtr* obj_type = _gvn.type(obj)->is_oopptr();

    // If we are going to clone an instance, we need its exact type to
    // know the number and types of fields to convert the clone to
    // loads/stores. Maybe a speculative type can help us.
    if (!obj_type->klass_is_exact() &&
        obj_type->speculative_type() != nullptr &&
        obj_type->speculative_type()->is_instance_klass()) {
      ciInstanceKlass* spec_ik = obj_type->speculative_type()->as_instance_klass();
      if (spec_ik->nof_nonstatic_fields() <= ArrayCopyLoadStoreMaxElem &&
          !spec_ik->has_injected_fields()) {
        if (!obj_type->isa_instptr() ||
            obj_type->is_instptr()->instance_klass()->has_subklass()) {
          obj = maybe_cast_profiled_obj(obj, obj_type->speculative_type(), false);
        }
      }
    }

    // Conservatively insert a memory barrier on all memory slices.
    // Do not let writes into the original float below the clone.
    insert_mem_bar(Op_MemBarCPUOrder);

    // paths into result_reg:
    enum {
      _slow_path = 1,     // out-of-line call to clone method (virtual or not)
      _objArray_path,     // plain array allocation, plus arrayof_oop_arraycopy
      _array_path,        // plain array allocation, plus arrayof_long_arraycopy
      _instance_path,     // plain instance allocation, plus arrayof_long_arraycopy
      PATH_LIMIT
    };
    RegionNode* result_reg = new RegionNode(PATH_LIMIT);
    result_val             = new PhiNode(result_reg, TypeInstPtr::NOTNULL);
    PhiNode*    result_i_o = new PhiNode(result_reg, Type::ABIO);
    PhiNode*    result_mem = new PhiNode(result_reg, Type::MEMORY, TypePtr::BOTTOM);
    record_for_igvn(result_reg);

    Node* obj_klass = load_object_klass(obj);
    Node* array_ctl = generate_array_guard(obj_klass, (RegionNode*)nullptr);
    if (array_ctl != nullptr) {
      // It's an array.
      PreserveJVMState pjvms(this);
      set_control(array_ctl);
      Node* obj_length = load_array_length(obj);
      Node* array_size = nullptr; // Size of the array without object alignment padding.
      Node* alloc_obj = new_array(obj_klass, obj_length, 0, &array_size, /*deoptimize_on_exception=*/true);

      BarrierSetC2* bs = BarrierSet::barrier_set()->barrier_set_c2();
      if (bs->array_copy_requires_gc_barriers(true, T_OBJECT, true, false, BarrierSetC2::Parsing)) {
        // If it is an oop array, it requires very special treatment,
        // because gc barriers are required when accessing the array.
        Node* is_obja = generate_objArray_guard(obj_klass, (RegionNode*)nullptr);
        if (is_obja != nullptr) {
          PreserveJVMState pjvms2(this);
          set_control(is_obja);
          // Generate a direct call to the right arraycopy function(s).
          // Clones are always tightly coupled.
          ArrayCopyNode* ac = ArrayCopyNode::make(this, true, obj, intcon(0), alloc_obj, intcon(0), obj_length, true, false);
          ac->set_clone_oop_array();
          Node* n = _gvn.transform(ac);
          assert(n == ac, "cannot disappear");
          ac->connect_outputs(this, /*deoptimize_on_exception=*/true);

          result_reg->init_req(_objArray_path, control());
          result_val->init_req(_objArray_path, alloc_obj);
          result_i_o ->set_req(_objArray_path, i_o());
          result_mem ->set_req(_objArray_path, reset_memory());
        }
      }
      // Otherwise, there are no barriers to worry about.
      // (We can dispense with card marks if we know the allocation
      //  comes out of eden (TLAB)...  In fact, ReduceInitialCardMarks
      //  causes the non-eden paths to take compensating steps to
      //  simulate a fresh allocation, so that no further
      //  card marks are required in compiled code to initialize
      //  the object.)

      if (!stopped()) {
        copy_to_clone(obj, alloc_obj, array_size, true);

        // Present the results of the copy.
        result_reg->init_req(_array_path, control());
        result_val->init_req(_array_path, alloc_obj);
        result_i_o ->set_req(_array_path, i_o());
        result_mem ->set_req(_array_path, reset_memory());
      }
    }

    // We only go to the instance fast case code if we pass a number of guards.
    // The paths which do not pass are accumulated in the slow_region.
    RegionNode* slow_region = new RegionNode(1);
    record_for_igvn(slow_region);
    if (!stopped()) {
      // It's an instance (we did array above).  Make the slow-path tests.
      // If this is a virtual call, we generate a funny guard.  We grab
      // the vtable entry corresponding to clone() from the target object.
      // If the target method which we are calling happens to be the
      // Object clone() method, we pass the guard.  We do not need this
      // guard for non-virtual calls; the caller is known to be the native
      // Object clone().
      if (is_virtual) {
        generate_virtual_guard(obj_klass, slow_region);
      }

      // The object must be easily cloneable and must not have a finalizer.
      // Both of these conditions may be checked in a single test.
      // We could optimize the test further, but we don't care.
      generate_access_flags_guard(obj_klass,
                                  // Test both conditions:
                                  JVM_ACC_IS_CLONEABLE_FAST | JVM_ACC_HAS_FINALIZER,
                                  // Must be cloneable but not finalizer:
                                  JVM_ACC_IS_CLONEABLE_FAST,
                                  slow_region);
    }

    if (!stopped()) {
      // It's an instance, and it passed the slow-path tests.
      PreserveJVMState pjvms(this);
      Node* obj_size = nullptr; // Total object size, including object alignment padding.
      // Need to deoptimize on exception from allocation since Object.clone intrinsic
      // is reexecuted if deoptimization occurs and there could be problems when merging
      // exception state between multiple Object.clone versions (reexecute=true vs reexecute=false).
      Node* alloc_obj = new_instance(obj_klass, nullptr, &obj_size, /*deoptimize_on_exception=*/true);

      copy_to_clone(obj, alloc_obj, obj_size, false);

      // Present the results of the slow call.
      result_reg->init_req(_instance_path, control());
      result_val->init_req(_instance_path, alloc_obj);
      result_i_o ->set_req(_instance_path, i_o());
      result_mem ->set_req(_instance_path, reset_memory());
    }

    // Generate code for the slow case.  We make a call to clone().
    set_control(_gvn.transform(slow_region));
    if (!stopped()) {
      PreserveJVMState pjvms(this);
      CallJavaNode* slow_call = generate_method_call(vmIntrinsics::_clone, is_virtual, false, true);
      // We need to deoptimize on exception (see comment above)
      Node* slow_result = set_results_for_java_call(slow_call, false, /* deoptimize */ true);
      // this->control() comes from set_results_for_java_call
      result_reg->init_req(_slow_path, control());
      result_val->init_req(_slow_path, slow_result);
      result_i_o ->set_req(_slow_path, i_o());
      result_mem ->set_req(_slow_path, reset_memory());
    }

    // Return the combined state.
    set_control(    _gvn.transform(result_reg));
    set_i_o(        _gvn.transform(result_i_o));
    set_all_memory( _gvn.transform(result_mem));
  } // original reexecute is set back here

  set_result(_gvn.transform(result_val));
  return true;
}

// If we have a tightly coupled allocation, the arraycopy may take care
// of the array initialization. If one of the guards we insert between
// the allocation and the arraycopy causes a deoptimization, an
// uninitialized array will escape the compiled method. To prevent that
// we set the JVM state for uncommon traps between the allocation and
// the arraycopy to the state before the allocation so, in case of
// deoptimization, we'll reexecute the allocation and the
// initialization.
JVMState* LibraryCallKit::arraycopy_restore_alloc_state(AllocateArrayNode* alloc, int& saved_reexecute_sp) {
  if (alloc != nullptr) {
    ciMethod* trap_method = alloc->jvms()->method();
    int trap_bci = alloc->jvms()->bci();

    if (!C->too_many_traps(trap_method, trap_bci, Deoptimization::Reason_intrinsic) &&
        !C->too_many_traps(trap_method, trap_bci, Deoptimization::Reason_null_check)) {
      // Make sure there's no store between the allocation and the
      // arraycopy otherwise visible side effects could be rexecuted
      // in case of deoptimization and cause incorrect execution.
      bool no_interfering_store = true;
      Node* mem = alloc->in(TypeFunc::Memory);
      if (mem->is_MergeMem()) {
        for (MergeMemStream mms(merged_memory(), mem->as_MergeMem()); mms.next_non_empty2(); ) {
          Node* n = mms.memory();
          if (n != mms.memory2() && !(n->is_Proj() && n->in(0) == alloc->initialization())) {
            assert(n->is_Store(), "what else?");
            no_interfering_store = false;
            break;
          }
        }
      } else {
        for (MergeMemStream mms(merged_memory()); mms.next_non_empty(); ) {
          Node* n = mms.memory();
          if (n != mem && !(n->is_Proj() && n->in(0) == alloc->initialization())) {
            assert(n->is_Store(), "what else?");
            no_interfering_store = false;
            break;
          }
        }
      }

      if (no_interfering_store) {
        SafePointNode* sfpt = create_safepoint_with_state_before_array_allocation(alloc);

        JVMState* saved_jvms = jvms();
        saved_reexecute_sp = _reexecute_sp;

        set_jvms(sfpt->jvms());
        _reexecute_sp = jvms()->sp();

        return saved_jvms;
      }
    }
  }
  return nullptr;
}

// Clone the JVMState of the array allocation and create a new safepoint with it. Re-push the array length to the stack
// such that uncommon traps can be emitted to re-execute the array allocation in the interpreter.
SafePointNode* LibraryCallKit::create_safepoint_with_state_before_array_allocation(const AllocateArrayNode* alloc) const {
  JVMState* old_jvms = alloc->jvms()->clone_shallow(C);
  uint size = alloc->req();
  SafePointNode* sfpt = new SafePointNode(size, old_jvms);
  old_jvms->set_map(sfpt);
  for (uint i = 0; i < size; i++) {
    sfpt->init_req(i, alloc->in(i));
  }
  // re-push array length for deoptimization
  sfpt->ins_req(old_jvms->stkoff() + old_jvms->sp(), alloc->in(AllocateNode::ALength));
  old_jvms->set_sp(old_jvms->sp()+1);
  old_jvms->set_monoff(old_jvms->monoff()+1);
  old_jvms->set_scloff(old_jvms->scloff()+1);
  old_jvms->set_endoff(old_jvms->endoff()+1);
  old_jvms->set_should_reexecute(true);

  sfpt->set_i_o(map()->i_o());
  sfpt->set_memory(map()->memory());
  sfpt->set_control(map()->control());
  return sfpt;
}

// In case of a deoptimization, we restart execution at the
// allocation, allocating a new array. We would leave an uninitialized
// array in the heap that GCs wouldn't expect. Move the allocation
// after the traps so we don't allocate the array if we
// deoptimize. This is possible because tightly_coupled_allocation()
// guarantees there's no observer of the allocated array at this point
// and the control flow is simple enough.
void LibraryCallKit::arraycopy_move_allocation_here(AllocateArrayNode* alloc, Node* dest, JVMState* saved_jvms_before_guards,
                                                    int saved_reexecute_sp, uint new_idx) {
  if (saved_jvms_before_guards != nullptr && !stopped()) {
    replace_unrelated_uncommon_traps_with_alloc_state(alloc, saved_jvms_before_guards);

    assert(alloc != nullptr, "only with a tightly coupled allocation");
    // restore JVM state to the state at the arraycopy
    saved_jvms_before_guards->map()->set_control(map()->control());
    assert(saved_jvms_before_guards->map()->memory() == map()->memory(), "memory state changed?");
    assert(saved_jvms_before_guards->map()->i_o() == map()->i_o(), "IO state changed?");
    // If we've improved the types of some nodes (null check) while
    // emitting the guards, propagate them to the current state
    map()->replaced_nodes().apply(saved_jvms_before_guards->map(), new_idx);
    set_jvms(saved_jvms_before_guards);
    _reexecute_sp = saved_reexecute_sp;

    // Remove the allocation from above the guards
    CallProjections callprojs;
    alloc->extract_projections(&callprojs, true);
    InitializeNode* init = alloc->initialization();
    Node* alloc_mem = alloc->in(TypeFunc::Memory);
    C->gvn_replace_by(callprojs.fallthrough_ioproj, alloc->in(TypeFunc::I_O));
    C->gvn_replace_by(init->proj_out(TypeFunc::Memory), alloc_mem);

    // The CastIINode created in GraphKit::new_array (in AllocateArrayNode::make_ideal_length) must stay below
    // the allocation (i.e. is only valid if the allocation succeeds):
    // 1) replace CastIINode with AllocateArrayNode's length here
    // 2) Create CastIINode again once allocation has moved (see below) at the end of this method
    //
    // Multiple identical CastIINodes might exist here. Each GraphKit::load_array_length() call will generate
    // new separate CastIINode (arraycopy guard checks or any array length use between array allocation and ararycopy)
    Node* init_control = init->proj_out(TypeFunc::Control);
    Node* alloc_length = alloc->Ideal_length();
#ifdef ASSERT
    Node* prev_cast = nullptr;
#endif
    for (uint i = 0; i < init_control->outcnt(); i++) {
      Node* init_out = init_control->raw_out(i);
      if (init_out->is_CastII() && init_out->in(TypeFunc::Control) == init_control && init_out->in(1) == alloc_length) {
#ifdef ASSERT
        if (prev_cast == nullptr) {
          prev_cast = init_out;
        } else {
          if (prev_cast->cmp(*init_out) == false) {
            prev_cast->dump();
            init_out->dump();
            assert(false, "not equal CastIINode");
          }
        }
#endif
        C->gvn_replace_by(init_out, alloc_length);
      }
    }
    C->gvn_replace_by(init->proj_out(TypeFunc::Control), alloc->in(0));

    // move the allocation here (after the guards)
    _gvn.hash_delete(alloc);
    alloc->set_req(TypeFunc::Control, control());
    alloc->set_req(TypeFunc::I_O, i_o());
    Node *mem = reset_memory();
    set_all_memory(mem);
    alloc->set_req(TypeFunc::Memory, mem);
    set_control(init->proj_out_or_null(TypeFunc::Control));
    set_i_o(callprojs.fallthrough_ioproj);

    // Update memory as done in GraphKit::set_output_for_allocation()
    const TypeInt* length_type = _gvn.find_int_type(alloc->in(AllocateNode::ALength));
    const TypeOopPtr* ary_type = _gvn.type(alloc->in(AllocateNode::KlassNode))->is_klassptr()->as_instance_type();
    if (ary_type->isa_aryptr() && length_type != nullptr) {
      ary_type = ary_type->is_aryptr()->cast_to_size(length_type);
    }
    const TypePtr* telemref = ary_type->add_offset(Type::OffsetBot);
    int            elemidx  = C->get_alias_index(telemref);
    set_memory(init->proj_out_or_null(TypeFunc::Memory), Compile::AliasIdxRaw);
    set_memory(init->proj_out_or_null(TypeFunc::Memory), elemidx);

    Node* allocx = _gvn.transform(alloc);
    assert(allocx == alloc, "where has the allocation gone?");
    assert(dest->is_CheckCastPP(), "not an allocation result?");

    _gvn.hash_delete(dest);
    dest->set_req(0, control());
    Node* destx = _gvn.transform(dest);
    assert(destx == dest, "where has the allocation result gone?");

    array_ideal_length(alloc, ary_type, true);
  }
}

// Unrelated UCTs between the array allocation and the array copy, which are considered safe by tightly_coupled_allocation(),
// need to be replaced by an UCT with a state before the array allocation (including the array length). This is necessary
// because we could hit one of these UCTs (which are executed before the emitted array copy guards and the actual array
// allocation which is moved down in arraycopy_move_allocation_here()). When later resuming execution in the interpreter,
// we would have wrongly skipped the array allocation. To prevent this, we resume execution at the array allocation in
// the interpreter similar to what we are doing for the newly emitted guards for the array copy.
void LibraryCallKit::replace_unrelated_uncommon_traps_with_alloc_state(AllocateArrayNode* alloc,
                                                                       JVMState* saved_jvms_before_guards) {
  if (saved_jvms_before_guards->map()->control()->is_IfProj()) {
    // There is at least one unrelated uncommon trap which needs to be replaced.
    SafePointNode* sfpt = create_safepoint_with_state_before_array_allocation(alloc);

    JVMState* saved_jvms = jvms();
    const int saved_reexecute_sp = _reexecute_sp;
    set_jvms(sfpt->jvms());
    _reexecute_sp = jvms()->sp();

    replace_unrelated_uncommon_traps_with_alloc_state(saved_jvms_before_guards);

    // Restore state
    set_jvms(saved_jvms);
    _reexecute_sp = saved_reexecute_sp;
  }
}

// Replace the unrelated uncommon traps with new uncommon trap nodes by reusing the action and reason. The new uncommon
// traps will have the state of the array allocation. Let the old uncommon trap nodes die.
void LibraryCallKit::replace_unrelated_uncommon_traps_with_alloc_state(JVMState* saved_jvms_before_guards) {
  Node* if_proj = saved_jvms_before_guards->map()->control(); // Start the search right before the newly emitted guards
  while (if_proj->is_IfProj()) {
    CallStaticJavaNode* uncommon_trap = get_uncommon_trap_from_success_proj(if_proj);
    if (uncommon_trap != nullptr) {
      create_new_uncommon_trap(uncommon_trap);
    }
    assert(if_proj->in(0)->is_If(), "must be If");
    if_proj = if_proj->in(0)->in(0);
  }
  assert(if_proj->is_Proj() && if_proj->in(0)->is_Initialize(),
         "must have reached control projection of init node");
}

void LibraryCallKit::create_new_uncommon_trap(CallStaticJavaNode* uncommon_trap_call) {
  const int trap_request = uncommon_trap_call->uncommon_trap_request();
  assert(trap_request != 0, "no valid UCT trap request");
  PreserveJVMState pjvms(this);
  set_control(uncommon_trap_call->in(0));
  uncommon_trap(Deoptimization::trap_request_reason(trap_request),
                Deoptimization::trap_request_action(trap_request));
  assert(stopped(), "Should be stopped");
  _gvn.hash_delete(uncommon_trap_call);
  uncommon_trap_call->set_req(0, top()); // not used anymore, kill it
}

//------------------------------inline_array_partition-----------------------
bool LibraryCallKit::inline_array_partition() {

  Node* elementType     = null_check(argument(0));
  Node* obj             = argument(1);
  Node* offset          = argument(2);
  Node* fromIndex       = argument(4);
  Node* toIndex         = argument(5);
  Node* indexPivot1     = argument(6);
  Node* indexPivot2     = argument(7);

  Node* pivotIndices = nullptr;

  // Set the original stack and the reexecute bit for the interpreter to reexecute
  // the bytecode that invokes DualPivotQuicksort.partition() if deoptimization happens.
  { PreserveReexecuteState preexecs(this);
    jvms()->set_should_reexecute(true);

    const TypeInstPtr* elem_klass = gvn().type(elementType)->isa_instptr();
    ciType* elem_type = elem_klass->const_oop()->as_instance()->java_mirror_type();
    BasicType bt = elem_type->basic_type();
    address stubAddr = nullptr;
    stubAddr = StubRoutines::select_array_partition_function();
    // stub not loaded
    if (stubAddr == nullptr) {
      return false;
    }
    // get the address of the array
    const TypeAryPtr* obj_t = _gvn.type(obj)->isa_aryptr();
    if (obj_t == nullptr || obj_t->elem() == Type::BOTTOM ) {
      return false; // failed input validation
    }
    Node* obj_adr = make_unsafe_address(obj, offset);

    // create the pivotIndices array of type int and size = 2
    Node* size = intcon(2);
    Node* klass_node = makecon(TypeKlassPtr::make(ciTypeArrayKlass::make(T_INT)));
    pivotIndices = new_array(klass_node, size, 0);  // no arguments to push
    AllocateArrayNode* alloc = tightly_coupled_allocation(pivotIndices);
    guarantee(alloc != nullptr, "created above");
    Node* pivotIndices_adr = basic_plus_adr(pivotIndices, arrayOopDesc::base_offset_in_bytes(T_INT));

    // pass the basic type enum to the stub
    Node* elemType = intcon(bt);

    // Call the stub
    const char *stubName = "array_partition_stub";
    make_runtime_call(RC_LEAF|RC_NO_FP, OptoRuntime::array_partition_Type(),
                      stubAddr, stubName, TypePtr::BOTTOM,
                      obj_adr, elemType, fromIndex, toIndex, pivotIndices_adr,
                      indexPivot1, indexPivot2);

  } // original reexecute is set back here

  if (!stopped()) {
    set_result(pivotIndices);
  }

  return true;
}


//------------------------------inline_array_sort-----------------------
bool LibraryCallKit::inline_array_sort() {

  Node* elementType     = null_check(argument(0));
  Node* obj             = argument(1);
  Node* offset          = argument(2);
  Node* fromIndex       = argument(4);
  Node* toIndex         = argument(5);

  const TypeInstPtr* elem_klass = gvn().type(elementType)->isa_instptr();
  ciType* elem_type = elem_klass->const_oop()->as_instance()->java_mirror_type();
  BasicType bt = elem_type->basic_type();
  address stubAddr = nullptr;
  stubAddr = StubRoutines::select_arraysort_function();
  //stub not loaded
  if (stubAddr == nullptr) {
    return false;
  }

  // get address of the array
  const TypeAryPtr* obj_t = _gvn.type(obj)->isa_aryptr();
  if (obj_t == nullptr || obj_t->elem() == Type::BOTTOM ) {
    return false; // failed input validation
  }
  Node* obj_adr = make_unsafe_address(obj, offset);

  // pass the basic type enum to the stub
  Node* elemType = intcon(bt);

  // Call the stub.
  const char *stubName = "arraysort_stub";
  make_runtime_call(RC_LEAF|RC_NO_FP, OptoRuntime::array_sort_Type(),
                    stubAddr, stubName, TypePtr::BOTTOM,
                    obj_adr, elemType, fromIndex, toIndex);

  return true;
}


//------------------------------inline_arraycopy-----------------------
// public static native void java.lang.System.arraycopy(Object src,  int  srcPos,
//                                                      Object dest, int destPos,
//                                                      int length);
bool LibraryCallKit::inline_arraycopy() {
  // Get the arguments.
  Node* src         = argument(0);  // type: oop
  Node* src_offset  = argument(1);  // type: int
  Node* dest        = argument(2);  // type: oop
  Node* dest_offset = argument(3);  // type: int
  Node* length      = argument(4);  // type: int

  uint new_idx = C->unique();

  // Check for allocation before we add nodes that would confuse
  // tightly_coupled_allocation()
  AllocateArrayNode* alloc = tightly_coupled_allocation(dest);

  int saved_reexecute_sp = -1;
  JVMState* saved_jvms_before_guards = arraycopy_restore_alloc_state(alloc, saved_reexecute_sp);
  // See arraycopy_restore_alloc_state() comment
  // if alloc == null we don't have to worry about a tightly coupled allocation so we can emit all needed guards
  // if saved_jvms_before_guards is not null (then alloc is not null) then we can handle guards and a tightly coupled allocation
  // if saved_jvms_before_guards is null and alloc is not null, we can't emit any guards
  bool can_emit_guards = (alloc == nullptr || saved_jvms_before_guards != nullptr);

  // The following tests must be performed
  // (1) src and dest are arrays.
  // (2) src and dest arrays must have elements of the same BasicType
  // (3) src and dest must not be null.
  // (4) src_offset must not be negative.
  // (5) dest_offset must not be negative.
  // (6) length must not be negative.
  // (7) src_offset + length must not exceed length of src.
  // (8) dest_offset + length must not exceed length of dest.
  // (9) each element of an oop array must be assignable

  // (3) src and dest must not be null.
  // always do this here because we need the JVM state for uncommon traps
  Node* null_ctl = top();
  src  = saved_jvms_before_guards != nullptr ? null_check_oop(src, &null_ctl, true, true) : null_check(src, T_ARRAY);
  assert(null_ctl->is_top(), "no null control here");
  dest = null_check(dest, T_ARRAY);

  if (!can_emit_guards) {
    // if saved_jvms_before_guards is null and alloc is not null, we don't emit any
    // guards but the arraycopy node could still take advantage of a
    // tightly allocated allocation. tightly_coupled_allocation() is
    // called again to make sure it takes the null check above into
    // account: the null check is mandatory and if it caused an
    // uncommon trap to be emitted then the allocation can't be
    // considered tightly coupled in this context.
    alloc = tightly_coupled_allocation(dest);
  }

  bool validated = false;

  const Type* src_type  = _gvn.type(src);
  const Type* dest_type = _gvn.type(dest);
  const TypeAryPtr* top_src  = src_type->isa_aryptr();
  const TypeAryPtr* top_dest = dest_type->isa_aryptr();

  // Do we have the type of src?
  bool has_src = (top_src != nullptr && top_src->elem() != Type::BOTTOM);
  // Do we have the type of dest?
  bool has_dest = (top_dest != nullptr && top_dest->elem() != Type::BOTTOM);
  // Is the type for src from speculation?
  bool src_spec = false;
  // Is the type for dest from speculation?
  bool dest_spec = false;

  if ((!has_src || !has_dest) && can_emit_guards) {
    // We don't have sufficient type information, let's see if
    // speculative types can help. We need to have types for both src
    // and dest so that it pays off.

    // Do we already have or could we have type information for src
    bool could_have_src = has_src;
    // Do we already have or could we have type information for dest
    bool could_have_dest = has_dest;

    ciKlass* src_k = nullptr;
    if (!has_src) {
      src_k = src_type->speculative_type_not_null();
      if (src_k != nullptr && src_k->is_array_klass()) {
        could_have_src = true;
      }
    }

    ciKlass* dest_k = nullptr;
    if (!has_dest) {
      dest_k = dest_type->speculative_type_not_null();
      if (dest_k != nullptr && dest_k->is_array_klass()) {
        could_have_dest = true;
      }
    }

    if (could_have_src && could_have_dest) {
      // This is going to pay off so emit the required guards
      if (!has_src) {
        src = maybe_cast_profiled_obj(src, src_k, true);
        src_type  = _gvn.type(src);
        top_src  = src_type->isa_aryptr();
        has_src = (top_src != nullptr && top_src->elem() != Type::BOTTOM);
        src_spec = true;
      }
      if (!has_dest) {
        dest = maybe_cast_profiled_obj(dest, dest_k, true);
        dest_type  = _gvn.type(dest);
        top_dest  = dest_type->isa_aryptr();
        has_dest = (top_dest != nullptr && top_dest->elem() != Type::BOTTOM);
        dest_spec = true;
      }
    }
  }

  if (has_src && has_dest && can_emit_guards) {
    BasicType src_elem = top_src->isa_aryptr()->elem()->array_element_basic_type();
    BasicType dest_elem = top_dest->isa_aryptr()->elem()->array_element_basic_type();
    if (is_reference_type(src_elem, true)) src_elem = T_OBJECT;
    if (is_reference_type(dest_elem, true)) dest_elem = T_OBJECT;

    if (src_elem == dest_elem && src_elem == T_OBJECT) {
      // If both arrays are object arrays then having the exact types
      // for both will remove the need for a subtype check at runtime
      // before the call and may make it possible to pick a faster copy
      // routine (without a subtype check on every element)
      // Do we have the exact type of src?
      bool could_have_src = src_spec;
      // Do we have the exact type of dest?
      bool could_have_dest = dest_spec;
      ciKlass* src_k = nullptr;
      ciKlass* dest_k = nullptr;
      if (!src_spec) {
        src_k = src_type->speculative_type_not_null();
        if (src_k != nullptr && src_k->is_array_klass()) {
          could_have_src = true;
        }
      }
      if (!dest_spec) {
        dest_k = dest_type->speculative_type_not_null();
        if (dest_k != nullptr && dest_k->is_array_klass()) {
          could_have_dest = true;
        }
      }
      if (could_have_src && could_have_dest) {
        // If we can have both exact types, emit the missing guards
        if (could_have_src && !src_spec) {
          src = maybe_cast_profiled_obj(src, src_k, true);
        }
        if (could_have_dest && !dest_spec) {
          dest = maybe_cast_profiled_obj(dest, dest_k, true);
        }
      }
    }
  }

  ciMethod* trap_method = method();
  int trap_bci = bci();
  if (saved_jvms_before_guards != nullptr) {
    trap_method = alloc->jvms()->method();
    trap_bci = alloc->jvms()->bci();
  }

  bool negative_length_guard_generated = false;

  if (!C->too_many_traps(trap_method, trap_bci, Deoptimization::Reason_intrinsic) &&
      can_emit_guards &&
      !src->is_top() && !dest->is_top()) {
    // validate arguments: enables transformation the ArrayCopyNode
    validated = true;

    RegionNode* slow_region = new RegionNode(1);
    record_for_igvn(slow_region);

    // (1) src and dest are arrays.
    generate_non_array_guard(load_object_klass(src), slow_region);
    generate_non_array_guard(load_object_klass(dest), slow_region);

    // (2) src and dest arrays must have elements of the same BasicType
    // done at macro expansion or at Ideal transformation time

    // (4) src_offset must not be negative.
    generate_negative_guard(src_offset, slow_region);

    // (5) dest_offset must not be negative.
    generate_negative_guard(dest_offset, slow_region);

    // (7) src_offset + length must not exceed length of src.
    generate_limit_guard(src_offset, length,
                         load_array_length(src),
                         slow_region);

    // (8) dest_offset + length must not exceed length of dest.
    generate_limit_guard(dest_offset, length,
                         load_array_length(dest),
                         slow_region);

    // (6) length must not be negative.
    // This is also checked in generate_arraycopy() during macro expansion, but
    // we also have to check it here for the case where the ArrayCopyNode will
    // be eliminated by Escape Analysis.
    if (EliminateAllocations) {
      generate_negative_guard(length, slow_region);
      negative_length_guard_generated = true;
    }

    // (9) each element of an oop array must be assignable
    Node* dest_klass = load_object_klass(dest);
    if (src != dest) {
      Node* not_subtype_ctrl = gen_subtype_check(src, dest_klass);

      if (not_subtype_ctrl != top()) {
        PreserveJVMState pjvms(this);
        set_control(not_subtype_ctrl);
        uncommon_trap(Deoptimization::Reason_intrinsic,
                      Deoptimization::Action_make_not_entrant);
        assert(stopped(), "Should be stopped");
      }
    }
    {
      PreserveJVMState pjvms(this);
      set_control(_gvn.transform(slow_region));
      uncommon_trap(Deoptimization::Reason_intrinsic,
                    Deoptimization::Action_make_not_entrant);
      assert(stopped(), "Should be stopped");
    }

    const TypeKlassPtr* dest_klass_t = _gvn.type(dest_klass)->is_klassptr();
    const Type *toop = dest_klass_t->cast_to_exactness(false)->as_instance_type();
    src = _gvn.transform(new CheckCastPPNode(control(), src, toop));
    arraycopy_move_allocation_here(alloc, dest, saved_jvms_before_guards, saved_reexecute_sp, new_idx);
  }

  if (stopped()) {
    return true;
  }

  ArrayCopyNode* ac = ArrayCopyNode::make(this, true, src, src_offset, dest, dest_offset, length, alloc != nullptr, negative_length_guard_generated,
                                          // Create LoadRange and LoadKlass nodes for use during macro expansion here
                                          // so the compiler has a chance to eliminate them: during macro expansion,
                                          // we have to set their control (CastPP nodes are eliminated).
                                          load_object_klass(src), load_object_klass(dest),
                                          load_array_length(src), load_array_length(dest));

  ac->set_arraycopy(validated);

  Node* n = _gvn.transform(ac);
  if (n == ac) {
    ac->connect_outputs(this);
  } else {
    assert(validated, "shouldn't transform if all arguments not validated");
    set_all_memory(n);
  }
  clear_upper_avx();


  return true;
}


// Helper function which determines if an arraycopy immediately follows
// an allocation, with no intervening tests or other escapes for the object.
AllocateArrayNode*
LibraryCallKit::tightly_coupled_allocation(Node* ptr) {
  if (stopped())             return nullptr;  // no fast path
  if (!C->do_aliasing())     return nullptr;  // no MergeMems around

  AllocateArrayNode* alloc = AllocateArrayNode::Ideal_array_allocation(ptr);
  if (alloc == nullptr)  return nullptr;

  Node* rawmem = memory(Compile::AliasIdxRaw);
  // Is the allocation's memory state untouched?
  if (!(rawmem->is_Proj() && rawmem->in(0)->is_Initialize())) {
    // Bail out if there have been raw-memory effects since the allocation.
    // (Example:  There might have been a call or safepoint.)
    return nullptr;
  }
  rawmem = rawmem->in(0)->as_Initialize()->memory(Compile::AliasIdxRaw);
  if (!(rawmem->is_Proj() && rawmem->in(0) == alloc)) {
    return nullptr;
  }

  // There must be no unexpected observers of this allocation.
  for (DUIterator_Fast imax, i = ptr->fast_outs(imax); i < imax; i++) {
    Node* obs = ptr->fast_out(i);
    if (obs != this->map()) {
      return nullptr;
    }
  }

  // This arraycopy must unconditionally follow the allocation of the ptr.
  Node* alloc_ctl = ptr->in(0);
  Node* ctl = control();
  while (ctl != alloc_ctl) {
    // There may be guards which feed into the slow_region.
    // Any other control flow means that we might not get a chance
    // to finish initializing the allocated object.
    // Various low-level checks bottom out in uncommon traps. These
    // are considered safe since we've already checked above that
    // there is no unexpected observer of this allocation.
    if (get_uncommon_trap_from_success_proj(ctl) != nullptr) {
      assert(ctl->in(0)->is_If(), "must be If");
      ctl = ctl->in(0)->in(0);
    } else {
      return nullptr;
    }
  }

  // If we get this far, we have an allocation which immediately
  // precedes the arraycopy, and we can take over zeroing the new object.
  // The arraycopy will finish the initialization, and provide
  // a new control state to which we will anchor the destination pointer.

  return alloc;
}

CallStaticJavaNode* LibraryCallKit::get_uncommon_trap_from_success_proj(Node* node) {
  if (node->is_IfProj()) {
    Node* other_proj = node->as_IfProj()->other_if_proj();
    for (DUIterator_Fast jmax, j = other_proj->fast_outs(jmax); j < jmax; j++) {
      Node* obs = other_proj->fast_out(j);
      if (obs->in(0) == other_proj && obs->is_CallStaticJava() &&
          (obs->as_CallStaticJava()->entry_point() == SharedRuntime::uncommon_trap_blob()->entry_point())) {
        return obs->as_CallStaticJava();
      }
    }
  }
  return nullptr;
}

//-------------inline_encodeISOArray-----------------------------------
// encode char[] to byte[] in ISO_8859_1 or ASCII
bool LibraryCallKit::inline_encodeISOArray(bool ascii) {
  assert(callee()->signature()->size() == 5, "encodeISOArray has 5 parameters");
  // no receiver since it is static method
  Node *src         = argument(0);
  Node *src_offset  = argument(1);
  Node *dst         = argument(2);
  Node *dst_offset  = argument(3);
  Node *length      = argument(4);

  src = must_be_not_null(src, true);
  dst = must_be_not_null(dst, true);

  const TypeAryPtr* src_type = src->Value(&_gvn)->isa_aryptr();
  const TypeAryPtr* dst_type = dst->Value(&_gvn)->isa_aryptr();
  if (src_type == nullptr || src_type->elem() == Type::BOTTOM ||
      dst_type == nullptr || dst_type->elem() == Type::BOTTOM) {
    // failed array check
    return false;
  }

  // Figure out the size and type of the elements we will be copying.
  BasicType src_elem = src_type->elem()->array_element_basic_type();
  BasicType dst_elem = dst_type->elem()->array_element_basic_type();
  if (!((src_elem == T_CHAR) || (src_elem== T_BYTE)) || dst_elem != T_BYTE) {
    return false;
  }

  Node* src_start = array_element_address(src, src_offset, T_CHAR);
  Node* dst_start = array_element_address(dst, dst_offset, dst_elem);
  // 'src_start' points to src array + scaled offset
  // 'dst_start' points to dst array + scaled offset

  const TypeAryPtr* mtype = TypeAryPtr::BYTES;
  Node* enc = new EncodeISOArrayNode(control(), memory(mtype), src_start, dst_start, length, ascii);
  enc = _gvn.transform(enc);
  Node* res_mem = _gvn.transform(new SCMemProjNode(enc));
  set_memory(res_mem, mtype);
  set_result(enc);
  clear_upper_avx();

  return true;
}

//-------------inline_multiplyToLen-----------------------------------
bool LibraryCallKit::inline_multiplyToLen() {
  assert(UseMultiplyToLenIntrinsic, "not implemented on this platform");

  address stubAddr = StubRoutines::multiplyToLen();
  if (stubAddr == nullptr) {
    return false; // Intrinsic's stub is not implemented on this platform
  }
  const char* stubName = "multiplyToLen";

  assert(callee()->signature()->size() == 5, "multiplyToLen has 5 parameters");

  // no receiver because it is a static method
  Node* x    = argument(0);
  Node* xlen = argument(1);
  Node* y    = argument(2);
  Node* ylen = argument(3);
  Node* z    = argument(4);

  x = must_be_not_null(x, true);
  y = must_be_not_null(y, true);

  const TypeAryPtr* x_type = x->Value(&_gvn)->isa_aryptr();
  const TypeAryPtr* y_type = y->Value(&_gvn)->isa_aryptr();
  if (x_type == nullptr || x_type->elem() == Type::BOTTOM ||
      y_type == nullptr || y_type->elem() == Type::BOTTOM) {
    // failed array check
    return false;
  }

  BasicType x_elem = x_type->elem()->array_element_basic_type();
  BasicType y_elem = y_type->elem()->array_element_basic_type();
  if (x_elem != T_INT || y_elem != T_INT) {
    return false;
  }

  // Set the original stack and the reexecute bit for the interpreter to reexecute
  // the bytecode that invokes BigInteger.multiplyToLen() if deoptimization happens
  // on the return from z array allocation in runtime.
  { PreserveReexecuteState preexecs(this);
    jvms()->set_should_reexecute(true);

    Node* x_start = array_element_address(x, intcon(0), x_elem);
    Node* y_start = array_element_address(y, intcon(0), y_elem);
    // 'x_start' points to x array + scaled xlen
    // 'y_start' points to y array + scaled ylen

    // Allocate the result array
    Node* zlen = _gvn.transform(new AddINode(xlen, ylen));
    ciKlass* klass = ciTypeArrayKlass::make(T_INT);
    Node* klass_node = makecon(TypeKlassPtr::make(klass));

    IdealKit ideal(this);

#define __ ideal.
     Node* one = __ ConI(1);
     Node* zero = __ ConI(0);
     IdealVariable need_alloc(ideal), z_alloc(ideal);  __ declarations_done();
     __ set(need_alloc, zero);
     __ set(z_alloc, z);
     __ if_then(z, BoolTest::eq, null()); {
       __ increment (need_alloc, one);
     } __ else_(); {
       // Update graphKit memory and control from IdealKit.
       sync_kit(ideal);
       Node *cast = new CastPPNode(z, TypePtr::NOTNULL);
       cast->init_req(0, control());
       _gvn.set_type(cast, cast->bottom_type());
       C->record_for_igvn(cast);

       Node* zlen_arg = load_array_length(cast);
       // Update IdealKit memory and control from graphKit.
       __ sync_kit(this);
       __ if_then(zlen_arg, BoolTest::lt, zlen); {
         __ increment (need_alloc, one);
       } __ end_if();
     } __ end_if();

     __ if_then(__ value(need_alloc), BoolTest::ne, zero); {
       // Update graphKit memory and control from IdealKit.
       sync_kit(ideal);
       Node * narr = new_array(klass_node, zlen, 1);
       // Update IdealKit memory and control from graphKit.
       __ sync_kit(this);
       __ set(z_alloc, narr);
     } __ end_if();

     sync_kit(ideal);
     z = __ value(z_alloc);
     // Can't use TypeAryPtr::INTS which uses Bottom offset.
     _gvn.set_type(z, TypeOopPtr::make_from_klass(klass));
     // Final sync IdealKit and GraphKit.
     final_sync(ideal);
#undef __

    Node* z_start = array_element_address(z, intcon(0), T_INT);

    Node* call = make_runtime_call(RC_LEAF|RC_NO_FP,
                                   OptoRuntime::multiplyToLen_Type(),
                                   stubAddr, stubName, TypePtr::BOTTOM,
                                   x_start, xlen, y_start, ylen, z_start, zlen);
  } // original reexecute is set back here

  C->set_has_split_ifs(true); // Has chance for split-if optimization
  set_result(z);
  return true;
}

//-------------inline_squareToLen------------------------------------
bool LibraryCallKit::inline_squareToLen() {
  assert(UseSquareToLenIntrinsic, "not implemented on this platform");

  address stubAddr = StubRoutines::squareToLen();
  if (stubAddr == nullptr) {
    return false; // Intrinsic's stub is not implemented on this platform
  }
  const char* stubName = "squareToLen";

  assert(callee()->signature()->size() == 4, "implSquareToLen has 4 parameters");

  Node* x    = argument(0);
  Node* len  = argument(1);
  Node* z    = argument(2);
  Node* zlen = argument(3);

  x = must_be_not_null(x, true);
  z = must_be_not_null(z, true);

  const TypeAryPtr* x_type = x->Value(&_gvn)->isa_aryptr();
  const TypeAryPtr* z_type = z->Value(&_gvn)->isa_aryptr();
  if (x_type == nullptr || x_type->elem() == Type::BOTTOM ||
      z_type == nullptr || z_type->elem() == Type::BOTTOM) {
    // failed array check
    return false;
  }

  BasicType x_elem = x_type->elem()->array_element_basic_type();
  BasicType z_elem = z_type->elem()->array_element_basic_type();
  if (x_elem != T_INT || z_elem != T_INT) {
    return false;
  }


  Node* x_start = array_element_address(x, intcon(0), x_elem);
  Node* z_start = array_element_address(z, intcon(0), z_elem);

  Node*  call = make_runtime_call(RC_LEAF|RC_NO_FP,
                                  OptoRuntime::squareToLen_Type(),
                                  stubAddr, stubName, TypePtr::BOTTOM,
                                  x_start, len, z_start, zlen);

  set_result(z);
  return true;
}

//-------------inline_mulAdd------------------------------------------
bool LibraryCallKit::inline_mulAdd() {
  assert(UseMulAddIntrinsic, "not implemented on this platform");

  address stubAddr = StubRoutines::mulAdd();
  if (stubAddr == nullptr) {
    return false; // Intrinsic's stub is not implemented on this platform
  }
  const char* stubName = "mulAdd";

  assert(callee()->signature()->size() == 5, "mulAdd has 5 parameters");

  Node* out      = argument(0);
  Node* in       = argument(1);
  Node* offset   = argument(2);
  Node* len      = argument(3);
  Node* k        = argument(4);

  in = must_be_not_null(in, true);
  out = must_be_not_null(out, true);

  const TypeAryPtr* out_type = out->Value(&_gvn)->isa_aryptr();
  const TypeAryPtr* in_type = in->Value(&_gvn)->isa_aryptr();
  if (out_type == nullptr || out_type->elem() == Type::BOTTOM ||
       in_type == nullptr ||  in_type->elem() == Type::BOTTOM) {
    // failed array check
    return false;
  }

  BasicType out_elem = out_type->elem()->array_element_basic_type();
  BasicType in_elem = in_type->elem()->array_element_basic_type();
  if (out_elem != T_INT || in_elem != T_INT) {
    return false;
  }

  Node* outlen = load_array_length(out);
  Node* new_offset = _gvn.transform(new SubINode(outlen, offset));
  Node* out_start = array_element_address(out, intcon(0), out_elem);
  Node* in_start = array_element_address(in, intcon(0), in_elem);

  Node*  call = make_runtime_call(RC_LEAF|RC_NO_FP,
                                  OptoRuntime::mulAdd_Type(),
                                  stubAddr, stubName, TypePtr::BOTTOM,
                                  out_start,in_start, new_offset, len, k);
  Node* result = _gvn.transform(new ProjNode(call, TypeFunc::Parms));
  set_result(result);
  return true;
}

//-------------inline_montgomeryMultiply-----------------------------------
bool LibraryCallKit::inline_montgomeryMultiply() {
  address stubAddr = StubRoutines::montgomeryMultiply();
  if (stubAddr == nullptr) {
    return false; // Intrinsic's stub is not implemented on this platform
  }

  assert(UseMontgomeryMultiplyIntrinsic, "not implemented on this platform");
  const char* stubName = "montgomery_multiply";

  assert(callee()->signature()->size() == 7, "montgomeryMultiply has 7 parameters");

  Node* a    = argument(0);
  Node* b    = argument(1);
  Node* n    = argument(2);
  Node* len  = argument(3);
  Node* inv  = argument(4);
  Node* m    = argument(6);

  const TypeAryPtr* a_type = a->Value(&_gvn)->isa_aryptr();
  const TypeAryPtr* b_type = b->Value(&_gvn)->isa_aryptr();
  const TypeAryPtr* n_type = n->Value(&_gvn)->isa_aryptr();
  const TypeAryPtr* m_type = m->Value(&_gvn)->isa_aryptr();
  if (a_type == nullptr || a_type->elem() == Type::BOTTOM ||
      b_type == nullptr || b_type->elem() == Type::BOTTOM ||
      n_type == nullptr || n_type->elem() == Type::BOTTOM ||
      m_type == nullptr || m_type->elem() == Type::BOTTOM) {
    // failed array check
    return false;
  }

  BasicType a_elem = a_type->elem()->array_element_basic_type();
  BasicType b_elem = b_type->elem()->array_element_basic_type();
  BasicType n_elem = n_type->elem()->array_element_basic_type();
  BasicType m_elem = m_type->elem()->array_element_basic_type();
  if (a_elem != T_INT || b_elem != T_INT || n_elem != T_INT || m_elem != T_INT) {
    return false;
  }

  // Make the call
  {
    Node* a_start = array_element_address(a, intcon(0), a_elem);
    Node* b_start = array_element_address(b, intcon(0), b_elem);
    Node* n_start = array_element_address(n, intcon(0), n_elem);
    Node* m_start = array_element_address(m, intcon(0), m_elem);

    Node* call = make_runtime_call(RC_LEAF,
                                   OptoRuntime::montgomeryMultiply_Type(),
                                   stubAddr, stubName, TypePtr::BOTTOM,
                                   a_start, b_start, n_start, len, inv, top(),
                                   m_start);
    set_result(m);
  }

  return true;
}

bool LibraryCallKit::inline_montgomerySquare() {
  address stubAddr = StubRoutines::montgomerySquare();
  if (stubAddr == nullptr) {
    return false; // Intrinsic's stub is not implemented on this platform
  }

  assert(UseMontgomerySquareIntrinsic, "not implemented on this platform");
  const char* stubName = "montgomery_square";

  assert(callee()->signature()->size() == 6, "montgomerySquare has 6 parameters");

  Node* a    = argument(0);
  Node* n    = argument(1);
  Node* len  = argument(2);
  Node* inv  = argument(3);
  Node* m    = argument(5);

  const TypeAryPtr* a_type = a->Value(&_gvn)->isa_aryptr();
  const TypeAryPtr* n_type = n->Value(&_gvn)->isa_aryptr();
  const TypeAryPtr* m_type = m->Value(&_gvn)->isa_aryptr();
  if (a_type == nullptr || a_type->elem() == Type::BOTTOM ||
      n_type == nullptr || n_type->elem() == Type::BOTTOM ||
      m_type == nullptr || m_type->elem() == Type::BOTTOM) {
    // failed array check
    return false;
  }

  BasicType a_elem = a_type->elem()->array_element_basic_type();
  BasicType n_elem = n_type->elem()->array_element_basic_type();
  BasicType m_elem = m_type->elem()->array_element_basic_type();
  if (a_elem != T_INT || n_elem != T_INT || m_elem != T_INT) {
    return false;
  }

  // Make the call
  {
    Node* a_start = array_element_address(a, intcon(0), a_elem);
    Node* n_start = array_element_address(n, intcon(0), n_elem);
    Node* m_start = array_element_address(m, intcon(0), m_elem);

    Node* call = make_runtime_call(RC_LEAF,
                                   OptoRuntime::montgomerySquare_Type(),
                                   stubAddr, stubName, TypePtr::BOTTOM,
                                   a_start, n_start, len, inv, top(),
                                   m_start);
    set_result(m);
  }

  return true;
}

bool LibraryCallKit::inline_bigIntegerShift(bool isRightShift) {
  address stubAddr = nullptr;
  const char* stubName = nullptr;

  stubAddr = isRightShift? StubRoutines::bigIntegerRightShift(): StubRoutines::bigIntegerLeftShift();
  if (stubAddr == nullptr) {
    return false; // Intrinsic's stub is not implemented on this platform
  }

  stubName = isRightShift? "bigIntegerRightShiftWorker" : "bigIntegerLeftShiftWorker";

  assert(callee()->signature()->size() == 5, "expected 5 arguments");

  Node* newArr = argument(0);
  Node* oldArr = argument(1);
  Node* newIdx = argument(2);
  Node* shiftCount = argument(3);
  Node* numIter = argument(4);

  const TypeAryPtr* newArr_type = newArr->Value(&_gvn)->isa_aryptr();
  const TypeAryPtr* oldArr_type = oldArr->Value(&_gvn)->isa_aryptr();
  if (newArr_type == nullptr || newArr_type->elem() == Type::BOTTOM ||
      oldArr_type == nullptr || oldArr_type->elem() == Type::BOTTOM) {
    return false;
  }

  BasicType newArr_elem = newArr_type->elem()->array_element_basic_type();
  BasicType oldArr_elem = oldArr_type->elem()->array_element_basic_type();
  if (newArr_elem != T_INT || oldArr_elem != T_INT) {
    return false;
  }

  // Make the call
  {
    Node* newArr_start = array_element_address(newArr, intcon(0), newArr_elem);
    Node* oldArr_start = array_element_address(oldArr, intcon(0), oldArr_elem);

    Node* call = make_runtime_call(RC_LEAF,
                                   OptoRuntime::bigIntegerShift_Type(),
                                   stubAddr,
                                   stubName,
                                   TypePtr::BOTTOM,
                                   newArr_start,
                                   oldArr_start,
                                   newIdx,
                                   shiftCount,
                                   numIter);
  }

  return true;
}

//-------------inline_vectorizedMismatch------------------------------
bool LibraryCallKit::inline_vectorizedMismatch() {
  assert(UseVectorizedMismatchIntrinsic, "not implemented on this platform");

  assert(callee()->signature()->size() == 8, "vectorizedMismatch has 6 parameters");
  Node* obja    = argument(0); // Object
  Node* aoffset = argument(1); // long
  Node* objb    = argument(3); // Object
  Node* boffset = argument(4); // long
  Node* length  = argument(6); // int
  Node* scale   = argument(7); // int

  const TypeAryPtr* obja_t = _gvn.type(obja)->isa_aryptr();
  const TypeAryPtr* objb_t = _gvn.type(objb)->isa_aryptr();
  if (obja_t == nullptr || obja_t->elem() == Type::BOTTOM ||
      objb_t == nullptr || objb_t->elem() == Type::BOTTOM ||
      scale == top()) {
    return false; // failed input validation
  }

  Node* obja_adr = make_unsafe_address(obja, aoffset);
  Node* objb_adr = make_unsafe_address(objb, boffset);

  // Partial inlining handling for inputs smaller than ArrayOperationPartialInlineSize bytes in size.
  //
  //    inline_limit = ArrayOperationPartialInlineSize / element_size;
  //    if (length <= inline_limit) {
  //      inline_path:
  //        vmask   = VectorMaskGen length
  //        vload1  = LoadVectorMasked obja, vmask
  //        vload2  = LoadVectorMasked objb, vmask
  //        result1 = VectorCmpMasked vload1, vload2, vmask
  //    } else {
  //      call_stub_path:
  //        result2 = call vectorizedMismatch_stub(obja, objb, length, scale)
  //    }
  //    exit_block:
  //      return Phi(result1, result2);
  //
  enum { inline_path = 1,  // input is small enough to process it all at once
         stub_path   = 2,  // input is too large; call into the VM
         PATH_LIMIT  = 3
  };

  Node* exit_block = new RegionNode(PATH_LIMIT);
  Node* result_phi = new PhiNode(exit_block, TypeInt::INT);
  Node* memory_phi = new PhiNode(exit_block, Type::MEMORY, TypePtr::BOTTOM);

  Node* call_stub_path = control();

  BasicType elem_bt = T_ILLEGAL;

  const TypeInt* scale_t = _gvn.type(scale)->is_int();
  if (scale_t->is_con()) {
    switch (scale_t->get_con()) {
      case 0: elem_bt = T_BYTE;  break;
      case 1: elem_bt = T_SHORT; break;
      case 2: elem_bt = T_INT;   break;
      case 3: elem_bt = T_LONG;  break;

      default: elem_bt = T_ILLEGAL; break; // not supported
    }
  }

  int inline_limit = 0;
  bool do_partial_inline = false;

  if (elem_bt != T_ILLEGAL && ArrayOperationPartialInlineSize > 0) {
    inline_limit = ArrayOperationPartialInlineSize / type2aelembytes(elem_bt);
    do_partial_inline = inline_limit >= 16;
  }

  if (do_partial_inline) {
    assert(elem_bt != T_ILLEGAL, "sanity");

    if (Matcher::match_rule_supported_vector(Op_VectorMaskGen,    inline_limit, elem_bt) &&
        Matcher::match_rule_supported_vector(Op_LoadVectorMasked, inline_limit, elem_bt) &&
        Matcher::match_rule_supported_vector(Op_VectorCmpMasked,  inline_limit, elem_bt)) {

      const TypeVect* vt = TypeVect::make(elem_bt, inline_limit);
      Node* cmp_length = _gvn.transform(new CmpINode(length, intcon(inline_limit)));
      Node* bol_gt     = _gvn.transform(new BoolNode(cmp_length, BoolTest::gt));

      call_stub_path = generate_guard(bol_gt, nullptr, PROB_MIN);

      if (!stopped()) {
        Node* casted_length = _gvn.transform(new CastIINode(control(), length, TypeInt::make(0, inline_limit, Type::WidenMin)));

        const TypePtr* obja_adr_t = _gvn.type(obja_adr)->isa_ptr();
        const TypePtr* objb_adr_t = _gvn.type(objb_adr)->isa_ptr();
        Node* obja_adr_mem = memory(C->get_alias_index(obja_adr_t));
        Node* objb_adr_mem = memory(C->get_alias_index(objb_adr_t));

        Node* vmask      = _gvn.transform(VectorMaskGenNode::make(ConvI2X(casted_length), elem_bt));
        Node* vload_obja = _gvn.transform(new LoadVectorMaskedNode(control(), obja_adr_mem, obja_adr, obja_adr_t, vt, vmask));
        Node* vload_objb = _gvn.transform(new LoadVectorMaskedNode(control(), objb_adr_mem, objb_adr, objb_adr_t, vt, vmask));
        Node* result     = _gvn.transform(new VectorCmpMaskedNode(vload_obja, vload_objb, vmask, TypeInt::INT));

        exit_block->init_req(inline_path, control());
        memory_phi->init_req(inline_path, map()->memory());
        result_phi->init_req(inline_path, result);

        C->set_max_vector_size(MAX2((uint)ArrayOperationPartialInlineSize, C->max_vector_size()));
        clear_upper_avx();
      }
    }
  }

  if (call_stub_path != nullptr) {
    set_control(call_stub_path);

    Node* call = make_runtime_call(RC_LEAF,
                                   OptoRuntime::vectorizedMismatch_Type(),
                                   StubRoutines::vectorizedMismatch(), "vectorizedMismatch", TypePtr::BOTTOM,
                                   obja_adr, objb_adr, length, scale);

    exit_block->init_req(stub_path, control());
    memory_phi->init_req(stub_path, map()->memory());
    result_phi->init_req(stub_path, _gvn.transform(new ProjNode(call, TypeFunc::Parms)));
  }

  exit_block = _gvn.transform(exit_block);
  memory_phi = _gvn.transform(memory_phi);
  result_phi = _gvn.transform(result_phi);

  set_control(exit_block);
  set_all_memory(memory_phi);
  set_result(result_phi);

  return true;
}

//------------------------------inline_vectorizedHashcode----------------------------
bool LibraryCallKit::inline_vectorizedHashCode() {
  assert(UseVectorizedHashCodeIntrinsic, "not implemented on this platform");

  assert(callee()->signature()->size() == 5, "vectorizedHashCode has 5 parameters");
  Node* array          = argument(0);
  Node* offset         = argument(1);
  Node* length         = argument(2);
  Node* initialValue   = argument(3);
  Node* basic_type     = argument(4);

  if (basic_type == top()) {
    return false; // failed input validation
  }

  const TypeInt* basic_type_t = _gvn.type(basic_type)->is_int();
  if (!basic_type_t->is_con()) {
    return false; // Only intrinsify if mode argument is constant
  }

  array = must_be_not_null(array, true);

  BasicType bt = (BasicType)basic_type_t->get_con();

  // Resolve address of first element
  Node* array_start = array_element_address(array, offset, bt);

  set_result(_gvn.transform(new VectorizedHashCodeNode(control(), memory(TypeAryPtr::get_array_body_type(bt)),
    array_start, length, initialValue, basic_type)));
  clear_upper_avx();

  return true;
}

/**
 * Calculate CRC32 for byte.
 * int java.util.zip.CRC32.update(int crc, int b)
 */
bool LibraryCallKit::inline_updateCRC32() {
  assert(UseCRC32Intrinsics, "need AVX and LCMUL instructions support");
  assert(callee()->signature()->size() == 2, "update has 2 parameters");
  // no receiver since it is static method
  Node* crc  = argument(0); // type: int
  Node* b    = argument(1); // type: int

  /*
   *    int c = ~ crc;
   *    b = timesXtoThe32[(b ^ c) & 0xFF];
   *    b = b ^ (c >>> 8);
   *    crc = ~b;
   */

  Node* M1 = intcon(-1);
  crc = _gvn.transform(new XorINode(crc, M1));
  Node* result = _gvn.transform(new XorINode(crc, b));
  result = _gvn.transform(new AndINode(result, intcon(0xFF)));

  Node* base = makecon(TypeRawPtr::make(StubRoutines::crc_table_addr()));
  Node* offset = _gvn.transform(new LShiftINode(result, intcon(0x2)));
  Node* adr = basic_plus_adr(top(), base, ConvI2X(offset));
  result = make_load(control(), adr, TypeInt::INT, T_INT, MemNode::unordered);

  crc = _gvn.transform(new URShiftINode(crc, intcon(8)));
  result = _gvn.transform(new XorINode(crc, result));
  result = _gvn.transform(new XorINode(result, M1));
  set_result(result);
  return true;
}

/**
 * Calculate CRC32 for byte[] array.
 * int java.util.zip.CRC32.updateBytes(int crc, byte[] buf, int off, int len)
 */
bool LibraryCallKit::inline_updateBytesCRC32() {
  assert(UseCRC32Intrinsics, "need AVX and LCMUL instructions support");
  assert(callee()->signature()->size() == 4, "updateBytes has 4 parameters");
  // no receiver since it is static method
  Node* crc     = argument(0); // type: int
  Node* src     = argument(1); // type: oop
  Node* offset  = argument(2); // type: int
  Node* length  = argument(3); // type: int

  const TypeAryPtr* src_type = src->Value(&_gvn)->isa_aryptr();
  if (src_type == nullptr || src_type->elem() == Type::BOTTOM) {
    // failed array check
    return false;
  }

  // Figure out the size and type of the elements we will be copying.
  BasicType src_elem = src_type->elem()->array_element_basic_type();
  if (src_elem != T_BYTE) {
    return false;
  }

  // 'src_start' points to src array + scaled offset
  src = must_be_not_null(src, true);
  Node* src_start = array_element_address(src, offset, src_elem);

  // We assume that range check is done by caller.
  // TODO: generate range check (offset+length < src.length) in debug VM.

  // Call the stub.
  address stubAddr = StubRoutines::updateBytesCRC32();
  const char *stubName = "updateBytesCRC32";

  Node* call = make_runtime_call(RC_LEAF|RC_NO_FP, OptoRuntime::updateBytesCRC32_Type(),
                                 stubAddr, stubName, TypePtr::BOTTOM,
                                 crc, src_start, length);
  Node* result = _gvn.transform(new ProjNode(call, TypeFunc::Parms));
  set_result(result);
  return true;
}

/**
 * Calculate CRC32 for ByteBuffer.
 * int java.util.zip.CRC32.updateByteBuffer(int crc, long buf, int off, int len)
 */
bool LibraryCallKit::inline_updateByteBufferCRC32() {
  assert(UseCRC32Intrinsics, "need AVX and LCMUL instructions support");
  assert(callee()->signature()->size() == 5, "updateByteBuffer has 4 parameters and one is long");
  // no receiver since it is static method
  Node* crc     = argument(0); // type: int
  Node* src     = argument(1); // type: long
  Node* offset  = argument(3); // type: int
  Node* length  = argument(4); // type: int

  src = ConvL2X(src);  // adjust Java long to machine word
  Node* base = _gvn.transform(new CastX2PNode(src));
  offset = ConvI2X(offset);

  // 'src_start' points to src array + scaled offset
  Node* src_start = basic_plus_adr(top(), base, offset);

  // Call the stub.
  address stubAddr = StubRoutines::updateBytesCRC32();
  const char *stubName = "updateBytesCRC32";

  Node* call = make_runtime_call(RC_LEAF|RC_NO_FP, OptoRuntime::updateBytesCRC32_Type(),
                                 stubAddr, stubName, TypePtr::BOTTOM,
                                 crc, src_start, length);
  Node* result = _gvn.transform(new ProjNode(call, TypeFunc::Parms));
  set_result(result);
  return true;
}

//------------------------------get_table_from_crc32c_class-----------------------
Node * LibraryCallKit::get_table_from_crc32c_class(ciInstanceKlass *crc32c_class) {
  Node* table = load_field_from_object(nullptr, "byteTable", "[I", /*decorators*/ IN_HEAP, /*is_static*/ true, crc32c_class);
  assert (table != nullptr, "wrong version of java.util.zip.CRC32C");

  return table;
}

//------------------------------inline_updateBytesCRC32C-----------------------
//
// Calculate CRC32C for byte[] array.
// int java.util.zip.CRC32C.updateBytes(int crc, byte[] buf, int off, int end)
//
bool LibraryCallKit::inline_updateBytesCRC32C() {
  assert(UseCRC32CIntrinsics, "need CRC32C instruction support");
  assert(callee()->signature()->size() == 4, "updateBytes has 4 parameters");
  assert(callee()->holder()->is_loaded(), "CRC32C class must be loaded");
  // no receiver since it is a static method
  Node* crc     = argument(0); // type: int
  Node* src     = argument(1); // type: oop
  Node* offset  = argument(2); // type: int
  Node* end     = argument(3); // type: int

  Node* length = _gvn.transform(new SubINode(end, offset));

  const TypeAryPtr* src_type = src->Value(&_gvn)->isa_aryptr();
  if (src_type == nullptr || src_type->elem() == Type::BOTTOM) {
    // failed array check
    return false;
  }

  // Figure out the size and type of the elements we will be copying.
  BasicType src_elem = src_type->elem()->array_element_basic_type();
  if (src_elem != T_BYTE) {
    return false;
  }

  // 'src_start' points to src array + scaled offset
  src = must_be_not_null(src, true);
  Node* src_start = array_element_address(src, offset, src_elem);

  // static final int[] byteTable in class CRC32C
  Node* table = get_table_from_crc32c_class(callee()->holder());
  table = must_be_not_null(table, true);
  Node* table_start = array_element_address(table, intcon(0), T_INT);

  // We assume that range check is done by caller.
  // TODO: generate range check (offset+length < src.length) in debug VM.

  // Call the stub.
  address stubAddr = StubRoutines::updateBytesCRC32C();
  const char *stubName = "updateBytesCRC32C";

  Node* call = make_runtime_call(RC_LEAF, OptoRuntime::updateBytesCRC32C_Type(),
                                 stubAddr, stubName, TypePtr::BOTTOM,
                                 crc, src_start, length, table_start);
  Node* result = _gvn.transform(new ProjNode(call, TypeFunc::Parms));
  set_result(result);
  return true;
}

//------------------------------inline_updateDirectByteBufferCRC32C-----------------------
//
// Calculate CRC32C for DirectByteBuffer.
// int java.util.zip.CRC32C.updateDirectByteBuffer(int crc, long buf, int off, int end)
//
bool LibraryCallKit::inline_updateDirectByteBufferCRC32C() {
  assert(UseCRC32CIntrinsics, "need CRC32C instruction support");
  assert(callee()->signature()->size() == 5, "updateDirectByteBuffer has 4 parameters and one is long");
  assert(callee()->holder()->is_loaded(), "CRC32C class must be loaded");
  // no receiver since it is a static method
  Node* crc     = argument(0); // type: int
  Node* src     = argument(1); // type: long
  Node* offset  = argument(3); // type: int
  Node* end     = argument(4); // type: int

  Node* length = _gvn.transform(new SubINode(end, offset));

  src = ConvL2X(src);  // adjust Java long to machine word
  Node* base = _gvn.transform(new CastX2PNode(src));
  offset = ConvI2X(offset);

  // 'src_start' points to src array + scaled offset
  Node* src_start = basic_plus_adr(top(), base, offset);

  // static final int[] byteTable in class CRC32C
  Node* table = get_table_from_crc32c_class(callee()->holder());
  table = must_be_not_null(table, true);
  Node* table_start = array_element_address(table, intcon(0), T_INT);

  // Call the stub.
  address stubAddr = StubRoutines::updateBytesCRC32C();
  const char *stubName = "updateBytesCRC32C";

  Node* call = make_runtime_call(RC_LEAF, OptoRuntime::updateBytesCRC32C_Type(),
                                 stubAddr, stubName, TypePtr::BOTTOM,
                                 crc, src_start, length, table_start);
  Node* result = _gvn.transform(new ProjNode(call, TypeFunc::Parms));
  set_result(result);
  return true;
}

//------------------------------inline_updateBytesAdler32----------------------
//
// Calculate Adler32 checksum for byte[] array.
// int java.util.zip.Adler32.updateBytes(int crc, byte[] buf, int off, int len)
//
bool LibraryCallKit::inline_updateBytesAdler32() {
  assert(UseAdler32Intrinsics, "Adler32 Intrinsic support need"); // check if we actually need to check this flag or check a different one
  assert(callee()->signature()->size() == 4, "updateBytes has 4 parameters");
  assert(callee()->holder()->is_loaded(), "Adler32 class must be loaded");
  // no receiver since it is static method
  Node* crc     = argument(0); // type: int
  Node* src     = argument(1); // type: oop
  Node* offset  = argument(2); // type: int
  Node* length  = argument(3); // type: int

  const TypeAryPtr* src_type = src->Value(&_gvn)->isa_aryptr();
  if (src_type == nullptr || src_type->elem() == Type::BOTTOM) {
    // failed array check
    return false;
  }

  // Figure out the size and type of the elements we will be copying.
  BasicType src_elem = src_type->elem()->array_element_basic_type();
  if (src_elem != T_BYTE) {
    return false;
  }

  // 'src_start' points to src array + scaled offset
  Node* src_start = array_element_address(src, offset, src_elem);

  // We assume that range check is done by caller.
  // TODO: generate range check (offset+length < src.length) in debug VM.

  // Call the stub.
  address stubAddr = StubRoutines::updateBytesAdler32();
  const char *stubName = "updateBytesAdler32";

  Node* call = make_runtime_call(RC_LEAF, OptoRuntime::updateBytesAdler32_Type(),
                                 stubAddr, stubName, TypePtr::BOTTOM,
                                 crc, src_start, length);
  Node* result = _gvn.transform(new ProjNode(call, TypeFunc::Parms));
  set_result(result);
  return true;
}

//------------------------------inline_updateByteBufferAdler32---------------
//
// Calculate Adler32 checksum for DirectByteBuffer.
// int java.util.zip.Adler32.updateByteBuffer(int crc, long buf, int off, int len)
//
bool LibraryCallKit::inline_updateByteBufferAdler32() {
  assert(UseAdler32Intrinsics, "Adler32 Intrinsic support need"); // check if we actually need to check this flag or check a different one
  assert(callee()->signature()->size() == 5, "updateByteBuffer has 4 parameters and one is long");
  assert(callee()->holder()->is_loaded(), "Adler32 class must be loaded");
  // no receiver since it is static method
  Node* crc     = argument(0); // type: int
  Node* src     = argument(1); // type: long
  Node* offset  = argument(3); // type: int
  Node* length  = argument(4); // type: int

  src = ConvL2X(src);  // adjust Java long to machine word
  Node* base = _gvn.transform(new CastX2PNode(src));
  offset = ConvI2X(offset);

  // 'src_start' points to src array + scaled offset
  Node* src_start = basic_plus_adr(top(), base, offset);

  // Call the stub.
  address stubAddr = StubRoutines::updateBytesAdler32();
  const char *stubName = "updateBytesAdler32";

  Node* call = make_runtime_call(RC_LEAF, OptoRuntime::updateBytesAdler32_Type(),
                                 stubAddr, stubName, TypePtr::BOTTOM,
                                 crc, src_start, length);

  Node* result = _gvn.transform(new ProjNode(call, TypeFunc::Parms));
  set_result(result);
  return true;
}

//----------------------------inline_reference_get----------------------------
// public T java.lang.ref.Reference.get();
bool LibraryCallKit::inline_reference_get() {
  const int referent_offset = java_lang_ref_Reference::referent_offset();

  // Get the argument:
  Node* reference_obj = null_check_receiver();
  if (stopped()) return true;

  DecoratorSet decorators = IN_HEAP | ON_WEAK_OOP_REF;
  Node* result = load_field_from_object(reference_obj, "referent", "Ljava/lang/Object;",
                                        decorators, /*is_static*/ false, nullptr);
  if (result == nullptr) return false;

  // Add memory barrier to prevent commoning reads from this field
  // across safepoint since GC can change its value.
  insert_mem_bar(Op_MemBarCPUOrder);

  set_result(result);
  return true;
}

//----------------------------inline_reference_refersTo0----------------------------
// bool java.lang.ref.Reference.refersTo0();
// bool java.lang.ref.PhantomReference.refersTo0();
bool LibraryCallKit::inline_reference_refersTo0(bool is_phantom) {
  // Get arguments:
  Node* reference_obj = null_check_receiver();
  Node* other_obj = argument(1);
  if (stopped()) return true;

  DecoratorSet decorators = IN_HEAP | AS_NO_KEEPALIVE;
  decorators |= (is_phantom ? ON_PHANTOM_OOP_REF : ON_WEAK_OOP_REF);
  Node* referent = load_field_from_object(reference_obj, "referent", "Ljava/lang/Object;",
                                          decorators, /*is_static*/ false, nullptr);
  if (referent == nullptr) return false;

  // Add memory barrier to prevent commoning reads from this field
  // across safepoint since GC can change its value.
  insert_mem_bar(Op_MemBarCPUOrder);

  Node* cmp = _gvn.transform(new CmpPNode(referent, other_obj));
  Node* bol = _gvn.transform(new BoolNode(cmp, BoolTest::eq));
  IfNode* if_node = create_and_map_if(control(), bol, PROB_FAIR, COUNT_UNKNOWN);

  RegionNode* region = new RegionNode(3);
  PhiNode* phi = new PhiNode(region, TypeInt::BOOL);

  Node* if_true = _gvn.transform(new IfTrueNode(if_node));
  region->init_req(1, if_true);
  phi->init_req(1, intcon(1));

  Node* if_false = _gvn.transform(new IfFalseNode(if_node));
  region->init_req(2, if_false);
  phi->init_req(2, intcon(0));

  set_control(_gvn.transform(region));
  record_for_igvn(region);
  set_result(_gvn.transform(phi));
  return true;
}


Node* LibraryCallKit::load_field_from_object(Node* fromObj, const char* fieldName, const char* fieldTypeString,
                                             DecoratorSet decorators, bool is_static,
                                             ciInstanceKlass* fromKls) {
  if (fromKls == nullptr) {
    const TypeInstPtr* tinst = _gvn.type(fromObj)->isa_instptr();
    assert(tinst != nullptr, "obj is null");
    assert(tinst->is_loaded(), "obj is not loaded");
    fromKls = tinst->instance_klass();
  } else {
    assert(is_static, "only for static field access");
  }
  ciField* field = fromKls->get_field_by_name(ciSymbol::make(fieldName),
                                              ciSymbol::make(fieldTypeString),
                                              is_static);

  assert(field != nullptr, "undefined field %s %s %s", fieldTypeString, fromKls->name()->as_utf8(), fieldName);
  if (field == nullptr) return (Node *) nullptr;

  if (is_static) {
    const TypeInstPtr* tip = TypeInstPtr::make(fromKls->java_mirror());
    fromObj = makecon(tip);
  }

  // Next code  copied from Parse::do_get_xxx():

  // Compute address and memory type.
  int offset  = field->offset_in_bytes();
  bool is_vol = field->is_volatile();
  ciType* field_klass = field->type();
  assert(field_klass->is_loaded(), "should be loaded");
  const TypePtr* adr_type = C->alias_type(field)->adr_type();
  Node *adr = basic_plus_adr(fromObj, fromObj, offset);
  BasicType bt = field->layout_type();

  // Build the resultant type of the load
  const Type *type;
  if (bt == T_OBJECT) {
    type = TypeOopPtr::make_from_klass(field_klass->as_klass());
  } else {
    type = Type::get_const_basic_type(bt);
  }

  if (is_vol) {
    decorators |= MO_SEQ_CST;
  }

  return access_load_at(fromObj, adr, adr_type, type, bt, decorators);
}

Node * LibraryCallKit::field_address_from_object(Node * fromObj, const char * fieldName, const char * fieldTypeString,
                                                 bool is_exact /* true */, bool is_static /* false */,
                                                 ciInstanceKlass * fromKls /* nullptr */) {
  if (fromKls == nullptr) {
    const TypeInstPtr* tinst = _gvn.type(fromObj)->isa_instptr();
    assert(tinst != nullptr, "obj is null");
    assert(tinst->is_loaded(), "obj is not loaded");
    assert(!is_exact || tinst->klass_is_exact(), "klass not exact");
    fromKls = tinst->instance_klass();
  }
  else {
    assert(is_static, "only for static field access");
  }
  ciField* field = fromKls->get_field_by_name(ciSymbol::make(fieldName),
    ciSymbol::make(fieldTypeString),
    is_static);

  assert(field != nullptr, "undefined field");
  assert(!field->is_volatile(), "not defined for volatile fields");

  if (is_static) {
    const TypeInstPtr* tip = TypeInstPtr::make(fromKls->java_mirror());
    fromObj = makecon(tip);
  }

  // Next code  copied from Parse::do_get_xxx():

  // Compute address and memory type.
  int offset = field->offset_in_bytes();
  Node *adr = basic_plus_adr(fromObj, fromObj, offset);

  return adr;
}

//------------------------------inline_aescrypt_Block-----------------------
bool LibraryCallKit::inline_aescrypt_Block(vmIntrinsics::ID id) {
  address stubAddr = nullptr;
  const char *stubName;
  assert(UseAES, "need AES instruction support");

  switch(id) {
  case vmIntrinsics::_aescrypt_encryptBlock:
    stubAddr = StubRoutines::aescrypt_encryptBlock();
    stubName = "aescrypt_encryptBlock";
    break;
  case vmIntrinsics::_aescrypt_decryptBlock:
    stubAddr = StubRoutines::aescrypt_decryptBlock();
    stubName = "aescrypt_decryptBlock";
    break;
  default:
    break;
  }
  if (stubAddr == nullptr) return false;

  Node* aescrypt_object = argument(0);
  Node* src             = argument(1);
  Node* src_offset      = argument(2);
  Node* dest            = argument(3);
  Node* dest_offset     = argument(4);

  src = must_be_not_null(src, true);
  dest = must_be_not_null(dest, true);

  // (1) src and dest are arrays.
  const TypeAryPtr* src_type = src->Value(&_gvn)->isa_aryptr();
  const TypeAryPtr* dest_type = dest->Value(&_gvn)->isa_aryptr();
  assert( src_type != nullptr &&  src_type->elem() != Type::BOTTOM &&
         dest_type != nullptr && dest_type->elem() != Type::BOTTOM, "args are strange");

  // for the quick and dirty code we will skip all the checks.
  // we are just trying to get the call to be generated.
  Node* src_start  = src;
  Node* dest_start = dest;
  if (src_offset != nullptr || dest_offset != nullptr) {
    assert(src_offset != nullptr && dest_offset != nullptr, "");
    src_start  = array_element_address(src,  src_offset,  T_BYTE);
    dest_start = array_element_address(dest, dest_offset, T_BYTE);
  }

  // now need to get the start of its expanded key array
  // this requires a newer class file that has this array as littleEndian ints, otherwise we revert to java
  Node* k_start = get_key_start_from_aescrypt_object(aescrypt_object);
  if (k_start == nullptr) return false;

  // Call the stub.
  make_runtime_call(RC_LEAF|RC_NO_FP, OptoRuntime::aescrypt_block_Type(),
                    stubAddr, stubName, TypePtr::BOTTOM,
                    src_start, dest_start, k_start);

  return true;
}

//------------------------------inline_cipherBlockChaining_AESCrypt-----------------------
bool LibraryCallKit::inline_cipherBlockChaining_AESCrypt(vmIntrinsics::ID id) {
  address stubAddr = nullptr;
  const char *stubName = nullptr;

  assert(UseAES, "need AES instruction support");

  switch(id) {
  case vmIntrinsics::_cipherBlockChaining_encryptAESCrypt:
    stubAddr = StubRoutines::cipherBlockChaining_encryptAESCrypt();
    stubName = "cipherBlockChaining_encryptAESCrypt";
    break;
  case vmIntrinsics::_cipherBlockChaining_decryptAESCrypt:
    stubAddr = StubRoutines::cipherBlockChaining_decryptAESCrypt();
    stubName = "cipherBlockChaining_decryptAESCrypt";
    break;
  default:
    break;
  }
  if (stubAddr == nullptr) return false;

  Node* cipherBlockChaining_object = argument(0);
  Node* src                        = argument(1);
  Node* src_offset                 = argument(2);
  Node* len                        = argument(3);
  Node* dest                       = argument(4);
  Node* dest_offset                = argument(5);

  src = must_be_not_null(src, false);
  dest = must_be_not_null(dest, false);

  // (1) src and dest are arrays.
  const TypeAryPtr* src_type = src->Value(&_gvn)->isa_aryptr();
  const TypeAryPtr* dest_type = dest->Value(&_gvn)->isa_aryptr();
  assert( src_type != nullptr &&  src_type->elem() != Type::BOTTOM &&
         dest_type != nullptr && dest_type->elem() != Type::BOTTOM, "args are strange");

  // checks are the responsibility of the caller
  Node* src_start  = src;
  Node* dest_start = dest;
  if (src_offset != nullptr || dest_offset != nullptr) {
    assert(src_offset != nullptr && dest_offset != nullptr, "");
    src_start  = array_element_address(src,  src_offset,  T_BYTE);
    dest_start = array_element_address(dest, dest_offset, T_BYTE);
  }

  // if we are in this set of code, we "know" the embeddedCipher is an AESCrypt object
  // (because of the predicated logic executed earlier).
  // so we cast it here safely.
  // this requires a newer class file that has this array as littleEndian ints, otherwise we revert to java

  Node* embeddedCipherObj = load_field_from_object(cipherBlockChaining_object, "embeddedCipher", "Lcom/sun/crypto/provider/SymmetricCipher;");
  if (embeddedCipherObj == nullptr) return false;

  // cast it to what we know it will be at runtime
  const TypeInstPtr* tinst = _gvn.type(cipherBlockChaining_object)->isa_instptr();
  assert(tinst != nullptr, "CBC obj is null");
  assert(tinst->is_loaded(), "CBC obj is not loaded");
  ciKlass* klass_AESCrypt = tinst->instance_klass()->find_klass(ciSymbol::make("com/sun/crypto/provider/AESCrypt"));
  assert(klass_AESCrypt->is_loaded(), "predicate checks that this class is loaded");

  ciInstanceKlass* instklass_AESCrypt = klass_AESCrypt->as_instance_klass();
  const TypeKlassPtr* aklass = TypeKlassPtr::make(instklass_AESCrypt);
  const TypeOopPtr* xtype = aklass->as_instance_type()->cast_to_ptr_type(TypePtr::NotNull);
  Node* aescrypt_object = new CheckCastPPNode(control(), embeddedCipherObj, xtype);
  aescrypt_object = _gvn.transform(aescrypt_object);

  // we need to get the start of the aescrypt_object's expanded key array
  Node* k_start = get_key_start_from_aescrypt_object(aescrypt_object);
  if (k_start == nullptr) return false;

  // similarly, get the start address of the r vector
  Node* objRvec = load_field_from_object(cipherBlockChaining_object, "r", "[B");
  if (objRvec == nullptr) return false;
  Node* r_start = array_element_address(objRvec, intcon(0), T_BYTE);

  // Call the stub, passing src_start, dest_start, k_start, r_start and src_len
  Node* cbcCrypt = make_runtime_call(RC_LEAF|RC_NO_FP,
                                     OptoRuntime::cipherBlockChaining_aescrypt_Type(),
                                     stubAddr, stubName, TypePtr::BOTTOM,
                                     src_start, dest_start, k_start, r_start, len);

  // return cipher length (int)
  Node* retvalue = _gvn.transform(new ProjNode(cbcCrypt, TypeFunc::Parms));
  set_result(retvalue);
  return true;
}

//------------------------------inline_electronicCodeBook_AESCrypt-----------------------
bool LibraryCallKit::inline_electronicCodeBook_AESCrypt(vmIntrinsics::ID id) {
  address stubAddr = nullptr;
  const char *stubName = nullptr;

  assert(UseAES, "need AES instruction support");

  switch (id) {
  case vmIntrinsics::_electronicCodeBook_encryptAESCrypt:
    stubAddr = StubRoutines::electronicCodeBook_encryptAESCrypt();
    stubName = "electronicCodeBook_encryptAESCrypt";
    break;
  case vmIntrinsics::_electronicCodeBook_decryptAESCrypt:
    stubAddr = StubRoutines::electronicCodeBook_decryptAESCrypt();
    stubName = "electronicCodeBook_decryptAESCrypt";
    break;
  default:
    break;
  }

  if (stubAddr == nullptr) return false;

  Node* electronicCodeBook_object = argument(0);
  Node* src                       = argument(1);
  Node* src_offset                = argument(2);
  Node* len                       = argument(3);
  Node* dest                      = argument(4);
  Node* dest_offset               = argument(5);

  // (1) src and dest are arrays.
  const TypeAryPtr* src_type = src->Value(&_gvn)->isa_aryptr();
  const TypeAryPtr* dest_type = dest->Value(&_gvn)->isa_aryptr();
  assert( src_type != nullptr &&  src_type->elem() != Type::BOTTOM &&
         dest_type != nullptr && dest_type->elem() != Type::BOTTOM, "args are strange");

  // checks are the responsibility of the caller
  Node* src_start = src;
  Node* dest_start = dest;
  if (src_offset != nullptr || dest_offset != nullptr) {
    assert(src_offset != nullptr && dest_offset != nullptr, "");
    src_start = array_element_address(src, src_offset, T_BYTE);
    dest_start = array_element_address(dest, dest_offset, T_BYTE);
  }

  // if we are in this set of code, we "know" the embeddedCipher is an AESCrypt object
  // (because of the predicated logic executed earlier).
  // so we cast it here safely.
  // this requires a newer class file that has this array as littleEndian ints, otherwise we revert to java

  Node* embeddedCipherObj = load_field_from_object(electronicCodeBook_object, "embeddedCipher", "Lcom/sun/crypto/provider/SymmetricCipher;");
  if (embeddedCipherObj == nullptr) return false;

  // cast it to what we know it will be at runtime
  const TypeInstPtr* tinst = _gvn.type(electronicCodeBook_object)->isa_instptr();
  assert(tinst != nullptr, "ECB obj is null");
  assert(tinst->is_loaded(), "ECB obj is not loaded");
  ciKlass* klass_AESCrypt = tinst->instance_klass()->find_klass(ciSymbol::make("com/sun/crypto/provider/AESCrypt"));
  assert(klass_AESCrypt->is_loaded(), "predicate checks that this class is loaded");

  ciInstanceKlass* instklass_AESCrypt = klass_AESCrypt->as_instance_klass();
  const TypeKlassPtr* aklass = TypeKlassPtr::make(instklass_AESCrypt);
  const TypeOopPtr* xtype = aklass->as_instance_type()->cast_to_ptr_type(TypePtr::NotNull);
  Node* aescrypt_object = new CheckCastPPNode(control(), embeddedCipherObj, xtype);
  aescrypt_object = _gvn.transform(aescrypt_object);

  // we need to get the start of the aescrypt_object's expanded key array
  Node* k_start = get_key_start_from_aescrypt_object(aescrypt_object);
  if (k_start == nullptr) return false;

  // Call the stub, passing src_start, dest_start, k_start, r_start and src_len
  Node* ecbCrypt = make_runtime_call(RC_LEAF | RC_NO_FP,
                                     OptoRuntime::electronicCodeBook_aescrypt_Type(),
                                     stubAddr, stubName, TypePtr::BOTTOM,
                                     src_start, dest_start, k_start, len);

  // return cipher length (int)
  Node* retvalue = _gvn.transform(new ProjNode(ecbCrypt, TypeFunc::Parms));
  set_result(retvalue);
  return true;
}

//------------------------------inline_counterMode_AESCrypt-----------------------
bool LibraryCallKit::inline_counterMode_AESCrypt(vmIntrinsics::ID id) {
  assert(UseAES, "need AES instruction support");
  if (!UseAESCTRIntrinsics) return false;

  address stubAddr = nullptr;
  const char *stubName = nullptr;
  if (id == vmIntrinsics::_counterMode_AESCrypt) {
    stubAddr = StubRoutines::counterMode_AESCrypt();
    stubName = "counterMode_AESCrypt";
  }
  if (stubAddr == nullptr) return false;

  Node* counterMode_object = argument(0);
  Node* src = argument(1);
  Node* src_offset = argument(2);
  Node* len = argument(3);
  Node* dest = argument(4);
  Node* dest_offset = argument(5);

  // (1) src and dest are arrays.
  const TypeAryPtr* src_type = src->Value(&_gvn)->isa_aryptr();
  const TypeAryPtr* dest_type = dest->Value(&_gvn)->isa_aryptr();
  assert( src_type != nullptr &&  src_type->elem() != Type::BOTTOM &&
         dest_type != nullptr && dest_type->elem() != Type::BOTTOM, "args are strange");

  // checks are the responsibility of the caller
  Node* src_start = src;
  Node* dest_start = dest;
  if (src_offset != nullptr || dest_offset != nullptr) {
    assert(src_offset != nullptr && dest_offset != nullptr, "");
    src_start = array_element_address(src, src_offset, T_BYTE);
    dest_start = array_element_address(dest, dest_offset, T_BYTE);
  }

  // if we are in this set of code, we "know" the embeddedCipher is an AESCrypt object
  // (because of the predicated logic executed earlier).
  // so we cast it here safely.
  // this requires a newer class file that has this array as littleEndian ints, otherwise we revert to java
  Node* embeddedCipherObj = load_field_from_object(counterMode_object, "embeddedCipher", "Lcom/sun/crypto/provider/SymmetricCipher;");
  if (embeddedCipherObj == nullptr) return false;
  // cast it to what we know it will be at runtime
  const TypeInstPtr* tinst = _gvn.type(counterMode_object)->isa_instptr();
  assert(tinst != nullptr, "CTR obj is null");
  assert(tinst->is_loaded(), "CTR obj is not loaded");
  ciKlass* klass_AESCrypt = tinst->instance_klass()->find_klass(ciSymbol::make("com/sun/crypto/provider/AESCrypt"));
  assert(klass_AESCrypt->is_loaded(), "predicate checks that this class is loaded");
  ciInstanceKlass* instklass_AESCrypt = klass_AESCrypt->as_instance_klass();
  const TypeKlassPtr* aklass = TypeKlassPtr::make(instklass_AESCrypt);
  const TypeOopPtr* xtype = aklass->as_instance_type()->cast_to_ptr_type(TypePtr::NotNull);
  Node* aescrypt_object = new CheckCastPPNode(control(), embeddedCipherObj, xtype);
  aescrypt_object = _gvn.transform(aescrypt_object);
  // we need to get the start of the aescrypt_object's expanded key array
  Node* k_start = get_key_start_from_aescrypt_object(aescrypt_object);
  if (k_start == nullptr) return false;
  // similarly, get the start address of the r vector
  Node* obj_counter = load_field_from_object(counterMode_object, "counter", "[B");
  if (obj_counter == nullptr) return false;
  Node* cnt_start = array_element_address(obj_counter, intcon(0), T_BYTE);

  Node* saved_encCounter = load_field_from_object(counterMode_object, "encryptedCounter", "[B");
  if (saved_encCounter == nullptr) return false;
  Node* saved_encCounter_start = array_element_address(saved_encCounter, intcon(0), T_BYTE);
  Node* used = field_address_from_object(counterMode_object, "used", "I", /*is_exact*/ false);

  // Call the stub, passing src_start, dest_start, k_start, r_start and src_len
  Node* ctrCrypt = make_runtime_call(RC_LEAF|RC_NO_FP,
                                     OptoRuntime::counterMode_aescrypt_Type(),
                                     stubAddr, stubName, TypePtr::BOTTOM,
                                     src_start, dest_start, k_start, cnt_start, len, saved_encCounter_start, used);

  // return cipher length (int)
  Node* retvalue = _gvn.transform(new ProjNode(ctrCrypt, TypeFunc::Parms));
  set_result(retvalue);
  return true;
}

//------------------------------get_key_start_from_aescrypt_object-----------------------
Node * LibraryCallKit::get_key_start_from_aescrypt_object(Node *aescrypt_object) {
#if defined(PPC64) || defined(S390)
  // MixColumns for decryption can be reduced by preprocessing MixColumns with round keys.
  // Intel's extension is based on this optimization and AESCrypt generates round keys by preprocessing MixColumns.
  // However, ppc64 vncipher processes MixColumns and requires the same round keys with encryption.
  // The ppc64 stubs of encryption and decryption use the same round keys (sessionK[0]).
  Node* objSessionK = load_field_from_object(aescrypt_object, "sessionK", "[[I");
  assert (objSessionK != nullptr, "wrong version of com.sun.crypto.provider.AESCrypt");
  if (objSessionK == nullptr) {
    return (Node *) nullptr;
  }
  Node* objAESCryptKey = load_array_element(objSessionK, intcon(0), TypeAryPtr::OOPS, /* set_ctrl */ true);
#else
  Node* objAESCryptKey = load_field_from_object(aescrypt_object, "K", "[I");
#endif // PPC64
  assert (objAESCryptKey != nullptr, "wrong version of com.sun.crypto.provider.AESCrypt");
  if (objAESCryptKey == nullptr) return (Node *) nullptr;

  // now have the array, need to get the start address of the K array
  Node* k_start = array_element_address(objAESCryptKey, intcon(0), T_INT);
  return k_start;
}

//----------------------------inline_cipherBlockChaining_AESCrypt_predicate----------------------------
// Return node representing slow path of predicate check.
// the pseudo code we want to emulate with this predicate is:
// for encryption:
//    if (embeddedCipherObj instanceof AESCrypt) do_intrinsic, else do_javapath
// for decryption:
//    if ((embeddedCipherObj instanceof AESCrypt) && (cipher!=plain)) do_intrinsic, else do_javapath
//    note cipher==plain is more conservative than the original java code but that's OK
//
Node* LibraryCallKit::inline_cipherBlockChaining_AESCrypt_predicate(bool decrypting) {
  // The receiver was checked for null already.
  Node* objCBC = argument(0);

  Node* src = argument(1);
  Node* dest = argument(4);

  // Load embeddedCipher field of CipherBlockChaining object.
  Node* embeddedCipherObj = load_field_from_object(objCBC, "embeddedCipher", "Lcom/sun/crypto/provider/SymmetricCipher;");

  // get AESCrypt klass for instanceOf check
  // AESCrypt might not be loaded yet if some other SymmetricCipher got us to this compile point
  // will have same classloader as CipherBlockChaining object
  const TypeInstPtr* tinst = _gvn.type(objCBC)->isa_instptr();
  assert(tinst != nullptr, "CBCobj is null");
  assert(tinst->is_loaded(), "CBCobj is not loaded");

  // we want to do an instanceof comparison against the AESCrypt class
  ciKlass* klass_AESCrypt = tinst->instance_klass()->find_klass(ciSymbol::make("com/sun/crypto/provider/AESCrypt"));
  if (!klass_AESCrypt->is_loaded()) {
    // if AESCrypt is not even loaded, we never take the intrinsic fast path
    Node* ctrl = control();
    set_control(top()); // no regular fast path
    return ctrl;
  }

  src = must_be_not_null(src, true);
  dest = must_be_not_null(dest, true);

  // Resolve oops to stable for CmpP below.
  ciInstanceKlass* instklass_AESCrypt = klass_AESCrypt->as_instance_klass();

  Node* instof = gen_instanceof(embeddedCipherObj, makecon(TypeKlassPtr::make(instklass_AESCrypt)));
  Node* cmp_instof  = _gvn.transform(new CmpINode(instof, intcon(1)));
  Node* bool_instof  = _gvn.transform(new BoolNode(cmp_instof, BoolTest::ne));

  Node* instof_false = generate_guard(bool_instof, nullptr, PROB_MIN);

  // for encryption, we are done
  if (!decrypting)
    return instof_false;  // even if it is null

  // for decryption, we need to add a further check to avoid
  // taking the intrinsic path when cipher and plain are the same
  // see the original java code for why.
  RegionNode* region = new RegionNode(3);
  region->init_req(1, instof_false);

  Node* cmp_src_dest = _gvn.transform(new CmpPNode(src, dest));
  Node* bool_src_dest = _gvn.transform(new BoolNode(cmp_src_dest, BoolTest::eq));
  Node* src_dest_conjoint = generate_guard(bool_src_dest, nullptr, PROB_MIN);
  region->init_req(2, src_dest_conjoint);

  record_for_igvn(region);
  return _gvn.transform(region);
}

//----------------------------inline_electronicCodeBook_AESCrypt_predicate----------------------------
// Return node representing slow path of predicate check.
// the pseudo code we want to emulate with this predicate is:
// for encryption:
//    if (embeddedCipherObj instanceof AESCrypt) do_intrinsic, else do_javapath
// for decryption:
//    if ((embeddedCipherObj instanceof AESCrypt) && (cipher!=plain)) do_intrinsic, else do_javapath
//    note cipher==plain is more conservative than the original java code but that's OK
//
Node* LibraryCallKit::inline_electronicCodeBook_AESCrypt_predicate(bool decrypting) {
  // The receiver was checked for null already.
  Node* objECB = argument(0);

  // Load embeddedCipher field of ElectronicCodeBook object.
  Node* embeddedCipherObj = load_field_from_object(objECB, "embeddedCipher", "Lcom/sun/crypto/provider/SymmetricCipher;");

  // get AESCrypt klass for instanceOf check
  // AESCrypt might not be loaded yet if some other SymmetricCipher got us to this compile point
  // will have same classloader as ElectronicCodeBook object
  const TypeInstPtr* tinst = _gvn.type(objECB)->isa_instptr();
  assert(tinst != nullptr, "ECBobj is null");
  assert(tinst->is_loaded(), "ECBobj is not loaded");

  // we want to do an instanceof comparison against the AESCrypt class
  ciKlass* klass_AESCrypt = tinst->instance_klass()->find_klass(ciSymbol::make("com/sun/crypto/provider/AESCrypt"));
  if (!klass_AESCrypt->is_loaded()) {
    // if AESCrypt is not even loaded, we never take the intrinsic fast path
    Node* ctrl = control();
    set_control(top()); // no regular fast path
    return ctrl;
  }
  ciInstanceKlass* instklass_AESCrypt = klass_AESCrypt->as_instance_klass();

  Node* instof = gen_instanceof(embeddedCipherObj, makecon(TypeKlassPtr::make(instklass_AESCrypt)));
  Node* cmp_instof = _gvn.transform(new CmpINode(instof, intcon(1)));
  Node* bool_instof = _gvn.transform(new BoolNode(cmp_instof, BoolTest::ne));

  Node* instof_false = generate_guard(bool_instof, nullptr, PROB_MIN);

  // for encryption, we are done
  if (!decrypting)
    return instof_false;  // even if it is null

  // for decryption, we need to add a further check to avoid
  // taking the intrinsic path when cipher and plain are the same
  // see the original java code for why.
  RegionNode* region = new RegionNode(3);
  region->init_req(1, instof_false);
  Node* src = argument(1);
  Node* dest = argument(4);
  Node* cmp_src_dest = _gvn.transform(new CmpPNode(src, dest));
  Node* bool_src_dest = _gvn.transform(new BoolNode(cmp_src_dest, BoolTest::eq));
  Node* src_dest_conjoint = generate_guard(bool_src_dest, nullptr, PROB_MIN);
  region->init_req(2, src_dest_conjoint);

  record_for_igvn(region);
  return _gvn.transform(region);
}

//----------------------------inline_counterMode_AESCrypt_predicate----------------------------
// Return node representing slow path of predicate check.
// the pseudo code we want to emulate with this predicate is:
// for encryption:
//    if (embeddedCipherObj instanceof AESCrypt) do_intrinsic, else do_javapath
// for decryption:
//    if ((embeddedCipherObj instanceof AESCrypt) && (cipher!=plain)) do_intrinsic, else do_javapath
//    note cipher==plain is more conservative than the original java code but that's OK
//

Node* LibraryCallKit::inline_counterMode_AESCrypt_predicate() {
  // The receiver was checked for null already.
  Node* objCTR = argument(0);

  // Load embeddedCipher field of CipherBlockChaining object.
  Node* embeddedCipherObj = load_field_from_object(objCTR, "embeddedCipher", "Lcom/sun/crypto/provider/SymmetricCipher;");

  // get AESCrypt klass for instanceOf check
  // AESCrypt might not be loaded yet if some other SymmetricCipher got us to this compile point
  // will have same classloader as CipherBlockChaining object
  const TypeInstPtr* tinst = _gvn.type(objCTR)->isa_instptr();
  assert(tinst != nullptr, "CTRobj is null");
  assert(tinst->is_loaded(), "CTRobj is not loaded");

  // we want to do an instanceof comparison against the AESCrypt class
  ciKlass* klass_AESCrypt = tinst->instance_klass()->find_klass(ciSymbol::make("com/sun/crypto/provider/AESCrypt"));
  if (!klass_AESCrypt->is_loaded()) {
    // if AESCrypt is not even loaded, we never take the intrinsic fast path
    Node* ctrl = control();
    set_control(top()); // no regular fast path
    return ctrl;
  }

  ciInstanceKlass* instklass_AESCrypt = klass_AESCrypt->as_instance_klass();
  Node* instof = gen_instanceof(embeddedCipherObj, makecon(TypeKlassPtr::make(instklass_AESCrypt)));
  Node* cmp_instof = _gvn.transform(new CmpINode(instof, intcon(1)));
  Node* bool_instof = _gvn.transform(new BoolNode(cmp_instof, BoolTest::ne));
  Node* instof_false = generate_guard(bool_instof, nullptr, PROB_MIN);

  return instof_false; // even if it is null
}

//------------------------------inline_ghash_processBlocks
bool LibraryCallKit::inline_ghash_processBlocks() {
  address stubAddr;
  const char *stubName;
  assert(UseGHASHIntrinsics, "need GHASH intrinsics support");

  stubAddr = StubRoutines::ghash_processBlocks();
  stubName = "ghash_processBlocks";

  Node* data           = argument(0);
  Node* offset         = argument(1);
  Node* len            = argument(2);
  Node* state          = argument(3);
  Node* subkeyH        = argument(4);

  state = must_be_not_null(state, true);
  subkeyH = must_be_not_null(subkeyH, true);
  data = must_be_not_null(data, true);

  Node* state_start  = array_element_address(state, intcon(0), T_LONG);
  assert(state_start, "state is null");
  Node* subkeyH_start  = array_element_address(subkeyH, intcon(0), T_LONG);
  assert(subkeyH_start, "subkeyH is null");
  Node* data_start  = array_element_address(data, offset, T_BYTE);
  assert(data_start, "data is null");

  Node* ghash = make_runtime_call(RC_LEAF|RC_NO_FP,
                                  OptoRuntime::ghash_processBlocks_Type(),
                                  stubAddr, stubName, TypePtr::BOTTOM,
                                  state_start, subkeyH_start, data_start, len);
  return true;
}

//------------------------------inline_chacha20Block
bool LibraryCallKit::inline_chacha20Block() {
  address stubAddr;
  const char *stubName;
  assert(UseChaCha20Intrinsics, "need ChaCha20 intrinsics support");

  stubAddr = StubRoutines::chacha20Block();
  stubName = "chacha20Block";

  Node* state          = argument(0);
  Node* result         = argument(1);

  state = must_be_not_null(state, true);
  result = must_be_not_null(result, true);

  Node* state_start  = array_element_address(state, intcon(0), T_INT);
  assert(state_start, "state is null");
  Node* result_start  = array_element_address(result, intcon(0), T_BYTE);
  assert(result_start, "result is null");

  Node* cc20Blk = make_runtime_call(RC_LEAF|RC_NO_FP,
                                  OptoRuntime::chacha20Block_Type(),
                                  stubAddr, stubName, TypePtr::BOTTOM,
                                  state_start, result_start);
  // return key stream length (int)
  Node* retvalue = _gvn.transform(new ProjNode(cc20Blk, TypeFunc::Parms));
  set_result(retvalue);
  return true;
}

bool LibraryCallKit::inline_base64_encodeBlock() {
  address stubAddr;
  const char *stubName;
  assert(UseBASE64Intrinsics, "need Base64 intrinsics support");
  assert(callee()->signature()->size() == 6, "base64_encodeBlock has 6 parameters");
  stubAddr = StubRoutines::base64_encodeBlock();
  stubName = "encodeBlock";

  if (!stubAddr) return false;
  Node* base64obj = argument(0);
  Node* src = argument(1);
  Node* offset = argument(2);
  Node* len = argument(3);
  Node* dest = argument(4);
  Node* dp = argument(5);
  Node* isURL = argument(6);

  src = must_be_not_null(src, true);
  dest = must_be_not_null(dest, true);

  Node* src_start = array_element_address(src, intcon(0), T_BYTE);
  assert(src_start, "source array is null");
  Node* dest_start = array_element_address(dest, intcon(0), T_BYTE);
  assert(dest_start, "destination array is null");

  Node* base64 = make_runtime_call(RC_LEAF,
                                   OptoRuntime::base64_encodeBlock_Type(),
                                   stubAddr, stubName, TypePtr::BOTTOM,
                                   src_start, offset, len, dest_start, dp, isURL);
  return true;
}

bool LibraryCallKit::inline_base64_decodeBlock() {
  address stubAddr;
  const char *stubName;
  assert(UseBASE64Intrinsics, "need Base64 intrinsics support");
  assert(callee()->signature()->size() == 7, "base64_decodeBlock has 7 parameters");
  stubAddr = StubRoutines::base64_decodeBlock();
  stubName = "decodeBlock";

  if (!stubAddr) return false;
  Node* base64obj = argument(0);
  Node* src = argument(1);
  Node* src_offset = argument(2);
  Node* len = argument(3);
  Node* dest = argument(4);
  Node* dest_offset = argument(5);
  Node* isURL = argument(6);
  Node* isMIME = argument(7);

  src = must_be_not_null(src, true);
  dest = must_be_not_null(dest, true);

  Node* src_start = array_element_address(src, intcon(0), T_BYTE);
  assert(src_start, "source array is null");
  Node* dest_start = array_element_address(dest, intcon(0), T_BYTE);
  assert(dest_start, "destination array is null");

  Node* call = make_runtime_call(RC_LEAF,
                                 OptoRuntime::base64_decodeBlock_Type(),
                                 stubAddr, stubName, TypePtr::BOTTOM,
                                 src_start, src_offset, len, dest_start, dest_offset, isURL, isMIME);
  Node* result = _gvn.transform(new ProjNode(call, TypeFunc::Parms));
  set_result(result);
  return true;
}

bool LibraryCallKit::inline_poly1305_processBlocks() {
  address stubAddr;
  const char *stubName;
  assert(UsePoly1305Intrinsics, "need Poly intrinsics support");
  assert(callee()->signature()->size() == 5, "poly1305_processBlocks has %d parameters", callee()->signature()->size());
  stubAddr = StubRoutines::poly1305_processBlocks();
  stubName = "poly1305_processBlocks";

  if (!stubAddr) return false;
  null_check_receiver();  // null-check receiver
  if (stopped())  return true;

  Node* input = argument(1);
  Node* input_offset = argument(2);
  Node* len = argument(3);
  Node* alimbs = argument(4);
  Node* rlimbs = argument(5);

  input = must_be_not_null(input, true);
  alimbs = must_be_not_null(alimbs, true);
  rlimbs = must_be_not_null(rlimbs, true);

  Node* input_start = array_element_address(input, input_offset, T_BYTE);
  assert(input_start, "input array is null");
  Node* acc_start = array_element_address(alimbs, intcon(0), T_LONG);
  assert(acc_start, "acc array is null");
  Node* r_start = array_element_address(rlimbs, intcon(0), T_LONG);
  assert(r_start, "r array is null");

  Node* call = make_runtime_call(RC_LEAF | RC_NO_FP,
                                 OptoRuntime::poly1305_processBlocks_Type(),
                                 stubAddr, stubName, TypePtr::BOTTOM,
                                 input_start, len, acc_start, r_start);
  return true;
}

//------------------------------inline_digestBase_implCompress-----------------------
//
// Calculate MD5 for single-block byte[] array.
// void com.sun.security.provider.MD5.implCompress(byte[] buf, int ofs)
//
// Calculate SHA (i.e., SHA-1) for single-block byte[] array.
// void com.sun.security.provider.SHA.implCompress(byte[] buf, int ofs)
//
// Calculate SHA2 (i.e., SHA-244 or SHA-256) for single-block byte[] array.
// void com.sun.security.provider.SHA2.implCompress(byte[] buf, int ofs)
//
// Calculate SHA5 (i.e., SHA-384 or SHA-512) for single-block byte[] array.
// void com.sun.security.provider.SHA5.implCompress(byte[] buf, int ofs)
//
// Calculate SHA3 (i.e., SHA3-224 or SHA3-256 or SHA3-384 or SHA3-512) for single-block byte[] array.
// void com.sun.security.provider.SHA3.implCompress(byte[] buf, int ofs)
//
bool LibraryCallKit::inline_digestBase_implCompress(vmIntrinsics::ID id) {
  assert(callee()->signature()->size() == 2, "sha_implCompress has 2 parameters");

  Node* digestBase_obj = argument(0);
  Node* src            = argument(1); // type oop
  Node* ofs            = argument(2); // type int

  const TypeAryPtr* src_type = src->Value(&_gvn)->isa_aryptr();
  if (src_type == nullptr || src_type->elem() == Type::BOTTOM) {
    // failed array check
    return false;
  }
  // Figure out the size and type of the elements we will be copying.
  BasicType src_elem = src_type->elem()->array_element_basic_type();
  if (src_elem != T_BYTE) {
    return false;
  }
  // 'src_start' points to src array + offset
  src = must_be_not_null(src, true);
  Node* src_start = array_element_address(src, ofs, src_elem);
  Node* state = nullptr;
  Node* block_size = nullptr;
  address stubAddr;
  const char *stubName;

  switch(id) {
  case vmIntrinsics::_md5_implCompress:
    assert(UseMD5Intrinsics, "need MD5 instruction support");
    state = get_state_from_digest_object(digestBase_obj, T_INT);
    stubAddr = StubRoutines::md5_implCompress();
    stubName = "md5_implCompress";
    break;
  case vmIntrinsics::_sha_implCompress:
    assert(UseSHA1Intrinsics, "need SHA1 instruction support");
    state = get_state_from_digest_object(digestBase_obj, T_INT);
    stubAddr = StubRoutines::sha1_implCompress();
    stubName = "sha1_implCompress";
    break;
  case vmIntrinsics::_sha2_implCompress:
    assert(UseSHA256Intrinsics, "need SHA256 instruction support");
    state = get_state_from_digest_object(digestBase_obj, T_INT);
    stubAddr = StubRoutines::sha256_implCompress();
    stubName = "sha256_implCompress";
    break;
  case vmIntrinsics::_sha5_implCompress:
    assert(UseSHA512Intrinsics, "need SHA512 instruction support");
    state = get_state_from_digest_object(digestBase_obj, T_LONG);
    stubAddr = StubRoutines::sha512_implCompress();
    stubName = "sha512_implCompress";
    break;
  case vmIntrinsics::_sha3_implCompress:
    assert(UseSHA3Intrinsics, "need SHA3 instruction support");
    state = get_state_from_digest_object(digestBase_obj, T_BYTE);
    stubAddr = StubRoutines::sha3_implCompress();
    stubName = "sha3_implCompress";
    block_size = get_block_size_from_digest_object(digestBase_obj);
    if (block_size == nullptr) return false;
    break;
  default:
    fatal_unexpected_iid(id);
    return false;
  }
  if (state == nullptr) return false;

  assert(stubAddr != nullptr, "Stub %s is not generated", stubName);
  if (stubAddr == nullptr) return false;

  // Call the stub.
  Node* call;
  if (block_size == nullptr) {
    call = make_runtime_call(RC_LEAF|RC_NO_FP, OptoRuntime::digestBase_implCompress_Type(false),
                             stubAddr, stubName, TypePtr::BOTTOM,
                             src_start, state);
  } else {
    call = make_runtime_call(RC_LEAF|RC_NO_FP, OptoRuntime::digestBase_implCompress_Type(true),
                             stubAddr, stubName, TypePtr::BOTTOM,
                             src_start, state, block_size);
  }

  return true;
}

//------------------------------inline_digestBase_implCompressMB-----------------------
//
// Calculate MD5/SHA/SHA2/SHA5/SHA3 for multi-block byte[] array.
// int com.sun.security.provider.DigestBase.implCompressMultiBlock(byte[] b, int ofs, int limit)
//
bool LibraryCallKit::inline_digestBase_implCompressMB(int predicate) {
  assert(UseMD5Intrinsics || UseSHA1Intrinsics || UseSHA256Intrinsics || UseSHA512Intrinsics || UseSHA3Intrinsics,
         "need MD5/SHA1/SHA256/SHA512/SHA3 instruction support");
  assert((uint)predicate < 5, "sanity");
  assert(callee()->signature()->size() == 3, "digestBase_implCompressMB has 3 parameters");

  Node* digestBase_obj = argument(0); // The receiver was checked for null already.
  Node* src            = argument(1); // byte[] array
  Node* ofs            = argument(2); // type int
  Node* limit          = argument(3); // type int

  const TypeAryPtr* src_type = src->Value(&_gvn)->isa_aryptr();
  if (src_type == nullptr || src_type->elem() == Type::BOTTOM) {
    // failed array check
    return false;
  }
  // Figure out the size and type of the elements we will be copying.
  BasicType src_elem = src_type->elem()->array_element_basic_type();
  if (src_elem != T_BYTE) {
    return false;
  }
  // 'src_start' points to src array + offset
  src = must_be_not_null(src, false);
  Node* src_start = array_element_address(src, ofs, src_elem);

  const char* klass_digestBase_name = nullptr;
  const char* stub_name = nullptr;
  address     stub_addr = nullptr;
  BasicType elem_type = T_INT;

  switch (predicate) {
  case 0:
    if (vmIntrinsics::is_intrinsic_available(vmIntrinsics::_md5_implCompress)) {
      klass_digestBase_name = "sun/security/provider/MD5";
      stub_name = "md5_implCompressMB";
      stub_addr = StubRoutines::md5_implCompressMB();
    }
    break;
  case 1:
    if (vmIntrinsics::is_intrinsic_available(vmIntrinsics::_sha_implCompress)) {
      klass_digestBase_name = "sun/security/provider/SHA";
      stub_name = "sha1_implCompressMB";
      stub_addr = StubRoutines::sha1_implCompressMB();
    }
    break;
  case 2:
    if (vmIntrinsics::is_intrinsic_available(vmIntrinsics::_sha2_implCompress)) {
      klass_digestBase_name = "sun/security/provider/SHA2";
      stub_name = "sha256_implCompressMB";
      stub_addr = StubRoutines::sha256_implCompressMB();
    }
    break;
  case 3:
    if (vmIntrinsics::is_intrinsic_available(vmIntrinsics::_sha5_implCompress)) {
      klass_digestBase_name = "sun/security/provider/SHA5";
      stub_name = "sha512_implCompressMB";
      stub_addr = StubRoutines::sha512_implCompressMB();
      elem_type = T_LONG;
    }
    break;
  case 4:
    if (vmIntrinsics::is_intrinsic_available(vmIntrinsics::_sha3_implCompress)) {
      klass_digestBase_name = "sun/security/provider/SHA3";
      stub_name = "sha3_implCompressMB";
      stub_addr = StubRoutines::sha3_implCompressMB();
      elem_type = T_BYTE;
    }
    break;
  default:
    fatal("unknown DigestBase intrinsic predicate: %d", predicate);
  }
  if (klass_digestBase_name != nullptr) {
    assert(stub_addr != nullptr, "Stub is generated");
    if (stub_addr == nullptr) return false;

    // get DigestBase klass to lookup for SHA klass
    const TypeInstPtr* tinst = _gvn.type(digestBase_obj)->isa_instptr();
    assert(tinst != nullptr, "digestBase_obj is not instance???");
    assert(tinst->is_loaded(), "DigestBase is not loaded");

    ciKlass* klass_digestBase = tinst->instance_klass()->find_klass(ciSymbol::make(klass_digestBase_name));
    assert(klass_digestBase->is_loaded(), "predicate checks that this class is loaded");
    ciInstanceKlass* instklass_digestBase = klass_digestBase->as_instance_klass();
    return inline_digestBase_implCompressMB(digestBase_obj, instklass_digestBase, elem_type, stub_addr, stub_name, src_start, ofs, limit);
  }
  return false;
}

//------------------------------inline_digestBase_implCompressMB-----------------------
bool LibraryCallKit::inline_digestBase_implCompressMB(Node* digestBase_obj, ciInstanceKlass* instklass_digestBase,
                                                      BasicType elem_type, address stubAddr, const char *stubName,
                                                      Node* src_start, Node* ofs, Node* limit) {
  const TypeKlassPtr* aklass = TypeKlassPtr::make(instklass_digestBase);
  const TypeOopPtr* xtype = aklass->cast_to_exactness(false)->as_instance_type()->cast_to_ptr_type(TypePtr::NotNull);
  Node* digest_obj = new CheckCastPPNode(control(), digestBase_obj, xtype);
  digest_obj = _gvn.transform(digest_obj);

  Node* state = get_state_from_digest_object(digest_obj, elem_type);
  if (state == nullptr) return false;

  Node* block_size = nullptr;
  if (strcmp("sha3_implCompressMB", stubName) == 0) {
    block_size = get_block_size_from_digest_object(digest_obj);
    if (block_size == nullptr) return false;
  }

  // Call the stub.
  Node* call;
  if (block_size == nullptr) {
    call = make_runtime_call(RC_LEAF|RC_NO_FP,
                             OptoRuntime::digestBase_implCompressMB_Type(false),
                             stubAddr, stubName, TypePtr::BOTTOM,
                             src_start, state, ofs, limit);
  } else {
     call = make_runtime_call(RC_LEAF|RC_NO_FP,
                             OptoRuntime::digestBase_implCompressMB_Type(true),
                             stubAddr, stubName, TypePtr::BOTTOM,
                             src_start, state, block_size, ofs, limit);
  }

  // return ofs (int)
  Node* result = _gvn.transform(new ProjNode(call, TypeFunc::Parms));
  set_result(result);

  return true;
}

//------------------------------inline_galoisCounterMode_AESCrypt-----------------------
bool LibraryCallKit::inline_galoisCounterMode_AESCrypt() {
  assert(UseAES, "need AES instruction support");
  address stubAddr = nullptr;
  const char *stubName = nullptr;
  stubAddr = StubRoutines::galoisCounterMode_AESCrypt();
  stubName = "galoisCounterMode_AESCrypt";

  if (stubAddr == nullptr) return false;

  Node* in      = argument(0);
  Node* inOfs   = argument(1);
  Node* len     = argument(2);
  Node* ct      = argument(3);
  Node* ctOfs   = argument(4);
  Node* out     = argument(5);
  Node* outOfs  = argument(6);
  Node* gctr_object = argument(7);
  Node* ghash_object = argument(8);

  // (1) in, ct and out are arrays.
  const TypeAryPtr* in_type = in->Value(&_gvn)->isa_aryptr();
  const TypeAryPtr* ct_type = ct->Value(&_gvn)->isa_aryptr();
  const TypeAryPtr* out_type = out->Value(&_gvn)->isa_aryptr();
  assert( in_type != nullptr &&  in_type->elem() != Type::BOTTOM &&
          ct_type != nullptr &&  ct_type->elem() != Type::BOTTOM &&
         out_type != nullptr && out_type->elem() != Type::BOTTOM, "args are strange");

  // checks are the responsibility of the caller
  Node* in_start = in;
  Node* ct_start = ct;
  Node* out_start = out;
  if (inOfs != nullptr || ctOfs != nullptr || outOfs != nullptr) {
    assert(inOfs != nullptr && ctOfs != nullptr && outOfs != nullptr, "");
    in_start = array_element_address(in, inOfs, T_BYTE);
    ct_start = array_element_address(ct, ctOfs, T_BYTE);
    out_start = array_element_address(out, outOfs, T_BYTE);
  }

  // if we are in this set of code, we "know" the embeddedCipher is an AESCrypt object
  // (because of the predicated logic executed earlier).
  // so we cast it here safely.
  // this requires a newer class file that has this array as littleEndian ints, otherwise we revert to java
  Node* embeddedCipherObj = load_field_from_object(gctr_object, "embeddedCipher", "Lcom/sun/crypto/provider/SymmetricCipher;");
  Node* counter = load_field_from_object(gctr_object, "counter", "[B");
  Node* subkeyHtbl = load_field_from_object(ghash_object, "subkeyHtbl", "[J");
  Node* state = load_field_from_object(ghash_object, "state", "[J");

  if (embeddedCipherObj == nullptr || counter == nullptr || subkeyHtbl == nullptr || state == nullptr) {
    return false;
  }
  // cast it to what we know it will be at runtime
  const TypeInstPtr* tinst = _gvn.type(gctr_object)->isa_instptr();
  assert(tinst != nullptr, "GCTR obj is null");
  assert(tinst->is_loaded(), "GCTR obj is not loaded");
  ciKlass* klass_AESCrypt = tinst->instance_klass()->find_klass(ciSymbol::make("com/sun/crypto/provider/AESCrypt"));
  assert(klass_AESCrypt->is_loaded(), "predicate checks that this class is loaded");
  ciInstanceKlass* instklass_AESCrypt = klass_AESCrypt->as_instance_klass();
  const TypeKlassPtr* aklass = TypeKlassPtr::make(instklass_AESCrypt);
  const TypeOopPtr* xtype = aklass->as_instance_type();
  Node* aescrypt_object = new CheckCastPPNode(control(), embeddedCipherObj, xtype);
  aescrypt_object = _gvn.transform(aescrypt_object);
  // we need to get the start of the aescrypt_object's expanded key array
  Node* k_start = get_key_start_from_aescrypt_object(aescrypt_object);
  if (k_start == nullptr) return false;
  // similarly, get the start address of the r vector
  Node* cnt_start = array_element_address(counter, intcon(0), T_BYTE);
  Node* state_start = array_element_address(state, intcon(0), T_LONG);
  Node* subkeyHtbl_start = array_element_address(subkeyHtbl, intcon(0), T_LONG);


  // Call the stub, passing params
  Node* gcmCrypt = make_runtime_call(RC_LEAF|RC_NO_FP,
                               OptoRuntime::galoisCounterMode_aescrypt_Type(),
                               stubAddr, stubName, TypePtr::BOTTOM,
                               in_start, len, ct_start, out_start, k_start, state_start, subkeyHtbl_start, cnt_start);

  // return cipher length (int)
  Node* retvalue = _gvn.transform(new ProjNode(gcmCrypt, TypeFunc::Parms));
  set_result(retvalue);

  return true;
}

//----------------------------inline_galoisCounterMode_AESCrypt_predicate----------------------------
// Return node representing slow path of predicate check.
// the pseudo code we want to emulate with this predicate is:
// for encryption:
//    if (embeddedCipherObj instanceof AESCrypt) do_intrinsic, else do_javapath
// for decryption:
//    if ((embeddedCipherObj instanceof AESCrypt) && (cipher!=plain)) do_intrinsic, else do_javapath
//    note cipher==plain is more conservative than the original java code but that's OK
//

Node* LibraryCallKit::inline_galoisCounterMode_AESCrypt_predicate() {
  // The receiver was checked for null already.
  Node* objGCTR = argument(7);
  // Load embeddedCipher field of GCTR object.
  Node* embeddedCipherObj = load_field_from_object(objGCTR, "embeddedCipher", "Lcom/sun/crypto/provider/SymmetricCipher;");
  assert(embeddedCipherObj != nullptr, "embeddedCipherObj is null");

  // get AESCrypt klass for instanceOf check
  // AESCrypt might not be loaded yet if some other SymmetricCipher got us to this compile point
  // will have same classloader as CipherBlockChaining object
  const TypeInstPtr* tinst = _gvn.type(objGCTR)->isa_instptr();
  assert(tinst != nullptr, "GCTR obj is null");
  assert(tinst->is_loaded(), "GCTR obj is not loaded");

  // we want to do an instanceof comparison against the AESCrypt class
  ciKlass* klass_AESCrypt = tinst->instance_klass()->find_klass(ciSymbol::make("com/sun/crypto/provider/AESCrypt"));
  if (!klass_AESCrypt->is_loaded()) {
    // if AESCrypt is not even loaded, we never take the intrinsic fast path
    Node* ctrl = control();
    set_control(top()); // no regular fast path
    return ctrl;
  }

  ciInstanceKlass* instklass_AESCrypt = klass_AESCrypt->as_instance_klass();
  Node* instof = gen_instanceof(embeddedCipherObj, makecon(TypeKlassPtr::make(instklass_AESCrypt)));
  Node* cmp_instof = _gvn.transform(new CmpINode(instof, intcon(1)));
  Node* bool_instof = _gvn.transform(new BoolNode(cmp_instof, BoolTest::ne));
  Node* instof_false = generate_guard(bool_instof, nullptr, PROB_MIN);

  return instof_false; // even if it is null
}

//------------------------------get_state_from_digest_object-----------------------
Node * LibraryCallKit::get_state_from_digest_object(Node *digest_object, BasicType elem_type) {
  const char* state_type;
  switch (elem_type) {
    case T_BYTE: state_type = "[B"; break;
    case T_INT:  state_type = "[I"; break;
    case T_LONG: state_type = "[J"; break;
    default: ShouldNotReachHere();
  }
  Node* digest_state = load_field_from_object(digest_object, "state", state_type);
  assert (digest_state != nullptr, "wrong version of sun.security.provider.MD5/SHA/SHA2/SHA5/SHA3");
  if (digest_state == nullptr) return (Node *) nullptr;

  // now have the array, need to get the start address of the state array
  Node* state = array_element_address(digest_state, intcon(0), elem_type);
  return state;
}

//------------------------------get_block_size_from_sha3_object----------------------------------
Node * LibraryCallKit::get_block_size_from_digest_object(Node *digest_object) {
  Node* block_size = load_field_from_object(digest_object, "blockSize", "I");
  assert (block_size != nullptr, "sanity");
  return block_size;
}

//----------------------------inline_digestBase_implCompressMB_predicate----------------------------
// Return node representing slow path of predicate check.
// the pseudo code we want to emulate with this predicate is:
//    if (digestBaseObj instanceof MD5/SHA/SHA2/SHA5/SHA3) do_intrinsic, else do_javapath
//
Node* LibraryCallKit::inline_digestBase_implCompressMB_predicate(int predicate) {
  assert(UseMD5Intrinsics || UseSHA1Intrinsics || UseSHA256Intrinsics || UseSHA512Intrinsics || UseSHA3Intrinsics,
         "need MD5/SHA1/SHA256/SHA512/SHA3 instruction support");
  assert((uint)predicate < 5, "sanity");

  // The receiver was checked for null already.
  Node* digestBaseObj = argument(0);

  // get DigestBase klass for instanceOf check
  const TypeInstPtr* tinst = _gvn.type(digestBaseObj)->isa_instptr();
  assert(tinst != nullptr, "digestBaseObj is null");
  assert(tinst->is_loaded(), "DigestBase is not loaded");

  const char* klass_name = nullptr;
  switch (predicate) {
  case 0:
    if (UseMD5Intrinsics) {
      // we want to do an instanceof comparison against the MD5 class
      klass_name = "sun/security/provider/MD5";
    }
    break;
  case 1:
    if (UseSHA1Intrinsics) {
      // we want to do an instanceof comparison against the SHA class
      klass_name = "sun/security/provider/SHA";
    }
    break;
  case 2:
    if (UseSHA256Intrinsics) {
      // we want to do an instanceof comparison against the SHA2 class
      klass_name = "sun/security/provider/SHA2";
    }
    break;
  case 3:
    if (UseSHA512Intrinsics) {
      // we want to do an instanceof comparison against the SHA5 class
      klass_name = "sun/security/provider/SHA5";
    }
    break;
  case 4:
    if (UseSHA3Intrinsics) {
      // we want to do an instanceof comparison against the SHA3 class
      klass_name = "sun/security/provider/SHA3";
    }
    break;
  default:
    fatal("unknown SHA intrinsic predicate: %d", predicate);
  }

  ciKlass* klass = nullptr;
  if (klass_name != nullptr) {
    klass = tinst->instance_klass()->find_klass(ciSymbol::make(klass_name));
  }
  if ((klass == nullptr) || !klass->is_loaded()) {
    // if none of MD5/SHA/SHA2/SHA5 is loaded, we never take the intrinsic fast path
    Node* ctrl = control();
    set_control(top()); // no intrinsic path
    return ctrl;
  }
  ciInstanceKlass* instklass = klass->as_instance_klass();

  Node* instof = gen_instanceof(digestBaseObj, makecon(TypeKlassPtr::make(instklass)));
  Node* cmp_instof = _gvn.transform(new CmpINode(instof, intcon(1)));
  Node* bool_instof = _gvn.transform(new BoolNode(cmp_instof, BoolTest::ne));
  Node* instof_false = generate_guard(bool_instof, nullptr, PROB_MIN);

  return instof_false;  // even if it is null
}

//-------------inline_fma-----------------------------------
bool LibraryCallKit::inline_fma(vmIntrinsics::ID id) {
  Node *a = nullptr;
  Node *b = nullptr;
  Node *c = nullptr;
  Node* result = nullptr;
  switch (id) {
  case vmIntrinsics::_fmaD:
    assert(callee()->signature()->size() == 6, "fma has 3 parameters of size 2 each.");
    // no receiver since it is static method
    a = round_double_node(argument(0));
    b = round_double_node(argument(2));
    c = round_double_node(argument(4));
    result = _gvn.transform(new FmaDNode(control(), a, b, c));
    break;
  case vmIntrinsics::_fmaF:
    assert(callee()->signature()->size() == 3, "fma has 3 parameters of size 1 each.");
    a = argument(0);
    b = argument(1);
    c = argument(2);
    result = _gvn.transform(new FmaFNode(control(), a, b, c));
    break;
  default:
    fatal_unexpected_iid(id);  break;
  }
  set_result(result);
  return true;
}

bool LibraryCallKit::inline_character_compare(vmIntrinsics::ID id) {
  // argument(0) is receiver
  Node* codePoint = argument(1);
  Node* n = nullptr;

  switch (id) {
    case vmIntrinsics::_isDigit :
      n = new DigitNode(control(), codePoint);
      break;
    case vmIntrinsics::_isLowerCase :
      n = new LowerCaseNode(control(), codePoint);
      break;
    case vmIntrinsics::_isUpperCase :
      n = new UpperCaseNode(control(), codePoint);
      break;
    case vmIntrinsics::_isWhitespace :
      n = new WhitespaceNode(control(), codePoint);
      break;
    default:
      fatal_unexpected_iid(id);
  }

  set_result(_gvn.transform(n));
  return true;
}

//------------------------------inline_fp_min_max------------------------------
bool LibraryCallKit::inline_fp_min_max(vmIntrinsics::ID id) {
/* DISABLED BECAUSE METHOD DATA ISN'T COLLECTED PER CALL-SITE, SEE JDK-8015416.

  // The intrinsic should be used only when the API branches aren't predictable,
  // the last one performing the most important comparison. The following heuristic
  // uses the branch statistics to eventually bail out if necessary.

  ciMethodData *md = callee()->method_data();

  if ( md != nullptr && md->is_mature() && md->invocation_count() > 0 ) {
    ciCallProfile cp = caller()->call_profile_at_bci(bci());

    if ( ((double)cp.count()) / ((double)md->invocation_count()) < 0.8 ) {
      // Bail out if the call-site didn't contribute enough to the statistics.
      return false;
    }

    uint taken = 0, not_taken = 0;

    for (ciProfileData *p = md->first_data(); md->is_valid(p); p = md->next_data(p)) {
      if (p->is_BranchData()) {
        taken = ((ciBranchData*)p)->taken();
        not_taken = ((ciBranchData*)p)->not_taken();
      }
    }

    double balance = (((double)taken) - ((double)not_taken)) / ((double)md->invocation_count());
    balance = balance < 0 ? -balance : balance;
    if ( balance > 0.2 ) {
      // Bail out if the most important branch is predictable enough.
      return false;
    }
  }
*/

  Node *a = nullptr;
  Node *b = nullptr;
  Node *n = nullptr;
  switch (id) {
  case vmIntrinsics::_maxF:
  case vmIntrinsics::_minF:
  case vmIntrinsics::_maxF_strict:
  case vmIntrinsics::_minF_strict:
    assert(callee()->signature()->size() == 2, "minF/maxF has 2 parameters of size 1 each.");
    a = argument(0);
    b = argument(1);
    break;
  case vmIntrinsics::_maxD:
  case vmIntrinsics::_minD:
  case vmIntrinsics::_maxD_strict:
  case vmIntrinsics::_minD_strict:
    assert(callee()->signature()->size() == 4, "minD/maxD has 2 parameters of size 2 each.");
    a = round_double_node(argument(0));
    b = round_double_node(argument(2));
    break;
  default:
    fatal_unexpected_iid(id);
    break;
  }
  switch (id) {
  case vmIntrinsics::_maxF:
  case vmIntrinsics::_maxF_strict:
    n = new MaxFNode(a, b);
    break;
  case vmIntrinsics::_minF:
  case vmIntrinsics::_minF_strict:
    n = new MinFNode(a, b);
    break;
  case vmIntrinsics::_maxD:
  case vmIntrinsics::_maxD_strict:
    n = new MaxDNode(a, b);
    break;
  case vmIntrinsics::_minD:
  case vmIntrinsics::_minD_strict:
    n = new MinDNode(a, b);
    break;
  default:
    fatal_unexpected_iid(id);
    break;
  }
  set_result(_gvn.transform(n));
  return true;
}

bool LibraryCallKit::inline_profileBoolean() {
  Node* counts = argument(1);
  const TypeAryPtr* ary = nullptr;
  ciArray* aobj = nullptr;
  if (counts->is_Con()
      && (ary = counts->bottom_type()->isa_aryptr()) != nullptr
      && (aobj = ary->const_oop()->as_array()) != nullptr
      && (aobj->length() == 2)) {
    // Profile is int[2] where [0] and [1] correspond to false and true value occurrences respectively.
    jint false_cnt = aobj->element_value(0).as_int();
    jint  true_cnt = aobj->element_value(1).as_int();

    if (C->log() != nullptr) {
      C->log()->elem("observe source='profileBoolean' false='%d' true='%d'",
                     false_cnt, true_cnt);
    }

    if (false_cnt + true_cnt == 0) {
      // According to profile, never executed.
      uncommon_trap_exact(Deoptimization::Reason_intrinsic,
                          Deoptimization::Action_reinterpret);
      return true;
    }

    // result is a boolean (0 or 1) and its profile (false_cnt & true_cnt)
    // is a number of each value occurrences.
    Node* result = argument(0);
    if (false_cnt == 0 || true_cnt == 0) {
      // According to profile, one value has been never seen.
      int expected_val = (false_cnt == 0) ? 1 : 0;

      Node* cmp  = _gvn.transform(new CmpINode(result, intcon(expected_val)));
      Node* test = _gvn.transform(new BoolNode(cmp, BoolTest::eq));

      IfNode* check = create_and_map_if(control(), test, PROB_ALWAYS, COUNT_UNKNOWN);
      Node* fast_path = _gvn.transform(new IfTrueNode(check));
      Node* slow_path = _gvn.transform(new IfFalseNode(check));

      { // Slow path: uncommon trap for never seen value and then reexecute
        // MethodHandleImpl::profileBoolean() to bump the count, so JIT knows
        // the value has been seen at least once.
        PreserveJVMState pjvms(this);
        PreserveReexecuteState preexecs(this);
        jvms()->set_should_reexecute(true);

        set_control(slow_path);
        set_i_o(i_o());

        uncommon_trap_exact(Deoptimization::Reason_intrinsic,
                            Deoptimization::Action_reinterpret);
      }
      // The guard for never seen value enables sharpening of the result and
      // returning a constant. It allows to eliminate branches on the same value
      // later on.
      set_control(fast_path);
      result = intcon(expected_val);
    }
    // Stop profiling.
    // MethodHandleImpl::profileBoolean() has profiling logic in its bytecode.
    // By replacing method body with profile data (represented as ProfileBooleanNode
    // on IR level) we effectively disable profiling.
    // It enables full speed execution once optimized code is generated.
    Node* profile = _gvn.transform(new ProfileBooleanNode(result, false_cnt, true_cnt));
    C->record_for_igvn(profile);
    set_result(profile);
    return true;
  } else {
    // Continue profiling.
    // Profile data isn't available at the moment. So, execute method's bytecode version.
    // Usually, when GWT LambdaForms are profiled it means that a stand-alone nmethod
    // is compiled and counters aren't available since corresponding MethodHandle
    // isn't a compile-time constant.
    return false;
  }
}

bool LibraryCallKit::inline_isCompileConstant() {
  Node* n = argument(0);
  set_result(n->is_Con() ? intcon(1) : intcon(0));
  return true;
}

//------------------------------- inline_getObjectSize --------------------------------------
//
// Calculate the runtime size of the object/array.
//   native long sun.instrument.InstrumentationImpl.getObjectSize0(long nativeAgent, Object objectToSize);
//
bool LibraryCallKit::inline_getObjectSize() {
  Node* obj = argument(3);
  Node* klass_node = load_object_klass(obj);

  jint  layout_con = Klass::_lh_neutral_value;
  Node* layout_val = get_layout_helper(klass_node, layout_con);
  int   layout_is_con = (layout_val == nullptr);

  if (layout_is_con) {
    // Layout helper is constant, can figure out things at compile time.

    if (Klass::layout_helper_is_instance(layout_con)) {
      // Instance case:  layout_con contains the size itself.
      Node *size = longcon(Klass::layout_helper_size_in_bytes(layout_con));
      set_result(size);
    } else {
      // Array case: size is round(header + element_size*arraylength).
      // Since arraylength is different for every array instance, we have to
      // compute the whole thing at runtime.

      Node* arr_length = load_array_length(obj);

      int round_mask = MinObjAlignmentInBytes - 1;
      int hsize  = Klass::layout_helper_header_size(layout_con);
      int eshift = Klass::layout_helper_log2_element_size(layout_con);

      if ((round_mask & ~right_n_bits(eshift)) == 0) {
        round_mask = 0;  // strength-reduce it if it goes away completely
      }
      assert((hsize & right_n_bits(eshift)) == 0, "hsize is pre-rounded");
      Node* header_size = intcon(hsize + round_mask);

      Node* lengthx = ConvI2X(arr_length);
      Node* headerx = ConvI2X(header_size);

      Node* abody = lengthx;
      if (eshift != 0) {
        abody = _gvn.transform(new LShiftXNode(lengthx, intcon(eshift)));
      }
      Node* size = _gvn.transform( new AddXNode(headerx, abody) );
      if (round_mask != 0) {
        size = _gvn.transform( new AndXNode(size, MakeConX(~round_mask)) );
      }
      size = ConvX2L(size);
      set_result(size);
    }
  } else {
    // Layout helper is not constant, need to test for array-ness at runtime.

    enum { _instance_path = 1, _array_path, PATH_LIMIT };
    RegionNode* result_reg = new RegionNode(PATH_LIMIT);
    PhiNode* result_val = new PhiNode(result_reg, TypeLong::LONG);
    record_for_igvn(result_reg);

    Node* array_ctl = generate_array_guard(klass_node, nullptr);
    if (array_ctl != nullptr) {
      // Array case: size is round(header + element_size*arraylength).
      // Since arraylength is different for every array instance, we have to
      // compute the whole thing at runtime.

      PreserveJVMState pjvms(this);
      set_control(array_ctl);
      Node* arr_length = load_array_length(obj);

      int round_mask = MinObjAlignmentInBytes - 1;
      Node* mask = intcon(round_mask);

      Node* hss = intcon(Klass::_lh_header_size_shift);
      Node* hsm = intcon(Klass::_lh_header_size_mask);
      Node* header_size = _gvn.transform(new URShiftINode(layout_val, hss));
      header_size = _gvn.transform(new AndINode(header_size, hsm));
      header_size = _gvn.transform(new AddINode(header_size, mask));

      // There is no need to mask or shift this value.
      // The semantics of LShiftINode include an implicit mask to 0x1F.
      assert(Klass::_lh_log2_element_size_shift == 0, "use shift in place");
      Node* elem_shift = layout_val;

      Node* lengthx = ConvI2X(arr_length);
      Node* headerx = ConvI2X(header_size);

      Node* abody = _gvn.transform(new LShiftXNode(lengthx, elem_shift));
      Node* size = _gvn.transform(new AddXNode(headerx, abody));
      if (round_mask != 0) {
        size = _gvn.transform(new AndXNode(size, MakeConX(~round_mask)));
      }
      size = ConvX2L(size);

      result_reg->init_req(_array_path, control());
      result_val->init_req(_array_path, size);
    }

    if (!stopped()) {
      // Instance case: the layout helper gives us instance size almost directly,
      // but we need to mask out the _lh_instance_slow_path_bit.
      Node* size = ConvI2X(layout_val);
      assert((int) Klass::_lh_instance_slow_path_bit < BytesPerLong, "clear bit");
      Node* mask = MakeConX(~(intptr_t) right_n_bits(LogBytesPerLong));
      size = _gvn.transform(new AndXNode(size, mask));
      size = ConvX2L(size);

      result_reg->init_req(_instance_path, control());
      result_val->init_req(_instance_path, size);
    }

    set_result(result_reg, result_val);
  }

  return true;
}

//------------------------------- inline_blackhole --------------------------------------
//
// Make sure all arguments to this node are alive.
// This matches methods that were requested to be blackholed through compile commands.
//
bool LibraryCallKit::inline_blackhole() {
  assert(callee()->is_static(), "Should have been checked before: only static methods here");
  assert(callee()->is_empty(), "Should have been checked before: only empty methods here");
  assert(callee()->holder()->is_loaded(), "Should have been checked before: only methods for loaded classes here");

  // Blackhole node pinches only the control, not memory. This allows
  // the blackhole to be pinned in the loop that computes blackholed
  // values, but have no other side effects, like breaking the optimizations
  // across the blackhole.

  Node* bh = _gvn.transform(new BlackholeNode(control()));
  set_control(_gvn.transform(new ProjNode(bh, TypeFunc::Control)));

  // Bind call arguments as blackhole arguments to keep them alive
  uint nargs = callee()->arg_size();
  for (uint i = 0; i < nargs; i++) {
    bh->add_req(argument(i));
  }

  return true;
}<|MERGE_RESOLUTION|>--- conflicted
+++ resolved
@@ -293,28 +293,25 @@
 
   case vmIntrinsics::_arraycopy:                return inline_arraycopy();
 
-<<<<<<< HEAD
   case vmIntrinsics::_compareToL:               return inline_string_compareTo(StrIntrinsicNode::LL); // ASGASG memcmp()
-=======
   case vmIntrinsics::_arraySort:                return inline_array_sort();
   case vmIntrinsics::_arrayPartition:           return inline_array_partition();
 
   case vmIntrinsics::_compareToL:               return inline_string_compareTo(StrIntrinsicNode::LL);
->>>>>>> fcb4df26
   case vmIntrinsics::_compareToU:               return inline_string_compareTo(StrIntrinsicNode::UU);
   case vmIntrinsics::_compareToLU:              return inline_string_compareTo(StrIntrinsicNode::LU);
   case vmIntrinsics::_compareToUL:              return inline_string_compareTo(StrIntrinsicNode::UL);
 
-  case vmIntrinsics::_indexOfL:                 return inline_string_indexOf(StrIntrinsicNode::LL); // ASGASG strstr()
+  case vmIntrinsics::_indexOfL:                 return inline_string_indexOf(StrIntrinsicNode::LL);
   case vmIntrinsics::_indexOfU:                 return inline_string_indexOf(StrIntrinsicNode::UU);
   case vmIntrinsics::_indexOfUL:                return inline_string_indexOf(StrIntrinsicNode::UL);
-  case vmIntrinsics::_indexOfIL:                return inline_string_indexOfI(StrIntrinsicNode::LL); // ASGASG strchr()???
+  case vmIntrinsics::_indexOfIL:                return inline_string_indexOfI(StrIntrinsicNode::LL);
   case vmIntrinsics::_indexOfIU:                return inline_string_indexOfI(StrIntrinsicNode::UU);
   case vmIntrinsics::_indexOfIUL:               return inline_string_indexOfI(StrIntrinsicNode::UL);
   case vmIntrinsics::_indexOfU_char:            return inline_string_indexOfChar(StrIntrinsicNode::U);
-  case vmIntrinsics::_indexOfL_char:            return inline_string_indexOfChar(StrIntrinsicNode::L); // ASGASG strchr()
-
-  case vmIntrinsics::_equalsL:                  return inline_string_equals(StrIntrinsicNode::LL); // ASGASG memcmp()
+  case vmIntrinsics::_indexOfL_char:            return inline_string_indexOfChar(StrIntrinsicNode::L);
+
+  case vmIntrinsics::_equalsL:                  return inline_string_equals(StrIntrinsicNode::LL);
   case vmIntrinsics::_equalsU:                  return inline_string_equals(StrIntrinsicNode::UU);
 
   case vmIntrinsics::_vectorizedHashCode:       return inline_vectorizedHashCode();
