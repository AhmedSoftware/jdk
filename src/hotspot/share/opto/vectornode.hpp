/*
 * Copyright (c) 2007, 2024, Oracle and/or its affiliates. All rights reserved.
 * DO NOT ALTER OR REMOVE COPYRIGHT NOTICES OR THIS FILE HEADER.
 *
 * This code is free software; you can redistribute it and/or modify it
 * under the terms of the GNU General Public License version 2 only, as
 * published by the Free Software Foundation.
 *
 * This code is distributed in the hope that it will be useful, but WITHOUT
 * ANY WARRANTY; without even the implied warranty of MERCHANTABILITY or
 * FITNESS FOR A PARTICULAR PURPOSE.  See the GNU General Public License
 * version 2 for more details (a copy is included in the LICENSE file that
 * accompanied this code).
 *
 * You should have received a copy of the GNU General Public License version
 * 2 along with this work; if not, write to the Free Software Foundation,
 * Inc., 51 Franklin St, Fifth Floor, Boston, MA 02110-1301 USA.
 *
 * Please contact Oracle, 500 Oracle Parkway, Redwood Shores, CA 94065 USA
 * or visit www.oracle.com if you need additional information or have any
 * questions.
 */

#ifndef SHARE_OPTO_VECTORNODE_HPP
#define SHARE_OPTO_VECTORNODE_HPP

#include "opto/callnode.hpp"
#include "opto/cfgnode.hpp"
#include "opto/loopnode.hpp"
#include "opto/matcher.hpp"
#include "opto/memnode.hpp"
#include "opto/node.hpp"
#include "opto/opcodes.hpp"
#include "prims/vectorSupport.hpp"

//------------------------------VectorNode-------------------------------------
// Vector Operation
class VectorNode : public TypeNode {
 public:

  VectorNode(Node* n1, const TypeVect* vt) : TypeNode(vt, 2) {
    init_class_id(Class_Vector);
    init_req(1, n1);
  }
  VectorNode(Node* n1, Node* n2, const TypeVect* vt) : TypeNode(vt, 3) {
    init_class_id(Class_Vector);
    init_req(1, n1);
    init_req(2, n2);
  }

  VectorNode(Node* n1, Node* n2, Node* n3, const TypeVect* vt) : TypeNode(vt, 4) {
    init_class_id(Class_Vector);
    init_req(1, n1);
    init_req(2, n2);
    init_req(3, n3);
  }

  VectorNode(Node *n0, Node* n1, Node* n2, Node* n3, const TypeVect* vt) : TypeNode(vt, 5) {
    init_class_id(Class_Vector);
    init_req(1, n0);
    init_req(2, n1);
    init_req(3, n2);
    init_req(4, n3);
  }

  const TypeVect* vect_type() const { return type()->is_vect(); }
  uint length() const { return vect_type()->length(); } // Vector length
  uint length_in_bytes() const { return vect_type()->length_in_bytes(); }

  virtual int Opcode() const;

  virtual uint ideal_reg() const {
    return type()->ideal_reg();
  }

  virtual Node* Ideal(PhaseGVN* phase, bool can_reshape);

  static VectorNode* scalar2vector(Node* s, uint vlen, const Type* opd_t, bool is_mask = false);
  static VectorNode* shift_count(int opc, Node* cnt, uint vlen, BasicType bt);
  static VectorNode* make(int opc, Node* n1, Node* n2, uint vlen, BasicType bt, bool is_var_shift = false);
  static VectorNode* make(int vopc, Node* n1, Node* n2, const TypeVect* vt, bool is_mask = false, bool is_var_shift = false);
  static VectorNode* make(int opc, Node* n1, Node* n2, Node* n3, uint vlen, BasicType bt);
  static VectorNode* make(int vopc, Node* n1, Node* n2, Node* n3, const TypeVect* vt);
  static VectorNode* make_mask_node(int vopc, Node* n1, Node* n2, uint vlen, BasicType bt);

  static bool is_shift_opcode(int opc);
  static bool can_use_RShiftI_instead_of_URShiftI(Node* n, BasicType bt);
  static bool is_convert_opcode(int opc);
  static bool is_minmax_opcode(int opc);

  static bool is_vshift_cnt_opcode(int opc);

  static bool is_rotate_opcode(int opc);

  static int opcode(int sopc, BasicType bt);         // scalar_opc -> vector_opc
  static int scalar_opcode(int vopc, BasicType bt);  // vector_opc -> scalar_opc

  // Limits on vector size (number of elements) for auto-vectorization.
  static bool vector_size_supported_auto_vectorization(const BasicType bt, int size);
  static bool implemented(int opc, uint vlen, BasicType bt);
  static bool is_shift(Node* n);
  static bool is_vshift_cnt(Node* n);
  static bool is_muladds2i(const Node* n);
  static bool is_roundopD(Node* n);
  static bool is_scalar_rotate(Node* n);
  static bool is_vector_rotate_supported(int opc, uint vlen, BasicType bt);
  static bool is_vector_integral_negate_supported(int opc, uint vlen, BasicType bt, bool use_predicate);
  static bool is_populate_index_supported(BasicType bt);
  // Return true if every bit in this vector is 1.
  static bool is_all_ones_vector(Node* n);
  // Return true if every bit in this vector is 0.
  static bool is_all_zeros_vector(Node* n);
  static bool is_vector_bitwise_not_pattern(Node* n);
  static Node* degenerate_vector_rotate(Node* n1, Node* n2, bool is_rotate_left, int vlen,
                                        BasicType bt, PhaseGVN* phase);
  static Node* try_to_gen_masked_vector(PhaseGVN* gvn, Node* node, const TypeVect* vt);

  // [Start, end) half-open range defining which operands are vectors
  static void vector_operands(Node* n, uint* start, uint* end);

  static bool is_vector_shift(int opc);
  static bool is_vector_shift_count(int opc);
  static bool is_vector_rotate(int opc);
  static bool is_vector_integral_negate(int opc);

  static bool is_vector_shift(Node* n) {
    return is_vector_shift(n->Opcode());
  }
  static bool is_vector_shift_count(Node* n) {
    return is_vector_shift_count(n->Opcode());
  }

<<<<<<< HEAD
  static bool requires_long_to_int_conversion(int opc);
=======
  static bool is_scalar_unary_op_with_equal_input_and_output_types(int opc);
  static bool is_scalar_op_that_returns_int_but_vector_op_returns_long(int opc);
>>>>>>> 5d2a19de

  static void trace_new_vector(Node* n, const char* context) {
#ifdef ASSERT
    if (TraceNewVectors) {
      tty->print("TraceNewVectors [%s]: ", context);
      n->dump();
    }
#endif
  }
};

//===========================Vector=ALU=Operations=============================

//------------------------------AddVBNode--------------------------------------
// Vector add byte
class AddVBNode : public VectorNode {
 public:
  AddVBNode(Node* in1, Node* in2, const TypeVect* vt) : VectorNode(in1,in2,vt) {}
  virtual int Opcode() const;
};

//------------------------------AddVSNode--------------------------------------
// Vector add char/short
class AddVSNode : public VectorNode {
 public:
  AddVSNode(Node* in1, Node* in2, const TypeVect* vt) : VectorNode(in1,in2,vt) {}
  virtual int Opcode() const;
};

//------------------------------AddVINode--------------------------------------
// Vector add int
class AddVINode : public VectorNode {
 public:
  AddVINode(Node* in1, Node* in2, const TypeVect* vt) : VectorNode(in1,in2,vt) {}
  virtual int Opcode() const;
};

//------------------------------AddVLNode--------------------------------------
// Vector add long
class AddVLNode : public VectorNode {
public:
  AddVLNode(Node* in1, Node* in2, const TypeVect* vt) : VectorNode(in1, in2, vt) {}
  virtual int Opcode() const;
};

//------------------------------AddVFNode--------------------------------------
// Vector add float
class AddVFNode : public VectorNode {
public:
  AddVFNode(Node* in1, Node* in2, const TypeVect* vt) : VectorNode(in1, in2, vt) {}
  virtual int Opcode() const;
};

//------------------------------AddVDNode--------------------------------------
// Vector add double
class AddVDNode : public VectorNode {
public:
  AddVDNode(Node* in1, Node* in2, const TypeVect* vt) : VectorNode(in1, in2, vt) {}
  virtual int Opcode() const;
};

//------------------------------ReductionNode------------------------------------
// Perform reduction of a vector
class ReductionNode : public Node {
 private:
  const Type* _bottom_type;
  const TypeVect* _vect_type;
 public:
  ReductionNode(Node *ctrl, Node* in1, Node* in2) : Node(ctrl, in1, in2),
               _bottom_type(Type::get_const_basic_type(in1->bottom_type()->basic_type())),
               _vect_type(in2->bottom_type()->is_vect()) {
    init_class_id(Class_Reduction);
  }

  static ReductionNode* make(int opc, Node* ctrl, Node* in1, Node* in2, BasicType bt,
                             // This only effects floating-point add and mul reductions.
                             bool requires_strict_order = true);
  static int  opcode(int opc, BasicType bt);
  static bool implemented(int opc, uint vlen, BasicType bt);
  // Make an identity scalar (zero for add, one for mul, etc) for scalar opc.
  static Node* make_identity_con_scalar(PhaseGVN& gvn, int sopc, BasicType bt);

  virtual const Type* bottom_type() const {
    return _bottom_type;
  }

  virtual const TypeVect* vect_type() const {
    return _vect_type;
  }

  virtual uint ideal_reg() const {
    return bottom_type()->ideal_reg();
  }

  virtual Node* Ideal(PhaseGVN* phase, bool can_reshape);

  // Needed for proper cloning.
  virtual uint size_of() const { return sizeof(*this); }

  // Floating-point addition and multiplication are non-associative, so
  // AddReductionVF/D and MulReductionVF/D require strict ordering
  // in auto-vectorization. Vector API can generate AddReductionVF/D
  // and MulReductionVF/VD without strict ordering, which can benefit
  // some platforms.
  //
  // Other reductions don't need strict ordering.
  virtual bool requires_strict_order() const {
    return false;
  }

#ifndef PRODUCT
  void dump_spec(outputStream* st) const {
    if (requires_strict_order()) {
      st->print("requires_strict_order");
    } else {
      st->print("no_strict_order");
    }
  }
#endif
};

//------------------------------AddReductionVINode--------------------------------------
// Vector add byte, short and int as a reduction
class AddReductionVINode : public ReductionNode {
public:
  AddReductionVINode(Node* ctrl, Node* in1, Node* in2) : ReductionNode(ctrl, in1, in2) {}
  virtual int Opcode() const;
};

//------------------------------AddReductionVLNode--------------------------------------
// Vector add long as a reduction
class AddReductionVLNode : public ReductionNode {
public:
  AddReductionVLNode(Node* ctrl, Node* in1, Node* in2) : ReductionNode(ctrl, in1, in2) {}
  virtual int Opcode() const;
};

//------------------------------AddReductionVFNode--------------------------------------
// Vector add float as a reduction
class AddReductionVFNode : public ReductionNode {
private:
  // True if add reduction operation for floats requires strict ordering.
  // As an example - The value is true when add reduction for floats is auto-vectorized
  // as auto-vectorization mandates strict ordering but the value is false when this node
  // is generated through VectorAPI as VectorAPI does not impose any such rules on ordering.
  const bool _requires_strict_order;
public:
  //_requires_strict_order is set to true by default as mandated by auto-vectorization
  AddReductionVFNode(Node* ctrl, Node* in1, Node* in2, bool requires_strict_order = true) :
    ReductionNode(ctrl, in1, in2), _requires_strict_order(requires_strict_order) {}

  virtual int Opcode() const;

  virtual bool requires_strict_order() const { return _requires_strict_order; }

  virtual uint hash() const { return Node::hash() + _requires_strict_order; }

  virtual bool cmp(const Node& n) const {
    return Node::cmp(n) && _requires_strict_order == ((ReductionNode&)n).requires_strict_order();
  }

  virtual uint size_of() const { return sizeof(*this); }
};

//------------------------------AddReductionVDNode--------------------------------------
// Vector add double as a reduction
class AddReductionVDNode : public ReductionNode {
private:
  // True if add reduction operation for doubles requires strict ordering.
  // As an example - The value is true when add reduction for doubles is auto-vectorized
  // as auto-vectorization mandates strict ordering but the value is false when this node
  // is generated through VectorAPI as VectorAPI does not impose any such rules on ordering.
  const bool _requires_strict_order;
public:
  //_requires_strict_order is set to true by default as mandated by auto-vectorization
  AddReductionVDNode(Node* ctrl, Node* in1, Node* in2, bool requires_strict_order = true) :
    ReductionNode(ctrl, in1, in2), _requires_strict_order(requires_strict_order) {}

  virtual int Opcode() const;

  virtual bool requires_strict_order() const { return _requires_strict_order; }

  virtual uint hash() const { return Node::hash() + _requires_strict_order; }

  virtual bool cmp(const Node& n) const {
    return Node::cmp(n) && _requires_strict_order == ((ReductionNode&)n).requires_strict_order();
  }

  virtual uint size_of() const { return sizeof(*this); }
};

//------------------------------SubVBNode--------------------------------------
// Vector subtract byte
class SubVBNode : public VectorNode {
 public:
  SubVBNode(Node* in1, Node* in2, const TypeVect* vt) : VectorNode(in1,in2,vt) {}
  virtual int Opcode() const;
};

//------------------------------SubVSNode--------------------------------------
// Vector subtract short
class SubVSNode : public VectorNode {
 public:
  SubVSNode(Node* in1, Node* in2, const TypeVect* vt) : VectorNode(in1,in2,vt) {}
  virtual int Opcode() const;
};

//------------------------------SubVINode--------------------------------------
// Vector subtract int
class SubVINode : public VectorNode {
 public:
  SubVINode(Node* in1, Node* in2, const TypeVect* vt) : VectorNode(in1,in2,vt) {}
  virtual int Opcode() const;
};

//------------------------------SubVLNode--------------------------------------
// Vector subtract long
class SubVLNode : public VectorNode {
 public:
  SubVLNode(Node* in1, Node* in2, const TypeVect* vt) : VectorNode(in1,in2,vt) {}
  virtual int Opcode() const;
};

//------------------------------SubVFNode--------------------------------------
// Vector subtract float
class SubVFNode : public VectorNode {
 public:
  SubVFNode(Node* in1, Node* in2, const TypeVect* vt) : VectorNode(in1,in2,vt) {}
  virtual int Opcode() const;
};

//------------------------------SubVDNode--------------------------------------
// Vector subtract double
class SubVDNode : public VectorNode {
 public:
  SubVDNode(Node* in1, Node* in2, const TypeVect* vt) : VectorNode(in1,in2,vt) {}
  virtual int Opcode() const;
};

//------------------------------MulVBNode--------------------------------------
// Vector multiply byte
class MulVBNode : public VectorNode {
 public:
  MulVBNode(Node* in1, Node* in2, const TypeVect* vt) : VectorNode(in1, in2, vt) {}
  virtual int Opcode() const;
};

//------------------------------MulVSNode--------------------------------------
// Vector multiply short
class MulVSNode : public VectorNode {
 public:
  MulVSNode(Node* in1, Node* in2, const TypeVect* vt) : VectorNode(in1,in2,vt) {}
  virtual int Opcode() const;
};

//------------------------------MulVINode--------------------------------------
// Vector multiply int
class MulVINode : public VectorNode {
 public:
  MulVINode(Node* in1, Node* in2, const TypeVect* vt) : VectorNode(in1,in2,vt) {}
  virtual int Opcode() const;
};

//------------------------------MulVLNode--------------------------------------
// Vector multiply long
class MulVLNode : public VectorNode {
public:
  MulVLNode(Node* in1, Node* in2, const TypeVect* vt) : VectorNode(in1, in2, vt) {}
  virtual int Opcode() const;
};

//------------------------------MulVFNode--------------------------------------
// Vector multiply float
class MulVFNode : public VectorNode {
public:
  MulVFNode(Node* in1, Node* in2, const TypeVect* vt) : VectorNode(in1, in2, vt) {}
  virtual int Opcode() const;
};

//------------------------------MulVDNode--------------------------------------
// Vector multiply double
class MulVDNode : public VectorNode {
public:
  MulVDNode(Node* in1, Node* in2, const TypeVect* vt) : VectorNode(in1, in2, vt) {}
  virtual int Opcode() const;
};

//------------------------------MulAddVS2VINode--------------------------------
// Vector multiply shorts to int and add adjacent ints.
class MulAddVS2VINode : public VectorNode {
  public:
    MulAddVS2VINode(Node* in1, Node* in2, const TypeVect* vt) : VectorNode(in1, in2, vt) {}
    virtual int Opcode() const;
};

//------------------------------FmaVNode--------------------------------------
// Vector fused-multiply-add
class FmaVNode : public VectorNode {
public:
  FmaVNode(Node* in1, Node* in2, Node* in3, const TypeVect* vt) : VectorNode(in1, in2, in3, vt) {
    assert(UseFMA, "Needs FMA instructions support.");
  }
  virtual Node* Ideal(PhaseGVN* phase, bool can_reshape);
};

//------------------------------FmaVDNode--------------------------------------
// Vector fused-multiply-add double
class FmaVDNode : public FmaVNode {
public:
  FmaVDNode(Node* in1, Node* in2, Node* in3, const TypeVect* vt) : FmaVNode(in1, in2, in3, vt) {}
  virtual int Opcode() const;
};

//------------------------------FmaVFNode--------------------------------------
// Vector fused-multiply-add float
class FmaVFNode : public FmaVNode {
public:
  FmaVFNode(Node* in1, Node* in2, Node* in3, const TypeVect* vt) : FmaVNode(in1, in2, in3, vt) {}
  virtual int Opcode() const;
};

//------------------------------MulReductionVINode--------------------------------------
// Vector multiply byte, short and int as a reduction
class MulReductionVINode : public ReductionNode {
public:
  MulReductionVINode(Node* ctrl, Node* in1, Node* in2) : ReductionNode(ctrl, in1, in2) {}
  virtual int Opcode() const;
};

//------------------------------MulReductionVLNode--------------------------------------
// Vector multiply int as a reduction
class MulReductionVLNode : public ReductionNode {
public:
  MulReductionVLNode(Node* ctrl, Node* in1, Node* in2) : ReductionNode(ctrl, in1, in2) {}
  virtual int Opcode() const;
};

//------------------------------MulReductionVFNode--------------------------------------
// Vector multiply float as a reduction
class MulReductionVFNode : public ReductionNode {
  // True if mul reduction operation for floats requires strict ordering.
  // As an example - The value is true when mul reduction for floats is auto-vectorized
  // as auto-vectorization mandates strict ordering but the value is false when this node
  // is generated through VectorAPI as VectorAPI does not impose any such rules on ordering.
  const bool _requires_strict_order;
public:
  //_requires_strict_order is set to true by default as mandated by auto-vectorization
  MulReductionVFNode(Node* ctrl, Node* in1, Node* in2, bool requires_strict_order = true) :
    ReductionNode(ctrl, in1, in2), _requires_strict_order(requires_strict_order) {}

  virtual int Opcode() const;

  virtual bool requires_strict_order() const { return _requires_strict_order; }

  virtual uint hash() const { return Node::hash() + _requires_strict_order; }

  virtual bool cmp(const Node& n) const {
    return Node::cmp(n) && _requires_strict_order == ((ReductionNode&)n).requires_strict_order();
  }

  virtual uint size_of() const { return sizeof(*this); }
};

//------------------------------MulReductionVDNode--------------------------------------
// Vector multiply double as a reduction
class MulReductionVDNode : public ReductionNode {
  // True if mul reduction operation for doubles requires strict ordering.
  // As an example - The value is true when mul reduction for doubles is auto-vectorized
  // as auto-vectorization mandates strict ordering but the value is false when this node
  // is generated through VectorAPI as VectorAPI does not impose any such rules on ordering.
  const bool _requires_strict_order;
public:
  //_requires_strict_order is set to true by default as mandated by auto-vectorization
  MulReductionVDNode(Node* ctrl, Node* in1, Node* in2, bool requires_strict_order = true) :
    ReductionNode(ctrl, in1, in2), _requires_strict_order(requires_strict_order) {}

  virtual int Opcode() const;

  virtual bool requires_strict_order() const { return _requires_strict_order; }

  virtual uint hash() const { return Node::hash() + _requires_strict_order; }

  virtual bool cmp(const Node& n) const {
    return Node::cmp(n) && _requires_strict_order == ((ReductionNode&)n).requires_strict_order();
  }

  virtual uint size_of() const { return sizeof(*this); }
};

//------------------------------DivVFNode--------------------------------------
// Vector divide float
class DivVFNode : public VectorNode {
 public:
  DivVFNode(Node* in1, Node* in2, const TypeVect* vt) : VectorNode(in1,in2,vt) {}
  virtual int Opcode() const;
};

//------------------------------DivVDNode--------------------------------------
// Vector Divide double
class DivVDNode : public VectorNode {
 public:
  DivVDNode(Node* in1, Node* in2, const TypeVect* vt) : VectorNode(in1,in2,vt) {}
  virtual int Opcode() const;
};

//------------------------------AbsVBNode--------------------------------------
// Vector Abs byte
class AbsVBNode : public VectorNode {
public:
  AbsVBNode(Node* in, const TypeVect* vt) : VectorNode(in, vt) {}
  virtual int Opcode() const;
};

//------------------------------AbsVSNode--------------------------------------
// Vector Abs short
class AbsVSNode : public VectorNode {
public:
  AbsVSNode(Node* in, const TypeVect* vt) : VectorNode(in, vt) {}
  virtual int Opcode() const;
};

//------------------------------MinVNode--------------------------------------
// Vector Min
class MinVNode : public VectorNode {
public:
  MinVNode(Node* in1, Node* in2, const TypeVect* vt) : VectorNode(in1, in2, vt) {}
  virtual int Opcode() const;
};

//------------------------------MaxVNode--------------------------------------
// Vector Max
class MaxVNode : public VectorNode {
 public:
  MaxVNode(Node* in1, Node* in2, const TypeVect* vt) : VectorNode(in1, in2, vt) {}
  virtual int Opcode() const;
};

//------------------------------AbsVINode--------------------------------------
// Vector Abs int
class AbsVINode : public VectorNode {
 public:
  AbsVINode(Node* in, const TypeVect* vt) : VectorNode(in, vt) {}
  virtual int Opcode() const;
};

//------------------------------AbsVLNode--------------------------------------
// Vector Abs long
class AbsVLNode : public VectorNode {
public:
  AbsVLNode(Node* in, const TypeVect* vt) : VectorNode(in, vt) {}
  virtual int Opcode() const;
};

//------------------------------AbsVFNode--------------------------------------
// Vector Abs float
class AbsVFNode : public VectorNode {
 public:
  AbsVFNode(Node* in, const TypeVect* vt) : VectorNode(in,vt) {}
  virtual int Opcode() const;
};

//------------------------------AbsVDNode--------------------------------------
// Vector Abs double
class AbsVDNode : public VectorNode {
 public:
  AbsVDNode(Node* in, const TypeVect* vt) : VectorNode(in,vt) {}
  virtual int Opcode() const;
};

//------------------------------NegVNode---------------------------------------
// Vector Neg parent class (not for code generation).
class NegVNode : public VectorNode {
 public:
  NegVNode(Node* in, const TypeVect* vt) : VectorNode(in, vt) {
    init_class_id(Class_NegV);
  }
  virtual int Opcode() const = 0;
  virtual Node* Ideal(PhaseGVN* phase, bool can_reshape);

 private:
  Node* degenerate_integral_negate(PhaseGVN* phase, bool is_predicated);
};

//------------------------------NegVINode--------------------------------------
// Vector Neg byte/short/int
class NegVINode : public NegVNode {
 public:
  NegVINode(Node* in, const TypeVect* vt) : NegVNode(in, vt) {}
  virtual int Opcode() const;
};

//------------------------------NegVLNode--------------------------------------
// Vector Neg long
class NegVLNode : public NegVNode {
 public:
  NegVLNode(Node* in, const TypeVect* vt) : NegVNode(in, vt) {}
  virtual int Opcode() const;
};

//------------------------------NegVFNode--------------------------------------
// Vector Neg float
class NegVFNode : public NegVNode {
 public:
  NegVFNode(Node* in, const TypeVect* vt) : NegVNode(in, vt) {}
  virtual int Opcode() const;
};

//------------------------------NegVDNode--------------------------------------
// Vector Neg double
class NegVDNode : public NegVNode {
 public:
  NegVDNode(Node* in, const TypeVect* vt) : NegVNode(in, vt) {}
  virtual int Opcode() const;
};

//------------------------------PopCountVINode---------------------------------
// Vector popcount integer bits
class PopCountVINode : public VectorNode {
 public:
  PopCountVINode(Node* in, const TypeVect* vt) : VectorNode(in,vt) {}
  virtual int Opcode() const;
};

//------------------------------PopCountVLNode---------------------------------
// Vector popcount long bits
class PopCountVLNode : public VectorNode {
 public:
  PopCountVLNode(Node* in, const TypeVect* vt) : VectorNode(in,vt) {
    assert(vt->element_basic_type() == T_LONG, "must be long");
  }
  virtual int Opcode() const;
};

//------------------------------SqrtVFNode--------------------------------------
// Vector Sqrt float
class SqrtVFNode : public VectorNode {
 public:
  SqrtVFNode(Node* in, const TypeVect* vt) : VectorNode(in,vt) {}
  virtual int Opcode() const;
};
//------------------------------RoundDoubleVNode--------------------------------
// Vector round double
class RoundDoubleModeVNode : public VectorNode {
 public:
  RoundDoubleModeVNode(Node* in1, Node* in2, const TypeVect* vt) : VectorNode(in1, in2, vt) {}
  virtual int Opcode() const;
};

//------------------------------SqrtVDNode--------------------------------------
// Vector Sqrt double
class SqrtVDNode : public VectorNode {
 public:
  SqrtVDNode(Node* in, const TypeVect* vt) : VectorNode(in,vt) {}
  virtual int Opcode() const;
};

//------------------------------ShiftVNode-----------------------------------
// Class ShiftV functionality.  This covers the common behaviors for all kinds
// of vector shifts.
class ShiftVNode : public VectorNode {
 private:
  bool _is_var_shift;
 public:
  ShiftVNode(Node* in1, Node* in2, const TypeVect* vt, bool is_var_shift) :
    VectorNode(in1,in2,vt), _is_var_shift(is_var_shift) {
    init_class_id(Class_ShiftV);
  }
  virtual Node* Identity(PhaseGVN* phase);
  virtual int Opcode() const = 0;
  virtual uint hash() const { return VectorNode::hash() + _is_var_shift; }
  virtual bool cmp(const Node& n) const {
    return VectorNode::cmp(n) && _is_var_shift == ((ShiftVNode&)n)._is_var_shift;
  }
  bool is_var_shift() { return _is_var_shift;}
  virtual uint size_of() const { return sizeof(ShiftVNode); }
};

//------------------------------LShiftVBNode-----------------------------------
// Vector left shift bytes
class LShiftVBNode : public ShiftVNode {
 public:
  LShiftVBNode(Node* in1, Node* in2, const TypeVect* vt, bool is_var_shift=false) :
    ShiftVNode(in1,in2,vt,is_var_shift) {}
  virtual int Opcode() const;
};

//------------------------------LShiftVSNode-----------------------------------
// Vector left shift shorts
class LShiftVSNode : public ShiftVNode {
 public:
  LShiftVSNode(Node* in1, Node* in2, const TypeVect* vt, bool is_var_shift=false) :
    ShiftVNode(in1,in2,vt,is_var_shift) {}
  virtual int Opcode() const;
};

//------------------------------LShiftVINode-----------------------------------
// Vector left shift ints
class LShiftVINode : public ShiftVNode {
 public:
  LShiftVINode(Node* in1, Node* in2, const TypeVect* vt, bool is_var_shift=false) :
    ShiftVNode(in1,in2,vt,is_var_shift) {}
  virtual int Opcode() const;
};

//------------------------------LShiftVLNode-----------------------------------
// Vector left shift longs
class LShiftVLNode : public ShiftVNode {
 public:
  LShiftVLNode(Node* in1, Node* in2, const TypeVect* vt, bool is_var_shift=false) :
    ShiftVNode(in1,in2,vt,is_var_shift) {}
  virtual int Opcode() const;
};

//------------------------------RShiftVBNode-----------------------------------
// Vector right arithmetic (signed) shift bytes
class RShiftVBNode : public ShiftVNode {
 public:
  RShiftVBNode(Node* in1, Node* in2, const TypeVect* vt, bool is_var_shift=false) :
    ShiftVNode(in1,in2,vt,is_var_shift) {}
  virtual int Opcode() const;
};

//------------------------------RShiftVSNode-----------------------------------
// Vector right arithmetic (signed) shift shorts
class RShiftVSNode : public ShiftVNode {
 public:
  RShiftVSNode(Node* in1, Node* in2, const TypeVect* vt, bool is_var_shift=false) :
    ShiftVNode(in1,in2,vt,is_var_shift) {}
  virtual int Opcode() const;
};

//------------------------------RShiftVINode-----------------------------------
// Vector right arithmetic (signed) shift ints
class RShiftVINode : public ShiftVNode {
 public:
  RShiftVINode(Node* in1, Node* in2, const TypeVect* vt, bool is_var_shift=false) :
    ShiftVNode(in1,in2,vt,is_var_shift) {}
  virtual int Opcode() const;
};

//------------------------------RShiftVLNode-----------------------------------
// Vector right arithmetic (signed) shift longs
class RShiftVLNode : public ShiftVNode {
 public:
  RShiftVLNode(Node* in1, Node* in2, const TypeVect* vt, bool is_var_shift=false) :
    ShiftVNode(in1,in2,vt,is_var_shift) {}
  virtual int Opcode() const;
};

//------------------------------URShiftVBNode----------------------------------
// Vector right logical (unsigned) shift bytes
class URShiftVBNode : public ShiftVNode {
 public:
  URShiftVBNode(Node* in1, Node* in2, const TypeVect* vt, bool is_var_shift=false) :
    ShiftVNode(in1,in2,vt,is_var_shift) {}
  virtual int Opcode() const;
};

//------------------------------URShiftVSNode----------------------------------
// Vector right logical (unsigned) shift shorts
class URShiftVSNode : public ShiftVNode {
 public:
  URShiftVSNode(Node* in1, Node* in2, const TypeVect* vt, bool is_var_shift=false) :
    ShiftVNode(in1,in2,vt,is_var_shift) {}
  virtual int Opcode() const;
};

//------------------------------URShiftVINode----------------------------------
// Vector right logical (unsigned) shift ints
class URShiftVINode : public ShiftVNode {
 public:
  URShiftVINode(Node* in1, Node* in2, const TypeVect* vt, bool is_var_shift=false) :
    ShiftVNode(in1,in2,vt,is_var_shift) {}
  virtual int Opcode() const;
};

//------------------------------URShiftVLNode----------------------------------
// Vector right logical (unsigned) shift longs
class URShiftVLNode : public ShiftVNode {
 public:
  URShiftVLNode(Node* in1, Node* in2, const TypeVect* vt, bool is_var_shift=false) :
     ShiftVNode(in1,in2,vt,is_var_shift) {}
  virtual int Opcode() const;
};

//------------------------------LShiftCntVNode---------------------------------
// Vector left shift count
class LShiftCntVNode : public VectorNode {
 public:
  LShiftCntVNode(Node* cnt, const TypeVect* vt) : VectorNode(cnt,vt) {}
  virtual int Opcode() const;
};

//------------------------------RShiftCntVNode---------------------------------
// Vector right shift count
class RShiftCntVNode : public VectorNode {
 public:
  RShiftCntVNode(Node* cnt, const TypeVect* vt) : VectorNode(cnt,vt) {}
  virtual int Opcode() const;
};

//------------------------------AndVNode---------------------------------------
// Vector and integer
class AndVNode : public VectorNode {
 public:
  AndVNode(Node* in1, Node* in2, const TypeVect* vt) : VectorNode(in1,in2,vt) {}
  virtual int Opcode() const;
  virtual Node* Identity(PhaseGVN* phase);
};

//------------------------------AndReductionVNode--------------------------------------
// Vector and byte, short, int, long as a reduction
class AndReductionVNode : public ReductionNode {
 public:
  AndReductionVNode(Node* ctrl, Node* in1, Node* in2) : ReductionNode(ctrl, in1, in2) {}
  virtual int Opcode() const;
};

//------------------------------OrVNode---------------------------------------
// Vector or byte, short, int, long as a reduction
class OrVNode : public VectorNode {
 public:
  OrVNode(Node* in1, Node* in2, const TypeVect* vt) : VectorNode(in1,in2,vt) {}
  virtual int Opcode() const;
  virtual Node* Identity(PhaseGVN* phase);
};

//------------------------------OrReductionVNode--------------------------------------
// Vector xor byte, short, int, long as a reduction
class OrReductionVNode : public ReductionNode {
 public:
  OrReductionVNode(Node* ctrl, Node* in1, Node* in2) : ReductionNode(ctrl, in1, in2) {}
  virtual int Opcode() const;
};

//------------------------------XorVNode---------------------------------------
// Vector xor integer
class XorVNode : public VectorNode {
 public:
  XorVNode(Node* in1, Node* in2, const TypeVect* vt) : VectorNode(in1,in2,vt) {}
  virtual int Opcode() const;
  virtual Node* Ideal(PhaseGVN* phase, bool can_reshape);
};

//------------------------------XorReductionVNode--------------------------------------
// Vector and int, long as a reduction
class XorReductionVNode : public ReductionNode {
 public:
  XorReductionVNode(Node* ctrl, Node* in1, Node* in2) : ReductionNode(ctrl, in1, in2) {}
  virtual int Opcode() const;
};

//------------------------------MinReductionVNode--------------------------------------
// Vector min byte, short, int, long, float, double as a reduction
class MinReductionVNode : public ReductionNode {
public:
  MinReductionVNode(Node* ctrl, Node* in1, Node* in2) : ReductionNode(ctrl, in1, in2) {}
  virtual int Opcode() const;
};

//------------------------------MaxReductionVNode--------------------------------------
// Vector min byte, short, int, long, float, double as a reduction
class MaxReductionVNode : public ReductionNode {
public:
  MaxReductionVNode(Node* ctrl, Node* in1, Node* in2) : ReductionNode(ctrl, in1, in2) {}
  virtual int Opcode() const;
};

//------------------------------CompressVNode--------------------------------------
// Vector compress
class CompressVNode: public VectorNode {
 public:
  CompressVNode(Node* vec, Node* mask, const TypeVect* vt) :
      VectorNode(vec, mask, vt) {
    init_class_id(Class_CompressV);
  }
  virtual int Opcode() const;
};

class CompressMNode: public VectorNode {
 public:
  CompressMNode(Node* mask, const TypeVect* vt) :
      VectorNode(mask, vt) {
    init_class_id(Class_CompressM);
  }
  virtual int Opcode() const;
};

//------------------------------ExpandVNode--------------------------------------
// Vector expand
class ExpandVNode: public VectorNode {
 public:
  ExpandVNode(Node* vec, Node* mask, const TypeVect* vt) :
      VectorNode(vec, mask, vt) {
    init_class_id(Class_ExpandV);
  }
  virtual int Opcode() const;
};

//================================= M E M O R Y ===============================

//------------------------------LoadVectorNode---------------------------------
// Load Vector from memory
class LoadVectorNode : public LoadNode {
 private:
  DEBUG_ONLY( bool _must_verify_alignment = false; );
 public:
  LoadVectorNode(Node* c, Node* mem, Node* adr, const TypePtr* at, const TypeVect* vt, ControlDependency control_dependency = LoadNode::DependsOnlyOnTest)
    : LoadNode(c, mem, adr, at, vt, MemNode::unordered, control_dependency) {
    init_class_id(Class_LoadVector);
    set_mismatched_access();
  }

  const TypeVect* vect_type() const { return type()->is_vect(); }
  uint length() const { return vect_type()->length(); } // Vector length

  virtual int Opcode() const;

  virtual uint ideal_reg() const  { return Matcher::vector_ideal_reg(memory_size()); }
  virtual BasicType memory_type() const { return T_VOID; }
  virtual int memory_size() const { return vect_type()->length_in_bytes(); }
  virtual Node* Ideal(PhaseGVN* phase, bool can_reshape);

  virtual int store_Opcode() const { return Op_StoreVector; }

  static LoadVectorNode* make(int opc, Node* ctl, Node* mem,
                              Node* adr, const TypePtr* atyp,
                              uint vlen, BasicType bt,
                              ControlDependency control_dependency = LoadNode::DependsOnlyOnTest);
  uint element_size(void) { return type2aelembytes(vect_type()->element_basic_type()); }

  // Needed for proper cloning.
  virtual uint size_of() const { return sizeof(*this); }

#ifdef ASSERT
  // When AlignVector is enabled, SuperWord only creates aligned vector loads and stores.
  // VerifyAlignVector verifies this. We need to mark the nodes created in SuperWord,
  // because nodes created elsewhere (i.e. VectorAPI) may still be misaligned.
  bool must_verify_alignment() const { return _must_verify_alignment; }
  void set_must_verify_alignment() { _must_verify_alignment = true; }
#endif
};

//------------------------------LoadVectorGatherNode------------------------------
// Load Vector from memory via index map
class LoadVectorGatherNode : public LoadVectorNode {
 public:
  LoadVectorGatherNode(Node* c, Node* mem, Node* adr, const TypePtr* at, const TypeVect* vt, Node* indices, Node* offset = nullptr)
    : LoadVectorNode(c, mem, adr, at, vt) {
    init_class_id(Class_LoadVectorGather);
    add_req(indices);
    DEBUG_ONLY(bool is_subword = is_subword_type(vt->element_basic_type()));
    assert(is_subword || indices->bottom_type()->is_vect(), "indices must be in vector");
    assert(is_subword || !offset, "");
    assert(req() == MemNode::ValueIn + 1, "match_edge expects that index input is in MemNode::ValueIn");
    if (offset) {
      add_req(offset);
    }
  }

  virtual int Opcode() const;
  virtual uint match_edge(uint idx) const {
     return idx == MemNode::Address ||
            idx == MemNode::ValueIn ||
            ((is_subword_type(vect_type()->element_basic_type())) &&
              idx == MemNode::ValueIn + 1);
  }
  virtual int store_Opcode() const {
    // Ensure it is different from any store opcode to avoid folding when indices are used
    return -1;
  }
};

//------------------------------StoreVectorNode--------------------------------
// Store Vector to memory
class StoreVectorNode : public StoreNode {
 private:
  const TypeVect* _vect_type;
  DEBUG_ONLY( bool _must_verify_alignment = false; );
 public:
  StoreVectorNode(Node* c, Node* mem, Node* adr, const TypePtr* at, Node* val)
    : StoreNode(c, mem, adr, at, val, MemNode::unordered), _vect_type(val->bottom_type()->is_vect()) {
    init_class_id(Class_StoreVector);
    set_mismatched_access();
  }

  const TypeVect* vect_type() const { return _vect_type; }
  uint length() const { return vect_type()->length(); } // Vector length

  virtual int Opcode() const;

  virtual uint ideal_reg() const  { return Matcher::vector_ideal_reg(memory_size()); }
  virtual BasicType memory_type() const { return T_VOID; }
  virtual int memory_size() const { return vect_type()->length_in_bytes(); }
  virtual Node* Ideal(PhaseGVN* phase, bool can_reshape);

  static StoreVectorNode* make(int opc, Node* ctl, Node* mem, Node* adr,
                               const TypePtr* atyp, Node* val, uint vlen);

  uint element_size(void) { return type2aelembytes(vect_type()->element_basic_type()); }

  // Needed for proper cloning.
  virtual uint size_of() const { return sizeof(*this); }
  virtual Node* mask() const { return nullptr; }
  virtual Node* indices() const { return nullptr; }

#ifdef ASSERT
  // When AlignVector is enabled, SuperWord only creates aligned vector loads and stores.
  // VerifyAlignVector verifies this. We need to mark the nodes created in SuperWord,
  // because nodes created elsewhere (i.e. VectorAPI) may still be misaligned.
  bool must_verify_alignment() const { return _must_verify_alignment; }
  void set_must_verify_alignment() { _must_verify_alignment = true; }
#endif
};

//------------------------------StoreVectorScatterNode------------------------------
// Store Vector into memory via index map

 class StoreVectorScatterNode : public StoreVectorNode {
  public:
   enum { Indices = 4 };
   StoreVectorScatterNode(Node* c, Node* mem, Node* adr, const TypePtr* at, Node* val, Node* indices)
     : StoreVectorNode(c, mem, adr, at, val) {
     init_class_id(Class_StoreVectorScatter);
     assert(indices->bottom_type()->is_vect(), "indices must be in vector");
     add_req(indices);
     assert(req() == MemNode::ValueIn + 2, "match_edge expects that last input is in MemNode::ValueIn+1");
   }
   virtual int Opcode() const;
   virtual uint match_edge(uint idx) const { return idx == MemNode::Address ||
                                                    idx == MemNode::ValueIn ||
                                                    idx == MemNode::ValueIn + 1; }
   virtual Node* indices() const { return in(Indices); }
};

//------------------------------StoreVectorMaskedNode--------------------------------
// Store Vector to memory under the influence of a predicate register(mask).
class StoreVectorMaskedNode : public StoreVectorNode {
 public:
  enum { Mask = 4 };
  StoreVectorMaskedNode(Node* c, Node* mem, Node* dst, Node* src, const TypePtr* at, Node* mask)
   : StoreVectorNode(c, mem, dst, at, src) {
    init_class_id(Class_StoreVectorMasked);
    set_mismatched_access();
    add_req(mask);
  }

  virtual int Opcode() const;

  virtual uint match_edge(uint idx) const {
    return idx > 1;
  }
  virtual Node* Ideal(PhaseGVN* phase, bool can_reshape);
  virtual Node* mask() const { return in(Mask); }
};

//------------------------------LoadVectorMaskedNode--------------------------------
// Load Vector from memory under the influence of a predicate register(mask).
class LoadVectorMaskedNode : public LoadVectorNode {
 public:
  LoadVectorMaskedNode(Node* c, Node* mem, Node* src, const TypePtr* at, const TypeVect* vt, Node* mask,
                       ControlDependency control_dependency = LoadNode::DependsOnlyOnTest)
   : LoadVectorNode(c, mem, src, at, vt, control_dependency) {
    init_class_id(Class_LoadVectorMasked);
    set_mismatched_access();
    add_req(mask);
  }

  virtual int Opcode() const;

  virtual uint match_edge(uint idx) const {
    return idx > 1;
  }
  virtual Node* Ideal(PhaseGVN* phase, bool can_reshape);
  virtual int store_Opcode() const {
    // Ensure it is different from any store opcode to avoid folding when a mask is used
    return -1;
  }
};

//-------------------------------LoadVectorGatherMaskedNode---------------------------------
// Load Vector from memory via index map under the influence of a predicate register(mask).
class LoadVectorGatherMaskedNode : public LoadVectorNode {
 public:
  LoadVectorGatherMaskedNode(Node* c, Node* mem, Node* adr, const TypePtr* at, const TypeVect* vt, Node* indices, Node* mask, Node* offset = nullptr)
    : LoadVectorNode(c, mem, adr, at, vt) {
    init_class_id(Class_LoadVectorGatherMasked);
    add_req(indices);
    add_req(mask);
    assert(req() == MemNode::ValueIn + 2, "match_edge expects that last input is in MemNode::ValueIn+1");
    if (is_subword_type(vt->element_basic_type())) {
      add_req(offset);
    }
  }

  virtual int Opcode() const;
  virtual uint match_edge(uint idx) const { return idx == MemNode::Address ||
                                                   idx == MemNode::ValueIn ||
                                                   idx == MemNode::ValueIn + 1 ||
                                                   (is_subword_type(vect_type()->is_vect()->element_basic_type()) &&
                                                   idx == MemNode::ValueIn + 2); }
  virtual int store_Opcode() const {
    // Ensure it is different from any store opcode to avoid folding when indices and mask are used
    return -1;
  }
};

//------------------------------StoreVectorScatterMaskedNode--------------------------------
// Store Vector into memory via index map under the influence of a predicate register(mask).
class StoreVectorScatterMaskedNode : public StoreVectorNode {
  public:
   enum { Indices = 4,
          Mask
   };
   StoreVectorScatterMaskedNode(Node* c, Node* mem, Node* adr, const TypePtr* at, Node* val, Node* indices, Node* mask)
     : StoreVectorNode(c, mem, adr, at, val) {
     init_class_id(Class_StoreVectorScatterMasked);
     assert(indices->bottom_type()->is_vect(), "indices must be in vector");
     assert(mask->bottom_type()->isa_vectmask(), "sanity");
     add_req(indices);
     add_req(mask);
     assert(req() == MemNode::ValueIn + 3, "match_edge expects that last input is in MemNode::ValueIn+2");
   }
   virtual int Opcode() const;
   virtual uint match_edge(uint idx) const { return idx == MemNode::Address ||
                                                    idx == MemNode::ValueIn ||
                                                    idx == MemNode::ValueIn + 1 ||
                                                    idx == MemNode::ValueIn + 2; }
   virtual Node* mask() const { return in(Mask); }
   virtual Node* indices() const { return in(Indices); }
};

// Verify that memory address (adr) is aligned. The mask specifies the
// least significant bits which have to be zero in the address.
//
// if (adr & mask == 0) {
//   return adr
// } else {
//   stop("verify_vector_alignment found a misaligned vector memory access")
// }
//
// This node is used just before a vector load/store with -XX:+VerifyAlignVector
class VerifyVectorAlignmentNode : public Node {
  virtual uint hash() const { return NO_HASH; };
public:
  VerifyVectorAlignmentNode(Node* adr, Node* mask) : Node(nullptr, adr, mask) {}
  virtual int Opcode() const;
  virtual uint size_of() const { return sizeof(*this); }
  virtual const Type *bottom_type() const { return in(1)->bottom_type(); }
};

//------------------------------VectorCmpMaskedNode--------------------------------
// Vector Comparison under the influence of a predicate register(mask).
class VectorCmpMaskedNode : public TypeNode {
  public:
   VectorCmpMaskedNode(Node* src1, Node* src2, Node* mask, const Type* ty): TypeNode(ty, 4)  {
     init_req(1, src1);
     init_req(2, src2);
     init_req(3, mask);
   }

  virtual int Opcode() const;
};

//------------------------------VectorMaskGenNode----------------------------------
class VectorMaskGenNode : public TypeNode {
 public:
  VectorMaskGenNode(Node* length, const Type* ty): TypeNode(ty, 2) {
    init_req(1, length);
  }

  virtual int Opcode() const;
  virtual uint ideal_reg() const { return Op_RegVectMask; }
  static Node* make(Node* length, BasicType vmask_bt);
  static Node* make(Node* length, BasicType vmask_bt, int vmask_len);
};

//------------------------------VectorMaskOpNode-----------------------------------
class VectorMaskOpNode : public TypeNode {
 private:
  int _mopc;
  const TypeVect* _vect_type;
 public:
  VectorMaskOpNode(Node* mask, const Type* ty, int mopc):
    TypeNode(ty, 2), _mopc(mopc), _vect_type(mask->bottom_type()->is_vect()) {
    assert(Matcher::has_predicated_vectors() || _vect_type->element_basic_type() == T_BOOLEAN, "");
    init_req(1, mask);
  }

  virtual const TypeVect* vect_type() { return _vect_type; }
  virtual int Opcode() const;
  virtual  uint  size_of() const { return sizeof(VectorMaskOpNode); }
  virtual uint  ideal_reg() const { return Op_RegI; }
  virtual Node* Ideal(PhaseGVN* phase, bool can_reshape);
  int get_mask_Opcode() const { return _mopc;}
  static Node* make(Node* mask, const Type* ty, int mopc);
};

class VectorMaskTrueCountNode : public VectorMaskOpNode {
 public:
  VectorMaskTrueCountNode(Node* mask, const Type* ty):
    VectorMaskOpNode(mask, ty, Op_VectorMaskTrueCount) {}
  virtual int Opcode() const;
};

class VectorMaskFirstTrueNode : public VectorMaskOpNode {
 public:
  VectorMaskFirstTrueNode(Node* mask, const Type* ty):
    VectorMaskOpNode(mask, ty, Op_VectorMaskFirstTrue) {}
  virtual int Opcode() const;
};

class VectorMaskLastTrueNode : public VectorMaskOpNode {
 public:
  VectorMaskLastTrueNode(Node* mask, const Type* ty):
    VectorMaskOpNode(mask, ty, Op_VectorMaskLastTrue) {}
  virtual int Opcode() const;
};

class VectorMaskToLongNode : public VectorMaskOpNode {
 public:
  VectorMaskToLongNode(Node* mask, const Type* ty):
    VectorMaskOpNode(mask, ty, Op_VectorMaskToLong) {}
  virtual int Opcode() const;
  virtual uint  ideal_reg() const { return Op_RegL; }
  virtual Node* Identity(PhaseGVN* phase);
};

class VectorLongToMaskNode : public VectorNode {
 public:
  VectorLongToMaskNode(Node* mask, const TypeVect* ty):
    VectorNode(mask, ty) {
  }
  virtual int Opcode() const;
  virtual Node* Ideal(PhaseGVN* phase, bool can_reshape);
};

//-------------------------- Vector mask broadcast -----------------------------------
class MaskAllNode : public VectorNode {
 public:
  MaskAllNode(Node* in, const TypeVect* vt) : VectorNode(in, vt) {}
  virtual int Opcode() const;
};

//--------------------------- Vector mask logical and --------------------------------
class AndVMaskNode : public AndVNode {
 public:
  AndVMaskNode(Node* in1, Node* in2, const TypeVect* vt) : AndVNode(in1, in2, vt) {}
  virtual int Opcode() const;
};

//--------------------------- Vector mask logical or ---------------------------------
class OrVMaskNode : public OrVNode {
 public:
  OrVMaskNode(Node* in1, Node* in2, const TypeVect* vt) : OrVNode(in1, in2, vt) {}
  virtual int Opcode() const;
};

//--------------------------- Vector mask logical xor --------------------------------
class XorVMaskNode : public XorVNode {
 public:
  XorVMaskNode(Node* in1, Node* in2, const TypeVect* vt) : XorVNode(in1, in2, vt) {}
  virtual int Opcode() const;
};

//=========================Promote_Scalar_to_Vector============================

class ReplicateNode : public VectorNode {
 public:
  ReplicateNode(Node* in1, const TypeVect* vt) : VectorNode(in1, vt) {
    assert(vt->element_basic_type() != T_BOOLEAN, "not support");
    assert(vt->element_basic_type() != T_CHAR, "not support");
  }
  virtual int Opcode() const;
};

//======================Populate_Indices_into_a_Vector=========================
class PopulateIndexNode : public VectorNode {
 public:
  PopulateIndexNode(Node* in1, Node* in2, const TypeVect* vt) : VectorNode(in1, in2, vt) {}
  virtual int Opcode() const;
};

//========================Pack_Scalars_into_a_Vector===========================

//------------------------------PackNode---------------------------------------
// Pack parent class (not for code generation).
class PackNode : public VectorNode {
 public:
  PackNode(Node* in1, const TypeVect* vt) : VectorNode(in1, vt) {}
  PackNode(Node* in1, Node* n2, const TypeVect* vt) : VectorNode(in1, n2, vt) {}
  virtual int Opcode() const;

  void add_opd(Node* n) {
    add_req(n);
  }

  // Create a binary tree form for Packs. [lo, hi) (half-open) range
  PackNode* binary_tree_pack(int lo, int hi);

  static PackNode* make(Node* s, uint vlen, BasicType bt);
};

//------------------------------PackBNode--------------------------------------
// Pack byte scalars into vector
class PackBNode : public PackNode {
 public:
  PackBNode(Node* in1, const TypeVect* vt)  : PackNode(in1, vt) {}
  virtual int Opcode() const;
};

//------------------------------PackSNode--------------------------------------
// Pack short scalars into a vector
class PackSNode : public PackNode {
 public:
  PackSNode(Node* in1, const TypeVect* vt)  : PackNode(in1, vt) {}
  PackSNode(Node* in1, Node* in2, const TypeVect* vt) : PackNode(in1, in2, vt) {}
  virtual int Opcode() const;
};

//------------------------------PackINode--------------------------------------
// Pack integer scalars into a vector
class PackINode : public PackNode {
 public:
  PackINode(Node* in1, const TypeVect* vt)  : PackNode(in1, vt) {}
  PackINode(Node* in1, Node* in2, const TypeVect* vt) : PackNode(in1, in2, vt) {}
  virtual int Opcode() const;
};

//------------------------------PackLNode--------------------------------------
// Pack long scalars into a vector
class PackLNode : public PackNode {
 public:
  PackLNode(Node* in1, const TypeVect* vt)  : PackNode(in1, vt) {}
  PackLNode(Node* in1, Node* in2, const TypeVect* vt) : PackNode(in1, in2, vt) {}
  virtual int Opcode() const;
};

//------------------------------Pack2LNode-------------------------------------
// Pack 2 long scalars into a vector
class Pack2LNode : public PackNode {
 public:
  Pack2LNode(Node* in1, Node* in2, const TypeVect* vt) : PackNode(in1, in2, vt) {}
  virtual int Opcode() const;
};

//------------------------------PackFNode--------------------------------------
// Pack float scalars into vector
class PackFNode : public PackNode {
 public:
  PackFNode(Node* in1, const TypeVect* vt)  : PackNode(in1, vt) {}
  PackFNode(Node* in1, Node* in2, const TypeVect* vt) : PackNode(in1, in2, vt) {}
  virtual int Opcode() const;
};

//------------------------------PackDNode--------------------------------------
// Pack double scalars into a vector
class PackDNode : public PackNode {
 public:
  PackDNode(Node* in1, const TypeVect* vt) : PackNode(in1, vt) {}
  PackDNode(Node* in1, Node* in2, const TypeVect* vt) : PackNode(in1, in2, vt) {}
  virtual int Opcode() const;
};

//------------------------------Pack2DNode-------------------------------------
// Pack 2 double scalars into a vector
class Pack2DNode : public PackNode {
 public:
  Pack2DNode(Node* in1, Node* in2, const TypeVect* vt) : PackNode(in1, in2, vt) {}
  virtual int Opcode() const;
};


class VectorLoadConstNode : public VectorNode {
 public:
  VectorLoadConstNode(Node* in1, const TypeVect* vt) : VectorNode(in1, vt) {}
  virtual int Opcode() const;
};

//========================Extract_Scalar_from_Vector===========================

//------------------------------ExtractNode------------------------------------
// Extract a scalar from a vector at position "pos"
class ExtractNode : public Node {
 public:
  ExtractNode(Node* src, Node* pos) : Node(nullptr, src, pos) {}
  virtual int Opcode() const;
  static Node* make(Node* v, ConINode* pos, BasicType bt);
  static int opcode(BasicType bt);
};

//------------------------------ExtractBNode-----------------------------------
// Extract a byte from a vector at position "pos"
class ExtractBNode : public ExtractNode {
 public:
  ExtractBNode(Node* src, Node* pos) : ExtractNode(src, pos) {}
  virtual int Opcode() const;
  virtual const Type* bottom_type() const { return TypeInt::BYTE; }
  virtual uint ideal_reg() const { return Op_RegI; }
};

//------------------------------ExtractUBNode----------------------------------
// Extract a boolean from a vector at position "pos"
class ExtractUBNode : public ExtractNode {
 public:
  ExtractUBNode(Node* src, Node* pos) : ExtractNode(src, pos) {}
  virtual int Opcode() const;
  virtual const Type* bottom_type() const { return TypeInt::BOOL; }
  virtual uint ideal_reg() const { return Op_RegI; }
};

//------------------------------ExtractCNode-----------------------------------
// Extract a char from a vector at position "pos"
class ExtractCNode : public ExtractNode {
 public:
  ExtractCNode(Node* src, Node* pos) : ExtractNode(src, pos) {}
  virtual int Opcode() const;
  virtual const Type *bottom_type() const { return TypeInt::CHAR; }
  virtual uint ideal_reg() const { return Op_RegI; }
};

//------------------------------ExtractSNode-----------------------------------
// Extract a short from a vector at position "pos"
class ExtractSNode : public ExtractNode {
 public:
  ExtractSNode(Node* src, Node* pos) : ExtractNode(src, pos) {}
  virtual int Opcode() const;
  virtual const Type *bottom_type() const { return TypeInt::SHORT; }
  virtual uint ideal_reg() const { return Op_RegI; }
};

//------------------------------ExtractINode-----------------------------------
// Extract an int from a vector at position "pos"
class ExtractINode : public ExtractNode {
 public:
  ExtractINode(Node* src, Node* pos) : ExtractNode(src, pos) {}
  virtual int Opcode() const;
  virtual const Type *bottom_type() const { return TypeInt::INT; }
  virtual uint ideal_reg() const { return Op_RegI; }
};

//------------------------------ExtractLNode-----------------------------------
// Extract a long from a vector at position "pos"
class ExtractLNode : public ExtractNode {
 public:
  ExtractLNode(Node* src, Node* pos) : ExtractNode(src, pos) {}
  virtual int Opcode() const;
  virtual const Type *bottom_type() const { return TypeLong::LONG; }
  virtual uint ideal_reg() const { return Op_RegL; }
};

//------------------------------ExtractFNode-----------------------------------
// Extract a float from a vector at position "pos"
class ExtractFNode : public ExtractNode {
 public:
  ExtractFNode(Node* src, Node* pos) : ExtractNode(src, pos) {}
  virtual int Opcode() const;
  virtual const Type *bottom_type() const { return Type::FLOAT; }
  virtual uint ideal_reg() const { return Op_RegF; }
};

//------------------------------ExtractDNode-----------------------------------
// Extract a double from a vector at position "pos"
class ExtractDNode : public ExtractNode {
 public:
  ExtractDNode(Node* src, Node* pos) : ExtractNode(src, pos) {}
  virtual int Opcode() const;
  virtual const Type *bottom_type() const { return Type::DOUBLE; }
  virtual uint ideal_reg() const { return Op_RegD; }
};

//------------------------------MacroLogicVNode-------------------------------
// Vector logical operations packing node.
class MacroLogicVNode : public VectorNode {
private:
  MacroLogicVNode(Node* in1, Node* in2, Node* in3, Node* fn, Node* mask, const TypeVect* vt)
  : VectorNode(in1, in2, in3, fn, vt) {
     if (mask) {
       this->add_req(mask);
       this->add_flag(Node::Flag_is_predicated_vector);
     }
  }

public:
  virtual int Opcode() const;

  static MacroLogicVNode* make(PhaseGVN& igvn, Node* in1, Node* in2, Node* in3,
                               Node* mask, uint truth_table, const TypeVect* vt);
};

class VectorMaskCmpNode : public VectorNode {
 private:
  BoolTest::mask _predicate;

 protected:
  virtual  uint size_of() const { return sizeof(VectorMaskCmpNode); }

 public:
  VectorMaskCmpNode(BoolTest::mask predicate, Node* in1, Node* in2, ConINode* predicate_node, const TypeVect* vt) :
      VectorNode(in1, in2, predicate_node, vt),
      _predicate(predicate) {
    assert(in1->bottom_type()->is_vect()->element_basic_type() == in2->bottom_type()->is_vect()->element_basic_type(),
           "VectorMaskCmp inputs must have same type for elements");
    assert(in1->bottom_type()->is_vect()->length() == in2->bottom_type()->is_vect()->length(),
           "VectorMaskCmp inputs must have same number of elements");
    assert((BoolTest::mask)predicate_node->get_int() == predicate, "Unmatched predicates");
    init_class_id(Class_VectorMaskCmp);
  }

  virtual int Opcode() const;
  virtual uint hash() const { return VectorNode::hash() + _predicate; }
  virtual bool cmp( const Node &n ) const {
    return VectorNode::cmp(n) && _predicate == ((VectorMaskCmpNode&)n)._predicate;
  }
  BoolTest::mask get_predicate() { return _predicate; }
#ifndef PRODUCT
  virtual void dump_spec(outputStream *st) const;
#endif // !PRODUCT
};

// Used to wrap other vector nodes in order to add masking functionality.
class VectorMaskWrapperNode : public VectorNode {
 public:
  VectorMaskWrapperNode(Node* vector, Node* mask)
    : VectorNode(vector, mask, vector->bottom_type()->is_vect()) {
    assert(mask->is_VectorMaskCmp(), "VectorMaskWrapper requires that second argument be a mask");
  }

  virtual int Opcode() const;
  Node* vector_val() const { return in(1); }
  Node* vector_mask() const { return in(2); }
};

class VectorTestNode : public CmpNode {
 private:
  BoolTest::mask _predicate;

 protected:
  uint size_of() const { return sizeof(*this); }

 public:
  VectorTestNode(Node* in1, Node* in2, BoolTest::mask predicate) : CmpNode(in1, in2), _predicate(predicate) {
    assert(in2->bottom_type()->is_vect() == in2->bottom_type()->is_vect(), "same vector type");
  }
  virtual int Opcode() const;
  virtual uint hash() const { return Node::hash() + _predicate; }
  virtual const Type* Value(PhaseGVN* phase) const { return TypeInt::CC; }
  virtual const Type* sub(const Type*, const Type*) const { return TypeInt::CC; }
  BoolTest::mask get_predicate() const { return _predicate; }

  virtual bool cmp( const Node &n ) const {
    return Node::cmp(n) && _predicate == ((VectorTestNode&)n)._predicate;
  }
};

class VectorBlendNode : public VectorNode {
 public:
  VectorBlendNode(Node* vec1, Node* vec2, Node* mask)
    : VectorNode(vec1, vec2, mask, vec1->bottom_type()->is_vect()) {
  }

  virtual int Opcode() const;
  virtual Node* Identity(PhaseGVN* phase);
  Node* vec1() const { return in(1); }
  Node* vec2() const { return in(2); }
  Node* vec_mask() const { return in(3); }
};

class VectorRearrangeNode : public VectorNode {
 public:
  VectorRearrangeNode(Node* vec1, Node* shuffle)
    : VectorNode(vec1, shuffle, vec1->bottom_type()->is_vect()) {
    // assert(mask->is_VectorMask(), "VectorBlendNode requires that third argument be a mask");
  }

  virtual int Opcode() const;
  Node* vec1() const { return in(1); }
  Node* vec_shuffle() const { return in(2); }
};

class VectorLoadShuffleNode : public VectorNode {
 public:
  VectorLoadShuffleNode(Node* in, const TypeVect* vt)
    : VectorNode(in, vt) {
    assert(in->bottom_type()->is_vect()->element_basic_type() == T_BYTE, "must be BYTE");
  }

  int GetOutShuffleSize() const { return type2aelembytes(vect_type()->element_basic_type()); }
  virtual int Opcode() const;
};

class VectorLoadMaskNode : public VectorNode {
 public:
  VectorLoadMaskNode(Node* in, const TypeVect* vt) : VectorNode(in, vt) {
    assert(in->bottom_type()->is_vect()->element_basic_type() == T_BOOLEAN, "must be boolean");
  }

  virtual int Opcode() const;
  virtual Node* Identity(PhaseGVN* phase);
};

class VectorStoreMaskNode : public VectorNode {
 protected:
  VectorStoreMaskNode(Node* in1, ConINode* in2, const TypeVect* vt) : VectorNode(in1, in2, vt) {}

 public:
  virtual int Opcode() const;
  virtual Node* Identity(PhaseGVN* phase);

  static VectorStoreMaskNode* make(PhaseGVN& gvn, Node* in, BasicType in_type, uint num_elem);
};

class VectorMaskCastNode : public VectorNode {
 public:
  VectorMaskCastNode(Node* in, const TypeVect* vt) : VectorNode(in, vt) {
    const TypeVect* in_vt = in->bottom_type()->is_vect();
    assert(in_vt->length() == vt->length(), "vector length must match");
  }
  virtual int Opcode() const;
};

// This is intended for use as a simple reinterpret node that has no cast.
class VectorReinterpretNode : public VectorNode {
 private:
  const TypeVect* _src_vt;

 protected:
  uint size_of() const { return sizeof(VectorReinterpretNode); }
 public:
  VectorReinterpretNode(Node* in, const TypeVect* src_vt, const TypeVect* dst_vt)
     : VectorNode(in, dst_vt), _src_vt(src_vt) {
     assert((!dst_vt->isa_vectmask() && !src_vt->isa_vectmask()) ||
            (type2aelembytes(src_vt->element_basic_type()) >= type2aelembytes(dst_vt->element_basic_type())),
            "unsupported mask widening reinterpretation");
     init_class_id(Class_VectorReinterpret);
  }

  const TypeVect* src_type() { return _src_vt; }
  virtual uint hash() const { return VectorNode::hash() + _src_vt->hash(); }
  virtual bool cmp( const Node &n ) const {
    return VectorNode::cmp(n) && Type::equals(_src_vt, ((VectorReinterpretNode&) n)._src_vt);
  }
  virtual Node* Identity(PhaseGVN* phase);

  virtual int Opcode() const;
};

class VectorCastNode : public VectorNode {
 public:
  VectorCastNode(Node* in, const TypeVect* vt) : VectorNode(in, vt) {}
  virtual int Opcode() const;

  static VectorCastNode* make(int vopc, Node* n1, BasicType bt, uint vlen);
  static int  opcode(int opc, BasicType bt, bool is_signed = true);
  static bool implemented(int opc, uint vlen, BasicType src_type, BasicType dst_type);

  virtual Node* Identity(PhaseGVN* phase);
};

class VectorCastB2XNode : public VectorCastNode {
 public:
  VectorCastB2XNode(Node* in, const TypeVect* vt) : VectorCastNode(in, vt) {
    assert(in->bottom_type()->is_vect()->element_basic_type() == T_BYTE, "must be byte");
  }
  virtual int Opcode() const;
};

class VectorCastS2XNode : public VectorCastNode {
 public:
  VectorCastS2XNode(Node* in, const TypeVect* vt) : VectorCastNode(in, vt) {
    assert(in->bottom_type()->is_vect()->element_basic_type() == T_SHORT, "must be short");
  }
  virtual int Opcode() const;
};

class VectorCastI2XNode : public VectorCastNode {
 public:
  VectorCastI2XNode(Node* in, const TypeVect* vt) : VectorCastNode(in, vt) {
    assert(in->bottom_type()->is_vect()->element_basic_type() == T_INT, "must be int");
  }
  virtual int Opcode() const;
};

class VectorCastL2XNode : public VectorCastNode {
 public:
  VectorCastL2XNode(Node* in, const TypeVect* vt) : VectorCastNode(in, vt) {
    assert(in->bottom_type()->is_vect()->element_basic_type() == T_LONG, "must be long");
  }
  virtual int Opcode() const;
};

class VectorCastF2XNode : public VectorCastNode {
 public:
  VectorCastF2XNode(Node* in, const TypeVect* vt) : VectorCastNode(in, vt) {
    assert(in->bottom_type()->is_vect()->element_basic_type() == T_FLOAT, "must be float");
  }
  virtual int Opcode() const;
};

class VectorCastD2XNode : public VectorCastNode {
 public:
  VectorCastD2XNode(Node* in, const TypeVect* vt) : VectorCastNode(in, vt) {
    assert(in->bottom_type()->is_vect()->element_basic_type() == T_DOUBLE, "must be double");
  }
  virtual int Opcode() const;
};

class VectorCastHF2FNode : public VectorCastNode {
 public:
  VectorCastHF2FNode(Node* in, const TypeVect* vt) : VectorCastNode(in, vt) {
    assert(in->bottom_type()->is_vect()->element_basic_type() == T_SHORT, "must be short");
  }
  virtual int Opcode() const;
};

class VectorCastF2HFNode : public VectorCastNode {
 public:
  VectorCastF2HFNode(Node* in, const TypeVect* vt) : VectorCastNode(in, vt) {
    assert(in->bottom_type()->is_vect()->element_basic_type() == T_FLOAT, "must be float");
  }
  virtual int Opcode() const;
};

// So far, VectorUCastNode can only be used in Vector API unsigned extensions
// between integral types. E.g., extending byte to float is not supported now.
class VectorUCastB2XNode : public VectorCastNode {
 public:
  VectorUCastB2XNode(Node* in, const TypeVect* vt) : VectorCastNode(in, vt) {
    assert(in->bottom_type()->is_vect()->element_basic_type() == T_BYTE, "must be byte");
    assert(vt->element_basic_type() == T_SHORT ||
           vt->element_basic_type() == T_INT ||
           vt->element_basic_type() == T_LONG, "must be");
  }
  virtual int Opcode() const;
};

class VectorUCastS2XNode : public VectorCastNode {
 public:
  VectorUCastS2XNode(Node* in, const TypeVect* vt) : VectorCastNode(in, vt) {
    assert(in->bottom_type()->is_vect()->element_basic_type() == T_SHORT, "must be short");
    assert(vt->element_basic_type() == T_INT ||
           vt->element_basic_type() == T_LONG, "must be");
  }
  virtual int Opcode() const;
};

class VectorUCastI2XNode : public VectorCastNode {
 public:
  VectorUCastI2XNode(Node* in, const TypeVect* vt) : VectorCastNode(in, vt) {
    assert(in->bottom_type()->is_vect()->element_basic_type() == T_INT, "must be int");
    assert(vt->element_basic_type() == T_LONG, "must be");
  }
  virtual int Opcode() const;
};

class RoundVFNode : public VectorNode {
 public:
  RoundVFNode(Node* in, const TypeVect* vt) :VectorNode(in, vt) {
    assert(in->bottom_type()->is_vect()->element_basic_type() == T_FLOAT, "must be float");
  }
  virtual int Opcode() const;
};

class RoundVDNode : public VectorNode {
 public:
  RoundVDNode(Node* in, const TypeVect* vt) : VectorNode(in, vt) {
    assert(in->bottom_type()->is_vect()->element_basic_type() == T_DOUBLE, "must be double");
  }
  virtual int Opcode() const;
};

class VectorInsertNode : public VectorNode {
 public:
  VectorInsertNode(Node* vsrc, Node* new_val, ConINode* pos, const TypeVect* vt) : VectorNode(vsrc, new_val, (Node*)pos, vt) {
   assert(pos->get_int() >= 0, "positive constants");
   assert(pos->get_int() < (int)vt->length(), "index must be less than vector length");
   assert(Type::equals(vt, vsrc->bottom_type()), "input and output must be same type");
  }
  virtual int Opcode() const;
  uint pos() const { return in(3)->get_int(); }

  static Node* make(Node* vec, Node* new_val, int position, PhaseGVN& gvn);
};

class VectorBoxNode : public Node {
 private:
  const TypeInstPtr* const _box_type;
  const TypeVect*    const _vec_type;
 public:
  enum {
     Box   = 1,
     Value = 2
  };
  VectorBoxNode(Compile* C, Node* box, Node* val,
                const TypeInstPtr* box_type, const TypeVect* vt)
    : Node(nullptr, box, val), _box_type(box_type), _vec_type(vt) {
    init_flags(Flag_is_macro);
    C->add_macro_node(this);
  }

  const  TypeInstPtr* box_type() const { assert(_box_type != nullptr, ""); return _box_type; };
  const  TypeVect*    vec_type() const { assert(_vec_type != nullptr, ""); return _vec_type; };

  virtual int Opcode() const;
  virtual const Type* bottom_type() const { return _box_type; }
  virtual       uint  ideal_reg() const { return box_type()->ideal_reg(); }
  virtual       uint  size_of() const { return sizeof(*this); }

  static const TypeFunc* vec_box_type(const TypeInstPtr* box_type);
};

class VectorBoxAllocateNode : public CallStaticJavaNode {
 public:
  VectorBoxAllocateNode(Compile* C, const TypeInstPtr* vbox_type)
    : CallStaticJavaNode(C, VectorBoxNode::vec_box_type(vbox_type), nullptr, nullptr) {
    init_flags(Flag_is_macro);
    C->add_macro_node(this);
  }

  virtual int Opcode() const;
#ifndef PRODUCT
  virtual void dump_spec(outputStream *st) const;
#endif // !PRODUCT
};

class VectorUnboxNode : public VectorNode {
 private:
  bool _shuffle_to_vector;
 protected:
  uint size_of() const { return sizeof(*this); }
 public:
  VectorUnboxNode(Compile* C, const TypeVect* vec_type, Node* obj, Node* mem, bool shuffle_to_vector)
    : VectorNode(mem, obj, vec_type) {
    _shuffle_to_vector = shuffle_to_vector;
    init_class_id(Class_VectorUnbox);
    init_flags(Flag_is_macro);
    C->add_macro_node(this);
  }

  virtual int Opcode() const;
  Node* obj() const { return in(2); }
  Node* mem() const { return in(1); }
  virtual Node* Identity(PhaseGVN* phase);
  Node* Ideal(PhaseGVN* phase, bool can_reshape);
  bool is_shuffle_to_vector() { return _shuffle_to_vector; }
};

class RotateRightVNode : public VectorNode {
public:
  RotateRightVNode(Node* in1, Node* in2, const TypeVect* vt)
  : VectorNode(in1, in2, vt) {}

  virtual int Opcode() const;
  Node* Ideal(PhaseGVN* phase, bool can_reshape);
};

class RotateLeftVNode : public VectorNode {
public:
  RotateLeftVNode(Node* in1, Node* in2, const TypeVect* vt)
  : VectorNode(in1, in2, vt) {}

  virtual int Opcode() const;
  Node* Ideal(PhaseGVN* phase, bool can_reshape);
};

class CountLeadingZerosVNode : public VectorNode {
 public:
  CountLeadingZerosVNode(Node* in, const TypeVect* vt)
  : VectorNode(in, vt) {
    assert(in->bottom_type()->is_vect()->element_basic_type() == vt->element_basic_type(),
           "must be the same");
  }

  virtual int Opcode() const;
};

class CountTrailingZerosVNode : public VectorNode {
 public:
  CountTrailingZerosVNode(Node* in, const TypeVect* vt)
  : VectorNode(in, vt) {
    assert(in->bottom_type()->is_vect()->element_basic_type() == vt->element_basic_type(),
           "must be the same");
  }

  virtual int Opcode() const;
};

class ReverseVNode : public VectorNode {
public:
  ReverseVNode(Node* in, const TypeVect* vt)
  : VectorNode(in, vt) {}

  virtual Node* Identity(PhaseGVN* phase);
  virtual int Opcode() const;
};

class ReverseBytesVNode : public VectorNode {
public:
  ReverseBytesVNode(Node* in, const TypeVect* vt)
  : VectorNode(in, vt) {}

  virtual Node* Identity(PhaseGVN* phase);
  virtual int Opcode() const;
};

class SignumVFNode : public VectorNode {
public:
  SignumVFNode(Node* in1, Node* zero, Node* one, const TypeVect* vt)
  : VectorNode(in1, zero, one, vt) {}

  virtual int Opcode() const;
};

class SignumVDNode : public VectorNode {
public:
  SignumVDNode(Node* in1, Node* zero, Node* one, const TypeVect* vt)
  : VectorNode(in1, zero, one, vt) {}

  virtual int Opcode() const;
};

class CompressBitsVNode : public VectorNode {
public:
  CompressBitsVNode(Node* in, Node* mask, const TypeVect* vt)
  : VectorNode(in, mask, vt) {}
  virtual int Opcode() const;
};

class ExpandBitsVNode : public VectorNode {
public:
  ExpandBitsVNode(Node* in, Node* mask, const TypeVect* vt)
  : VectorNode(in, mask, vt) {}
  virtual int Opcode() const;
};

#endif // SHARE_OPTO_VECTORNODE_HPP<|MERGE_RESOLUTION|>--- conflicted
+++ resolved
@@ -130,12 +130,8 @@
     return is_vector_shift_count(n->Opcode());
   }
 
-<<<<<<< HEAD
-  static bool requires_long_to_int_conversion(int opc);
-=======
   static bool is_scalar_unary_op_with_equal_input_and_output_types(int opc);
   static bool is_scalar_op_that_returns_int_but_vector_op_returns_long(int opc);
->>>>>>> 5d2a19de
 
   static void trace_new_vector(Node* n, const char* context) {
 #ifdef ASSERT
