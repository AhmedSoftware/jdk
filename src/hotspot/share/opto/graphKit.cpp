/*
 * Copyright (c) 2001, 2020, Oracle and/or its affiliates. All rights reserved.
 * DO NOT ALTER OR REMOVE COPYRIGHT NOTICES OR THIS FILE HEADER.
 *
 * This code is free software; you can redistribute it and/or modify it
 * under the terms of the GNU General Public License version 2 only, as
 * published by the Free Software Foundation.
 *
 * This code is distributed in the hope that it will be useful, but WITHOUT
 * ANY WARRANTY; without even the implied warranty of MERCHANTABILITY or
 * FITNESS FOR A PARTICULAR PURPOSE.  See the GNU General Public License
 * version 2 for more details (a copy is included in the LICENSE file that
 * accompanied this code).
 *
 * You should have received a copy of the GNU General Public License version
 * 2 along with this work; if not, write to the Free Software Foundation,
 * Inc., 51 Franklin St, Fifth Floor, Boston, MA 02110-1301 USA.
 *
 * Please contact Oracle, 500 Oracle Parkway, Redwood Shores, CA 94065 USA
 * or visit www.oracle.com if you need additional information or have any
 * questions.
 *
 */

#include "precompiled.hpp"
#include "ci/ciUtilities.hpp"
#include "classfile/javaClasses.hpp"
#include "ci/ciNativeEntryPoint.hpp"
#include "ci/ciObjArray.hpp"
#include "asm/register.hpp"
#include "compiler/compileLog.hpp"
#include "gc/shared/barrierSet.hpp"
#include "gc/shared/c2/barrierSetC2.hpp"
#include "interpreter/interpreter.hpp"
#include "memory/resourceArea.hpp"
#include "opto/addnode.hpp"
#include "opto/castnode.hpp"
#include "opto/convertnode.hpp"
#include "opto/graphKit.hpp"
#include "opto/idealKit.hpp"
#include "opto/intrinsicnode.hpp"
#include "opto/locknode.hpp"
#include "opto/machnode.hpp"
#include "opto/opaquenode.hpp"
#include "opto/parse.hpp"
#include "opto/rootnode.hpp"
#include "opto/runtime.hpp"
#include "opto/subtypenode.hpp"
#include "runtime/deoptimization.hpp"
#include "runtime/sharedRuntime.hpp"
#include "utilities/bitMap.inline.hpp"
#include "utilities/powerOfTwo.hpp"
#include "utilities/growableArray.hpp"

//----------------------------GraphKit-----------------------------------------
// Main utility constructor.
GraphKit::GraphKit(JVMState* jvms)
  : Phase(Phase::Parser),
    _env(C->env()),
    _gvn(*C->initial_gvn()),
    _barrier_set(BarrierSet::barrier_set()->barrier_set_c2())
{
  _exceptions = jvms->map()->next_exception();
  if (_exceptions != NULL)  jvms->map()->set_next_exception(NULL);
  set_jvms(jvms);
}

// Private constructor for parser.
GraphKit::GraphKit()
  : Phase(Phase::Parser),
    _env(C->env()),
    _gvn(*C->initial_gvn()),
    _barrier_set(BarrierSet::barrier_set()->barrier_set_c2())
{
  _exceptions = NULL;
  set_map(NULL);
  debug_only(_sp = -99);
  debug_only(set_bci(-99));
}



//---------------------------clean_stack---------------------------------------
// Clear away rubbish from the stack area of the JVM state.
// This destroys any arguments that may be waiting on the stack.
void GraphKit::clean_stack(int from_sp) {
  SafePointNode* map      = this->map();
  JVMState*      jvms     = this->jvms();
  int            stk_size = jvms->stk_size();
  int            stkoff   = jvms->stkoff();
  Node*          top      = this->top();
  for (int i = from_sp; i < stk_size; i++) {
    if (map->in(stkoff + i) != top) {
      map->set_req(stkoff + i, top);
    }
  }
}


//--------------------------------sync_jvms-----------------------------------
// Make sure our current jvms agrees with our parse state.
JVMState* GraphKit::sync_jvms() const {
  JVMState* jvms = this->jvms();
  jvms->set_bci(bci());       // Record the new bci in the JVMState
  jvms->set_sp(sp());         // Record the new sp in the JVMState
  assert(jvms_in_sync(), "jvms is now in sync");
  return jvms;
}

//--------------------------------sync_jvms_for_reexecute---------------------
// Make sure our current jvms agrees with our parse state.  This version
// uses the reexecute_sp for reexecuting bytecodes.
JVMState* GraphKit::sync_jvms_for_reexecute() {
  JVMState* jvms = this->jvms();
  jvms->set_bci(bci());          // Record the new bci in the JVMState
  jvms->set_sp(reexecute_sp());  // Record the new sp in the JVMState
  return jvms;
}

#ifdef ASSERT
bool GraphKit::jvms_in_sync() const {
  Parse* parse = is_Parse();
  if (parse == NULL) {
    if (bci() !=      jvms()->bci())          return false;
    if (sp()  != (int)jvms()->sp())           return false;
    return true;
  }
  if (jvms()->method() != parse->method())    return false;
  if (jvms()->bci()    != parse->bci())       return false;
  int jvms_sp = jvms()->sp();
  if (jvms_sp          != parse->sp())        return false;
  int jvms_depth = jvms()->depth();
  if (jvms_depth       != parse->depth())     return false;
  return true;
}

// Local helper checks for special internal merge points
// used to accumulate and merge exception states.
// They are marked by the region's in(0) edge being the map itself.
// Such merge points must never "escape" into the parser at large,
// until they have been handed to gvn.transform.
static bool is_hidden_merge(Node* reg) {
  if (reg == NULL)  return false;
  if (reg->is_Phi()) {
    reg = reg->in(0);
    if (reg == NULL)  return false;
  }
  return reg->is_Region() && reg->in(0) != NULL && reg->in(0)->is_Root();
}

void GraphKit::verify_map() const {
  if (map() == NULL)  return;  // null map is OK
  assert(map()->req() <= jvms()->endoff(), "no extra garbage on map");
  assert(!map()->has_exceptions(),    "call add_exception_states_from 1st");
  assert(!is_hidden_merge(control()), "call use_exception_state, not set_map");
}

void GraphKit::verify_exception_state(SafePointNode* ex_map) {
  assert(ex_map->next_exception() == NULL, "not already part of a chain");
  assert(has_saved_ex_oop(ex_map), "every exception state has an ex_oop");
}
#endif

//---------------------------stop_and_kill_map---------------------------------
// Set _map to NULL, signalling a stop to further bytecode execution.
// First smash the current map's control to a constant, to mark it dead.
void GraphKit::stop_and_kill_map() {
  SafePointNode* dead_map = stop();
  if (dead_map != NULL) {
    dead_map->disconnect_inputs(C); // Mark the map as killed.
    assert(dead_map->is_killed(), "must be so marked");
  }
}


//--------------------------------stopped--------------------------------------
// Tell if _map is NULL, or control is top.
bool GraphKit::stopped() {
  if (map() == NULL)           return true;
  else if (control() == top()) return true;
  else                         return false;
}


//-----------------------------has_ex_handler----------------------------------
// Tell if this method or any caller method has exception handlers.
bool GraphKit::has_ex_handler() {
  for (JVMState* jvmsp = jvms(); jvmsp != NULL; jvmsp = jvmsp->caller()) {
    if (jvmsp->has_method() && jvmsp->method()->has_exception_handlers()) {
      return true;
    }
  }
  return false;
}

//------------------------------save_ex_oop------------------------------------
// Save an exception without blowing stack contents or other JVM state.
void GraphKit::set_saved_ex_oop(SafePointNode* ex_map, Node* ex_oop) {
  assert(!has_saved_ex_oop(ex_map), "clear ex-oop before setting again");
  ex_map->add_req(ex_oop);
  debug_only(verify_exception_state(ex_map));
}

inline static Node* common_saved_ex_oop(SafePointNode* ex_map, bool clear_it) {
  assert(GraphKit::has_saved_ex_oop(ex_map), "ex_oop must be there");
  Node* ex_oop = ex_map->in(ex_map->req()-1);
  if (clear_it)  ex_map->del_req(ex_map->req()-1);
  return ex_oop;
}

//-----------------------------saved_ex_oop------------------------------------
// Recover a saved exception from its map.
Node* GraphKit::saved_ex_oop(SafePointNode* ex_map) {
  return common_saved_ex_oop(ex_map, false);
}

//--------------------------clear_saved_ex_oop---------------------------------
// Erase a previously saved exception from its map.
Node* GraphKit::clear_saved_ex_oop(SafePointNode* ex_map) {
  return common_saved_ex_oop(ex_map, true);
}

#ifdef ASSERT
//---------------------------has_saved_ex_oop----------------------------------
// Erase a previously saved exception from its map.
bool GraphKit::has_saved_ex_oop(SafePointNode* ex_map) {
  return ex_map->req() == ex_map->jvms()->endoff()+1;
}
#endif

//-------------------------make_exception_state--------------------------------
// Turn the current JVM state into an exception state, appending the ex_oop.
SafePointNode* GraphKit::make_exception_state(Node* ex_oop) {
  sync_jvms();
  SafePointNode* ex_map = stop();  // do not manipulate this map any more
  set_saved_ex_oop(ex_map, ex_oop);
  return ex_map;
}


//--------------------------add_exception_state--------------------------------
// Add an exception to my list of exceptions.
void GraphKit::add_exception_state(SafePointNode* ex_map) {
  if (ex_map == NULL || ex_map->control() == top()) {
    return;
  }
#ifdef ASSERT
  verify_exception_state(ex_map);
  if (has_exceptions()) {
    assert(ex_map->jvms()->same_calls_as(_exceptions->jvms()), "all collected exceptions must come from the same place");
  }
#endif

  // If there is already an exception of exactly this type, merge with it.
  // In particular, null-checks and other low-level exceptions common up here.
  Node*       ex_oop  = saved_ex_oop(ex_map);
  const Type* ex_type = _gvn.type(ex_oop);
  if (ex_oop == top()) {
    // No action needed.
    return;
  }
  assert(ex_type->isa_instptr(), "exception must be an instance");
  for (SafePointNode* e2 = _exceptions; e2 != NULL; e2 = e2->next_exception()) {
    const Type* ex_type2 = _gvn.type(saved_ex_oop(e2));
    // We check sp also because call bytecodes can generate exceptions
    // both before and after arguments are popped!
    if (ex_type2 == ex_type
        && e2->_jvms->sp() == ex_map->_jvms->sp()) {
      combine_exception_states(ex_map, e2);
      return;
    }
  }

  // No pre-existing exception of the same type.  Chain it on the list.
  push_exception_state(ex_map);
}

//-----------------------add_exception_states_from-----------------------------
void GraphKit::add_exception_states_from(JVMState* jvms) {
  SafePointNode* ex_map = jvms->map()->next_exception();
  if (ex_map != NULL) {
    jvms->map()->set_next_exception(NULL);
    for (SafePointNode* next_map; ex_map != NULL; ex_map = next_map) {
      next_map = ex_map->next_exception();
      ex_map->set_next_exception(NULL);
      add_exception_state(ex_map);
    }
  }
}

//-----------------------transfer_exceptions_into_jvms-------------------------
JVMState* GraphKit::transfer_exceptions_into_jvms() {
  if (map() == NULL) {
    // We need a JVMS to carry the exceptions, but the map has gone away.
    // Create a scratch JVMS, cloned from any of the exception states...
    if (has_exceptions()) {
      _map = _exceptions;
      _map = clone_map();
      _map->set_next_exception(NULL);
      clear_saved_ex_oop(_map);
      debug_only(verify_map());
    } else {
      // ...or created from scratch
      JVMState* jvms = new (C) JVMState(_method, NULL);
      jvms->set_bci(_bci);
      jvms->set_sp(_sp);
      jvms->set_map(new SafePointNode(TypeFunc::Parms, jvms));
      set_jvms(jvms);
      for (uint i = 0; i < map()->req(); i++)  map()->init_req(i, top());
      set_all_memory(top());
      while (map()->req() < jvms->endoff())  map()->add_req(top());
    }
    // (This is a kludge, in case you didn't notice.)
    set_control(top());
  }
  JVMState* jvms = sync_jvms();
  assert(!jvms->map()->has_exceptions(), "no exceptions on this map yet");
  jvms->map()->set_next_exception(_exceptions);
  _exceptions = NULL;   // done with this set of exceptions
  return jvms;
}

static inline void add_n_reqs(Node* dstphi, Node* srcphi) {
  assert(is_hidden_merge(dstphi), "must be a special merge node");
  assert(is_hidden_merge(srcphi), "must be a special merge node");
  uint limit = srcphi->req();
  for (uint i = PhiNode::Input; i < limit; i++) {
    dstphi->add_req(srcphi->in(i));
  }
}
static inline void add_one_req(Node* dstphi, Node* src) {
  assert(is_hidden_merge(dstphi), "must be a special merge node");
  assert(!is_hidden_merge(src), "must not be a special merge node");
  dstphi->add_req(src);
}

//-----------------------combine_exception_states------------------------------
// This helper function combines exception states by building phis on a
// specially marked state-merging region.  These regions and phis are
// untransformed, and can build up gradually.  The region is marked by
// having a control input of its exception map, rather than NULL.  Such
// regions do not appear except in this function, and in use_exception_state.
void GraphKit::combine_exception_states(SafePointNode* ex_map, SafePointNode* phi_map) {
  if (failing())  return;  // dying anyway...
  JVMState* ex_jvms = ex_map->_jvms;
  assert(ex_jvms->same_calls_as(phi_map->_jvms), "consistent call chains");
  assert(ex_jvms->stkoff() == phi_map->_jvms->stkoff(), "matching locals");
  assert(ex_jvms->sp() == phi_map->_jvms->sp(), "matching stack sizes");
  assert(ex_jvms->monoff() == phi_map->_jvms->monoff(), "matching JVMS");
  assert(ex_jvms->scloff() == phi_map->_jvms->scloff(), "matching scalar replaced objects");
  assert(ex_map->req() == phi_map->req(), "matching maps");
  uint tos = ex_jvms->stkoff() + ex_jvms->sp();
  Node*         hidden_merge_mark = root();
  Node*         region  = phi_map->control();
  MergeMemNode* phi_mem = phi_map->merged_memory();
  MergeMemNode* ex_mem  = ex_map->merged_memory();
  if (region->in(0) != hidden_merge_mark) {
    // The control input is not (yet) a specially-marked region in phi_map.
    // Make it so, and build some phis.
    region = new RegionNode(2);
    _gvn.set_type(region, Type::CONTROL);
    region->set_req(0, hidden_merge_mark);  // marks an internal ex-state
    region->init_req(1, phi_map->control());
    phi_map->set_control(region);
    Node* io_phi = PhiNode::make(region, phi_map->i_o(), Type::ABIO);
    record_for_igvn(io_phi);
    _gvn.set_type(io_phi, Type::ABIO);
    phi_map->set_i_o(io_phi);
    for (MergeMemStream mms(phi_mem); mms.next_non_empty(); ) {
      Node* m = mms.memory();
      Node* m_phi = PhiNode::make(region, m, Type::MEMORY, mms.adr_type(C));
      record_for_igvn(m_phi);
      _gvn.set_type(m_phi, Type::MEMORY);
      mms.set_memory(m_phi);
    }
  }

  // Either or both of phi_map and ex_map might already be converted into phis.
  Node* ex_control = ex_map->control();
  // if there is special marking on ex_map also, we add multiple edges from src
  bool add_multiple = (ex_control->in(0) == hidden_merge_mark);
  // how wide was the destination phi_map, originally?
  uint orig_width = region->req();

  if (add_multiple) {
    add_n_reqs(region, ex_control);
    add_n_reqs(phi_map->i_o(), ex_map->i_o());
  } else {
    // ex_map has no merges, so we just add single edges everywhere
    add_one_req(region, ex_control);
    add_one_req(phi_map->i_o(), ex_map->i_o());
  }
  for (MergeMemStream mms(phi_mem, ex_mem); mms.next_non_empty2(); ) {
    if (mms.is_empty()) {
      // get a copy of the base memory, and patch some inputs into it
      const TypePtr* adr_type = mms.adr_type(C);
      Node* phi = mms.force_memory()->as_Phi()->slice_memory(adr_type);
      assert(phi->as_Phi()->region() == mms.base_memory()->in(0), "");
      mms.set_memory(phi);
      // Prepare to append interesting stuff onto the newly sliced phi:
      while (phi->req() > orig_width)  phi->del_req(phi->req()-1);
    }
    // Append stuff from ex_map:
    if (add_multiple) {
      add_n_reqs(mms.memory(), mms.memory2());
    } else {
      add_one_req(mms.memory(), mms.memory2());
    }
  }
  uint limit = ex_map->req();
  for (uint i = TypeFunc::Parms; i < limit; i++) {
    // Skip everything in the JVMS after tos.  (The ex_oop follows.)
    if (i == tos)  i = ex_jvms->monoff();
    Node* src = ex_map->in(i);
    Node* dst = phi_map->in(i);
    if (src != dst) {
      PhiNode* phi;
      if (dst->in(0) != region) {
        dst = phi = PhiNode::make(region, dst, _gvn.type(dst));
        record_for_igvn(phi);
        _gvn.set_type(phi, phi->type());
        phi_map->set_req(i, dst);
        // Prepare to append interesting stuff onto the new phi:
        while (dst->req() > orig_width)  dst->del_req(dst->req()-1);
      } else {
        assert(dst->is_Phi(), "nobody else uses a hidden region");
        phi = dst->as_Phi();
      }
      if (add_multiple && src->in(0) == ex_control) {
        // Both are phis.
        add_n_reqs(dst, src);
      } else {
        while (dst->req() < region->req())  add_one_req(dst, src);
      }
      const Type* srctype = _gvn.type(src);
      if (phi->type() != srctype) {
        const Type* dsttype = phi->type()->meet_speculative(srctype);
        if (phi->type() != dsttype) {
          phi->set_type(dsttype);
          _gvn.set_type(phi, dsttype);
        }
      }
    }
  }
  phi_map->merge_replaced_nodes_with(ex_map);
}

//--------------------------use_exception_state--------------------------------
Node* GraphKit::use_exception_state(SafePointNode* phi_map) {
  if (failing()) { stop(); return top(); }
  Node* region = phi_map->control();
  Node* hidden_merge_mark = root();
  assert(phi_map->jvms()->map() == phi_map, "sanity: 1-1 relation");
  Node* ex_oop = clear_saved_ex_oop(phi_map);
  if (region->in(0) == hidden_merge_mark) {
    // Special marking for internal ex-states.  Process the phis now.
    region->set_req(0, region);  // now it's an ordinary region
    set_jvms(phi_map->jvms());   // ...so now we can use it as a map
    // Note: Setting the jvms also sets the bci and sp.
    set_control(_gvn.transform(region));
    uint tos = jvms()->stkoff() + sp();
    for (uint i = 1; i < tos; i++) {
      Node* x = phi_map->in(i);
      if (x->in(0) == region) {
        assert(x->is_Phi(), "expected a special phi");
        phi_map->set_req(i, _gvn.transform(x));
      }
    }
    for (MergeMemStream mms(merged_memory()); mms.next_non_empty(); ) {
      Node* x = mms.memory();
      if (x->in(0) == region) {
        assert(x->is_Phi(), "nobody else uses a hidden region");
        mms.set_memory(_gvn.transform(x));
      }
    }
    if (ex_oop->in(0) == region) {
      assert(ex_oop->is_Phi(), "expected a special phi");
      ex_oop = _gvn.transform(ex_oop);
    }
  } else {
    set_jvms(phi_map->jvms());
  }

  assert(!is_hidden_merge(phi_map->control()), "hidden ex. states cleared");
  assert(!is_hidden_merge(phi_map->i_o()), "hidden ex. states cleared");
  return ex_oop;
}

//---------------------------------java_bc-------------------------------------
Bytecodes::Code GraphKit::java_bc() const {
  ciMethod* method = this->method();
  int       bci    = this->bci();
  if (method != NULL && bci != InvocationEntryBci)
    return method->java_code_at_bci(bci);
  else
    return Bytecodes::_illegal;
}

void GraphKit::uncommon_trap_if_should_post_on_exceptions(Deoptimization::DeoptReason reason,
                                                          bool must_throw) {
    // if the exception capability is set, then we will generate code
    // to check the JavaThread.should_post_on_exceptions flag to see
    // if we actually need to report exception events (for this
    // thread).  If we don't need to report exception events, we will
    // take the normal fast path provided by add_exception_events.  If
    // exception event reporting is enabled for this thread, we will
    // take the uncommon_trap in the BuildCutout below.

    // first must access the should_post_on_exceptions_flag in this thread's JavaThread
    Node* jthread = _gvn.transform(new ThreadLocalNode());
    Node* adr = basic_plus_adr(top(), jthread, in_bytes(JavaThread::should_post_on_exceptions_flag_offset()));
    Node* should_post_flag = make_load(control(), adr, TypeInt::INT, T_INT, Compile::AliasIdxRaw, MemNode::unordered);

    // Test the should_post_on_exceptions_flag vs. 0
    Node* chk = _gvn.transform( new CmpINode(should_post_flag, intcon(0)) );
    Node* tst = _gvn.transform( new BoolNode(chk, BoolTest::eq) );

    // Branch to slow_path if should_post_on_exceptions_flag was true
    { BuildCutout unless(this, tst, PROB_MAX);
      // Do not try anything fancy if we're notifying the VM on every throw.
      // Cf. case Bytecodes::_athrow in parse2.cpp.
      uncommon_trap(reason, Deoptimization::Action_none,
                    (ciKlass*)NULL, (char*)NULL, must_throw);
    }

}

//------------------------------builtin_throw----------------------------------
void GraphKit::builtin_throw(Deoptimization::DeoptReason reason, Node* arg) {
  bool must_throw = true;

  if (env()->jvmti_can_post_on_exceptions()) {
    // check if we must post exception events, take uncommon trap if so
    uncommon_trap_if_should_post_on_exceptions(reason, must_throw);
    // here if should_post_on_exceptions is false
    // continue on with the normal codegen
  }

  // If this particular condition has not yet happened at this
  // bytecode, then use the uncommon trap mechanism, and allow for
  // a future recompilation if several traps occur here.
  // If the throw is hot, try to use a more complicated inline mechanism
  // which keeps execution inside the compiled code.
  bool treat_throw_as_hot = false;
  ciMethodData* md = method()->method_data();

  if (ProfileTraps) {
    if (too_many_traps(reason)) {
      treat_throw_as_hot = true;
    }
    // (If there is no MDO at all, assume it is early in
    // execution, and that any deopts are part of the
    // startup transient, and don't need to be remembered.)

    // Also, if there is a local exception handler, treat all throws
    // as hot if there has been at least one in this method.
    if (C->trap_count(reason) != 0
        && method()->method_data()->trap_count(reason) != 0
        && has_ex_handler()) {
        treat_throw_as_hot = true;
    }
  }

  // If this throw happens frequently, an uncommon trap might cause
  // a performance pothole.  If there is a local exception handler,
  // and if this particular bytecode appears to be deoptimizing often,
  // let us handle the throw inline, with a preconstructed instance.
  // Note:   If the deopt count has blown up, the uncommon trap
  // runtime is going to flush this nmethod, not matter what.
  if (treat_throw_as_hot
      && (!StackTraceInThrowable || OmitStackTraceInFastThrow)) {
    // If the throw is local, we use a pre-existing instance and
    // punt on the backtrace.  This would lead to a missing backtrace
    // (a repeat of 4292742) if the backtrace object is ever asked
    // for its backtrace.
    // Fixing this remaining case of 4292742 requires some flavor of
    // escape analysis.  Leave that for the future.
    ciInstance* ex_obj = NULL;
    switch (reason) {
    case Deoptimization::Reason_null_check:
      ex_obj = env()->NullPointerException_instance();
      break;
    case Deoptimization::Reason_div0_check:
      ex_obj = env()->ArithmeticException_instance();
      break;
    case Deoptimization::Reason_range_check:
      ex_obj = env()->ArrayIndexOutOfBoundsException_instance();
      break;
    case Deoptimization::Reason_class_check:
      if (java_bc() == Bytecodes::_aastore) {
        ex_obj = env()->ArrayStoreException_instance();
      } else {
        ex_obj = env()->ClassCastException_instance();
      }
      break;
    default:
      break;
    }
    if (failing()) { stop(); return; }  // exception allocation might fail
    if (ex_obj != NULL) {
      // Cheat with a preallocated exception object.
      if (C->log() != NULL)
        C->log()->elem("hot_throw preallocated='1' reason='%s'",
                       Deoptimization::trap_reason_name(reason));
      const TypeInstPtr* ex_con  = TypeInstPtr::make(ex_obj);
      Node*              ex_node = _gvn.transform(ConNode::make(ex_con));

      // Clear the detail message of the preallocated exception object.
      // Weblogic sometimes mutates the detail message of exceptions
      // using reflection.
      int offset = java_lang_Throwable::get_detailMessage_offset();
      const TypePtr* adr_typ = ex_con->add_offset(offset);

      Node *adr = basic_plus_adr(ex_node, ex_node, offset);
      const TypeOopPtr* val_type = TypeOopPtr::make_from_klass(env()->String_klass());
      Node *store = access_store_at(ex_node, adr, adr_typ, null(), val_type, T_OBJECT, IN_HEAP);

      add_exception_state(make_exception_state(ex_node));
      return;
    }
  }

  // %%% Maybe add entry to OptoRuntime which directly throws the exc.?
  // It won't be much cheaper than bailing to the interp., since we'll
  // have to pass up all the debug-info, and the runtime will have to
  // create the stack trace.

  // Usual case:  Bail to interpreter.
  // Reserve the right to recompile if we haven't seen anything yet.

  ciMethod* m = Deoptimization::reason_is_speculate(reason) ? C->method() : NULL;
  Deoptimization::DeoptAction action = Deoptimization::Action_maybe_recompile;
  if (treat_throw_as_hot
      && (method()->method_data()->trap_recompiled_at(bci(), m)
          || C->too_many_traps(reason))) {
    // We cannot afford to take more traps here.  Suffer in the interpreter.
    if (C->log() != NULL)
      C->log()->elem("hot_throw preallocated='0' reason='%s' mcount='%d'",
                     Deoptimization::trap_reason_name(reason),
                     C->trap_count(reason));
    action = Deoptimization::Action_none;
  }

  // "must_throw" prunes the JVM state to include only the stack, if there
  // are no local exception handlers.  This should cut down on register
  // allocation time and code size, by drastically reducing the number
  // of in-edges on the call to the uncommon trap.

  uncommon_trap(reason, action, (ciKlass*)NULL, (char*)NULL, must_throw);
}


//----------------------------PreserveJVMState---------------------------------
PreserveJVMState::PreserveJVMState(GraphKit* kit, bool clone_map) {
  debug_only(kit->verify_map());
  _kit    = kit;
  _map    = kit->map();   // preserve the map
  _sp     = kit->sp();
  kit->set_map(clone_map ? kit->clone_map() : NULL);
#ifdef ASSERT
  _bci    = kit->bci();
  Parse* parser = kit->is_Parse();
  int block = (parser == NULL || parser->block() == NULL) ? -1 : parser->block()->rpo();
  _block  = block;
#endif
}
PreserveJVMState::~PreserveJVMState() {
  GraphKit* kit = _kit;
#ifdef ASSERT
  assert(kit->bci() == _bci, "bci must not shift");
  Parse* parser = kit->is_Parse();
  int block = (parser == NULL || parser->block() == NULL) ? -1 : parser->block()->rpo();
  assert(block == _block,    "block must not shift");
#endif
  kit->set_map(_map);
  kit->set_sp(_sp);
}


//-----------------------------BuildCutout-------------------------------------
BuildCutout::BuildCutout(GraphKit* kit, Node* p, float prob, float cnt)
  : PreserveJVMState(kit)
{
  assert(p->is_Con() || p->is_Bool(), "test must be a bool");
  SafePointNode* outer_map = _map;   // preserved map is caller's
  SafePointNode* inner_map = kit->map();
  IfNode* iff = kit->create_and_map_if(outer_map->control(), p, prob, cnt);
  outer_map->set_control(kit->gvn().transform( new IfTrueNode(iff) ));
  inner_map->set_control(kit->gvn().transform( new IfFalseNode(iff) ));
}
BuildCutout::~BuildCutout() {
  GraphKit* kit = _kit;
  assert(kit->stopped(), "cutout code must stop, throw, return, etc.");
}

//---------------------------PreserveReexecuteState----------------------------
PreserveReexecuteState::PreserveReexecuteState(GraphKit* kit) {
  assert(!kit->stopped(), "must call stopped() before");
  _kit    =    kit;
  _sp     =    kit->sp();
  _reexecute = kit->jvms()->_reexecute;
}
PreserveReexecuteState::~PreserveReexecuteState() {
  if (_kit->stopped()) return;
  _kit->jvms()->_reexecute = _reexecute;
  _kit->set_sp(_sp);
}

//------------------------------clone_map--------------------------------------
// Implementation of PreserveJVMState
//
// Only clone_map(...) here. If this function is only used in the
// PreserveJVMState class we may want to get rid of this extra
// function eventually and do it all there.

SafePointNode* GraphKit::clone_map() {
  if (map() == NULL)  return NULL;

  // Clone the memory edge first
  Node* mem = MergeMemNode::make(map()->memory());
  gvn().set_type_bottom(mem);

  SafePointNode *clonemap = (SafePointNode*)map()->clone();
  JVMState* jvms = this->jvms();
  JVMState* clonejvms = jvms->clone_shallow(C);
  clonemap->set_memory(mem);
  clonemap->set_jvms(clonejvms);
  clonejvms->set_map(clonemap);
  record_for_igvn(clonemap);
  gvn().set_type_bottom(clonemap);
  return clonemap;
}


//-----------------------------set_map_clone-----------------------------------
void GraphKit::set_map_clone(SafePointNode* m) {
  _map = m;
  _map = clone_map();
  _map->set_next_exception(NULL);
  debug_only(verify_map());
}


//----------------------------kill_dead_locals---------------------------------
// Detect any locals which are known to be dead, and force them to top.
void GraphKit::kill_dead_locals() {
  // Consult the liveness information for the locals.  If any
  // of them are unused, then they can be replaced by top().  This
  // should help register allocation time and cut down on the size
  // of the deoptimization information.

  // This call is made from many of the bytecode handling
  // subroutines called from the Big Switch in do_one_bytecode.
  // Every bytecode which might include a slow path is responsible
  // for killing its dead locals.  The more consistent we
  // are about killing deads, the fewer useless phis will be
  // constructed for them at various merge points.

  // bci can be -1 (InvocationEntryBci).  We return the entry
  // liveness for the method.

  if (method() == NULL || method()->code_size() == 0) {
    // We are building a graph for a call to a native method.
    // All locals are live.
    return;
  }

  ResourceMark rm;

  // Consult the liveness information for the locals.  If any
  // of them are unused, then they can be replaced by top().  This
  // should help register allocation time and cut down on the size
  // of the deoptimization information.
  MethodLivenessResult live_locals = method()->liveness_at_bci(bci());

  int len = (int)live_locals.size();
  assert(len <= jvms()->loc_size(), "too many live locals");
  for (int local = 0; local < len; local++) {
    if (!live_locals.at(local)) {
      set_local(local, top());
    }
  }
}

#ifdef ASSERT
//-------------------------dead_locals_are_killed------------------------------
// Return true if all dead locals are set to top in the map.
// Used to assert "clean" debug info at various points.
bool GraphKit::dead_locals_are_killed() {
  if (method() == NULL || method()->code_size() == 0) {
    // No locals need to be dead, so all is as it should be.
    return true;
  }

  // Make sure somebody called kill_dead_locals upstream.
  ResourceMark rm;
  for (JVMState* jvms = this->jvms(); jvms != NULL; jvms = jvms->caller()) {
    if (jvms->loc_size() == 0)  continue;  // no locals to consult
    SafePointNode* map = jvms->map();
    ciMethod* method = jvms->method();
    int       bci    = jvms->bci();
    if (jvms == this->jvms()) {
      bci = this->bci();  // it might not yet be synched
    }
    MethodLivenessResult live_locals = method->liveness_at_bci(bci);
    int len = (int)live_locals.size();
    if (!live_locals.is_valid() || len == 0)
      // This method is trivial, or is poisoned by a breakpoint.
      return true;
    assert(len == jvms->loc_size(), "live map consistent with locals map");
    for (int local = 0; local < len; local++) {
      if (!live_locals.at(local) && map->local(jvms, local) != top()) {
        if (PrintMiscellaneous && (Verbose || WizardMode)) {
          tty->print_cr("Zombie local %d: ", local);
          jvms->dump();
        }
        return false;
      }
    }
  }
  return true;
}

#endif //ASSERT

// Helper function for enforcing certain bytecodes to reexecute if
// deoptimization happens
static bool should_reexecute_implied_by_bytecode(JVMState *jvms, bool is_anewarray) {
  ciMethod* cur_method = jvms->method();
  int       cur_bci   = jvms->bci();
  if (cur_method != NULL && cur_bci != InvocationEntryBci) {
    Bytecodes::Code code = cur_method->java_code_at_bci(cur_bci);
    return Interpreter::bytecode_should_reexecute(code) ||
           (is_anewarray && code == Bytecodes::_multianewarray);
    // Reexecute _multianewarray bytecode which was replaced with
    // sequence of [a]newarray. See Parse::do_multianewarray().
    //
    // Note: interpreter should not have it set since this optimization
    // is limited by dimensions and guarded by flag so in some cases
    // multianewarray() runtime calls will be generated and
    // the bytecode should not be reexecutes (stack will not be reset).
  } else
    return false;
}

// Helper function for adding JVMState and debug information to node
void GraphKit::add_safepoint_edges(SafePointNode* call, bool must_throw) {
  // Add the safepoint edges to the call (or other safepoint).

  // Make sure dead locals are set to top.  This
  // should help register allocation time and cut down on the size
  // of the deoptimization information.
  assert(dead_locals_are_killed(), "garbage in debug info before safepoint");

  // Walk the inline list to fill in the correct set of JVMState's
  // Also fill in the associated edges for each JVMState.

  // If the bytecode needs to be reexecuted we need to put
  // the arguments back on the stack.
  const bool should_reexecute = jvms()->should_reexecute();
  JVMState* youngest_jvms = should_reexecute ? sync_jvms_for_reexecute() : sync_jvms();

  // NOTE: set_bci (called from sync_jvms) might reset the reexecute bit to
  // undefined if the bci is different.  This is normal for Parse but it
  // should not happen for LibraryCallKit because only one bci is processed.
  assert(!is_LibraryCallKit() || (jvms()->should_reexecute() == should_reexecute),
         "in LibraryCallKit the reexecute bit should not change");

  // If we are guaranteed to throw, we can prune everything but the
  // input to the current bytecode.
  bool can_prune_locals = false;
  uint stack_slots_not_pruned = 0;
  int inputs = 0, depth = 0;
  if (must_throw) {
    assert(method() == youngest_jvms->method(), "sanity");
    if (compute_stack_effects(inputs, depth)) {
      can_prune_locals = true;
      stack_slots_not_pruned = inputs;
    }
  }

  if (env()->should_retain_local_variables()) {
    // At any safepoint, this method can get breakpointed, which would
    // then require an immediate deoptimization.
    can_prune_locals = false;  // do not prune locals
    stack_slots_not_pruned = 0;
  }

  // do not scribble on the input jvms
  JVMState* out_jvms = youngest_jvms->clone_deep(C);
  call->set_jvms(out_jvms); // Start jvms list for call node

  // For a known set of bytecodes, the interpreter should reexecute them if
  // deoptimization happens. We set the reexecute state for them here
  if (out_jvms->is_reexecute_undefined() && //don't change if already specified
      should_reexecute_implied_by_bytecode(out_jvms, call->is_AllocateArray())) {
    out_jvms->set_should_reexecute(true); //NOTE: youngest_jvms not changed
  }

  // Presize the call:
  DEBUG_ONLY(uint non_debug_edges = call->req());
  call->add_req_batch(top(), youngest_jvms->debug_depth());
  assert(call->req() == non_debug_edges + youngest_jvms->debug_depth(), "");

  // Set up edges so that the call looks like this:
  //  Call [state:] ctl io mem fptr retadr
  //       [parms:] parm0 ... parmN
  //       [root:]  loc0 ... locN stk0 ... stkSP mon0 obj0 ... monN objN
  //    [...mid:]   loc0 ... locN stk0 ... stkSP mon0 obj0 ... monN objN [...]
  //       [young:] loc0 ... locN stk0 ... stkSP mon0 obj0 ... monN objN
  // Note that caller debug info precedes callee debug info.

  // Fill pointer walks backwards from "young:" to "root:" in the diagram above:
  uint debug_ptr = call->req();

  // Loop over the map input edges associated with jvms, add them
  // to the call node, & reset all offsets to match call node array.
  for (JVMState* in_jvms = youngest_jvms; in_jvms != NULL; ) {
    uint debug_end   = debug_ptr;
    uint debug_start = debug_ptr - in_jvms->debug_size();
    debug_ptr = debug_start;  // back up the ptr

    uint p = debug_start;  // walks forward in [debug_start, debug_end)
    uint j, k, l;
    SafePointNode* in_map = in_jvms->map();
    out_jvms->set_map(call);

    if (can_prune_locals) {
      assert(in_jvms->method() == out_jvms->method(), "sanity");
      // If the current throw can reach an exception handler in this JVMS,
      // then we must keep everything live that can reach that handler.
      // As a quick and dirty approximation, we look for any handlers at all.
      if (in_jvms->method()->has_exception_handlers()) {
        can_prune_locals = false;
      }
    }

    // Add the Locals
    k = in_jvms->locoff();
    l = in_jvms->loc_size();
    out_jvms->set_locoff(p);
    if (!can_prune_locals) {
      for (j = 0; j < l; j++)
        call->set_req(p++, in_map->in(k+j));
    } else {
      p += l;  // already set to top above by add_req_batch
    }

    // Add the Expression Stack
    k = in_jvms->stkoff();
    l = in_jvms->sp();
    out_jvms->set_stkoff(p);
    if (!can_prune_locals) {
      for (j = 0; j < l; j++)
        call->set_req(p++, in_map->in(k+j));
    } else if (can_prune_locals && stack_slots_not_pruned != 0) {
      // Divide stack into {S0,...,S1}, where S0 is set to top.
      uint s1 = stack_slots_not_pruned;
      stack_slots_not_pruned = 0;  // for next iteration
      if (s1 > l)  s1 = l;
      uint s0 = l - s1;
      p += s0;  // skip the tops preinstalled by add_req_batch
      for (j = s0; j < l; j++)
        call->set_req(p++, in_map->in(k+j));
    } else {
      p += l;  // already set to top above by add_req_batch
    }

    // Add the Monitors
    k = in_jvms->monoff();
    l = in_jvms->mon_size();
    out_jvms->set_monoff(p);
    for (j = 0; j < l; j++)
      call->set_req(p++, in_map->in(k+j));

    // Copy any scalar object fields.
    k = in_jvms->scloff();
    l = in_jvms->scl_size();
    out_jvms->set_scloff(p);
    for (j = 0; j < l; j++)
      call->set_req(p++, in_map->in(k+j));

    // Finish the new jvms.
    out_jvms->set_endoff(p);

    assert(out_jvms->endoff()     == debug_end,             "fill ptr must match");
    assert(out_jvms->depth()      == in_jvms->depth(),      "depth must match");
    assert(out_jvms->loc_size()   == in_jvms->loc_size(),   "size must match");
    assert(out_jvms->mon_size()   == in_jvms->mon_size(),   "size must match");
    assert(out_jvms->scl_size()   == in_jvms->scl_size(),   "size must match");
    assert(out_jvms->debug_size() == in_jvms->debug_size(), "size must match");

    // Update the two tail pointers in parallel.
    out_jvms = out_jvms->caller();
    in_jvms  = in_jvms->caller();
  }

  assert(debug_ptr == non_debug_edges, "debug info must fit exactly");

  // Test the correctness of JVMState::debug_xxx accessors:
  assert(call->jvms()->debug_start() == non_debug_edges, "");
  assert(call->jvms()->debug_end()   == call->req(), "");
  assert(call->jvms()->debug_depth() == call->req() - non_debug_edges, "");
}

bool GraphKit::compute_stack_effects(int& inputs, int& depth) {
  Bytecodes::Code code = java_bc();
  if (code == Bytecodes::_wide) {
    code = method()->java_code_at_bci(bci() + 1);
  }

  BasicType rtype = T_ILLEGAL;
  int       rsize = 0;

  if (code != Bytecodes::_illegal) {
    depth = Bytecodes::depth(code); // checkcast=0, athrow=-1
    rtype = Bytecodes::result_type(code); // checkcast=P, athrow=V
    if (rtype < T_CONFLICT)
      rsize = type2size[rtype];
  }

  switch (code) {
  case Bytecodes::_illegal:
    return false;

  case Bytecodes::_ldc:
  case Bytecodes::_ldc_w:
  case Bytecodes::_ldc2_w:
    inputs = 0;
    break;

  case Bytecodes::_dup:         inputs = 1;  break;
  case Bytecodes::_dup_x1:      inputs = 2;  break;
  case Bytecodes::_dup_x2:      inputs = 3;  break;
  case Bytecodes::_dup2:        inputs = 2;  break;
  case Bytecodes::_dup2_x1:     inputs = 3;  break;
  case Bytecodes::_dup2_x2:     inputs = 4;  break;
  case Bytecodes::_swap:        inputs = 2;  break;
  case Bytecodes::_arraylength: inputs = 1;  break;

  case Bytecodes::_getstatic:
  case Bytecodes::_putstatic:
  case Bytecodes::_getfield:
  case Bytecodes::_putfield:
    {
      bool ignored_will_link;
      ciField* field = method()->get_field_at_bci(bci(), ignored_will_link);
      int      size  = field->type()->size();
      bool is_get = (depth >= 0), is_static = (depth & 1);
      inputs = (is_static ? 0 : 1);
      if (is_get) {
        depth = size - inputs;
      } else {
        inputs += size;        // putxxx pops the value from the stack
        depth = - inputs;
      }
    }
    break;

  case Bytecodes::_invokevirtual:
  case Bytecodes::_invokespecial:
  case Bytecodes::_invokestatic:
  case Bytecodes::_invokedynamic:
  case Bytecodes::_invokeinterface:
    {
      bool ignored_will_link;
      ciSignature* declared_signature = NULL;
      ciMethod* ignored_callee = method()->get_method_at_bci(bci(), ignored_will_link, &declared_signature);
      assert(declared_signature != NULL, "cannot be null");
      inputs   = declared_signature->arg_size_for_bc(code);
      int size = declared_signature->return_type()->size();
      depth = size - inputs;
    }
    break;

  case Bytecodes::_multianewarray:
    {
      ciBytecodeStream iter(method());
      iter.reset_to_bci(bci());
      iter.next();
      inputs = iter.get_dimensions();
      assert(rsize == 1, "");
      depth = rsize - inputs;
    }
    break;

  case Bytecodes::_ireturn:
  case Bytecodes::_lreturn:
  case Bytecodes::_freturn:
  case Bytecodes::_dreturn:
  case Bytecodes::_areturn:
    assert(rsize == -depth, "");
    inputs = rsize;
    break;

  case Bytecodes::_jsr:
  case Bytecodes::_jsr_w:
    inputs = 0;
    depth  = 1;                  // S.B. depth=1, not zero
    break;

  default:
    // bytecode produces a typed result
    inputs = rsize - depth;
    assert(inputs >= 0, "");
    break;
  }

#ifdef ASSERT
  // spot check
  int outputs = depth + inputs;
  assert(outputs >= 0, "sanity");
  switch (code) {
  case Bytecodes::_checkcast: assert(inputs == 1 && outputs == 1, ""); break;
  case Bytecodes::_athrow:    assert(inputs == 1 && outputs == 0, ""); break;
  case Bytecodes::_aload_0:   assert(inputs == 0 && outputs == 1, ""); break;
  case Bytecodes::_return:    assert(inputs == 0 && outputs == 0, ""); break;
  case Bytecodes::_drem:      assert(inputs == 4 && outputs == 2, ""); break;
  default:                    break;
  }
#endif //ASSERT

  return true;
}



//------------------------------basic_plus_adr---------------------------------
Node* GraphKit::basic_plus_adr(Node* base, Node* ptr, Node* offset) {
  // short-circuit a common case
  if (offset == intcon(0))  return ptr;
  return _gvn.transform( new AddPNode(base, ptr, offset) );
}

Node* GraphKit::ConvI2L(Node* offset) {
  // short-circuit a common case
  jint offset_con = find_int_con(offset, Type::OffsetBot);
  if (offset_con != Type::OffsetBot) {
    return longcon((jlong) offset_con);
  }
  return _gvn.transform( new ConvI2LNode(offset));
}

Node* GraphKit::ConvI2UL(Node* offset) {
  juint offset_con = (juint) find_int_con(offset, Type::OffsetBot);
  if (offset_con != (juint) Type::OffsetBot) {
    return longcon((julong) offset_con);
  }
  Node* conv = _gvn.transform( new ConvI2LNode(offset));
  Node* mask = _gvn.transform(ConLNode::make((julong) max_juint));
  return _gvn.transform( new AndLNode(conv, mask) );
}

Node* GraphKit::ConvL2I(Node* offset) {
  // short-circuit a common case
  jlong offset_con = find_long_con(offset, (jlong)Type::OffsetBot);
  if (offset_con != (jlong)Type::OffsetBot) {
    return intcon((int) offset_con);
  }
  return _gvn.transform( new ConvL2INode(offset));
}

//-------------------------load_object_klass-----------------------------------
Node* GraphKit::load_object_klass(Node* obj) {
  // Special-case a fresh allocation to avoid building nodes:
  Node* akls = AllocateNode::Ideal_klass(obj, &_gvn);
  if (akls != NULL)  return akls;
  Node* k_adr = basic_plus_adr(obj, oopDesc::klass_offset_in_bytes());
  return _gvn.transform(LoadKlassNode::make(_gvn, NULL, immutable_memory(), k_adr, TypeInstPtr::KLASS));
}

//-------------------------load_array_length-----------------------------------
Node* GraphKit::load_array_length(Node* array) {
  // Special-case a fresh allocation to avoid building nodes:
  AllocateArrayNode* alloc = AllocateArrayNode::Ideal_array_allocation(array, &_gvn);
  Node *alen;
  if (alloc == NULL) {
    Node *r_adr = basic_plus_adr(array, arrayOopDesc::length_offset_in_bytes());
    alen = _gvn.transform( new LoadRangeNode(0, immutable_memory(), r_adr, TypeInt::POS));
  } else {
    alen = alloc->Ideal_length();
    Node* ccast = alloc->make_ideal_length(_gvn.type(array)->is_oopptr(), &_gvn);
    if (ccast != alen) {
      alen = _gvn.transform(ccast);
    }
  }
  return alen;
}

//------------------------------do_null_check----------------------------------
// Helper function to do a NULL pointer check.  Returned value is
// the incoming address with NULL casted away.  You are allowed to use the
// not-null value only if you are control dependent on the test.
#ifndef PRODUCT
extern int explicit_null_checks_inserted,
           explicit_null_checks_elided;
#endif
Node* GraphKit::null_check_common(Node* value, BasicType type,
                                  // optional arguments for variations:
                                  bool assert_null,
                                  Node* *null_control,
                                  bool speculative) {
  assert(!assert_null || null_control == NULL, "not both at once");
  if (stopped())  return top();
  NOT_PRODUCT(explicit_null_checks_inserted++);

  // Construct NULL check
  Node *chk = NULL;
  switch(type) {
    case T_LONG   : chk = new CmpLNode(value, _gvn.zerocon(T_LONG)); break;
    case T_INT    : chk = new CmpINode(value, _gvn.intcon(0)); break;
    case T_ARRAY  : // fall through
      type = T_OBJECT;  // simplify further tests
    case T_OBJECT : {
      const Type *t = _gvn.type( value );

      const TypeOopPtr* tp = t->isa_oopptr();
      if (tp != NULL && tp->klass() != NULL && !tp->klass()->is_loaded()
          // Only for do_null_check, not any of its siblings:
          && !assert_null && null_control == NULL) {
        // Usually, any field access or invocation on an unloaded oop type
        // will simply fail to link, since the statically linked class is
        // likely also to be unloaded.  However, in -Xcomp mode, sometimes
        // the static class is loaded but the sharper oop type is not.
        // Rather than checking for this obscure case in lots of places,
        // we simply observe that a null check on an unloaded class
        // will always be followed by a nonsense operation, so we
        // can just issue the uncommon trap here.
        // Our access to the unloaded class will only be correct
        // after it has been loaded and initialized, which requires
        // a trip through the interpreter.
#ifndef PRODUCT
        if (WizardMode) { tty->print("Null check of unloaded "); tp->klass()->print(); tty->cr(); }
#endif
        uncommon_trap(Deoptimization::Reason_unloaded,
                      Deoptimization::Action_reinterpret,
                      tp->klass(), "!loaded");
        return top();
      }

      if (assert_null) {
        // See if the type is contained in NULL_PTR.
        // If so, then the value is already null.
        if (t->higher_equal(TypePtr::NULL_PTR)) {
          NOT_PRODUCT(explicit_null_checks_elided++);
          return value;           // Elided null assert quickly!
        }
      } else {
        // See if mixing in the NULL pointer changes type.
        // If so, then the NULL pointer was not allowed in the original
        // type.  In other words, "value" was not-null.
        if (t->meet(TypePtr::NULL_PTR) != t->remove_speculative()) {
          // same as: if (!TypePtr::NULL_PTR->higher_equal(t)) ...
          NOT_PRODUCT(explicit_null_checks_elided++);
          return value;           // Elided null check quickly!
        }
      }
      chk = new CmpPNode( value, null() );
      break;
    }

    default:
      fatal("unexpected type: %s", type2name(type));
  }
  assert(chk != NULL, "sanity check");
  chk = _gvn.transform(chk);

  BoolTest::mask btest = assert_null ? BoolTest::eq : BoolTest::ne;
  BoolNode *btst = new BoolNode( chk, btest);
  Node   *tst = _gvn.transform( btst );

  //-----------
  // if peephole optimizations occurred, a prior test existed.
  // If a prior test existed, maybe it dominates as we can avoid this test.
  if (tst != btst && type == T_OBJECT) {
    // At this point we want to scan up the CFG to see if we can
    // find an identical test (and so avoid this test altogether).
    Node *cfg = control();
    int depth = 0;
    while( depth < 16 ) {       // Limit search depth for speed
      if( cfg->Opcode() == Op_IfTrue &&
          cfg->in(0)->in(1) == tst ) {
        // Found prior test.  Use "cast_not_null" to construct an identical
        // CastPP (and hence hash to) as already exists for the prior test.
        // Return that casted value.
        if (assert_null) {
          replace_in_map(value, null());
          return null();  // do not issue the redundant test
        }
        Node *oldcontrol = control();
        set_control(cfg);
        Node *res = cast_not_null(value);
        set_control(oldcontrol);
        NOT_PRODUCT(explicit_null_checks_elided++);
        return res;
      }
      cfg = IfNode::up_one_dom(cfg, /*linear_only=*/ true);
      if (cfg == NULL)  break;  // Quit at region nodes
      depth++;
    }
  }

  //-----------
  // Branch to failure if null
  float ok_prob = PROB_MAX;  // a priori estimate:  nulls never happen
  Deoptimization::DeoptReason reason;
  if (assert_null) {
    reason = Deoptimization::reason_null_assert(speculative);
  } else if (type == T_OBJECT) {
    reason = Deoptimization::reason_null_check(speculative);
  } else {
    reason = Deoptimization::Reason_div0_check;
  }
  // %%% Since Reason_unhandled is not recorded on a per-bytecode basis,
  // ciMethodData::has_trap_at will return a conservative -1 if any
  // must-be-null assertion has failed.  This could cause performance
  // problems for a method after its first do_null_assert failure.
  // Consider using 'Reason_class_check' instead?

  // To cause an implicit null check, we set the not-null probability
  // to the maximum (PROB_MAX).  For an explicit check the probability
  // is set to a smaller value.
  if (null_control != NULL || too_many_traps(reason)) {
    // probability is less likely
    ok_prob =  PROB_LIKELY_MAG(3);
  } else if (!assert_null &&
             (ImplicitNullCheckThreshold > 0) &&
             method() != NULL &&
             (method()->method_data()->trap_count(reason)
              >= (uint)ImplicitNullCheckThreshold)) {
    ok_prob =  PROB_LIKELY_MAG(3);
  }

  if (null_control != NULL) {
    IfNode* iff = create_and_map_if(control(), tst, ok_prob, COUNT_UNKNOWN);
    Node* null_true = _gvn.transform( new IfFalseNode(iff));
    set_control(      _gvn.transform( new IfTrueNode(iff)));
#ifndef PRODUCT
    if (null_true == top()) {
      explicit_null_checks_elided++;
    }
#endif
    (*null_control) = null_true;
  } else {
    BuildCutout unless(this, tst, ok_prob);
    // Check for optimizer eliding test at parse time
    if (stopped()) {
      // Failure not possible; do not bother making uncommon trap.
      NOT_PRODUCT(explicit_null_checks_elided++);
    } else if (assert_null) {
      uncommon_trap(reason,
                    Deoptimization::Action_make_not_entrant,
                    NULL, "assert_null");
    } else {
      replace_in_map(value, zerocon(type));
      builtin_throw(reason);
    }
  }

  // Must throw exception, fall-thru not possible?
  if (stopped()) {
    return top();               // No result
  }

  if (assert_null) {
    // Cast obj to null on this path.
    replace_in_map(value, zerocon(type));
    return zerocon(type);
  }

  // Cast obj to not-null on this path, if there is no null_control.
  // (If there is a null_control, a non-null value may come back to haunt us.)
  if (type == T_OBJECT) {
    Node* cast = cast_not_null(value, false);
    if (null_control == NULL || (*null_control) == top())
      replace_in_map(value, cast);
    value = cast;
  }

  return value;
}


//------------------------------cast_not_null----------------------------------
// Cast obj to not-null on this path
Node* GraphKit::cast_not_null(Node* obj, bool do_replace_in_map) {
  const Type *t = _gvn.type(obj);
  const Type *t_not_null = t->join_speculative(TypePtr::NOTNULL);
  // Object is already not-null?
  if( t == t_not_null ) return obj;

  Node *cast = new CastPPNode(obj,t_not_null);
  cast->init_req(0, control());
  cast = _gvn.transform( cast );

  // Scan for instances of 'obj' in the current JVM mapping.
  // These instances are known to be not-null after the test.
  if (do_replace_in_map)
    replace_in_map(obj, cast);

  return cast;                  // Return casted value
}

// Sometimes in intrinsics, we implicitly know an object is not null
// (there's no actual null check) so we can cast it to not null. In
// the course of optimizations, the input to the cast can become null.
// In that case that data path will die and we need the control path
// to become dead as well to keep the graph consistent. So we have to
// add a check for null for which one branch can't be taken. It uses
// an Opaque4 node that will cause the check to be removed after loop
// opts so the test goes away and the compiled code doesn't execute a
// useless check.
Node* GraphKit::must_be_not_null(Node* value, bool do_replace_in_map) {
  if (!TypePtr::NULL_PTR->higher_equal(_gvn.type(value))) {
    return value;
  }
  Node* chk = _gvn.transform(new CmpPNode(value, null()));
  Node *tst = _gvn.transform(new BoolNode(chk, BoolTest::ne));
  Node* opaq = _gvn.transform(new Opaque4Node(C, tst, intcon(1)));
  IfNode *iff = new IfNode(control(), opaq, PROB_MAX, COUNT_UNKNOWN);
  _gvn.set_type(iff, iff->Value(&_gvn));
  Node *if_f = _gvn.transform(new IfFalseNode(iff));
  Node *frame = _gvn.transform(new ParmNode(C->start(), TypeFunc::FramePtr));
  Node* halt = _gvn.transform(new HaltNode(if_f, frame, "unexpected null in intrinsic"));
  C->root()->add_req(halt);
  Node *if_t = _gvn.transform(new IfTrueNode(iff));
  set_control(if_t);
  return cast_not_null(value, do_replace_in_map);
}


//--------------------------replace_in_map-------------------------------------
void GraphKit::replace_in_map(Node* old, Node* neww) {
  if (old == neww) {
    return;
  }

  map()->replace_edge(old, neww);

  // Note: This operation potentially replaces any edge
  // on the map.  This includes locals, stack, and monitors
  // of the current (innermost) JVM state.

  // don't let inconsistent types from profiling escape this
  // method

  const Type* told = _gvn.type(old);
  const Type* tnew = _gvn.type(neww);

  if (!tnew->higher_equal(told)) {
    return;
  }

  map()->record_replaced_node(old, neww);
}


//=============================================================================
//--------------------------------memory---------------------------------------
Node* GraphKit::memory(uint alias_idx) {
  MergeMemNode* mem = merged_memory();
  Node* p = mem->memory_at(alias_idx);
  _gvn.set_type(p, Type::MEMORY);  // must be mapped
  return p;
}

//-----------------------------reset_memory------------------------------------
Node* GraphKit::reset_memory() {
  Node* mem = map()->memory();
  // do not use this node for any more parsing!
  debug_only( map()->set_memory((Node*)NULL) );
  return _gvn.transform( mem );
}

//------------------------------set_all_memory---------------------------------
void GraphKit::set_all_memory(Node* newmem) {
  Node* mergemem = MergeMemNode::make(newmem);
  gvn().set_type_bottom(mergemem);
  map()->set_memory(mergemem);
}

//------------------------------set_all_memory_call----------------------------
void GraphKit::set_all_memory_call(Node* call, bool separate_io_proj) {
  Node* newmem = _gvn.transform( new ProjNode(call, TypeFunc::Memory, separate_io_proj) );
  set_all_memory(newmem);
}

//=============================================================================
//
// parser factory methods for MemNodes
//
// These are layered on top of the factory methods in LoadNode and StoreNode,
// and integrate with the parser's memory state and _gvn engine.
//

// factory methods in "int adr_idx"
Node* GraphKit::make_load(Node* ctl, Node* adr, const Type* t, BasicType bt,
                          int adr_idx,
                          MemNode::MemOrd mo,
                          LoadNode::ControlDependency control_dependency,
                          bool require_atomic_access,
                          bool unaligned,
                          bool mismatched,
                          bool unsafe,
                          uint8_t barrier_data) {
  assert(adr_idx != Compile::AliasIdxTop, "use other make_load factory" );
  const TypePtr* adr_type = NULL; // debug-mode-only argument
  debug_only(adr_type = C->get_adr_type(adr_idx));
  Node* mem = memory(adr_idx);
  Node* ld;
  if (require_atomic_access && bt == T_LONG) {
    ld = LoadLNode::make_atomic(ctl, mem, adr, adr_type, t, mo, control_dependency, unaligned, mismatched, unsafe, barrier_data);
  } else if (require_atomic_access && bt == T_DOUBLE) {
    ld = LoadDNode::make_atomic(ctl, mem, adr, adr_type, t, mo, control_dependency, unaligned, mismatched, unsafe, barrier_data);
  } else {
    ld = LoadNode::make(_gvn, ctl, mem, adr, adr_type, t, bt, mo, control_dependency, unaligned, mismatched, unsafe, barrier_data);
  }
  ld = _gvn.transform(ld);
  if (((bt == T_OBJECT) && C->do_escape_analysis()) || C->eliminate_boxing()) {
    // Improve graph before escape analysis and boxing elimination.
    record_for_igvn(ld);
  }
  return ld;
}

Node* GraphKit::store_to_memory(Node* ctl, Node* adr, Node *val, BasicType bt,
                                int adr_idx,
                                MemNode::MemOrd mo,
                                bool require_atomic_access,
                                bool unaligned,
                                bool mismatched,
                                bool unsafe) {
  assert(adr_idx != Compile::AliasIdxTop, "use other store_to_memory factory" );
  const TypePtr* adr_type = NULL;
  debug_only(adr_type = C->get_adr_type(adr_idx));
  Node *mem = memory(adr_idx);
  Node* st;
  if (require_atomic_access && bt == T_LONG) {
    st = StoreLNode::make_atomic(ctl, mem, adr, adr_type, val, mo);
  } else if (require_atomic_access && bt == T_DOUBLE) {
    st = StoreDNode::make_atomic(ctl, mem, adr, adr_type, val, mo);
  } else {
    st = StoreNode::make(_gvn, ctl, mem, adr, adr_type, val, bt, mo);
  }
  if (unaligned) {
    st->as_Store()->set_unaligned_access();
  }
  if (mismatched) {
    st->as_Store()->set_mismatched_access();
  }
  if (unsafe) {
    st->as_Store()->set_unsafe_access();
  }
  st = _gvn.transform(st);
  set_memory(st, adr_idx);
  // Back-to-back stores can only remove intermediate store with DU info
  // so push on worklist for optimizer.
  if (mem->req() > MemNode::Address && adr == mem->in(MemNode::Address))
    record_for_igvn(st);

  return st;
}

Node* GraphKit::access_store_at(Node* obj,
                                Node* adr,
                                const TypePtr* adr_type,
                                Node* val,
                                const Type* val_type,
                                BasicType bt,
                                DecoratorSet decorators) {
  // Transformation of a value which could be NULL pointer (CastPP #NULL)
  // could be delayed during Parse (for example, in adjust_map_after_if()).
  // Execute transformation here to avoid barrier generation in such case.
  if (_gvn.type(val) == TypePtr::NULL_PTR) {
    val = _gvn.makecon(TypePtr::NULL_PTR);
  }

  if (stopped()) {
    return top(); // Dead path ?
  }

  assert(val != NULL, "not dead path");

  C2AccessValuePtr addr(adr, adr_type);
  C2AccessValue value(val, val_type);
  C2ParseAccess access(this, decorators | C2_WRITE_ACCESS, bt, obj, addr);
  if (access.is_raw()) {
    return _barrier_set->BarrierSetC2::store_at(access, value);
  } else {
    return _barrier_set->store_at(access, value);
  }
}

Node* GraphKit::access_load_at(Node* obj,   // containing obj
                               Node* adr,   // actual adress to store val at
                               const TypePtr* adr_type,
                               const Type* val_type,
                               BasicType bt,
                               DecoratorSet decorators) {
  if (stopped()) {
    return top(); // Dead path ?
  }

  C2AccessValuePtr addr(adr, adr_type);
  C2ParseAccess access(this, decorators | C2_READ_ACCESS, bt, obj, addr);
  if (access.is_raw()) {
    return _barrier_set->BarrierSetC2::load_at(access, val_type);
  } else {
    return _barrier_set->load_at(access, val_type);
  }
}

Node* GraphKit::access_load(Node* adr,   // actual adress to load val at
                            const Type* val_type,
                            BasicType bt,
                            DecoratorSet decorators) {
  if (stopped()) {
    return top(); // Dead path ?
  }

  C2AccessValuePtr addr(adr, adr->bottom_type()->is_ptr());
  C2ParseAccess access(this, decorators | C2_READ_ACCESS, bt, NULL, addr);
  if (access.is_raw()) {
    return _barrier_set->BarrierSetC2::load_at(access, val_type);
  } else {
    return _barrier_set->load_at(access, val_type);
  }
}

Node* GraphKit::access_atomic_cmpxchg_val_at(Node* obj,
                                             Node* adr,
                                             const TypePtr* adr_type,
                                             int alias_idx,
                                             Node* expected_val,
                                             Node* new_val,
                                             const Type* value_type,
                                             BasicType bt,
                                             DecoratorSet decorators) {
  C2AccessValuePtr addr(adr, adr_type);
  C2AtomicParseAccess access(this, decorators | C2_READ_ACCESS | C2_WRITE_ACCESS,
                        bt, obj, addr, alias_idx);
  if (access.is_raw()) {
    return _barrier_set->BarrierSetC2::atomic_cmpxchg_val_at(access, expected_val, new_val, value_type);
  } else {
    return _barrier_set->atomic_cmpxchg_val_at(access, expected_val, new_val, value_type);
  }
}

Node* GraphKit::access_atomic_cmpxchg_bool_at(Node* obj,
                                              Node* adr,
                                              const TypePtr* adr_type,
                                              int alias_idx,
                                              Node* expected_val,
                                              Node* new_val,
                                              const Type* value_type,
                                              BasicType bt,
                                              DecoratorSet decorators) {
  C2AccessValuePtr addr(adr, adr_type);
  C2AtomicParseAccess access(this, decorators | C2_READ_ACCESS | C2_WRITE_ACCESS,
                        bt, obj, addr, alias_idx);
  if (access.is_raw()) {
    return _barrier_set->BarrierSetC2::atomic_cmpxchg_bool_at(access, expected_val, new_val, value_type);
  } else {
    return _barrier_set->atomic_cmpxchg_bool_at(access, expected_val, new_val, value_type);
  }
}

Node* GraphKit::access_atomic_xchg_at(Node* obj,
                                      Node* adr,
                                      const TypePtr* adr_type,
                                      int alias_idx,
                                      Node* new_val,
                                      const Type* value_type,
                                      BasicType bt,
                                      DecoratorSet decorators) {
  C2AccessValuePtr addr(adr, adr_type);
  C2AtomicParseAccess access(this, decorators | C2_READ_ACCESS | C2_WRITE_ACCESS,
                        bt, obj, addr, alias_idx);
  if (access.is_raw()) {
    return _barrier_set->BarrierSetC2::atomic_xchg_at(access, new_val, value_type);
  } else {
    return _barrier_set->atomic_xchg_at(access, new_val, value_type);
  }
}

Node* GraphKit::access_atomic_add_at(Node* obj,
                                     Node* adr,
                                     const TypePtr* adr_type,
                                     int alias_idx,
                                     Node* new_val,
                                     const Type* value_type,
                                     BasicType bt,
                                     DecoratorSet decorators) {
  C2AccessValuePtr addr(adr, adr_type);
  C2AtomicParseAccess access(this, decorators | C2_READ_ACCESS | C2_WRITE_ACCESS, bt, obj, addr, alias_idx);
  if (access.is_raw()) {
    return _barrier_set->BarrierSetC2::atomic_add_at(access, new_val, value_type);
  } else {
    return _barrier_set->atomic_add_at(access, new_val, value_type);
  }
}

void GraphKit::access_clone(Node* src, Node* dst, Node* size, bool is_array) {
  return _barrier_set->clone(this, src, dst, size, is_array);
}

//-------------------------array_element_address-------------------------
Node* GraphKit::array_element_address(Node* ary, Node* idx, BasicType elembt,
                                      const TypeInt* sizetype, Node* ctrl) {
  uint shift  = exact_log2(type2aelembytes(elembt));
  uint header = arrayOopDesc::base_offset_in_bytes(elembt);

  // short-circuit a common case (saves lots of confusing waste motion)
  jint idx_con = find_int_con(idx, -1);
  if (idx_con >= 0) {
    intptr_t offset = header + ((intptr_t)idx_con << shift);
    return basic_plus_adr(ary, offset);
  }

  // must be correct type for alignment purposes
  Node* base  = basic_plus_adr(ary, header);
  idx = Compile::conv_I2X_index(&_gvn, idx, sizetype, ctrl);
  Node* scale = _gvn.transform( new LShiftXNode(idx, intcon(shift)) );
  return basic_plus_adr(ary, base, scale);
}

//-------------------------load_array_element-------------------------
Node* GraphKit::load_array_element(Node* ctl, Node* ary, Node* idx, const TypeAryPtr* arytype) {
  const Type* elemtype = arytype->elem();
  BasicType elembt = elemtype->array_element_basic_type();
  Node* adr = array_element_address(ary, idx, elembt, arytype->size());
  if (elembt == T_NARROWOOP) {
    elembt = T_OBJECT; // To satisfy switch in LoadNode::make()
  }
  Node* ld = make_load(ctl, adr, elemtype, elembt, arytype, MemNode::unordered);
  return ld;
}

//-------------------------set_arguments_for_java_call-------------------------
// Arguments (pre-popped from the stack) are taken from the JVMS.
void GraphKit::set_arguments_for_java_call(CallJavaNode* call) {
  // Add the call arguments:
  uint nargs = call->method()->arg_size();
  for (uint i = 0; i < nargs; i++) {
    Node* arg = argument(i);
    call->init_req(i + TypeFunc::Parms, arg);
  }
}

//---------------------------set_edges_for_java_call---------------------------
// Connect a newly created call into the current JVMS.
// A return value node (if any) is returned from set_edges_for_java_call.
void GraphKit::set_edges_for_java_call(CallJavaNode* call, bool must_throw, bool separate_io_proj) {

  // Add the predefined inputs:
  call->init_req( TypeFunc::Control, control() );
  call->init_req( TypeFunc::I_O    , i_o() );
  call->init_req( TypeFunc::Memory , reset_memory() );
  call->init_req( TypeFunc::FramePtr, frameptr() );
  call->init_req( TypeFunc::ReturnAdr, top() );

  add_safepoint_edges(call, must_throw);

  Node* xcall = _gvn.transform(call);

  if (xcall == top()) {
    set_control(top());
    return;
  }
  assert(xcall == call, "call identity is stable");

  // Re-use the current map to produce the result.

  set_control(_gvn.transform(new ProjNode(call, TypeFunc::Control)));
  set_i_o(    _gvn.transform(new ProjNode(call, TypeFunc::I_O    , separate_io_proj)));
  set_all_memory_call(xcall, separate_io_proj);

  //return xcall;   // no need, caller already has it
}

Node* GraphKit::set_results_for_java_call(CallJavaNode* call, bool separate_io_proj, bool deoptimize) {
  if (stopped())  return top();  // maybe the call folded up?

  // Capture the return value, if any.
  Node* ret;
  if (call->method() == NULL ||
      call->method()->return_type()->basic_type() == T_VOID)
        ret = top();
  else  ret = _gvn.transform(new ProjNode(call, TypeFunc::Parms));

  // Note:  Since any out-of-line call can produce an exception,
  // we always insert an I_O projection from the call into the result.

  make_slow_call_ex(call, env()->Throwable_klass(), separate_io_proj, deoptimize);

  if (separate_io_proj) {
    // The caller requested separate projections be used by the fall
    // through and exceptional paths, so replace the projections for
    // the fall through path.
    set_i_o(_gvn.transform( new ProjNode(call, TypeFunc::I_O) ));
    set_all_memory(_gvn.transform( new ProjNode(call, TypeFunc::Memory) ));
  }
  return ret;
}

//--------------------set_predefined_input_for_runtime_call--------------------
// Reading and setting the memory state is way conservative here.
// The real problem is that I am not doing real Type analysis on memory,
// so I cannot distinguish card mark stores from other stores.  Across a GC
// point the Store Barrier and the card mark memory has to agree.  I cannot
// have a card mark store and its barrier split across the GC point from
// either above or below.  Here I get that to happen by reading ALL of memory.
// A better answer would be to separate out card marks from other memory.
// For now, return the input memory state, so that it can be reused
// after the call, if this call has restricted memory effects.
Node* GraphKit::set_predefined_input_for_runtime_call(SafePointNode* call, Node* narrow_mem) {
  // Set fixed predefined input arguments
  Node* memory = reset_memory();
  Node* m = narrow_mem == NULL ? memory : narrow_mem;
  call->init_req( TypeFunc::Control,   control()  );
  call->init_req( TypeFunc::I_O,       top()      ); // does no i/o
  call->init_req( TypeFunc::Memory,    m          ); // may gc ptrs
  call->init_req( TypeFunc::FramePtr,  frameptr() );
  call->init_req( TypeFunc::ReturnAdr, top()      );
  return memory;
}

//-------------------set_predefined_output_for_runtime_call--------------------
// Set control and memory (not i_o) from the call.
// If keep_mem is not NULL, use it for the output state,
// except for the RawPtr output of the call, if hook_mem is TypeRawPtr::BOTTOM.
// If hook_mem is NULL, this call produces no memory effects at all.
// If hook_mem is a Java-visible memory slice (such as arraycopy operands),
// then only that memory slice is taken from the call.
// In the last case, we must put an appropriate memory barrier before
// the call, so as to create the correct anti-dependencies on loads
// preceding the call.
void GraphKit::set_predefined_output_for_runtime_call(Node* call,
                                                      Node* keep_mem,
                                                      const TypePtr* hook_mem) {
  // no i/o
  set_control(_gvn.transform( new ProjNode(call,TypeFunc::Control) ));
  if (keep_mem) {
    // First clone the existing memory state
    set_all_memory(keep_mem);
    if (hook_mem != NULL) {
      // Make memory for the call
      Node* mem = _gvn.transform( new ProjNode(call, TypeFunc::Memory) );
      // Set the RawPtr memory state only.  This covers all the heap top/GC stuff
      // We also use hook_mem to extract specific effects from arraycopy stubs.
      set_memory(mem, hook_mem);
    }
    // ...else the call has NO memory effects.

    // Make sure the call advertises its memory effects precisely.
    // This lets us build accurate anti-dependences in gcm.cpp.
    assert(C->alias_type(call->adr_type()) == C->alias_type(hook_mem),
           "call node must be constructed correctly");
  } else {
    assert(hook_mem == NULL, "");
    // This is not a "slow path" call; all memory comes from the call.
    set_all_memory_call(call);
  }
}

// Keep track of MergeMems feeding into other MergeMems
static void add_mergemem_users_to_worklist(Unique_Node_List& wl, Node* mem) {
  if (!mem->is_MergeMem()) {
    return;
  }
  for (SimpleDUIterator i(mem); i.has_next(); i.next()) {
    Node* use = i.get();
    if (use->is_MergeMem()) {
      wl.push(use);
    }
  }
}

// Replace the call with the current state of the kit.
void GraphKit::replace_call(CallNode* call, Node* result, bool do_replaced_nodes) {
  JVMState* ejvms = NULL;
  if (has_exceptions()) {
    ejvms = transfer_exceptions_into_jvms();
  }

  ReplacedNodes replaced_nodes = map()->replaced_nodes();
  ReplacedNodes replaced_nodes_exception;
  Node* ex_ctl = top();

  SafePointNode* final_state = stop();

  // Find all the needed outputs of this call
  CallProjections callprojs;
  call->extract_projections(&callprojs, true);

  Unique_Node_List wl;
  Node* init_mem = call->in(TypeFunc::Memory);
  Node* final_mem = final_state->in(TypeFunc::Memory);
  Node* final_ctl = final_state->in(TypeFunc::Control);
  Node* final_io = final_state->in(TypeFunc::I_O);

  // Replace all the old call edges with the edges from the inlining result
  if (callprojs.fallthrough_catchproj != NULL) {
    C->gvn_replace_by(callprojs.fallthrough_catchproj, final_ctl);
  }
  if (callprojs.fallthrough_memproj != NULL) {
    if (final_mem->is_MergeMem()) {
      // Parser's exits MergeMem was not transformed but may be optimized
      final_mem = _gvn.transform(final_mem);
    }
    C->gvn_replace_by(callprojs.fallthrough_memproj,   final_mem);
    add_mergemem_users_to_worklist(wl, final_mem);
  }
  if (callprojs.fallthrough_ioproj != NULL) {
    C->gvn_replace_by(callprojs.fallthrough_ioproj,    final_io);
  }

  // Replace the result with the new result if it exists and is used
  if (callprojs.resproj != NULL && result != NULL) {
    C->gvn_replace_by(callprojs.resproj, result);
  }

  if (ejvms == NULL) {
    // No exception edges to simply kill off those paths
    if (callprojs.catchall_catchproj != NULL) {
      C->gvn_replace_by(callprojs.catchall_catchproj, C->top());
    }
    if (callprojs.catchall_memproj != NULL) {
      C->gvn_replace_by(callprojs.catchall_memproj,   C->top());
    }
    if (callprojs.catchall_ioproj != NULL) {
      C->gvn_replace_by(callprojs.catchall_ioproj,    C->top());
    }
    // Replace the old exception object with top
    if (callprojs.exobj != NULL) {
      C->gvn_replace_by(callprojs.exobj, C->top());
    }
  } else {
    GraphKit ekit(ejvms);

    // Load my combined exception state into the kit, with all phis transformed:
    SafePointNode* ex_map = ekit.combine_and_pop_all_exception_states();
    replaced_nodes_exception = ex_map->replaced_nodes();

    Node* ex_oop = ekit.use_exception_state(ex_map);

    if (callprojs.catchall_catchproj != NULL) {
      C->gvn_replace_by(callprojs.catchall_catchproj, ekit.control());
      ex_ctl = ekit.control();
    }
    if (callprojs.catchall_memproj != NULL) {
      Node* ex_mem = ekit.reset_memory();
      C->gvn_replace_by(callprojs.catchall_memproj,   ex_mem);
      add_mergemem_users_to_worklist(wl, ex_mem);
    }
    if (callprojs.catchall_ioproj != NULL) {
      C->gvn_replace_by(callprojs.catchall_ioproj,    ekit.i_o());
    }

    // Replace the old exception object with the newly created one
    if (callprojs.exobj != NULL) {
      C->gvn_replace_by(callprojs.exobj, ex_oop);
    }
  }

  // Disconnect the call from the graph
  call->disconnect_inputs(C);
  C->gvn_replace_by(call, C->top());

  // Clean up any MergeMems that feed other MergeMems since the
  // optimizer doesn't like that.
  while (wl.size() > 0) {
    _gvn.transform(wl.pop());
  }

  if (callprojs.fallthrough_catchproj != NULL && !final_ctl->is_top() && do_replaced_nodes) {
    replaced_nodes.apply(C, final_ctl);
  }
  if (!ex_ctl->is_top() && do_replaced_nodes) {
    replaced_nodes_exception.apply(C, ex_ctl);
  }
}


//------------------------------increment_counter------------------------------
// for statistics: increment a VM counter by 1

void GraphKit::increment_counter(address counter_addr) {
  Node* adr1 = makecon(TypeRawPtr::make(counter_addr));
  increment_counter(adr1);
}

void GraphKit::increment_counter(Node* counter_addr) {
  int adr_type = Compile::AliasIdxRaw;
  Node* ctrl = control();
  Node* cnt  = make_load(ctrl, counter_addr, TypeInt::INT, T_INT, adr_type, MemNode::unordered);
  Node* incr = _gvn.transform(new AddINode(cnt, _gvn.intcon(1)));
  store_to_memory(ctrl, counter_addr, incr, T_INT, adr_type, MemNode::unordered);
}


//------------------------------uncommon_trap----------------------------------
// Bail out to the interpreter in mid-method.  Implemented by calling the
// uncommon_trap blob.  This helper function inserts a runtime call with the
// right debug info.
void GraphKit::uncommon_trap(int trap_request,
                             ciKlass* klass, const char* comment,
                             bool must_throw,
                             bool keep_exact_action) {
  if (failing())  stop();
  if (stopped())  return; // trap reachable?

  // Note:  If ProfileTraps is true, and if a deopt. actually
  // occurs here, the runtime will make sure an MDO exists.  There is
  // no need to call method()->ensure_method_data() at this point.

  // Set the stack pointer to the right value for reexecution:
  set_sp(reexecute_sp());

#ifdef ASSERT
  if (!must_throw) {
    // Make sure the stack has at least enough depth to execute
    // the current bytecode.
    int inputs, ignored_depth;
    if (compute_stack_effects(inputs, ignored_depth)) {
      assert(sp() >= inputs, "must have enough JVMS stack to execute %s: sp=%d, inputs=%d",
             Bytecodes::name(java_bc()), sp(), inputs);
    }
  }
#endif

  Deoptimization::DeoptReason reason = Deoptimization::trap_request_reason(trap_request);
  Deoptimization::DeoptAction action = Deoptimization::trap_request_action(trap_request);

  switch (action) {
  case Deoptimization::Action_maybe_recompile:
  case Deoptimization::Action_reinterpret:
    // Temporary fix for 6529811 to allow virtual calls to be sure they
    // get the chance to go from mono->bi->mega
    if (!keep_exact_action &&
        Deoptimization::trap_request_index(trap_request) < 0 &&
        too_many_recompiles(reason)) {
      // This BCI is causing too many recompilations.
      if (C->log() != NULL) {
        C->log()->elem("observe that='trap_action_change' reason='%s' from='%s' to='none'",
                Deoptimization::trap_reason_name(reason),
                Deoptimization::trap_action_name(action));
      }
      action = Deoptimization::Action_none;
      trap_request = Deoptimization::make_trap_request(reason, action);
    } else {
      C->set_trap_can_recompile(true);
    }
    break;
  case Deoptimization::Action_make_not_entrant:
    C->set_trap_can_recompile(true);
    break;
  case Deoptimization::Action_none:
  case Deoptimization::Action_make_not_compilable:
    break;
  default:
#ifdef ASSERT
    fatal("unknown action %d: %s", action, Deoptimization::trap_action_name(action));
#endif
    break;
  }

  if (TraceOptoParse) {
    char buf[100];
    tty->print_cr("Uncommon trap %s at bci:%d",
                  Deoptimization::format_trap_request(buf, sizeof(buf),
                                                      trap_request), bci());
  }

  CompileLog* log = C->log();
  if (log != NULL) {
    int kid = (klass == NULL)? -1: log->identify(klass);
    log->begin_elem("uncommon_trap bci='%d'", bci());
    char buf[100];
    log->print(" %s", Deoptimization::format_trap_request(buf, sizeof(buf),
                                                          trap_request));
    if (kid >= 0)         log->print(" klass='%d'", kid);
    if (comment != NULL)  log->print(" comment='%s'", comment);
    log->end_elem();
  }

  // Make sure any guarding test views this path as very unlikely
  Node *i0 = control()->in(0);
  if (i0 != NULL && i0->is_If()) {        // Found a guarding if test?
    IfNode *iff = i0->as_If();
    float f = iff->_prob;   // Get prob
    if (control()->Opcode() == Op_IfTrue) {
      if (f > PROB_UNLIKELY_MAG(4))
        iff->_prob = PROB_MIN;
    } else {
      if (f < PROB_LIKELY_MAG(4))
        iff->_prob = PROB_MAX;
    }
  }

  // Clear out dead values from the debug info.
  kill_dead_locals();

  // Now insert the uncommon trap subroutine call
  address call_addr = SharedRuntime::uncommon_trap_blob()->entry_point();
  const TypePtr* no_memory_effects = NULL;
  // Pass the index of the class to be loaded
  Node* call = make_runtime_call(RC_NO_LEAF | RC_UNCOMMON |
                                 (must_throw ? RC_MUST_THROW : 0),
                                 OptoRuntime::uncommon_trap_Type(),
                                 call_addr, "uncommon_trap", no_memory_effects,
                                 intcon(trap_request));
  assert(call->as_CallStaticJava()->uncommon_trap_request() == trap_request,
         "must extract request correctly from the graph");
  assert(trap_request != 0, "zero value reserved by uncommon_trap_request");

  call->set_req(TypeFunc::ReturnAdr, returnadr());
  // The debug info is the only real input to this call.

  // Halt-and-catch fire here.  The above call should never return!
  HaltNode* halt = new HaltNode(control(), frameptr(), "uncommon trap returned which should never happen"
                                                       PRODUCT_ONLY(COMMA /*reachable*/false));
  _gvn.set_type_bottom(halt);
  root()->add_req(halt);

  stop_and_kill_map();
}


//--------------------------just_allocated_object------------------------------
// Report the object that was just allocated.
// It must be the case that there are no intervening safepoints.
// We use this to determine if an object is so "fresh" that
// it does not require card marks.
Node* GraphKit::just_allocated_object(Node* current_control) {
  Node* ctrl = current_control;
  // Object::<init> is invoked after allocation, most of invoke nodes
  // will be reduced, but a region node is kept in parse time, we check
  // the pattern and skip the region node if it degraded to a copy.
  if (ctrl != NULL && ctrl->is_Region() && ctrl->req() == 2 &&
      ctrl->as_Region()->is_copy()) {
    ctrl = ctrl->as_Region()->is_copy();
  }
  if (C->recent_alloc_ctl() == ctrl) {
   return C->recent_alloc_obj();
  }
  return NULL;
}


/**
 * Record profiling data exact_kls for Node n with the type system so
 * that it can propagate it (speculation)
 *
 * @param n          node that the type applies to
 * @param exact_kls  type from profiling
 * @param maybe_null did profiling see null?
 *
 * @return           node with improved type
 */
Node* GraphKit::record_profile_for_speculation(Node* n, ciKlass* exact_kls, ProfilePtrKind ptr_kind) {
  const Type* current_type = _gvn.type(n);
  assert(UseTypeSpeculation, "type speculation must be on");

  const TypePtr* speculative = current_type->speculative();

  // Should the klass from the profile be recorded in the speculative type?
  if (current_type->would_improve_type(exact_kls, jvms()->depth())) {
    const TypeKlassPtr* tklass = TypeKlassPtr::make(exact_kls);
    const TypeOopPtr* xtype = tklass->as_instance_type();
    assert(xtype->klass_is_exact(), "Should be exact");
    // Any reason to believe n is not null (from this profiling or a previous one)?
    assert(ptr_kind != ProfileAlwaysNull, "impossible here");
    const TypePtr* ptr = (ptr_kind == ProfileMaybeNull && current_type->speculative_maybe_null()) ? TypePtr::BOTTOM : TypePtr::NOTNULL;
    // record the new speculative type's depth
    speculative = xtype->cast_to_ptr_type(ptr->ptr())->is_ptr();
    speculative = speculative->with_inline_depth(jvms()->depth());
  } else if (current_type->would_improve_ptr(ptr_kind)) {
    // Profiling report that null was never seen so we can change the
    // speculative type to non null ptr.
    if (ptr_kind == ProfileAlwaysNull) {
      speculative = TypePtr::NULL_PTR;
    } else {
      assert(ptr_kind == ProfileNeverNull, "nothing else is an improvement");
      const TypePtr* ptr = TypePtr::NOTNULL;
      if (speculative != NULL) {
        speculative = speculative->cast_to_ptr_type(ptr->ptr())->is_ptr();
      } else {
        speculative = ptr;
      }
    }
  }

  if (speculative != current_type->speculative()) {
    // Build a type with a speculative type (what we think we know
    // about the type but will need a guard when we use it)
    const TypeOopPtr* spec_type = TypeOopPtr::make(TypePtr::BotPTR, Type::OffsetBot, TypeOopPtr::InstanceBot, speculative);
    // We're changing the type, we need a new CheckCast node to carry
    // the new type. The new type depends on the control: what
    // profiling tells us is only valid from here as far as we can
    // tell.
    Node* cast = new CheckCastPPNode(control(), n, current_type->remove_speculative()->join_speculative(spec_type));
    cast = _gvn.transform(cast);
    replace_in_map(n, cast);
    n = cast;
  }

  return n;
}

/**
 * Record profiling data from receiver profiling at an invoke with the
 * type system so that it can propagate it (speculation)
 *
 * @param n  receiver node
 *
 * @return   node with improved type
 */
Node* GraphKit::record_profiled_receiver_for_speculation(Node* n) {
  if (!UseTypeSpeculation) {
    return n;
  }
  ciKlass* exact_kls = profile_has_unique_klass();
  ProfilePtrKind ptr_kind = ProfileMaybeNull;
  if ((java_bc() == Bytecodes::_checkcast ||
       java_bc() == Bytecodes::_instanceof ||
       java_bc() == Bytecodes::_aastore) &&
      method()->method_data()->is_mature()) {
    ciProfileData* data = method()->method_data()->bci_to_data(bci());
    if (data != NULL) {
      if (!data->as_BitData()->null_seen()) {
        ptr_kind = ProfileNeverNull;
      } else {
        assert(data->is_ReceiverTypeData(), "bad profile data type");
        ciReceiverTypeData* call = (ciReceiverTypeData*)data->as_ReceiverTypeData();
        uint i = 0;
        for (; i < call->row_limit(); i++) {
          ciKlass* receiver = call->receiver(i);
          if (receiver != NULL) {
            break;
          }
        }
        ptr_kind = (i == call->row_limit()) ? ProfileAlwaysNull : ProfileMaybeNull;
      }
    }
  }
  return record_profile_for_speculation(n, exact_kls, ptr_kind);
}

/**
 * Record profiling data from argument profiling at an invoke with the
 * type system so that it can propagate it (speculation)
 *
 * @param dest_method  target method for the call
 * @param bc           what invoke bytecode is this?
 */
void GraphKit::record_profiled_arguments_for_speculation(ciMethod* dest_method, Bytecodes::Code bc) {
  if (!UseTypeSpeculation) {
    return;
  }
  const TypeFunc* tf    = TypeFunc::make(dest_method);
  int             nargs = tf->domain()->cnt() - TypeFunc::Parms;
  int skip = Bytecodes::has_receiver(bc) ? 1 : 0;
  for (int j = skip, i = 0; j < nargs && i < TypeProfileArgsLimit; j++) {
    const Type *targ = tf->domain()->field_at(j + TypeFunc::Parms);
    if (is_reference_type(targ->basic_type())) {
      ProfilePtrKind ptr_kind = ProfileMaybeNull;
      ciKlass* better_type = NULL;
      if (method()->argument_profiled_type(bci(), i, better_type, ptr_kind)) {
        record_profile_for_speculation(argument(j), better_type, ptr_kind);
      }
      i++;
    }
  }
}

/**
 * Record profiling data from parameter profiling at an invoke with
 * the type system so that it can propagate it (speculation)
 */
void GraphKit::record_profiled_parameters_for_speculation() {
  if (!UseTypeSpeculation) {
    return;
  }
  for (int i = 0, j = 0; i < method()->arg_size() ; i++) {
    if (_gvn.type(local(i))->isa_oopptr()) {
      ProfilePtrKind ptr_kind = ProfileMaybeNull;
      ciKlass* better_type = NULL;
      if (method()->parameter_profiled_type(j, better_type, ptr_kind)) {
        record_profile_for_speculation(local(i), better_type, ptr_kind);
      }
      j++;
    }
  }
}

/**
 * Record profiling data from return value profiling at an invoke with
 * the type system so that it can propagate it (speculation)
 */
void GraphKit::record_profiled_return_for_speculation() {
  if (!UseTypeSpeculation) {
    return;
  }
  ProfilePtrKind ptr_kind = ProfileMaybeNull;
  ciKlass* better_type = NULL;
  if (method()->return_profiled_type(bci(), better_type, ptr_kind)) {
    // If profiling reports a single type for the return value,
    // feed it to the type system so it can propagate it as a
    // speculative type
    record_profile_for_speculation(stack(sp()-1), better_type, ptr_kind);
  }
}

void GraphKit::round_double_result(ciMethod* dest_method) {
  if (Matcher::strict_fp_requires_explicit_rounding) {
    // If a strict caller invokes a non-strict callee, round a double result.
    // A non-strict method may return a double value which has an extended exponent,
    // but this must not be visible in a caller which is strict.
    BasicType result_type = dest_method->return_type()->basic_type();
    assert(method() != NULL, "must have caller context");
    if( result_type == T_DOUBLE && method()->is_strict() && !dest_method->is_strict() ) {
      // Destination method's return value is on top of stack
      // dstore_rounding() does gvn.transform
      Node *result = pop_pair();
      result = dstore_rounding(result);
      push_pair(result);
    }
  }
}

void GraphKit::round_double_arguments(ciMethod* dest_method) {
  if (Matcher::strict_fp_requires_explicit_rounding) {
    // (Note:  TypeFunc::make has a cache that makes this fast.)
    const TypeFunc* tf    = TypeFunc::make(dest_method);
    int             nargs = tf->domain()->cnt() - TypeFunc::Parms;
    for (int j = 0; j < nargs; j++) {
      const Type *targ = tf->domain()->field_at(j + TypeFunc::Parms);
      if (targ->basic_type() == T_DOUBLE) {
        // If any parameters are doubles, they must be rounded before
        // the call, dstore_rounding does gvn.transform
        Node *arg = argument(j);
        arg = dstore_rounding(arg);
        set_argument(j, arg);
      }
    }
  }
}

// rounding for strict float precision conformance
Node* GraphKit::precision_rounding(Node* n) {
  if (Matcher::strict_fp_requires_explicit_rounding) {
#ifdef IA32
    if (_method->flags().is_strict() && UseSSE == 0) {
      return _gvn.transform(new RoundFloatNode(0, n));
    }
#else
    Unimplemented();
#endif // IA32
  }
  return n;
}

// rounding for strict double precision conformance
Node* GraphKit::dprecision_rounding(Node *n) {
  if (Matcher::strict_fp_requires_explicit_rounding) {
#ifdef IA32
    if (_method->flags().is_strict() && UseSSE < 2) {
      return _gvn.transform(new RoundDoubleNode(0, n));
    }
#else
    Unimplemented();
#endif // IA32
  }
  return n;
}

// rounding for non-strict double stores
Node* GraphKit::dstore_rounding(Node* n) {
  if (Matcher::strict_fp_requires_explicit_rounding) {
#ifdef IA32
    if (UseSSE < 2) {
      return _gvn.transform(new RoundDoubleNode(0, n));
    }
#else
    Unimplemented();
#endif // IA32
  }
  return n;
}

//=============================================================================
// Generate a fast path/slow path idiom.  Graph looks like:
// [foo] indicates that 'foo' is a parameter
//
//              [in]     NULL
//                 \    /
//                  CmpP
//                  Bool ne
//                   If
//                  /  \
//              True    False-<2>
//              / |
//             /  cast_not_null
//           Load  |    |   ^
//        [fast_test]   |   |
// gvn to   opt_test    |   |
//          /    \      |  <1>
//      True     False  |
//        |         \\  |
//   [slow_call]     \[fast_result]
//    Ctl   Val       \      \
//     |               \      \
//    Catch       <1>   \      \
//   /    \        ^     \      \
//  Ex    No_Ex    |      \      \
//  |       \   \  |       \ <2>  \
//  ...      \  [slow_res] |  |    \   [null_result]
//            \         \--+--+---  |  |
//             \           | /    \ | /
//              --------Region     Phi
//
//=============================================================================
// Code is structured as a series of driver functions all called 'do_XXX' that
// call a set of helper functions.  Helper functions first, then drivers.

//------------------------------null_check_oop---------------------------------
// Null check oop.  Set null-path control into Region in slot 3.
// Make a cast-not-nullness use the other not-null control.  Return cast.
Node* GraphKit::null_check_oop(Node* value, Node* *null_control,
                               bool never_see_null,
                               bool safe_for_replace,
                               bool speculative) {
  // Initial NULL check taken path
  (*null_control) = top();
  Node* cast = null_check_common(value, T_OBJECT, false, null_control, speculative);

  // Generate uncommon_trap:
  if (never_see_null && (*null_control) != top()) {
    // If we see an unexpected null at a check-cast we record it and force a
    // recompile; the offending check-cast will be compiled to handle NULLs.
    // If we see more than one offending BCI, then all checkcasts in the
    // method will be compiled to handle NULLs.
    PreserveJVMState pjvms(this);
    set_control(*null_control);
    replace_in_map(value, null());
    Deoptimization::DeoptReason reason = Deoptimization::reason_null_check(speculative);
    uncommon_trap(reason,
                  Deoptimization::Action_make_not_entrant);
    (*null_control) = top();    // NULL path is dead
  }
  if ((*null_control) == top() && safe_for_replace) {
    replace_in_map(value, cast);
  }

  // Cast away null-ness on the result
  return cast;
}

//------------------------------opt_iff----------------------------------------
// Optimize the fast-check IfNode.  Set the fast-path region slot 2.
// Return slow-path control.
Node* GraphKit::opt_iff(Node* region, Node* iff) {
  IfNode *opt_iff = _gvn.transform(iff)->as_If();

  // Fast path taken; set region slot 2
  Node *fast_taken = _gvn.transform( new IfFalseNode(opt_iff) );
  region->init_req(2,fast_taken); // Capture fast-control

  // Fast path not-taken, i.e. slow path
  Node *slow_taken = _gvn.transform( new IfTrueNode(opt_iff) );
  return slow_taken;
}

//-----------------------------make_runtime_call-------------------------------
Node* GraphKit::make_runtime_call(int flags,
                                  const TypeFunc* call_type, address call_addr,
                                  const char* call_name,
                                  const TypePtr* adr_type,
                                  // The following parms are all optional.
                                  // The first NULL ends the list.
                                  Node* parm0, Node* parm1,
                                  Node* parm2, Node* parm3,
                                  Node* parm4, Node* parm5,
                                  Node* parm6, Node* parm7) {
  assert(call_addr != NULL, "must not call NULL targets");

  // Slow-path call
  bool is_leaf = !(flags & RC_NO_LEAF);
  bool has_io  = (!is_leaf && !(flags & RC_NO_IO));
  if (call_name == NULL) {
    assert(!is_leaf, "must supply name for leaf");
    call_name = OptoRuntime::stub_name(call_addr);
  }
  CallNode* call;
  if (!is_leaf) {
    call = new CallStaticJavaNode(call_type, call_addr, call_name,
                                           bci(), adr_type);
  } else if (flags & RC_NO_FP) {
    call = new CallLeafNoFPNode(call_type, call_addr, call_name, adr_type);
  } else {
    call = new CallLeafNode(call_type, call_addr, call_name, adr_type);
  }

  // The following is similar to set_edges_for_java_call,
  // except that the memory effects of the call are restricted to AliasIdxRaw.

  // Slow path call has no side-effects, uses few values
  bool wide_in  = !(flags & RC_NARROW_MEM);
  bool wide_out = (C->get_alias_index(adr_type) == Compile::AliasIdxBot);

  Node* prev_mem = NULL;
  if (wide_in) {
    prev_mem = set_predefined_input_for_runtime_call(call);
  } else {
    assert(!wide_out, "narrow in => narrow out");
    Node* narrow_mem = memory(adr_type);
    prev_mem = set_predefined_input_for_runtime_call(call, narrow_mem);
  }

  // Hook each parm in order.  Stop looking at the first NULL.
  if (parm0 != NULL) { call->init_req(TypeFunc::Parms+0, parm0);
  if (parm1 != NULL) { call->init_req(TypeFunc::Parms+1, parm1);
  if (parm2 != NULL) { call->init_req(TypeFunc::Parms+2, parm2);
  if (parm3 != NULL) { call->init_req(TypeFunc::Parms+3, parm3);
  if (parm4 != NULL) { call->init_req(TypeFunc::Parms+4, parm4);
  if (parm5 != NULL) { call->init_req(TypeFunc::Parms+5, parm5);
  if (parm6 != NULL) { call->init_req(TypeFunc::Parms+6, parm6);
  if (parm7 != NULL) { call->init_req(TypeFunc::Parms+7, parm7);
    /* close each nested if ===> */  } } } } } } } }
  assert(call->in(call->req()-1) != NULL, "must initialize all parms");

  if (!is_leaf) {
    // Non-leaves can block and take safepoints:
    add_safepoint_edges(call, ((flags & RC_MUST_THROW) != 0));
  }
  // Non-leaves can throw exceptions:
  if (has_io) {
    call->set_req(TypeFunc::I_O, i_o());
  }

  if (flags & RC_UNCOMMON) {
    // Set the count to a tiny probability.  Cf. Estimate_Block_Frequency.
    // (An "if" probability corresponds roughly to an unconditional count.
    // Sort of.)
    call->set_cnt(PROB_UNLIKELY_MAG(4));
  }

  Node* c = _gvn.transform(call);
  assert(c == call, "cannot disappear");

  if (wide_out) {
    // Slow path call has full side-effects.
    set_predefined_output_for_runtime_call(call);
  } else {
    // Slow path call has few side-effects, and/or sets few values.
    set_predefined_output_for_runtime_call(call, prev_mem, adr_type);
  }

  if (has_io) {
    set_i_o(_gvn.transform(new ProjNode(call, TypeFunc::I_O)));
  }
  return call;

}

// i2b
Node* GraphKit::sign_extend_byte(Node* in) {
  Node* tmp = _gvn.transform(new LShiftINode(in, _gvn.intcon(24)));
  return _gvn.transform(new RShiftINode(tmp, _gvn.intcon(24)));
}

// i2s
Node* GraphKit::sign_extend_short(Node* in) {
  Node* tmp = _gvn.transform(new LShiftINode(in, _gvn.intcon(16)));
  return _gvn.transform(new RShiftINode(tmp, _gvn.intcon(16)));
}

//-----------------------------make_native_call-------------------------------
Node* GraphKit::make_native_call(const TypeFunc* call_type, uint nargs, ciNativeEntryPoint* nep) {
  uint n_filtered_args = nargs - 2; // -fallback, -nep;
  ResourceMark rm;
  Node** argument_nodes = NEW_RESOURCE_ARRAY(Node*, n_filtered_args);
  const Type** arg_types = TypeTuple::fields(n_filtered_args);
  GrowableArray<VMReg> arg_regs(C->comp_arena(), n_filtered_args, n_filtered_args, VMRegImpl::Bad());

  VMReg* argRegs = nep->argMoves();
  {
    for (uint vm_arg_pos = 0, java_arg_read_pos = 0;
        vm_arg_pos < n_filtered_args; vm_arg_pos++) {
      uint vm_unfiltered_arg_pos = vm_arg_pos + 1; // +1 to skip fallback handle argument
      Node* node = argument(vm_unfiltered_arg_pos);
      const Type* type = call_type->domain()->field_at(TypeFunc::Parms + vm_unfiltered_arg_pos);
      VMReg reg = type == Type::HALF
        ? VMRegImpl::Bad()
        : argRegs[java_arg_read_pos++];

      argument_nodes[vm_arg_pos] = node;
      arg_types[TypeFunc::Parms + vm_arg_pos] = type;
      arg_regs.at_put(vm_arg_pos, reg);
    }
  }

  uint n_returns = call_type->range()->cnt() - TypeFunc::Parms;
  GrowableArray<VMReg> ret_regs(C->comp_arena(), n_returns, n_returns, VMRegImpl::Bad());
  const Type** ret_types = TypeTuple::fields(n_returns);

  VMReg* retRegs = nep->returnMoves();
  {
    for (uint vm_ret_pos = 0, java_ret_read_pos = 0;
        vm_ret_pos < n_returns; vm_ret_pos++) { // 0 or 1
      const Type* type = call_type->range()->field_at(TypeFunc::Parms + vm_ret_pos);
      VMReg reg = type == Type::HALF
        ? VMRegImpl::Bad()
        : retRegs[java_ret_read_pos++];

      ret_regs.at_put(vm_ret_pos, reg);
      ret_types[TypeFunc::Parms + vm_ret_pos] = type;
    }
  }

  const TypeFunc* new_call_type = TypeFunc::make(
    TypeTuple::make(TypeFunc::Parms + n_filtered_args, arg_types),
    TypeTuple::make(TypeFunc::Parms + n_returns, ret_types)
  );

  address call_addr = nep->entry_point();
  if (nep->need_transition()) {
<<<<<<< HEAD
    BufferBlob* invoker = SharedRuntime::make_native_invoker(call_addr,
                                                             nep->shadow_space(),
                                                             arg_regs, ret_regs);
    if (invoker == NULL) return NULL;
    C->add_native_invoker(invoker);
    call_addr = invoker->code_begin();
=======
    call_addr = SharedRuntime::make_native_invoker(call_addr,
                                                   nep->shadow_space(),
                                                   arg_regs, ret_regs);
    if (call_addr == NULL) {
      C->record_failure("native invoker not implemented on this platform");
      return NULL;
    }
    C->add_native_stub(call_addr);
>>>>>>> 15ab3647
  }
  assert(call_addr != NULL, "sanity");

  CallNativeNode* call = new CallNativeNode(new_call_type, call_addr, nep->name(), TypePtr::BOTTOM,
                                            arg_regs,
                                            ret_regs,
                                            nep->shadow_space(),
                                            nep->need_transition());

  if (call->_need_transition) {
    add_safepoint_edges(call);
  }

  set_predefined_input_for_runtime_call(call);

  for (uint i = 0; i < n_filtered_args; i++) {
    call->init_req(i + TypeFunc::Parms, argument_nodes[i]);
  }

  Node* c = gvn().transform(call);
  assert(c == call, "cannot disappear");

  set_predefined_output_for_runtime_call(call);

  Node* ret;
  if (method() == NULL || method()->return_type()->basic_type() == T_VOID) {
    ret = top();
  } else {
    ret =  gvn().transform(new ProjNode(call, TypeFunc::Parms));
    // Unpack native results if needed
    // Need this method type since it's unerased
    switch (nep->method_type()->rtype()->basic_type()) {
      case T_CHAR:
        ret = _gvn.transform(new AndINode(ret, _gvn.intcon(0xFFFF)));
        break;
      case T_BYTE:
        ret = sign_extend_byte(ret);
        break;
      case T_SHORT:
        ret = sign_extend_short(ret);
        break;
      default: // do nothing
        break;
    }
  }

  push_node(method()->return_type()->basic_type(), ret);

  return call;
}

//------------------------------merge_memory-----------------------------------
// Merge memory from one path into the current memory state.
void GraphKit::merge_memory(Node* new_mem, Node* region, int new_path) {
  for (MergeMemStream mms(merged_memory(), new_mem->as_MergeMem()); mms.next_non_empty2(); ) {
    Node* old_slice = mms.force_memory();
    Node* new_slice = mms.memory2();
    if (old_slice != new_slice) {
      PhiNode* phi;
      if (old_slice->is_Phi() && old_slice->as_Phi()->region() == region) {
        if (mms.is_empty()) {
          // clone base memory Phi's inputs for this memory slice
          assert(old_slice == mms.base_memory(), "sanity");
          phi = PhiNode::make(region, NULL, Type::MEMORY, mms.adr_type(C));
          _gvn.set_type(phi, Type::MEMORY);
          for (uint i = 1; i < phi->req(); i++) {
            phi->init_req(i, old_slice->in(i));
          }
        } else {
          phi = old_slice->as_Phi(); // Phi was generated already
        }
      } else {
        phi = PhiNode::make(region, old_slice, Type::MEMORY, mms.adr_type(C));
        _gvn.set_type(phi, Type::MEMORY);
      }
      phi->set_req(new_path, new_slice);
      mms.set_memory(phi);
    }
  }
}

//------------------------------make_slow_call_ex------------------------------
// Make the exception handler hookups for the slow call
void GraphKit::make_slow_call_ex(Node* call, ciInstanceKlass* ex_klass, bool separate_io_proj, bool deoptimize) {
  if (stopped())  return;

  // Make a catch node with just two handlers:  fall-through and catch-all
  Node* i_o  = _gvn.transform( new ProjNode(call, TypeFunc::I_O, separate_io_proj) );
  Node* catc = _gvn.transform( new CatchNode(control(), i_o, 2) );
  Node* norm = _gvn.transform( new CatchProjNode(catc, CatchProjNode::fall_through_index, CatchProjNode::no_handler_bci) );
  Node* excp = _gvn.transform( new CatchProjNode(catc, CatchProjNode::catch_all_index,    CatchProjNode::no_handler_bci) );

  { PreserveJVMState pjvms(this);
    set_control(excp);
    set_i_o(i_o);

    if (excp != top()) {
      if (deoptimize) {
        // Deoptimize if an exception is caught. Don't construct exception state in this case.
        uncommon_trap(Deoptimization::Reason_unhandled,
                      Deoptimization::Action_none);
      } else {
        // Create an exception state also.
        // Use an exact type if the caller has a specific exception.
        const Type* ex_type = TypeOopPtr::make_from_klass_unique(ex_klass)->cast_to_ptr_type(TypePtr::NotNull);
        Node*       ex_oop  = new CreateExNode(ex_type, control(), i_o);
        add_exception_state(make_exception_state(_gvn.transform(ex_oop)));
      }
    }
  }

  // Get the no-exception control from the CatchNode.
  set_control(norm);
}

static IfNode* gen_subtype_check_compare(Node* ctrl, Node* in1, Node* in2, BoolTest::mask test, float p, PhaseGVN& gvn, BasicType bt) {
  Node* cmp = NULL;
  switch(bt) {
  case T_INT: cmp = new CmpINode(in1, in2); break;
  case T_ADDRESS: cmp = new CmpPNode(in1, in2); break;
  default: fatal("unexpected comparison type %s", type2name(bt));
  }
  gvn.transform(cmp);
  Node* bol = gvn.transform(new BoolNode(cmp, test));
  IfNode* iff = new IfNode(ctrl, bol, p, COUNT_UNKNOWN);
  gvn.transform(iff);
  if (!bol->is_Con()) gvn.record_for_igvn(iff);
  return iff;
}

//-------------------------------gen_subtype_check-----------------------------
// Generate a subtyping check.  Takes as input the subtype and supertype.
// Returns 2 values: sets the default control() to the true path and returns
// the false path.  Only reads invariant memory; sets no (visible) memory.
// The PartialSubtypeCheckNode sets the hidden 1-word cache in the encoding
// but that's not exposed to the optimizer.  This call also doesn't take in an
// Object; if you wish to check an Object you need to load the Object's class
// prior to coming here.
Node* Phase::gen_subtype_check(Node* subklass, Node* superklass, Node** ctrl, Node* mem, PhaseGVN& gvn) {
  Compile* C = gvn.C;
  if ((*ctrl)->is_top()) {
    return C->top();
  }

  // Fast check for identical types, perhaps identical constants.
  // The types can even be identical non-constants, in cases
  // involving Array.newInstance, Object.clone, etc.
  if (subklass == superklass)
    return C->top();             // false path is dead; no test needed.

  if (gvn.type(superklass)->singleton()) {
    ciKlass* superk = gvn.type(superklass)->is_klassptr()->klass();
    ciKlass* subk   = gvn.type(subklass)->is_klassptr()->klass();

    // In the common case of an exact superklass, try to fold up the
    // test before generating code.  You may ask, why not just generate
    // the code and then let it fold up?  The answer is that the generated
    // code will necessarily include null checks, which do not always
    // completely fold away.  If they are also needless, then they turn
    // into a performance loss.  Example:
    //    Foo[] fa = blah(); Foo x = fa[0]; fa[1] = x;
    // Here, the type of 'fa' is often exact, so the store check
    // of fa[1]=x will fold up, without testing the nullness of x.
    switch (C->static_subtype_check(superk, subk)) {
    case Compile::SSC_always_false:
      {
        Node* always_fail = *ctrl;
        *ctrl = gvn.C->top();
        return always_fail;
      }
    case Compile::SSC_always_true:
      return C->top();
    case Compile::SSC_easy_test:
      {
        // Just do a direct pointer compare and be done.
        IfNode* iff = gen_subtype_check_compare(*ctrl, subklass, superklass, BoolTest::eq, PROB_STATIC_FREQUENT, gvn, T_ADDRESS);
        *ctrl = gvn.transform(new IfTrueNode(iff));
        return gvn.transform(new IfFalseNode(iff));
      }
    case Compile::SSC_full_test:
      break;
    default:
      ShouldNotReachHere();
    }
  }

  // %%% Possible further optimization:  Even if the superklass is not exact,
  // if the subklass is the unique subtype of the superklass, the check
  // will always succeed.  We could leave a dependency behind to ensure this.

  // First load the super-klass's check-offset
  Node *p1 = gvn.transform(new AddPNode(superklass, superklass, gvn.MakeConX(in_bytes(Klass::super_check_offset_offset()))));
  Node* m = C->immutable_memory();
  Node *chk_off = gvn.transform(new LoadINode(NULL, m, p1, gvn.type(p1)->is_ptr(), TypeInt::INT, MemNode::unordered));
  int cacheoff_con = in_bytes(Klass::secondary_super_cache_offset());
  bool might_be_cache = (gvn.find_int_con(chk_off, cacheoff_con) == cacheoff_con);

  // Load from the sub-klass's super-class display list, or a 1-word cache of
  // the secondary superclass list, or a failing value with a sentinel offset
  // if the super-klass is an interface or exceptionally deep in the Java
  // hierarchy and we have to scan the secondary superclass list the hard way.
  // Worst-case type is a little odd: NULL is allowed as a result (usually
  // klass loads can never produce a NULL).
  Node *chk_off_X = chk_off;
#ifdef _LP64
  chk_off_X = gvn.transform(new ConvI2LNode(chk_off_X));
#endif
  Node *p2 = gvn.transform(new AddPNode(subklass,subklass,chk_off_X));
  // For some types like interfaces the following loadKlass is from a 1-word
  // cache which is mutable so can't use immutable memory.  Other
  // types load from the super-class display table which is immutable.
  Node *kmem = C->immutable_memory();
  // secondary_super_cache is not immutable but can be treated as such because:
  // - no ideal node writes to it in a way that could cause an
  //   incorrect/missed optimization of the following Load.
  // - it's a cache so, worse case, not reading the latest value
  //   wouldn't cause incorrect execution
  if (might_be_cache && mem != NULL) {
    kmem = mem->is_MergeMem() ? mem->as_MergeMem()->memory_at(C->get_alias_index(gvn.type(p2)->is_ptr())) : mem;
  }
  Node *nkls = gvn.transform(LoadKlassNode::make(gvn, NULL, kmem, p2, gvn.type(p2)->is_ptr(), TypeKlassPtr::OBJECT_OR_NULL));

  // Compile speed common case: ARE a subtype and we canNOT fail
  if( superklass == nkls )
    return C->top();             // false path is dead; no test needed.

  // See if we get an immediate positive hit.  Happens roughly 83% of the
  // time.  Test to see if the value loaded just previously from the subklass
  // is exactly the superklass.
  IfNode *iff1 = gen_subtype_check_compare(*ctrl, superklass, nkls, BoolTest::eq, PROB_LIKELY(0.83f), gvn, T_ADDRESS);
  Node *iftrue1 = gvn.transform( new IfTrueNode (iff1));
  *ctrl = gvn.transform(new IfFalseNode(iff1));

  // Compile speed common case: Check for being deterministic right now.  If
  // chk_off is a constant and not equal to cacheoff then we are NOT a
  // subklass.  In this case we need exactly the 1 test above and we can
  // return those results immediately.
  if (!might_be_cache) {
    Node* not_subtype_ctrl = *ctrl;
    *ctrl = iftrue1; // We need exactly the 1 test above
    return not_subtype_ctrl;
  }

  // Gather the various success & failures here
  RegionNode *r_ok_subtype = new RegionNode(4);
  gvn.record_for_igvn(r_ok_subtype);
  RegionNode *r_not_subtype = new RegionNode(3);
  gvn.record_for_igvn(r_not_subtype);

  r_ok_subtype->init_req(1, iftrue1);

  // Check for immediate negative hit.  Happens roughly 11% of the time (which
  // is roughly 63% of the remaining cases).  Test to see if the loaded
  // check-offset points into the subklass display list or the 1-element
  // cache.  If it points to the display (and NOT the cache) and the display
  // missed then it's not a subtype.
  Node *cacheoff = gvn.intcon(cacheoff_con);
  IfNode *iff2 = gen_subtype_check_compare(*ctrl, chk_off, cacheoff, BoolTest::ne, PROB_LIKELY(0.63f), gvn, T_INT);
  r_not_subtype->init_req(1, gvn.transform(new IfTrueNode (iff2)));
  *ctrl = gvn.transform(new IfFalseNode(iff2));

  // Check for self.  Very rare to get here, but it is taken 1/3 the time.
  // No performance impact (too rare) but allows sharing of secondary arrays
  // which has some footprint reduction.
  IfNode *iff3 = gen_subtype_check_compare(*ctrl, subklass, superklass, BoolTest::eq, PROB_LIKELY(0.36f), gvn, T_ADDRESS);
  r_ok_subtype->init_req(2, gvn.transform(new IfTrueNode(iff3)));
  *ctrl = gvn.transform(new IfFalseNode(iff3));

  // -- Roads not taken here: --
  // We could also have chosen to perform the self-check at the beginning
  // of this code sequence, as the assembler does.  This would not pay off
  // the same way, since the optimizer, unlike the assembler, can perform
  // static type analysis to fold away many successful self-checks.
  // Non-foldable self checks work better here in second position, because
  // the initial primary superclass check subsumes a self-check for most
  // types.  An exception would be a secondary type like array-of-interface,
  // which does not appear in its own primary supertype display.
  // Finally, we could have chosen to move the self-check into the
  // PartialSubtypeCheckNode, and from there out-of-line in a platform
  // dependent manner.  But it is worthwhile to have the check here,
  // where it can be perhaps be optimized.  The cost in code space is
  // small (register compare, branch).

  // Now do a linear scan of the secondary super-klass array.  Again, no real
  // performance impact (too rare) but it's gotta be done.
  // Since the code is rarely used, there is no penalty for moving it
  // out of line, and it can only improve I-cache density.
  // The decision to inline or out-of-line this final check is platform
  // dependent, and is found in the AD file definition of PartialSubtypeCheck.
  Node* psc = gvn.transform(
    new PartialSubtypeCheckNode(*ctrl, subklass, superklass));

  IfNode *iff4 = gen_subtype_check_compare(*ctrl, psc, gvn.zerocon(T_OBJECT), BoolTest::ne, PROB_FAIR, gvn, T_ADDRESS);
  r_not_subtype->init_req(2, gvn.transform(new IfTrueNode (iff4)));
  r_ok_subtype ->init_req(3, gvn.transform(new IfFalseNode(iff4)));

  // Return false path; set default control to true path.
  *ctrl = gvn.transform(r_ok_subtype);
  return gvn.transform(r_not_subtype);
}

Node* GraphKit::gen_subtype_check(Node* obj_or_subklass, Node* superklass) {
  if (ExpandSubTypeCheckAtParseTime) {
    MergeMemNode* mem = merged_memory();
    Node* ctrl = control();
    Node* subklass = obj_or_subklass;
    if (!_gvn.type(obj_or_subklass)->isa_klassptr()) {
      subklass = load_object_klass(obj_or_subklass);
    }

    Node* n = Phase::gen_subtype_check(subklass, superklass, &ctrl, mem, _gvn);
    set_control(ctrl);
    return n;
  }

  const TypePtr* adr_type = TypeKlassPtr::make(TypePtr::NotNull, C->env()->Object_klass(), Type::OffsetBot);
  Node* check = _gvn.transform(new SubTypeCheckNode(C, obj_or_subklass, superklass));
  Node* bol = _gvn.transform(new BoolNode(check, BoolTest::eq));
  IfNode* iff = create_and_xform_if(control(), bol, PROB_STATIC_FREQUENT, COUNT_UNKNOWN);
  set_control(_gvn.transform(new IfTrueNode(iff)));
  return _gvn.transform(new IfFalseNode(iff));
}

// Profile-driven exact type check:
Node* GraphKit::type_check_receiver(Node* receiver, ciKlass* klass,
                                    float prob,
                                    Node* *casted_receiver) {
  const TypeKlassPtr* tklass = TypeKlassPtr::make(klass);
  Node* recv_klass = load_object_klass(receiver);
  Node* want_klass = makecon(tklass);
  Node* cmp = _gvn.transform( new CmpPNode(recv_klass, want_klass) );
  Node* bol = _gvn.transform( new BoolNode(cmp, BoolTest::eq) );
  IfNode* iff = create_and_xform_if(control(), bol, prob, COUNT_UNKNOWN);
  set_control( _gvn.transform( new IfTrueNode (iff) ));
  Node* fail = _gvn.transform( new IfFalseNode(iff) );

  const TypeOopPtr* recv_xtype = tklass->as_instance_type();
  assert(recv_xtype->klass_is_exact(), "");

  // Subsume downstream occurrences of receiver with a cast to
  // recv_xtype, since now we know what the type will be.
  Node* cast = new CheckCastPPNode(control(), receiver, recv_xtype);
  (*casted_receiver) = _gvn.transform(cast);
  // (User must make the replace_in_map call.)

  return fail;
}

//------------------------------subtype_check_receiver-------------------------
Node* GraphKit::subtype_check_receiver(Node* receiver, ciKlass* klass,
                                       Node** casted_receiver) {
  const TypeKlassPtr* tklass = TypeKlassPtr::make(klass);
  Node* want_klass = makecon(tklass);

  Node* slow_ctl = gen_subtype_check(receiver, want_klass);

  // Cast receiver after successful check
  const TypeOopPtr* recv_type = tklass->cast_to_exactness(false)->is_klassptr()->as_instance_type();
  Node* cast = new CheckCastPPNode(control(), receiver, recv_type);
  (*casted_receiver) = _gvn.transform(cast);

  return slow_ctl;
}

//------------------------------seems_never_null-------------------------------
// Use null_seen information if it is available from the profile.
// If we see an unexpected null at a type check we record it and force a
// recompile; the offending check will be recompiled to handle NULLs.
// If we see several offending BCIs, then all checks in the
// method will be recompiled.
bool GraphKit::seems_never_null(Node* obj, ciProfileData* data, bool& speculating) {
  speculating = !_gvn.type(obj)->speculative_maybe_null();
  Deoptimization::DeoptReason reason = Deoptimization::reason_null_check(speculating);
  if (UncommonNullCast               // Cutout for this technique
      && obj != null()               // And not the -Xcomp stupid case?
      && !too_many_traps(reason)
      ) {
    if (speculating) {
      return true;
    }
    if (data == NULL)
      // Edge case:  no mature data.  Be optimistic here.
      return true;
    // If the profile has not seen a null, assume it won't happen.
    assert(java_bc() == Bytecodes::_checkcast ||
           java_bc() == Bytecodes::_instanceof ||
           java_bc() == Bytecodes::_aastore, "MDO must collect null_seen bit here");
    return !data->as_BitData()->null_seen();
  }
  speculating = false;
  return false;
}

void GraphKit::guard_klass_being_initialized(Node* klass) {
  int init_state_off = in_bytes(InstanceKlass::init_state_offset());
  Node* adr = basic_plus_adr(top(), klass, init_state_off);
  Node* init_state = LoadNode::make(_gvn, NULL, immutable_memory(), adr,
                                    adr->bottom_type()->is_ptr(), TypeInt::BYTE,
                                    T_BYTE, MemNode::unordered);
  init_state = _gvn.transform(init_state);

  Node* being_initialized_state = makecon(TypeInt::make(InstanceKlass::being_initialized));

  Node* chk = _gvn.transform(new CmpINode(being_initialized_state, init_state));
  Node* tst = _gvn.transform(new BoolNode(chk, BoolTest::eq));

  { BuildCutout unless(this, tst, PROB_MAX);
    uncommon_trap(Deoptimization::Reason_initialized, Deoptimization::Action_reinterpret);
  }
}

void GraphKit::guard_init_thread(Node* klass) {
  int init_thread_off = in_bytes(InstanceKlass::init_thread_offset());
  Node* adr = basic_plus_adr(top(), klass, init_thread_off);

  Node* init_thread = LoadNode::make(_gvn, NULL, immutable_memory(), adr,
                                     adr->bottom_type()->is_ptr(), TypePtr::NOTNULL,
                                     T_ADDRESS, MemNode::unordered);
  init_thread = _gvn.transform(init_thread);

  Node* cur_thread = _gvn.transform(new ThreadLocalNode());

  Node* chk = _gvn.transform(new CmpPNode(cur_thread, init_thread));
  Node* tst = _gvn.transform(new BoolNode(chk, BoolTest::eq));

  { BuildCutout unless(this, tst, PROB_MAX);
    uncommon_trap(Deoptimization::Reason_uninitialized, Deoptimization::Action_none);
  }
}

void GraphKit::clinit_barrier(ciInstanceKlass* ik, ciMethod* context) {
  if (ik->is_being_initialized()) {
    if (C->needs_clinit_barrier(ik, context)) {
      Node* klass = makecon(TypeKlassPtr::make(ik));
      guard_klass_being_initialized(klass);
      guard_init_thread(klass);
      insert_mem_bar(Op_MemBarCPUOrder);
    }
  } else if (ik->is_initialized()) {
    return; // no barrier needed
  } else {
    uncommon_trap(Deoptimization::Reason_uninitialized,
                  Deoptimization::Action_reinterpret,
                  NULL);
  }
}

//------------------------maybe_cast_profiled_receiver-------------------------
// If the profile has seen exactly one type, narrow to exactly that type.
// Subsequent type checks will always fold up.
Node* GraphKit::maybe_cast_profiled_receiver(Node* not_null_obj,
                                             ciKlass* require_klass,
                                             ciKlass* spec_klass,
                                             bool safe_for_replace) {
  if (!UseTypeProfile || !TypeProfileCasts) return NULL;

  Deoptimization::DeoptReason reason = Deoptimization::reason_class_check(spec_klass != NULL);

  // Make sure we haven't already deoptimized from this tactic.
  if (too_many_traps_or_recompiles(reason))
    return NULL;

  // (No, this isn't a call, but it's enough like a virtual call
  // to use the same ciMethod accessor to get the profile info...)
  // If we have a speculative type use it instead of profiling (which
  // may not help us)
  ciKlass* exact_kls = spec_klass == NULL ? profile_has_unique_klass() : spec_klass;
  if (exact_kls != NULL) {// no cast failures here
    if (require_klass == NULL ||
        C->static_subtype_check(require_klass, exact_kls) == Compile::SSC_always_true) {
      // If we narrow the type to match what the type profile sees or
      // the speculative type, we can then remove the rest of the
      // cast.
      // This is a win, even if the exact_kls is very specific,
      // because downstream operations, such as method calls,
      // will often benefit from the sharper type.
      Node* exact_obj = not_null_obj; // will get updated in place...
      Node* slow_ctl  = type_check_receiver(exact_obj, exact_kls, 1.0,
                                            &exact_obj);
      { PreserveJVMState pjvms(this);
        set_control(slow_ctl);
        uncommon_trap_exact(reason, Deoptimization::Action_maybe_recompile);
      }
      if (safe_for_replace) {
        replace_in_map(not_null_obj, exact_obj);
      }
      return exact_obj;
    }
    // assert(ssc == Compile::SSC_always_true)... except maybe the profile lied to us.
  }

  return NULL;
}

/**
 * Cast obj to type and emit guard unless we had too many traps here
 * already
 *
 * @param obj       node being casted
 * @param type      type to cast the node to
 * @param not_null  true if we know node cannot be null
 */
Node* GraphKit::maybe_cast_profiled_obj(Node* obj,
                                        ciKlass* type,
                                        bool not_null) {
  if (stopped()) {
    return obj;
  }

  // type == NULL if profiling tells us this object is always null
  if (type != NULL) {
    Deoptimization::DeoptReason class_reason = Deoptimization::Reason_speculate_class_check;
    Deoptimization::DeoptReason null_reason = Deoptimization::Reason_speculate_null_check;

    if (!too_many_traps_or_recompiles(null_reason) &&
        !too_many_traps_or_recompiles(class_reason)) {
      Node* not_null_obj = NULL;
      // not_null is true if we know the object is not null and
      // there's no need for a null check
      if (!not_null) {
        Node* null_ctl = top();
        not_null_obj = null_check_oop(obj, &null_ctl, true, true, true);
        assert(null_ctl->is_top(), "no null control here");
      } else {
        not_null_obj = obj;
      }

      Node* exact_obj = not_null_obj;
      ciKlass* exact_kls = type;
      Node* slow_ctl  = type_check_receiver(exact_obj, exact_kls, 1.0,
                                            &exact_obj);
      {
        PreserveJVMState pjvms(this);
        set_control(slow_ctl);
        uncommon_trap_exact(class_reason, Deoptimization::Action_maybe_recompile);
      }
      replace_in_map(not_null_obj, exact_obj);
      obj = exact_obj;
    }
  } else {
    if (!too_many_traps_or_recompiles(Deoptimization::Reason_null_assert)) {
      Node* exact_obj = null_assert(obj);
      replace_in_map(obj, exact_obj);
      obj = exact_obj;
    }
  }
  return obj;
}

//-------------------------------gen_instanceof--------------------------------
// Generate an instance-of idiom.  Used by both the instance-of bytecode
// and the reflective instance-of call.
Node* GraphKit::gen_instanceof(Node* obj, Node* superklass, bool safe_for_replace) {
  kill_dead_locals();           // Benefit all the uncommon traps
  assert( !stopped(), "dead parse path should be checked in callers" );
  assert(!TypePtr::NULL_PTR->higher_equal(_gvn.type(superklass)->is_klassptr()),
         "must check for not-null not-dead klass in callers");

  // Make the merge point
  enum { _obj_path = 1, _fail_path, _null_path, PATH_LIMIT };
  RegionNode* region = new RegionNode(PATH_LIMIT);
  Node*       phi    = new PhiNode(region, TypeInt::BOOL);
  C->set_has_split_ifs(true); // Has chance for split-if optimization

  ciProfileData* data = NULL;
  if (java_bc() == Bytecodes::_instanceof) {  // Only for the bytecode
    data = method()->method_data()->bci_to_data(bci());
  }
  bool speculative_not_null = false;
  bool never_see_null = (ProfileDynamicTypes  // aggressive use of profile
                         && seems_never_null(obj, data, speculative_not_null));

  // Null check; get casted pointer; set region slot 3
  Node* null_ctl = top();
  Node* not_null_obj = null_check_oop(obj, &null_ctl, never_see_null, safe_for_replace, speculative_not_null);

  // If not_null_obj is dead, only null-path is taken
  if (stopped()) {              // Doing instance-of on a NULL?
    set_control(null_ctl);
    return intcon(0);
  }
  region->init_req(_null_path, null_ctl);
  phi   ->init_req(_null_path, intcon(0)); // Set null path value
  if (null_ctl == top()) {
    // Do this eagerly, so that pattern matches like is_diamond_phi
    // will work even during parsing.
    assert(_null_path == PATH_LIMIT-1, "delete last");
    region->del_req(_null_path);
    phi   ->del_req(_null_path);
  }

  // Do we know the type check always succeed?
  bool known_statically = false;
  if (_gvn.type(superklass)->singleton()) {
    ciKlass* superk = _gvn.type(superklass)->is_klassptr()->klass();
    ciKlass* subk = _gvn.type(obj)->is_oopptr()->klass();
    if (subk != NULL && subk->is_loaded()) {
      int static_res = C->static_subtype_check(superk, subk);
      known_statically = (static_res == Compile::SSC_always_true || static_res == Compile::SSC_always_false);
    }
  }

  if (!known_statically) {
    const TypeOopPtr* obj_type = _gvn.type(obj)->is_oopptr();
    // We may not have profiling here or it may not help us. If we
    // have a speculative type use it to perform an exact cast.
    ciKlass* spec_obj_type = obj_type->speculative_type();
    if (spec_obj_type != NULL || (ProfileDynamicTypes && data != NULL)) {
      Node* cast_obj = maybe_cast_profiled_receiver(not_null_obj, NULL, spec_obj_type, safe_for_replace);
      if (stopped()) {            // Profile disagrees with this path.
        set_control(null_ctl);    // Null is the only remaining possibility.
        return intcon(0);
      }
      if (cast_obj != NULL) {
        not_null_obj = cast_obj;
      }
    }
  }

  // Generate the subtype check
  Node* not_subtype_ctrl = gen_subtype_check(not_null_obj, superklass);

  // Plug in the success path to the general merge in slot 1.
  region->init_req(_obj_path, control());
  phi   ->init_req(_obj_path, intcon(1));

  // Plug in the failing path to the general merge in slot 2.
  region->init_req(_fail_path, not_subtype_ctrl);
  phi   ->init_req(_fail_path, intcon(0));

  // Return final merged results
  set_control( _gvn.transform(region) );
  record_for_igvn(region);

  // If we know the type check always succeeds then we don't use the
  // profiling data at this bytecode. Don't lose it, feed it to the
  // type system as a speculative type.
  if (safe_for_replace) {
    Node* casted_obj = record_profiled_receiver_for_speculation(obj);
    replace_in_map(obj, casted_obj);
  }

  return _gvn.transform(phi);
}

//-------------------------------gen_checkcast---------------------------------
// Generate a checkcast idiom.  Used by both the checkcast bytecode and the
// array store bytecode.  Stack must be as-if BEFORE doing the bytecode so the
// uncommon-trap paths work.  Adjust stack after this call.
// If failure_control is supplied and not null, it is filled in with
// the control edge for the cast failure.  Otherwise, an appropriate
// uncommon trap or exception is thrown.
Node* GraphKit::gen_checkcast(Node *obj, Node* superklass,
                              Node* *failure_control) {
  kill_dead_locals();           // Benefit all the uncommon traps
  const TypeKlassPtr *tk = _gvn.type(superklass)->is_klassptr();
  const Type *toop = TypeOopPtr::make_from_klass(tk->klass());

  // Fast cutout:  Check the case that the cast is vacuously true.
  // This detects the common cases where the test will short-circuit
  // away completely.  We do this before we perform the null check,
  // because if the test is going to turn into zero code, we don't
  // want a residual null check left around.  (Causes a slowdown,
  // for example, in some objArray manipulations, such as a[i]=a[j].)
  if (tk->singleton()) {
    const TypeOopPtr* objtp = _gvn.type(obj)->isa_oopptr();
    if (objtp != NULL && objtp->klass() != NULL) {
      switch (C->static_subtype_check(tk->klass(), objtp->klass())) {
      case Compile::SSC_always_true:
        // If we know the type check always succeed then we don't use
        // the profiling data at this bytecode. Don't lose it, feed it
        // to the type system as a speculative type.
        return record_profiled_receiver_for_speculation(obj);
      case Compile::SSC_always_false:
        // It needs a null check because a null will *pass* the cast check.
        // A non-null value will always produce an exception.
        return null_assert(obj);
      }
    }
  }

  ciProfileData* data = NULL;
  bool safe_for_replace = false;
  if (failure_control == NULL) {        // use MDO in regular case only
    assert(java_bc() == Bytecodes::_aastore ||
           java_bc() == Bytecodes::_checkcast,
           "interpreter profiles type checks only for these BCs");
    data = method()->method_data()->bci_to_data(bci());
    safe_for_replace = true;
  }

  // Make the merge point
  enum { _obj_path = 1, _null_path, PATH_LIMIT };
  RegionNode* region = new RegionNode(PATH_LIMIT);
  Node*       phi    = new PhiNode(region, toop);
  C->set_has_split_ifs(true); // Has chance for split-if optimization

  // Use null-cast information if it is available
  bool speculative_not_null = false;
  bool never_see_null = ((failure_control == NULL)  // regular case only
                         && seems_never_null(obj, data, speculative_not_null));

  // Null check; get casted pointer; set region slot 3
  Node* null_ctl = top();
  Node* not_null_obj = null_check_oop(obj, &null_ctl, never_see_null, safe_for_replace, speculative_not_null);

  // If not_null_obj is dead, only null-path is taken
  if (stopped()) {              // Doing instance-of on a NULL?
    set_control(null_ctl);
    return null();
  }
  region->init_req(_null_path, null_ctl);
  phi   ->init_req(_null_path, null());  // Set null path value
  if (null_ctl == top()) {
    // Do this eagerly, so that pattern matches like is_diamond_phi
    // will work even during parsing.
    assert(_null_path == PATH_LIMIT-1, "delete last");
    region->del_req(_null_path);
    phi   ->del_req(_null_path);
  }

  Node* cast_obj = NULL;
  if (tk->klass_is_exact()) {
    // The following optimization tries to statically cast the speculative type of the object
    // (for example obtained during profiling) to the type of the superklass and then do a
    // dynamic check that the type of the object is what we expect. To work correctly
    // for checkcast and aastore the type of superklass should be exact.
    const TypeOopPtr* obj_type = _gvn.type(obj)->is_oopptr();
    // We may not have profiling here or it may not help us. If we have
    // a speculative type use it to perform an exact cast.
    ciKlass* spec_obj_type = obj_type->speculative_type();
    if (spec_obj_type != NULL || data != NULL) {
      cast_obj = maybe_cast_profiled_receiver(not_null_obj, tk->klass(), spec_obj_type, safe_for_replace);
      if (cast_obj != NULL) {
        if (failure_control != NULL) // failure is now impossible
          (*failure_control) = top();
        // adjust the type of the phi to the exact klass:
        phi->raise_bottom_type(_gvn.type(cast_obj)->meet_speculative(TypePtr::NULL_PTR));
      }
    }
  }

  if (cast_obj == NULL) {
    // Generate the subtype check
    Node* not_subtype_ctrl = gen_subtype_check(not_null_obj, superklass );

    // Plug in success path into the merge
    cast_obj = _gvn.transform(new CheckCastPPNode(control(), not_null_obj, toop));
    // Failure path ends in uncommon trap (or may be dead - failure impossible)
    if (failure_control == NULL) {
      if (not_subtype_ctrl != top()) { // If failure is possible
        PreserveJVMState pjvms(this);
        set_control(not_subtype_ctrl);
        builtin_throw(Deoptimization::Reason_class_check, load_object_klass(not_null_obj));
      }
    } else {
      (*failure_control) = not_subtype_ctrl;
    }
  }

  region->init_req(_obj_path, control());
  phi   ->init_req(_obj_path, cast_obj);

  // A merge of NULL or Casted-NotNull obj
  Node* res = _gvn.transform(phi);

  // Note I do NOT always 'replace_in_map(obj,result)' here.
  //  if( tk->klass()->can_be_primary_super()  )
    // This means that if I successfully store an Object into an array-of-String
    // I 'forget' that the Object is really now known to be a String.  I have to
    // do this because we don't have true union types for interfaces - if I store
    // a Baz into an array-of-Interface and then tell the optimizer it's an
    // Interface, I forget that it's also a Baz and cannot do Baz-like field
    // references to it.  FIX THIS WHEN UNION TYPES APPEAR!
  //  replace_in_map( obj, res );

  // Return final merged results
  set_control( _gvn.transform(region) );
  record_for_igvn(region);

  return record_profiled_receiver_for_speculation(res);
}

//------------------------------next_monitor-----------------------------------
// What number should be given to the next monitor?
int GraphKit::next_monitor() {
  int current = jvms()->monitor_depth()* C->sync_stack_slots();
  int next = current + C->sync_stack_slots();
  // Keep the toplevel high water mark current:
  if (C->fixed_slots() < next)  C->set_fixed_slots(next);
  return current;
}

//------------------------------insert_mem_bar---------------------------------
// Memory barrier to avoid floating things around
// The membar serves as a pinch point between both control and all memory slices.
Node* GraphKit::insert_mem_bar(int opcode, Node* precedent) {
  MemBarNode* mb = MemBarNode::make(C, opcode, Compile::AliasIdxBot, precedent);
  mb->init_req(TypeFunc::Control, control());
  mb->init_req(TypeFunc::Memory,  reset_memory());
  Node* membar = _gvn.transform(mb);
  set_control(_gvn.transform(new ProjNode(membar, TypeFunc::Control)));
  set_all_memory_call(membar);
  return membar;
}

//-------------------------insert_mem_bar_volatile----------------------------
// Memory barrier to avoid floating things around
// The membar serves as a pinch point between both control and memory(alias_idx).
// If you want to make a pinch point on all memory slices, do not use this
// function (even with AliasIdxBot); use insert_mem_bar() instead.
Node* GraphKit::insert_mem_bar_volatile(int opcode, int alias_idx, Node* precedent) {
  // When Parse::do_put_xxx updates a volatile field, it appends a series
  // of MemBarVolatile nodes, one for *each* volatile field alias category.
  // The first membar is on the same memory slice as the field store opcode.
  // This forces the membar to follow the store.  (Bug 6500685 broke this.)
  // All the other membars (for other volatile slices, including AliasIdxBot,
  // which stands for all unknown volatile slices) are control-dependent
  // on the first membar.  This prevents later volatile loads or stores
  // from sliding up past the just-emitted store.

  MemBarNode* mb = MemBarNode::make(C, opcode, alias_idx, precedent);
  mb->set_req(TypeFunc::Control,control());
  if (alias_idx == Compile::AliasIdxBot) {
    mb->set_req(TypeFunc::Memory, merged_memory()->base_memory());
  } else {
    assert(!(opcode == Op_Initialize && alias_idx != Compile::AliasIdxRaw), "fix caller");
    mb->set_req(TypeFunc::Memory, memory(alias_idx));
  }
  Node* membar = _gvn.transform(mb);
  set_control(_gvn.transform(new ProjNode(membar, TypeFunc::Control)));
  if (alias_idx == Compile::AliasIdxBot) {
    merged_memory()->set_base_memory(_gvn.transform(new ProjNode(membar, TypeFunc::Memory)));
  } else {
    set_memory(_gvn.transform(new ProjNode(membar, TypeFunc::Memory)),alias_idx);
  }
  return membar;
}

//------------------------------shared_lock------------------------------------
// Emit locking code.
FastLockNode* GraphKit::shared_lock(Node* obj) {
  // bci is either a monitorenter bc or InvocationEntryBci
  // %%% SynchronizationEntryBCI is redundant; use InvocationEntryBci in interfaces
  assert(SynchronizationEntryBCI == InvocationEntryBci, "");

  if( !GenerateSynchronizationCode )
    return NULL;                // Not locking things?
  if (stopped())                // Dead monitor?
    return NULL;

  assert(dead_locals_are_killed(), "should kill locals before sync. point");

  // Box the stack location
  Node* box = _gvn.transform(new BoxLockNode(next_monitor()));
  Node* mem = reset_memory();

  FastLockNode * flock = _gvn.transform(new FastLockNode(0, obj, box) )->as_FastLock();
  if (UseBiasedLocking && PrintPreciseBiasedLockingStatistics) {
    // Create the counters for this fast lock.
    flock->create_lock_counter(sync_jvms()); // sync_jvms used to get current bci
  }

  // Create the rtm counters for this fast lock if needed.
  flock->create_rtm_lock_counter(sync_jvms()); // sync_jvms used to get current bci

  // Add monitor to debug info for the slow path.  If we block inside the
  // slow path and de-opt, we need the monitor hanging around
  map()->push_monitor( flock );

  const TypeFunc *tf = LockNode::lock_type();
  LockNode *lock = new LockNode(C, tf);

  lock->init_req( TypeFunc::Control, control() );
  lock->init_req( TypeFunc::Memory , mem );
  lock->init_req( TypeFunc::I_O    , top() )     ;   // does no i/o
  lock->init_req( TypeFunc::FramePtr, frameptr() );
  lock->init_req( TypeFunc::ReturnAdr, top() );

  lock->init_req(TypeFunc::Parms + 0, obj);
  lock->init_req(TypeFunc::Parms + 1, box);
  lock->init_req(TypeFunc::Parms + 2, flock);
  add_safepoint_edges(lock);

  lock = _gvn.transform( lock )->as_Lock();

  // lock has no side-effects, sets few values
  set_predefined_output_for_runtime_call(lock, mem, TypeRawPtr::BOTTOM);

  insert_mem_bar(Op_MemBarAcquireLock);

  // Add this to the worklist so that the lock can be eliminated
  record_for_igvn(lock);

#ifndef PRODUCT
  if (PrintLockStatistics) {
    // Update the counter for this lock.  Don't bother using an atomic
    // operation since we don't require absolute accuracy.
    lock->create_lock_counter(map()->jvms());
    increment_counter(lock->counter()->addr());
  }
#endif

  return flock;
}


//------------------------------shared_unlock----------------------------------
// Emit unlocking code.
void GraphKit::shared_unlock(Node* box, Node* obj) {
  // bci is either a monitorenter bc or InvocationEntryBci
  // %%% SynchronizationEntryBCI is redundant; use InvocationEntryBci in interfaces
  assert(SynchronizationEntryBCI == InvocationEntryBci, "");

  if( !GenerateSynchronizationCode )
    return;
  if (stopped()) {               // Dead monitor?
    map()->pop_monitor();        // Kill monitor from debug info
    return;
  }

  // Memory barrier to avoid floating things down past the locked region
  insert_mem_bar(Op_MemBarReleaseLock);

  const TypeFunc *tf = OptoRuntime::complete_monitor_exit_Type();
  UnlockNode *unlock = new UnlockNode(C, tf);
#ifdef ASSERT
  unlock->set_dbg_jvms(sync_jvms());
#endif
  uint raw_idx = Compile::AliasIdxRaw;
  unlock->init_req( TypeFunc::Control, control() );
  unlock->init_req( TypeFunc::Memory , memory(raw_idx) );
  unlock->init_req( TypeFunc::I_O    , top() )     ;   // does no i/o
  unlock->init_req( TypeFunc::FramePtr, frameptr() );
  unlock->init_req( TypeFunc::ReturnAdr, top() );

  unlock->init_req(TypeFunc::Parms + 0, obj);
  unlock->init_req(TypeFunc::Parms + 1, box);
  unlock = _gvn.transform(unlock)->as_Unlock();

  Node* mem = reset_memory();

  // unlock has no side-effects, sets few values
  set_predefined_output_for_runtime_call(unlock, mem, TypeRawPtr::BOTTOM);

  // Kill monitor from debug info
  map()->pop_monitor( );
}

//-------------------------------get_layout_helper-----------------------------
// If the given klass is a constant or known to be an array,
// fetch the constant layout helper value into constant_value
// and return (Node*)NULL.  Otherwise, load the non-constant
// layout helper value, and return the node which represents it.
// This two-faced routine is useful because allocation sites
// almost always feature constant types.
Node* GraphKit::get_layout_helper(Node* klass_node, jint& constant_value) {
  const TypeKlassPtr* inst_klass = _gvn.type(klass_node)->isa_klassptr();
  if (!StressReflectiveCode && inst_klass != NULL) {
    ciKlass* klass = inst_klass->klass();
    bool    xklass = inst_klass->klass_is_exact();
    if (xklass || klass->is_array_klass()) {
      jint lhelper = klass->layout_helper();
      if (lhelper != Klass::_lh_neutral_value) {
        constant_value = lhelper;
        return (Node*) NULL;
      }
    }
  }
  constant_value = Klass::_lh_neutral_value;  // put in a known value
  Node* lhp = basic_plus_adr(klass_node, klass_node, in_bytes(Klass::layout_helper_offset()));
  return make_load(NULL, lhp, TypeInt::INT, T_INT, MemNode::unordered);
}

// We just put in an allocate/initialize with a big raw-memory effect.
// Hook selected additional alias categories on the initialization.
static void hook_memory_on_init(GraphKit& kit, int alias_idx,
                                MergeMemNode* init_in_merge,
                                Node* init_out_raw) {
  DEBUG_ONLY(Node* init_in_raw = init_in_merge->base_memory());
  assert(init_in_merge->memory_at(alias_idx) == init_in_raw, "");

  Node* prevmem = kit.memory(alias_idx);
  init_in_merge->set_memory_at(alias_idx, prevmem);
  kit.set_memory(init_out_raw, alias_idx);
}

//---------------------------set_output_for_allocation-------------------------
Node* GraphKit::set_output_for_allocation(AllocateNode* alloc,
                                          const TypeOopPtr* oop_type,
                                          bool deoptimize_on_exception) {
  int rawidx = Compile::AliasIdxRaw;
  alloc->set_req( TypeFunc::FramePtr, frameptr() );
  add_safepoint_edges(alloc);
  Node* allocx = _gvn.transform(alloc);
  set_control( _gvn.transform(new ProjNode(allocx, TypeFunc::Control) ) );
  // create memory projection for i_o
  set_memory ( _gvn.transform( new ProjNode(allocx, TypeFunc::Memory, true) ), rawidx );
  make_slow_call_ex(allocx, env()->Throwable_klass(), true, deoptimize_on_exception);

  // create a memory projection as for the normal control path
  Node* malloc = _gvn.transform(new ProjNode(allocx, TypeFunc::Memory));
  set_memory(malloc, rawidx);

  // a normal slow-call doesn't change i_o, but an allocation does
  // we create a separate i_o projection for the normal control path
  set_i_o(_gvn.transform( new ProjNode(allocx, TypeFunc::I_O, false) ) );
  Node* rawoop = _gvn.transform( new ProjNode(allocx, TypeFunc::Parms) );

  // put in an initialization barrier
  InitializeNode* init = insert_mem_bar_volatile(Op_Initialize, rawidx,
                                                 rawoop)->as_Initialize();
  assert(alloc->initialization() == init,  "2-way macro link must work");
  assert(init ->allocation()     == alloc, "2-way macro link must work");
  {
    // Extract memory strands which may participate in the new object's
    // initialization, and source them from the new InitializeNode.
    // This will allow us to observe initializations when they occur,
    // and link them properly (as a group) to the InitializeNode.
    assert(init->in(InitializeNode::Memory) == malloc, "");
    MergeMemNode* minit_in = MergeMemNode::make(malloc);
    init->set_req(InitializeNode::Memory, minit_in);
    record_for_igvn(minit_in); // fold it up later, if possible
    Node* minit_out = memory(rawidx);
    assert(minit_out->is_Proj() && minit_out->in(0) == init, "");
    // Add an edge in the MergeMem for the header fields so an access
    // to one of those has correct memory state
    set_memory(minit_out, C->get_alias_index(oop_type->add_offset(oopDesc::mark_offset_in_bytes())));
    set_memory(minit_out, C->get_alias_index(oop_type->add_offset(oopDesc::klass_offset_in_bytes())));
    if (oop_type->isa_aryptr()) {
      const TypePtr* telemref = oop_type->add_offset(Type::OffsetBot);
      int            elemidx  = C->get_alias_index(telemref);
      hook_memory_on_init(*this, elemidx, minit_in, minit_out);
    } else if (oop_type->isa_instptr()) {
      ciInstanceKlass* ik = oop_type->klass()->as_instance_klass();
      for (int i = 0, len = ik->nof_nonstatic_fields(); i < len; i++) {
        ciField* field = ik->nonstatic_field_at(i);
        if (field->offset() >= TrackedInitializationLimit * HeapWordSize)
          continue;  // do not bother to track really large numbers of fields
        // Find (or create) the alias category for this field:
        int fieldidx = C->alias_type(field)->index();
        hook_memory_on_init(*this, fieldidx, minit_in, minit_out);
      }
    }
  }

  // Cast raw oop to the real thing...
  Node* javaoop = new CheckCastPPNode(control(), rawoop, oop_type);
  javaoop = _gvn.transform(javaoop);
  C->set_recent_alloc(control(), javaoop);
  assert(just_allocated_object(control()) == javaoop, "just allocated");

#ifdef ASSERT
  { // Verify that the AllocateNode::Ideal_allocation recognizers work:
    assert(AllocateNode::Ideal_allocation(rawoop, &_gvn) == alloc,
           "Ideal_allocation works");
    assert(AllocateNode::Ideal_allocation(javaoop, &_gvn) == alloc,
           "Ideal_allocation works");
    if (alloc->is_AllocateArray()) {
      assert(AllocateArrayNode::Ideal_array_allocation(rawoop, &_gvn) == alloc->as_AllocateArray(),
             "Ideal_allocation works");
      assert(AllocateArrayNode::Ideal_array_allocation(javaoop, &_gvn) == alloc->as_AllocateArray(),
             "Ideal_allocation works");
    } else {
      assert(alloc->in(AllocateNode::ALength)->is_top(), "no length, please");
    }
  }
#endif //ASSERT

  return javaoop;
}

//---------------------------new_instance--------------------------------------
// This routine takes a klass_node which may be constant (for a static type)
// or may be non-constant (for reflective code).  It will work equally well
// for either, and the graph will fold nicely if the optimizer later reduces
// the type to a constant.
// The optional arguments are for specialized use by intrinsics:
//  - If 'extra_slow_test' if not null is an extra condition for the slow-path.
//  - If 'return_size_val', report the the total object size to the caller.
//  - deoptimize_on_exception controls how Java exceptions are handled (rethrow vs deoptimize)
Node* GraphKit::new_instance(Node* klass_node,
                             Node* extra_slow_test,
                             Node* *return_size_val,
                             bool deoptimize_on_exception) {
  // Compute size in doublewords
  // The size is always an integral number of doublewords, represented
  // as a positive bytewise size stored in the klass's layout_helper.
  // The layout_helper also encodes (in a low bit) the need for a slow path.
  jint  layout_con = Klass::_lh_neutral_value;
  Node* layout_val = get_layout_helper(klass_node, layout_con);
  int   layout_is_con = (layout_val == NULL);

  if (extra_slow_test == NULL)  extra_slow_test = intcon(0);
  // Generate the initial go-slow test.  It's either ALWAYS (return a
  // Node for 1) or NEVER (return a NULL) or perhaps (in the reflective
  // case) a computed value derived from the layout_helper.
  Node* initial_slow_test = NULL;
  if (layout_is_con) {
    assert(!StressReflectiveCode, "stress mode does not use these paths");
    bool must_go_slow = Klass::layout_helper_needs_slow_path(layout_con);
    initial_slow_test = must_go_slow ? intcon(1) : extra_slow_test;
  } else {   // reflective case
    // This reflective path is used by Unsafe.allocateInstance.
    // (It may be stress-tested by specifying StressReflectiveCode.)
    // Basically, we want to get into the VM is there's an illegal argument.
    Node* bit = intcon(Klass::_lh_instance_slow_path_bit);
    initial_slow_test = _gvn.transform( new AndINode(layout_val, bit) );
    if (extra_slow_test != intcon(0)) {
      initial_slow_test = _gvn.transform( new OrINode(initial_slow_test, extra_slow_test) );
    }
    // (Macro-expander will further convert this to a Bool, if necessary.)
  }

  // Find the size in bytes.  This is easy; it's the layout_helper.
  // The size value must be valid even if the slow path is taken.
  Node* size = NULL;
  if (layout_is_con) {
    size = MakeConX(Klass::layout_helper_size_in_bytes(layout_con));
  } else {   // reflective case
    // This reflective path is used by clone and Unsafe.allocateInstance.
    size = ConvI2X(layout_val);

    // Clear the low bits to extract layout_helper_size_in_bytes:
    assert((int)Klass::_lh_instance_slow_path_bit < BytesPerLong, "clear bit");
    Node* mask = MakeConX(~ (intptr_t)right_n_bits(LogBytesPerLong));
    size = _gvn.transform( new AndXNode(size, mask) );
  }
  if (return_size_val != NULL) {
    (*return_size_val) = size;
  }

  // This is a precise notnull oop of the klass.
  // (Actually, it need not be precise if this is a reflective allocation.)
  // It's what we cast the result to.
  const TypeKlassPtr* tklass = _gvn.type(klass_node)->isa_klassptr();
  if (!tklass)  tklass = TypeKlassPtr::OBJECT;
  const TypeOopPtr* oop_type = tklass->as_instance_type();

  // Now generate allocation code

  // The entire memory state is needed for slow path of the allocation
  // since GC and deoptimization can happened.
  Node *mem = reset_memory();
  set_all_memory(mem); // Create new memory state

  AllocateNode* alloc = new AllocateNode(C, AllocateNode::alloc_type(Type::TOP),
                                         control(), mem, i_o(),
                                         size, klass_node,
                                         initial_slow_test);

  return set_output_for_allocation(alloc, oop_type, deoptimize_on_exception);
}

//-------------------------------new_array-------------------------------------
// helper for both newarray and anewarray
// The 'length' parameter is (obviously) the length of the array.
// See comments on new_instance for the meaning of the other arguments.
Node* GraphKit::new_array(Node* klass_node,     // array klass (maybe variable)
                          Node* length,         // number of array elements
                          int   nargs,          // number of arguments to push back for uncommon trap
                          Node* *return_size_val,
                          bool deoptimize_on_exception) {
  jint  layout_con = Klass::_lh_neutral_value;
  Node* layout_val = get_layout_helper(klass_node, layout_con);
  int   layout_is_con = (layout_val == NULL);

  if (!layout_is_con && !StressReflectiveCode &&
      !too_many_traps(Deoptimization::Reason_class_check)) {
    // This is a reflective array creation site.
    // Optimistically assume that it is a subtype of Object[],
    // so that we can fold up all the address arithmetic.
    layout_con = Klass::array_layout_helper(T_OBJECT);
    Node* cmp_lh = _gvn.transform( new CmpINode(layout_val, intcon(layout_con)) );
    Node* bol_lh = _gvn.transform( new BoolNode(cmp_lh, BoolTest::eq) );
    { BuildCutout unless(this, bol_lh, PROB_MAX);
      inc_sp(nargs);
      uncommon_trap(Deoptimization::Reason_class_check,
                    Deoptimization::Action_maybe_recompile);
    }
    layout_val = NULL;
    layout_is_con = true;
  }

  // Generate the initial go-slow test.  Make sure we do not overflow
  // if length is huge (near 2Gig) or negative!  We do not need
  // exact double-words here, just a close approximation of needed
  // double-words.  We can't add any offset or rounding bits, lest we
  // take a size -1 of bytes and make it positive.  Use an unsigned
  // compare, so negative sizes look hugely positive.
  int fast_size_limit = FastAllocateSizeLimit;
  if (layout_is_con) {
    assert(!StressReflectiveCode, "stress mode does not use these paths");
    // Increase the size limit if we have exact knowledge of array type.
    int log2_esize = Klass::layout_helper_log2_element_size(layout_con);
    fast_size_limit <<= (LogBytesPerLong - log2_esize);
  }

  Node* initial_slow_cmp  = _gvn.transform( new CmpUNode( length, intcon( fast_size_limit ) ) );
  Node* initial_slow_test = _gvn.transform( new BoolNode( initial_slow_cmp, BoolTest::gt ) );

  // --- Size Computation ---
  // array_size = round_to_heap(array_header + (length << elem_shift));
  // where round_to_heap(x) == align_to(x, MinObjAlignmentInBytes)
  // and align_to(x, y) == ((x + y-1) & ~(y-1))
  // The rounding mask is strength-reduced, if possible.
  int round_mask = MinObjAlignmentInBytes - 1;
  Node* header_size = NULL;
  int   header_size_min  = arrayOopDesc::base_offset_in_bytes(T_BYTE);
  // (T_BYTE has the weakest alignment and size restrictions...)
  if (layout_is_con) {
    int       hsize  = Klass::layout_helper_header_size(layout_con);
    int       eshift = Klass::layout_helper_log2_element_size(layout_con);
    BasicType etype  = Klass::layout_helper_element_type(layout_con);
    if ((round_mask & ~right_n_bits(eshift)) == 0)
      round_mask = 0;  // strength-reduce it if it goes away completely
    assert((hsize & right_n_bits(eshift)) == 0, "hsize is pre-rounded");
    assert(header_size_min <= hsize, "generic minimum is smallest");
    header_size_min = hsize;
    header_size = intcon(hsize + round_mask);
  } else {
    Node* hss   = intcon(Klass::_lh_header_size_shift);
    Node* hsm   = intcon(Klass::_lh_header_size_mask);
    Node* hsize = _gvn.transform( new URShiftINode(layout_val, hss) );
    hsize       = _gvn.transform( new AndINode(hsize, hsm) );
    Node* mask  = intcon(round_mask);
    header_size = _gvn.transform( new AddINode(hsize, mask) );
  }

  Node* elem_shift = NULL;
  if (layout_is_con) {
    int eshift = Klass::layout_helper_log2_element_size(layout_con);
    if (eshift != 0)
      elem_shift = intcon(eshift);
  } else {
    // There is no need to mask or shift this value.
    // The semantics of LShiftINode include an implicit mask to 0x1F.
    assert(Klass::_lh_log2_element_size_shift == 0, "use shift in place");
    elem_shift = layout_val;
  }

  // Transition to native address size for all offset calculations:
  Node* lengthx = ConvI2X(length);
  Node* headerx = ConvI2X(header_size);
#ifdef _LP64
  { const TypeInt* tilen = _gvn.find_int_type(length);
    if (tilen != NULL && tilen->_lo < 0) {
      // Add a manual constraint to a positive range.  Cf. array_element_address.
      jint size_max = fast_size_limit;
      if (size_max > tilen->_hi)  size_max = tilen->_hi;
      const TypeInt* tlcon = TypeInt::make(0, size_max, Type::WidenMin);

      // Only do a narrow I2L conversion if the range check passed.
      IfNode* iff = new IfNode(control(), initial_slow_test, PROB_MIN, COUNT_UNKNOWN);
      _gvn.transform(iff);
      RegionNode* region = new RegionNode(3);
      _gvn.set_type(region, Type::CONTROL);
      lengthx = new PhiNode(region, TypeLong::LONG);
      _gvn.set_type(lengthx, TypeLong::LONG);

      // Range check passed. Use ConvI2L node with narrow type.
      Node* passed = IfFalse(iff);
      region->init_req(1, passed);
      // Make I2L conversion control dependent to prevent it from
      // floating above the range check during loop optimizations.
      lengthx->init_req(1, C->constrained_convI2L(&_gvn, length, tlcon, passed));

      // Range check failed. Use ConvI2L with wide type because length may be invalid.
      region->init_req(2, IfTrue(iff));
      lengthx->init_req(2, ConvI2X(length));

      set_control(region);
      record_for_igvn(region);
      record_for_igvn(lengthx);
    }
  }
#endif

  // Combine header size (plus rounding) and body size.  Then round down.
  // This computation cannot overflow, because it is used only in two
  // places, one where the length is sharply limited, and the other
  // after a successful allocation.
  Node* abody = lengthx;
  if (elem_shift != NULL)
    abody     = _gvn.transform( new LShiftXNode(lengthx, elem_shift) );
  Node* size  = _gvn.transform( new AddXNode(headerx, abody) );
  if (round_mask != 0) {
    Node* mask = MakeConX(~round_mask);
    size       = _gvn.transform( new AndXNode(size, mask) );
  }
  // else if round_mask == 0, the size computation is self-rounding

  if (return_size_val != NULL) {
    // This is the size
    (*return_size_val) = size;
  }

  // Now generate allocation code

  // The entire memory state is needed for slow path of the allocation
  // since GC and deoptimization can happened.
  Node *mem = reset_memory();
  set_all_memory(mem); // Create new memory state

  if (initial_slow_test->is_Bool()) {
    // Hide it behind a CMoveI, or else PhaseIdealLoop::split_up will get sick.
    initial_slow_test = initial_slow_test->as_Bool()->as_int_value(&_gvn);
  }

  // Create the AllocateArrayNode and its result projections
  AllocateArrayNode* alloc
    = new AllocateArrayNode(C, AllocateArrayNode::alloc_type(TypeInt::INT),
                            control(), mem, i_o(),
                            size, klass_node,
                            initial_slow_test,
                            length);

  // Cast to correct type.  Note that the klass_node may be constant or not,
  // and in the latter case the actual array type will be inexact also.
  // (This happens via a non-constant argument to inline_native_newArray.)
  // In any case, the value of klass_node provides the desired array type.
  const TypeInt* length_type = _gvn.find_int_type(length);
  const TypeOopPtr* ary_type = _gvn.type(klass_node)->is_klassptr()->as_instance_type();
  if (ary_type->isa_aryptr() && length_type != NULL) {
    // Try to get a better type than POS for the size
    ary_type = ary_type->is_aryptr()->cast_to_size(length_type);
  }

  Node* javaoop = set_output_for_allocation(alloc, ary_type, deoptimize_on_exception);

  // Cast length on remaining path to be as narrow as possible
  if (map()->find_edge(length) >= 0) {
    Node* ccast = alloc->make_ideal_length(ary_type, &_gvn);
    if (ccast != length) {
      _gvn.set_type_bottom(ccast);
      record_for_igvn(ccast);
      replace_in_map(length, ccast);
    }
  }

  return javaoop;
}

// The following "Ideal_foo" functions are placed here because they recognize
// the graph shapes created by the functions immediately above.

//---------------------------Ideal_allocation----------------------------------
// Given an oop pointer or raw pointer, see if it feeds from an AllocateNode.
AllocateNode* AllocateNode::Ideal_allocation(Node* ptr, PhaseTransform* phase) {
  if (ptr == NULL) {     // reduce dumb test in callers
    return NULL;
  }

  BarrierSetC2* bs = BarrierSet::barrier_set()->barrier_set_c2();
  ptr = bs->step_over_gc_barrier(ptr);

  if (ptr->is_CheckCastPP()) { // strip only one raw-to-oop cast
    ptr = ptr->in(1);
    if (ptr == NULL) return NULL;
  }
  // Return NULL for allocations with several casts:
  //   j.l.reflect.Array.newInstance(jobject, jint)
  //   Object.clone()
  // to keep more precise type from last cast.
  if (ptr->is_Proj()) {
    Node* allo = ptr->in(0);
    if (allo != NULL && allo->is_Allocate()) {
      return allo->as_Allocate();
    }
  }
  // Report failure to match.
  return NULL;
}

// Fancy version which also strips off an offset (and reports it to caller).
AllocateNode* AllocateNode::Ideal_allocation(Node* ptr, PhaseTransform* phase,
                                             intptr_t& offset) {
  Node* base = AddPNode::Ideal_base_and_offset(ptr, phase, offset);
  if (base == NULL)  return NULL;
  return Ideal_allocation(base, phase);
}

// Trace Initialize <- Proj[Parm] <- Allocate
AllocateNode* InitializeNode::allocation() {
  Node* rawoop = in(InitializeNode::RawAddress);
  if (rawoop->is_Proj()) {
    Node* alloc = rawoop->in(0);
    if (alloc->is_Allocate()) {
      return alloc->as_Allocate();
    }
  }
  return NULL;
}

// Trace Allocate -> Proj[Parm] -> Initialize
InitializeNode* AllocateNode::initialization() {
  ProjNode* rawoop = proj_out_or_null(AllocateNode::RawAddress);
  if (rawoop == NULL)  return NULL;
  for (DUIterator_Fast imax, i = rawoop->fast_outs(imax); i < imax; i++) {
    Node* init = rawoop->fast_out(i);
    if (init->is_Initialize()) {
      assert(init->as_Initialize()->allocation() == this, "2-way link");
      return init->as_Initialize();
    }
  }
  return NULL;
}

//----------------------------- loop predicates ---------------------------

//------------------------------add_predicate_impl----------------------------
void GraphKit::add_empty_predicate_impl(Deoptimization::DeoptReason reason, int nargs) {
  // Too many traps seen?
  if (too_many_traps(reason)) {
#ifdef ASSERT
    if (TraceLoopPredicate) {
      int tc = C->trap_count(reason);
      tty->print("too many traps=%s tcount=%d in ",
                    Deoptimization::trap_reason_name(reason), tc);
      method()->print(); // which method has too many predicate traps
      tty->cr();
    }
#endif
    // We cannot afford to take more traps here,
    // do not generate predicate.
    return;
  }

  Node *cont    = _gvn.intcon(1);
  Node* opq     = _gvn.transform(new Opaque1Node(C, cont));
  Node *bol     = _gvn.transform(new Conv2BNode(opq));
  IfNode* iff   = create_and_map_if(control(), bol, PROB_MAX, COUNT_UNKNOWN);
  Node* iffalse = _gvn.transform(new IfFalseNode(iff));
  C->add_predicate_opaq(opq);
  {
    PreserveJVMState pjvms(this);
    set_control(iffalse);
    inc_sp(nargs);
    uncommon_trap(reason, Deoptimization::Action_maybe_recompile);
  }
  Node* iftrue = _gvn.transform(new IfTrueNode(iff));
  set_control(iftrue);
}

//------------------------------add_predicate---------------------------------
void GraphKit::add_empty_predicates(int nargs) {
  // These loop predicates remain empty. All concrete loop predicates are inserted above the corresponding
  // empty loop predicate later by 'PhaseIdealLoop::create_new_if_for_predicate'. All concrete loop predicates of
  // a specific kind (normal, profile or limit check) share the same uncommon trap as the empty loop predicate.
  if (UseLoopPredicate) {
    add_empty_predicate_impl(Deoptimization::Reason_predicate, nargs);
  }
  if (UseProfiledLoopPredicate) {
    add_empty_predicate_impl(Deoptimization::Reason_profile_predicate, nargs);
  }
  // loop's limit check predicate should be near the loop.
  add_empty_predicate_impl(Deoptimization::Reason_loop_limit_check, nargs);
}

void GraphKit::sync_kit(IdealKit& ideal) {
  set_all_memory(ideal.merged_memory());
  set_i_o(ideal.i_o());
  set_control(ideal.ctrl());
}

void GraphKit::final_sync(IdealKit& ideal) {
  // Final sync IdealKit and graphKit.
  sync_kit(ideal);
}

Node* GraphKit::load_String_length(Node* str, bool set_ctrl) {
  Node* len = load_array_length(load_String_value(str, set_ctrl));
  Node* coder = load_String_coder(str, set_ctrl);
  // Divide length by 2 if coder is UTF16
  return _gvn.transform(new RShiftINode(len, coder));
}

Node* GraphKit::load_String_value(Node* str, bool set_ctrl) {
  int value_offset = java_lang_String::value_offset();
  const TypeInstPtr* string_type = TypeInstPtr::make(TypePtr::NotNull, C->env()->String_klass(),
                                                     false, NULL, 0);
  const TypePtr* value_field_type = string_type->add_offset(value_offset);
  const TypeAryPtr* value_type = TypeAryPtr::make(TypePtr::NotNull,
                                                  TypeAry::make(TypeInt::BYTE, TypeInt::POS),
                                                  ciTypeArrayKlass::make(T_BYTE), true, 0);
  Node* p = basic_plus_adr(str, str, value_offset);
  Node* load = access_load_at(str, p, value_field_type, value_type, T_OBJECT,
                              IN_HEAP | (set_ctrl ? C2_CONTROL_DEPENDENT_LOAD : 0) | MO_UNORDERED);
  return load;
}

Node* GraphKit::load_String_coder(Node* str, bool set_ctrl) {
  if (!CompactStrings) {
    return intcon(java_lang_String::CODER_UTF16);
  }
  int coder_offset = java_lang_String::coder_offset();
  const TypeInstPtr* string_type = TypeInstPtr::make(TypePtr::NotNull, C->env()->String_klass(),
                                                     false, NULL, 0);
  const TypePtr* coder_field_type = string_type->add_offset(coder_offset);

  Node* p = basic_plus_adr(str, str, coder_offset);
  Node* load = access_load_at(str, p, coder_field_type, TypeInt::BYTE, T_BYTE,
                              IN_HEAP | (set_ctrl ? C2_CONTROL_DEPENDENT_LOAD : 0) | MO_UNORDERED);
  return load;
}

void GraphKit::store_String_value(Node* str, Node* value) {
  int value_offset = java_lang_String::value_offset();
  const TypeInstPtr* string_type = TypeInstPtr::make(TypePtr::NotNull, C->env()->String_klass(),
                                                     false, NULL, 0);
  const TypePtr* value_field_type = string_type->add_offset(value_offset);

  access_store_at(str,  basic_plus_adr(str, value_offset), value_field_type,
                  value, TypeAryPtr::BYTES, T_OBJECT, IN_HEAP | MO_UNORDERED);
}

void GraphKit::store_String_coder(Node* str, Node* value) {
  int coder_offset = java_lang_String::coder_offset();
  const TypeInstPtr* string_type = TypeInstPtr::make(TypePtr::NotNull, C->env()->String_klass(),
                                                     false, NULL, 0);
  const TypePtr* coder_field_type = string_type->add_offset(coder_offset);

  access_store_at(str, basic_plus_adr(str, coder_offset), coder_field_type,
                  value, TypeInt::BYTE, T_BYTE, IN_HEAP | MO_UNORDERED);
}

// Capture src and dst memory state with a MergeMemNode
Node* GraphKit::capture_memory(const TypePtr* src_type, const TypePtr* dst_type) {
  if (src_type == dst_type) {
    // Types are equal, we don't need a MergeMemNode
    return memory(src_type);
  }
  MergeMemNode* merge = MergeMemNode::make(map()->memory());
  record_for_igvn(merge); // fold it up later, if possible
  int src_idx = C->get_alias_index(src_type);
  int dst_idx = C->get_alias_index(dst_type);
  merge->set_memory_at(src_idx, memory(src_idx));
  merge->set_memory_at(dst_idx, memory(dst_idx));
  return merge;
}

Node* GraphKit::compress_string(Node* src, const TypeAryPtr* src_type, Node* dst, Node* count) {
  assert(Matcher::match_rule_supported(Op_StrCompressedCopy), "Intrinsic not supported");
  assert(src_type == TypeAryPtr::BYTES || src_type == TypeAryPtr::CHARS, "invalid source type");
  // If input and output memory types differ, capture both states to preserve
  // the dependency between preceding and subsequent loads/stores.
  // For example, the following program:
  //  StoreB
  //  compress_string
  //  LoadB
  // has this memory graph (use->def):
  //  LoadB -> compress_string -> CharMem
  //             ... -> StoreB -> ByteMem
  // The intrinsic hides the dependency between LoadB and StoreB, causing
  // the load to read from memory not containing the result of the StoreB.
  // The correct memory graph should look like this:
  //  LoadB -> compress_string -> MergeMem(CharMem, StoreB(ByteMem))
  Node* mem = capture_memory(src_type, TypeAryPtr::BYTES);
  StrCompressedCopyNode* str = new StrCompressedCopyNode(control(), mem, src, dst, count);
  Node* res_mem = _gvn.transform(new SCMemProjNode(str));
  set_memory(res_mem, TypeAryPtr::BYTES);
  return str;
}

void GraphKit::inflate_string(Node* src, Node* dst, const TypeAryPtr* dst_type, Node* count) {
  assert(Matcher::match_rule_supported(Op_StrInflatedCopy), "Intrinsic not supported");
  assert(dst_type == TypeAryPtr::BYTES || dst_type == TypeAryPtr::CHARS, "invalid dest type");
  // Capture src and dst memory (see comment in 'compress_string').
  Node* mem = capture_memory(TypeAryPtr::BYTES, dst_type);
  StrInflatedCopyNode* str = new StrInflatedCopyNode(control(), mem, src, dst, count);
  set_memory(_gvn.transform(str), dst_type);
}

void GraphKit::inflate_string_slow(Node* src, Node* dst, Node* start, Node* count) {
  /**
   * int i_char = start;
   * for (int i_byte = 0; i_byte < count; i_byte++) {
   *   dst[i_char++] = (char)(src[i_byte] & 0xff);
   * }
   */
  add_empty_predicates();
  RegionNode* head = new RegionNode(3);
  head->init_req(1, control());
  gvn().set_type(head, Type::CONTROL);
  record_for_igvn(head);

  Node* i_byte = new PhiNode(head, TypeInt::INT);
  i_byte->init_req(1, intcon(0));
  gvn().set_type(i_byte, TypeInt::INT);
  record_for_igvn(i_byte);

  Node* i_char = new PhiNode(head, TypeInt::INT);
  i_char->init_req(1, start);
  gvn().set_type(i_char, TypeInt::INT);
  record_for_igvn(i_char);

  Node* mem = PhiNode::make(head, memory(TypeAryPtr::BYTES), Type::MEMORY, TypeAryPtr::BYTES);
  gvn().set_type(mem, Type::MEMORY);
  record_for_igvn(mem);
  set_control(head);
  set_memory(mem, TypeAryPtr::BYTES);
  Node* ch = load_array_element(control(), src, i_byte, TypeAryPtr::BYTES);
  Node* st = store_to_memory(control(), array_element_address(dst, i_char, T_BYTE),
                             AndI(ch, intcon(0xff)), T_CHAR, TypeAryPtr::BYTES, MemNode::unordered,
                             false, false, true /* mismatched */);

  IfNode* iff = create_and_map_if(head, Bool(CmpI(i_byte, count), BoolTest::lt), PROB_FAIR, COUNT_UNKNOWN);
  head->init_req(2, IfTrue(iff));
  mem->init_req(2, st);
  i_byte->init_req(2, AddI(i_byte, intcon(1)));
  i_char->init_req(2, AddI(i_char, intcon(2)));

  set_control(IfFalse(iff));
  set_memory(st, TypeAryPtr::BYTES);
}

Node* GraphKit::make_constant_from_field(ciField* field, Node* obj) {
  if (!field->is_constant()) {
    return NULL; // Field not marked as constant.
  }
  ciInstance* holder = NULL;
  if (!field->is_static()) {
    ciObject* const_oop = obj->bottom_type()->is_oopptr()->const_oop();
    if (const_oop != NULL && const_oop->is_instance()) {
      holder = const_oop->as_instance();
    }
  }
  const Type* con_type = Type::make_constant_from_field(field, holder, field->layout_type(),
                                                        /*is_unsigned_load=*/false);
  if (con_type != NULL) {
    return makecon(con_type);
  }
  return NULL;
}<|MERGE_RESOLUTION|>--- conflicted
+++ resolved
@@ -2626,23 +2626,15 @@
 
   address call_addr = nep->entry_point();
   if (nep->need_transition()) {
-<<<<<<< HEAD
     BufferBlob* invoker = SharedRuntime::make_native_invoker(call_addr,
                                                              nep->shadow_space(),
                                                              arg_regs, ret_regs);
-    if (invoker == NULL) return NULL;
-    C->add_native_invoker(invoker);
-    call_addr = invoker->code_begin();
-=======
-    call_addr = SharedRuntime::make_native_invoker(call_addr,
-                                                   nep->shadow_space(),
-                                                   arg_regs, ret_regs);
     if (call_addr == NULL) {
       C->record_failure("native invoker not implemented on this platform");
       return NULL;
     }
-    C->add_native_stub(call_addr);
->>>>>>> 15ab3647
+    C->add_native_invoker(invoker);
+    call_addr = invoker->code_begin();
   }
   assert(call_addr != NULL, "sanity");
 
