/*
 * Copyright (c) 1997, 2024, Oracle and/or its affiliates. All rights reserved.
 * DO NOT ALTER OR REMOVE COPYRIGHT NOTICES OR THIS FILE HEADER.
 *
 * This code is free software; you can redistribute it and/or modify it
 * under the terms of the GNU General Public License version 2 only, as
 * published by the Free Software Foundation.
 *
 * This code is distributed in the hope that it will be useful, but WITHOUT
 * ANY WARRANTY; without even the implied warranty of MERCHANTABILITY or
 * FITNESS FOR A PARTICULAR PURPOSE.  See the GNU General Public License
 * version 2 for more details (a copy is included in the LICENSE file that
 * accompanied this code).
 *
 * You should have received a copy of the GNU General Public License version
 * 2 along with this work; if not, write to the Free Software Foundation,
 * Inc., 51 Franklin St, Fifth Floor, Boston, MA 02110-1301 USA.
 *
 * Please contact Oracle, 500 Oracle Parkway, Redwood Shores, CA 94065 USA
 * or visit www.oracle.com if you need additional information or have any
 * questions.
 *
 */

#include "precompiled.hpp"
#include "cds/archiveHeapLoader.hpp"
#include "cds/cdsConfig.hpp"
#include "cds/heapShared.hpp"
#include "classfile/classLoader.hpp"
#include "classfile/classLoaderData.inline.hpp"
#include "classfile/classLoaderDataGraph.inline.hpp"
#include "classfile/javaClasses.inline.hpp"
#include "classfile/moduleEntry.hpp"
#include "classfile/systemDictionary.hpp"
#include "classfile/systemDictionaryShared.hpp"
#include "classfile/vmClasses.hpp"
#include "classfile/vmSymbols.hpp"
#include "gc/shared/collectedHeap.inline.hpp"
#include "jvm_io.h"
#include "logging/log.hpp"
#include "memory/metadataFactory.hpp"
#include "memory/metaspaceClosure.hpp"
#include "memory/oopFactory.hpp"
#include "memory/resourceArea.hpp"
#include "memory/universe.hpp"
#include "oops/compressedKlass.inline.hpp"
#include "oops/compressedOops.inline.hpp"
#include "oops/instanceKlass.hpp"
#include "oops/klass.inline.hpp"
#include "oops/objArrayKlass.hpp"
#include "oops/oop.inline.hpp"
#include "oops/oopHandle.inline.hpp"
#include "prims/jvmtiExport.hpp"
#include "runtime/atomic.hpp"
#include "runtime/handles.inline.hpp"
#include "runtime/perfData.hpp"
#include "utilities/macros.hpp"
#include "utilities/powerOfTwo.hpp"
#include "utilities/rotate_bits.hpp"
#include "utilities/stack.inline.hpp"

void Klass::set_java_mirror(Handle m) {
  assert(!m.is_null(), "New mirror should never be null.");
  assert(_java_mirror.is_empty(), "should only be used to initialize mirror");
  _java_mirror = class_loader_data()->add_handle(m);
}

bool Klass::is_cloneable() const {
  return _misc_flags.is_cloneable_fast() ||
         is_subtype_of(vmClasses::Cloneable_klass());
}

void Klass::set_is_cloneable() {
  if (name() == vmSymbols::java_lang_invoke_MemberName()) {
    assert(is_final(), "no subclasses allowed");
    // MemberName cloning should not be intrinsified and always happen in JVM_Clone.
  } else if (is_instance_klass() && InstanceKlass::cast(this)->reference_type() != REF_NONE) {
    // Reference cloning should not be intrinsified and always happen in JVM_Clone.
  } else {
    _misc_flags.set_is_cloneable_fast(true);
  }
}

uint8_t Klass::compute_hash_slot(Symbol* n) {
  uint hash_code;
  // Special cases for the two superclasses of all Array instances.
  // Code elsewhere assumes, for all instances of ArrayKlass, that
  // these two interfaces will be in this order.

  // We ensure there are some empty slots in the hash table between
  // these two very common interfaces because if they were adjacent
  // (e.g. Slots 0 and 1), then any other class which hashed to 0 or 1
  // would result in a probe length of 3.
  if (n == vmSymbols::java_lang_Cloneable()) {
    hash_code = 0;
  } else if (n == vmSymbols::java_io_Serializable()) {
    hash_code = SECONDARY_SUPERS_TABLE_SIZE / 2;
  } else {
    auto s = (const jbyte*) n->bytes();
    hash_code = java_lang_String::hash_code(s, n->utf8_length());
    // We use String::hash_code here (rather than e.g.
    // Symbol::identity_hash()) in order to have a hash code that
    // does not change from run to run. We want that because the
    // hash value for a secondary superclass appears in generated
    // code as a constant.

    // This constant is magic: see Knuth, "Fibonacci Hashing".
    constexpr uint multiplier
      = 2654435769; // (uint)(((u8)1 << 32) / ((1 + sqrt(5)) / 2 ))
    constexpr uint hash_shift = sizeof(hash_code) * 8 - 6;
    // The leading bits of the least significant half of the product.
    hash_code = (hash_code * multiplier) >> hash_shift;

    if (StressSecondarySupers) {
      // Generate many hash collisions in order to stress-test the
      // linear search fallback.
      hash_code = hash_code % 3;
      hash_code = hash_code * (SECONDARY_SUPERS_TABLE_SIZE / 3);
    }
  }

  return (hash_code & SECONDARY_SUPERS_TABLE_MASK);
}

void Klass::set_name(Symbol* n) {
  _name = n;

  if (_name != nullptr) {
    _name->increment_refcount();
  }

  {
    elapsedTimer selftime;
    selftime.start();

    _hash_slot = compute_hash_slot(n);
    assert(_hash_slot < SECONDARY_SUPERS_TABLE_SIZE, "required");

    selftime.stop();
    if (UsePerfData) {
      ClassLoader::perf_secondary_hash_time()->inc(selftime.ticks());
    }
  }

  if (CDSConfig::is_dumping_archive() && is_instance_klass()) {
    SystemDictionaryShared::init_dumptime_info(InstanceKlass::cast(this));
  }
}

bool Klass::is_subclass_of(const Klass* k) const {
  // Run up the super chain and check
  if (this == k) return true;

  Klass* t = const_cast<Klass*>(this)->super();

  while (t != nullptr) {
    if (t == k) return true;
    t = t->super();
  }
  return false;
}

void Klass::release_C_heap_structures(bool release_constant_pool) {
  if (_name != nullptr) _name->decrement_refcount();
}

bool Klass::linear_search_secondary_supers(const Klass* k) const {
  // Scan the array-of-objects for a match
  // FIXME: We could do something smarter here, maybe a vectorized
  // comparison or a binary search, but is that worth any added
  // complexity?
  int cnt = secondary_supers()->length();
  for (int i = 0; i < cnt; i++) {
    if (secondary_supers()->at(i) == k) {
      return true;
    }
  }
  return false;
}

// Given a secondary superklass k, an initial array index, and an
// occupancy bitmap rotated such that Bit 1 is the next bit to test,
// search for k.
bool Klass::fallback_search_secondary_supers(const Klass* k, int index, uintx rotated_bitmap) const {
  // Once the occupancy bitmap is almost full, it's faster to use a
  // linear search.
  if (secondary_supers()->length() > SECONDARY_SUPERS_TABLE_SIZE - 2) {
    return linear_search_secondary_supers(k);
  }

  // This is conventional linear probing, but instead of terminating
  // when a null entry is found in the table, we maintain a bitmap
  // in which a 0 indicates missing entries.

  precond((int)population_count(rotated_bitmap) == secondary_supers()->length());

  // The check for secondary_supers()->length() <= SECONDARY_SUPERS_TABLE_SIZE - 2
  // at the start of this function guarantees there are 0s in the
  // bitmap, so this loop eventually terminates.
  while ((rotated_bitmap & 2) != 0) {
    if (++index == secondary_supers()->length()) {
      index = 0;
    }
    if (secondary_supers()->at(index) == k) {
      return true;
    }
    rotated_bitmap = rotate_right(rotated_bitmap, 1);
  }
  return false;
}

// Return self, except for abstract classes with exactly 1
// implementor.  Then return the 1 concrete implementation.
Klass *Klass::up_cast_abstract() {
  Klass *r = this;
  while( r->is_abstract() ) {   // Receiver is abstract?
    Klass *s = r->subklass();   // Check for exactly 1 subklass
    if (s == nullptr || s->next_sibling() != nullptr) // Oops; wrong count; give up
      return this;              // Return 'this' as a no-progress flag
    r = s;                    // Loop till find concrete class
  }
  return r;                   // Return the 1 concrete class
}

// Find LCA in class hierarchy
Klass *Klass::LCA( Klass *k2 ) {
  Klass *k1 = this;
  while( 1 ) {
    if( k1->is_subtype_of(k2) ) return k2;
    if( k2->is_subtype_of(k1) ) return k1;
    k1 = k1->super();
    k2 = k2->super();
  }
}


void Klass::check_valid_for_instantiation(bool throwError, TRAPS) {
  ResourceMark rm(THREAD);
  THROW_MSG(throwError ? vmSymbols::java_lang_InstantiationError()
            : vmSymbols::java_lang_InstantiationException(), external_name());
}


void Klass::copy_array(arrayOop s, int src_pos, arrayOop d, int dst_pos, int length, TRAPS) {
  ResourceMark rm(THREAD);
  assert(s != nullptr, "Throw NPE!");
  THROW_MSG(vmSymbols::java_lang_ArrayStoreException(),
            err_msg("arraycopy: source type %s is not an array", s->klass()->external_name()));
}


void Klass::initialize(TRAPS) {
  ShouldNotReachHere();
}

Klass* Klass::find_field(Symbol* name, Symbol* sig, fieldDescriptor* fd) const {
#ifdef ASSERT
  tty->print_cr("Error: find_field called on a klass oop."
                " Likely error: reflection method does not correctly"
                " wrap return value in a mirror object.");
#endif
  ShouldNotReachHere();
  return nullptr;
}

Method* Klass::uncached_lookup_method(const Symbol* name, const Symbol* signature,
                                      OverpassLookupMode overpass_mode,
                                      PrivateLookupMode private_mode) const {
#ifdef ASSERT
  tty->print_cr("Error: uncached_lookup_method called on a klass oop."
                " Likely error: reflection method does not correctly"
                " wrap return value in a mirror object.");
#endif
  ShouldNotReachHere();
  return nullptr;
}

static markWord make_prototype(const Klass* kls) {
  markWord prototype = markWord::prototype();
#ifdef _LP64
  if (UseCompactObjectHeaders) {
    // With compact object headers, the narrow Klass ID is part of the mark word.
    // We therfore seed the mark word with the narrow Klass ID.
    // Note that only those Klass that can be instantiated have a narrow Klass ID.
    // For those who don't, we leave the klass bits empty and assert if someone
    // tries to use those.
    const narrowKlass nk = CompressedKlassPointers::is_encodable(kls) ?
        CompressedKlassPointers::encode(const_cast<Klass*>(kls)) : 0;
    prototype = prototype.set_narrow_klass(nk);
  }
#endif
  return prototype;
}

Klass::Klass() : _kind(UnknownKlassKind) {
  assert(CDSConfig::is_dumping_static_archive() || CDSConfig::is_using_archive(), "only for cds");
}

// "Normal" instantiation is preceded by a MetaspaceObj allocation
// which zeros out memory - calloc equivalent.
// The constructor is also used from CppVtableCloner,
// which doesn't zero out the memory before calling the constructor.
Klass::Klass(KlassKind kind) : _kind(kind),
<<<<<<< HEAD
                           _prototype_header(make_prototype(this)),
                           _shared_class_path_index(-1) {
=======
                               _shared_class_path_index(-1) {
>>>>>>> c0e6c3b9
  CDS_ONLY(_shared_class_flags = 0;)
  CDS_JAVA_HEAP_ONLY(_archived_mirror_index = -1;)
  _primary_supers[0] = this;
  set_super_check_offset(in_bytes(primary_supers_offset()));
}

jint Klass::array_layout_helper(BasicType etype) {
  assert(etype >= T_BOOLEAN && etype <= T_OBJECT, "valid etype");
  // Note that T_ARRAY is not allowed here.
  int  hsize = arrayOopDesc::base_offset_in_bytes(etype);
  int  esize = type2aelembytes(etype);
  bool isobj = (etype == T_OBJECT);
  int  tag   =  isobj ? _lh_array_tag_obj_value : _lh_array_tag_type_value;
  int lh = array_layout_helper(tag, hsize, etype, exact_log2(esize));

  assert(lh < (int)_lh_neutral_value, "must look like an array layout");
  assert(layout_helper_is_array(lh), "correct kind");
  assert(layout_helper_is_objArray(lh) == isobj, "correct kind");
  assert(layout_helper_is_typeArray(lh) == !isobj, "correct kind");
  assert(layout_helper_header_size(lh) == hsize, "correct decode");
  assert(layout_helper_element_type(lh) == etype, "correct decode");
  assert(1 << layout_helper_log2_element_size(lh) == esize, "correct decode");

  return lh;
}

bool Klass::can_be_primary_super_slow() const {
  if (super() == nullptr)
    return true;
  else if (super()->super_depth() >= primary_super_limit()-1)
    return false;
  else
    return true;
}

void Klass::set_secondary_supers(Array<Klass*>* secondaries, uintx bitmap) {
#ifdef ASSERT
  if (secondaries != nullptr) {
    uintx real_bitmap = compute_secondary_supers_bitmap(secondaries);
    assert(bitmap == real_bitmap, "must be");
    assert(secondaries->length() >= (int)population_count(bitmap), "must be");
  }
#endif
  _secondary_supers_bitmap = bitmap;
  _secondary_supers = secondaries;

  if (secondaries != nullptr) {
    LogMessage(class, load) msg;
    NonInterleavingLogStream log {LogLevel::Debug, msg};
    if (log.is_enabled()) {
      ResourceMark rm;
      log.print_cr("set_secondary_supers: hash_slot: %d; klass: %s", hash_slot(), external_name());
      print_secondary_supers_on(&log);
    }
  }
}

// Hashed secondary superclasses
//
// We use a compressed 64-entry hash table with linear probing. We
// start by creating a hash table in the usual way, followed by a pass
// that removes all the null entries. To indicate which entries would
// have been null we use a bitmap that contains a 1 in each position
// where an entry is present, 0 otherwise. This bitmap also serves as
// a kind of Bloom filter, which in many cases allows us quickly to
// eliminate the possibility that something is a member of a set of
// secondaries.
uintx Klass::hash_secondary_supers(Array<Klass*>* secondaries, bool rewrite) {
  const int length = secondaries->length();

  if (length == 0) {
    return SECONDARY_SUPERS_BITMAP_EMPTY;
  }

  if (length == 1) {
    int hash_slot = secondaries->at(0)->hash_slot();
    return uintx(1) << hash_slot;
  }

  // Invariant: _secondary_supers.length >= population_count(_secondary_supers_bitmap)

  // Don't attempt to hash a table that's completely full, because in
  // the case of an absent interface linear probing would not
  // terminate.
  if (length >= SECONDARY_SUPERS_TABLE_SIZE) {
    return SECONDARY_SUPERS_BITMAP_FULL;
  }

  {
    PerfTraceTime ptt(ClassLoader::perf_secondary_hash_time());

    ResourceMark rm;
    uintx bitmap = SECONDARY_SUPERS_BITMAP_EMPTY;
    auto hashed_secondaries = new GrowableArray<Klass*>(SECONDARY_SUPERS_TABLE_SIZE,
                                                        SECONDARY_SUPERS_TABLE_SIZE, nullptr);

    for (int j = 0; j < length; j++) {
      Klass* k = secondaries->at(j);
      hash_insert(k, hashed_secondaries, bitmap);
    }

    // Pack the hashed secondaries array by copying it into the
    // secondaries array, sans nulls, if modification is allowed.
    // Otherwise, validate the order.
    int i = 0;
    for (int slot = 0; slot < SECONDARY_SUPERS_TABLE_SIZE; slot++) {
      bool has_element = ((bitmap >> slot) & 1) != 0;
      assert(has_element == (hashed_secondaries->at(slot) != nullptr), "");
      if (has_element) {
        Klass* k = hashed_secondaries->at(slot);
        if (rewrite) {
          secondaries->at_put(i, k);
        } else if (secondaries->at(i) != k) {
          assert(false, "broken secondary supers hash table");
          return SECONDARY_SUPERS_BITMAP_FULL;
        }
        i++;
      }
    }
    assert(i == secondaries->length(), "mismatch");
    postcond((int)population_count(bitmap) == secondaries->length());

    return bitmap;
  }
}

void Klass::hash_insert(Klass* klass, GrowableArray<Klass*>* secondaries, uintx& bitmap) {
  assert(bitmap != SECONDARY_SUPERS_BITMAP_FULL, "");

  int dist = 0;
  for (int slot = klass->hash_slot(); true; slot = (slot + 1) & SECONDARY_SUPERS_TABLE_MASK) {
    Klass* existing = secondaries->at(slot);
    assert(((bitmap >> slot) & 1) == (existing != nullptr), "mismatch");
    if (existing == nullptr) { // no conflict
      secondaries->at_put(slot, klass);
      bitmap |= uintx(1) << slot;
      assert(bitmap != SECONDARY_SUPERS_BITMAP_FULL, "");
      return;
    } else {
      // Use Robin Hood hashing to minimize the worst case search.
      // Also, every permutation of the insertion sequence produces
      // the same final Robin Hood hash table, provided that a
      // consistent tie breaker is used.
      int existing_dist = (slot - existing->hash_slot()) & SECONDARY_SUPERS_TABLE_MASK;
      if (existing_dist < dist
          // This tie breaker ensures that the hash order is maintained.
          || ((existing_dist == dist)
              && (uintptr_t(existing) < uintptr_t(klass)))) {
        Klass* tmp = secondaries->at(slot);
        secondaries->at_put(slot, klass);
        klass = tmp;
        dist = existing_dist;
      }
      ++dist;
    }
  }
}

Array<Klass*>* Klass::pack_secondary_supers(ClassLoaderData* loader_data,
                                            GrowableArray<Klass*>* primaries,
                                            GrowableArray<Klass*>* secondaries,
                                            uintx& bitmap, TRAPS) {
  int new_length = primaries->length() + secondaries->length();
  Array<Klass*>* secondary_supers = MetadataFactory::new_array<Klass*>(loader_data, new_length, CHECK_NULL);

  // Combine the two arrays into a metadata object to pack the array.
  // The primaries are added in the reverse order, then the secondaries.
  int fill_p = primaries->length();
  for (int j = 0; j < fill_p; j++) {
    secondary_supers->at_put(j, primaries->pop());  // add primaries in reverse order.
  }
  for( int j = 0; j < secondaries->length(); j++ ) {
    secondary_supers->at_put(j+fill_p, secondaries->at(j));  // add secondaries on the end.
  }
#ifdef ASSERT
  // We must not copy any null placeholders left over from bootstrap.
  for (int j = 0; j < secondary_supers->length(); j++) {
    assert(secondary_supers->at(j) != nullptr, "correct bootstrapping order");
  }
#endif

  bitmap = hash_secondary_supers(secondary_supers, /*rewrite=*/true); // rewrites freshly allocated array
  return secondary_supers;
}

uintx Klass::compute_secondary_supers_bitmap(Array<Klass*>* secondary_supers) {
  return hash_secondary_supers(secondary_supers, /*rewrite=*/false); // no rewrites allowed
}

uint8_t Klass::compute_home_slot(Klass* k, uintx bitmap) {
  uint8_t hash = k->hash_slot();
  if (hash > 0) {
    return population_count(bitmap << (SECONDARY_SUPERS_TABLE_SIZE - hash));
  }
  return 0;
}


void Klass::initialize_supers(Klass* k, Array<InstanceKlass*>* transitive_interfaces, TRAPS) {
  if (k == nullptr) {
    set_super(nullptr);
    _primary_supers[0] = this;
    assert(super_depth() == 0, "Object must already be initialized properly");
  } else if (k != super() || k == vmClasses::Object_klass()) {
    assert(super() == nullptr || super() == vmClasses::Object_klass(),
           "initialize this only once to a non-trivial value");
    set_super(k);
    Klass* sup = k;
    int sup_depth = sup->super_depth();
    juint my_depth  = MIN2(sup_depth + 1, (int)primary_super_limit());
    if (!can_be_primary_super_slow())
      my_depth = primary_super_limit();
    for (juint i = 0; i < my_depth; i++) {
      _primary_supers[i] = sup->_primary_supers[i];
    }
    Klass* *super_check_cell;
    if (my_depth < primary_super_limit()) {
      _primary_supers[my_depth] = this;
      super_check_cell = &_primary_supers[my_depth];
    } else {
      // Overflow of the primary_supers array forces me to be secondary.
      super_check_cell = &_secondary_super_cache;
    }
    set_super_check_offset(u4((address)super_check_cell - (address) this));

#ifdef ASSERT
    {
      juint j = super_depth();
      assert(j == my_depth, "computed accessor gets right answer");
      Klass* t = this;
      while (!t->can_be_primary_super()) {
        t = t->super();
        j = t->super_depth();
      }
      for (juint j1 = j+1; j1 < primary_super_limit(); j1++) {
        assert(primary_super_of_depth(j1) == nullptr, "super list padding");
      }
      while (t != nullptr) {
        assert(primary_super_of_depth(j) == t, "super list initialization");
        t = t->super();
        --j;
      }
      assert(j == (juint)-1, "correct depth count");
    }
#endif
  }

  if (secondary_supers() == nullptr) {

    // Now compute the list of secondary supertypes.
    // Secondaries can occasionally be on the super chain,
    // if the inline "_primary_supers" array overflows.
    int extras = 0;
    Klass* p;
    for (p = super(); !(p == nullptr || p->can_be_primary_super()); p = p->super()) {
      ++extras;
    }

    ResourceMark rm(THREAD);  // need to reclaim GrowableArrays allocated below

    // Compute the "real" non-extra secondaries.
    GrowableArray<Klass*>* secondaries = compute_secondary_supers(extras, transitive_interfaces);
    if (secondaries == nullptr) {
      // secondary_supers set by compute_secondary_supers
      return;
    }

    GrowableArray<Klass*>* primaries = new GrowableArray<Klass*>(extras);

    for (p = super(); !(p == nullptr || p->can_be_primary_super()); p = p->super()) {
      int i;                    // Scan for overflow primaries being duplicates of 2nd'arys

      // This happens frequently for very deeply nested arrays: the
      // primary superclass chain overflows into the secondary.  The
      // secondary list contains the element_klass's secondaries with
      // an extra array dimension added.  If the element_klass's
      // secondary list already contains some primary overflows, they
      // (with the extra level of array-ness) will collide with the
      // normal primary superclass overflows.
      for( i = 0; i < secondaries->length(); i++ ) {
        if( secondaries->at(i) == p )
          break;
      }
      if( i < secondaries->length() )
        continue;               // It's a dup, don't put it in
      primaries->push(p);
    }
    // Combine the two arrays into a metadata object to pack the array.
    uintx bitmap = 0;
    Array<Klass*>* s2 = pack_secondary_supers(class_loader_data(), primaries, secondaries, bitmap, CHECK);
    set_secondary_supers(s2, bitmap);
  }
}

GrowableArray<Klass*>* Klass::compute_secondary_supers(int num_extra_slots,
                                                       Array<InstanceKlass*>* transitive_interfaces) {
  assert(num_extra_slots == 0, "override for complex klasses");
  assert(transitive_interfaces == nullptr, "sanity");
  set_secondary_supers(Universe::the_empty_klass_array(), Universe::the_empty_klass_bitmap());
  return nullptr;
}


// superklass links
InstanceKlass* Klass::superklass() const {
  assert(super() == nullptr || super()->is_instance_klass(), "must be instance klass");
  return _super == nullptr ? nullptr : InstanceKlass::cast(_super);
}

// subklass links.  Used by the compiler (and vtable initialization)
// May be cleaned concurrently, so must use the Compile_lock.
// The log parameter is for clean_weak_klass_links to report unlinked classes.
Klass* Klass::subklass(bool log) const {
  // Need load_acquire on the _subklass, because it races with inserts that
  // publishes freshly initialized data.
  for (Klass* chain = Atomic::load_acquire(&_subklass);
       chain != nullptr;
       // Do not need load_acquire on _next_sibling, because inserts never
       // create _next_sibling edges to dead data.
       chain = Atomic::load(&chain->_next_sibling))
  {
    if (chain->is_loader_alive()) {
      return chain;
    } else if (log) {
      if (log_is_enabled(Trace, class, unload)) {
        ResourceMark rm;
        log_trace(class, unload)("unlinking class (subclass): %s", chain->external_name());
      }
    }
  }
  return nullptr;
}

Klass* Klass::next_sibling(bool log) const {
  // Do not need load_acquire on _next_sibling, because inserts never
  // create _next_sibling edges to dead data.
  for (Klass* chain = Atomic::load(&_next_sibling);
       chain != nullptr;
       chain = Atomic::load(&chain->_next_sibling)) {
    // Only return alive klass, there may be stale klass
    // in this chain if cleaned concurrently.
    if (chain->is_loader_alive()) {
      return chain;
    } else if (log) {
      if (log_is_enabled(Trace, class, unload)) {
        ResourceMark rm;
        log_trace(class, unload)("unlinking class (sibling): %s", chain->external_name());
      }
    }
  }
  return nullptr;
}

void Klass::set_subklass(Klass* s) {
  assert(s != this, "sanity check");
  Atomic::release_store(&_subklass, s);
}

void Klass::set_next_sibling(Klass* s) {
  assert(s != this, "sanity check");
  // Does not need release semantics. If used by cleanup, it will link to
  // already safely published data, and if used by inserts, will be published
  // safely using cmpxchg.
  Atomic::store(&_next_sibling, s);
}

void Klass::append_to_sibling_list() {
  if (Universe::is_fully_initialized()) {
    assert_locked_or_safepoint(Compile_lock);
  }
  debug_only(verify();)
  // add ourselves to superklass' subklass list
  InstanceKlass* super = superklass();
  if (super == nullptr) return;     // special case: class Object
  assert((!super->is_interface()    // interfaces cannot be supers
          && (super->superklass() == nullptr || !is_interface())),
         "an interface can only be a subklass of Object");

  // Make sure there is no stale subklass head
  super->clean_subklass();

  for (;;) {
    Klass* prev_first_subklass = Atomic::load_acquire(&_super->_subklass);
    if (prev_first_subklass != nullptr) {
      // set our sibling to be the superklass' previous first subklass
      assert(prev_first_subklass->is_loader_alive(), "May not attach not alive klasses");
      set_next_sibling(prev_first_subklass);
    }
    // Note that the prev_first_subklass is always alive, meaning no sibling_next links
    // are ever created to not alive klasses. This is an important invariant of the lock-free
    // cleaning protocol, that allows us to safely unlink dead klasses from the sibling list.
    if (Atomic::cmpxchg(&super->_subklass, prev_first_subklass, this) == prev_first_subklass) {
      return;
    }
  }
  debug_only(verify();)
}

void Klass::clean_subklass() {
  for (;;) {
    // Need load_acquire, due to contending with concurrent inserts
    Klass* subklass = Atomic::load_acquire(&_subklass);
    if (subklass == nullptr || subklass->is_loader_alive()) {
      return;
    }
    // Try to fix _subklass until it points at something not dead.
    Atomic::cmpxchg(&_subklass, subklass, subklass->next_sibling());
  }
}

void Klass::clean_weak_klass_links(bool unloading_occurred, bool clean_alive_klasses) {
  if (!ClassUnloading || !unloading_occurred) {
    return;
  }

  Klass* root = vmClasses::Object_klass();
  Stack<Klass*, mtGC> stack;

  stack.push(root);
  while (!stack.is_empty()) {
    Klass* current = stack.pop();

    assert(current->is_loader_alive(), "just checking, this should be live");

    // Find and set the first alive subklass
    Klass* sub = current->subklass(true);
    current->clean_subklass();
    if (sub != nullptr) {
      stack.push(sub);
    }

    // Find and set the first alive sibling
    Klass* sibling = current->next_sibling(true);
    current->set_next_sibling(sibling);
    if (sibling != nullptr) {
      stack.push(sibling);
    }

    // Clean the implementors list and method data.
    if (clean_alive_klasses && current->is_instance_klass()) {
      InstanceKlass* ik = InstanceKlass::cast(current);
      ik->clean_weak_instanceklass_links();

      // JVMTI RedefineClasses creates previous versions that are not in
      // the class hierarchy, so process them here.
      while ((ik = ik->previous_versions()) != nullptr) {
        ik->clean_weak_instanceklass_links();
      }
    }
  }
}

void Klass::metaspace_pointers_do(MetaspaceClosure* it) {
  if (log_is_enabled(Trace, cds)) {
    ResourceMark rm;
    log_trace(cds)("Iter(Klass): %p (%s)", this, external_name());
  }

  it->push(&_name);
  it->push(&_secondary_supers);
  for (int i = 0; i < _primary_super_limit; i++) {
    it->push(&_primary_supers[i]);
  }
  it->push(&_super);
  if (!CDSConfig::is_dumping_archive()) {
    // If dumping archive, these may point to excluded classes. There's no need
    // to follow these pointers anyway, as they will be set to null in
    // remove_unshareable_info().
    it->push((Klass**)&_subklass);
    it->push((Klass**)&_next_sibling);
    it->push(&_next_link);
  }

  vtableEntry* vt = start_of_vtable();
  for (int i=0; i<vtable_length(); i++) {
    it->push(vt[i].method_addr());
  }
}

#if INCLUDE_CDS
void Klass::remove_unshareable_info() {
  assert(CDSConfig::is_dumping_archive(),
          "only called during CDS dump time");
  JFR_ONLY(REMOVE_ID(this);)
  if (log_is_enabled(Trace, cds, unshareable)) {
    ResourceMark rm;
    log_trace(cds, unshareable)("remove: %s", external_name());
  }

  // _secondary_super_cache may be updated by an is_subtype_of() call
  // while ArchiveBuilder is copying metaspace objects. Let's reset it to
  // null and let it be repopulated at runtime.
  set_secondary_super_cache(nullptr);

  set_subklass(nullptr);
  set_next_sibling(nullptr);
  set_next_link(nullptr);

  // Null out class_loader_data because we don't share that yet.
  set_class_loader_data(nullptr);
  set_is_shared();

  // FIXME: validation in Klass::hash_secondary_supers() may fail for shared klasses.
  // Even though the bitmaps always match, the canonical order of elements in the table
  // is not guaranteed to stay the same (see tie breaker during Robin Hood hashing in Klass::hash_insert).
  //assert(compute_secondary_supers_bitmap(secondary_supers()) == _secondary_supers_bitmap, "broken table");
}

void Klass::remove_java_mirror() {
  assert(CDSConfig::is_dumping_archive(), "sanity");
  if (log_is_enabled(Trace, cds, unshareable)) {
    ResourceMark rm;
    log_trace(cds, unshareable)("remove java_mirror: %s", external_name());
  }
  // Just null out the mirror.  The class_loader_data() no longer exists.
  clear_java_mirror_handle();
}

void Klass::restore_unshareable_info(ClassLoaderData* loader_data, Handle protection_domain, TRAPS) {
  assert(is_klass(), "ensure C++ vtable is restored");
  assert(is_shared(), "must be set");
  assert(secondary_supers()->length() >= (int)population_count(_secondary_supers_bitmap), "must be");
  JFR_ONLY(RESTORE_ID(this);)
  if (log_is_enabled(Trace, cds, unshareable)) {
    ResourceMark rm(THREAD);
    oop class_loader = loader_data->class_loader();
    log_trace(cds, unshareable)("restore: %s with class loader: %s", external_name(),
      class_loader != nullptr ? class_loader->klass()->external_name() : "boot");
  }

  // If an exception happened during CDS restore, some of these fields may already be
  // set.  We leave the class on the CLD list, even if incomplete so that we don't
  // modify the CLD list outside a safepoint.
  if (class_loader_data() == nullptr) {
    set_class_loader_data(loader_data);

    // Add to class loader list first before creating the mirror
    // (same order as class file parsing)
    loader_data->add_class(this);
  }

  Handle loader(THREAD, loader_data->class_loader());
  ModuleEntry* module_entry = nullptr;
  Klass* k = this;
  if (k->is_objArray_klass()) {
    k = ObjArrayKlass::cast(k)->bottom_klass();
  }
  // Obtain klass' module.
  if (k->is_instance_klass()) {
    InstanceKlass* ik = (InstanceKlass*) k;
    module_entry = ik->module();
  } else {
    module_entry = ModuleEntryTable::javabase_moduleEntry();
  }
  // Obtain java.lang.Module, if available
  Handle module_handle(THREAD, ((module_entry != nullptr) ? module_entry->module() : (oop)nullptr));

  if (this->has_archived_mirror_index()) {
    ResourceMark rm(THREAD);
    log_debug(cds, mirror)("%s has raw archived mirror", external_name());
    if (ArchiveHeapLoader::is_in_use()) {
      bool present = java_lang_Class::restore_archived_mirror(this, loader, module_handle,
                                                              protection_domain,
                                                              CHECK);
      if (present) {
        return;
      }
    }

    // No archived mirror data
    log_debug(cds, mirror)("No archived mirror data for %s", external_name());
    clear_java_mirror_handle();
    this->clear_archived_mirror_index();
  }

  // Only recreate it if not present.  A previous attempt to restore may have
  // gotten an OOM later but keep the mirror if it was created.
  if (java_mirror() == nullptr) {
    ResourceMark rm(THREAD);
    log_trace(cds, mirror)("Recreate mirror for %s", external_name());
    java_lang_Class::create_mirror(this, loader, module_handle, protection_domain, Handle(), CHECK);
  }
}
#endif // INCLUDE_CDS

#if INCLUDE_CDS_JAVA_HEAP
oop Klass::archived_java_mirror() {
  assert(has_archived_mirror_index(), "must have archived mirror");
  return HeapShared::get_root(_archived_mirror_index);
}

void Klass::clear_archived_mirror_index() {
  if (_archived_mirror_index >= 0) {
    HeapShared::clear_root(_archived_mirror_index);
  }
  _archived_mirror_index = -1;
}

// No GC barrier
void Klass::set_archived_java_mirror(int mirror_index) {
  assert(CDSConfig::is_dumping_heap(), "sanity");
  _archived_mirror_index = mirror_index;
}
#endif // INCLUDE_CDS_JAVA_HEAP

void Klass::check_array_allocation_length(int length, int max_length, TRAPS) {
  if (length > max_length) {
    if (!THREAD->is_in_internal_oome_mark()) {
      report_java_out_of_memory("Requested array size exceeds VM limit");
      JvmtiExport::post_array_size_exhausted();
      THROW_OOP(Universe::out_of_memory_error_array_size());
    } else {
      THROW_OOP(Universe::out_of_memory_error_java_heap_without_backtrace());
    }
  } else if (length < 0) {
    THROW_MSG(vmSymbols::java_lang_NegativeArraySizeException(), err_msg("%d", length));
  }
}

// Replace the last '+' char with '/'.
static char* convert_hidden_name_to_java(Symbol* name) {
  size_t name_len = name->utf8_length();
  char* result = NEW_RESOURCE_ARRAY(char, name_len + 1);
  name->as_klass_external_name(result, (int)name_len + 1);
  for (int index = (int)name_len; index > 0; index--) {
    if (result[index] == '+') {
      result[index] = JVM_SIGNATURE_SLASH;
      break;
    }
  }
  return result;
}

// In product mode, this function doesn't have virtual function calls so
// there might be some performance advantage to handling InstanceKlass here.
const char* Klass::external_name() const {
  if (is_instance_klass()) {
    const InstanceKlass* ik = static_cast<const InstanceKlass*>(this);
    if (ik->is_hidden()) {
      char* result = convert_hidden_name_to_java(name());
      return result;
    }
  } else if (is_objArray_klass() && ObjArrayKlass::cast(this)->bottom_klass()->is_hidden()) {
    char* result = convert_hidden_name_to_java(name());
    return result;
  }
  if (name() == nullptr)  return "<unknown>";
  return name()->as_klass_external_name();
}

const char* Klass::signature_name() const {
  if (name() == nullptr)  return "<unknown>";
  if (is_objArray_klass() && ObjArrayKlass::cast(this)->bottom_klass()->is_hidden()) {
    size_t name_len = name()->utf8_length();
    char* result = NEW_RESOURCE_ARRAY(char, name_len + 1);
    name()->as_C_string(result, (int)name_len + 1);
    for (int index = (int)name_len; index > 0; index--) {
      if (result[index] == '+') {
        result[index] = JVM_SIGNATURE_DOT;
        break;
      }
    }
    return result;
  }
  return name()->as_C_string();
}

const char* Klass::external_kind() const {
  if (is_interface()) return "interface";
  if (is_abstract()) return "abstract class";
  return "class";
}

// Unless overridden, jvmti_class_status has no flags set.
jint Klass::jvmti_class_status() const {
  return 0;
}


// Printing

void Klass::print_on(outputStream* st) const {
  ResourceMark rm;
  // print title
  st->print("%s", internal_name());
  print_address_on(st);
  st->cr();
}

#define BULLET  " - "

// Caller needs ResourceMark
void Klass::oop_print_on(oop obj, outputStream* st) {
  // print title
  st->print_cr("%s ", internal_name());
  obj->print_address_on(st);

  if (WizardMode) {
     // print header
     obj->mark().print_on(st);
     st->cr();
     if (UseCompactObjectHeaders) {
       st->print(BULLET"prototype_header: " INTPTR_FORMAT, _prototype_header.value());
       st->cr();
     }
  }

  // print class
  st->print(BULLET"klass: ");
  obj->klass()->print_value_on(st);
  st->print(BULLET"flags: "); _misc_flags.print_on(st); st->cr();
  st->cr();
}

void Klass::oop_print_value_on(oop obj, outputStream* st) {
  // print title
  ResourceMark rm;              // Cannot print in debug mode without this
  st->print("%s", internal_name());
  obj->print_address_on(st);
}

// Verification

void Klass::verify_on(outputStream* st) {

  // This can be expensive, but it is worth checking that this klass is actually
  // in the CLD graph but not in production.
#ifdef ASSERT
  if (UseCompressedClassPointers && needs_narrow_id()) {
    // Stricter checks for both correct alignment and placement
    CompressedKlassPointers::check_encodable(this);
  } else {
    assert(Metaspace::contains((address)this), "Should be");
  }
#endif // ASSERT

  guarantee(this->is_klass(),"should be klass");

  if (super() != nullptr) {
    guarantee(super()->is_klass(), "should be klass");
  }
  if (secondary_super_cache() != nullptr) {
    Klass* ko = secondary_super_cache();
    guarantee(ko->is_klass(), "should be klass");
  }
  for ( uint i = 0; i < primary_super_limit(); i++ ) {
    Klass* ko = _primary_supers[i];
    if (ko != nullptr) {
      guarantee(ko->is_klass(), "should be klass");
    }
  }

  if (java_mirror_no_keepalive() != nullptr) {
    guarantee(java_lang_Class::is_instance(java_mirror_no_keepalive()), "should be instance");
  }
}

void Klass::oop_verify_on(oop obj, outputStream* st) {
  guarantee(oopDesc::is_oop(obj),  "should be oop");
  guarantee(obj->klass()->is_klass(), "klass field is not a klass");
}

// Note: this function is called with an address that may or may not be a Klass.
// The point is not to assert it is but to check if it could be.
bool Klass::is_valid(Klass* k) {
  if (!is_aligned(k, sizeof(MetaWord))) return false;
  if ((size_t)k < os::min_page_size()) return false;

  if (!os::is_readable_range(k, k + 1)) return false;
  if (!Metaspace::contains(k)) return false;

  if (!Symbol::is_valid(k->name())) return false;
  return ClassLoaderDataGraph::is_valid(k->class_loader_data());
}

Method* Klass::method_at_vtable(int index)  {
#ifndef PRODUCT
  assert(index >= 0, "valid vtable index");
  if (DebugVtables) {
    verify_vtable_index(index);
  }
#endif
  return start_of_vtable()[index].method();
}


#ifndef PRODUCT

bool Klass::verify_vtable_index(int i) {
  int limit = vtable_length()/vtableEntry::size();
  assert(i >= 0 && i < limit, "index %d out of bounds %d", i, limit);
  return true;
}

#endif // PRODUCT

// Caller needs ResourceMark
// joint_in_module_of_loader provides an optimization if 2 classes are in
// the same module to succinctly print out relevant information about their
// module name and class loader's name_and_id for error messages.
// Format:
//   <fully-qualified-external-class-name1> and <fully-qualified-external-class-name2>
//                      are in module <module-name>[@<version>]
//                      of loader <loader-name_and_id>[, parent loader <parent-loader-name_and_id>]
const char* Klass::joint_in_module_of_loader(const Klass* class2, bool include_parent_loader) const {
  assert(module() == class2->module(), "classes do not have the same module");
  const char* class1_name = external_name();
  size_t len = strlen(class1_name) + 1;

  const char* class2_description = class2->class_in_module_of_loader(true, include_parent_loader);
  len += strlen(class2_description);

  len += strlen(" and ");

  char* joint_description = NEW_RESOURCE_ARRAY_RETURN_NULL(char, len);

  // Just return the FQN if error when allocating string
  if (joint_description == nullptr) {
    return class1_name;
  }

  jio_snprintf(joint_description, len, "%s and %s",
               class1_name,
               class2_description);

  return joint_description;
}

// Caller needs ResourceMark
// class_in_module_of_loader provides a standard way to include
// relevant information about a class, such as its module name as
// well as its class loader's name_and_id, in error messages and logging.
// Format:
//   <fully-qualified-external-class-name> is in module <module-name>[@<version>]
//                                         of loader <loader-name_and_id>[, parent loader <parent-loader-name_and_id>]
const char* Klass::class_in_module_of_loader(bool use_are, bool include_parent_loader) const {
  // 1. fully qualified external name of class
  const char* klass_name = external_name();
  size_t len = strlen(klass_name) + 1;

  // 2. module name + @version
  const char* module_name = "";
  const char* version = "";
  bool has_version = false;
  bool module_is_named = false;
  const char* module_name_phrase = "";
  const Klass* bottom_klass = is_objArray_klass() ?
                                ObjArrayKlass::cast(this)->bottom_klass() : this;
  if (bottom_klass->is_instance_klass()) {
    ModuleEntry* module = InstanceKlass::cast(bottom_klass)->module();
    if (module->is_named()) {
      module_is_named = true;
      module_name_phrase = "module ";
      module_name = module->name()->as_C_string();
      len += strlen(module_name);
      // Use version if exists and is not a jdk module
      if (module->should_show_version()) {
        has_version = true;
        version = module->version()->as_C_string();
        // Include stlen(version) + 1 for the "@"
        len += strlen(version) + 1;
      }
    } else {
      module_name = UNNAMED_MODULE;
      len += UNNAMED_MODULE_LEN;
    }
  } else {
    // klass is an array of primitives, module is java.base
    module_is_named = true;
    module_name_phrase = "module ";
    module_name = JAVA_BASE_NAME;
    len += JAVA_BASE_NAME_LEN;
  }

  // 3. class loader's name_and_id
  ClassLoaderData* cld = class_loader_data();
  assert(cld != nullptr, "class_loader_data should not be null");
  const char* loader_name_and_id = cld->loader_name_and_id();
  len += strlen(loader_name_and_id);

  // 4. include parent loader information
  const char* parent_loader_phrase = "";
  const char* parent_loader_name_and_id = "";
  if (include_parent_loader &&
      !cld->is_builtin_class_loader_data()) {
    oop parent_loader = java_lang_ClassLoader::parent(class_loader());
    ClassLoaderData *parent_cld = ClassLoaderData::class_loader_data_or_null(parent_loader);
    // The parent loader's ClassLoaderData could be null if it is
    // a delegating class loader that has never defined a class.
    // In this case the loader's name must be obtained via the parent loader's oop.
    if (parent_cld == nullptr) {
      oop cl_name_and_id = java_lang_ClassLoader::nameAndId(parent_loader);
      if (cl_name_and_id != nullptr) {
        parent_loader_name_and_id = java_lang_String::as_utf8_string(cl_name_and_id);
      }
    } else {
      parent_loader_name_and_id = parent_cld->loader_name_and_id();
    }
    parent_loader_phrase = ", parent loader ";
    len += strlen(parent_loader_phrase) + strlen(parent_loader_name_and_id);
  }

  // Start to construct final full class description string
  len += ((use_are) ? strlen(" are in ") : strlen(" is in "));
  len += strlen(module_name_phrase) + strlen(" of loader ");

  char* class_description = NEW_RESOURCE_ARRAY_RETURN_NULL(char, len);

  // Just return the FQN if error when allocating string
  if (class_description == nullptr) {
    return klass_name;
  }

  jio_snprintf(class_description, len, "%s %s in %s%s%s%s of loader %s%s%s",
               klass_name,
               (use_are) ? "are" : "is",
               module_name_phrase,
               module_name,
               (has_version) ? "@" : "",
               (has_version) ? version : "",
               loader_name_and_id,
               parent_loader_phrase,
               parent_loader_name_and_id);

  return class_description;
}

class LookupStats : StackObj {
 private:
  uint _no_of_samples;
  uint _worst;
  uint _worst_count;
  uint _average;
  uint _best;
  uint _best_count;
 public:
  LookupStats() : _no_of_samples(0), _worst(0), _worst_count(0), _average(0), _best(INT_MAX), _best_count(0) {}

  ~LookupStats() {
    assert(_best <= _worst || _no_of_samples == 0, "sanity");
  }

  void sample(uint value) {
    ++_no_of_samples;
    _average += value;

    if (_worst < value) {
      _worst = value;
      _worst_count = 1;
    } else if (_worst == value) {
      ++_worst_count;
    }

    if (_best > value) {
      _best = value;
      _best_count = 1;
    } else if (_best == value) {
      ++_best_count;
    }
  }

  void print_on(outputStream* st) const {
    st->print("best: %2d (%4.1f%%)", _best, (100.0 * _best_count) / _no_of_samples);
    if (_best_count < _no_of_samples) {
      st->print("; average: %4.1f; worst: %2d (%4.1f%%)",
                (1.0 * _average) / _no_of_samples,
                _worst, (100.0 * _worst_count) / _no_of_samples);
    }
  }
};

static void print_positive_lookup_stats(Array<Klass*>* secondary_supers, uintx bitmap, outputStream* st) {
  int num_of_supers = secondary_supers->length();

  LookupStats s;
  for (int i = 0; i < num_of_supers; i++) {
    Klass* secondary_super = secondary_supers->at(i);
    int home_slot = Klass::compute_home_slot(secondary_super, bitmap);
    uint score = 1 + ((i - home_slot) & Klass::SECONDARY_SUPERS_TABLE_MASK);
    s.sample(score);
  }
  st->print("positive_lookup: "); s.print_on(st);
}

static uint compute_distance_to_nearest_zero(int slot, uintx bitmap) {
  assert(~bitmap != 0, "no zeroes");
  uintx start = rotate_right(bitmap, slot);
  return count_trailing_zeros(~start);
}

static void print_negative_lookup_stats(uintx bitmap, outputStream* st) {
  LookupStats s;
  for (int slot = 0; slot < Klass::SECONDARY_SUPERS_TABLE_SIZE; slot++) {
    uint score = compute_distance_to_nearest_zero(slot, bitmap);
    s.sample(score);
  }
  st->print("negative_lookup: "); s.print_on(st);
}

void Klass::print_secondary_supers_on(outputStream* st) const {
  if (secondary_supers() != nullptr) {
    st->print("  - "); st->print("%d elements;", _secondary_supers->length());
    st->print_cr(" bitmap: " UINTX_FORMAT_X_0 ";", _secondary_supers_bitmap);
    if (_secondary_supers_bitmap != SECONDARY_SUPERS_BITMAP_EMPTY &&
        _secondary_supers_bitmap != SECONDARY_SUPERS_BITMAP_FULL) {
      st->print("  - "); print_positive_lookup_stats(secondary_supers(),
                                                     _secondary_supers_bitmap, st); st->cr();
      st->print("  - "); print_negative_lookup_stats(_secondary_supers_bitmap, st); st->cr();
    }
  } else {
    st->print("null");
  }
}

void Klass::on_secondary_supers_verification_failure(Klass* super, Klass* sub, bool linear_result, bool table_result, const char* msg) {
  ResourceMark rm;
  super->print();
  sub->print();
  fatal("%s: %s implements %s: linear_search: %d; table_lookup: %d",
        msg, sub->external_name(), super->external_name(), linear_result, table_result);
}<|MERGE_RESOLUTION|>--- conflicted
+++ resolved
@@ -301,12 +301,8 @@
 // The constructor is also used from CppVtableCloner,
 // which doesn't zero out the memory before calling the constructor.
 Klass::Klass(KlassKind kind) : _kind(kind),
-<<<<<<< HEAD
-                           _prototype_header(make_prototype(this)),
-                           _shared_class_path_index(-1) {
-=======
+                               _prototype_header(make_prototype(this)),
                                _shared_class_path_index(-1) {
->>>>>>> c0e6c3b9
   CDS_ONLY(_shared_class_flags = 0;)
   CDS_JAVA_HEAP_ONLY(_archived_mirror_index = -1;)
   _primary_supers[0] = this;
