/*
 * Copyright (c) 2010, 2022, Oracle and/or its affiliates. All rights reserved.
 * DO NOT ALTER OR REMOVE COPYRIGHT NOTICES OR THIS FILE HEADER.
 *
 * This code is free software; you can redistribute it and/or modify it
 * under the terms of the GNU General Public License version 2 only, as
 * published by the Free Software Foundation.
 *
 * This code is distributed in the hope that it will be useful, but WITHOUT
 * ANY WARRANTY; without even the implied warranty of MERCHANTABILITY or
 * FITNESS FOR A PARTICULAR PURPOSE.  See the GNU General Public License
 * version 2 for more details (a copy is included in the LICENSE file that
 * accompanied this code).
 *
 * You should have received a copy of the GNU General Public License version
 * 2 along with this work; if not, write to the Free Software Foundation,
 * Inc., 51 Franklin St, Fifth Floor, Boston, MA 02110-1301 USA.
 *
 * Please contact Oracle, 500 Oracle Parkway, Redwood Shores, CA 94065 USA
 * or visit www.oracle.com if you need additional information or have any
 * questions.
 *
 */

#ifndef SHARE_OOPS_OBJARRAYKLASS_INLINE_HPP
#define SHARE_OOPS_OBJARRAYKLASS_INLINE_HPP

#include "oops/objArrayKlass.hpp"

#include "memory/memRegion.hpp"
#include "oops/arrayKlass.hpp"
#include "oops/arrayOop.hpp"
#include "oops/klass.hpp"
#include "oops/objArrayOop.inline.hpp"
#include "oops/oop.inline.hpp"
#include "utilities/devirtualizer.inline.hpp"
#include "utilities/macros.hpp"

template <typename T, class OopClosureType>
void ObjArrayKlass::oop_oop_iterate_elements(objArrayOop a, OopClosureType* closure) {
  T* p         = (T*)a->base();
  T* const end = p + a->length();

  for (;p < end; p++) {
    Devirtualizer::do_oop(closure, p);
  }
}

template <typename T, class OopClosureType>
void ObjArrayKlass::oop_oop_iterate_elements_bounded(
    objArrayOop a, OopClosureType* closure, void* low, void* high) {

  T* const l = (T*)low;
  T* const h = (T*)high;

  T* p   = (T*)a->base();
  T* end = p + a->length();

  if (p < l) {
    p = l;
  }
  if (end > h) {
    end = h;
  }

  for (;p < end; ++p) {
    Devirtualizer::do_oop(closure, p);
  }
}

template <typename T, typename OopClosureType>
void ObjArrayKlass::oop_oop_iterate(oop obj, OopClosureType* closure) {
<<<<<<< HEAD
  // We cannot safely access the Klass* with compact headers.
=======
  // In this assert, we cannot safely access the Klass* with compact headers.
>>>>>>> 698384ec
  assert (UseCompactObjectHeaders || obj->is_array(), "obj must be array");
  objArrayOop a = objArrayOop(obj);

  if (Devirtualizer::do_metadata(closure)) {
    Devirtualizer::do_klass(closure, obj->klass());
  }

  oop_oop_iterate_elements<T>(a, closure);
}

template <typename T, typename OopClosureType>
void ObjArrayKlass::oop_oop_iterate_reverse(oop obj, OopClosureType* closure) {
  // No reverse implementation ATM.
  oop_oop_iterate<T>(obj, closure);
}

template <typename T, typename OopClosureType>
void ObjArrayKlass::oop_oop_iterate_bounded(oop obj, OopClosureType* closure, MemRegion mr) {
  assert(obj->is_array(), "obj must be array");
  objArrayOop a  = objArrayOop(obj);

  if (Devirtualizer::do_metadata(closure)) {
    Devirtualizer::do_klass(closure, a->klass());
  }

  oop_oop_iterate_elements_bounded<T>(a, closure, mr.start(), mr.end());
}

// Like oop_oop_iterate but only iterates over a specified range and only used
// for objArrayOops.
template <typename T, class OopClosureType>
void ObjArrayKlass::oop_oop_iterate_range(objArrayOop a, OopClosureType* closure, int start, int end) {
  T* low = (T*)a->base() + start;
  T* high = (T*)a->base() + end;

  oop_oop_iterate_elements_bounded<T>(a, closure, low, high);
}

// Placed here to resolve include cycle between objArrayKlass.inline.hpp and objArrayOop.inline.hpp
template <typename OopClosureType>
void objArrayOopDesc::oop_iterate_range(OopClosureType* blk, int start, int end) {
  if (UseCompressedOops) {
    ((ObjArrayKlass*)klass())->oop_oop_iterate_range<narrowOop>(this, blk, start, end);
  } else {
    ((ObjArrayKlass*)klass())->oop_oop_iterate_range<oop>(this, blk, start, end);
  }
}

#endif // SHARE_OOPS_OBJARRAYKLASS_INLINE_HPP<|MERGE_RESOLUTION|>--- conflicted
+++ resolved
@@ -70,11 +70,7 @@
 
 template <typename T, typename OopClosureType>
 void ObjArrayKlass::oop_oop_iterate(oop obj, OopClosureType* closure) {
-<<<<<<< HEAD
-  // We cannot safely access the Klass* with compact headers.
-=======
   // In this assert, we cannot safely access the Klass* with compact headers.
->>>>>>> 698384ec
   assert (UseCompactObjectHeaders || obj->is_array(), "obj must be array");
   objArrayOop a = objArrayOop(obj);
 
