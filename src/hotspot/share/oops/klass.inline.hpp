/*
 * Copyright (c) 2005, 2024, Oracle and/or its affiliates. All rights reserved.
 * DO NOT ALTER OR REMOVE COPYRIGHT NOTICES OR THIS FILE HEADER.
 *
 * This code is free software; you can redistribute it and/or modify it
 * under the terms of the GNU General Public License version 2 only, as
 * published by the Free Software Foundation.
 *
 * This code is distributed in the hope that it will be useful, but WITHOUT
 * ANY WARRANTY; without even the implied warranty of MERCHANTABILITY or
 * FITNESS FOR A PARTICULAR PURPOSE.  See the GNU General Public License
 * version 2 for more details (a copy is included in the LICENSE file that
 * accompanied this code).
 *
 * You should have received a copy of the GNU General Public License version
 * 2 along with this work; if not, write to the Free Software Foundation,
 * Inc., 51 Franklin St, Fifth Floor, Boston, MA 02110-1301 USA.
 *
 * Please contact Oracle, 500 Oracle Parkway, Redwood Shores, CA 94065 USA
 * or visit www.oracle.com if you need additional information or have any
 * questions.
 *
 */

#ifndef SHARE_OOPS_KLASS_INLINE_HPP
#define SHARE_OOPS_KLASS_INLINE_HPP

#include "oops/klass.hpp"

#include "classfile/classLoaderData.inline.hpp"
#include "oops/klassVtable.hpp"
#include "oops/markWord.hpp"
#include "utilities/rotate_bits.hpp"

// This loads and keeps the klass's loader alive.
inline oop Klass::klass_holder() const {
  return class_loader_data()->holder();
}

inline void Klass::keep_alive() const {
  // Resolving the holder (a WeakHandle) will keep the klass alive until the next safepoint.
  // Making the klass's CLD handle oops (e.g. the java_mirror), safe to store in the object
  // graph and its roots (e.g. Handles).
  static_cast<void>(klass_holder());
}

inline bool Klass::is_non_strong_hidden() const {
  return is_hidden() && class_loader_data()->has_class_mirror_holder();
}

// Iff the class loader (or mirror for non-strong hidden classes) is alive the
// Klass is considered alive. This is safe to call before the CLD is marked as
// unloading, and hence during concurrent class unloading.
// This returns false if the Klass is unloaded, or about to be unloaded because the holder of
// the CLD is no longer strongly reachable.
// The return value of this function may change from true to false after a safepoint. So the caller
// of this function must ensure that a safepoint doesn't happen while interpreting the return value.
inline bool Klass::is_loader_alive() const {
  return class_loader_data()->is_alive();
}

<<<<<<< HEAD
inline markWord Klass::prototype_header() const {
  assert(UseCompactObjectHeaders, "only use with compact object headers");
#ifdef _LP64
  // You only need prototypes for allocating objects. If the class is not instantiable, it won't live in
  // class space and have no narrow Klass ID. But in that case we should not need the prototype.
  assert(_prototype_header.narrow_klass() > 0, "Klass " PTR_FORMAT ": invalid prototype (" PTR_FORMAT ")",
         p2i(this), _prototype_header.value());
#endif
  return _prototype_header;
}

// This is only used when dumping the archive. In other cases,
// the _prototype_header is already initialized to the right thing.
inline void Klass::set_prototype_header(markWord header) {
  assert(UseCompactObjectHeaders, "only with compact headers");
  _prototype_header = header;
}

=======
// Loading the java_mirror does not keep its holder alive. See Klass::keep_alive().
>>>>>>> d3c042f9
inline oop Klass::java_mirror() const {
  return _java_mirror.resolve();
}

inline oop Klass::java_mirror_no_keepalive() const {
  return _java_mirror.peek();
}

inline klassVtable Klass::vtable() const {
  return klassVtable(const_cast<Klass*>(this), start_of_vtable(), vtable_length() / vtableEntry::size());
}

inline oop Klass::class_loader() const {
  return class_loader_data()->class_loader();
}

inline vtableEntry* Klass::start_of_vtable() const {
  return (vtableEntry*) ((address)this + in_bytes(vtable_start_offset()));
}

inline ByteSize Klass::vtable_start_offset() {
  return in_ByteSize(InstanceKlass::header_size() * wordSize);
}

// subtype check: true if is_subclass_of, or if k is interface and receiver implements it
inline bool Klass::is_subtype_of(Klass* k) const {
  assert(secondary_supers() != nullptr, "must be");
  const juint off = k->super_check_offset();
  const juint secondary_offset = in_bytes(secondary_super_cache_offset());
  if (off == secondary_offset) {
    return search_secondary_supers(k);
  } else {
    Klass* sup = *(Klass**)( (address)this + off );
    return (sup == k);
  }
}

// Hashed search for secondary super k.
inline bool Klass::lookup_secondary_supers_table(Klass* k) const {
  uintx bitmap = _secondary_supers_bitmap;

  constexpr int highest_bit_number = SECONDARY_SUPERS_TABLE_SIZE - 1;
  uint8_t slot = k->_hash_slot;
  uintx shifted_bitmap = bitmap << (highest_bit_number - slot);

  precond((int)population_count(bitmap) <= secondary_supers()->length());

  // First check the bitmap to see if super_klass might be present. If
  // the bit is zero, we are certain that super_klass is not one of
  // the secondary supers.
  if (((shifted_bitmap >> highest_bit_number) & 1) == 0) {
    return false;
  }

  // Calculate the initial hash probe
  int index = population_count(shifted_bitmap) - 1;
  if (secondary_supers()->at(index) == k) {
    // Yes! It worked the first time.
    return true;
  }

  // Is there another entry to check? Consult the bitmap. If Bit 1,
  // the next bit to test, is zero, we are certain that super_klass is
  // not one of the secondary supers.
  bitmap = rotate_right(bitmap, slot);
  if ((bitmap & 2) == 0) {
    return false;
  }

  // Continue probing the hash table
  return fallback_search_secondary_supers(k, index, bitmap);
}

inline bool Klass::search_secondary_supers(Klass *k) const {
  // This is necessary because I am never in my own secondary_super list.
  if (this == k)
    return true;

  bool result = lookup_secondary_supers_table(k);

#ifndef PRODUCT
  if (VerifySecondarySupers) {
    bool linear_result = linear_search_secondary_supers(k);
    if (linear_result != result) {
      on_secondary_supers_verification_failure((Klass*)this, k, linear_result, result, "mismatch");
    }
  }
#endif // PRODUCT

  return result;
}

// Returns true if this Klass needs to be addressable via narrow Klass ID.
inline bool Klass::needs_narrow_id() const {
  // Classes that are never instantiated need no narrow Klass Id, since the
  // only point of having a narrow id is to put it into an object header. Keeping
  // never instantiated classes out of class space lessens the class space pressure.
  // For more details, see JDK-8338526.
  // Note: don't call this function before access flags are initialized.
  return !is_abstract() && !is_interface();
}
#endif // SHARE_OOPS_KLASS_INLINE_HPP<|MERGE_RESOLUTION|>--- conflicted
+++ resolved
@@ -59,7 +59,6 @@
   return class_loader_data()->is_alive();
 }
 
-<<<<<<< HEAD
 inline markWord Klass::prototype_header() const {
   assert(UseCompactObjectHeaders, "only use with compact object headers");
 #ifdef _LP64
@@ -78,9 +77,7 @@
   _prototype_header = header;
 }
 
-=======
 // Loading the java_mirror does not keep its holder alive. See Klass::keep_alive().
->>>>>>> d3c042f9
 inline oop Klass::java_mirror() const {
   return _java_mirror.resolve();
 }
