/*
 * Copyright (c) 1997, 2022, Oracle and/or its affiliates. All rights reserved.
 * DO NOT ALTER OR REMOVE COPYRIGHT NOTICES OR THIS FILE HEADER.
 *
 * This code is free software; you can redistribute it and/or modify it
 * under the terms of the GNU General Public License version 2 only, as
 * published by the Free Software Foundation.
 *
 * This code is distributed in the hope that it will be useful, but WITHOUT
 * ANY WARRANTY; without even the implied warranty of MERCHANTABILITY or
 * FITNESS FOR A PARTICULAR PURPOSE.  See the GNU General Public License
 * version 2 for more details (a copy is included in the LICENSE file that
 * accompanied this code).
 *
 * You should have received a copy of the GNU General Public License version
 * 2 along with this work; if not, write to the Free Software Foundation,
 * Inc., 51 Franklin St, Fifth Floor, Boston, MA 02110-1301 USA.
 *
 * Please contact Oracle, 500 Oracle Parkway, Redwood Shores, CA 94065 USA
 * or visit www.oracle.com if you need additional information or have any
 * questions.
 *
 */

#ifndef SHARE_OOPS_OOP_HPP
#define SHARE_OOPS_OOP_HPP

#include "memory/iterator.hpp"
#include "memory/memRegion.hpp"
#include "oops/accessDecorators.hpp"
#include "oops/compressedKlass.hpp"
#include "oops/markWord.hpp"
#include "oops/metadata.hpp"
#include "runtime/atomic.hpp"
#include "utilities/globalDefinitions.hpp"
#include "utilities/macros.hpp"
#include <type_traits>

// oopDesc is the top baseclass for objects classes. The {name}Desc classes describe
// the format of Java objects so the fields can be accessed from C++.
// oopDesc is abstract.
// (see oopHierarchy for complete oop class hierarchy)
//
// no virtual functions allowed

// Forward declarations.
class OopClosure;
class FilteringClosure;

class PSPromotionManager;
class ParCompactionManager;

class oopDesc {
  friend class VMStructs;
  friend class JVMCIVMStructs;
 private:
  volatile markWord _mark;
#ifndef _LP64
  Klass*            _klass;
#endif

  // There may be ordering constraints on the initialization of fields that
  // make use of the C++ copy/assign incorrect.
  NONCOPYABLE(oopDesc);

 public:
  // Must be trivial; see verifying static assert after the class.
  oopDesc() = default;

  inline markWord  mark()          const;
  inline markWord  mark_acquire()  const;
  inline markWord* mark_addr() const;

  inline void set_mark(markWord m);
  static inline void set_mark(HeapWord* mem, markWord m);

  inline void release_set_mark(markWord m);
  static inline void release_set_mark(HeapWord* mem, markWord m);
  inline markWord cas_set_mark(markWord new_mark, markWord old_mark);
  inline markWord cas_set_mark(markWord new_mark, markWord old_mark, atomic_memory_order order);

  // Used only to re-initialize the mark word (e.g., of promoted
  // objects during a GC) -- requires a valid klass pointer
  inline void init_mark();

  inline Klass* klass() const;
  inline Klass* klass_or_null() const;
  inline Klass* klass_or_null_acquire() const;

#ifndef _LP64
  inline void set_klass(Klass* k);
  static inline void release_set_klass(HeapWord* mem, Klass* k);
#endif

  // size of object header, aligned to platform wordSize
  static constexpr int header_size() { return sizeof(oopDesc)/HeapWordSize; }

  // Returns whether this is an instance of k or an instance of a subclass of k
  inline bool is_a(Klass* k) const;

  // Returns the actual oop size of the object in machine words
  inline size_t size();

  // Sometimes (for complicated concurrency-related reasons), it is useful
  // to be able to figure out the size of an object knowing its klass.
  inline size_t size_given_klass(Klass* klass);

  // type test operations (inlined in oop.inline.hpp)
  inline bool is_instance()    const;
  inline bool is_instanceRef() const;
  inline bool is_stackChunk()  const;
  inline bool is_array()       const;
  inline bool is_objArray()    const;
  inline bool is_typeArray()   const;

  // type test operations that don't require inclusion of oop.inline.hpp.
  bool is_instance_noinline()    const;
  bool is_instanceRef_noinline() const;
  bool is_stackChunk_noinline()  const;
  bool is_array_noinline()       const;
  bool is_objArray_noinline()    const;
  bool is_typeArray_noinline()   const;

 protected:
  inline oop        as_oop() const { return const_cast<oopDesc*>(this); }

 public:
  template<typename T>
  inline T* field_addr(int offset) const;

  template <typename T> inline size_t field_offset(T* p) const;

  // Standard compare function returns negative value if o1 < o2
  //                                   0              if o1 == o2
  //                                   positive value if o1 > o2
  inline static int  compare(oop o1, oop o2) {
    void* o1_addr = (void*)o1;
    void* o2_addr = (void*)o2;
    if (o1_addr < o2_addr) {
      return -1;
    } else if (o1_addr > o2_addr) {
      return 1;
    } else {
      return 0;
    }
  }

  // Access to fields in a instanceOop through these methods.
  template <DecoratorSet decorator>
  oop obj_field_access(int offset) const;
  oop obj_field(int offset) const;
  void obj_field_put(int offset, oop value);
  void obj_field_put_raw(int offset, oop value);
  void obj_field_put_volatile(int offset, oop value);

  Metadata* metadata_field(int offset) const;
  void metadata_field_put(int offset, Metadata* value);

  Metadata* metadata_field_acquire(int offset) const;
  void release_metadata_field_put(int offset, Metadata* value);

  jbyte byte_field(int offset) const;
  void byte_field_put(int offset, jbyte contents);

  jchar char_field(int offset) const;
  void char_field_put(int offset, jchar contents);

  jboolean bool_field(int offset) const;
  void bool_field_put(int offset, jboolean contents);
  jboolean bool_field_volatile(int offset) const;
  void bool_field_put_volatile(int offset, jboolean contents);

  jint int_field(int offset) const;
  void int_field_put(int offset, jint contents);

  jshort short_field(int offset) const;
  void short_field_put(int offset, jshort contents);

  jlong long_field(int offset) const;
  void long_field_put(int offset, jlong contents);

  jfloat float_field(int offset) const;
  void float_field_put(int offset, jfloat contents);

  jdouble double_field(int offset) const;
  void double_field_put(int offset, jdouble contents);

  address address_field(int offset) const;
  void address_field_put(int offset, address contents);

  oop obj_field_acquire(int offset) const;
  void release_obj_field_put(int offset, oop value);

  jbyte byte_field_acquire(int offset) const;
  void release_byte_field_put(int offset, jbyte contents);

  jchar char_field_acquire(int offset) const;
  void release_char_field_put(int offset, jchar contents);

  jboolean bool_field_acquire(int offset) const;
  void release_bool_field_put(int offset, jboolean contents);

  jint int_field_acquire(int offset) const;
  void release_int_field_put(int offset, jint contents);

  jshort short_field_acquire(int offset) const;
  void release_short_field_put(int offset, jshort contents);

  jlong long_field_acquire(int offset) const;
  void release_long_field_put(int offset, jlong contents);

  jfloat float_field_acquire(int offset) const;
  void release_float_field_put(int offset, jfloat contents);

  jdouble double_field_acquire(int offset) const;
  void release_double_field_put(int offset, jdouble contents);

  address address_field_acquire(int offset) const;
  void release_address_field_put(int offset, address contents);

  // printing functions for VM debugging
  void print_on(outputStream* st) const;        // First level print
  void print_value_on(outputStream* st) const;  // Second level print.
  void print_address_on(outputStream* st) const; // Address printing

  // printing on default output stream
  void print();
  void print_value();
  void print_address();

  // return the print strings
  char* print_string();
  char* print_value_string();

  // verification operations
  static void verify_on(outputStream* st, oopDesc* oop_desc);
  static void verify(oopDesc* oopDesc);

  // locking operations
  inline bool is_locked()   const;
  inline bool is_unlocked() const;

  // asserts and guarantees
  static bool is_oop(oop obj, bool ignore_mark_word = false);
  static bool is_oop_or_null(oop obj, bool ignore_mark_word = false);

  // garbage collection
  inline bool is_gc_marked() const;

  // Forward pointer operations for scavenge
  inline bool is_forwarded() const;

  void verify_forwardee(oop forwardee) NOT_DEBUG_RETURN;

  inline void forward_to(oop p);
  inline void forward_to_self();

  // Like "forward_to", but inserts the forwarding pointer atomically.
  // Exactly one thread succeeds in inserting the forwarding pointer, and
  // this call returns "NULL" for that thread; any other thread has the
  // value of the forwarding pointer returned and does not modify "this".
  inline oop forward_to_atomic(oop p, markWord compare, atomic_memory_order order = memory_order_conservative);
  inline oop forward_to_self_atomic(markWord compare, atomic_memory_order order = memory_order_conservative);

  inline oop forwardee() const;
  inline oop forwardee(markWord header) const;

  // Age of object during scavenge
  inline uint age() const;
  inline void incr_age();

  template <typename OopClosureType>
  inline void oop_iterate(OopClosureType* cl);

  template <typename OopClosureType>
  inline void oop_iterate(OopClosureType* cl, MemRegion mr);

  template <typename OopClosureType>
  inline size_t oop_iterate_size(OopClosureType* cl);

  template <typename OopClosureType>
  inline size_t oop_iterate_size(OopClosureType* cl, MemRegion mr);

  template <typename OopClosureType>
  inline void oop_iterate_backwards(OopClosureType* cl);

  template <typename OopClosureType>
  inline void oop_iterate_backwards(OopClosureType* cl, Klass* klass);

  inline static bool is_instanceof_or_null(oop obj, Klass* klass);

  // identity hash; returns the identity hash key (computes it if necessary)
  inline intptr_t identity_hash();
  intptr_t slow_identity_hash();

  // marks are forwarded to stack when object is locked
  inline bool     has_displaced_mark() const;
  inline markWord displaced_mark() const;
  inline void     set_displaced_mark(markWord m);

  // Checks if the mark word needs to be preserved
  inline bool mark_must_be_preserved() const;
  inline bool mark_must_be_preserved(markWord m) const;

  // for code generation
  static int mark_offset_in_bytes()      { return offset_of(oopDesc, _mark); }
  static int klass_offset_in_bytes()     {
#ifdef _LP64
    STATIC_ASSERT(markWord::klass_shift % 8 == 0);
    return mark_offset_in_bytes() + markWord::klass_shift / 8;
#else
    return offset_of(oopDesc, _klass);
#endif
  }

  // for error reporting
  static void* load_klass_raw(oop obj);
  static void* load_oop_raw(oop obj, int offset);

<<<<<<< HEAD
  // Runtime entry
#ifdef _LP64
  static narrowKlass load_nklass_runtime(oopDesc* o);
#endif

  // Avoid include gc_globals.hpp in oop.inline.hpp
  DEBUG_ONLY(bool get_UseParallelGC();)
  DEBUG_ONLY(bool get_UseG1GC();)
=======
  DEBUG_ONLY(bool size_might_change();)
>>>>>>> c1040897
};

// An oopDesc is not initialized via a constructor.  Space is allocated in
// the Java heap, and static functions provided here on HeapWord* are used
// to fill in certain parts of that memory.  The allocated memory is then
// treated as referring to an oopDesc.  For that to be valid, the oopDesc
// class must have a trivial default constructor (C++14 3.8/1).
static_assert(std::is_trivially_default_constructible<oopDesc>::value, "required");

#endif // SHARE_OOPS_OOP_HPP<|MERGE_RESOLUTION|>--- conflicted
+++ resolved
@@ -317,18 +317,12 @@
   static void* load_klass_raw(oop obj);
   static void* load_oop_raw(oop obj, int offset);
 
-<<<<<<< HEAD
   // Runtime entry
 #ifdef _LP64
   static narrowKlass load_nklass_runtime(oopDesc* o);
 #endif
 
-  // Avoid include gc_globals.hpp in oop.inline.hpp
-  DEBUG_ONLY(bool get_UseParallelGC();)
-  DEBUG_ONLY(bool get_UseG1GC();)
-=======
   DEBUG_ONLY(bool size_might_change();)
->>>>>>> c1040897
 };
 
 // An oopDesc is not initialized via a constructor.  Space is allocated in
