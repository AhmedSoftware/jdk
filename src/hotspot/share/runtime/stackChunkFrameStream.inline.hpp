--- conflicted
+++ resolved
@@ -189,15 +189,9 @@
     return 0;
   }
   assert(cb() != nullptr, "");
-<<<<<<< HEAD
-  assert(cb()->is_compiled(), "");
-  assert(cb()->as_compiled_method()->method() != nullptr, "");
-  return (cb()->as_nmethod()->num_stack_arg_slots() * VMRegImpl::stack_slot_size) >> LogBytesPerWord;
-=======
   assert(cb()->is_nmethod(), "");
   assert(cb()->as_nmethod()->method() != nullptr, "");
-  return (cb()->as_nmethod()->method()->num_stack_arg_slots() * VMRegImpl::stack_slot_size) >> LogBytesPerWord;
->>>>>>> f11a496d
+  return (cb()->as_nmethod()->num_stack_arg_slots() * VMRegImpl::stack_slot_size) >> LogBytesPerWord;
 }
 
 template <ChunkFrames frame_kind>
