--- conflicted
+++ resolved
@@ -529,77 +529,6 @@
   /***********************************/                                                                                              \
                                                                                                                                      \
      static_field(StubRoutines,                _call_stub_return_address,                     address)                               \
-<<<<<<< HEAD
-=======
-     static_field(StubRoutines,                _aescrypt_encryptBlock,                        address)                               \
-     static_field(StubRoutines,                _aescrypt_decryptBlock,                        address)                               \
-     static_field(StubRoutines,                _cipherBlockChaining_encryptAESCrypt,          address)                               \
-     static_field(StubRoutines,                _cipherBlockChaining_decryptAESCrypt,          address)                               \
-     static_field(StubRoutines,                _electronicCodeBook_encryptAESCrypt,           address)                               \
-     static_field(StubRoutines,                _electronicCodeBook_decryptAESCrypt,           address)                               \
-     static_field(StubRoutines,                _counterMode_AESCrypt,                         address)                               \
-     static_field(StubRoutines,                _galoisCounterMode_AESCrypt,                   address)                               \
-     static_field(StubRoutines,                _ghash_processBlocks,                          address)                               \
-     static_field(StubRoutines,                _chacha20Block,                                address)                               \
-     static_field(StubRoutines,                _base64_encodeBlock,                           address)                               \
-     static_field(StubRoutines,                _base64_decodeBlock,                           address)                               \
-     static_field(StubRoutines,                _poly1305_processBlocks,                       address)                               \
-     static_field(StubRoutines,                _updateBytesCRC32,                             address)                               \
-     static_field(StubRoutines,                _crc_table_adr,                                address)                               \
-     static_field(StubRoutines,                _crc32c_table_addr,                            address)                               \
-     static_field(StubRoutines,                _updateBytesCRC32C,                            address)                               \
-     static_field(StubRoutines,                _updateBytesAdler32,                           address)                               \
-     static_field(StubRoutines,                _multiplyToLen,                                address)                               \
-     static_field(StubRoutines,                _squareToLen,                                  address)                               \
-     static_field(StubRoutines,                _bigIntegerRightShiftWorker,                   address)                               \
-     static_field(StubRoutines,                _bigIntegerLeftShiftWorker,                    address)                               \
-     static_field(StubRoutines,                _mulAdd,                                       address)                               \
-     static_field(StubRoutines,                _dexp,                                         address)                               \
-     static_field(StubRoutines,                _dlog,                                         address)                               \
-     static_field(StubRoutines,                _dlog10,                                       address)                               \
-     static_field(StubRoutines,                _dpow,                                         address)                               \
-     static_field(StubRoutines,                _fmod,                                         address)                               \
-     static_field(StubRoutines,                _dsin,                                         address)                               \
-     static_field(StubRoutines,                _dcos,                                         address)                               \
-     static_field(StubRoutines,                _dtan,                                         address)                               \
-     static_field(StubRoutines,                _vectorizedMismatch,                           address)                               \
-     static_field(StubRoutines,                _jbyte_arraycopy,                              address)                               \
-     static_field(StubRoutines,                _jshort_arraycopy,                             address)                               \
-     static_field(StubRoutines,                _jint_arraycopy,                               address)                               \
-     static_field(StubRoutines,                _jlong_arraycopy,                              address)                               \
-     static_field(StubRoutines,                _oop_arraycopy,                                address)                               \
-     static_field(StubRoutines,                _oop_arraycopy_uninit,                         address)                               \
-     static_field(StubRoutines,                _jbyte_disjoint_arraycopy,                     address)                               \
-     static_field(StubRoutines,                _jshort_disjoint_arraycopy,                    address)                               \
-     static_field(StubRoutines,                _jint_disjoint_arraycopy,                      address)                               \
-     static_field(StubRoutines,                _jlong_disjoint_arraycopy,                     address)                               \
-     static_field(StubRoutines,                _oop_disjoint_arraycopy,                       address)                               \
-     static_field(StubRoutines,                _oop_disjoint_arraycopy_uninit,                address)                               \
-     static_field(StubRoutines,                _arrayof_jbyte_arraycopy,                      address)                               \
-     static_field(StubRoutines,                _arrayof_jshort_arraycopy,                     address)                               \
-     static_field(StubRoutines,                _arrayof_jint_arraycopy,                       address)                               \
-     static_field(StubRoutines,                _arrayof_jlong_arraycopy,                      address)                               \
-     static_field(StubRoutines,                _arrayof_oop_arraycopy,                        address)                               \
-     static_field(StubRoutines,                _arrayof_oop_arraycopy_uninit,                 address)                               \
-     static_field(StubRoutines,                _arrayof_jbyte_disjoint_arraycopy,             address)                               \
-     static_field(StubRoutines,                _arrayof_jshort_disjoint_arraycopy,            address)                               \
-     static_field(StubRoutines,                _arrayof_jint_disjoint_arraycopy,              address)                               \
-     static_field(StubRoutines,                _arrayof_jlong_disjoint_arraycopy,             address)                               \
-     static_field(StubRoutines,                _arrayof_oop_disjoint_arraycopy,               address)                               \
-     static_field(StubRoutines,                _arrayof_oop_disjoint_arraycopy_uninit,        address)                               \
-     static_field(StubRoutines,                _checkcast_arraycopy,                          address)                               \
-     static_field(StubRoutines,                _checkcast_arraycopy_uninit,                   address)                               \
-     static_field(StubRoutines,                _unsafe_arraycopy,                             address)                               \
-     static_field(StubRoutines,                _generic_arraycopy,                            address)                               \
-                                                                                                                                     \
-  /*****************/                                                                                                                \
-  /* SharedRuntime */                                                                                                                \
-  /*****************/                                                                                                                \
-                                                                                                                                     \
-     static_field(SharedRuntime,               _wrong_method_blob,                            RuntimeStub*)                          \
-     static_field(SharedRuntime,               _ic_miss_blob,                                 RuntimeStub*)                          \
-     static_field(SharedRuntime,               _deopt_blob,                                   DeoptimizationBlob*)                   \
->>>>>>> 44a8aa06
                                                                                                                                      \
   /***************************************/                                                                                          \
   /* PcDesc and other compiled code info */                                                                                          \
