--- conflicted
+++ resolved
@@ -344,11 +344,7 @@
 
     if (monitor->is_owner_anonymous()) {
       // There's no need to collect anonymous owned monitors
-<<<<<<< HEAD
-      // because the callers of this code is only interested
-=======
       // because the caller of this code is only interested
->>>>>>> 369bbecc
       // in JNI owned monitors.
       return;
     }
