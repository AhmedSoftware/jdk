/*
 * Copyright (c) 1997, 2024, Oracle and/or its affiliates. All rights reserved.
 * DO NOT ALTER OR REMOVE COPYRIGHT NOTICES OR THIS FILE HEADER.
 *
 * This code is free software; you can redistribute it and/or modify it
 * under the terms of the GNU General Public License version 2 only, as
 * published by the Free Software Foundation.
 *
 * This code is distributed in the hope that it will be useful, but WITHOUT
 * ANY WARRANTY; without even the implied warranty of MERCHANTABILITY or
 * FITNESS FOR A PARTICULAR PURPOSE.  See the GNU General Public License
 * version 2 for more details (a copy is included in the LICENSE file that
 * accompanied this code).
 *
 * You should have received a copy of the GNU General Public License version
 * 2 along with this work; if not, write to the Free Software Foundation,
 * Inc., 51 Franklin St, Fifth Floor, Boston, MA 02110-1301 USA.
 *
 * Please contact Oracle, 500 Oracle Parkway, Redwood Shores, CA 94065 USA
 * or visit www.oracle.com if you need additional information or have any
 * questions.
 *
 */

#include "precompiled.hpp"
#include "cds/cds_globals.hpp"
#include "cds/cdsConfig.hpp"
#include "cds/filemap.hpp"
#include "classfile/classLoader.hpp"
#include "classfile/javaAssertions.hpp"
#include "classfile/moduleEntry.hpp"
#include "classfile/stringTable.hpp"
#include "classfile/symbolTable.hpp"
#include "compiler/compilerDefinitions.hpp"
#include "gc/shared/gcArguments.hpp"
#include "gc/shared/gcConfig.hpp"
#include "gc/shared/stringdedup/stringDedup.hpp"
#include "gc/shared/tlab_globals.hpp"
#include "jvm.h"
#include "logging/log.hpp"
#include "logging/logConfiguration.hpp"
#include "logging/logStream.hpp"
#include "logging/logTag.hpp"
#include "memory/allocation.inline.hpp"
#include "nmt/nmtCommon.hpp"
#include "oops/compressedKlass.hpp"
#include "oops/instanceKlass.hpp"
#include "oops/oop.inline.hpp"
#include "prims/jvmtiAgentList.hpp"
#include "prims/jvmtiExport.hpp"
#include "runtime/arguments.hpp"
#include "runtime/flags/jvmFlag.hpp"
#include "runtime/flags/jvmFlagAccess.hpp"
#include "runtime/flags/jvmFlagLimit.hpp"
#include "runtime/globals_extension.hpp"
#include "runtime/java.hpp"
#include "runtime/os.hpp"
#include "runtime/safepoint.hpp"
#include "runtime/safepointMechanism.hpp"
#include "runtime/synchronizer.hpp"
#include "runtime/vm_version.hpp"
#include "services/management.hpp"
#include "utilities/align.hpp"
#include "utilities/checkedCast.hpp"
#include "utilities/debug.hpp"
#include "utilities/defaultStream.hpp"
#include "utilities/macros.hpp"
#include "utilities/parseInteger.hpp"
#include "utilities/powerOfTwo.hpp"
#include "utilities/stringUtils.hpp"
#include "utilities/systemMemoryBarrier.hpp"
#if INCLUDE_JFR
#include "jfr/jfr.hpp"
#endif

#include <limits>

static const char _default_java_launcher[] = "generic";

#define DEFAULT_JAVA_LAUNCHER _default_java_launcher

char*  Arguments::_jvm_flags_file               = nullptr;
char** Arguments::_jvm_flags_array              = nullptr;
int    Arguments::_num_jvm_flags                = 0;
char** Arguments::_jvm_args_array               = nullptr;
int    Arguments::_num_jvm_args                 = 0;
char*  Arguments::_java_command                 = nullptr;
SystemProperty* Arguments::_system_properties   = nullptr;
size_t Arguments::_conservative_max_heap_alignment = 0;
Arguments::Mode Arguments::_mode                = _mixed;
const char*  Arguments::_java_vendor_url_bug    = nullptr;
const char*  Arguments::_sun_java_launcher      = DEFAULT_JAVA_LAUNCHER;
bool   Arguments::_sun_java_launcher_is_altjvm  = false;

// These parameters are reset in method parse_vm_init_args()
bool   Arguments::_AlwaysCompileLoopMethods     = AlwaysCompileLoopMethods;
bool   Arguments::_UseOnStackReplacement        = UseOnStackReplacement;
bool   Arguments::_BackgroundCompilation        = BackgroundCompilation;
bool   Arguments::_ClipInlining                 = ClipInlining;
size_t Arguments::_default_SharedBaseAddress    = SharedBaseAddress;

bool   Arguments::_enable_preview               = false;

LegacyGCLogging Arguments::_legacyGCLogging     = { 0, 0 };

// These are not set by the JDK's built-in launchers, but they can be set by
// programs that embed the JVM using JNI_CreateJavaVM. See comments around
// JavaVMOption in jni.h.
abort_hook_t     Arguments::_abort_hook         = nullptr;
exit_hook_t      Arguments::_exit_hook          = nullptr;
vfprintf_hook_t  Arguments::_vfprintf_hook      = nullptr;


SystemProperty *Arguments::_sun_boot_library_path = nullptr;
SystemProperty *Arguments::_java_library_path = nullptr;
SystemProperty *Arguments::_java_home = nullptr;
SystemProperty *Arguments::_java_class_path = nullptr;
SystemProperty *Arguments::_jdk_boot_class_path_append = nullptr;
SystemProperty *Arguments::_vm_info = nullptr;

GrowableArray<ModulePatchPath*> *Arguments::_patch_mod_prefix = nullptr;
PathString *Arguments::_boot_class_path = nullptr;
bool Arguments::_has_jimage = false;

char* Arguments::_ext_dirs = nullptr;

// True if -Xshare:auto option was specified.
static bool xshare_auto_cmd_line = false;

// True if -Xint/-Xmixed/-Xcomp were specified
static bool mode_flag_cmd_line = false;

bool PathString::set_value(const char *value, AllocFailType alloc_failmode) {
  char* new_value = AllocateHeap(strlen(value)+1, mtArguments, alloc_failmode);
  if (new_value == nullptr) {
    assert(alloc_failmode == AllocFailStrategy::RETURN_NULL, "must be");
    return false;
  }
  if (_value != nullptr) {
    FreeHeap(_value);
  }
  _value = new_value;
  strcpy(_value, value);
  return true;
}

void PathString::append_value(const char *value) {
  char *sp;
  size_t len = 0;
  if (value != nullptr) {
    len = strlen(value);
    if (_value != nullptr) {
      len += strlen(_value);
    }
    sp = AllocateHeap(len+2, mtArguments);
    assert(sp != nullptr, "Unable to allocate space for new append path value");
    if (sp != nullptr) {
      if (_value != nullptr) {
        strcpy(sp, _value);
        strcat(sp, os::path_separator());
        strcat(sp, value);
        FreeHeap(_value);
      } else {
        strcpy(sp, value);
      }
      _value = sp;
    }
  }
}

PathString::PathString(const char* value) {
  if (value == nullptr) {
    _value = nullptr;
  } else {
    _value = AllocateHeap(strlen(value)+1, mtArguments);
    strcpy(_value, value);
  }
}

PathString::~PathString() {
  if (_value != nullptr) {
    FreeHeap(_value);
    _value = nullptr;
  }
}

ModulePatchPath::ModulePatchPath(const char* module_name, const char* path) {
  assert(module_name != nullptr && path != nullptr, "Invalid module name or path value");
  size_t len = strlen(module_name) + 1;
  _module_name = AllocateHeap(len, mtInternal);
  strncpy(_module_name, module_name, len); // copy the trailing null
  _path =  new PathString(path);
}

ModulePatchPath::~ModulePatchPath() {
  if (_module_name != nullptr) {
    FreeHeap(_module_name);
    _module_name = nullptr;
  }
  if (_path != nullptr) {
    delete _path;
    _path = nullptr;
  }
}

SystemProperty::SystemProperty(const char* key, const char* value, bool writeable, bool internal) : PathString(value) {
  if (key == nullptr) {
    _key = nullptr;
  } else {
    _key = AllocateHeap(strlen(key)+1, mtArguments);
    strcpy(_key, key);
  }
  _next = nullptr;
  _internal = internal;
  _writeable = writeable;
}

// Check if head of 'option' matches 'name', and sets 'tail' to the remaining
// part of the option string.
static bool match_option(const JavaVMOption *option, const char* name,
                         const char** tail) {
  size_t len = strlen(name);
  if (strncmp(option->optionString, name, len) == 0) {
    *tail = option->optionString + len;
    return true;
  } else {
    return false;
  }
}

// Check if 'option' matches 'name'. No "tail" is allowed.
static bool match_option(const JavaVMOption *option, const char* name) {
  const char* tail = nullptr;
  bool result = match_option(option, name, &tail);
  if (tail != nullptr && *tail == '\0') {
    return result;
  } else {
    return false;
  }
}

// Return true if any of the strings in null-terminated array 'names' matches.
// If tail_allowed is true, then the tail must begin with a colon; otherwise,
// the option must match exactly.
static bool match_option(const JavaVMOption* option, const char** names, const char** tail,
  bool tail_allowed) {
  for (/* empty */; *names != nullptr; ++names) {
  if (match_option(option, *names, tail)) {
      if (**tail == '\0' || (tail_allowed && **tail == ':')) {
        return true;
      }
    }
  }
  return false;
}

#if INCLUDE_JFR
static bool _has_jfr_option = false;  // is using JFR

// return true on failure
static bool match_jfr_option(const JavaVMOption** option) {
  assert((*option)->optionString != nullptr, "invariant");
  char* tail = nullptr;
  if (match_option(*option, "-XX:StartFlightRecording", (const char**)&tail)) {
    _has_jfr_option = true;
    return Jfr::on_start_flight_recording_option(option, tail);
  } else if (match_option(*option, "-XX:FlightRecorderOptions", (const char**)&tail)) {
    _has_jfr_option = true;
    return Jfr::on_flight_recorder_option(option, tail);
  }
  return false;
}

bool Arguments::has_jfr_option() {
  return _has_jfr_option;
}
#endif

static void logOption(const char* opt) {
  if (PrintVMOptions) {
    jio_fprintf(defaultStream::output_stream(), "VM option '%s'\n", opt);
  }
}

bool needs_module_property_warning = false;

#define MODULE_PROPERTY_PREFIX "jdk.module."
#define MODULE_PROPERTY_PREFIX_LEN 11
#define ADDEXPORTS "addexports"
#define ADDEXPORTS_LEN 10
#define ADDREADS "addreads"
#define ADDREADS_LEN 8
#define ADDOPENS "addopens"
#define ADDOPENS_LEN 8
#define PATCH "patch"
#define PATCH_LEN 5
#define ADDMODS "addmods"
#define ADDMODS_LEN 7
#define LIMITMODS "limitmods"
#define LIMITMODS_LEN 9
#define PATH "path"
#define PATH_LEN 4
#define UPGRADE_PATH "upgrade.path"
#define UPGRADE_PATH_LEN 12
#define ENABLE_NATIVE_ACCESS "enable.native.access"
#define ENABLE_NATIVE_ACCESS_LEN 20

// Return TRUE if option matches 'property', or 'property=', or 'property.'.
static bool matches_property_suffix(const char* option, const char* property, size_t len) {
  return ((strncmp(option, property, len) == 0) &&
          (option[len] == '=' || option[len] == '.' || option[len] == '\0'));
}

// Return true if property starts with "jdk.module." and its ensuing chars match
// any of the reserved module properties.
// property should be passed without the leading "-D".
bool Arguments::is_internal_module_property(const char* property) {
  if  (strncmp(property, MODULE_PROPERTY_PREFIX, MODULE_PROPERTY_PREFIX_LEN) == 0) {
    const char* property_suffix = property + MODULE_PROPERTY_PREFIX_LEN;
    if (matches_property_suffix(property_suffix, ADDEXPORTS, ADDEXPORTS_LEN) ||
        matches_property_suffix(property_suffix, ADDREADS, ADDREADS_LEN) ||
        matches_property_suffix(property_suffix, ADDOPENS, ADDOPENS_LEN) ||
        matches_property_suffix(property_suffix, PATCH, PATCH_LEN) ||
        matches_property_suffix(property_suffix, ADDMODS, ADDMODS_LEN) ||
        matches_property_suffix(property_suffix, LIMITMODS, LIMITMODS_LEN) ||
        matches_property_suffix(property_suffix, PATH, PATH_LEN) ||
        matches_property_suffix(property_suffix, UPGRADE_PATH, UPGRADE_PATH_LEN) ||
        matches_property_suffix(property_suffix, ENABLE_NATIVE_ACCESS, ENABLE_NATIVE_ACCESS_LEN)) {
      return true;
    }
  }
  return false;
}

// Process java launcher properties.
void Arguments::process_sun_java_launcher_properties(JavaVMInitArgs* args) {
  // See if sun.java.launcher or sun.java.launcher.is_altjvm is defined.
  // Must do this before setting up other system properties,
  // as some of them may depend on launcher type.
  for (int index = 0; index < args->nOptions; index++) {
    const JavaVMOption* option = args->options + index;
    const char* tail;

    if (match_option(option, "-Dsun.java.launcher=", &tail)) {
      process_java_launcher_argument(tail, option->extraInfo);
      continue;
    }
    if (match_option(option, "-Dsun.java.launcher.is_altjvm=", &tail)) {
      if (strcmp(tail, "true") == 0) {
        _sun_java_launcher_is_altjvm = true;
      }
      continue;
    }
  }
}

// Initialize system properties key and value.
void Arguments::init_system_properties() {

  // Set up _boot_class_path which is not a property but
  // relies heavily on argument processing and the jdk.boot.class.path.append
  // property. It is used to store the underlying boot class path.
  _boot_class_path = new PathString(nullptr);

  PropertyList_add(&_system_properties, new SystemProperty("java.vm.specification.name",
                                                           "Java Virtual Machine Specification",  false));
  PropertyList_add(&_system_properties, new SystemProperty("java.vm.version", VM_Version::vm_release(),  false));
  PropertyList_add(&_system_properties, new SystemProperty("java.vm.name", VM_Version::vm_name(),  false));
  PropertyList_add(&_system_properties, new SystemProperty("jdk.debug", VM_Version::jdk_debug_level(),  false));

  // Initialize the vm.info now, but it will need updating after argument parsing.
  _vm_info = new SystemProperty("java.vm.info", VM_Version::vm_info_string(), true);

  // Following are JVMTI agent writable properties.
  // Properties values are set to nullptr and they are
  // os specific they are initialized in os::init_system_properties_values().
  _sun_boot_library_path = new SystemProperty("sun.boot.library.path", nullptr,  true);
  _java_library_path = new SystemProperty("java.library.path", nullptr,  true);
  _java_home =  new SystemProperty("java.home", nullptr,  true);
  _java_class_path = new SystemProperty("java.class.path", "",  true);
  // jdk.boot.class.path.append is a non-writeable, internal property.
  // It can only be set by either:
  //    - -Xbootclasspath/a:
  //    - AddToBootstrapClassLoaderSearch during JVMTI OnLoad phase
  _jdk_boot_class_path_append = new SystemProperty("jdk.boot.class.path.append", nullptr, false, true);

  // Add to System Property list.
  PropertyList_add(&_system_properties, _sun_boot_library_path);
  PropertyList_add(&_system_properties, _java_library_path);
  PropertyList_add(&_system_properties, _java_home);
  PropertyList_add(&_system_properties, _java_class_path);
  PropertyList_add(&_system_properties, _jdk_boot_class_path_append);
  PropertyList_add(&_system_properties, _vm_info);

  // Set OS specific system properties values
  os::init_system_properties_values();
}

// Update/Initialize System properties after JDK version number is known
void Arguments::init_version_specific_system_properties() {
  enum { bufsz = 16 };
  char buffer[bufsz];
  const char* spec_vendor = "Oracle Corporation";
  uint32_t spec_version = JDK_Version::current().major_version();

  jio_snprintf(buffer, bufsz, UINT32_FORMAT, spec_version);

  PropertyList_add(&_system_properties,
      new SystemProperty("java.vm.specification.vendor",  spec_vendor, false));
  PropertyList_add(&_system_properties,
      new SystemProperty("java.vm.specification.version", buffer, false));
  PropertyList_add(&_system_properties,
      new SystemProperty("java.vm.vendor", VM_Version::vm_vendor(),  false));
}

/*
 *  -XX argument processing:
 *
 *  -XX arguments are defined in several places, such as:
 *      globals.hpp, globals_<cpu>.hpp, globals_<os>.hpp, <compiler>_globals.hpp, or <gc>_globals.hpp.
 *  -XX arguments are parsed in parse_argument().
 *  -XX argument bounds checking is done in check_vm_args_consistency().
 *
 * Over time -XX arguments may change. There are mechanisms to handle common cases:
 *
 *      ALIASED: An option that is simply another name for another option. This is often
 *               part of the process of deprecating a flag, but not all aliases need
 *               to be deprecated.
 *
 *               Create an alias for an option by adding the old and new option names to the
 *               "aliased_jvm_flags" table. Delete the old variable from globals.hpp (etc).
 *
 *   DEPRECATED: An option that is supported, but a warning is printed to let the user know that
 *               support may be removed in the future. Both regular and aliased options may be
 *               deprecated.
 *
 *               Add a deprecation warning for an option (or alias) by adding an entry in the
 *               "special_jvm_flags" table and setting the "deprecated_in" field.
 *               Often an option "deprecated" in one major release will
 *               be made "obsolete" in the next. In this case the entry should also have its
 *               "obsolete_in" field set.
 *
 *     OBSOLETE: An option that has been removed (and deleted from globals.hpp), but is still accepted
 *               on the command line. A warning is printed to let the user know that option might not
 *               be accepted in the future.
 *
 *               Add an obsolete warning for an option by adding an entry in the "special_jvm_flags"
 *               table and setting the "obsolete_in" field.
 *
 *      EXPIRED: A deprecated or obsolete option that has an "accept_until" version less than or equal
 *               to the current JDK version. The system will flatly refuse to admit the existence of
 *               the flag. This allows a flag to die automatically over JDK releases.
 *
 *               Note that manual cleanup of expired options should be done at major JDK version upgrades:
 *                  - Newly expired options should be removed from the special_jvm_flags and aliased_jvm_flags tables.
 *                  - Newly obsolete or expired deprecated options should have their global variable
 *                    definitions removed (from globals.hpp, etc) and related implementations removed.
 *
 * Recommended approach for removing options:
 *
 * To remove options commonly used by customers (e.g. product -XX options), use
 * the 3-step model adding major release numbers to the deprecate, obsolete and expire columns.
 *
 * To remove internal options (e.g. diagnostic, experimental, develop options), use
 * a 2-step model adding major release numbers to the obsolete and expire columns.
 *
 * To change the name of an option, use the alias table as well as a 2-step
 * model adding major release numbers to the deprecate and expire columns.
 * Think twice about aliasing commonly used customer options.
 *
 * There are times when it is appropriate to leave a future release number as undefined.
 *
 * Tests:  Aliases should be tested in VMAliasOptions.java.
 *         Deprecated options should be tested in VMDeprecatedOptions.java.
 */

// The special_jvm_flags table declares options that are being deprecated and/or obsoleted. The
// "deprecated_in" or "obsolete_in" fields may be set to "undefined", but not both.
// When the JDK version reaches 'deprecated_in' limit, the JVM will process this flag on
// the command-line as usual, but will issue a warning.
// When the JDK version reaches 'obsolete_in' limit, the JVM will continue accepting this flag on
// the command-line, while issuing a warning and ignoring the flag value.
// Once the JDK version reaches 'expired_in' limit, the JVM will flatly refuse to admit the
// existence of the flag.
//
// MANUAL CLEANUP ON JDK VERSION UPDATES:
// This table ensures that the handling of options will update automatically when the JDK
// version is incremented, but the source code needs to be cleanup up manually:
// - As "deprecated" options age into "obsolete" or "expired" options, the associated "globals"
//   variable should be removed, as well as users of the variable.
// - As "deprecated" options age into "obsolete" options, move the entry into the
//   "Obsolete Flags" section of the table.
// - All expired options should be removed from the table.
static SpecialFlag const special_jvm_flags[] = {
  // -------------- Deprecated Flags --------------
  // --- Non-alias flags - sorted by obsolete_in then expired_in:
  { "AllowRedefinitionToAddDeleteMethods", JDK_Version::jdk(13), JDK_Version::undefined(), JDK_Version::undefined() },
  { "FlightRecorder",               JDK_Version::jdk(13), JDK_Version::undefined(), JDK_Version::undefined() },
  { "ZGenerational",                JDK_Version::jdk(23), JDK_Version::undefined(), JDK_Version::undefined() },
  { "DumpSharedSpaces",             JDK_Version::jdk(18), JDK_Version::jdk(19), JDK_Version::undefined() },
  { "DynamicDumpSharedSpaces",      JDK_Version::jdk(18), JDK_Version::jdk(19), JDK_Version::undefined() },
  { "RequireSharedSpaces",          JDK_Version::jdk(18), JDK_Version::jdk(19), JDK_Version::undefined() },
  { "UseSharedSpaces",              JDK_Version::jdk(18), JDK_Version::jdk(19), JDK_Version::undefined() },
  { "DontYieldALot",                JDK_Version::jdk(23), JDK_Version::jdk(24), JDK_Version::jdk(25) },
  { "OldSize",                      JDK_Version::jdk(23), JDK_Version::jdk(24), JDK_Version::jdk(25) },
  { "PreserveAllAnnotations",       JDK_Version::jdk(23), JDK_Version::jdk(24), JDK_Version::jdk(25) },
  { "UseNotificationThread",        JDK_Version::jdk(23), JDK_Version::jdk(24), JDK_Version::jdk(25) },
  { "UseEmptySlotsInSupers",        JDK_Version::jdk(23), JDK_Version::jdk(24), JDK_Version::jdk(25) },
  // --- Deprecated alias flags (see also aliased_jvm_flags) - sorted by obsolete_in then expired_in:
  { "CreateMinidumpOnCrash",        JDK_Version::jdk(9),  JDK_Version::undefined(), JDK_Version::undefined() },

  // -------------- Obsolete Flags - sorted by expired_in --------------

  { "MetaspaceReclaimPolicy",       JDK_Version::undefined(), JDK_Version::jdk(21), JDK_Version::undefined() },

<<<<<<< HEAD
=======
  { "G1ConcRefinementGreenZone",    JDK_Version::undefined(), JDK_Version::jdk(20), JDK_Version::jdk(24) },
  { "G1ConcRefinementYellowZone",   JDK_Version::undefined(), JDK_Version::jdk(20), JDK_Version::jdk(24) },
  { "G1ConcRefinementRedZone",      JDK_Version::undefined(), JDK_Version::jdk(20), JDK_Version::jdk(24) },
  { "G1ConcRefinementThresholdStep", JDK_Version::undefined(), JDK_Version::jdk(20), JDK_Version::jdk(24) },
  { "G1UseAdaptiveConcRefinement",  JDK_Version::undefined(), JDK_Version::jdk(20), JDK_Version::jdk(24) },
  { "G1ConcRefinementServiceIntervalMillis", JDK_Version::undefined(), JDK_Version::jdk(20), JDK_Version::jdk(24) },

  { "G1ConcRSLogCacheSize",         JDK_Version::undefined(), JDK_Version::jdk(21), JDK_Version::jdk(24) },
  { "G1ConcRSHotCardLimit",         JDK_Version::undefined(), JDK_Version::jdk(21), JDK_Version::jdk(24) },
  { "RefDiscoveryPolicy",           JDK_Version::undefined(), JDK_Version::jdk(21), JDK_Version::jdk(24) },

  { "AdaptiveSizePolicyCollectionCostMargin",   JDK_Version::undefined(), JDK_Version::jdk(23), JDK_Version::jdk(24) },
  { "MaxGCMinorPauseMillis",        JDK_Version::jdk(8), JDK_Version::jdk(23), JDK_Version::jdk(24) },
  { "MaxRAMFraction",               JDK_Version::jdk(10),  JDK_Version::jdk(23), JDK_Version::jdk(24) },
  { "MinRAMFraction",               JDK_Version::jdk(10),  JDK_Version::jdk(23), JDK_Version::jdk(24) },
  { "InitialRAMFraction",           JDK_Version::jdk(10),  JDK_Version::jdk(23), JDK_Version::jdk(24) },
  { "DefaultMaxRAMFraction",        JDK_Version::jdk(8),  JDK_Version::jdk(23), JDK_Version::jdk(24) },
  { "TLABStats",                    JDK_Version::jdk(12), JDK_Version::jdk(23), JDK_Version::jdk(24) },
  { "GCLockerEdenExpansionPercent", JDK_Version::undefined(), JDK_Version::jdk(23), JDK_Version::jdk(24) },
  { "NUMAPageScanRate",             JDK_Version::undefined(), JDK_Version::jdk(23), JDK_Version::jdk(24) },
  { "ProcessDistributionStride",    JDK_Version::undefined(), JDK_Version::jdk(23), JDK_Version::jdk(24) },

  { "ParallelOldDeadWoodLimiterMean",   JDK_Version::undefined(), JDK_Version::jdk(23), JDK_Version::jdk(24) },
  { "ParallelOldDeadWoodLimiterStdDev", JDK_Version::undefined(), JDK_Version::jdk(23), JDK_Version::jdk(24) },
  { "UseNeon",                      JDK_Version::undefined(), JDK_Version::jdk(23), JDK_Version::jdk(24) },
  { "ScavengeBeforeFullGC",         JDK_Version::undefined(), JDK_Version::jdk(23), JDK_Version::jdk(24) },
#if defined(X86)
  { "UseRTMLocking",                JDK_Version::jdk(23), JDK_Version::jdk(24), JDK_Version::jdk(25) },
  { "UseRTMDeopt",                  JDK_Version::jdk(23), JDK_Version::jdk(24), JDK_Version::jdk(25) },
  { "RTMRetryCount",                JDK_Version::jdk(23), JDK_Version::jdk(24), JDK_Version::jdk(25) },
#endif // X86
>>>>>>> 3a01b47a
#ifdef ASSERT
  { "DummyObsoleteTestFlag",        JDK_Version::undefined(), JDK_Version::jdk(18), JDK_Version::undefined() },
#endif

#ifdef TEST_VERIFY_SPECIAL_JVM_FLAGS
  // These entries will generate build errors.  Their purpose is to test the macros.
  { "dep > obs",                    JDK_Version::jdk(9), JDK_Version::jdk(8), JDK_Version::undefined() },
  { "dep > exp ",                   JDK_Version::jdk(9), JDK_Version::undefined(), JDK_Version::jdk(8) },
  { "obs > exp ",                   JDK_Version::undefined(), JDK_Version::jdk(9), JDK_Version::jdk(8) },
  { "obs > exp",                    JDK_Version::jdk(8), JDK_Version::undefined(), JDK_Version::jdk(10) },
  { "not deprecated or obsolete",   JDK_Version::undefined(), JDK_Version::undefined(), JDK_Version::jdk(9) },
  { "dup option",                   JDK_Version::jdk(9), JDK_Version::undefined(), JDK_Version::undefined() },
  { "dup option",                   JDK_Version::jdk(9), JDK_Version::undefined(), JDK_Version::undefined() },
#endif

  { nullptr, JDK_Version(0), JDK_Version(0) }
};

// Flags that are aliases for other flags.
typedef struct {
  const char* alias_name;
  const char* real_name;
} AliasedFlag;

static AliasedFlag const aliased_jvm_flags[] = {
  { "CreateMinidumpOnCrash",    "CreateCoredumpOnCrash" },
  { nullptr, nullptr}
};

// Return true if "v" is less than "other", where "other" may be "undefined".
static bool version_less_than(JDK_Version v, JDK_Version other) {
  assert(!v.is_undefined(), "must be defined");
  if (!other.is_undefined() && v.compare(other) >= 0) {
    return false;
  } else {
    return true;
  }
}

static bool lookup_special_flag(const char *flag_name, SpecialFlag& flag) {
  for (size_t i = 0; special_jvm_flags[i].name != nullptr; i++) {
    if ((strcmp(special_jvm_flags[i].name, flag_name) == 0)) {
      flag = special_jvm_flags[i];
      return true;
    }
  }
  return false;
}

bool Arguments::is_obsolete_flag(const char *flag_name, JDK_Version* version) {
  assert(version != nullptr, "Must provide a version buffer");
  SpecialFlag flag;
  if (lookup_special_flag(flag_name, flag)) {
    if (!flag.obsolete_in.is_undefined()) {
      if (!version_less_than(JDK_Version::current(), flag.obsolete_in)) {
        *version = flag.obsolete_in;
        // This flag may have been marked for obsoletion in this version, but we may not
        // have actually removed it yet. Rather than ignoring it as soon as we reach
        // this version we allow some time for the removal to happen. So if the flag
        // still actually exists we process it as normal, but issue an adjusted warning.
        const JVMFlag *real_flag = JVMFlag::find_declared_flag(flag_name);
        if (real_flag != nullptr) {
          char version_str[256];
          version->to_string(version_str, sizeof(version_str));
          warning("Temporarily processing option %s; support is scheduled for removal in %s",
                  flag_name, version_str);
          return false;
        }
        return true;
      }
    }
  }
  return false;
}

int Arguments::is_deprecated_flag(const char *flag_name, JDK_Version* version) {
  assert(version != nullptr, "Must provide a version buffer");
  SpecialFlag flag;
  if (lookup_special_flag(flag_name, flag)) {
    if (!flag.deprecated_in.is_undefined()) {
      if (version_less_than(JDK_Version::current(), flag.obsolete_in) &&
          version_less_than(JDK_Version::current(), flag.expired_in)) {
        *version = flag.deprecated_in;
        return 1;
      } else {
        return -1;
      }
    }
  }
  return 0;
}

const char* Arguments::real_flag_name(const char *flag_name) {
  for (size_t i = 0; aliased_jvm_flags[i].alias_name != nullptr; i++) {
    const AliasedFlag& flag_status = aliased_jvm_flags[i];
    if (strcmp(flag_status.alias_name, flag_name) == 0) {
        return flag_status.real_name;
    }
  }
  return flag_name;
}

#ifdef ASSERT
static bool lookup_special_flag(const char *flag_name, size_t skip_index) {
  for (size_t i = 0; special_jvm_flags[i].name != nullptr; i++) {
    if ((i != skip_index) && (strcmp(special_jvm_flags[i].name, flag_name) == 0)) {
      return true;
    }
  }
  return false;
}

// Verifies the correctness of the entries in the special_jvm_flags table.
// If there is a semantic error (i.e. a bug in the table) such as the obsoletion
// version being earlier than the deprecation version, then a warning is issued
// and verification fails - by returning false. If it is detected that the table
// is out of date, with respect to the current version, then ideally a warning is
// issued but verification does not fail. This allows the VM to operate when the
// version is first updated, without needing to update all the impacted flags at
// the same time. In practice we can't issue the warning immediately when the version
// is updated as it occurs for every test and some tests are not prepared to handle
// unexpected output - see 8196739. Instead we only check if the table is up-to-date
// if the check_globals flag is true, and in addition allow a grace period and only
// check for stale flags when we hit build 25 (which is far enough into the 6 month
// release cycle that all flag updates should have been processed, whilst still
// leaving time to make the change before RDP2).
// We use a gtest to call this, passing true, so that we can detect stale flags before
// the end of the release cycle.

static const int SPECIAL_FLAG_VALIDATION_BUILD = 25;

bool Arguments::verify_special_jvm_flags(bool check_globals) {
  bool success = true;
  for (size_t i = 0; special_jvm_flags[i].name != nullptr; i++) {
    const SpecialFlag& flag = special_jvm_flags[i];
    if (lookup_special_flag(flag.name, i)) {
      warning("Duplicate special flag declaration \"%s\"", flag.name);
      success = false;
    }
    if (flag.deprecated_in.is_undefined() &&
        flag.obsolete_in.is_undefined()) {
      warning("Special flag entry \"%s\" must declare version deprecated and/or obsoleted in.", flag.name);
      success = false;
    }

    if (!flag.deprecated_in.is_undefined()) {
      if (!version_less_than(flag.deprecated_in, flag.obsolete_in)) {
        warning("Special flag entry \"%s\" must be deprecated before obsoleted.", flag.name);
        success = false;
      }

      if (!version_less_than(flag.deprecated_in, flag.expired_in)) {
        warning("Special flag entry \"%s\" must be deprecated before expired.", flag.name);
        success = false;
      }
    }

    if (!flag.obsolete_in.is_undefined()) {
      if (!version_less_than(flag.obsolete_in, flag.expired_in)) {
        warning("Special flag entry \"%s\" must be obsoleted before expired.", flag.name);
        success = false;
      }

      // if flag has become obsolete it should not have a "globals" flag defined anymore.
      if (check_globals && VM_Version::vm_build_number() >= SPECIAL_FLAG_VALIDATION_BUILD &&
          !version_less_than(JDK_Version::current(), flag.obsolete_in)) {
        if (JVMFlag::find_declared_flag(flag.name) != nullptr) {
          warning("Global variable for obsolete special flag entry \"%s\" should be removed", flag.name);
          success = false;
        }
      }

    } else if (!flag.expired_in.is_undefined()) {
      warning("Special flag entry \"%s\" must be explicitly obsoleted before expired.", flag.name);
      success = false;
    }

    if (!flag.expired_in.is_undefined()) {
      // if flag has become expired it should not have a "globals" flag defined anymore.
      if (check_globals && VM_Version::vm_build_number() >= SPECIAL_FLAG_VALIDATION_BUILD &&
          !version_less_than(JDK_Version::current(), flag.expired_in)) {
        if (JVMFlag::find_declared_flag(flag.name) != nullptr) {
          warning("Global variable for expired flag entry \"%s\" should be removed", flag.name);
          success = false;
        }
      }
    }
  }
  return success;
}
#endif

bool Arguments::atojulong(const char *s, julong* result) {
  return parse_integer(s, result);
}

Arguments::ArgsRange Arguments::check_memory_size(julong size, julong min_size, julong max_size) {
  if (size < min_size) return arg_too_small;
  if (size > max_size) return arg_too_big;
  return arg_in_range;
}

// Describe an argument out of range error
void Arguments::describe_range_error(ArgsRange errcode) {
  switch(errcode) {
  case arg_too_big:
    jio_fprintf(defaultStream::error_stream(),
                "The specified size exceeds the maximum "
                "representable size.\n");
    break;
  case arg_too_small:
  case arg_unreadable:
  case arg_in_range:
    // do nothing for now
    break;
  default:
    ShouldNotReachHere();
  }
}

static bool set_bool_flag(JVMFlag* flag, bool value, JVMFlagOrigin origin) {
  if (JVMFlagAccess::set_bool(flag, &value, origin) == JVMFlag::SUCCESS) {
    return true;
  } else {
    return false;
  }
}

static bool set_fp_numeric_flag(JVMFlag* flag, const char* value, JVMFlagOrigin origin) {
  // strtod allows leading whitespace, but our flag format does not.
  if (*value == '\0' || isspace(*value)) {
    return false;
  }
  char* end;
  errno = 0;
  double v = strtod(value, &end);
  if ((errno != 0) || (*end != 0)) {
    return false;
  }
  if (g_isnan(v) || !g_isfinite(v)) {
    // Currently we cannot handle these special values.
    return false;
  }

  if (JVMFlagAccess::set_double(flag, &v, origin) == JVMFlag::SUCCESS) {
    return true;
  }
  return false;
}

static bool set_numeric_flag(JVMFlag* flag, const char* value, JVMFlagOrigin origin) {
  JVMFlag::Error result = JVMFlag::WRONG_FORMAT;

  if (flag->is_int()) {
    int v;
    if (parse_integer(value, &v)) {
      result = JVMFlagAccess::set_int(flag, &v, origin);
    }
  } else if (flag->is_uint()) {
    uint v;
    if (parse_integer(value, &v)) {
      result = JVMFlagAccess::set_uint(flag, &v, origin);
    }
  } else if (flag->is_intx()) {
    intx v;
    if (parse_integer(value, &v)) {
      result = JVMFlagAccess::set_intx(flag, &v, origin);
    }
  } else if (flag->is_uintx()) {
    uintx v;
    if (parse_integer(value, &v)) {
      result = JVMFlagAccess::set_uintx(flag, &v, origin);
    }
  } else if (flag->is_uint64_t()) {
    uint64_t v;
    if (parse_integer(value, &v)) {
      result = JVMFlagAccess::set_uint64_t(flag, &v, origin);
    }
  } else if (flag->is_size_t()) {
    size_t v;
    if (parse_integer(value, &v)) {
      result = JVMFlagAccess::set_size_t(flag, &v, origin);
    }
  }

  return result == JVMFlag::SUCCESS;
}

static bool set_string_flag(JVMFlag* flag, const char* value, JVMFlagOrigin origin) {
  if (value[0] == '\0') {
    value = nullptr;
  }
  if (JVMFlagAccess::set_ccstr(flag, &value, origin) != JVMFlag::SUCCESS) return false;
  // Contract:  JVMFlag always returns a pointer that needs freeing.
  FREE_C_HEAP_ARRAY(char, value);
  return true;
}

static bool append_to_string_flag(JVMFlag* flag, const char* new_value, JVMFlagOrigin origin) {
  const char* old_value = "";
  if (JVMFlagAccess::get_ccstr(flag, &old_value) != JVMFlag::SUCCESS) return false;
  size_t old_len = old_value != nullptr ? strlen(old_value) : 0;
  size_t new_len = strlen(new_value);
  const char* value;
  char* free_this_too = nullptr;
  if (old_len == 0) {
    value = new_value;
  } else if (new_len == 0) {
    value = old_value;
  } else {
     size_t length = old_len + 1 + new_len + 1;
     char* buf = NEW_C_HEAP_ARRAY(char, length, mtArguments);
    // each new setting adds another LINE to the switch:
    jio_snprintf(buf, length, "%s\n%s", old_value, new_value);
    value = buf;
    free_this_too = buf;
  }
  (void) JVMFlagAccess::set_ccstr(flag, &value, origin);
  // JVMFlag always returns a pointer that needs freeing.
  FREE_C_HEAP_ARRAY(char, value);
  // JVMFlag made its own copy, so I must delete my own temp. buffer.
  FREE_C_HEAP_ARRAY(char, free_this_too);
  return true;
}

const char* Arguments::handle_aliases_and_deprecation(const char* arg) {
  const char* real_name = real_flag_name(arg);
  JDK_Version since = JDK_Version();
  switch (is_deprecated_flag(arg, &since)) {
  case -1: {
      // Obsolete or expired, so don't process normally,
      // but allow for an obsolete flag we're still
      // temporarily allowing.
      if (!is_obsolete_flag(arg, &since)) {
        return real_name;
      }
      // Note if we're not considered obsolete then we can't be expired either
      // as obsoletion must come first.
      return nullptr;
    }
    case 0:
      return real_name;
    case 1: {
      char version[256];
      since.to_string(version, sizeof(version));
      if (real_name != arg) {
        warning("Option %s was deprecated in version %s and will likely be removed in a future release. Use option %s instead.",
                arg, version, real_name);
      } else {
        warning("Option %s was deprecated in version %s and will likely be removed in a future release.",
                arg, version);
      }
      return real_name;
    }
  }
  ShouldNotReachHere();
  return nullptr;
}

#define BUFLEN 255

JVMFlag* Arguments::find_jvm_flag(const char* name, size_t name_length) {
  char name_copied[BUFLEN+1];
  if (name[name_length] != 0) {
    if (name_length > BUFLEN) {
      return nullptr;
    } else {
      strncpy(name_copied, name, name_length);
      name_copied[name_length] = '\0';
      name = name_copied;
    }
  }

  const char* real_name = Arguments::handle_aliases_and_deprecation(name);
  if (real_name == nullptr) {
    return nullptr;
  }
  JVMFlag* flag = JVMFlag::find_flag(real_name);
  return flag;
}

bool Arguments::parse_argument(const char* arg, JVMFlagOrigin origin) {
  bool is_bool = false;
  bool bool_val = false;
  char c = *arg;
  if (c == '+' || c == '-') {
    is_bool = true;
    bool_val = (c == '+');
    arg++;
  }

  const char* name = arg;
  while (true) {
    c = *arg;
    if (isalnum(c) || (c == '_')) {
      ++arg;
    } else {
      break;
    }
  }

  size_t name_len = size_t(arg - name);
  if (name_len == 0) {
    return false;
  }

  JVMFlag* flag = find_jvm_flag(name, name_len);
  if (flag == nullptr) {
    return false;
  }

  if (is_bool) {
    if (*arg != 0) {
      // Error -- extra characters such as -XX:+BoolFlag=123
      return false;
    }
    return set_bool_flag(flag, bool_val, origin);
  }

  if (arg[0] == '=') {
    const char* value = arg + 1;
    if (flag->is_ccstr()) {
      if (flag->ccstr_accumulates()) {
        return append_to_string_flag(flag, value, origin);
      } else {
        return set_string_flag(flag, value, origin);
      }
    } else if (flag->is_double()) {
      return set_fp_numeric_flag(flag, value, origin);
    } else {
      return set_numeric_flag(flag, value, origin);
    }
  }

  if (arg[0] == ':' && arg[1] == '=') {
    // -XX:Foo:=xxx will reset the string flag to the given value.
    const char* value = arg + 2;
    return set_string_flag(flag, value, origin);
  }

  return false;
}

void Arguments::add_string(char*** bldarray, int* count, const char* arg) {
  assert(bldarray != nullptr, "illegal argument");

  if (arg == nullptr) {
    return;
  }

  int new_count = *count + 1;

  // expand the array and add arg to the last element
  if (*bldarray == nullptr) {
    *bldarray = NEW_C_HEAP_ARRAY(char*, new_count, mtArguments);
  } else {
    *bldarray = REALLOC_C_HEAP_ARRAY(char*, *bldarray, new_count, mtArguments);
  }
  (*bldarray)[*count] = os::strdup_check_oom(arg);
  *count = new_count;
}

void Arguments::build_jvm_args(const char* arg) {
  add_string(&_jvm_args_array, &_num_jvm_args, arg);
}

void Arguments::build_jvm_flags(const char* arg) {
  add_string(&_jvm_flags_array, &_num_jvm_flags, arg);
}

// utility function to return a string that concatenates all
// strings in a given char** array
const char* Arguments::build_resource_string(char** args, int count) {
  if (args == nullptr || count == 0) {
    return nullptr;
  }
  size_t length = 0;
  for (int i = 0; i < count; i++) {
    length += strlen(args[i]) + 1; // add 1 for a space or null terminating character
  }
  char* s = NEW_RESOURCE_ARRAY(char, length);
  char* dst = s;
  for (int j = 0; j < count; j++) {
    size_t offset = strlen(args[j]) + 1; // add 1 for a space or null terminating character
    jio_snprintf(dst, length, "%s ", args[j]); // jio_snprintf will replace the last space character with null character
    dst += offset;
    length -= offset;
  }
  return (const char*) s;
}

void Arguments::print_on(outputStream* st) {
  st->print_cr("VM Arguments:");
  if (num_jvm_flags() > 0) {
    st->print("jvm_flags: "); print_jvm_flags_on(st);
    st->cr();
  }
  if (num_jvm_args() > 0) {
    st->print("jvm_args: "); print_jvm_args_on(st);
    st->cr();
  }
  st->print_cr("java_command: %s", java_command() ? java_command() : "<unknown>");
  if (_java_class_path != nullptr) {
    char* path = _java_class_path->value();
    size_t len = strlen(path);
    st->print("java_class_path (initial): ");
    // Avoid using st->print_cr() because path length maybe longer than O_BUFLEN.
    if (len == 0) {
      st->print_raw_cr("<not set>");
    } else {
      st->print_raw_cr(path, len);
    }
  }
  st->print_cr("Launcher Type: %s", _sun_java_launcher);
}

void Arguments::print_summary_on(outputStream* st) {
  // Print the command line.  Environment variables that are helpful for
  // reproducing the problem are written later in the hs_err file.
  // flags are from setting file
  if (num_jvm_flags() > 0) {
    st->print_raw("Settings File: ");
    print_jvm_flags_on(st);
    st->cr();
  }
  // args are the command line and environment variable arguments.
  st->print_raw("Command Line: ");
  if (num_jvm_args() > 0) {
    print_jvm_args_on(st);
  }
  // this is the classfile and any arguments to the java program
  if (java_command() != nullptr) {
    st->print("%s", java_command());
  }
  st->cr();
}

void Arguments::print_jvm_flags_on(outputStream* st) {
  if (_num_jvm_flags > 0) {
    for (int i=0; i < _num_jvm_flags; i++) {
      st->print("%s ", _jvm_flags_array[i]);
    }
  }
}

void Arguments::print_jvm_args_on(outputStream* st) {
  if (_num_jvm_args > 0) {
    for (int i=0; i < _num_jvm_args; i++) {
      st->print("%s ", _jvm_args_array[i]);
    }
  }
}

bool Arguments::process_argument(const char* arg,
                                 jboolean ignore_unrecognized,
                                 JVMFlagOrigin origin) {
  JDK_Version since = JDK_Version();

  if (parse_argument(arg, origin)) {
    return true;
  }

  // Determine if the flag has '+', '-', or '=' characters.
  bool has_plus_minus = (*arg == '+' || *arg == '-');
  const char* const argname = has_plus_minus ? arg + 1 : arg;

  size_t arg_len;
  const char* equal_sign = strchr(argname, '=');
  if (equal_sign == nullptr) {
    arg_len = strlen(argname);
  } else {
    arg_len = equal_sign - argname;
  }

  // Only make the obsolete check for valid arguments.
  if (arg_len <= BUFLEN) {
    // Construct a string which consists only of the argument name without '+', '-', or '='.
    char stripped_argname[BUFLEN+1]; // +1 for '\0'
    jio_snprintf(stripped_argname, arg_len+1, "%s", argname); // +1 for '\0'
    if (is_obsolete_flag(stripped_argname, &since)) {
      char version[256];
      since.to_string(version, sizeof(version));
      warning("Ignoring option %s; support was removed in %s", stripped_argname, version);
      return true;
    }
  }

  // For locked flags, report a custom error message if available.
  // Otherwise, report the standard unrecognized VM option.
  const JVMFlag* found_flag = JVMFlag::find_declared_flag((const char*)argname, arg_len);
  if (found_flag != nullptr) {
    char locked_message_buf[BUFLEN];
    JVMFlag::MsgType msg_type = found_flag->get_locked_message(locked_message_buf, BUFLEN);
    if (strlen(locked_message_buf) != 0) {
#ifdef PRODUCT
      bool mismatched = msg_type == JVMFlag::DEVELOPER_FLAG_BUT_PRODUCT_BUILD;
      if (ignore_unrecognized && mismatched) {
        return true;
      }
#endif
      jio_fprintf(defaultStream::error_stream(), "%s", locked_message_buf);
    }
    if (found_flag->is_bool() && !has_plus_minus) {
      jio_fprintf(defaultStream::error_stream(),
        "Missing +/- setting for VM option '%s'\n", argname);
    } else if (!found_flag->is_bool() && has_plus_minus) {
      jio_fprintf(defaultStream::error_stream(),
        "Unexpected +/- setting in VM option '%s'\n", argname);
    } else {
      jio_fprintf(defaultStream::error_stream(),
        "Improperly specified VM option '%s'\n", argname);
    }
  } else {
    if (ignore_unrecognized) {
      return true;
    }
    jio_fprintf(defaultStream::error_stream(),
                "Unrecognized VM option '%s'\n", argname);
    JVMFlag* fuzzy_matched = JVMFlag::fuzzy_match((const char*)argname, arg_len, true);
    if (fuzzy_matched != nullptr) {
      jio_fprintf(defaultStream::error_stream(),
                  "Did you mean '%s%s%s'?\n",
                  (fuzzy_matched->is_bool()) ? "(+/-)" : "",
                  fuzzy_matched->name(),
                  (fuzzy_matched->is_bool()) ? "" : "=<value>");
    }
  }

  // allow for commandline "commenting out" options like -XX:#+Verbose
  return arg[0] == '#';
}

bool Arguments::process_settings_file(const char* file_name, bool should_exist, jboolean ignore_unrecognized) {
  FILE* stream = os::fopen(file_name, "rb");
  if (stream == nullptr) {
    if (should_exist) {
      jio_fprintf(defaultStream::error_stream(),
                  "Could not open settings file %s\n", file_name);
      return false;
    } else {
      return true;
    }
  }

  char token[1024];
  int  pos = 0;

  bool in_white_space = true;
  bool in_comment     = false;
  bool in_quote       = false;
  int  quote_c        = 0;
  bool result         = true;

  int c = getc(stream);
  while(c != EOF && pos < (int)(sizeof(token)-1)) {
    if (in_white_space) {
      if (in_comment) {
        if (c == '\n') in_comment = false;
      } else {
        if (c == '#') in_comment = true;
        else if (!isspace(c)) {
          in_white_space = false;
          token[pos++] = checked_cast<char>(c);
        }
      }
    } else {
      if (c == '\n' || (!in_quote && isspace(c))) {
        // token ends at newline, or at unquoted whitespace
        // this allows a way to include spaces in string-valued options
        token[pos] = '\0';
        logOption(token);
        result &= process_argument(token, ignore_unrecognized, JVMFlagOrigin::CONFIG_FILE);
        build_jvm_flags(token);
        pos = 0;
        in_white_space = true;
        in_quote = false;
      } else if (!in_quote && (c == '\'' || c == '"')) {
        in_quote = true;
        quote_c = c;
      } else if (in_quote && (c == quote_c)) {
        in_quote = false;
      } else {
        token[pos++] = checked_cast<char>(c);
      }
    }
    c = getc(stream);
  }
  if (pos > 0) {
    token[pos] = '\0';
    result &= process_argument(token, ignore_unrecognized, JVMFlagOrigin::CONFIG_FILE);
    build_jvm_flags(token);
  }
  fclose(stream);
  return result;
}

//=============================================================================================================
// Parsing of properties (-D)

const char* Arguments::get_property(const char* key) {
  return PropertyList_get_value(system_properties(), key);
}

bool Arguments::add_property(const char* prop, PropertyWriteable writeable, PropertyInternal internal) {
  const char* eq = strchr(prop, '=');
  const char* key;
  const char* value = "";

  if (eq == nullptr) {
    // property doesn't have a value, thus use passed string
    key = prop;
  } else {
    // property have a value, thus extract it and save to the
    // allocated string
    size_t key_len = eq - prop;
    char* tmp_key = AllocateHeap(key_len + 1, mtArguments);

    jio_snprintf(tmp_key, key_len + 1, "%s", prop);
    key = tmp_key;

    value = &prop[key_len + 1];
  }

  if (internal == ExternalProperty) {
    CDSConfig::check_incompatible_property(key, value);
  }

  if (strcmp(key, "java.compiler") == 0) {
    // we no longer support java.compiler system property, log a warning and let it get
    // passed to Java, like any other system property
    if (strlen(value) == 0 || strcasecmp(value, "NONE") == 0) {
        // for applications using NONE or empty value, log a more informative message
        warning("The java.compiler system property is obsolete and no longer supported, use -Xint");
    } else {
        warning("The java.compiler system property is obsolete and no longer supported.");
    }
  } else if (strcmp(key, "sun.java.launcher.is_altjvm") == 0) {
    // sun.java.launcher.is_altjvm property is
    // private and is processed in process_sun_java_launcher_properties();
    // the sun.java.launcher property is passed on to the java application
  } else if (strcmp(key, "sun.boot.library.path") == 0) {
    // append is true, writable is true, internal is false
    PropertyList_unique_add(&_system_properties, key, value, AppendProperty,
                            WriteableProperty, ExternalProperty);
  } else {
    if (strcmp(key, "sun.java.command") == 0) {
      char *old_java_command = _java_command;
      _java_command = os::strdup_check_oom(value, mtArguments);
      if (old_java_command != nullptr) {
        os::free(old_java_command);
      }
    } else if (strcmp(key, "java.vendor.url.bug") == 0) {
      // If this property is set on the command line then its value will be
      // displayed in VM error logs as the URL at which to submit such logs.
      // Normally the URL displayed in error logs is different from the value
      // of this system property, so a different property should have been
      // used here, but we leave this as-is in case someone depends upon it.
      const char* old_java_vendor_url_bug = _java_vendor_url_bug;
      // save it in _java_vendor_url_bug, so JVM fatal error handler can access
      // its value without going through the property list or making a Java call.
      _java_vendor_url_bug = os::strdup_check_oom(value, mtArguments);
      if (old_java_vendor_url_bug != nullptr) {
        os::free((void *)old_java_vendor_url_bug);
      }
    }

    // Create new property and add at the end of the list
    PropertyList_unique_add(&_system_properties, key, value, AddProperty, writeable, internal);
  }

  if (key != prop) {
    // SystemProperty copy passed value, thus free previously allocated
    // memory
    FreeHeap((void *)key);
  }

  return true;
}

//===========================================================================================================
// Setting int/mixed/comp mode flags

void Arguments::set_mode_flags(Mode mode) {
  // Set up default values for all flags.
  // If you add a flag to any of the branches below,
  // add a default value for it here.
  _mode                      = mode;

  // Ensure Agent_OnLoad has the correct initial values.
  // This may not be the final mode; mode may change later in onload phase.
  PropertyList_unique_add(&_system_properties, "java.vm.info",
                          VM_Version::vm_info_string(), AddProperty, UnwriteableProperty, ExternalProperty);

  UseInterpreter             = true;
  UseCompiler                = true;
  UseLoopCounter             = true;

  // Default values may be platform/compiler dependent -
  // use the saved values
  ClipInlining               = Arguments::_ClipInlining;
  AlwaysCompileLoopMethods   = Arguments::_AlwaysCompileLoopMethods;
  UseOnStackReplacement      = Arguments::_UseOnStackReplacement;
  BackgroundCompilation      = Arguments::_BackgroundCompilation;

  // Change from defaults based on mode
  switch (mode) {
  default:
    ShouldNotReachHere();
    break;
  case _int:
    UseCompiler              = false;
    UseLoopCounter           = false;
    AlwaysCompileLoopMethods = false;
    UseOnStackReplacement    = false;
    break;
  case _mixed:
    // same as default
    break;
  case _comp:
    UseInterpreter           = false;
    BackgroundCompilation    = false;
    ClipInlining             = false;
    break;
  }
}

// Conflict: required to use shared spaces (-Xshare:on), but
// incompatible command line options were chosen.
void Arguments::no_shared_spaces(const char* message) {
  if (RequireSharedSpaces) {
    jio_fprintf(defaultStream::error_stream(),
      "Class data sharing is inconsistent with other specified options.\n");
    vm_exit_during_initialization("Unable to use shared archive", message);
  } else {
    log_info(cds)("Unable to use shared archive: %s", message);
    UseSharedSpaces = false;
  }
}

static void set_object_alignment() {
  // Object alignment.
  assert(is_power_of_2(ObjectAlignmentInBytes), "ObjectAlignmentInBytes must be power of 2");
  MinObjAlignmentInBytes     = ObjectAlignmentInBytes;
  assert(MinObjAlignmentInBytes >= HeapWordsPerLong * HeapWordSize, "ObjectAlignmentInBytes value is too small");
  MinObjAlignment            = MinObjAlignmentInBytes / HeapWordSize;
  assert(MinObjAlignmentInBytes == MinObjAlignment * HeapWordSize, "ObjectAlignmentInBytes value is incorrect");
  MinObjAlignmentInBytesMask = MinObjAlignmentInBytes - 1;

  LogMinObjAlignmentInBytes  = exact_log2(ObjectAlignmentInBytes);
  LogMinObjAlignment         = LogMinObjAlignmentInBytes - LogHeapWordSize;

  // Oop encoding heap max
  OopEncodingHeapMax = (uint64_t(max_juint) + 1) << LogMinObjAlignmentInBytes;
}

size_t Arguments::max_heap_for_compressed_oops() {
  // Avoid sign flip.
  assert(OopEncodingHeapMax > (uint64_t)os::vm_page_size(), "Unusual page size");
  // We need to fit both the null page and the heap into the memory budget, while
  // keeping alignment constraints of the heap. To guarantee the latter, as the
  // null page is located before the heap, we pad the null page to the conservative
  // maximum alignment that the GC may ever impose upon the heap.
  size_t displacement_due_to_null_page = align_up(os::vm_page_size(),
                                                  _conservative_max_heap_alignment);

  LP64_ONLY(return OopEncodingHeapMax - displacement_due_to_null_page);
  NOT_LP64(ShouldNotReachHere(); return 0);
}

void Arguments::set_use_compressed_oops() {
#ifdef _LP64
  // MaxHeapSize is not set up properly at this point, but
  // the only value that can override MaxHeapSize if we are
  // to use UseCompressedOops are InitialHeapSize and MinHeapSize.
  size_t max_heap_size = MAX3(MaxHeapSize, InitialHeapSize, MinHeapSize);

  if (max_heap_size <= max_heap_for_compressed_oops()) {
    if (FLAG_IS_DEFAULT(UseCompressedOops)) {
      FLAG_SET_ERGO(UseCompressedOops, true);
    }
  } else {
    if (UseCompressedOops && !FLAG_IS_DEFAULT(UseCompressedOops)) {
      warning("Max heap size too large for Compressed Oops");
      FLAG_SET_DEFAULT(UseCompressedOops, false);
    }
  }
#endif // _LP64
}

void Arguments::set_use_compressed_klass_ptrs() {
#ifdef _LP64
  assert(!UseCompressedClassPointers || CompressedClassSpaceSize <= KlassEncodingMetaspaceMax,
         "CompressedClassSpaceSize is too large for UseCompressedClassPointers");
#endif // _LP64
}

void Arguments::set_conservative_max_heap_alignment() {
  // The conservative maximum required alignment for the heap is the maximum of
  // the alignments imposed by several sources: any requirements from the heap
  // itself and the maximum page size we may run the VM with.
  size_t heap_alignment = GCConfig::arguments()->conservative_max_heap_alignment();
  _conservative_max_heap_alignment = MAX4(heap_alignment,
                                          os::vm_allocation_granularity(),
                                          os::max_page_size(),
                                          GCArguments::compute_heap_alignment());
}

jint Arguments::set_ergonomics_flags() {
  GCConfig::initialize();

  set_conservative_max_heap_alignment();

#ifdef _LP64
  set_use_compressed_oops();
  set_use_compressed_klass_ptrs();

  // Also checks that certain machines are slower with compressed oops
  // in vm_version initialization code.
#endif // _LP64

  return JNI_OK;
}

size_t Arguments::limit_heap_by_allocatable_memory(size_t limit) {
  size_t max_allocatable;
  size_t result = limit;
  if (os::has_allocatable_memory_limit(&max_allocatable)) {
    // The AggressiveHeap check is a temporary workaround to avoid calling
    // GCarguments::heap_virtual_to_physical_ratio() before a GC has been
    // selected. This works because AggressiveHeap implies UseParallelGC
    // where we know the ratio will be 1. Once the AggressiveHeap option is
    // removed, this can be cleaned up.
    size_t heap_virtual_to_physical_ratio = (AggressiveHeap ? 1 : GCConfig::arguments()->heap_virtual_to_physical_ratio());
    size_t fraction = MaxVirtMemFraction * heap_virtual_to_physical_ratio;
    result = MIN2(result, max_allocatable / fraction);
  }
  return result;
}

// Use static initialization to get the default before parsing
static const size_t DefaultHeapBaseMinAddress = HeapBaseMinAddress;

void Arguments::set_heap_size() {
  julong phys_mem;

  // If the user specified one of these options, they
  // want specific memory sizing so do not limit memory
  // based on compressed oops addressability.
  // Also, memory limits will be calculated based on
  // available os physical memory, not our MaxRAM limit,
  // unless MaxRAM is also specified.
  bool override_coop_limit = (!FLAG_IS_DEFAULT(MaxRAMPercentage) ||
                           !FLAG_IS_DEFAULT(MinRAMPercentage) ||
                           !FLAG_IS_DEFAULT(InitialRAMPercentage) ||
                           !FLAG_IS_DEFAULT(MaxRAM));
  if (override_coop_limit) {
    if (FLAG_IS_DEFAULT(MaxRAM)) {
      phys_mem = os::physical_memory();
      FLAG_SET_ERGO(MaxRAM, (uint64_t)phys_mem);
    } else {
      phys_mem = (julong)MaxRAM;
    }
  } else {
    phys_mem = FLAG_IS_DEFAULT(MaxRAM) ? MIN2(os::physical_memory(), (julong)MaxRAM)
                                       : (julong)MaxRAM;
  }

  // If the maximum heap size has not been set with -Xmx,
  // then set it as fraction of the size of physical memory,
  // respecting the maximum and minimum sizes of the heap.
  if (FLAG_IS_DEFAULT(MaxHeapSize)) {
    julong reasonable_max = (julong)(((double)phys_mem * MaxRAMPercentage) / 100);
    const julong reasonable_min = (julong)(((double)phys_mem * MinRAMPercentage) / 100);
    if (reasonable_min < MaxHeapSize) {
      // Small physical memory, so use a minimum fraction of it for the heap
      reasonable_max = reasonable_min;
    } else {
      // Not-small physical memory, so require a heap at least
      // as large as MaxHeapSize
      reasonable_max = MAX2(reasonable_max, (julong)MaxHeapSize);
    }

    if (!FLAG_IS_DEFAULT(ErgoHeapSizeLimit) && ErgoHeapSizeLimit != 0) {
      // Limit the heap size to ErgoHeapSizeLimit
      reasonable_max = MIN2(reasonable_max, (julong)ErgoHeapSizeLimit);
    }

    reasonable_max = limit_heap_by_allocatable_memory(reasonable_max);

    if (!FLAG_IS_DEFAULT(InitialHeapSize)) {
      // An initial heap size was specified on the command line,
      // so be sure that the maximum size is consistent.  Done
      // after call to limit_heap_by_allocatable_memory because that
      // method might reduce the allocation size.
      reasonable_max = MAX2(reasonable_max, (julong)InitialHeapSize);
    } else if (!FLAG_IS_DEFAULT(MinHeapSize)) {
      reasonable_max = MAX2(reasonable_max, (julong)MinHeapSize);
    }

#ifdef _LP64
    if (UseCompressedOops || UseCompressedClassPointers) {
      // HeapBaseMinAddress can be greater than default but not less than.
      if (!FLAG_IS_DEFAULT(HeapBaseMinAddress)) {
        if (HeapBaseMinAddress < DefaultHeapBaseMinAddress) {
          // matches compressed oops printing flags
          log_debug(gc, heap, coops)("HeapBaseMinAddress must be at least " SIZE_FORMAT
                                     " (" SIZE_FORMAT "G) which is greater than value given " SIZE_FORMAT,
                                     DefaultHeapBaseMinAddress,
                                     DefaultHeapBaseMinAddress/G,
                                     HeapBaseMinAddress);
          FLAG_SET_ERGO(HeapBaseMinAddress, DefaultHeapBaseMinAddress);
        }
      }
    }
    if (UseCompressedOops) {
      // Limit the heap size to the maximum possible when using compressed oops
      julong max_coop_heap = (julong)max_heap_for_compressed_oops();

      if (HeapBaseMinAddress + MaxHeapSize < max_coop_heap) {
        // Heap should be above HeapBaseMinAddress to get zero based compressed oops
        // but it should be not less than default MaxHeapSize.
        max_coop_heap -= HeapBaseMinAddress;
      }

      // If user specified flags prioritizing os physical
      // memory limits, then disable compressed oops if
      // limits exceed max_coop_heap and UseCompressedOops
      // was not specified.
      if (reasonable_max > max_coop_heap) {
        if (FLAG_IS_ERGO(UseCompressedOops) && override_coop_limit) {
          log_info(cds)("UseCompressedOops and UseCompressedClassPointers have been disabled due to"
            " max heap " SIZE_FORMAT " > compressed oop heap " SIZE_FORMAT ". "
            "Please check the setting of MaxRAMPercentage %5.2f."
            ,(size_t)reasonable_max, (size_t)max_coop_heap, MaxRAMPercentage);
          FLAG_SET_ERGO(UseCompressedOops, false);
        } else {
          reasonable_max = MIN2(reasonable_max, max_coop_heap);
        }
      }
    }
#endif // _LP64

    log_trace(gc, heap)("  Maximum heap size " SIZE_FORMAT, (size_t) reasonable_max);
    FLAG_SET_ERGO(MaxHeapSize, (size_t)reasonable_max);
  }

  // If the minimum or initial heap_size have not been set or requested to be set
  // ergonomically, set them accordingly.
  if (InitialHeapSize == 0 || MinHeapSize == 0) {
    julong reasonable_minimum = (julong)(OldSize + NewSize);

    reasonable_minimum = MIN2(reasonable_minimum, (julong)MaxHeapSize);

    reasonable_minimum = limit_heap_by_allocatable_memory(reasonable_minimum);

    if (InitialHeapSize == 0) {
      julong reasonable_initial = (julong)(((double)phys_mem * InitialRAMPercentage) / 100);
      reasonable_initial = limit_heap_by_allocatable_memory(reasonable_initial);

      reasonable_initial = MAX3(reasonable_initial, reasonable_minimum, (julong)MinHeapSize);
      reasonable_initial = MIN2(reasonable_initial, (julong)MaxHeapSize);

      FLAG_SET_ERGO(InitialHeapSize, (size_t)reasonable_initial);
      log_trace(gc, heap)("  Initial heap size " SIZE_FORMAT, InitialHeapSize);
    }
    // If the minimum heap size has not been set (via -Xms or -XX:MinHeapSize),
    // synchronize with InitialHeapSize to avoid errors with the default value.
    if (MinHeapSize == 0) {
      FLAG_SET_ERGO(MinHeapSize, MIN2((size_t)reasonable_minimum, InitialHeapSize));
      log_trace(gc, heap)("  Minimum heap size " SIZE_FORMAT, MinHeapSize);
    }
  }
}

// This option inspects the machine and attempts to set various
// parameters to be optimal for long-running, memory allocation
// intensive jobs.  It is intended for machines with large
// amounts of cpu and memory.
jint Arguments::set_aggressive_heap_flags() {
  // initHeapSize is needed since _initial_heap_size is 4 bytes on a 32 bit
  // VM, but we may not be able to represent the total physical memory
  // available (like having 8gb of memory on a box but using a 32bit VM).
  // Thus, we need to make sure we're using a julong for intermediate
  // calculations.
  julong initHeapSize;
  julong total_memory = os::physical_memory();

  if (total_memory < (julong) 256 * M) {
    jio_fprintf(defaultStream::error_stream(),
            "You need at least 256mb of memory to use -XX:+AggressiveHeap\n");
    vm_exit(1);
  }

  // The heap size is half of available memory, or (at most)
  // all of possible memory less 160mb (leaving room for the OS
  // when using ISM).  This is the maximum; because adaptive sizing
  // is turned on below, the actual space used may be smaller.

  initHeapSize = MIN2(total_memory / (julong) 2,
          total_memory - (julong) 160 * M);

  initHeapSize = limit_heap_by_allocatable_memory(initHeapSize);

  if (FLAG_IS_DEFAULT(MaxHeapSize)) {
    if (FLAG_SET_CMDLINE(MaxHeapSize, initHeapSize) != JVMFlag::SUCCESS) {
      return JNI_EINVAL;
    }
    if (FLAG_SET_CMDLINE(InitialHeapSize, initHeapSize) != JVMFlag::SUCCESS) {
      return JNI_EINVAL;
    }
    if (FLAG_SET_CMDLINE(MinHeapSize, initHeapSize) != JVMFlag::SUCCESS) {
      return JNI_EINVAL;
    }
  }
  if (FLAG_IS_DEFAULT(NewSize)) {
    // Make the young generation 3/8ths of the total heap.
    if (FLAG_SET_CMDLINE(NewSize,
            ((julong) MaxHeapSize / (julong) 8) * (julong) 3) != JVMFlag::SUCCESS) {
      return JNI_EINVAL;
    }
    if (FLAG_SET_CMDLINE(MaxNewSize, NewSize) != JVMFlag::SUCCESS) {
      return JNI_EINVAL;
    }
  }

#if !defined(_ALLBSD_SOURCE) && !defined(AIX)  // UseLargePages is not yet supported on BSD and AIX.
  FLAG_SET_DEFAULT(UseLargePages, true);
#endif

  // Increase some data structure sizes for efficiency
  if (FLAG_SET_CMDLINE(BaseFootPrintEstimate, MaxHeapSize) != JVMFlag::SUCCESS) {
    return JNI_EINVAL;
  }
  if (FLAG_SET_CMDLINE(ResizeTLAB, false) != JVMFlag::SUCCESS) {
    return JNI_EINVAL;
  }
  if (FLAG_SET_CMDLINE(TLABSize, 256 * K) != JVMFlag::SUCCESS) {
    return JNI_EINVAL;
  }

  // See the OldPLABSize comment below, but replace 'after promotion'
  // with 'after copying'.  YoungPLABSize is the size of the survivor
  // space per-gc-thread buffers.  The default is 4kw.
  if (FLAG_SET_CMDLINE(YoungPLABSize, 256 * K) != JVMFlag::SUCCESS) { // Note: this is in words
    return JNI_EINVAL;
  }

  // OldPLABSize is the size of the buffers in the old gen that
  // UseParallelGC uses to promote live data that doesn't fit in the
  // survivor spaces.  At any given time, there's one for each gc thread.
  // The default size is 1kw. These buffers are rarely used, since the
  // survivor spaces are usually big enough.  For specjbb, however, there
  // are occasions when there's lots of live data in the young gen
  // and we end up promoting some of it.  We don't have a definite
  // explanation for why bumping OldPLABSize helps, but the theory
  // is that a bigger PLAB results in retaining something like the
  // original allocation order after promotion, which improves mutator
  // locality.  A minor effect may be that larger PLABs reduce the
  // number of PLAB allocation events during gc.  The value of 8kw
  // was arrived at by experimenting with specjbb.
  if (FLAG_SET_CMDLINE(OldPLABSize, 8 * K) != JVMFlag::SUCCESS) { // Note: this is in words
    return JNI_EINVAL;
  }

  // Enable parallel GC and adaptive generation sizing
  if (FLAG_SET_CMDLINE(UseParallelGC, true) != JVMFlag::SUCCESS) {
    return JNI_EINVAL;
  }

  // Encourage steady state memory management
  if (FLAG_SET_CMDLINE(ThresholdTolerance, 100) != JVMFlag::SUCCESS) {
    return JNI_EINVAL;
  }

  return JNI_OK;
}

// This must be called after ergonomics.
void Arguments::set_bytecode_flags() {
  if (!RewriteBytecodes) {
    FLAG_SET_DEFAULT(RewriteFrequentPairs, false);
  }
}

// Aggressive optimization flags
jint Arguments::set_aggressive_opts_flags() {
#ifdef COMPILER2
  if (AggressiveUnboxing) {
    if (FLAG_IS_DEFAULT(EliminateAutoBox)) {
      FLAG_SET_DEFAULT(EliminateAutoBox, true);
    } else if (!EliminateAutoBox) {
      // warning("AggressiveUnboxing is disabled because EliminateAutoBox is disabled");
      AggressiveUnboxing = false;
    }
    if (FLAG_IS_DEFAULT(DoEscapeAnalysis)) {
      FLAG_SET_DEFAULT(DoEscapeAnalysis, true);
    } else if (!DoEscapeAnalysis) {
      // warning("AggressiveUnboxing is disabled because DoEscapeAnalysis is disabled");
      AggressiveUnboxing = false;
    }
  }
  if (!FLAG_IS_DEFAULT(AutoBoxCacheMax)) {
    if (FLAG_IS_DEFAULT(EliminateAutoBox)) {
      FLAG_SET_DEFAULT(EliminateAutoBox, true);
    }
    // Feed the cache size setting into the JDK
    char buffer[1024];
    jio_snprintf(buffer, 1024, "java.lang.Integer.IntegerCache.high=" INTX_FORMAT, AutoBoxCacheMax);
    if (!add_property(buffer)) {
      return JNI_ENOMEM;
    }
  }
#endif

  return JNI_OK;
}

//===========================================================================================================

void Arguments::process_java_launcher_argument(const char* launcher, void* extra_info) {
  if (_sun_java_launcher != _default_java_launcher) {
    os::free(const_cast<char*>(_sun_java_launcher));
  }
  _sun_java_launcher = os::strdup_check_oom(launcher);
}

bool Arguments::created_by_java_launcher() {
  assert(_sun_java_launcher != nullptr, "property must have value");
  return strcmp(DEFAULT_JAVA_LAUNCHER, _sun_java_launcher) != 0;
}

bool Arguments::sun_java_launcher_is_altjvm() {
  return _sun_java_launcher_is_altjvm;
}

//===========================================================================================================
// Parsing of main arguments

unsigned int addreads_count = 0;
unsigned int addexports_count = 0;
unsigned int addopens_count = 0;
unsigned int addmods_count = 0;
unsigned int patch_mod_count = 0;
unsigned int enable_native_access_count = 0;

// Check the consistency of vm_init_args
bool Arguments::check_vm_args_consistency() {
  // Method for adding checks for flag consistency.
  // The intent is to warn the user of all possible conflicts,
  // before returning an error.
  // Note: Needs platform-dependent factoring.
  bool status = true;

  if (TLABRefillWasteFraction == 0) {
    jio_fprintf(defaultStream::error_stream(),
                "TLABRefillWasteFraction should be a denominator, "
                "not " SIZE_FORMAT "\n",
                TLABRefillWasteFraction);
    status = false;
  }

  status = CompilerConfig::check_args_consistency(status);
#if INCLUDE_JVMCI
  if (status && EnableJVMCI) {
    PropertyList_unique_add(&_system_properties, "jdk.internal.vm.ci.enabled", "true",
        AddProperty, UnwriteableProperty, InternalProperty);
    if (ClassLoader::is_module_observable("jdk.internal.vm.ci")) {
      if (!create_numbered_module_property("jdk.module.addmods", "jdk.internal.vm.ci", addmods_count++)) {
        return false;
      }
    }
  }
#endif

#if INCLUDE_JFR
  if (status && (FlightRecorderOptions || StartFlightRecording)) {
    if (!create_numbered_module_property("jdk.module.addmods", "jdk.jfr", addmods_count++)) {
      return false;
    }
  }
#endif

#ifndef SUPPORT_RESERVED_STACK_AREA
  if (StackReservedPages != 0) {
    FLAG_SET_CMDLINE(StackReservedPages, 0);
    warning("Reserved Stack Area not supported on this platform");
  }
#endif

#if !defined(X86) && !defined(AARCH64) && !defined(RISCV64) && !defined(ARM) && !defined(PPC64) && !defined(S390)
  if (LockingMode == LM_LIGHTWEIGHT) {
    FLAG_SET_CMDLINE(LockingMode, LM_LEGACY);
    warning("New lightweight locking not supported on this platform");
  }
#endif

#if !defined(X86) && !defined(AARCH64) && !defined(PPC64) && !defined(RISCV64) && !defined(S390)
  if (LockingMode == LM_MONITOR) {
    jio_fprintf(defaultStream::error_stream(),
                "LockingMode == 0 (LM_MONITOR) is not fully implemented on this architecture\n");
    return false;
  }
#endif
  if (VerifyHeavyMonitors && LockingMode != LM_MONITOR) {
    jio_fprintf(defaultStream::error_stream(),
                "-XX:+VerifyHeavyMonitors requires LockingMode == 0 (LM_MONITOR)\n");
    return false;
  }
  return status;
}

bool Arguments::is_bad_option(const JavaVMOption* option, jboolean ignore,
  const char* option_type) {
  if (ignore) return false;

  const char* spacer = " ";
  if (option_type == nullptr) {
    option_type = ++spacer; // Set both to the empty string.
  }

  jio_fprintf(defaultStream::error_stream(),
              "Unrecognized %s%soption: %s\n", option_type, spacer,
              option->optionString);
  return true;
}

static const char* user_assertion_options[] = {
  "-da", "-ea", "-disableassertions", "-enableassertions", 0
};

static const char* system_assertion_options[] = {
  "-dsa", "-esa", "-disablesystemassertions", "-enablesystemassertions", 0
};

bool Arguments::parse_uint(const char* value,
                           uint* uint_arg,
                           uint min_size) {
  uint n;
  if (!parse_integer(value, &n)) {
    return false;
  }
  if (n >= min_size) {
    *uint_arg = n;
    return true;
  } else {
    return false;
  }
}

bool Arguments::create_module_property(const char* prop_name, const char* prop_value, PropertyInternal internal) {
  assert(is_internal_module_property(prop_name), "unknown module property: '%s'", prop_name);
  CDSConfig::check_internal_module_property(prop_name, prop_value);
  size_t prop_len = strlen(prop_name) + strlen(prop_value) + 2;
  char* property = AllocateHeap(prop_len, mtArguments);
  int ret = jio_snprintf(property, prop_len, "%s=%s", prop_name, prop_value);
  if (ret < 0 || ret >= (int)prop_len) {
    FreeHeap(property);
    return false;
  }
  // These are not strictly writeable properties as they cannot be set via -Dprop=val. But that
  // is enforced by checking is_internal_module_property(). We need the property to be writeable so
  // that multiple occurrences of the associated flag just causes the existing property value to be
  // replaced ("last option wins"). Otherwise we would need to keep track of the flags and only convert
  // to a property after we have finished flag processing.
  bool added = add_property(property, WriteableProperty, internal);
  FreeHeap(property);
  return added;
}

bool Arguments::create_numbered_module_property(const char* prop_base_name, const char* prop_value, unsigned int count) {
  assert(is_internal_module_property(prop_base_name), "unknown module property: '%s'", prop_base_name);
  CDSConfig::check_internal_module_property(prop_base_name, prop_value);
  const unsigned int props_count_limit = 1000;
  const int max_digits = 3;
  const int extra_symbols_count = 3; // includes '.', '=', '\0'

  // Make sure count is < props_count_limit. Otherwise, memory allocation will be too small.
  if (count < props_count_limit) {
    size_t prop_len = strlen(prop_base_name) + strlen(prop_value) + max_digits + extra_symbols_count;
    char* property = AllocateHeap(prop_len, mtArguments);
    int ret = jio_snprintf(property, prop_len, "%s.%d=%s", prop_base_name, count, prop_value);
    if (ret < 0 || ret >= (int)prop_len) {
      FreeHeap(property);
      jio_fprintf(defaultStream::error_stream(), "Failed to create property %s.%d=%s\n", prop_base_name, count, prop_value);
      return false;
    }
    bool added = add_property(property, UnwriteableProperty, InternalProperty);
    FreeHeap(property);
    return added;
  }

  jio_fprintf(defaultStream::error_stream(), "Property count limit exceeded: %s, limit=%d\n", prop_base_name, props_count_limit);
  return false;
}

Arguments::ArgsRange Arguments::parse_memory_size(const char* s,
                                                  julong* long_arg,
                                                  julong min_size,
                                                  julong max_size) {
  if (!parse_integer(s, long_arg)) return arg_unreadable;
  return check_memory_size(*long_arg, min_size, max_size);
}

// Parse JavaVMInitArgs structure

jint Arguments::parse_vm_init_args(const JavaVMInitArgs *vm_options_args,
                                   const JavaVMInitArgs *java_tool_options_args,
                                   const JavaVMInitArgs *java_options_args,
                                   const JavaVMInitArgs *cmd_line_args) {
  bool patch_mod_javabase = false;

  // Save default settings for some mode flags
  Arguments::_AlwaysCompileLoopMethods = AlwaysCompileLoopMethods;
  Arguments::_UseOnStackReplacement    = UseOnStackReplacement;
  Arguments::_ClipInlining             = ClipInlining;
  Arguments::_BackgroundCompilation    = BackgroundCompilation;

  // Remember the default value of SharedBaseAddress.
  Arguments::_default_SharedBaseAddress = SharedBaseAddress;

  // Setup flags for mixed which is the default
  set_mode_flags(_mixed);

  // Parse args structure generated from java.base vm options resource
  jint result = parse_each_vm_init_arg(vm_options_args, &patch_mod_javabase, JVMFlagOrigin::JIMAGE_RESOURCE);
  if (result != JNI_OK) {
    return result;
  }

  // Parse args structure generated from JAVA_TOOL_OPTIONS environment
  // variable (if present).
  result = parse_each_vm_init_arg(java_tool_options_args, &patch_mod_javabase, JVMFlagOrigin::ENVIRON_VAR);
  if (result != JNI_OK) {
    return result;
  }

  // Parse args structure generated from the command line flags.
  result = parse_each_vm_init_arg(cmd_line_args, &patch_mod_javabase, JVMFlagOrigin::COMMAND_LINE);
  if (result != JNI_OK) {
    return result;
  }

  // Parse args structure generated from the _JAVA_OPTIONS environment
  // variable (if present) (mimics classic VM)
  result = parse_each_vm_init_arg(java_options_args, &patch_mod_javabase, JVMFlagOrigin::ENVIRON_VAR);
  if (result != JNI_OK) {
    return result;
  }

  // Disable CDS for exploded image
  if (!has_jimage()) {
    no_shared_spaces("CDS disabled on exploded JDK");
  }

  // We need to ensure processor and memory resources have been properly
  // configured - which may rely on arguments we just processed - before
  // doing the final argument processing. Any argument processing that
  // needs to know about processor and memory resources must occur after
  // this point.

  os::init_container_support();

  SystemMemoryBarrier::initialize();

  // Do final processing now that all arguments have been parsed
  result = finalize_vm_init_args(patch_mod_javabase);
  if (result != JNI_OK) {
    return result;
  }

  return JNI_OK;
}

#if !INCLUDE_JVMTI
// Checks if name in command-line argument -agent{lib,path}:name[=options]
// represents a valid JDWP agent.  is_path==true denotes that we
// are dealing with -agentpath (case where name is a path), otherwise with
// -agentlib
static bool valid_jdwp_agent(char *name, bool is_path) {
  char *_name;
  const char *_jdwp = "jdwp";
  size_t _len_jdwp, _len_prefix;

  if (is_path) {
    if ((_name = strrchr(name, (int) *os::file_separator())) == nullptr) {
      return false;
    }

    _name++;  // skip past last path separator
    _len_prefix = strlen(JNI_LIB_PREFIX);

    if (strncmp(_name, JNI_LIB_PREFIX, _len_prefix) != 0) {
      return false;
    }

    _name += _len_prefix;
    _len_jdwp = strlen(_jdwp);

    if (strncmp(_name, _jdwp, _len_jdwp) == 0) {
      _name += _len_jdwp;
    }
    else {
      return false;
    }

    if (strcmp(_name, JNI_LIB_SUFFIX) != 0) {
      return false;
    }

    return true;
  }

  if (strcmp(name, _jdwp) == 0) {
    return true;
  }

  return false;
}
#endif

int Arguments::process_patch_mod_option(const char* patch_mod_tail, bool* patch_mod_javabase) {
  // --patch-module=<module>=<file>(<pathsep><file>)*
  assert(patch_mod_tail != nullptr, "Unexpected null patch-module value");
  // Find the equal sign between the module name and the path specification
  const char* module_equal = strchr(patch_mod_tail, '=');
  if (module_equal == nullptr) {
    jio_fprintf(defaultStream::output_stream(), "Missing '=' in --patch-module specification\n");
    return JNI_ERR;
  } else {
    // Pick out the module name
    size_t module_len = module_equal - patch_mod_tail;
    char* module_name = NEW_C_HEAP_ARRAY_RETURN_NULL(char, module_len+1, mtArguments);
    if (module_name != nullptr) {
      memcpy(module_name, patch_mod_tail, module_len);
      *(module_name + module_len) = '\0';
      // The path piece begins one past the module_equal sign
      add_patch_mod_prefix(module_name, module_equal + 1, patch_mod_javabase);
      FREE_C_HEAP_ARRAY(char, module_name);
      if (!create_numbered_module_property("jdk.module.patch", patch_mod_tail, patch_mod_count++)) {
        return JNI_ENOMEM;
      }
    } else {
      return JNI_ENOMEM;
    }
  }
  return JNI_OK;
}

// Parse -Xss memory string parameter and convert to ThreadStackSize in K.
jint Arguments::parse_xss(const JavaVMOption* option, const char* tail, intx* out_ThreadStackSize) {
  // The min and max sizes match the values in globals.hpp, but scaled
  // with K. The values have been chosen so that alignment with page
  // size doesn't change the max value, which makes the conversions
  // back and forth between Xss value and ThreadStackSize value easier.
  // The values have also been chosen to fit inside a 32-bit signed type.
  const julong min_ThreadStackSize = 0;
  const julong max_ThreadStackSize = 1 * M;

  // Make sure the above values match the range set in globals.hpp
  const JVMTypedFlagLimit<intx>* limit = JVMFlagLimit::get_range_at(FLAG_MEMBER_ENUM(ThreadStackSize))->cast<intx>();
  assert(min_ThreadStackSize == static_cast<julong>(limit->min()), "must be");
  assert(max_ThreadStackSize == static_cast<julong>(limit->max()), "must be");

  const julong min_size = min_ThreadStackSize * K;
  const julong max_size = max_ThreadStackSize * K;

  assert(is_aligned(max_size, os::vm_page_size()), "Implementation assumption");

  julong size = 0;
  ArgsRange errcode = parse_memory_size(tail, &size, min_size, max_size);
  if (errcode != arg_in_range) {
    bool silent = (option == nullptr); // Allow testing to silence error messages
    if (!silent) {
      jio_fprintf(defaultStream::error_stream(),
                  "Invalid thread stack size: %s\n", option->optionString);
      describe_range_error(errcode);
    }
    return JNI_EINVAL;
  }

  // Internally track ThreadStackSize in units of 1024 bytes.
  const julong size_aligned = align_up(size, K);
  assert(size <= size_aligned,
         "Overflow: " JULONG_FORMAT " " JULONG_FORMAT,
         size, size_aligned);

  const julong size_in_K = size_aligned / K;
  assert(size_in_K < (julong)max_intx,
         "size_in_K doesn't fit in the type of ThreadStackSize: " JULONG_FORMAT,
         size_in_K);

  // Check that code expanding ThreadStackSize to a page aligned number of bytes won't overflow.
  const julong max_expanded = align_up(size_in_K * K, os::vm_page_size());
  assert(max_expanded < max_uintx && max_expanded >= size_in_K,
         "Expansion overflowed: " JULONG_FORMAT " " JULONG_FORMAT,
         max_expanded, size_in_K);

  *out_ThreadStackSize = (intx)size_in_K;

  return JNI_OK;
}

jint Arguments::parse_each_vm_init_arg(const JavaVMInitArgs* args, bool* patch_mod_javabase, JVMFlagOrigin origin) {
  // For match_option to return remaining or value part of option string
  const char* tail;

  // iterate over arguments
  for (int index = 0; index < args->nOptions; index++) {
    bool is_absolute_path = false;  // for -agentpath vs -agentlib

    const JavaVMOption* option = args->options + index;

    if (!match_option(option, "-Djava.class.path", &tail) &&
        !match_option(option, "-Dsun.java.command", &tail) &&
        !match_option(option, "-Dsun.java.launcher", &tail)) {

        // add all jvm options to the jvm_args string. This string
        // is used later to set the java.vm.args PerfData string constant.
        // the -Djava.class.path and the -Dsun.java.command options are
        // omitted from jvm_args string as each have their own PerfData
        // string constant object.
        build_jvm_args(option->optionString);
    }

    // -verbose:[class/module/gc/jni]
    if (match_option(option, "-verbose", &tail)) {
      if (!strcmp(tail, ":class") || !strcmp(tail, "")) {
        LogConfiguration::configure_stdout(LogLevel::Info, true, LOG_TAGS(class, load));
        LogConfiguration::configure_stdout(LogLevel::Info, true, LOG_TAGS(class, unload));
      } else if (!strcmp(tail, ":module")) {
        LogConfiguration::configure_stdout(LogLevel::Info, true, LOG_TAGS(module, load));
        LogConfiguration::configure_stdout(LogLevel::Info, true, LOG_TAGS(module, unload));
      } else if (!strcmp(tail, ":gc")) {
        if (_legacyGCLogging.lastFlag == 0) {
          _legacyGCLogging.lastFlag = 1;
        }
      } else if (!strcmp(tail, ":jni")) {
        LogConfiguration::configure_stdout(LogLevel::Debug, true, LOG_TAGS(jni, resolve));
      }
    // -da / -ea / -disableassertions / -enableassertions
    // These accept an optional class/package name separated by a colon, e.g.,
    // -da:java.lang.Thread.
    } else if (match_option(option, user_assertion_options, &tail, true)) {
      bool enable = option->optionString[1] == 'e';     // char after '-' is 'e'
      if (*tail == '\0') {
        JavaAssertions::setUserClassDefault(enable);
      } else {
        assert(*tail == ':', "bogus match by match_option()");
        JavaAssertions::addOption(tail + 1, enable);
      }
    // -dsa / -esa / -disablesystemassertions / -enablesystemassertions
    } else if (match_option(option, system_assertion_options, &tail, false)) {
      bool enable = option->optionString[1] == 'e';     // char after '-' is 'e'
      JavaAssertions::setSystemClassDefault(enable);
    // -bootclasspath:
    } else if (match_option(option, "-Xbootclasspath:", &tail)) {
        jio_fprintf(defaultStream::output_stream(),
          "-Xbootclasspath is no longer a supported option.\n");
        return JNI_EINVAL;
    // -bootclasspath/a:
    } else if (match_option(option, "-Xbootclasspath/a:", &tail)) {
      Arguments::append_sysclasspath(tail);
    // -bootclasspath/p:
    } else if (match_option(option, "-Xbootclasspath/p:", &tail)) {
        jio_fprintf(defaultStream::output_stream(),
          "-Xbootclasspath/p is no longer a supported option.\n");
        return JNI_EINVAL;
    // -Xrun
    } else if (match_option(option, "-Xrun", &tail)) {
      if (tail != nullptr) {
        const char* pos = strchr(tail, ':');
        size_t len = (pos == nullptr) ? strlen(tail) : pos - tail;
        char* name = NEW_C_HEAP_ARRAY(char, len + 1, mtArguments);
        jio_snprintf(name, len + 1, "%s", tail);

        char *options = nullptr;
        if(pos != nullptr) {
          size_t len2 = strlen(pos+1) + 1; // options start after ':'.  Final zero must be copied.
          options = (char*)memcpy(NEW_C_HEAP_ARRAY(char, len2, mtArguments), pos+1, len2);
        }
#if !INCLUDE_JVMTI
        if (strcmp(name, "jdwp") == 0) {
          jio_fprintf(defaultStream::error_stream(),
            "Debugging agents are not supported in this VM\n");
          return JNI_ERR;
        }
#endif // !INCLUDE_JVMTI
        JvmtiAgentList::add_xrun(name, options, false);
        FREE_C_HEAP_ARRAY(char, name);
        FREE_C_HEAP_ARRAY(char, options);
      }
    } else if (match_option(option, "--add-reads=", &tail)) {
      if (!create_numbered_module_property("jdk.module.addreads", tail, addreads_count++)) {
        return JNI_ENOMEM;
      }
    } else if (match_option(option, "--add-exports=", &tail)) {
      if (!create_numbered_module_property("jdk.module.addexports", tail, addexports_count++)) {
        return JNI_ENOMEM;
      }
    } else if (match_option(option, "--add-opens=", &tail)) {
      if (!create_numbered_module_property("jdk.module.addopens", tail, addopens_count++)) {
        return JNI_ENOMEM;
      }
    } else if (match_option(option, "--add-modules=", &tail)) {
      if (!create_numbered_module_property("jdk.module.addmods", tail, addmods_count++)) {
        return JNI_ENOMEM;
      }
    } else if (match_option(option, "--enable-native-access=", &tail)) {
      if (!create_numbered_module_property("jdk.module.enable.native.access", tail, enable_native_access_count++)) {
        return JNI_ENOMEM;
      }
    } else if (match_option(option, "--limit-modules=", &tail)) {
      if (!create_module_property("jdk.module.limitmods", tail, InternalProperty)) {
        return JNI_ENOMEM;
      }
    } else if (match_option(option, "--module-path=", &tail)) {
      if (!create_module_property("jdk.module.path", tail, ExternalProperty)) {
        return JNI_ENOMEM;
      }
    } else if (match_option(option, "--upgrade-module-path=", &tail)) {
      if (!create_module_property("jdk.module.upgrade.path", tail, ExternalProperty)) {
        return JNI_ENOMEM;
      }
    } else if (match_option(option, "--patch-module=", &tail)) {
      // --patch-module=<module>=<file>(<pathsep><file>)*
      int res = process_patch_mod_option(tail, patch_mod_javabase);
      if (res != JNI_OK) {
        return res;
      }
    } else if (match_option(option, "--sun-misc-unsafe-memory-access=", &tail)) {
      if (strcmp(tail, "allow") == 0 || strcmp(tail, "warn") == 0 || strcmp(tail, "debug") == 0 || strcmp(tail, "deny") == 0) {
        PropertyList_unique_add(&_system_properties, "sun.misc.unsafe.memory.access", tail,
                                AddProperty, WriteableProperty, InternalProperty);
      } else {
        jio_fprintf(defaultStream::error_stream(),
                    "Value specified to --sun-misc-unsafe-memory-access not recognized: '%s'\n", tail);
        return JNI_ERR;
      }
    } else if (match_option(option, "--illegal-access=", &tail)) {
      char version[256];
      JDK_Version::jdk(17).to_string(version, sizeof(version));
      warning("Ignoring option %s; support was removed in %s", option->optionString, version);
    // -agentlib and -agentpath
    } else if (match_option(option, "-agentlib:", &tail) ||
          (is_absolute_path = match_option(option, "-agentpath:", &tail))) {
      if(tail != nullptr) {
        const char* pos = strchr(tail, '=');
        char* name;
        if (pos == nullptr) {
          name = os::strdup_check_oom(tail, mtArguments);
        } else {
          size_t len = pos - tail;
          name = NEW_C_HEAP_ARRAY(char, len + 1, mtArguments);
          memcpy(name, tail, len);
          name[len] = '\0';
        }

        char *options = nullptr;
        if(pos != nullptr) {
          options = os::strdup_check_oom(pos + 1, mtArguments);
        }
#if !INCLUDE_JVMTI
        if (valid_jdwp_agent(name, is_absolute_path)) {
          jio_fprintf(defaultStream::error_stream(),
            "Debugging agents are not supported in this VM\n");
          return JNI_ERR;
        }
#endif // !INCLUDE_JVMTI
        JvmtiAgentList::add(name, options, is_absolute_path);
        os::free(name);
        os::free(options);
      }
    // -javaagent
    } else if (match_option(option, "-javaagent:", &tail)) {
#if !INCLUDE_JVMTI
      jio_fprintf(defaultStream::error_stream(),
        "Instrumentation agents are not supported in this VM\n");
      return JNI_ERR;
#else
      if (tail != nullptr) {
        size_t length = strlen(tail) + 1;
        char *options = NEW_C_HEAP_ARRAY(char, length, mtArguments);
        jio_snprintf(options, length, "%s", tail);
        JvmtiAgentList::add("instrument", options, false);
        FREE_C_HEAP_ARRAY(char, options);

        // java agents need module java.instrument
        if (!create_numbered_module_property("jdk.module.addmods", "java.instrument", addmods_count++)) {
          return JNI_ENOMEM;
        }
      }
#endif // !INCLUDE_JVMTI
    // --enable_preview
    } else if (match_option(option, "--enable-preview")) {
      set_enable_preview();
    // -Xnoclassgc
    } else if (match_option(option, "-Xnoclassgc")) {
      if (FLAG_SET_CMDLINE(ClassUnloading, false) != JVMFlag::SUCCESS) {
        return JNI_EINVAL;
      }
    // -Xbatch
    } else if (match_option(option, "-Xbatch")) {
      if (FLAG_SET_CMDLINE(BackgroundCompilation, false) != JVMFlag::SUCCESS) {
        return JNI_EINVAL;
      }
    // -Xmn for compatibility with other JVM vendors
    } else if (match_option(option, "-Xmn", &tail)) {
      julong long_initial_young_size = 0;
      ArgsRange errcode = parse_memory_size(tail, &long_initial_young_size, 1);
      if (errcode != arg_in_range) {
        jio_fprintf(defaultStream::error_stream(),
                    "Invalid initial young generation size: %s\n", option->optionString);
        describe_range_error(errcode);
        return JNI_EINVAL;
      }
      if (FLAG_SET_CMDLINE(MaxNewSize, (size_t)long_initial_young_size) != JVMFlag::SUCCESS) {
        return JNI_EINVAL;
      }
      if (FLAG_SET_CMDLINE(NewSize, (size_t)long_initial_young_size) != JVMFlag::SUCCESS) {
        return JNI_EINVAL;
      }
    // -Xms
    } else if (match_option(option, "-Xms", &tail)) {
      julong size = 0;
      // an initial heap size of 0 means automatically determine
      ArgsRange errcode = parse_memory_size(tail, &size, 0);
      if (errcode != arg_in_range) {
        jio_fprintf(defaultStream::error_stream(),
                    "Invalid initial heap size: %s\n", option->optionString);
        describe_range_error(errcode);
        return JNI_EINVAL;
      }
      if (FLAG_SET_CMDLINE(MinHeapSize, (size_t)size) != JVMFlag::SUCCESS) {
        return JNI_EINVAL;
      }
      if (FLAG_SET_CMDLINE(InitialHeapSize, (size_t)size) != JVMFlag::SUCCESS) {
        return JNI_EINVAL;
      }
    // -Xmx
    } else if (match_option(option, "-Xmx", &tail) || match_option(option, "-XX:MaxHeapSize=", &tail)) {
      julong long_max_heap_size = 0;
      ArgsRange errcode = parse_memory_size(tail, &long_max_heap_size, 1);
      if (errcode != arg_in_range) {
        jio_fprintf(defaultStream::error_stream(),
                    "Invalid maximum heap size: %s\n", option->optionString);
        describe_range_error(errcode);
        return JNI_EINVAL;
      }
      if (FLAG_SET_CMDLINE(MaxHeapSize, (size_t)long_max_heap_size) != JVMFlag::SUCCESS) {
        return JNI_EINVAL;
      }
    // Xmaxf
    } else if (match_option(option, "-Xmaxf", &tail)) {
      char* err;
      int maxf = (int)(strtod(tail, &err) * 100);
      if (*err != '\0' || *tail == '\0') {
        jio_fprintf(defaultStream::error_stream(),
                    "Bad max heap free percentage size: %s\n",
                    option->optionString);
        return JNI_EINVAL;
      } else {
        if (FLAG_SET_CMDLINE(MaxHeapFreeRatio, maxf) != JVMFlag::SUCCESS) {
            return JNI_EINVAL;
        }
      }
    // Xminf
    } else if (match_option(option, "-Xminf", &tail)) {
      char* err;
      int minf = (int)(strtod(tail, &err) * 100);
      if (*err != '\0' || *tail == '\0') {
        jio_fprintf(defaultStream::error_stream(),
                    "Bad min heap free percentage size: %s\n",
                    option->optionString);
        return JNI_EINVAL;
      } else {
        if (FLAG_SET_CMDLINE(MinHeapFreeRatio, minf) != JVMFlag::SUCCESS) {
          return JNI_EINVAL;
        }
      }
    // -Xss
    } else if (match_option(option, "-Xss", &tail)) {
      intx value = 0;
      jint err = parse_xss(option, tail, &value);
      if (err != JNI_OK) {
        return err;
      }
      if (FLAG_SET_CMDLINE(ThreadStackSize, value) != JVMFlag::SUCCESS) {
        return JNI_EINVAL;
      }
    } else if (match_option(option, "-Xmaxjitcodesize", &tail) ||
               match_option(option, "-XX:ReservedCodeCacheSize=", &tail)) {
      julong long_ReservedCodeCacheSize = 0;

      ArgsRange errcode = parse_memory_size(tail, &long_ReservedCodeCacheSize, 1);
      if (errcode != arg_in_range) {
        jio_fprintf(defaultStream::error_stream(),
                    "Invalid maximum code cache size: %s.\n", option->optionString);
        return JNI_EINVAL;
      }
      if (FLAG_SET_CMDLINE(ReservedCodeCacheSize, (uintx)long_ReservedCodeCacheSize) != JVMFlag::SUCCESS) {
        return JNI_EINVAL;
      }
    // -green
    } else if (match_option(option, "-green")) {
      jio_fprintf(defaultStream::error_stream(),
                  "Green threads support not available\n");
          return JNI_EINVAL;
    // -native
    } else if (match_option(option, "-native")) {
          // HotSpot always uses native threads, ignore silently for compatibility
    // -Xrs
    } else if (match_option(option, "-Xrs")) {
          // Classic/EVM option, new functionality
      if (FLAG_SET_CMDLINE(ReduceSignalUsage, true) != JVMFlag::SUCCESS) {
        return JNI_EINVAL;
      }
      // -Xprof
    } else if (match_option(option, "-Xprof")) {
      char version[256];
      // Obsolete in JDK 10
      JDK_Version::jdk(10).to_string(version, sizeof(version));
      warning("Ignoring option %s; support was removed in %s", option->optionString, version);
    // -Xinternalversion
    } else if (match_option(option, "-Xinternalversion")) {
      jio_fprintf(defaultStream::output_stream(), "%s\n",
                  VM_Version::internal_vm_info_string());
      vm_exit(0);
#ifndef PRODUCT
    // -Xprintflags
    } else if (match_option(option, "-Xprintflags")) {
      JVMFlag::printFlags(tty, false);
      vm_exit(0);
#endif
    // -D
    } else if (match_option(option, "-D", &tail)) {
      const char* value;
      if (match_option(option, "-Djava.endorsed.dirs=", &value) &&
            *value!= '\0' && strcmp(value, "\"\"") != 0) {
        // abort if -Djava.endorsed.dirs is set
        jio_fprintf(defaultStream::output_stream(),
          "-Djava.endorsed.dirs=%s is not supported. Endorsed standards and standalone APIs\n"
          "in modular form will be supported via the concept of upgradeable modules.\n", value);
        return JNI_EINVAL;
      }
      if (match_option(option, "-Djava.ext.dirs=", &value) &&
            *value != '\0' && strcmp(value, "\"\"") != 0) {
        // abort if -Djava.ext.dirs is set
        jio_fprintf(defaultStream::output_stream(),
          "-Djava.ext.dirs=%s is not supported.  Use -classpath instead.\n", value);
        return JNI_EINVAL;
      }
      // Check for module related properties.  They must be set using the modules
      // options. For example: use "--add-modules=java.sql", not
      // "-Djdk.module.addmods=java.sql"
      if (is_internal_module_property(option->optionString + 2)) {
        needs_module_property_warning = true;
        continue;
      }
      if (!add_property(tail)) {
        return JNI_ENOMEM;
      }
      // Out of the box management support
      if (match_option(option, "-Dcom.sun.management", &tail)) {
#if INCLUDE_MANAGEMENT
        if (FLAG_SET_CMDLINE(ManagementServer, true) != JVMFlag::SUCCESS) {
          return JNI_EINVAL;
        }
        // management agent in module jdk.management.agent
        if (!create_numbered_module_property("jdk.module.addmods", "jdk.management.agent", addmods_count++)) {
          return JNI_ENOMEM;
        }
#else
        jio_fprintf(defaultStream::output_stream(),
          "-Dcom.sun.management is not supported in this VM.\n");
        return JNI_ERR;
#endif
      }
    // -Xint
    } else if (match_option(option, "-Xint")) {
          set_mode_flags(_int);
          mode_flag_cmd_line = true;
    // -Xmixed
    } else if (match_option(option, "-Xmixed")) {
          set_mode_flags(_mixed);
          mode_flag_cmd_line = true;
    // -Xcomp
    } else if (match_option(option, "-Xcomp")) {
      // for testing the compiler; turn off all flags that inhibit compilation
          set_mode_flags(_comp);
          mode_flag_cmd_line = true;
    // -Xshare:dump
    } else if (match_option(option, "-Xshare:dump")) {
      CDSConfig::enable_dumping_static_archive();
    // -Xshare:on
    } else if (match_option(option, "-Xshare:on")) {
      UseSharedSpaces = true;
      RequireSharedSpaces = true;
    // -Xshare:auto || -XX:ArchiveClassesAtExit=<archive file>
    } else if (match_option(option, "-Xshare:auto")) {
      UseSharedSpaces = true;
      RequireSharedSpaces = false;
      xshare_auto_cmd_line = true;
    // -Xshare:off
    } else if (match_option(option, "-Xshare:off")) {
      UseSharedSpaces = false;
      RequireSharedSpaces = false;
    // -Xverify
    } else if (match_option(option, "-Xverify", &tail)) {
      if (strcmp(tail, ":all") == 0 || strcmp(tail, "") == 0) {
        if (FLAG_SET_CMDLINE(BytecodeVerificationLocal, true) != JVMFlag::SUCCESS) {
          return JNI_EINVAL;
        }
        if (FLAG_SET_CMDLINE(BytecodeVerificationRemote, true) != JVMFlag::SUCCESS) {
          return JNI_EINVAL;
        }
      } else if (strcmp(tail, ":remote") == 0) {
        if (FLAG_SET_CMDLINE(BytecodeVerificationLocal, false) != JVMFlag::SUCCESS) {
          return JNI_EINVAL;
        }
        if (FLAG_SET_CMDLINE(BytecodeVerificationRemote, true) != JVMFlag::SUCCESS) {
          return JNI_EINVAL;
        }
      } else if (strcmp(tail, ":none") == 0) {
        if (FLAG_SET_CMDLINE(BytecodeVerificationLocal, false) != JVMFlag::SUCCESS) {
          return JNI_EINVAL;
        }
        if (FLAG_SET_CMDLINE(BytecodeVerificationRemote, false) != JVMFlag::SUCCESS) {
          return JNI_EINVAL;
        }
        warning("Options -Xverify:none and -noverify were deprecated in JDK 13 and will likely be removed in a future release.");
      } else if (is_bad_option(option, args->ignoreUnrecognized, "verification")) {
        return JNI_EINVAL;
      }
    // -Xdebug
    } else if (match_option(option, "-Xdebug")) {
      warning("Option -Xdebug was deprecated in JDK 22 and will likely be removed in a future release.");
    } else if (match_option(option, "-Xloggc:", &tail)) {
      // Deprecated flag to redirect GC output to a file. -Xloggc:<filename>
      log_warning(gc)("-Xloggc is deprecated. Will use -Xlog:gc:%s instead.", tail);
      _legacyGCLogging.lastFlag = 2;
      _legacyGCLogging.file = os::strdup_check_oom(tail);
    } else if (match_option(option, "-Xlog", &tail)) {
      bool ret = false;
      if (strcmp(tail, ":help") == 0) {
        fileStream stream(defaultStream::output_stream());
        LogConfiguration::print_command_line_help(&stream);
        vm_exit(0);
      } else if (strcmp(tail, ":disable") == 0) {
        LogConfiguration::disable_logging();
        ret = true;
      } else if (strcmp(tail, ":async") == 0) {
        LogConfiguration::set_async_mode(true);
        ret = true;
      } else if (*tail == '\0') {
        ret = LogConfiguration::parse_command_line_arguments();
        assert(ret, "-Xlog without arguments should never fail to parse");
      } else if (*tail == ':') {
        ret = LogConfiguration::parse_command_line_arguments(tail + 1);
      }
      if (ret == false) {
        jio_fprintf(defaultStream::error_stream(),
                    "Invalid -Xlog option '-Xlog%s', see error log for details.\n",
                    tail);
        return JNI_EINVAL;
      }
    // JNI hooks
    } else if (match_option(option, "-Xcheck", &tail)) {
      if (!strcmp(tail, ":jni")) {
#if !INCLUDE_JNI_CHECK
        warning("JNI CHECKING is not supported in this VM");
#else
        CheckJNICalls = true;
#endif // INCLUDE_JNI_CHECK
      } else if (is_bad_option(option, args->ignoreUnrecognized,
                                     "check")) {
        return JNI_EINVAL;
      }
    } else if (match_option(option, "vfprintf")) {
      _vfprintf_hook = CAST_TO_FN_PTR(vfprintf_hook_t, option->extraInfo);
    } else if (match_option(option, "exit")) {
      _exit_hook = CAST_TO_FN_PTR(exit_hook_t, option->extraInfo);
    } else if (match_option(option, "abort")) {
      _abort_hook = CAST_TO_FN_PTR(abort_hook_t, option->extraInfo);
    // Need to keep consistency of MaxTenuringThreshold and AlwaysTenure/NeverTenure;
    // and the last option wins.
    } else if (match_option(option, "-XX:+NeverTenure")) {
      if (FLAG_SET_CMDLINE(NeverTenure, true) != JVMFlag::SUCCESS) {
        return JNI_EINVAL;
      }
      if (FLAG_SET_CMDLINE(AlwaysTenure, false) != JVMFlag::SUCCESS) {
        return JNI_EINVAL;
      }
      if (FLAG_SET_CMDLINE(MaxTenuringThreshold, markWord::max_age + 1) != JVMFlag::SUCCESS) {
        return JNI_EINVAL;
      }
    } else if (match_option(option, "-XX:+AlwaysTenure")) {
      if (FLAG_SET_CMDLINE(NeverTenure, false) != JVMFlag::SUCCESS) {
        return JNI_EINVAL;
      }
      if (FLAG_SET_CMDLINE(AlwaysTenure, true) != JVMFlag::SUCCESS) {
        return JNI_EINVAL;
      }
      if (FLAG_SET_CMDLINE(MaxTenuringThreshold, 0) != JVMFlag::SUCCESS) {
        return JNI_EINVAL;
      }
    } else if (match_option(option, "-XX:MaxTenuringThreshold=", &tail)) {
      uint max_tenuring_thresh = 0;
      if (!parse_uint(tail, &max_tenuring_thresh, 0)) {
        jio_fprintf(defaultStream::error_stream(),
                    "Improperly specified VM option \'MaxTenuringThreshold=%s\'\n", tail);
        return JNI_EINVAL;
      }

      if (FLAG_SET_CMDLINE(MaxTenuringThreshold, max_tenuring_thresh) != JVMFlag::SUCCESS) {
        return JNI_EINVAL;
      }

      if (MaxTenuringThreshold == 0) {
        if (FLAG_SET_CMDLINE(NeverTenure, false) != JVMFlag::SUCCESS) {
          return JNI_EINVAL;
        }
        if (FLAG_SET_CMDLINE(AlwaysTenure, true) != JVMFlag::SUCCESS) {
          return JNI_EINVAL;
        }
      } else {
        if (FLAG_SET_CMDLINE(NeverTenure, false) != JVMFlag::SUCCESS) {
          return JNI_EINVAL;
        }
        if (FLAG_SET_CMDLINE(AlwaysTenure, false) != JVMFlag::SUCCESS) {
          return JNI_EINVAL;
        }
      }
    } else if (match_option(option, "-XX:+DisplayVMOutputToStderr")) {
      if (FLAG_SET_CMDLINE(DisplayVMOutputToStdout, false) != JVMFlag::SUCCESS) {
        return JNI_EINVAL;
      }
      if (FLAG_SET_CMDLINE(DisplayVMOutputToStderr, true) != JVMFlag::SUCCESS) {
        return JNI_EINVAL;
      }
    } else if (match_option(option, "-XX:+DisplayVMOutputToStdout")) {
      if (FLAG_SET_CMDLINE(DisplayVMOutputToStderr, false) != JVMFlag::SUCCESS) {
        return JNI_EINVAL;
      }
      if (FLAG_SET_CMDLINE(DisplayVMOutputToStdout, true) != JVMFlag::SUCCESS) {
        return JNI_EINVAL;
      }
    } else if (match_option(option, "-XX:+ErrorFileToStderr")) {
      if (FLAG_SET_CMDLINE(ErrorFileToStdout, false) != JVMFlag::SUCCESS) {
        return JNI_EINVAL;
      }
      if (FLAG_SET_CMDLINE(ErrorFileToStderr, true) != JVMFlag::SUCCESS) {
        return JNI_EINVAL;
      }
    } else if (match_option(option, "-XX:+ErrorFileToStdout")) {
      if (FLAG_SET_CMDLINE(ErrorFileToStderr, false) != JVMFlag::SUCCESS) {
        return JNI_EINVAL;
      }
      if (FLAG_SET_CMDLINE(ErrorFileToStdout, true) != JVMFlag::SUCCESS) {
        return JNI_EINVAL;
      }
    } else if (match_option(option, "--finalization=", &tail)) {
      if (strcmp(tail, "enabled") == 0) {
        InstanceKlass::set_finalization_enabled(true);
      } else if (strcmp(tail, "disabled") == 0) {
        InstanceKlass::set_finalization_enabled(false);
      } else {
        jio_fprintf(defaultStream::error_stream(),
                    "Invalid finalization value '%s', must be 'disabled' or 'enabled'.\n",
                    tail);
        return JNI_EINVAL;
      }
#if !defined(DTRACE_ENABLED)
    } else if (match_option(option, "-XX:+DTraceMethodProbes")) {
      jio_fprintf(defaultStream::error_stream(),
                  "DTraceMethodProbes flag is not applicable for this configuration\n");
      return JNI_EINVAL;
    } else if (match_option(option, "-XX:+DTraceAllocProbes")) {
      jio_fprintf(defaultStream::error_stream(),
                  "DTraceAllocProbes flag is not applicable for this configuration\n");
      return JNI_EINVAL;
    } else if (match_option(option, "-XX:+DTraceMonitorProbes")) {
      jio_fprintf(defaultStream::error_stream(),
                  "DTraceMonitorProbes flag is not applicable for this configuration\n");
      return JNI_EINVAL;
#endif // !defined(DTRACE_ENABLED)
#ifdef ASSERT
    } else if (match_option(option, "-XX:+FullGCALot")) {
      if (FLAG_SET_CMDLINE(FullGCALot, true) != JVMFlag::SUCCESS) {
        return JNI_EINVAL;
      }
#endif
#if !INCLUDE_MANAGEMENT
    } else if (match_option(option, "-XX:+ManagementServer")) {
        jio_fprintf(defaultStream::error_stream(),
          "ManagementServer is not supported in this VM.\n");
        return JNI_ERR;
#endif // INCLUDE_MANAGEMENT
#if INCLUDE_JVMCI
    } else if (match_option(option, "-XX:-EnableJVMCIProduct") || match_option(option, "-XX:-UseGraalJIT")) {
      if (EnableJVMCIProduct) {
        jio_fprintf(defaultStream::error_stream(),
                  "-XX:-EnableJVMCIProduct or -XX:-UseGraalJIT cannot come after -XX:+EnableJVMCIProduct or -XX:+UseGraalJIT\n");
        return JNI_EINVAL;
      }
    } else if (match_option(option, "-XX:+EnableJVMCIProduct") || match_option(option, "-XX:+UseGraalJIT")) {
      bool use_graal_jit = match_option(option, "-XX:+UseGraalJIT");
      if (use_graal_jit) {
        const char* jvmci_compiler = get_property("jvmci.Compiler");
        if (jvmci_compiler != nullptr) {
          if (strncmp(jvmci_compiler, "graal", strlen("graal")) != 0) {
            jio_fprintf(defaultStream::error_stream(),
              "Value of jvmci.Compiler incompatible with +UseGraalJIT: %s\n", jvmci_compiler);
            return JNI_ERR;
          }
        } else if (!add_property("jvmci.Compiler=graal")) {
            return JNI_ENOMEM;
        }
      }

      // Just continue, since "-XX:+EnableJVMCIProduct" or "-XX:+UseGraalJIT" has been specified before
      if (EnableJVMCIProduct) {
        continue;
      }
      JVMFlag *jvmciFlag = JVMFlag::find_flag("EnableJVMCIProduct");
      // Allow this flag if it has been unlocked.
      if (jvmciFlag != nullptr && jvmciFlag->is_unlocked()) {
        if (!JVMCIGlobals::enable_jvmci_product_mode(origin, use_graal_jit)) {
          jio_fprintf(defaultStream::error_stream(),
            "Unable to enable JVMCI in product mode\n");
          return JNI_ERR;
        }
      }
      // The flag was locked so process normally to report that error
      else if (!process_argument(use_graal_jit ? "UseGraalJIT" : "EnableJVMCIProduct", args->ignoreUnrecognized, origin)) {
        return JNI_EINVAL;
      }
#endif // INCLUDE_JVMCI
#if INCLUDE_JFR
    } else if (match_jfr_option(&option)) {
      return JNI_EINVAL;
#endif
    } else if (match_option(option, "-XX:", &tail)) { // -XX:xxxx
      // Skip -XX:Flags= and -XX:VMOptionsFile= since those cases have
      // already been handled
      if ((strncmp(tail, "Flags=", strlen("Flags=")) != 0) &&
          (strncmp(tail, "VMOptionsFile=", strlen("VMOptionsFile=")) != 0)) {
        if (!process_argument(tail, args->ignoreUnrecognized, origin)) {
          return JNI_EINVAL;
        }
      }
    // Unknown option
    } else if (is_bad_option(option, args->ignoreUnrecognized)) {
      return JNI_ERR;
    }
  }

  // PrintSharedArchiveAndExit will turn on
  //   -Xshare:on
  //   -Xlog:class+path=info
  if (PrintSharedArchiveAndExit) {
    UseSharedSpaces = true;
    RequireSharedSpaces = true;
    LogConfiguration::configure_stdout(LogLevel::Info, true, LOG_TAGS(class, path));
  }

  fix_appclasspath();

  return JNI_OK;
}

void Arguments::add_patch_mod_prefix(const char* module_name, const char* path, bool* patch_mod_javabase) {
  // For java.base check for duplicate --patch-module options being specified on the command line.
  // This check is only required for java.base, all other duplicate module specifications
  // will be checked during module system initialization.  The module system initialization
  // will throw an ExceptionInInitializerError if this situation occurs.
  if (strcmp(module_name, JAVA_BASE_NAME) == 0) {
    if (*patch_mod_javabase) {
      vm_exit_during_initialization("Cannot specify " JAVA_BASE_NAME " more than once to --patch-module");
    } else {
      *patch_mod_javabase = true;
    }
  }

  // Create GrowableArray lazily, only if --patch-module has been specified
  if (_patch_mod_prefix == nullptr) {
    _patch_mod_prefix = new (mtArguments) GrowableArray<ModulePatchPath*>(10, mtArguments);
  }

  _patch_mod_prefix->push(new ModulePatchPath(module_name, path));
}

// Remove all empty paths from the app classpath (if IgnoreEmptyClassPaths is enabled)
//
// This is necessary because some apps like to specify classpath like -cp foo.jar:${XYZ}:bar.jar
// in their start-up scripts. If XYZ is empty, the classpath will look like "-cp foo.jar::bar.jar".
// Java treats such empty paths as if the user specified "-cp foo.jar:.:bar.jar". I.e., an empty
// path is treated as the current directory.
//
// This causes problems with CDS, which requires that all directories specified in the classpath
// must be empty. In most cases, applications do NOT want to load classes from the current
// directory anyway. Adding -XX:+IgnoreEmptyClassPaths will make these applications' start-up
// scripts compatible with CDS.
void Arguments::fix_appclasspath() {
  if (IgnoreEmptyClassPaths) {
    const char separator = *os::path_separator();
    const char* src = _java_class_path->value();

    // skip over all the leading empty paths
    while (*src == separator) {
      src ++;
    }

    char* copy = os::strdup_check_oom(src, mtArguments);

    // trim all trailing empty paths
    for (char* tail = copy + strlen(copy) - 1; tail >= copy && *tail == separator; tail--) {
      *tail = '\0';
    }

    char from[3] = {separator, separator, '\0'};
    char to  [2] = {separator, '\0'};
    while (StringUtils::replace_no_expand(copy, from, to) > 0) {
      // Keep replacing "::" -> ":" until we have no more "::" (non-windows)
      // Keep replacing ";;" -> ";" until we have no more ";;" (windows)
    }

    _java_class_path->set_writeable_value(copy);
    FreeHeap(copy); // a copy was made by set_value, so don't need this anymore
  }
}

jint Arguments::finalize_vm_init_args(bool patch_mod_javabase) {
  // check if the default lib/endorsed directory exists; if so, error
  char path[JVM_MAXPATHLEN];
  const char* fileSep = os::file_separator();
  jio_snprintf(path, JVM_MAXPATHLEN, "%s%slib%sendorsed", Arguments::get_java_home(), fileSep, fileSep);

  DIR* dir = os::opendir(path);
  if (dir != nullptr) {
    jio_fprintf(defaultStream::output_stream(),
      "<JAVA_HOME>/lib/endorsed is not supported. Endorsed standards and standalone APIs\n"
      "in modular form will be supported via the concept of upgradeable modules.\n");
    os::closedir(dir);
    return JNI_ERR;
  }

  jio_snprintf(path, JVM_MAXPATHLEN, "%s%slib%sext", Arguments::get_java_home(), fileSep, fileSep);
  dir = os::opendir(path);
  if (dir != nullptr) {
    jio_fprintf(defaultStream::output_stream(),
      "<JAVA_HOME>/lib/ext exists, extensions mechanism no longer supported; "
      "Use -classpath instead.\n.");
    os::closedir(dir);
    return JNI_ERR;
  }

  // This must be done after all arguments have been processed
  // and the container support has been initialized since AggressiveHeap
  // relies on the amount of total memory available.
  if (AggressiveHeap) {
    jint result = set_aggressive_heap_flags();
    if (result != JNI_OK) {
      return result;
    }
  }

  // CompileThresholdScaling == 0.0 is same as -Xint: Disable compilation (enable interpreter-only mode),
  // but like -Xint, leave compilation thresholds unaffected.
  // With tiered compilation disabled, setting CompileThreshold to 0 disables compilation as well.
  if ((CompileThresholdScaling == 0.0) || (!TieredCompilation && CompileThreshold == 0)) {
    set_mode_flags(_int);
  }

#ifdef ZERO
  // Zero always runs in interpreted mode
  set_mode_flags(_int);
#endif

  // eventually fix up InitialTenuringThreshold if only MaxTenuringThreshold is set
  if (FLAG_IS_DEFAULT(InitialTenuringThreshold) && (InitialTenuringThreshold > MaxTenuringThreshold)) {
    FLAG_SET_ERGO(InitialTenuringThreshold, MaxTenuringThreshold);
  }

#if !COMPILER2_OR_JVMCI
  // Don't degrade server performance for footprint
  if (FLAG_IS_DEFAULT(UseLargePages) &&
      MaxHeapSize < LargePageHeapSizeThreshold) {
    // No need for large granularity pages w/small heaps.
    // Note that large pages are enabled/disabled for both the
    // Java heap and the code cache.
    FLAG_SET_DEFAULT(UseLargePages, false);
  }

  UNSUPPORTED_OPTION(ProfileInterpreter);
#endif

  // Parse the CompilationMode flag
  if (!CompilationModeFlag::initialize()) {
    return JNI_ERR;
  }

  if (!check_vm_args_consistency()) {
    return JNI_ERR;
  }

  if (!CDSConfig::check_vm_args_consistency(patch_mod_javabase, mode_flag_cmd_line)) {
    return JNI_ERR;
  }

#ifndef CAN_SHOW_REGISTERS_ON_ASSERT
  UNSUPPORTED_OPTION(ShowRegistersOnAssert);
#endif // CAN_SHOW_REGISTERS_ON_ASSERT

  return JNI_OK;
}

// Helper class for controlling the lifetime of JavaVMInitArgs
// objects.  The contents of the JavaVMInitArgs are guaranteed to be
// deleted on the destruction of the ScopedVMInitArgs object.
class ScopedVMInitArgs : public StackObj {
 private:
  JavaVMInitArgs _args;
  char*          _container_name;
  bool           _is_set;
  char*          _vm_options_file_arg;

 public:
  ScopedVMInitArgs(const char *container_name) {
    _args.version = JNI_VERSION_1_2;
    _args.nOptions = 0;
    _args.options = nullptr;
    _args.ignoreUnrecognized = false;
    _container_name = (char *)container_name;
    _is_set = false;
    _vm_options_file_arg = nullptr;
  }

  // Populates the JavaVMInitArgs object represented by this
  // ScopedVMInitArgs object with the arguments in options.  The
  // allocated memory is deleted by the destructor.  If this method
  // returns anything other than JNI_OK, then this object is in a
  // partially constructed state, and should be abandoned.
  jint set_args(const GrowableArrayView<JavaVMOption>* options) {
    _is_set = true;
    JavaVMOption* options_arr = NEW_C_HEAP_ARRAY_RETURN_NULL(
        JavaVMOption, options->length(), mtArguments);
    if (options_arr == nullptr) {
      return JNI_ENOMEM;
    }
    _args.options = options_arr;

    for (int i = 0; i < options->length(); i++) {
      options_arr[i] = options->at(i);
      options_arr[i].optionString = os::strdup(options_arr[i].optionString);
      if (options_arr[i].optionString == nullptr) {
        // Rely on the destructor to do cleanup.
        _args.nOptions = i;
        return JNI_ENOMEM;
      }
    }

    _args.nOptions = options->length();
    _args.ignoreUnrecognized = IgnoreUnrecognizedVMOptions;
    return JNI_OK;
  }

  JavaVMInitArgs* get()             { return &_args; }
  char* container_name()            { return _container_name; }
  bool  is_set()                    { return _is_set; }
  bool  found_vm_options_file_arg() { return _vm_options_file_arg != nullptr; }
  char* vm_options_file_arg()       { return _vm_options_file_arg; }

  void set_vm_options_file_arg(const char *vm_options_file_arg) {
    if (_vm_options_file_arg != nullptr) {
      os::free(_vm_options_file_arg);
    }
    _vm_options_file_arg = os::strdup_check_oom(vm_options_file_arg);
  }

  ~ScopedVMInitArgs() {
    if (_vm_options_file_arg != nullptr) {
      os::free(_vm_options_file_arg);
    }
    if (_args.options == nullptr) return;
    for (int i = 0; i < _args.nOptions; i++) {
      os::free(_args.options[i].optionString);
    }
    FREE_C_HEAP_ARRAY(JavaVMOption, _args.options);
  }

  // Insert options into this option list, to replace option at
  // vm_options_file_pos (-XX:VMOptionsFile)
  jint insert(const JavaVMInitArgs* args,
              const JavaVMInitArgs* args_to_insert,
              const int vm_options_file_pos) {
    assert(_args.options == nullptr, "shouldn't be set yet");
    assert(args_to_insert->nOptions != 0, "there should be args to insert");
    assert(vm_options_file_pos != -1, "vm_options_file_pos should be set");

    int length = args->nOptions + args_to_insert->nOptions - 1;
    // Construct new option array
    GrowableArrayCHeap<JavaVMOption, mtArguments> options(length);
    for (int i = 0; i < args->nOptions; i++) {
      if (i == vm_options_file_pos) {
        // insert the new options starting at the same place as the
        // -XX:VMOptionsFile option
        for (int j = 0; j < args_to_insert->nOptions; j++) {
          options.push(args_to_insert->options[j]);
        }
      } else {
        options.push(args->options[i]);
      }
    }
    // make into options array
    return set_args(&options);
  }
};

jint Arguments::parse_java_options_environment_variable(ScopedVMInitArgs* args) {
  return parse_options_environment_variable("_JAVA_OPTIONS", args);
}

jint Arguments::parse_java_tool_options_environment_variable(ScopedVMInitArgs* args) {
  return parse_options_environment_variable("JAVA_TOOL_OPTIONS", args);
}

jint Arguments::parse_options_environment_variable(const char* name,
                                                   ScopedVMInitArgs* vm_args) {
  char *buffer = ::getenv(name);

  // Don't check this environment variable if user has special privileges
  // (e.g. unix su command).
  if (buffer == nullptr || os::have_special_privileges()) {
    return JNI_OK;
  }

  if ((buffer = os::strdup(buffer)) == nullptr) {
    return JNI_ENOMEM;
  }

  jio_fprintf(defaultStream::error_stream(),
              "Picked up %s: %s\n", name, buffer);

  int retcode = parse_options_buffer(name, buffer, strlen(buffer), vm_args);

  os::free(buffer);
  return retcode;
}

jint Arguments::parse_vm_options_file(const char* file_name, ScopedVMInitArgs* vm_args) {
  // read file into buffer
  int fd = ::open(file_name, O_RDONLY);
  if (fd < 0) {
    jio_fprintf(defaultStream::error_stream(),
                "Could not open options file '%s'\n",
                file_name);
    return JNI_ERR;
  }

  struct stat stbuf;
  int retcode = os::stat(file_name, &stbuf);
  if (retcode != 0) {
    jio_fprintf(defaultStream::error_stream(),
                "Could not stat options file '%s'\n",
                file_name);
    ::close(fd);
    return JNI_ERR;
  }

  if (stbuf.st_size == 0) {
    // tell caller there is no option data and that is ok
    ::close(fd);
    return JNI_OK;
  }

  // '+ 1' for null termination even with max bytes
  size_t bytes_alloc = stbuf.st_size + 1;

  char *buf = NEW_C_HEAP_ARRAY_RETURN_NULL(char, bytes_alloc, mtArguments);
  if (nullptr == buf) {
    jio_fprintf(defaultStream::error_stream(),
                "Could not allocate read buffer for options file parse\n");
    ::close(fd);
    return JNI_ENOMEM;
  }

  memset(buf, 0, bytes_alloc);

  // Fill buffer
  ssize_t bytes_read = ::read(fd, (void *)buf, (unsigned)bytes_alloc);
  ::close(fd);
  if (bytes_read < 0) {
    FREE_C_HEAP_ARRAY(char, buf);
    jio_fprintf(defaultStream::error_stream(),
                "Could not read options file '%s'\n", file_name);
    return JNI_ERR;
  }

  if (bytes_read == 0) {
    // tell caller there is no option data and that is ok
    FREE_C_HEAP_ARRAY(char, buf);
    return JNI_OK;
  }

  retcode = parse_options_buffer(file_name, buf, bytes_read, vm_args);

  FREE_C_HEAP_ARRAY(char, buf);
  return retcode;
}

jint Arguments::parse_options_buffer(const char* name, char* buffer, const size_t buf_len, ScopedVMInitArgs* vm_args) {
  // Construct option array
  GrowableArrayCHeap<JavaVMOption, mtArguments> options(2);

  // some pointers to help with parsing
  char *buffer_end = buffer + buf_len;
  char *opt_hd = buffer;
  char *wrt = buffer;
  char *rd = buffer;

  // parse all options
  while (rd < buffer_end) {
    // skip leading white space from the input string
    while (rd < buffer_end && isspace(*rd)) {
      rd++;
    }

    if (rd >= buffer_end) {
      break;
    }

    // Remember this is where we found the head of the token.
    opt_hd = wrt;

    // Tokens are strings of non white space characters separated
    // by one or more white spaces.
    while (rd < buffer_end && !isspace(*rd)) {
      if (*rd == '\'' || *rd == '"') {      // handle a quoted string
        int quote = *rd;                    // matching quote to look for
        rd++;                               // don't copy open quote
        while (rd < buffer_end && *rd != quote) {
                                            // include everything (even spaces)
                                            // up until the close quote
          *wrt++ = *rd++;                   // copy to option string
        }

        if (rd < buffer_end) {
          rd++;                             // don't copy close quote
        } else {
                                            // did not see closing quote
          jio_fprintf(defaultStream::error_stream(),
                      "Unmatched quote in %s\n", name);
          return JNI_ERR;
        }
      } else {
        *wrt++ = *rd++;                     // copy to option string
      }
    }

    // steal a white space character and set it to null
    *wrt++ = '\0';
    // We now have a complete token

    JavaVMOption option;
    option.optionString = opt_hd;
    option.extraInfo = nullptr;

    options.append(option);                // Fill in option

    rd++;  // Advance to next character
  }

  // Fill out JavaVMInitArgs structure.
  return vm_args->set_args(&options);
}

#ifndef PRODUCT
// Determine whether LogVMOutput should be implicitly turned on.
static bool use_vm_log() {
  if (LogCompilation || !FLAG_IS_DEFAULT(LogFile) ||
      PrintCompilation || PrintInlining || PrintDependencies || PrintNativeNMethods ||
      PrintDebugInfo || PrintRelocations || PrintNMethods || PrintExceptionHandlers ||
      PrintAssembly || TraceDeoptimization ||
      (VerifyDependencies && FLAG_IS_CMDLINE(VerifyDependencies))) {
    return true;
  }

#ifdef COMPILER1
  if (PrintC1Statistics) {
    return true;
  }
#endif // COMPILER1

#ifdef COMPILER2
  if (PrintOptoAssembly || PrintOptoStatistics) {
    return true;
  }
#endif // COMPILER2

  return false;
}

#endif // PRODUCT

bool Arguments::args_contains_vm_options_file_arg(const JavaVMInitArgs* args) {
  for (int index = 0; index < args->nOptions; index++) {
    const JavaVMOption* option = args->options + index;
    const char* tail;
    if (match_option(option, "-XX:VMOptionsFile=", &tail)) {
      return true;
    }
  }
  return false;
}

jint Arguments::insert_vm_options_file(const JavaVMInitArgs* args,
                                       const char* vm_options_file,
                                       const int vm_options_file_pos,
                                       ScopedVMInitArgs* vm_options_file_args,
                                       ScopedVMInitArgs* args_out) {
  jint code = parse_vm_options_file(vm_options_file, vm_options_file_args);
  if (code != JNI_OK) {
    return code;
  }

  if (vm_options_file_args->get()->nOptions < 1) {
    return JNI_OK;
  }

  if (args_contains_vm_options_file_arg(vm_options_file_args->get())) {
    jio_fprintf(defaultStream::error_stream(),
                "A VM options file may not refer to a VM options file. "
                "Specification of '-XX:VMOptionsFile=<file-name>' in the "
                "options file '%s' in options container '%s' is an error.\n",
                vm_options_file_args->vm_options_file_arg(),
                vm_options_file_args->container_name());
    return JNI_EINVAL;
  }

  return args_out->insert(args, vm_options_file_args->get(),
                          vm_options_file_pos);
}

// Expand -XX:VMOptionsFile found in args_in as needed.
// mod_args and args_out parameters may return values as needed.
jint Arguments::expand_vm_options_as_needed(const JavaVMInitArgs* args_in,
                                            ScopedVMInitArgs* mod_args,
                                            JavaVMInitArgs** args_out) {
  jint code = match_special_option_and_act(args_in, mod_args);
  if (code != JNI_OK) {
    return code;
  }

  if (mod_args->is_set()) {
    // args_in contains -XX:VMOptionsFile and mod_args contains the
    // original options from args_in along with the options expanded
    // from the VMOptionsFile. Return a short-hand to the caller.
    *args_out = mod_args->get();
  } else {
    *args_out = (JavaVMInitArgs *)args_in;  // no changes so use args_in
  }
  return JNI_OK;
}

jint Arguments::match_special_option_and_act(const JavaVMInitArgs* args,
                                             ScopedVMInitArgs* args_out) {
  // Remaining part of option string
  const char* tail;
  ScopedVMInitArgs vm_options_file_args(args_out->container_name());

  for (int index = 0; index < args->nOptions; index++) {
    const JavaVMOption* option = args->options + index;
    if (match_option(option, "-XX:Flags=", &tail)) {
      Arguments::set_jvm_flags_file(tail);
      continue;
    }
    if (match_option(option, "-XX:VMOptionsFile=", &tail)) {
      if (vm_options_file_args.found_vm_options_file_arg()) {
        jio_fprintf(defaultStream::error_stream(),
                    "The option '%s' is already specified in the options "
                    "container '%s' so the specification of '%s' in the "
                    "same options container is an error.\n",
                    vm_options_file_args.vm_options_file_arg(),
                    vm_options_file_args.container_name(),
                    option->optionString);
        return JNI_EINVAL;
      }
      vm_options_file_args.set_vm_options_file_arg(option->optionString);
      // If there's a VMOptionsFile, parse that
      jint code = insert_vm_options_file(args, tail, index,
                                         &vm_options_file_args, args_out);
      if (code != JNI_OK) {
        return code;
      }
      args_out->set_vm_options_file_arg(vm_options_file_args.vm_options_file_arg());
      if (args_out->is_set()) {
        // The VMOptions file inserted some options so switch 'args'
        // to the new set of options, and continue processing which
        // preserves "last option wins" semantics.
        args = args_out->get();
        // The first option from the VMOptionsFile replaces the
        // current option.  So we back track to process the
        // replacement option.
        index--;
      }
      continue;
    }
    if (match_option(option, "-XX:+PrintVMOptions")) {
      PrintVMOptions = true;
      continue;
    }
    if (match_option(option, "-XX:-PrintVMOptions")) {
      PrintVMOptions = false;
      continue;
    }
    if (match_option(option, "-XX:+IgnoreUnrecognizedVMOptions")) {
      IgnoreUnrecognizedVMOptions = true;
      continue;
    }
    if (match_option(option, "-XX:-IgnoreUnrecognizedVMOptions")) {
      IgnoreUnrecognizedVMOptions = false;
      continue;
    }
    if (match_option(option, "-XX:+PrintFlagsInitial")) {
      JVMFlag::printFlags(tty, false);
      vm_exit(0);
    }

#ifndef PRODUCT
    if (match_option(option, "-XX:+PrintFlagsWithComments")) {
      JVMFlag::printFlags(tty, true);
      vm_exit(0);
    }
#endif
  }
  return JNI_OK;
}

static void print_options(const JavaVMInitArgs *args) {
  const char* tail;
  for (int index = 0; index < args->nOptions; index++) {
    const JavaVMOption *option = args->options + index;
    if (match_option(option, "-XX:", &tail)) {
      logOption(tail);
    }
  }
}

bool Arguments::handle_deprecated_print_gc_flags() {
  if (PrintGC) {
    log_warning(gc)("-XX:+PrintGC is deprecated. Will use -Xlog:gc instead.");
  }
  if (PrintGCDetails) {
    log_warning(gc)("-XX:+PrintGCDetails is deprecated. Will use -Xlog:gc* instead.");
  }

  if (_legacyGCLogging.lastFlag == 2) {
    // -Xloggc was used to specify a filename
    const char* gc_conf = PrintGCDetails ? "gc*" : "gc";

    LogTarget(Error, logging) target;
    LogStream errstream(target);
    return LogConfiguration::parse_log_arguments(_legacyGCLogging.file, gc_conf, nullptr, nullptr, &errstream);
  } else if (PrintGC || PrintGCDetails || (_legacyGCLogging.lastFlag == 1)) {
    LogConfiguration::configure_stdout(LogLevel::Info, !PrintGCDetails, LOG_TAGS(gc));
  }
  return true;
}

static void apply_debugger_ergo() {
#ifdef ASSERT
  if (ReplayCompiles) {
    FLAG_SET_ERGO_IF_DEFAULT(UseDebuggerErgo, true);
  }

  if (UseDebuggerErgo) {
    // Turn on sub-flags
    FLAG_SET_ERGO_IF_DEFAULT(UseDebuggerErgo1, true);
    FLAG_SET_ERGO_IF_DEFAULT(UseDebuggerErgo2, true);
  }

  if (UseDebuggerErgo2) {
    // Debugging with limited number of CPUs
    FLAG_SET_ERGO_IF_DEFAULT(UseNUMA, false);
    FLAG_SET_ERGO_IF_DEFAULT(ConcGCThreads, 1);
    FLAG_SET_ERGO_IF_DEFAULT(ParallelGCThreads, 1);
    FLAG_SET_ERGO_IF_DEFAULT(CICompilerCount, 2);
  }
#endif // ASSERT
}

// Parse entry point called from JNI_CreateJavaVM

jint Arguments::parse(const JavaVMInitArgs* initial_cmd_args) {
  assert(verify_special_jvm_flags(false), "deprecated and obsolete flag table inconsistent");
  JVMFlag::check_all_flag_declarations();

  // If flag "-XX:Flags=flags-file" is used it will be the first option to be processed.
  const char* hotspotrc = ".hotspotrc";
  bool settings_file_specified = false;
  bool needs_hotspotrc_warning = false;
  ScopedVMInitArgs initial_vm_options_args("");
  ScopedVMInitArgs initial_java_tool_options_args("env_var='JAVA_TOOL_OPTIONS'");
  ScopedVMInitArgs initial_java_options_args("env_var='_JAVA_OPTIONS'");

  // Pointers to current working set of containers
  JavaVMInitArgs* cur_cmd_args;
  JavaVMInitArgs* cur_vm_options_args;
  JavaVMInitArgs* cur_java_options_args;
  JavaVMInitArgs* cur_java_tool_options_args;

  // Containers for modified/expanded options
  ScopedVMInitArgs mod_cmd_args("cmd_line_args");
  ScopedVMInitArgs mod_vm_options_args("vm_options_args");
  ScopedVMInitArgs mod_java_tool_options_args("env_var='JAVA_TOOL_OPTIONS'");
  ScopedVMInitArgs mod_java_options_args("env_var='_JAVA_OPTIONS'");


  jint code =
      parse_java_tool_options_environment_variable(&initial_java_tool_options_args);
  if (code != JNI_OK) {
    return code;
  }

  code = parse_java_options_environment_variable(&initial_java_options_args);
  if (code != JNI_OK) {
    return code;
  }

  // Parse the options in the /java.base/jdk/internal/vm/options resource, if present
  char *vmoptions = ClassLoader::lookup_vm_options();
  if (vmoptions != nullptr) {
    code = parse_options_buffer("vm options resource", vmoptions, strlen(vmoptions), &initial_vm_options_args);
    FREE_C_HEAP_ARRAY(char, vmoptions);
    if (code != JNI_OK) {
      return code;
    }
  }

  code = expand_vm_options_as_needed(initial_java_tool_options_args.get(),
                                     &mod_java_tool_options_args,
                                     &cur_java_tool_options_args);
  if (code != JNI_OK) {
    return code;
  }

  code = expand_vm_options_as_needed(initial_cmd_args,
                                     &mod_cmd_args,
                                     &cur_cmd_args);
  if (code != JNI_OK) {
    return code;
  }

  code = expand_vm_options_as_needed(initial_java_options_args.get(),
                                     &mod_java_options_args,
                                     &cur_java_options_args);
  if (code != JNI_OK) {
    return code;
  }

  code = expand_vm_options_as_needed(initial_vm_options_args.get(),
                                     &mod_vm_options_args,
                                     &cur_vm_options_args);
  if (code != JNI_OK) {
    return code;
  }

  const char* flags_file = Arguments::get_jvm_flags_file();
  settings_file_specified = (flags_file != nullptr);

  if (IgnoreUnrecognizedVMOptions) {
    cur_cmd_args->ignoreUnrecognized = true;
    cur_java_tool_options_args->ignoreUnrecognized = true;
    cur_java_options_args->ignoreUnrecognized = true;
  }

  // Parse specified settings file
  if (settings_file_specified) {
    if (!process_settings_file(flags_file, true,
                               cur_cmd_args->ignoreUnrecognized)) {
      return JNI_EINVAL;
    }
  } else {
#ifdef ASSERT
    // Parse default .hotspotrc settings file
    if (!process_settings_file(".hotspotrc", false,
                               cur_cmd_args->ignoreUnrecognized)) {
      return JNI_EINVAL;
    }
#else
    struct stat buf;
    if (os::stat(hotspotrc, &buf) == 0) {
      needs_hotspotrc_warning = true;
    }
#endif
  }

  if (PrintVMOptions) {
    print_options(cur_java_tool_options_args);
    print_options(cur_cmd_args);
    print_options(cur_java_options_args);
  }

  // Parse JavaVMInitArgs structure passed in, as well as JAVA_TOOL_OPTIONS and _JAVA_OPTIONS
  jint result = parse_vm_init_args(cur_vm_options_args,
                                   cur_java_tool_options_args,
                                   cur_java_options_args,
                                   cur_cmd_args);

  if (result != JNI_OK) {
    return result;
  }

  // Delay warning until here so that we've had a chance to process
  // the -XX:-PrintWarnings flag
  if (needs_hotspotrc_warning) {
    warning("%s file is present but has been ignored.  "
            "Run with -XX:Flags=%s to load the file.",
            hotspotrc, hotspotrc);
  }

  if (needs_module_property_warning) {
    warning("Ignoring system property options whose names match the '-Djdk.module.*'."
            " names that are reserved for internal use.");
  }

#if defined(_ALLBSD_SOURCE) || defined(AIX)  // UseLargePages is not yet supported on BSD and AIX.
  UNSUPPORTED_OPTION(UseLargePages);
#endif

#if defined(AIX)
  UNSUPPORTED_OPTION_NULL(AllocateHeapAt);
#endif

#ifndef PRODUCT
  if (TraceBytecodesAt != 0) {
    TraceBytecodes = true;
  }
#endif // PRODUCT

  if (ScavengeRootsInCode == 0) {
    if (!FLAG_IS_DEFAULT(ScavengeRootsInCode)) {
      warning("Forcing ScavengeRootsInCode non-zero");
    }
    ScavengeRootsInCode = 1;
  }

  if (!handle_deprecated_print_gc_flags()) {
    return JNI_EINVAL;
  }

  // Set object alignment values.
  set_object_alignment();

#if !INCLUDE_CDS
  if (CDSConfig::is_dumping_static_archive() || RequireSharedSpaces) {
    jio_fprintf(defaultStream::error_stream(),
      "Shared spaces are not supported in this VM\n");
    return JNI_ERR;
  }
  if (DumpLoadedClassList != nullptr) {
    jio_fprintf(defaultStream::error_stream(),
      "DumpLoadedClassList is not supported in this VM\n");
    return JNI_ERR;
  }
  if ((CDSConfig::is_using_archive() && xshare_auto_cmd_line) ||
      log_is_enabled(Info, cds)) {
    warning("Shared spaces are not supported in this VM");
    UseSharedSpaces = false;
    LogConfiguration::configure_stdout(LogLevel::Off, true, LOG_TAGS(cds));
  }
  no_shared_spaces("CDS Disabled");
#endif // INCLUDE_CDS

  // Verify NMT arguments
  const NMT_TrackingLevel lvl = NMTUtil::parse_tracking_level(NativeMemoryTracking);
  if (lvl == NMT_unknown) {
    jio_fprintf(defaultStream::error_stream(),
                "Syntax error, expecting -XX:NativeMemoryTracking=[off|summary|detail]\n");
    return JNI_ERR;
  }
  if (PrintNMTStatistics && lvl == NMT_off) {
    warning("PrintNMTStatistics is disabled, because native memory tracking is not enabled");
    FLAG_SET_DEFAULT(PrintNMTStatistics, false);
  }

  bool trace_dependencies = log_is_enabled(Debug, dependencies);
  if (trace_dependencies && VerifyDependencies) {
    warning("dependency logging results may be inflated by VerifyDependencies");
  }

  bool log_class_load_cause = log_is_enabled(Info, class, load, cause, native) ||
                              log_is_enabled(Info, class, load, cause);
  if (log_class_load_cause && LogClassLoadingCauseFor == nullptr) {
    warning("class load cause logging will not produce output without LogClassLoadingCauseFor");
  }

  apply_debugger_ergo();

  // The VMThread needs to stop now and then to execute these debug options.
  if ((HandshakeALot || SafepointALot) && FLAG_IS_DEFAULT(GuaranteedSafepointInterval)) {
    FLAG_SET_DEFAULT(GuaranteedSafepointInterval, 1000);
  }

  if (log_is_enabled(Info, arguments)) {
    LogStream st(Log(arguments)::info());
    Arguments::print_on(&st);
  }

  return JNI_OK;
}

jint Arguments::apply_ergo() {
  // Set flags based on ergonomics.
  jint result = set_ergonomics_flags();
  if (result != JNI_OK) return result;

  // Set heap size based on available physical memory
  set_heap_size();

  GCConfig::arguments()->initialize();

  CDSConfig::initialize();

  // Initialize Metaspace flags and alignments
  Metaspace::ergo_initialize();

  if (!StringDedup::ergo_initialize()) {
    return JNI_EINVAL;
  }

  // Set compiler flags after GC is selected and GC specific
  // flags (LoopStripMiningIter) are set.
  CompilerConfig::ergo_initialize();

  // Set bytecode rewriting flags
  set_bytecode_flags();

  // Set flags if aggressive optimization flags are enabled
  jint code = set_aggressive_opts_flags();
  if (code != JNI_OK) {
    return code;
  }

  if (FLAG_IS_DEFAULT(UseSecondarySupersTable)) {
    FLAG_SET_DEFAULT(UseSecondarySupersTable, VM_Version::supports_secondary_supers_table());
  } else if (UseSecondarySupersTable && !VM_Version::supports_secondary_supers_table()) {
    warning("UseSecondarySupersTable is not supported");
    FLAG_SET_DEFAULT(UseSecondarySupersTable, false);
  }
  if (!UseSecondarySupersTable) {
    FLAG_SET_DEFAULT(StressSecondarySupers, false);
    FLAG_SET_DEFAULT(VerifySecondarySupers, false);
  }

#ifdef ZERO
  // Clear flags not supported on zero.
  FLAG_SET_DEFAULT(ProfileInterpreter, false);
#endif // ZERO

  if (PrintAssembly && FLAG_IS_DEFAULT(DebugNonSafepoints)) {
    warning("PrintAssembly is enabled; turning on DebugNonSafepoints to gain additional output");
    DebugNonSafepoints = true;
  }

  if (FLAG_IS_CMDLINE(CompressedClassSpaceSize) && !UseCompressedClassPointers) {
    warning("Setting CompressedClassSpaceSize has no effect when compressed class pointers are not used");
  }

  // Treat the odd case where local verification is enabled but remote
  // verification is not as if both were enabled.
  if (BytecodeVerificationLocal && !BytecodeVerificationRemote) {
    log_info(verification)("Turning on remote verification because local verification is on");
    FLAG_SET_DEFAULT(BytecodeVerificationRemote, true);
  }

#ifndef PRODUCT
  if (!LogVMOutput && FLAG_IS_DEFAULT(LogVMOutput)) {
    if (use_vm_log()) {
      LogVMOutput = true;
    }
  }
#endif // PRODUCT

  if (PrintCommandLineFlags) {
    JVMFlag::printSetFlags(tty);
  }

#if COMPILER2_OR_JVMCI
  if (!FLAG_IS_DEFAULT(EnableVectorSupport) && !EnableVectorSupport) {
    if (!FLAG_IS_DEFAULT(EnableVectorReboxing) && EnableVectorReboxing) {
      warning("Disabling EnableVectorReboxing since EnableVectorSupport is turned off.");
    }
    FLAG_SET_DEFAULT(EnableVectorReboxing, false);

    if (!FLAG_IS_DEFAULT(EnableVectorAggressiveReboxing) && EnableVectorAggressiveReboxing) {
      if (!EnableVectorReboxing) {
        warning("Disabling EnableVectorAggressiveReboxing since EnableVectorReboxing is turned off.");
      } else {
        warning("Disabling EnableVectorAggressiveReboxing since EnableVectorSupport is turned off.");
      }
    }
    FLAG_SET_DEFAULT(EnableVectorAggressiveReboxing, false);

    if (!FLAG_IS_DEFAULT(UseVectorStubs) && UseVectorStubs) {
      warning("Disabling UseVectorStubs since EnableVectorSupport is turned off.");
    }
    FLAG_SET_DEFAULT(UseVectorStubs, false);
  }
#endif // COMPILER2_OR_JVMCI

  if (FLAG_IS_CMDLINE(DiagnoseSyncOnValueBasedClasses)) {
    if (DiagnoseSyncOnValueBasedClasses == ObjectSynchronizer::LOG_WARNING && !log_is_enabled(Info, valuebasedclasses)) {
      LogConfiguration::configure_stdout(LogLevel::Info, true, LOG_TAGS(valuebasedclasses));
    }
  }
  return JNI_OK;
}

jint Arguments::adjust_after_os() {
  if (UseNUMA) {
    if (UseParallelGC) {
      if (FLAG_IS_DEFAULT(MinHeapDeltaBytes)) {
         FLAG_SET_DEFAULT(MinHeapDeltaBytes, 64*M);
      }
    }
  }
  return JNI_OK;
}

int Arguments::PropertyList_count(SystemProperty* pl) {
  int count = 0;
  while(pl != nullptr) {
    count++;
    pl = pl->next();
  }
  return count;
}

// Return the number of readable properties.
int Arguments::PropertyList_readable_count(SystemProperty* pl) {
  int count = 0;
  while(pl != nullptr) {
    if (pl->readable()) {
      count++;
    }
    pl = pl->next();
  }
  return count;
}

const char* Arguments::PropertyList_get_value(SystemProperty *pl, const char* key) {
  assert(key != nullptr, "just checking");
  SystemProperty* prop;
  for (prop = pl; prop != nullptr; prop = prop->next()) {
    if (strcmp(key, prop->key()) == 0) return prop->value();
  }
  return nullptr;
}

// Return the value of the requested property provided that it is a readable property.
const char* Arguments::PropertyList_get_readable_value(SystemProperty *pl, const char* key) {
  assert(key != nullptr, "just checking");
  SystemProperty* prop;
  // Return the property value if the keys match and the property is not internal or
  // it's the special internal property "jdk.boot.class.path.append".
  for (prop = pl; prop != nullptr; prop = prop->next()) {
    if (strcmp(key, prop->key()) == 0) {
      if (!prop->internal()) {
        return prop->value();
      } else if (strcmp(key, "jdk.boot.class.path.append") == 0) {
        return prop->value();
      } else {
        // Property is internal and not jdk.boot.class.path.append so return null.
        return nullptr;
      }
    }
  }
  return nullptr;
}

void Arguments::PropertyList_add(SystemProperty** plist, SystemProperty *new_p) {
  SystemProperty* p = *plist;
  if (p == nullptr) {
    *plist = new_p;
  } else {
    while (p->next() != nullptr) {
      p = p->next();
    }
    p->set_next(new_p);
  }
}

void Arguments::PropertyList_add(SystemProperty** plist, const char* k, const char* v,
                                 bool writeable, bool internal) {
  if (plist == nullptr)
    return;

  SystemProperty* new_p = new SystemProperty(k, v, writeable, internal);
  PropertyList_add(plist, new_p);
}

void Arguments::PropertyList_add(SystemProperty *element) {
  PropertyList_add(&_system_properties, element);
}

// This add maintains unique property key in the list.
void Arguments::PropertyList_unique_add(SystemProperty** plist, const char* k, const char* v,
                                        PropertyAppendable append, PropertyWriteable writeable,
                                        PropertyInternal internal) {
  if (plist == nullptr)
    return;

  // If property key exists and is writeable, then update with new value.
  // Trying to update a non-writeable property is silently ignored.
  SystemProperty* prop;
  for (prop = *plist; prop != nullptr; prop = prop->next()) {
    if (strcmp(k, prop->key()) == 0) {
      if (append == AppendProperty) {
        prop->append_writeable_value(v);
      } else {
        prop->set_writeable_value(v);
      }
      return;
    }
  }

  PropertyList_add(plist, k, v, writeable == WriteableProperty, internal == InternalProperty);
}

// Copies src into buf, replacing "%%" with "%" and "%p" with pid
// Returns true if all of the source pointed by src has been copied over to
// the destination buffer pointed by buf. Otherwise, returns false.
// Notes:
// 1. If the length (buflen) of the destination buffer excluding the
// null terminator character is not long enough for holding the expanded
// pid characters, it also returns false instead of returning the partially
// expanded one.
// 2. The passed in "buflen" should be large enough to hold the null terminator.
bool Arguments::copy_expand_pid(const char* src, size_t srclen,
                                char* buf, size_t buflen) {
  const char* p = src;
  char* b = buf;
  const char* src_end = &src[srclen];
  char* buf_end = &buf[buflen - 1];

  while (p < src_end && b < buf_end) {
    if (*p == '%') {
      switch (*(++p)) {
      case '%':         // "%%" ==> "%"
        *b++ = *p++;
        break;
      case 'p':  {       //  "%p" ==> current process id
        // buf_end points to the character before the last character so
        // that we could write '\0' to the end of the buffer.
        size_t buf_sz = buf_end - b + 1;
        int ret = jio_snprintf(b, buf_sz, "%d", os::current_process_id());

        // if jio_snprintf fails or the buffer is not long enough to hold
        // the expanded pid, returns false.
        if (ret < 0 || ret >= (int)buf_sz) {
          return false;
        } else {
          b += ret;
          assert(*b == '\0', "fail in copy_expand_pid");
          if (p == src_end && b == buf_end + 1) {
            // reach the end of the buffer.
            return true;
          }
        }
        p++;
        break;
      }
      default :
        *b++ = '%';
      }
    } else {
      *b++ = *p++;
    }
  }
  *b = '\0';
  return (p == src_end); // return false if not all of the source was copied
}<|MERGE_RESOLUTION|>--- conflicted
+++ resolved
@@ -513,40 +513,11 @@
 
   { "MetaspaceReclaimPolicy",       JDK_Version::undefined(), JDK_Version::jdk(21), JDK_Version::undefined() },
 
-<<<<<<< HEAD
-=======
-  { "G1ConcRefinementGreenZone",    JDK_Version::undefined(), JDK_Version::jdk(20), JDK_Version::jdk(24) },
-  { "G1ConcRefinementYellowZone",   JDK_Version::undefined(), JDK_Version::jdk(20), JDK_Version::jdk(24) },
-  { "G1ConcRefinementRedZone",      JDK_Version::undefined(), JDK_Version::jdk(20), JDK_Version::jdk(24) },
-  { "G1ConcRefinementThresholdStep", JDK_Version::undefined(), JDK_Version::jdk(20), JDK_Version::jdk(24) },
-  { "G1UseAdaptiveConcRefinement",  JDK_Version::undefined(), JDK_Version::jdk(20), JDK_Version::jdk(24) },
-  { "G1ConcRefinementServiceIntervalMillis", JDK_Version::undefined(), JDK_Version::jdk(20), JDK_Version::jdk(24) },
-
-  { "G1ConcRSLogCacheSize",         JDK_Version::undefined(), JDK_Version::jdk(21), JDK_Version::jdk(24) },
-  { "G1ConcRSHotCardLimit",         JDK_Version::undefined(), JDK_Version::jdk(21), JDK_Version::jdk(24) },
-  { "RefDiscoveryPolicy",           JDK_Version::undefined(), JDK_Version::jdk(21), JDK_Version::jdk(24) },
-
-  { "AdaptiveSizePolicyCollectionCostMargin",   JDK_Version::undefined(), JDK_Version::jdk(23), JDK_Version::jdk(24) },
-  { "MaxGCMinorPauseMillis",        JDK_Version::jdk(8), JDK_Version::jdk(23), JDK_Version::jdk(24) },
-  { "MaxRAMFraction",               JDK_Version::jdk(10),  JDK_Version::jdk(23), JDK_Version::jdk(24) },
-  { "MinRAMFraction",               JDK_Version::jdk(10),  JDK_Version::jdk(23), JDK_Version::jdk(24) },
-  { "InitialRAMFraction",           JDK_Version::jdk(10),  JDK_Version::jdk(23), JDK_Version::jdk(24) },
-  { "DefaultMaxRAMFraction",        JDK_Version::jdk(8),  JDK_Version::jdk(23), JDK_Version::jdk(24) },
-  { "TLABStats",                    JDK_Version::jdk(12), JDK_Version::jdk(23), JDK_Version::jdk(24) },
-  { "GCLockerEdenExpansionPercent", JDK_Version::undefined(), JDK_Version::jdk(23), JDK_Version::jdk(24) },
-  { "NUMAPageScanRate",             JDK_Version::undefined(), JDK_Version::jdk(23), JDK_Version::jdk(24) },
-  { "ProcessDistributionStride",    JDK_Version::undefined(), JDK_Version::jdk(23), JDK_Version::jdk(24) },
-
-  { "ParallelOldDeadWoodLimiterMean",   JDK_Version::undefined(), JDK_Version::jdk(23), JDK_Version::jdk(24) },
-  { "ParallelOldDeadWoodLimiterStdDev", JDK_Version::undefined(), JDK_Version::jdk(23), JDK_Version::jdk(24) },
-  { "UseNeon",                      JDK_Version::undefined(), JDK_Version::jdk(23), JDK_Version::jdk(24) },
-  { "ScavengeBeforeFullGC",         JDK_Version::undefined(), JDK_Version::jdk(23), JDK_Version::jdk(24) },
 #if defined(X86)
   { "UseRTMLocking",                JDK_Version::jdk(23), JDK_Version::jdk(24), JDK_Version::jdk(25) },
   { "UseRTMDeopt",                  JDK_Version::jdk(23), JDK_Version::jdk(24), JDK_Version::jdk(25) },
   { "RTMRetryCount",                JDK_Version::jdk(23), JDK_Version::jdk(24), JDK_Version::jdk(25) },
 #endif // X86
->>>>>>> 3a01b47a
 #ifdef ASSERT
   { "DummyObsoleteTestFlag",        JDK_Version::undefined(), JDK_Version::jdk(18), JDK_Version::undefined() },
 #endif
