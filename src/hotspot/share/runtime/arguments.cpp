--- conflicted
+++ resolved
@@ -1814,18 +1814,6 @@
   }
 #endif
 
-<<<<<<< HEAD
-#if !defined(X86) && !defined(AARCH64) && !defined(RISCV64) && !defined(ARM) && !defined(PPC64) && !defined(S390)
-  if (LockingMode == LM_LIGHTWEIGHT) {
-    FLAG_SET_CMDLINE(LockingMode, LM_LEGACY);
-    warning("New lightweight locking not supported on this platform");
-  }
-  if (UseObjectMonitorTable) {
-    FLAG_SET_CMDLINE(UseObjectMonitorTable, false);
-    warning("UseObjectMonitorTable not supported on this platform");
-  }
-#endif
-
 #ifndef _LP64
   if (LockingMode == LM_LEGACY) {
     FLAG_SET_CMDLINE(LockingMode, LM_LIGHTWEIGHT);
@@ -1835,8 +1823,6 @@
   }
 #endif
 
-=======
->>>>>>> 19642bd3
   if (UseObjectMonitorTable && LockingMode != LM_LIGHTWEIGHT) {
     // ObjectMonitorTable requires lightweight locking.
     FLAG_SET_CMDLINE(UseObjectMonitorTable, false);
