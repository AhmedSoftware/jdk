/*
 * Copyright (c) 1997, 2024, Oracle and/or its affiliates. All rights reserved.
 * DO NOT ALTER OR REMOVE COPYRIGHT NOTICES OR THIS FILE HEADER.
 *
 * This code is free software; you can redistribute it and/or modify it
 * under the terms of the GNU General Public License version 2 only, as
 * published by the Free Software Foundation.
 *
 * This code is distributed in the hope that it will be useful, but WITHOUT
 * ANY WARRANTY; without even the implied warranty of MERCHANTABILITY or
 * FITNESS FOR A PARTICULAR PURPOSE.  See the GNU General Public License
 * version 2 for more details (a copy is included in the LICENSE file that
 * accompanied this code).
 *
 * You should have received a copy of the GNU General Public License version
 * 2 along with this work; if not, write to the Free Software Foundation,
 * Inc., 51 Franklin St, Fifth Floor, Boston, MA 02110-1301 USA.
 *
 * Please contact Oracle, 500 Oracle Parkway, Redwood Shores, CA 94065 USA
 * or visit www.oracle.com if you need additional information or have any
 * questions.
 *
 */

#include "precompiled.hpp"
#include "cds/cds_globals.hpp"
#include "cds/cdsConfig.hpp"
#include "cds/filemap.hpp"
#include "classfile/classLoader.hpp"
#include "classfile/javaAssertions.hpp"
#include "classfile/moduleEntry.hpp"
#include "classfile/stringTable.hpp"
#include "classfile/symbolTable.hpp"
#include "compiler/compilerDefinitions.hpp"
#include "gc/shared/gcArguments.hpp"
#include "gc/shared/gcConfig.hpp"
#include "gc/shared/genArguments.hpp"
#include "gc/shared/stringdedup/stringDedup.hpp"
#include "gc/shared/tlab_globals.hpp"
#include "jvm.h"
#include "logging/log.hpp"
#include "logging/logConfiguration.hpp"
#include "logging/logStream.hpp"
#include "logging/logTag.hpp"
#include "memory/allocation.inline.hpp"
#include "nmt/nmtCommon.hpp"
#include "oops/compressedKlass.hpp"
#include "oops/instanceKlass.hpp"
#include "oops/oop.inline.hpp"
#include "prims/jvmtiAgentList.hpp"
#include "prims/jvmtiExport.hpp"
#include "runtime/arguments.hpp"
#include "runtime/flags/jvmFlag.hpp"
#include "runtime/flags/jvmFlagAccess.hpp"
#include "runtime/flags/jvmFlagLimit.hpp"
#include "runtime/globals_extension.hpp"
#include "runtime/java.hpp"
#include "runtime/os.hpp"
#include "runtime/safepoint.hpp"
#include "runtime/safepointMechanism.hpp"
#include "runtime/synchronizer.hpp"
#include "runtime/vm_version.hpp"
#include "services/management.hpp"
#include "utilities/align.hpp"
#include "utilities/checkedCast.hpp"
#include "utilities/debug.hpp"
#include "utilities/defaultStream.hpp"
#include "utilities/macros.hpp"
#include "utilities/parseInteger.hpp"
#include "utilities/powerOfTwo.hpp"
#include "utilities/stringUtils.hpp"
#include "utilities/systemMemoryBarrier.hpp"
#if INCLUDE_JFR
#include "jfr/jfr.hpp"
#endif

#include <limits>

static const char _default_java_launcher[] = "generic";

#define DEFAULT_JAVA_LAUNCHER _default_java_launcher

char*  Arguments::_jvm_flags_file               = nullptr;
char** Arguments::_jvm_flags_array              = nullptr;
int    Arguments::_num_jvm_flags                = 0;
char** Arguments::_jvm_args_array               = nullptr;
int    Arguments::_num_jvm_args                 = 0;
unsigned int Arguments::_addmods_count          = 0;
char*  Arguments::_java_command                 = nullptr;
SystemProperty* Arguments::_system_properties   = nullptr;
size_t Arguments::_conservative_max_heap_alignment = 0;
Arguments::Mode Arguments::_mode                = _mixed;
const char*  Arguments::_java_vendor_url_bug    = nullptr;
const char*  Arguments::_sun_java_launcher      = DEFAULT_JAVA_LAUNCHER;
bool   Arguments::_sun_java_launcher_is_altjvm  = false;

// These parameters are reset in method parse_vm_init_args()
bool   Arguments::_AlwaysCompileLoopMethods     = AlwaysCompileLoopMethods;
bool   Arguments::_UseOnStackReplacement        = UseOnStackReplacement;
bool   Arguments::_BackgroundCompilation        = BackgroundCompilation;
bool   Arguments::_ClipInlining                 = ClipInlining;
size_t Arguments::_default_SharedBaseAddress    = SharedBaseAddress;

bool   Arguments::_enable_preview               = false;

LegacyGCLogging Arguments::_legacyGCLogging     = { nullptr, 0 };

// These are not set by the JDK's built-in launchers, but they can be set by
// programs that embed the JVM using JNI_CreateJavaVM. See comments around
// JavaVMOption in jni.h.
abort_hook_t     Arguments::_abort_hook         = nullptr;
exit_hook_t      Arguments::_exit_hook          = nullptr;
vfprintf_hook_t  Arguments::_vfprintf_hook      = nullptr;


SystemProperty *Arguments::_sun_boot_library_path = nullptr;
SystemProperty *Arguments::_java_library_path = nullptr;
SystemProperty *Arguments::_java_home = nullptr;
SystemProperty *Arguments::_java_class_path = nullptr;
SystemProperty *Arguments::_jdk_boot_class_path_append = nullptr;
SystemProperty *Arguments::_vm_info = nullptr;

GrowableArray<ModulePatchPath*> *Arguments::_patch_mod_prefix = nullptr;
PathString *Arguments::_boot_class_path = nullptr;
bool Arguments::_has_jimage = false;

char* Arguments::_ext_dirs = nullptr;

// True if -Xshare:auto option was specified.
static bool xshare_auto_cmd_line = false;

// True if -Xint/-Xmixed/-Xcomp were specified
static bool mode_flag_cmd_line = false;

bool PathString::set_value(const char *value, AllocFailType alloc_failmode) {
  char* new_value = AllocateHeap(strlen(value)+1, mtArguments, alloc_failmode);
  if (new_value == nullptr) {
    assert(alloc_failmode == AllocFailStrategy::RETURN_NULL, "must be");
    return false;
  }
  if (_value != nullptr) {
    FreeHeap(_value);
  }
  _value = new_value;
  strcpy(_value, value);
  return true;
}

void PathString::append_value(const char *value) {
  char *sp;
  size_t len = 0;
  if (value != nullptr) {
    len = strlen(value);
    if (_value != nullptr) {
      len += strlen(_value);
    }
    sp = AllocateHeap(len+2, mtArguments);
    assert(sp != nullptr, "Unable to allocate space for new append path value");
    if (sp != nullptr) {
      if (_value != nullptr) {
        strcpy(sp, _value);
        strcat(sp, os::path_separator());
        strcat(sp, value);
        FreeHeap(_value);
      } else {
        strcpy(sp, value);
      }
      _value = sp;
    }
  }
}

PathString::PathString(const char* value) {
  if (value == nullptr) {
    _value = nullptr;
  } else {
    _value = AllocateHeap(strlen(value)+1, mtArguments);
    strcpy(_value, value);
  }
}

PathString::~PathString() {
  if (_value != nullptr) {
    FreeHeap(_value);
    _value = nullptr;
  }
}

ModulePatchPath::ModulePatchPath(const char* module_name, const char* path) {
  assert(module_name != nullptr && path != nullptr, "Invalid module name or path value");
  size_t len = strlen(module_name) + 1;
  _module_name = AllocateHeap(len, mtInternal);
  strncpy(_module_name, module_name, len); // copy the trailing null
  _path =  new PathString(path);
}

ModulePatchPath::~ModulePatchPath() {
  if (_module_name != nullptr) {
    FreeHeap(_module_name);
    _module_name = nullptr;
  }
  if (_path != nullptr) {
    delete _path;
    _path = nullptr;
  }
}

SystemProperty::SystemProperty(const char* key, const char* value, bool writeable, bool internal) : PathString(value) {
  if (key == nullptr) {
    _key = nullptr;
  } else {
    _key = AllocateHeap(strlen(key)+1, mtArguments);
    strcpy(_key, key);
  }
  _next = nullptr;
  _internal = internal;
  _writeable = writeable;
}

// Check if head of 'option' matches 'name', and sets 'tail' to the remaining
// part of the option string.
static bool match_option(const JavaVMOption *option, const char* name,
                         const char** tail) {
  size_t len = strlen(name);
  if (strncmp(option->optionString, name, len) == 0) {
    *tail = option->optionString + len;
    return true;
  } else {
    return false;
  }
}

// Check if 'option' matches 'name'. No "tail" is allowed.
static bool match_option(const JavaVMOption *option, const char* name) {
  const char* tail = nullptr;
  bool result = match_option(option, name, &tail);
  if (tail != nullptr && *tail == '\0') {
    return result;
  } else {
    return false;
  }
}

// Return true if any of the strings in null-terminated array 'names' matches.
// If tail_allowed is true, then the tail must begin with a colon; otherwise,
// the option must match exactly.
static bool match_option(const JavaVMOption* option, const char** names, const char** tail,
  bool tail_allowed) {
  for (/* empty */; *names != nullptr; ++names) {
  if (match_option(option, *names, tail)) {
      if (**tail == '\0' || (tail_allowed && **tail == ':')) {
        return true;
      }
    }
  }
  return false;
}

#if INCLUDE_JFR
static bool _has_jfr_option = false;  // is using JFR

// return true on failure
static bool match_jfr_option(const JavaVMOption** option) {
  assert((*option)->optionString != nullptr, "invariant");
  char* tail = nullptr;
  if (match_option(*option, "-XX:StartFlightRecording", (const char**)&tail)) {
    _has_jfr_option = true;
    return Jfr::on_start_flight_recording_option(option, tail);
  } else if (match_option(*option, "-XX:FlightRecorderOptions", (const char**)&tail)) {
    _has_jfr_option = true;
    return Jfr::on_flight_recorder_option(option, tail);
  }
  return false;
}

bool Arguments::has_jfr_option() {
  return _has_jfr_option;
}
#endif

static void logOption(const char* opt) {
  if (PrintVMOptions) {
    jio_fprintf(defaultStream::output_stream(), "VM option '%s'\n", opt);
  }
}

bool needs_module_property_warning = false;

#define MODULE_PROPERTY_PREFIX "jdk.module."
#define MODULE_PROPERTY_PREFIX_LEN 11
#define ADDEXPORTS "addexports"
#define ADDEXPORTS_LEN 10
#define ADDREADS "addreads"
#define ADDREADS_LEN 8
#define ADDOPENS "addopens"
#define ADDOPENS_LEN 8
#define PATCH "patch"
#define PATCH_LEN 5
#define ADDMODS "addmods"
#define ADDMODS_LEN 7
#define LIMITMODS "limitmods"
#define LIMITMODS_LEN 9
#define PATH "path"
#define PATH_LEN 4
#define UPGRADE_PATH "upgrade.path"
#define UPGRADE_PATH_LEN 12
#define ENABLE_NATIVE_ACCESS "enable.native.access"
#define ENABLE_NATIVE_ACCESS_LEN 20
#define ILLEGAL_NATIVE_ACCESS "illegal.native.access"
#define ILLEGAL_NATIVE_ACCESS_LEN 21

// Return TRUE if option matches 'property', or 'property=', or 'property.'.
static bool matches_property_suffix(const char* option, const char* property, size_t len) {
  return ((strncmp(option, property, len) == 0) &&
          (option[len] == '=' || option[len] == '.' || option[len] == '\0'));
}

// Return true if property starts with "jdk.module." and its ensuing chars match
// any of the reserved module properties.
// property should be passed without the leading "-D".
bool Arguments::is_internal_module_property(const char* property) {
  if  (strncmp(property, MODULE_PROPERTY_PREFIX, MODULE_PROPERTY_PREFIX_LEN) == 0) {
    const char* property_suffix = property + MODULE_PROPERTY_PREFIX_LEN;
    if (matches_property_suffix(property_suffix, ADDEXPORTS, ADDEXPORTS_LEN) ||
        matches_property_suffix(property_suffix, ADDREADS, ADDREADS_LEN) ||
        matches_property_suffix(property_suffix, ADDOPENS, ADDOPENS_LEN) ||
        matches_property_suffix(property_suffix, PATCH, PATCH_LEN) ||
        matches_property_suffix(property_suffix, ADDMODS, ADDMODS_LEN) ||
        matches_property_suffix(property_suffix, LIMITMODS, LIMITMODS_LEN) ||
        matches_property_suffix(property_suffix, PATH, PATH_LEN) ||
        matches_property_suffix(property_suffix, UPGRADE_PATH, UPGRADE_PATH_LEN) ||
        matches_property_suffix(property_suffix, ILLEGAL_NATIVE_ACCESS, ILLEGAL_NATIVE_ACCESS_LEN) ||
        matches_property_suffix(property_suffix, ENABLE_NATIVE_ACCESS, ENABLE_NATIVE_ACCESS_LEN)) {
      return true;
    }
  }
  return false;
}

<<<<<<< HEAD
bool Arguments::is_add_modules_property(const char* key) {
  if (strncmp(key, MODULE_PROPERTY_PREFIX, MODULE_PROPERTY_PREFIX_LEN) == 0) {
    const char* property_suffix = key + MODULE_PROPERTY_PREFIX_LEN;
    if (matches_property_suffix(property_suffix, ADDMODS, ADDMODS_LEN)) {
      return true;
    }
  }
  return false;
=======
// Return true if the key matches the --module-path property name ("jdk.module.path").
bool Arguments::is_module_path_property(const char* key) {
  return (strcmp(key, MODULE_PROPERTY_PREFIX PATH) == 0);
>>>>>>> 4d50cbb5
}

// Process java launcher properties.
void Arguments::process_sun_java_launcher_properties(JavaVMInitArgs* args) {
  // See if sun.java.launcher or sun.java.launcher.is_altjvm is defined.
  // Must do this before setting up other system properties,
  // as some of them may depend on launcher type.
  for (int index = 0; index < args->nOptions; index++) {
    const JavaVMOption* option = args->options + index;
    const char* tail;

    if (match_option(option, "-Dsun.java.launcher=", &tail)) {
      process_java_launcher_argument(tail, option->extraInfo);
      continue;
    }
    if (match_option(option, "-Dsun.java.launcher.is_altjvm=", &tail)) {
      if (strcmp(tail, "true") == 0) {
        _sun_java_launcher_is_altjvm = true;
      }
      continue;
    }
  }
}

// Initialize system properties key and value.
void Arguments::init_system_properties() {

  // Set up _boot_class_path which is not a property but
  // relies heavily on argument processing and the jdk.boot.class.path.append
  // property. It is used to store the underlying boot class path.
  _boot_class_path = new PathString(nullptr);

  PropertyList_add(&_system_properties, new SystemProperty("java.vm.specification.name",
                                                           "Java Virtual Machine Specification",  false));
  PropertyList_add(&_system_properties, new SystemProperty("java.vm.version", VM_Version::vm_release(),  false));
  PropertyList_add(&_system_properties, new SystemProperty("java.vm.name", VM_Version::vm_name(),  false));
  PropertyList_add(&_system_properties, new SystemProperty("jdk.debug", VM_Version::jdk_debug_level(),  false));

  // Initialize the vm.info now, but it will need updating after argument parsing.
  _vm_info = new SystemProperty("java.vm.info", VM_Version::vm_info_string(), true);

  // Following are JVMTI agent writable properties.
  // Properties values are set to nullptr and they are
  // os specific they are initialized in os::init_system_properties_values().
  _sun_boot_library_path = new SystemProperty("sun.boot.library.path", nullptr,  true);
  _java_library_path = new SystemProperty("java.library.path", nullptr,  true);
  _java_home =  new SystemProperty("java.home", nullptr,  true);
  _java_class_path = new SystemProperty("java.class.path", "",  true);
  // jdk.boot.class.path.append is a non-writeable, internal property.
  // It can only be set by either:
  //    - -Xbootclasspath/a:
  //    - AddToBootstrapClassLoaderSearch during JVMTI OnLoad phase
  _jdk_boot_class_path_append = new SystemProperty("jdk.boot.class.path.append", nullptr, false, true);

  // Add to System Property list.
  PropertyList_add(&_system_properties, _sun_boot_library_path);
  PropertyList_add(&_system_properties, _java_library_path);
  PropertyList_add(&_system_properties, _java_home);
  PropertyList_add(&_system_properties, _java_class_path);
  PropertyList_add(&_system_properties, _jdk_boot_class_path_append);
  PropertyList_add(&_system_properties, _vm_info);

  // Set OS specific system properties values
  os::init_system_properties_values();
}

// Update/Initialize System properties after JDK version number is known
void Arguments::init_version_specific_system_properties() {
  enum { bufsz = 16 };
  char buffer[bufsz];
  const char* spec_vendor = "Oracle Corporation";
  uint32_t spec_version = JDK_Version::current().major_version();

  jio_snprintf(buffer, bufsz, UINT32_FORMAT, spec_version);

  PropertyList_add(&_system_properties,
      new SystemProperty("java.vm.specification.vendor",  spec_vendor, false));
  PropertyList_add(&_system_properties,
      new SystemProperty("java.vm.specification.version", buffer, false));
  PropertyList_add(&_system_properties,
      new SystemProperty("java.vm.vendor", VM_Version::vm_vendor(),  false));
}

/*
 *  -XX argument processing:
 *
 *  -XX arguments are defined in several places, such as:
 *      globals.hpp, globals_<cpu>.hpp, globals_<os>.hpp, <compiler>_globals.hpp, or <gc>_globals.hpp.
 *  -XX arguments are parsed in parse_argument().
 *  -XX argument bounds checking is done in check_vm_args_consistency().
 *
 * Over time -XX arguments may change. There are mechanisms to handle common cases:
 *
 *      ALIASED: An option that is simply another name for another option. This is often
 *               part of the process of deprecating a flag, but not all aliases need
 *               to be deprecated.
 *
 *               Create an alias for an option by adding the old and new option names to the
 *               "aliased_jvm_flags" table. Delete the old variable from globals.hpp (etc).
 *
 *   DEPRECATED: An option that is supported, but a warning is printed to let the user know that
 *               support may be removed in the future. Both regular and aliased options may be
 *               deprecated.
 *
 *               Add a deprecation warning for an option (or alias) by adding an entry in the
 *               "special_jvm_flags" table and setting the "deprecated_in" field.
 *               Often an option "deprecated" in one major release will
 *               be made "obsolete" in the next. In this case the entry should also have its
 *               "obsolete_in" field set.
 *
 *     OBSOLETE: An option that has been removed (and deleted from globals.hpp), but is still accepted
 *               on the command line. A warning is printed to let the user know that option might not
 *               be accepted in the future.
 *
 *               Add an obsolete warning for an option by adding an entry in the "special_jvm_flags"
 *               table and setting the "obsolete_in" field.
 *
 *      EXPIRED: A deprecated or obsolete option that has an "accept_until" version less than or equal
 *               to the current JDK version. The system will flatly refuse to admit the existence of
 *               the flag. This allows a flag to die automatically over JDK releases.
 *
 *               Note that manual cleanup of expired options should be done at major JDK version upgrades:
 *                  - Newly expired options should be removed from the special_jvm_flags and aliased_jvm_flags tables.
 *                  - Newly obsolete or expired deprecated options should have their global variable
 *                    definitions removed (from globals.hpp, etc) and related implementations removed.
 *
 * Recommended approach for removing options:
 *
 * To remove options commonly used by customers (e.g. product -XX options), use
 * the 3-step model adding major release numbers to the deprecate, obsolete and expire columns.
 *
 * To remove internal options (e.g. diagnostic, experimental, develop options), use
 * a 2-step model adding major release numbers to the obsolete and expire columns.
 *
 * To change the name of an option, use the alias table as well as a 2-step
 * model adding major release numbers to the deprecate and expire columns.
 * Think twice about aliasing commonly used customer options.
 *
 * There are times when it is appropriate to leave a future release number as undefined.
 *
 * Tests:  Aliases should be tested in VMAliasOptions.java.
 *         Deprecated options should be tested in VMDeprecatedOptions.java.
 */

// The special_jvm_flags table declares options that are being deprecated and/or obsoleted. The
// "deprecated_in" or "obsolete_in" fields may be set to "undefined", but not both.
// When the JDK version reaches 'deprecated_in' limit, the JVM will process this flag on
// the command-line as usual, but will issue a warning.
// When the JDK version reaches 'obsolete_in' limit, the JVM will continue accepting this flag on
// the command-line, while issuing a warning and ignoring the flag value.
// Once the JDK version reaches 'expired_in' limit, the JVM will flatly refuse to admit the
// existence of the flag.
//
// MANUAL CLEANUP ON JDK VERSION UPDATES:
// This table ensures that the handling of options will update automatically when the JDK
// version is incremented, but the source code needs to be cleanup up manually:
// - As "deprecated" options age into "obsolete" or "expired" options, the associated "globals"
//   variable should be removed, as well as users of the variable.
// - As "deprecated" options age into "obsolete" options, move the entry into the
//   "Obsolete Flags" section of the table.
// - All expired options should be removed from the table.
static SpecialFlag const special_jvm_flags[] = {
  // -------------- Deprecated Flags --------------
  // --- Non-alias flags - sorted by obsolete_in then expired_in:
  { "AllowRedefinitionToAddDeleteMethods", JDK_Version::jdk(13), JDK_Version::undefined(), JDK_Version::undefined() },
  { "FlightRecorder",               JDK_Version::jdk(13), JDK_Version::undefined(), JDK_Version::undefined() },
  { "ZGenerational",                JDK_Version::jdk(23), JDK_Version::undefined(), JDK_Version::undefined() },
  { "DumpSharedSpaces",             JDK_Version::jdk(18), JDK_Version::jdk(19), JDK_Version::undefined() },
  { "DynamicDumpSharedSpaces",      JDK_Version::jdk(18), JDK_Version::jdk(19), JDK_Version::undefined() },
  { "RequireSharedSpaces",          JDK_Version::jdk(18), JDK_Version::jdk(19), JDK_Version::undefined() },
  { "UseSharedSpaces",              JDK_Version::jdk(18), JDK_Version::jdk(19), JDK_Version::undefined() },
  { "DontYieldALot",                JDK_Version::jdk(23), JDK_Version::jdk(24), JDK_Version::jdk(25) },
#ifdef LINUX
  { "UseLinuxPosixThreadCPUClocks", JDK_Version::jdk(24), JDK_Version::jdk(25), JDK_Version::jdk(26) },
#endif
  { "LockingMode",                  JDK_Version::jdk(24), JDK_Version::jdk(26), JDK_Version::jdk(27) },
  // --- Deprecated alias flags (see also aliased_jvm_flags) - sorted by obsolete_in then expired_in:
  { "CreateMinidumpOnCrash",        JDK_Version::jdk(9),  JDK_Version::undefined(), JDK_Version::undefined() },

  // -------------- Obsolete Flags - sorted by expired_in --------------

  { "MetaspaceReclaimPolicy",       JDK_Version::undefined(), JDK_Version::jdk(21), JDK_Version::undefined() },

  { "UseNotificationThread",        JDK_Version::jdk(23), JDK_Version::jdk(24), JDK_Version::jdk(25) },
  { "PreserveAllAnnotations",       JDK_Version::jdk(23), JDK_Version::jdk(24), JDK_Version::jdk(25) },
  { "UseEmptySlotsInSupers",        JDK_Version::jdk(23), JDK_Version::jdk(24), JDK_Version::jdk(25) },
  { "OldSize",                      JDK_Version::jdk(23), JDK_Version::jdk(24), JDK_Version::jdk(25) },
#if defined(X86)
  { "UseRTMLocking",                JDK_Version::jdk(23), JDK_Version::jdk(24), JDK_Version::jdk(25) },
  { "UseRTMDeopt",                  JDK_Version::jdk(23), JDK_Version::jdk(24), JDK_Version::jdk(25) },
  { "RTMRetryCount",                JDK_Version::jdk(23), JDK_Version::jdk(24), JDK_Version::jdk(25) },
#endif // X86


  { "BaseFootPrintEstimate",           JDK_Version::undefined(), JDK_Version::jdk(24), JDK_Version::jdk(25) },
  { "HeapFirstMaximumCompactionCount", JDK_Version::undefined(), JDK_Version::jdk(24), JDK_Version::jdk(25) },
  { "UseVtableBasedCHA",               JDK_Version::undefined(), JDK_Version::jdk(24), JDK_Version::jdk(25) },
#ifdef ASSERT
  { "DummyObsoleteTestFlag",        JDK_Version::undefined(), JDK_Version::jdk(18), JDK_Version::undefined() },
#endif

#ifdef TEST_VERIFY_SPECIAL_JVM_FLAGS
  // These entries will generate build errors.  Their purpose is to test the macros.
  { "dep > obs",                    JDK_Version::jdk(9), JDK_Version::jdk(8), JDK_Version::undefined() },
  { "dep > exp ",                   JDK_Version::jdk(9), JDK_Version::undefined(), JDK_Version::jdk(8) },
  { "obs > exp ",                   JDK_Version::undefined(), JDK_Version::jdk(9), JDK_Version::jdk(8) },
  { "obs > exp",                    JDK_Version::jdk(8), JDK_Version::undefined(), JDK_Version::jdk(10) },
  { "not deprecated or obsolete",   JDK_Version::undefined(), JDK_Version::undefined(), JDK_Version::jdk(9) },
  { "dup option",                   JDK_Version::jdk(9), JDK_Version::undefined(), JDK_Version::undefined() },
  { "dup option",                   JDK_Version::jdk(9), JDK_Version::undefined(), JDK_Version::undefined() },
#endif

  { nullptr, JDK_Version(0), JDK_Version(0) }
};

// Flags that are aliases for other flags.
typedef struct {
  const char* alias_name;
  const char* real_name;
} AliasedFlag;

static AliasedFlag const aliased_jvm_flags[] = {
  { "CreateMinidumpOnCrash",    "CreateCoredumpOnCrash" },
  { nullptr, nullptr}
};

// Return true if "v" is less than "other", where "other" may be "undefined".
static bool version_less_than(JDK_Version v, JDK_Version other) {
  assert(!v.is_undefined(), "must be defined");
  if (!other.is_undefined() && v.compare(other) >= 0) {
    return false;
  } else {
    return true;
  }
}

static bool lookup_special_flag(const char *flag_name, SpecialFlag& flag) {
  for (size_t i = 0; special_jvm_flags[i].name != nullptr; i++) {
    if ((strcmp(special_jvm_flags[i].name, flag_name) == 0)) {
      flag = special_jvm_flags[i];
      return true;
    }
  }
  return false;
}

bool Arguments::is_obsolete_flag(const char *flag_name, JDK_Version* version) {
  assert(version != nullptr, "Must provide a version buffer");
  SpecialFlag flag;
  if (lookup_special_flag(flag_name, flag)) {
    if (!flag.obsolete_in.is_undefined()) {
      if (!version_less_than(JDK_Version::current(), flag.obsolete_in)) {
        *version = flag.obsolete_in;
        // This flag may have been marked for obsoletion in this version, but we may not
        // have actually removed it yet. Rather than ignoring it as soon as we reach
        // this version we allow some time for the removal to happen. So if the flag
        // still actually exists we process it as normal, but issue an adjusted warning.
        const JVMFlag *real_flag = JVMFlag::find_declared_flag(flag_name);
        if (real_flag != nullptr) {
          char version_str[256];
          version->to_string(version_str, sizeof(version_str));
          warning("Temporarily processing option %s; support is scheduled for removal in %s",
                  flag_name, version_str);
          return false;
        }
        return true;
      }
    }
  }
  return false;
}

int Arguments::is_deprecated_flag(const char *flag_name, JDK_Version* version) {
  assert(version != nullptr, "Must provide a version buffer");
  SpecialFlag flag;
  if (lookup_special_flag(flag_name, flag)) {
    if (!flag.deprecated_in.is_undefined()) {
      if (version_less_than(JDK_Version::current(), flag.obsolete_in) &&
          version_less_than(JDK_Version::current(), flag.expired_in)) {
        *version = flag.deprecated_in;
        return 1;
      } else {
        return -1;
      }
    }
  }
  return 0;
}

const char* Arguments::real_flag_name(const char *flag_name) {
  for (size_t i = 0; aliased_jvm_flags[i].alias_name != nullptr; i++) {
    const AliasedFlag& flag_status = aliased_jvm_flags[i];
    if (strcmp(flag_status.alias_name, flag_name) == 0) {
        return flag_status.real_name;
    }
  }
  return flag_name;
}

#ifdef ASSERT
static bool lookup_special_flag(const char *flag_name, size_t skip_index) {
  for (size_t i = 0; special_jvm_flags[i].name != nullptr; i++) {
    if ((i != skip_index) && (strcmp(special_jvm_flags[i].name, flag_name) == 0)) {
      return true;
    }
  }
  return false;
}

// Verifies the correctness of the entries in the special_jvm_flags table.
// If there is a semantic error (i.e. a bug in the table) such as the obsoletion
// version being earlier than the deprecation version, then a warning is issued
// and verification fails - by returning false. If it is detected that the table
// is out of date, with respect to the current version, then ideally a warning is
// issued but verification does not fail. This allows the VM to operate when the
// version is first updated, without needing to update all the impacted flags at
// the same time. In practice we can't issue the warning immediately when the version
// is updated as it occurs for every test and some tests are not prepared to handle
// unexpected output - see 8196739. Instead we only check if the table is up-to-date
// if the check_globals flag is true, and in addition allow a grace period and only
// check for stale flags when we hit build 25 (which is far enough into the 6 month
// release cycle that all flag updates should have been processed, whilst still
// leaving time to make the change before RDP2).
// We use a gtest to call this, passing true, so that we can detect stale flags before
// the end of the release cycle.

static const int SPECIAL_FLAG_VALIDATION_BUILD = 25;

bool Arguments::verify_special_jvm_flags(bool check_globals) {
  bool success = true;
  for (size_t i = 0; special_jvm_flags[i].name != nullptr; i++) {
    const SpecialFlag& flag = special_jvm_flags[i];
    if (lookup_special_flag(flag.name, i)) {
      warning("Duplicate special flag declaration \"%s\"", flag.name);
      success = false;
    }
    if (flag.deprecated_in.is_undefined() &&
        flag.obsolete_in.is_undefined()) {
      warning("Special flag entry \"%s\" must declare version deprecated and/or obsoleted in.", flag.name);
      success = false;
    }

    if (!flag.deprecated_in.is_undefined()) {
      if (!version_less_than(flag.deprecated_in, flag.obsolete_in)) {
        warning("Special flag entry \"%s\" must be deprecated before obsoleted.", flag.name);
        success = false;
      }

      if (!version_less_than(flag.deprecated_in, flag.expired_in)) {
        warning("Special flag entry \"%s\" must be deprecated before expired.", flag.name);
        success = false;
      }
    }

    if (!flag.obsolete_in.is_undefined()) {
      if (!version_less_than(flag.obsolete_in, flag.expired_in)) {
        warning("Special flag entry \"%s\" must be obsoleted before expired.", flag.name);
        success = false;
      }

      // if flag has become obsolete it should not have a "globals" flag defined anymore.
      if (check_globals && VM_Version::vm_build_number() >= SPECIAL_FLAG_VALIDATION_BUILD &&
          !version_less_than(JDK_Version::current(), flag.obsolete_in)) {
        if (JVMFlag::find_declared_flag(flag.name) != nullptr) {
          warning("Global variable for obsolete special flag entry \"%s\" should be removed", flag.name);
          success = false;
        }
      }

    } else if (!flag.expired_in.is_undefined()) {
      warning("Special flag entry \"%s\" must be explicitly obsoleted before expired.", flag.name);
      success = false;
    }

    if (!flag.expired_in.is_undefined()) {
      // if flag has become expired it should not have a "globals" flag defined anymore.
      if (check_globals && VM_Version::vm_build_number() >= SPECIAL_FLAG_VALIDATION_BUILD &&
          !version_less_than(JDK_Version::current(), flag.expired_in)) {
        if (JVMFlag::find_declared_flag(flag.name) != nullptr) {
          warning("Global variable for expired flag entry \"%s\" should be removed", flag.name);
          success = false;
        }
      }
    }
  }
  return success;
}
#endif

bool Arguments::atojulong(const char *s, julong* result) {
  return parse_integer(s, result);
}

Arguments::ArgsRange Arguments::check_memory_size(julong size, julong min_size, julong max_size) {
  if (size < min_size) return arg_too_small;
  if (size > max_size) return arg_too_big;
  return arg_in_range;
}

// Describe an argument out of range error
void Arguments::describe_range_error(ArgsRange errcode) {
  switch(errcode) {
  case arg_too_big:
    jio_fprintf(defaultStream::error_stream(),
                "The specified size exceeds the maximum "
                "representable size.\n");
    break;
  case arg_too_small:
  case arg_unreadable:
  case arg_in_range:
    // do nothing for now
    break;
  default:
    ShouldNotReachHere();
  }
}

static bool set_bool_flag(JVMFlag* flag, bool value, JVMFlagOrigin origin) {
  if (JVMFlagAccess::set_bool(flag, &value, origin) == JVMFlag::SUCCESS) {
    return true;
  } else {
    return false;
  }
}

static bool set_fp_numeric_flag(JVMFlag* flag, const char* value, JVMFlagOrigin origin) {
  // strtod allows leading whitespace, but our flag format does not.
  if (*value == '\0' || isspace((unsigned char) *value)) {
    return false;
  }
  char* end;
  errno = 0;
  double v = strtod(value, &end);
  if ((errno != 0) || (*end != 0)) {
    return false;
  }
  if (g_isnan(v) || !g_isfinite(v)) {
    // Currently we cannot handle these special values.
    return false;
  }

  if (JVMFlagAccess::set_double(flag, &v, origin) == JVMFlag::SUCCESS) {
    return true;
  }
  return false;
}

static bool set_numeric_flag(JVMFlag* flag, const char* value, JVMFlagOrigin origin) {
  JVMFlag::Error result = JVMFlag::WRONG_FORMAT;

  if (flag->is_int()) {
    int v;
    if (parse_integer(value, &v)) {
      result = JVMFlagAccess::set_int(flag, &v, origin);
    }
  } else if (flag->is_uint()) {
    uint v;
    if (parse_integer(value, &v)) {
      result = JVMFlagAccess::set_uint(flag, &v, origin);
    }
  } else if (flag->is_intx()) {
    intx v;
    if (parse_integer(value, &v)) {
      result = JVMFlagAccess::set_intx(flag, &v, origin);
    }
  } else if (flag->is_uintx()) {
    uintx v;
    if (parse_integer(value, &v)) {
      result = JVMFlagAccess::set_uintx(flag, &v, origin);
    }
  } else if (flag->is_uint64_t()) {
    uint64_t v;
    if (parse_integer(value, &v)) {
      result = JVMFlagAccess::set_uint64_t(flag, &v, origin);
    }
  } else if (flag->is_size_t()) {
    size_t v;
    if (parse_integer(value, &v)) {
      result = JVMFlagAccess::set_size_t(flag, &v, origin);
    }
  }

  return result == JVMFlag::SUCCESS;
}

static bool set_string_flag(JVMFlag* flag, const char* value, JVMFlagOrigin origin) {
  if (value[0] == '\0') {
    value = nullptr;
  }
  if (JVMFlagAccess::set_ccstr(flag, &value, origin) != JVMFlag::SUCCESS) return false;
  // Contract:  JVMFlag always returns a pointer that needs freeing.
  FREE_C_HEAP_ARRAY(char, value);
  return true;
}

static bool append_to_string_flag(JVMFlag* flag, const char* new_value, JVMFlagOrigin origin) {
  const char* old_value = "";
  if (JVMFlagAccess::get_ccstr(flag, &old_value) != JVMFlag::SUCCESS) return false;
  size_t old_len = old_value != nullptr ? strlen(old_value) : 0;
  size_t new_len = strlen(new_value);
  const char* value;
  char* free_this_too = nullptr;
  if (old_len == 0) {
    value = new_value;
  } else if (new_len == 0) {
    value = old_value;
  } else {
     size_t length = old_len + 1 + new_len + 1;
     char* buf = NEW_C_HEAP_ARRAY(char, length, mtArguments);
    // each new setting adds another LINE to the switch:
    jio_snprintf(buf, length, "%s\n%s", old_value, new_value);
    value = buf;
    free_this_too = buf;
  }
  (void) JVMFlagAccess::set_ccstr(flag, &value, origin);
  // JVMFlag always returns a pointer that needs freeing.
  FREE_C_HEAP_ARRAY(char, value);
  // JVMFlag made its own copy, so I must delete my own temp. buffer.
  FREE_C_HEAP_ARRAY(char, free_this_too);
  return true;
}

const char* Arguments::handle_aliases_and_deprecation(const char* arg) {
  const char* real_name = real_flag_name(arg);
  JDK_Version since = JDK_Version();
  switch (is_deprecated_flag(arg, &since)) {
  case -1: {
      // Obsolete or expired, so don't process normally,
      // but allow for an obsolete flag we're still
      // temporarily allowing.
      if (!is_obsolete_flag(arg, &since)) {
        return real_name;
      }
      // Note if we're not considered obsolete then we can't be expired either
      // as obsoletion must come first.
      return nullptr;
    }
    case 0:
      return real_name;
    case 1: {
      char version[256];
      since.to_string(version, sizeof(version));
      if (real_name != arg) {
        warning("Option %s was deprecated in version %s and will likely be removed in a future release. Use option %s instead.",
                arg, version, real_name);
      } else {
        warning("Option %s was deprecated in version %s and will likely be removed in a future release.",
                arg, version);
      }
      return real_name;
    }
  }
  ShouldNotReachHere();
  return nullptr;
}

#define BUFLEN 255

JVMFlag* Arguments::find_jvm_flag(const char* name, size_t name_length) {
  char name_copied[BUFLEN+1];
  if (name[name_length] != 0) {
    if (name_length > BUFLEN) {
      return nullptr;
    } else {
      strncpy(name_copied, name, name_length);
      name_copied[name_length] = '\0';
      name = name_copied;
    }
  }

  const char* real_name = Arguments::handle_aliases_and_deprecation(name);
  if (real_name == nullptr) {
    return nullptr;
  }
  JVMFlag* flag = JVMFlag::find_flag(real_name);
  return flag;
}

bool Arguments::parse_argument(const char* arg, JVMFlagOrigin origin) {
  bool is_bool = false;
  bool bool_val = false;
  char c = *arg;
  if (c == '+' || c == '-') {
    is_bool = true;
    bool_val = (c == '+');
    arg++;
  }

  const char* name = arg;
  while (true) {
    c = *arg;
    if (isalnum(c) || (c == '_')) {
      ++arg;
    } else {
      break;
    }
  }

  size_t name_len = size_t(arg - name);
  if (name_len == 0) {
    return false;
  }

  JVMFlag* flag = find_jvm_flag(name, name_len);
  if (flag == nullptr) {
    return false;
  }

  if (is_bool) {
    if (*arg != 0) {
      // Error -- extra characters such as -XX:+BoolFlag=123
      return false;
    }
    return set_bool_flag(flag, bool_val, origin);
  }

  if (arg[0] == '=') {
    const char* value = arg + 1;
    if (flag->is_ccstr()) {
      if (flag->ccstr_accumulates()) {
        return append_to_string_flag(flag, value, origin);
      } else {
        return set_string_flag(flag, value, origin);
      }
    } else if (flag->is_double()) {
      return set_fp_numeric_flag(flag, value, origin);
    } else {
      return set_numeric_flag(flag, value, origin);
    }
  }

  if (arg[0] == ':' && arg[1] == '=') {
    // -XX:Foo:=xxx will reset the string flag to the given value.
    const char* value = arg + 2;
    return set_string_flag(flag, value, origin);
  }

  return false;
}

void Arguments::add_string(char*** bldarray, int* count, const char* arg) {
  assert(bldarray != nullptr, "illegal argument");

  if (arg == nullptr) {
    return;
  }

  int new_count = *count + 1;

  // expand the array and add arg to the last element
  if (*bldarray == nullptr) {
    *bldarray = NEW_C_HEAP_ARRAY(char*, new_count, mtArguments);
  } else {
    *bldarray = REALLOC_C_HEAP_ARRAY(char*, *bldarray, new_count, mtArguments);
  }
  (*bldarray)[*count] = os::strdup_check_oom(arg);
  *count = new_count;
}

void Arguments::build_jvm_args(const char* arg) {
  add_string(&_jvm_args_array, &_num_jvm_args, arg);
}

void Arguments::build_jvm_flags(const char* arg) {
  add_string(&_jvm_flags_array, &_num_jvm_flags, arg);
}

// utility function to return a string that concatenates all
// strings in a given char** array
const char* Arguments::build_resource_string(char** args, int count) {
  if (args == nullptr || count == 0) {
    return nullptr;
  }
  size_t length = 0;
  for (int i = 0; i < count; i++) {
    length += strlen(args[i]) + 1; // add 1 for a space or null terminating character
  }
  char* s = NEW_RESOURCE_ARRAY(char, length);
  char* dst = s;
  for (int j = 0; j < count; j++) {
    size_t offset = strlen(args[j]) + 1; // add 1 for a space or null terminating character
    jio_snprintf(dst, length, "%s ", args[j]); // jio_snprintf will replace the last space character with null character
    dst += offset;
    length -= offset;
  }
  return (const char*) s;
}

void Arguments::print_on(outputStream* st) {
  st->print_cr("VM Arguments:");
  if (num_jvm_flags() > 0) {
    st->print("jvm_flags: "); print_jvm_flags_on(st);
    st->cr();
  }
  if (num_jvm_args() > 0) {
    st->print("jvm_args: "); print_jvm_args_on(st);
    st->cr();
  }
  st->print_cr("java_command: %s", java_command() ? java_command() : "<unknown>");
  if (_java_class_path != nullptr) {
    char* path = _java_class_path->value();
    size_t len = strlen(path);
    st->print("java_class_path (initial): ");
    // Avoid using st->print_cr() because path length maybe longer than O_BUFLEN.
    if (len == 0) {
      st->print_raw_cr("<not set>");
    } else {
      st->print_raw_cr(path, len);
    }
  }
  st->print_cr("Launcher Type: %s", _sun_java_launcher);
}

void Arguments::print_summary_on(outputStream* st) {
  // Print the command line.  Environment variables that are helpful for
  // reproducing the problem are written later in the hs_err file.
  // flags are from setting file
  if (num_jvm_flags() > 0) {
    st->print_raw("Settings File: ");
    print_jvm_flags_on(st);
    st->cr();
  }
  // args are the command line and environment variable arguments.
  st->print_raw("Command Line: ");
  if (num_jvm_args() > 0) {
    print_jvm_args_on(st);
  }
  // this is the classfile and any arguments to the java program
  if (java_command() != nullptr) {
    st->print("%s", java_command());
  }
  st->cr();
}

void Arguments::print_jvm_flags_on(outputStream* st) {
  if (_num_jvm_flags > 0) {
    for (int i=0; i < _num_jvm_flags; i++) {
      st->print("%s ", _jvm_flags_array[i]);
    }
  }
}

void Arguments::print_jvm_args_on(outputStream* st) {
  if (_num_jvm_args > 0) {
    for (int i=0; i < _num_jvm_args; i++) {
      st->print("%s ", _jvm_args_array[i]);
    }
  }
}

bool Arguments::process_argument(const char* arg,
                                 jboolean ignore_unrecognized,
                                 JVMFlagOrigin origin) {
  JDK_Version since = JDK_Version();

  if (parse_argument(arg, origin)) {
    return true;
  }

  // Determine if the flag has '+', '-', or '=' characters.
  bool has_plus_minus = (*arg == '+' || *arg == '-');
  const char* const argname = has_plus_minus ? arg + 1 : arg;

  size_t arg_len;
  const char* equal_sign = strchr(argname, '=');
  if (equal_sign == nullptr) {
    arg_len = strlen(argname);
  } else {
    arg_len = equal_sign - argname;
  }

  // Only make the obsolete check for valid arguments.
  if (arg_len <= BUFLEN) {
    // Construct a string which consists only of the argument name without '+', '-', or '='.
    char stripped_argname[BUFLEN+1]; // +1 for '\0'
    jio_snprintf(stripped_argname, arg_len+1, "%s", argname); // +1 for '\0'
    if (is_obsolete_flag(stripped_argname, &since)) {
      char version[256];
      since.to_string(version, sizeof(version));
      warning("Ignoring option %s; support was removed in %s", stripped_argname, version);
      return true;
    }
  }

  // For locked flags, report a custom error message if available.
  // Otherwise, report the standard unrecognized VM option.
  const JVMFlag* found_flag = JVMFlag::find_declared_flag((const char*)argname, arg_len);
  if (found_flag != nullptr) {
    char locked_message_buf[BUFLEN];
    JVMFlag::MsgType msg_type = found_flag->get_locked_message(locked_message_buf, BUFLEN);
    if (strlen(locked_message_buf) != 0) {
#ifdef PRODUCT
      bool mismatched = msg_type == JVMFlag::DEVELOPER_FLAG_BUT_PRODUCT_BUILD;
      if (ignore_unrecognized && mismatched) {
        return true;
      }
#endif
      jio_fprintf(defaultStream::error_stream(), "%s", locked_message_buf);
    }
    if (found_flag->is_bool() && !has_plus_minus) {
      jio_fprintf(defaultStream::error_stream(),
        "Missing +/- setting for VM option '%s'\n", argname);
    } else if (!found_flag->is_bool() && has_plus_minus) {
      jio_fprintf(defaultStream::error_stream(),
        "Unexpected +/- setting in VM option '%s'\n", argname);
    } else {
      jio_fprintf(defaultStream::error_stream(),
        "Improperly specified VM option '%s'\n", argname);
    }
  } else {
    if (ignore_unrecognized) {
      return true;
    }
    jio_fprintf(defaultStream::error_stream(),
                "Unrecognized VM option '%s'\n", argname);
    JVMFlag* fuzzy_matched = JVMFlag::fuzzy_match((const char*)argname, arg_len, true);
    if (fuzzy_matched != nullptr) {
      jio_fprintf(defaultStream::error_stream(),
                  "Did you mean '%s%s%s'?\n",
                  (fuzzy_matched->is_bool()) ? "(+/-)" : "",
                  fuzzy_matched->name(),
                  (fuzzy_matched->is_bool()) ? "" : "=<value>");
    }
  }

  // allow for commandline "commenting out" options like -XX:#+Verbose
  return arg[0] == '#';
}

bool Arguments::process_settings_file(const char* file_name, bool should_exist, jboolean ignore_unrecognized) {
  FILE* stream = os::fopen(file_name, "rb");
  if (stream == nullptr) {
    if (should_exist) {
      jio_fprintf(defaultStream::error_stream(),
                  "Could not open settings file %s\n", file_name);
      return false;
    } else {
      return true;
    }
  }

  char token[1024];
  int  pos = 0;

  bool in_white_space = true;
  bool in_comment     = false;
  bool in_quote       = false;
  int  quote_c        = 0;
  bool result         = true;

  int c = getc(stream);
  while(c != EOF && pos < (int)(sizeof(token)-1)) {
    if (in_white_space) {
      if (in_comment) {
        if (c == '\n') in_comment = false;
      } else {
        if (c == '#') in_comment = true;
        else if (!isspace((unsigned char) c)) {
          in_white_space = false;
          token[pos++] = checked_cast<char>(c);
        }
      }
    } else {
      if (c == '\n' || (!in_quote && isspace((unsigned char) c))) {
        // token ends at newline, or at unquoted whitespace
        // this allows a way to include spaces in string-valued options
        token[pos] = '\0';
        logOption(token);
        result &= process_argument(token, ignore_unrecognized, JVMFlagOrigin::CONFIG_FILE);
        build_jvm_flags(token);
        pos = 0;
        in_white_space = true;
        in_quote = false;
      } else if (!in_quote && (c == '\'' || c == '"')) {
        in_quote = true;
        quote_c = c;
      } else if (in_quote && (c == quote_c)) {
        in_quote = false;
      } else {
        token[pos++] = checked_cast<char>(c);
      }
    }
    c = getc(stream);
  }
  if (pos > 0) {
    token[pos] = '\0';
    result &= process_argument(token, ignore_unrecognized, JVMFlagOrigin::CONFIG_FILE);
    build_jvm_flags(token);
  }
  fclose(stream);
  return result;
}

//=============================================================================================================
// Parsing of properties (-D)

const char* Arguments::get_property(const char* key) {
  return PropertyList_get_value(system_properties(), key);
}

bool Arguments::add_property(const char* prop, PropertyWriteable writeable, PropertyInternal internal) {
  const char* eq = strchr(prop, '=');
  const char* key;
  const char* value = "";

  if (eq == nullptr) {
    // property doesn't have a value, thus use passed string
    key = prop;
  } else {
    // property have a value, thus extract it and save to the
    // allocated string
    size_t key_len = eq - prop;
    char* tmp_key = AllocateHeap(key_len + 1, mtArguments);

    jio_snprintf(tmp_key, key_len + 1, "%s", prop);
    key = tmp_key;

    value = &prop[key_len + 1];
  }

<<<<<<< HEAD
#if INCLUDE_CDS
  if (is_internal_module_property(key) && !is_add_modules_property(key)) {
    MetaspaceShared::disable_optimized_module_handling();
    log_info(cds)("optimized module handling: disabled due to incompatible property: %s=%s", key, value);
  }
  if (strcmp(key, "jdk.module.showModuleResolution") == 0 ||
      strcmp(key, "jdk.module.validation") == 0 ||
      strcmp(key, "java.system.class.loader") == 0) {
    CDSConfig::disable_loading_full_module_graph();
    CDSConfig::disable_dumping_full_module_graph();
    log_info(cds)("full module graph: disabled due to incompatible property: %s=%s", key, value);
  }
#endif
=======
  if (internal == ExternalProperty) {
    CDSConfig::check_incompatible_property(key, value);
  }
>>>>>>> 4d50cbb5

  if (strcmp(key, "java.compiler") == 0) {
    // we no longer support java.compiler system property, log a warning and let it get
    // passed to Java, like any other system property
    if (strlen(value) == 0 || strcasecmp(value, "NONE") == 0) {
        // for applications using NONE or empty value, log a more informative message
        warning("The java.compiler system property is obsolete and no longer supported, use -Xint");
    } else {
        warning("The java.compiler system property is obsolete and no longer supported.");
    }
  } else if (strcmp(key, "sun.java.launcher.is_altjvm") == 0) {
    // sun.java.launcher.is_altjvm property is
    // private and is processed in process_sun_java_launcher_properties();
    // the sun.java.launcher property is passed on to the java application
  } else if (strcmp(key, "sun.boot.library.path") == 0) {
    // append is true, writable is true, internal is false
    PropertyList_unique_add(&_system_properties, key, value, AppendProperty,
                            WriteableProperty, ExternalProperty);
  } else {
    if (strcmp(key, "sun.java.command") == 0) {
      char *old_java_command = _java_command;
      _java_command = os::strdup_check_oom(value, mtArguments);
      if (old_java_command != nullptr) {
        os::free(old_java_command);
      }
    } else if (strcmp(key, "java.vendor.url.bug") == 0) {
      // If this property is set on the command line then its value will be
      // displayed in VM error logs as the URL at which to submit such logs.
      // Normally the URL displayed in error logs is different from the value
      // of this system property, so a different property should have been
      // used here, but we leave this as-is in case someone depends upon it.
      const char* old_java_vendor_url_bug = _java_vendor_url_bug;
      // save it in _java_vendor_url_bug, so JVM fatal error handler can access
      // its value without going through the property list or making a Java call.
      _java_vendor_url_bug = os::strdup_check_oom(value, mtArguments);
      if (old_java_vendor_url_bug != nullptr) {
        os::free((void *)old_java_vendor_url_bug);
      }
    }

    // Create new property and add at the end of the list
    PropertyList_unique_add(&_system_properties, key, value, AddProperty, writeable, internal);
  }

  if (key != prop) {
    // SystemProperty copy passed value, thus free previously allocated
    // memory
    FreeHeap((void *)key);
  }

  return true;
}

//===========================================================================================================
// Setting int/mixed/comp mode flags

void Arguments::set_mode_flags(Mode mode) {
  // Set up default values for all flags.
  // If you add a flag to any of the branches below,
  // add a default value for it here.
  _mode                      = mode;

  // Ensure Agent_OnLoad has the correct initial values.
  // This may not be the final mode; mode may change later in onload phase.
  PropertyList_unique_add(&_system_properties, "java.vm.info",
                          VM_Version::vm_info_string(), AddProperty, UnwriteableProperty, ExternalProperty);

  UseInterpreter             = true;
  UseCompiler                = true;
  UseLoopCounter             = true;

  // Default values may be platform/compiler dependent -
  // use the saved values
  ClipInlining               = Arguments::_ClipInlining;
  AlwaysCompileLoopMethods   = Arguments::_AlwaysCompileLoopMethods;
  UseOnStackReplacement      = Arguments::_UseOnStackReplacement;
  BackgroundCompilation      = Arguments::_BackgroundCompilation;

  // Change from defaults based on mode
  switch (mode) {
  default:
    ShouldNotReachHere();
    break;
  case _int:
    UseCompiler              = false;
    UseLoopCounter           = false;
    AlwaysCompileLoopMethods = false;
    UseOnStackReplacement    = false;
    break;
  case _mixed:
    // same as default
    break;
  case _comp:
    UseInterpreter           = false;
    BackgroundCompilation    = false;
    ClipInlining             = false;
    break;
  }
}

// Conflict: required to use shared spaces (-Xshare:on), but
// incompatible command line options were chosen.
void Arguments::no_shared_spaces(const char* message) {
  if (RequireSharedSpaces) {
    jio_fprintf(defaultStream::error_stream(),
      "Class data sharing is inconsistent with other specified options.\n");
    vm_exit_during_initialization("Unable to use shared archive", message);
  } else {
    log_info(cds)("Unable to use shared archive: %s", message);
    UseSharedSpaces = false;
  }
}

static void set_object_alignment() {
  // Object alignment.
  assert(is_power_of_2(ObjectAlignmentInBytes), "ObjectAlignmentInBytes must be power of 2");
  MinObjAlignmentInBytes     = ObjectAlignmentInBytes;
  assert(MinObjAlignmentInBytes >= HeapWordsPerLong * HeapWordSize, "ObjectAlignmentInBytes value is too small");
  MinObjAlignment            = MinObjAlignmentInBytes / HeapWordSize;
  assert(MinObjAlignmentInBytes == MinObjAlignment * HeapWordSize, "ObjectAlignmentInBytes value is incorrect");
  MinObjAlignmentInBytesMask = MinObjAlignmentInBytes - 1;

  LogMinObjAlignmentInBytes  = exact_log2(ObjectAlignmentInBytes);
  LogMinObjAlignment         = LogMinObjAlignmentInBytes - LogHeapWordSize;

  // Oop encoding heap max
  OopEncodingHeapMax = (uint64_t(max_juint) + 1) << LogMinObjAlignmentInBytes;
}

size_t Arguments::max_heap_for_compressed_oops() {
  // Avoid sign flip.
  assert(OopEncodingHeapMax > (uint64_t)os::vm_page_size(), "Unusual page size");
  // We need to fit both the null page and the heap into the memory budget, while
  // keeping alignment constraints of the heap. To guarantee the latter, as the
  // null page is located before the heap, we pad the null page to the conservative
  // maximum alignment that the GC may ever impose upon the heap.
  size_t displacement_due_to_null_page = align_up(os::vm_page_size(),
                                                  _conservative_max_heap_alignment);

  LP64_ONLY(return OopEncodingHeapMax - displacement_due_to_null_page);
  NOT_LP64(ShouldNotReachHere(); return 0);
}

void Arguments::set_use_compressed_oops() {
#ifdef _LP64
  // MaxHeapSize is not set up properly at this point, but
  // the only value that can override MaxHeapSize if we are
  // to use UseCompressedOops are InitialHeapSize and MinHeapSize.
  size_t max_heap_size = MAX3(MaxHeapSize, InitialHeapSize, MinHeapSize);

  if (max_heap_size <= max_heap_for_compressed_oops()) {
    if (FLAG_IS_DEFAULT(UseCompressedOops)) {
      FLAG_SET_ERGO(UseCompressedOops, true);
    }
  } else {
    if (UseCompressedOops && !FLAG_IS_DEFAULT(UseCompressedOops)) {
      warning("Max heap size too large for Compressed Oops");
      FLAG_SET_DEFAULT(UseCompressedOops, false);
    }
  }
#endif // _LP64
}

void Arguments::set_use_compressed_klass_ptrs() {
#ifdef _LP64
  assert(!UseCompressedClassPointers || CompressedClassSpaceSize <= KlassEncodingMetaspaceMax,
         "CompressedClassSpaceSize is too large for UseCompressedClassPointers");
#endif // _LP64
}

void Arguments::set_conservative_max_heap_alignment() {
  // The conservative maximum required alignment for the heap is the maximum of
  // the alignments imposed by several sources: any requirements from the heap
  // itself and the maximum page size we may run the VM with.
  size_t heap_alignment = GCConfig::arguments()->conservative_max_heap_alignment();
  _conservative_max_heap_alignment = MAX4(heap_alignment,
                                          os::vm_allocation_granularity(),
                                          os::max_page_size(),
                                          GCArguments::compute_heap_alignment());
}

jint Arguments::set_ergonomics_flags() {
  GCConfig::initialize();

  set_conservative_max_heap_alignment();

#ifdef _LP64
  set_use_compressed_oops();
  set_use_compressed_klass_ptrs();

  // Also checks that certain machines are slower with compressed oops
  // in vm_version initialization code.
#endif // _LP64

  return JNI_OK;
}

size_t Arguments::limit_heap_by_allocatable_memory(size_t limit) {
  size_t max_allocatable;
  size_t result = limit;
  if (os::has_allocatable_memory_limit(&max_allocatable)) {
    // The AggressiveHeap check is a temporary workaround to avoid calling
    // GCarguments::heap_virtual_to_physical_ratio() before a GC has been
    // selected. This works because AggressiveHeap implies UseParallelGC
    // where we know the ratio will be 1. Once the AggressiveHeap option is
    // removed, this can be cleaned up.
    size_t heap_virtual_to_physical_ratio = (AggressiveHeap ? 1 : GCConfig::arguments()->heap_virtual_to_physical_ratio());
    size_t fraction = MaxVirtMemFraction * heap_virtual_to_physical_ratio;
    result = MIN2(result, max_allocatable / fraction);
  }
  return result;
}

// Use static initialization to get the default before parsing
static const size_t DefaultHeapBaseMinAddress = HeapBaseMinAddress;

void Arguments::set_heap_size() {
  julong phys_mem;

  // If the user specified one of these options, they
  // want specific memory sizing so do not limit memory
  // based on compressed oops addressability.
  // Also, memory limits will be calculated based on
  // available os physical memory, not our MaxRAM limit,
  // unless MaxRAM is also specified.
  bool override_coop_limit = (!FLAG_IS_DEFAULT(MaxRAMPercentage) ||
                           !FLAG_IS_DEFAULT(MinRAMPercentage) ||
                           !FLAG_IS_DEFAULT(InitialRAMPercentage) ||
                           !FLAG_IS_DEFAULT(MaxRAM));
  if (override_coop_limit) {
    if (FLAG_IS_DEFAULT(MaxRAM)) {
      phys_mem = os::physical_memory();
      FLAG_SET_ERGO(MaxRAM, (uint64_t)phys_mem);
    } else {
      phys_mem = (julong)MaxRAM;
    }
  } else {
    phys_mem = FLAG_IS_DEFAULT(MaxRAM) ? MIN2(os::physical_memory(), (julong)MaxRAM)
                                       : (julong)MaxRAM;
  }

  // If the maximum heap size has not been set with -Xmx,
  // then set it as fraction of the size of physical memory,
  // respecting the maximum and minimum sizes of the heap.
  if (FLAG_IS_DEFAULT(MaxHeapSize)) {
    julong reasonable_max = (julong)(((double)phys_mem * MaxRAMPercentage) / 100);
    const julong reasonable_min = (julong)(((double)phys_mem * MinRAMPercentage) / 100);
    if (reasonable_min < MaxHeapSize) {
      // Small physical memory, so use a minimum fraction of it for the heap
      reasonable_max = reasonable_min;
    } else {
      // Not-small physical memory, so require a heap at least
      // as large as MaxHeapSize
      reasonable_max = MAX2(reasonable_max, (julong)MaxHeapSize);
    }

    if (!FLAG_IS_DEFAULT(ErgoHeapSizeLimit) && ErgoHeapSizeLimit != 0) {
      // Limit the heap size to ErgoHeapSizeLimit
      reasonable_max = MIN2(reasonable_max, (julong)ErgoHeapSizeLimit);
    }

    reasonable_max = limit_heap_by_allocatable_memory(reasonable_max);

    if (!FLAG_IS_DEFAULT(InitialHeapSize)) {
      // An initial heap size was specified on the command line,
      // so be sure that the maximum size is consistent.  Done
      // after call to limit_heap_by_allocatable_memory because that
      // method might reduce the allocation size.
      reasonable_max = MAX2(reasonable_max, (julong)InitialHeapSize);
    } else if (!FLAG_IS_DEFAULT(MinHeapSize)) {
      reasonable_max = MAX2(reasonable_max, (julong)MinHeapSize);
    }

#ifdef _LP64
    if (UseCompressedOops || UseCompressedClassPointers) {
      // HeapBaseMinAddress can be greater than default but not less than.
      if (!FLAG_IS_DEFAULT(HeapBaseMinAddress)) {
        if (HeapBaseMinAddress < DefaultHeapBaseMinAddress) {
          // matches compressed oops printing flags
          log_debug(gc, heap, coops)("HeapBaseMinAddress must be at least " SIZE_FORMAT
                                     " (" SIZE_FORMAT "G) which is greater than value given " SIZE_FORMAT,
                                     DefaultHeapBaseMinAddress,
                                     DefaultHeapBaseMinAddress/G,
                                     HeapBaseMinAddress);
          FLAG_SET_ERGO(HeapBaseMinAddress, DefaultHeapBaseMinAddress);
        }
      }
    }
    if (UseCompressedOops) {
      // Limit the heap size to the maximum possible when using compressed oops
      julong max_coop_heap = (julong)max_heap_for_compressed_oops();

      if (HeapBaseMinAddress + MaxHeapSize < max_coop_heap) {
        // Heap should be above HeapBaseMinAddress to get zero based compressed oops
        // but it should be not less than default MaxHeapSize.
        max_coop_heap -= HeapBaseMinAddress;
      }

      // If user specified flags prioritizing os physical
      // memory limits, then disable compressed oops if
      // limits exceed max_coop_heap and UseCompressedOops
      // was not specified.
      if (reasonable_max > max_coop_heap) {
        if (FLAG_IS_ERGO(UseCompressedOops) && override_coop_limit) {
          log_info(cds)("UseCompressedOops and UseCompressedClassPointers have been disabled due to"
            " max heap " SIZE_FORMAT " > compressed oop heap " SIZE_FORMAT ". "
            "Please check the setting of MaxRAMPercentage %5.2f."
            ,(size_t)reasonable_max, (size_t)max_coop_heap, MaxRAMPercentage);
          FLAG_SET_ERGO(UseCompressedOops, false);
        } else {
          reasonable_max = MIN2(reasonable_max, max_coop_heap);
        }
      }
    }
#endif // _LP64

    log_trace(gc, heap)("  Maximum heap size " SIZE_FORMAT, (size_t) reasonable_max);
    FLAG_SET_ERGO(MaxHeapSize, (size_t)reasonable_max);
  }

  // If the minimum or initial heap_size have not been set or requested to be set
  // ergonomically, set them accordingly.
  if (InitialHeapSize == 0 || MinHeapSize == 0) {
    julong reasonable_minimum = (julong)(OldSize + NewSize);

    reasonable_minimum = MIN2(reasonable_minimum, (julong)MaxHeapSize);

    reasonable_minimum = limit_heap_by_allocatable_memory(reasonable_minimum);

    if (InitialHeapSize == 0) {
      julong reasonable_initial = (julong)(((double)phys_mem * InitialRAMPercentage) / 100);
      reasonable_initial = limit_heap_by_allocatable_memory(reasonable_initial);

      reasonable_initial = MAX3(reasonable_initial, reasonable_minimum, (julong)MinHeapSize);
      reasonable_initial = MIN2(reasonable_initial, (julong)MaxHeapSize);

      FLAG_SET_ERGO(InitialHeapSize, (size_t)reasonable_initial);
      log_trace(gc, heap)("  Initial heap size " SIZE_FORMAT, InitialHeapSize);
    }
    // If the minimum heap size has not been set (via -Xms or -XX:MinHeapSize),
    // synchronize with InitialHeapSize to avoid errors with the default value.
    if (MinHeapSize == 0) {
      FLAG_SET_ERGO(MinHeapSize, MIN2((size_t)reasonable_minimum, InitialHeapSize));
      log_trace(gc, heap)("  Minimum heap size " SIZE_FORMAT, MinHeapSize);
    }
  }
}

// This option inspects the machine and attempts to set various
// parameters to be optimal for long-running, memory allocation
// intensive jobs.  It is intended for machines with large
// amounts of cpu and memory.
jint Arguments::set_aggressive_heap_flags() {
  // initHeapSize is needed since _initial_heap_size is 4 bytes on a 32 bit
  // VM, but we may not be able to represent the total physical memory
  // available (like having 8gb of memory on a box but using a 32bit VM).
  // Thus, we need to make sure we're using a julong for intermediate
  // calculations.
  julong initHeapSize;
  julong total_memory = os::physical_memory();

  if (total_memory < (julong) 256 * M) {
    jio_fprintf(defaultStream::error_stream(),
            "You need at least 256mb of memory to use -XX:+AggressiveHeap\n");
    vm_exit(1);
  }

  // The heap size is half of available memory, or (at most)
  // all of possible memory less 160mb (leaving room for the OS
  // when using ISM).  This is the maximum; because adaptive sizing
  // is turned on below, the actual space used may be smaller.

  initHeapSize = MIN2(total_memory / (julong) 2,
          total_memory - (julong) 160 * M);

  initHeapSize = limit_heap_by_allocatable_memory(initHeapSize);

  if (FLAG_IS_DEFAULT(MaxHeapSize)) {
    if (FLAG_SET_CMDLINE(MaxHeapSize, initHeapSize) != JVMFlag::SUCCESS) {
      return JNI_EINVAL;
    }
    if (FLAG_SET_CMDLINE(InitialHeapSize, initHeapSize) != JVMFlag::SUCCESS) {
      return JNI_EINVAL;
    }
    if (FLAG_SET_CMDLINE(MinHeapSize, initHeapSize) != JVMFlag::SUCCESS) {
      return JNI_EINVAL;
    }
  }
  if (FLAG_IS_DEFAULT(NewSize)) {
    // Make the young generation 3/8ths of the total heap.
    if (FLAG_SET_CMDLINE(NewSize,
            ((julong) MaxHeapSize / (julong) 8) * (julong) 3) != JVMFlag::SUCCESS) {
      return JNI_EINVAL;
    }
    if (FLAG_SET_CMDLINE(MaxNewSize, NewSize) != JVMFlag::SUCCESS) {
      return JNI_EINVAL;
    }
  }

#if !defined(_ALLBSD_SOURCE) && !defined(AIX)  // UseLargePages is not yet supported on BSD and AIX.
  FLAG_SET_DEFAULT(UseLargePages, true);
#endif

  // Increase some data structure sizes for efficiency
  if (FLAG_SET_CMDLINE(ResizeTLAB, false) != JVMFlag::SUCCESS) {
    return JNI_EINVAL;
  }
  if (FLAG_SET_CMDLINE(TLABSize, 256 * K) != JVMFlag::SUCCESS) {
    return JNI_EINVAL;
  }

  // See the OldPLABSize comment below, but replace 'after promotion'
  // with 'after copying'.  YoungPLABSize is the size of the survivor
  // space per-gc-thread buffers.  The default is 4kw.
  if (FLAG_SET_CMDLINE(YoungPLABSize, 256 * K) != JVMFlag::SUCCESS) { // Note: this is in words
    return JNI_EINVAL;
  }

  // OldPLABSize is the size of the buffers in the old gen that
  // UseParallelGC uses to promote live data that doesn't fit in the
  // survivor spaces.  At any given time, there's one for each gc thread.
  // The default size is 1kw. These buffers are rarely used, since the
  // survivor spaces are usually big enough.  For specjbb, however, there
  // are occasions when there's lots of live data in the young gen
  // and we end up promoting some of it.  We don't have a definite
  // explanation for why bumping OldPLABSize helps, but the theory
  // is that a bigger PLAB results in retaining something like the
  // original allocation order after promotion, which improves mutator
  // locality.  A minor effect may be that larger PLABs reduce the
  // number of PLAB allocation events during gc.  The value of 8kw
  // was arrived at by experimenting with specjbb.
  if (FLAG_SET_CMDLINE(OldPLABSize, 8 * K) != JVMFlag::SUCCESS) { // Note: this is in words
    return JNI_EINVAL;
  }

  // Enable parallel GC and adaptive generation sizing
  if (FLAG_SET_CMDLINE(UseParallelGC, true) != JVMFlag::SUCCESS) {
    return JNI_EINVAL;
  }

  // Encourage steady state memory management
  if (FLAG_SET_CMDLINE(ThresholdTolerance, 100) != JVMFlag::SUCCESS) {
    return JNI_EINVAL;
  }

  return JNI_OK;
}

// This must be called after ergonomics.
void Arguments::set_bytecode_flags() {
  if (!RewriteBytecodes) {
    FLAG_SET_DEFAULT(RewriteFrequentPairs, false);
  }
}

// Aggressive optimization flags
jint Arguments::set_aggressive_opts_flags() {
#ifdef COMPILER2
  if (AggressiveUnboxing) {
    if (FLAG_IS_DEFAULT(EliminateAutoBox)) {
      FLAG_SET_DEFAULT(EliminateAutoBox, true);
    } else if (!EliminateAutoBox) {
      // warning("AggressiveUnboxing is disabled because EliminateAutoBox is disabled");
      AggressiveUnboxing = false;
    }
    if (FLAG_IS_DEFAULT(DoEscapeAnalysis)) {
      FLAG_SET_DEFAULT(DoEscapeAnalysis, true);
    } else if (!DoEscapeAnalysis) {
      // warning("AggressiveUnboxing is disabled because DoEscapeAnalysis is disabled");
      AggressiveUnboxing = false;
    }
  }
  if (!FLAG_IS_DEFAULT(AutoBoxCacheMax)) {
    if (FLAG_IS_DEFAULT(EliminateAutoBox)) {
      FLAG_SET_DEFAULT(EliminateAutoBox, true);
    }
    // Feed the cache size setting into the JDK
    char buffer[1024];
    jio_snprintf(buffer, 1024, "java.lang.Integer.IntegerCache.high=" INTX_FORMAT, AutoBoxCacheMax);
    if (!add_property(buffer)) {
      return JNI_ENOMEM;
    }
  }
#endif

  return JNI_OK;
}

//===========================================================================================================

void Arguments::process_java_launcher_argument(const char* launcher, void* extra_info) {
  if (_sun_java_launcher != _default_java_launcher) {
    os::free(const_cast<char*>(_sun_java_launcher));
  }
  _sun_java_launcher = os::strdup_check_oom(launcher);
}

bool Arguments::created_by_java_launcher() {
  assert(_sun_java_launcher != nullptr, "property must have value");
  return strcmp(DEFAULT_JAVA_LAUNCHER, _sun_java_launcher) != 0;
}

bool Arguments::sun_java_launcher_is_altjvm() {
  return _sun_java_launcher_is_altjvm;
}

//===========================================================================================================
// Parsing of main arguments

unsigned int addreads_count = 0;
unsigned int addexports_count = 0;
unsigned int addopens_count = 0;
unsigned int patch_mod_count = 0;
unsigned int enable_native_access_count = 0;

// Check the consistency of vm_init_args
bool Arguments::check_vm_args_consistency() {
  // Method for adding checks for flag consistency.
  // The intent is to warn the user of all possible conflicts,
  // before returning an error.
  // Note: Needs platform-dependent factoring.
  bool status = true;

  if (TLABRefillWasteFraction == 0) {
    jio_fprintf(defaultStream::error_stream(),
                "TLABRefillWasteFraction should be a denominator, "
                "not " SIZE_FORMAT "\n",
                TLABRefillWasteFraction);
    status = false;
  }

  status = CompilerConfig::check_args_consistency(status);
#if INCLUDE_JVMCI
  if (status && EnableJVMCI) {
    PropertyList_unique_add(&_system_properties, "jdk.internal.vm.ci.enabled", "true",
        AddProperty, UnwriteableProperty, InternalProperty);
    if (ClassLoader::is_module_observable("jdk.internal.vm.ci")) {
      if (!create_numbered_module_property("jdk.module.addmods", "jdk.internal.vm.ci", _addmods_count++)) {
        return false;
      }
    }
  }
#endif

#if INCLUDE_JFR
  if (status && (FlightRecorderOptions || StartFlightRecording)) {
    if (!create_numbered_module_property("jdk.module.addmods", "jdk.jfr", _addmods_count++)) {
      return false;
    }
  }
#endif

#ifndef SUPPORT_RESERVED_STACK_AREA
  if (StackReservedPages != 0) {
    FLAG_SET_CMDLINE(StackReservedPages, 0);
    warning("Reserved Stack Area not supported on this platform");
  }
#endif

  if (UseObjectMonitorTable && LockingMode != LM_LIGHTWEIGHT) {
    // ObjectMonitorTable requires lightweight locking.
    FLAG_SET_CMDLINE(UseObjectMonitorTable, false);
    warning("UseObjectMonitorTable requires LM_LIGHTWEIGHT");
  }

#if !defined(X86) && !defined(AARCH64) && !defined(PPC64) && !defined(RISCV64) && !defined(S390)
  if (LockingMode == LM_MONITOR) {
    jio_fprintf(defaultStream::error_stream(),
                "LockingMode == 0 (LM_MONITOR) is not fully implemented on this architecture\n");
    return false;
  }
#endif
  if (VerifyHeavyMonitors && LockingMode != LM_MONITOR) {
    jio_fprintf(defaultStream::error_stream(),
                "-XX:+VerifyHeavyMonitors requires LockingMode == 0 (LM_MONITOR)\n");
    return false;
  }
  return status;
}

bool Arguments::is_bad_option(const JavaVMOption* option, jboolean ignore,
  const char* option_type) {
  if (ignore) return false;

  const char* spacer = " ";
  if (option_type == nullptr) {
    option_type = ++spacer; // Set both to the empty string.
  }

  jio_fprintf(defaultStream::error_stream(),
              "Unrecognized %s%soption: %s\n", option_type, spacer,
              option->optionString);
  return true;
}

static const char* user_assertion_options[] = {
  "-da", "-ea", "-disableassertions", "-enableassertions", nullptr
};

static const char* system_assertion_options[] = {
  "-dsa", "-esa", "-disablesystemassertions", "-enablesystemassertions", nullptr
};

bool Arguments::parse_uint(const char* value,
                           uint* uint_arg,
                           uint min_size) {
  uint n;
  if (!parse_integer(value, &n)) {
    return false;
  }
  if (n >= min_size) {
    *uint_arg = n;
    return true;
  } else {
    return false;
  }
}

bool Arguments::create_module_property(const char* prop_name, const char* prop_value, PropertyInternal internal) {
  assert(is_internal_module_property(prop_name), "unknown module property: '%s'", prop_name);
  CDSConfig::check_internal_module_property(prop_name, prop_value);
  size_t prop_len = strlen(prop_name) + strlen(prop_value) + 2;
  char* property = AllocateHeap(prop_len, mtArguments);
  int ret = jio_snprintf(property, prop_len, "%s=%s", prop_name, prop_value);
  if (ret < 0 || ret >= (int)prop_len) {
    FreeHeap(property);
    return false;
  }
  // These are not strictly writeable properties as they cannot be set via -Dprop=val. But that
  // is enforced by checking is_internal_module_property(). We need the property to be writeable so
  // that multiple occurrences of the associated flag just causes the existing property value to be
  // replaced ("last option wins"). Otherwise we would need to keep track of the flags and only convert
  // to a property after we have finished flag processing.
  bool added = add_property(property, WriteableProperty, internal);
  FreeHeap(property);
  return added;
}

bool Arguments::create_numbered_module_property(const char* prop_base_name, const char* prop_value, unsigned int count) {
  assert(is_internal_module_property(prop_base_name), "unknown module property: '%s'", prop_base_name);
  CDSConfig::check_internal_module_property(prop_base_name, prop_value);
  const unsigned int props_count_limit = 1000;
  const int max_digits = 3;
  const int extra_symbols_count = 3; // includes '.', '=', '\0'

  // Make sure count is < props_count_limit. Otherwise, memory allocation will be too small.
  if (count < props_count_limit) {
    size_t prop_len = strlen(prop_base_name) + strlen(prop_value) + max_digits + extra_symbols_count;
    char* property = AllocateHeap(prop_len, mtArguments);
    int ret = jio_snprintf(property, prop_len, "%s.%d=%s", prop_base_name, count, prop_value);
    if (ret < 0 || ret >= (int)prop_len) {
      FreeHeap(property);
      jio_fprintf(defaultStream::error_stream(), "Failed to create property %s.%d=%s\n", prop_base_name, count, prop_value);
      return false;
    }
    bool added = add_property(property, UnwriteableProperty, InternalProperty);
    FreeHeap(property);
    return added;
  }

  jio_fprintf(defaultStream::error_stream(), "Property count limit exceeded: %s, limit=%d\n", prop_base_name, props_count_limit);
  return false;
}

Arguments::ArgsRange Arguments::parse_memory_size(const char* s,
                                                  julong* long_arg,
                                                  julong min_size,
                                                  julong max_size) {
  if (!parse_integer(s, long_arg)) return arg_unreadable;
  return check_memory_size(*long_arg, min_size, max_size);
}

// Parse JavaVMInitArgs structure

jint Arguments::parse_vm_init_args(const JavaVMInitArgs *vm_options_args,
                                   const JavaVMInitArgs *java_tool_options_args,
                                   const JavaVMInitArgs *java_options_args,
                                   const JavaVMInitArgs *cmd_line_args) {
  bool patch_mod_javabase = false;

  // Save default settings for some mode flags
  Arguments::_AlwaysCompileLoopMethods = AlwaysCompileLoopMethods;
  Arguments::_UseOnStackReplacement    = UseOnStackReplacement;
  Arguments::_ClipInlining             = ClipInlining;
  Arguments::_BackgroundCompilation    = BackgroundCompilation;

  // Remember the default value of SharedBaseAddress.
  Arguments::_default_SharedBaseAddress = SharedBaseAddress;

  // Setup flags for mixed which is the default
  set_mode_flags(_mixed);

  // Parse args structure generated from java.base vm options resource
  jint result = parse_each_vm_init_arg(vm_options_args, &patch_mod_javabase, JVMFlagOrigin::JIMAGE_RESOURCE);
  if (result != JNI_OK) {
    return result;
  }

  // Parse args structure generated from JAVA_TOOL_OPTIONS environment
  // variable (if present).
  result = parse_each_vm_init_arg(java_tool_options_args, &patch_mod_javabase, JVMFlagOrigin::ENVIRON_VAR);
  if (result != JNI_OK) {
    return result;
  }

  // Parse args structure generated from the command line flags.
  result = parse_each_vm_init_arg(cmd_line_args, &patch_mod_javabase, JVMFlagOrigin::COMMAND_LINE);
  if (result != JNI_OK) {
    return result;
  }

  // Parse args structure generated from the _JAVA_OPTIONS environment
  // variable (if present) (mimics classic VM)
  result = parse_each_vm_init_arg(java_options_args, &patch_mod_javabase, JVMFlagOrigin::ENVIRON_VAR);
  if (result != JNI_OK) {
    return result;
  }

  // Disable CDS for exploded image
  if (!has_jimage()) {
    no_shared_spaces("CDS disabled on exploded JDK");
  }

  // We need to ensure processor and memory resources have been properly
  // configured - which may rely on arguments we just processed - before
  // doing the final argument processing. Any argument processing that
  // needs to know about processor and memory resources must occur after
  // this point.

  os::init_container_support();

  SystemMemoryBarrier::initialize();

  // Do final processing now that all arguments have been parsed
  result = finalize_vm_init_args(patch_mod_javabase);
  if (result != JNI_OK) {
    return result;
  }

  return JNI_OK;
}

#if !INCLUDE_JVMTI
// Checks if name in command-line argument -agent{lib,path}:name[=options]
// represents a valid JDWP agent.  is_path==true denotes that we
// are dealing with -agentpath (case where name is a path), otherwise with
// -agentlib
static bool valid_jdwp_agent(char *name, bool is_path) {
  char *_name;
  const char *_jdwp = "jdwp";
  size_t _len_jdwp, _len_prefix;

  if (is_path) {
    if ((_name = strrchr(name, (int) *os::file_separator())) == nullptr) {
      return false;
    }

    _name++;  // skip past last path separator
    _len_prefix = strlen(JNI_LIB_PREFIX);

    if (strncmp(_name, JNI_LIB_PREFIX, _len_prefix) != 0) {
      return false;
    }

    _name += _len_prefix;
    _len_jdwp = strlen(_jdwp);

    if (strncmp(_name, _jdwp, _len_jdwp) == 0) {
      _name += _len_jdwp;
    }
    else {
      return false;
    }

    if (strcmp(_name, JNI_LIB_SUFFIX) != 0) {
      return false;
    }

    return true;
  }

  if (strcmp(name, _jdwp) == 0) {
    return true;
  }

  return false;
}
#endif

int Arguments::process_patch_mod_option(const char* patch_mod_tail, bool* patch_mod_javabase) {
  // --patch-module=<module>=<file>(<pathsep><file>)*
  assert(patch_mod_tail != nullptr, "Unexpected null patch-module value");
  // Find the equal sign between the module name and the path specification
  const char* module_equal = strchr(patch_mod_tail, '=');
  if (module_equal == nullptr) {
    jio_fprintf(defaultStream::output_stream(), "Missing '=' in --patch-module specification\n");
    return JNI_ERR;
  } else {
    // Pick out the module name
    size_t module_len = module_equal - patch_mod_tail;
    char* module_name = NEW_C_HEAP_ARRAY_RETURN_NULL(char, module_len+1, mtArguments);
    if (module_name != nullptr) {
      memcpy(module_name, patch_mod_tail, module_len);
      *(module_name + module_len) = '\0';
      // The path piece begins one past the module_equal sign
      add_patch_mod_prefix(module_name, module_equal + 1, patch_mod_javabase);
      FREE_C_HEAP_ARRAY(char, module_name);
      if (!create_numbered_module_property("jdk.module.patch", patch_mod_tail, patch_mod_count++)) {
        return JNI_ENOMEM;
      }
    } else {
      return JNI_ENOMEM;
    }
  }
  return JNI_OK;
}

// Parse -Xss memory string parameter and convert to ThreadStackSize in K.
jint Arguments::parse_xss(const JavaVMOption* option, const char* tail, intx* out_ThreadStackSize) {
  // The min and max sizes match the values in globals.hpp, but scaled
  // with K. The values have been chosen so that alignment with page
  // size doesn't change the max value, which makes the conversions
  // back and forth between Xss value and ThreadStackSize value easier.
  // The values have also been chosen to fit inside a 32-bit signed type.
  const julong min_ThreadStackSize = 0;
  const julong max_ThreadStackSize = 1 * M;

  // Make sure the above values match the range set in globals.hpp
  const JVMTypedFlagLimit<intx>* limit = JVMFlagLimit::get_range_at(FLAG_MEMBER_ENUM(ThreadStackSize))->cast<intx>();
  assert(min_ThreadStackSize == static_cast<julong>(limit->min()), "must be");
  assert(max_ThreadStackSize == static_cast<julong>(limit->max()), "must be");

  const julong min_size = min_ThreadStackSize * K;
  const julong max_size = max_ThreadStackSize * K;

  assert(is_aligned(max_size, os::vm_page_size()), "Implementation assumption");

  julong size = 0;
  ArgsRange errcode = parse_memory_size(tail, &size, min_size, max_size);
  if (errcode != arg_in_range) {
    bool silent = (option == nullptr); // Allow testing to silence error messages
    if (!silent) {
      jio_fprintf(defaultStream::error_stream(),
                  "Invalid thread stack size: %s\n", option->optionString);
      describe_range_error(errcode);
    }
    return JNI_EINVAL;
  }

  // Internally track ThreadStackSize in units of 1024 bytes.
  const julong size_aligned = align_up(size, K);
  assert(size <= size_aligned,
         "Overflow: " JULONG_FORMAT " " JULONG_FORMAT,
         size, size_aligned);

  const julong size_in_K = size_aligned / K;
  assert(size_in_K < (julong)max_intx,
         "size_in_K doesn't fit in the type of ThreadStackSize: " JULONG_FORMAT,
         size_in_K);

  // Check that code expanding ThreadStackSize to a page aligned number of bytes won't overflow.
  const julong max_expanded = align_up(size_in_K * K, os::vm_page_size());
  assert(max_expanded < max_uintx && max_expanded >= size_in_K,
         "Expansion overflowed: " JULONG_FORMAT " " JULONG_FORMAT,
         max_expanded, size_in_K);

  *out_ThreadStackSize = (intx)size_in_K;

  return JNI_OK;
}

jint Arguments::parse_each_vm_init_arg(const JavaVMInitArgs* args, bool* patch_mod_javabase, JVMFlagOrigin origin) {
  // For match_option to return remaining or value part of option string
  const char* tail;

  // iterate over arguments
  for (int index = 0; index < args->nOptions; index++) {
    bool is_absolute_path = false;  // for -agentpath vs -agentlib

    const JavaVMOption* option = args->options + index;

    if (!match_option(option, "-Djava.class.path", &tail) &&
        !match_option(option, "-Dsun.java.command", &tail) &&
        !match_option(option, "-Dsun.java.launcher", &tail)) {

        // add all jvm options to the jvm_args string. This string
        // is used later to set the java.vm.args PerfData string constant.
        // the -Djava.class.path and the -Dsun.java.command options are
        // omitted from jvm_args string as each have their own PerfData
        // string constant object.
        build_jvm_args(option->optionString);
    }

    // -verbose:[class/module/gc/jni]
    if (match_option(option, "-verbose", &tail)) {
      if (!strcmp(tail, ":class") || !strcmp(tail, "")) {
        LogConfiguration::configure_stdout(LogLevel::Info, true, LOG_TAGS(class, load));
        LogConfiguration::configure_stdout(LogLevel::Info, true, LOG_TAGS(class, unload));
      } else if (!strcmp(tail, ":module")) {
        LogConfiguration::configure_stdout(LogLevel::Info, true, LOG_TAGS(module, load));
        LogConfiguration::configure_stdout(LogLevel::Info, true, LOG_TAGS(module, unload));
      } else if (!strcmp(tail, ":gc")) {
        if (_legacyGCLogging.lastFlag == 0) {
          _legacyGCLogging.lastFlag = 1;
        }
      } else if (!strcmp(tail, ":jni")) {
        LogConfiguration::configure_stdout(LogLevel::Debug, true, LOG_TAGS(jni, resolve));
      }
    // -da / -ea / -disableassertions / -enableassertions
    // These accept an optional class/package name separated by a colon, e.g.,
    // -da:java.lang.Thread.
    } else if (match_option(option, user_assertion_options, &tail, true)) {
      bool enable = option->optionString[1] == 'e';     // char after '-' is 'e'
      if (*tail == '\0') {
        JavaAssertions::setUserClassDefault(enable);
      } else {
        assert(*tail == ':', "bogus match by match_option()");
        JavaAssertions::addOption(tail + 1, enable);
      }
    // -dsa / -esa / -disablesystemassertions / -enablesystemassertions
    } else if (match_option(option, system_assertion_options, &tail, false)) {
      bool enable = option->optionString[1] == 'e';     // char after '-' is 'e'
      JavaAssertions::setSystemClassDefault(enable);
    // -bootclasspath:
    } else if (match_option(option, "-Xbootclasspath:", &tail)) {
        jio_fprintf(defaultStream::output_stream(),
          "-Xbootclasspath is no longer a supported option.\n");
        return JNI_EINVAL;
    // -bootclasspath/a:
    } else if (match_option(option, "-Xbootclasspath/a:", &tail)) {
      Arguments::append_sysclasspath(tail);
    // -bootclasspath/p:
    } else if (match_option(option, "-Xbootclasspath/p:", &tail)) {
        jio_fprintf(defaultStream::output_stream(),
          "-Xbootclasspath/p is no longer a supported option.\n");
        return JNI_EINVAL;
    // -Xrun
    } else if (match_option(option, "-Xrun", &tail)) {
      if (tail != nullptr) {
        const char* pos = strchr(tail, ':');
        size_t len = (pos == nullptr) ? strlen(tail) : pos - tail;
        char* name = NEW_C_HEAP_ARRAY(char, len + 1, mtArguments);
        jio_snprintf(name, len + 1, "%s", tail);

        char *options = nullptr;
        if(pos != nullptr) {
          size_t len2 = strlen(pos+1) + 1; // options start after ':'.  Final zero must be copied.
          options = (char*)memcpy(NEW_C_HEAP_ARRAY(char, len2, mtArguments), pos+1, len2);
        }
#if !INCLUDE_JVMTI
        if (strcmp(name, "jdwp") == 0) {
          jio_fprintf(defaultStream::error_stream(),
            "Debugging agents are not supported in this VM\n");
          return JNI_ERR;
        }
#endif // !INCLUDE_JVMTI
        JvmtiAgentList::add_xrun(name, options, false);
        FREE_C_HEAP_ARRAY(char, name);
        FREE_C_HEAP_ARRAY(char, options);
      }
    } else if (match_option(option, "--add-reads=", &tail)) {
      if (!create_numbered_module_property("jdk.module.addreads", tail, addreads_count++)) {
        return JNI_ENOMEM;
      }
    } else if (match_option(option, "--add-exports=", &tail)) {
      if (!create_numbered_module_property("jdk.module.addexports", tail, addexports_count++)) {
        return JNI_ENOMEM;
      }
    } else if (match_option(option, "--add-opens=", &tail)) {
      if (!create_numbered_module_property("jdk.module.addopens", tail, addopens_count++)) {
        return JNI_ENOMEM;
      }
    } else if (match_option(option, "--add-modules=", &tail)) {
      if (!create_numbered_module_property("jdk.module.addmods", tail, _addmods_count++)) {
        return JNI_ENOMEM;
      }
    } else if (match_option(option, "--enable-native-access=", &tail)) {
      if (!create_numbered_module_property("jdk.module.enable.native.access", tail, enable_native_access_count++)) {
        return JNI_ENOMEM;
      }
    } else if (match_option(option, "--illegal-native-access=", &tail)) {
      if (!create_module_property("jdk.module.illegal.native.access", tail, InternalProperty)) {
        return JNI_ENOMEM;
      }
    } else if (match_option(option, "--limit-modules=", &tail)) {
      if (!create_module_property("jdk.module.limitmods", tail, InternalProperty)) {
        return JNI_ENOMEM;
      }
    } else if (match_option(option, "--module-path=", &tail)) {
      if (!create_module_property("jdk.module.path", tail, ExternalProperty)) {
        return JNI_ENOMEM;
      }
    } else if (match_option(option, "--upgrade-module-path=", &tail)) {
      if (!create_module_property("jdk.module.upgrade.path", tail, ExternalProperty)) {
        return JNI_ENOMEM;
      }
    } else if (match_option(option, "--patch-module=", &tail)) {
      // --patch-module=<module>=<file>(<pathsep><file>)*
      int res = process_patch_mod_option(tail, patch_mod_javabase);
      if (res != JNI_OK) {
        return res;
      }
    } else if (match_option(option, "--sun-misc-unsafe-memory-access=", &tail)) {
      if (strcmp(tail, "allow") == 0 || strcmp(tail, "warn") == 0 || strcmp(tail, "debug") == 0 || strcmp(tail, "deny") == 0) {
        PropertyList_unique_add(&_system_properties, "sun.misc.unsafe.memory.access", tail,
                                AddProperty, WriteableProperty, InternalProperty);
      } else {
        jio_fprintf(defaultStream::error_stream(),
                    "Value specified to --sun-misc-unsafe-memory-access not recognized: '%s'\n", tail);
        return JNI_ERR;
      }
    } else if (match_option(option, "--illegal-access=", &tail)) {
      char version[256];
      JDK_Version::jdk(17).to_string(version, sizeof(version));
      warning("Ignoring option %s; support was removed in %s", option->optionString, version);
    // -agentlib and -agentpath
    } else if (match_option(option, "-agentlib:", &tail) ||
          (is_absolute_path = match_option(option, "-agentpath:", &tail))) {
      if(tail != nullptr) {
        const char* pos = strchr(tail, '=');
        char* name;
        if (pos == nullptr) {
          name = os::strdup_check_oom(tail, mtArguments);
        } else {
          size_t len = pos - tail;
          name = NEW_C_HEAP_ARRAY(char, len + 1, mtArguments);
          memcpy(name, tail, len);
          name[len] = '\0';
        }

        char *options = nullptr;
        if(pos != nullptr) {
          options = os::strdup_check_oom(pos + 1, mtArguments);
        }
#if !INCLUDE_JVMTI
        if (valid_jdwp_agent(name, is_absolute_path)) {
          jio_fprintf(defaultStream::error_stream(),
            "Debugging agents are not supported in this VM\n");
          return JNI_ERR;
        }
#endif // !INCLUDE_JVMTI
        JvmtiAgentList::add(name, options, is_absolute_path);
        os::free(name);
        os::free(options);
      }
    // -javaagent
    } else if (match_option(option, "-javaagent:", &tail)) {
#if !INCLUDE_JVMTI
      jio_fprintf(defaultStream::error_stream(),
        "Instrumentation agents are not supported in this VM\n");
      return JNI_ERR;
#else
      if (tail != nullptr) {
        size_t length = strlen(tail) + 1;
        char *options = NEW_C_HEAP_ARRAY(char, length, mtArguments);
        jio_snprintf(options, length, "%s", tail);
        JvmtiAgentList::add("instrument", options, false);
        FREE_C_HEAP_ARRAY(char, options);

        // java agents need module java.instrument
        if (!create_numbered_module_property("jdk.module.addmods", "java.instrument", _addmods_count++)) {
          return JNI_ENOMEM;
        }
      }
#endif // !INCLUDE_JVMTI
    // --enable_preview
    } else if (match_option(option, "--enable-preview")) {
      set_enable_preview();
    // -Xnoclassgc
    } else if (match_option(option, "-Xnoclassgc")) {
      if (FLAG_SET_CMDLINE(ClassUnloading, false) != JVMFlag::SUCCESS) {
        return JNI_EINVAL;
      }
    // -Xbatch
    } else if (match_option(option, "-Xbatch")) {
      if (FLAG_SET_CMDLINE(BackgroundCompilation, false) != JVMFlag::SUCCESS) {
        return JNI_EINVAL;
      }
    // -Xmn for compatibility with other JVM vendors
    } else if (match_option(option, "-Xmn", &tail)) {
      julong long_initial_young_size = 0;
      ArgsRange errcode = parse_memory_size(tail, &long_initial_young_size, 1);
      if (errcode != arg_in_range) {
        jio_fprintf(defaultStream::error_stream(),
                    "Invalid initial young generation size: %s\n", option->optionString);
        describe_range_error(errcode);
        return JNI_EINVAL;
      }
      if (FLAG_SET_CMDLINE(MaxNewSize, (size_t)long_initial_young_size) != JVMFlag::SUCCESS) {
        return JNI_EINVAL;
      }
      if (FLAG_SET_CMDLINE(NewSize, (size_t)long_initial_young_size) != JVMFlag::SUCCESS) {
        return JNI_EINVAL;
      }
    // -Xms
    } else if (match_option(option, "-Xms", &tail)) {
      julong size = 0;
      // an initial heap size of 0 means automatically determine
      ArgsRange errcode = parse_memory_size(tail, &size, 0);
      if (errcode != arg_in_range) {
        jio_fprintf(defaultStream::error_stream(),
                    "Invalid initial heap size: %s\n", option->optionString);
        describe_range_error(errcode);
        return JNI_EINVAL;
      }
      if (FLAG_SET_CMDLINE(MinHeapSize, (size_t)size) != JVMFlag::SUCCESS) {
        return JNI_EINVAL;
      }
      if (FLAG_SET_CMDLINE(InitialHeapSize, (size_t)size) != JVMFlag::SUCCESS) {
        return JNI_EINVAL;
      }
    // -Xmx
    } else if (match_option(option, "-Xmx", &tail) || match_option(option, "-XX:MaxHeapSize=", &tail)) {
      julong long_max_heap_size = 0;
      ArgsRange errcode = parse_memory_size(tail, &long_max_heap_size, 1);
      if (errcode != arg_in_range) {
        jio_fprintf(defaultStream::error_stream(),
                    "Invalid maximum heap size: %s\n", option->optionString);
        describe_range_error(errcode);
        return JNI_EINVAL;
      }
      if (FLAG_SET_CMDLINE(MaxHeapSize, (size_t)long_max_heap_size) != JVMFlag::SUCCESS) {
        return JNI_EINVAL;
      }
    // Xmaxf
    } else if (match_option(option, "-Xmaxf", &tail)) {
      char* err;
      int maxf = (int)(strtod(tail, &err) * 100);
      if (*err != '\0' || *tail == '\0') {
        jio_fprintf(defaultStream::error_stream(),
                    "Bad max heap free percentage size: %s\n",
                    option->optionString);
        return JNI_EINVAL;
      } else {
        if (FLAG_SET_CMDLINE(MaxHeapFreeRatio, maxf) != JVMFlag::SUCCESS) {
            return JNI_EINVAL;
        }
      }
    // Xminf
    } else if (match_option(option, "-Xminf", &tail)) {
      char* err;
      int minf = (int)(strtod(tail, &err) * 100);
      if (*err != '\0' || *tail == '\0') {
        jio_fprintf(defaultStream::error_stream(),
                    "Bad min heap free percentage size: %s\n",
                    option->optionString);
        return JNI_EINVAL;
      } else {
        if (FLAG_SET_CMDLINE(MinHeapFreeRatio, minf) != JVMFlag::SUCCESS) {
          return JNI_EINVAL;
        }
      }
    // -Xss
    } else if (match_option(option, "-Xss", &tail)) {
      intx value = 0;
      jint err = parse_xss(option, tail, &value);
      if (err != JNI_OK) {
        return err;
      }
      if (FLAG_SET_CMDLINE(ThreadStackSize, value) != JVMFlag::SUCCESS) {
        return JNI_EINVAL;
      }
    } else if (match_option(option, "-Xmaxjitcodesize", &tail) ||
               match_option(option, "-XX:ReservedCodeCacheSize=", &tail)) {
      julong long_ReservedCodeCacheSize = 0;

      ArgsRange errcode = parse_memory_size(tail, &long_ReservedCodeCacheSize, 1);
      if (errcode != arg_in_range) {
        jio_fprintf(defaultStream::error_stream(),
                    "Invalid maximum code cache size: %s.\n", option->optionString);
        return JNI_EINVAL;
      }
      if (FLAG_SET_CMDLINE(ReservedCodeCacheSize, (uintx)long_ReservedCodeCacheSize) != JVMFlag::SUCCESS) {
        return JNI_EINVAL;
      }
    // -green
    } else if (match_option(option, "-green")) {
      jio_fprintf(defaultStream::error_stream(),
                  "Green threads support not available\n");
          return JNI_EINVAL;
    // -native
    } else if (match_option(option, "-native")) {
          // HotSpot always uses native threads, ignore silently for compatibility
    // -Xrs
    } else if (match_option(option, "-Xrs")) {
          // Classic/EVM option, new functionality
      if (FLAG_SET_CMDLINE(ReduceSignalUsage, true) != JVMFlag::SUCCESS) {
        return JNI_EINVAL;
      }
      // -Xprof
    } else if (match_option(option, "-Xprof")) {
      char version[256];
      // Obsolete in JDK 10
      JDK_Version::jdk(10).to_string(version, sizeof(version));
      warning("Ignoring option %s; support was removed in %s", option->optionString, version);
    // -Xinternalversion
    } else if (match_option(option, "-Xinternalversion")) {
      jio_fprintf(defaultStream::output_stream(), "%s\n",
                  VM_Version::internal_vm_info_string());
      vm_exit(0);
#ifndef PRODUCT
    // -Xprintflags
    } else if (match_option(option, "-Xprintflags")) {
      JVMFlag::printFlags(tty, false);
      vm_exit(0);
#endif
    // -D
    } else if (match_option(option, "-D", &tail)) {
      const char* value;
      if (match_option(option, "-Djava.endorsed.dirs=", &value) &&
            *value!= '\0' && strcmp(value, "\"\"") != 0) {
        // abort if -Djava.endorsed.dirs is set
        jio_fprintf(defaultStream::output_stream(),
          "-Djava.endorsed.dirs=%s is not supported. Endorsed standards and standalone APIs\n"
          "in modular form will be supported via the concept of upgradeable modules.\n", value);
        return JNI_EINVAL;
      }
      if (match_option(option, "-Djava.ext.dirs=", &value) &&
            *value != '\0' && strcmp(value, "\"\"") != 0) {
        // abort if -Djava.ext.dirs is set
        jio_fprintf(defaultStream::output_stream(),
          "-Djava.ext.dirs=%s is not supported.  Use -classpath instead.\n", value);
        return JNI_EINVAL;
      }
      // Check for module related properties.  They must be set using the modules
      // options. For example: use "--add-modules=java.sql", not
      // "-Djdk.module.addmods=java.sql"
      if (is_internal_module_property(option->optionString + 2)) {
        needs_module_property_warning = true;
        continue;
      }
      if (!add_property(tail)) {
        return JNI_ENOMEM;
      }
      // Out of the box management support
      if (match_option(option, "-Dcom.sun.management", &tail)) {
#if INCLUDE_MANAGEMENT
        if (FLAG_SET_CMDLINE(ManagementServer, true) != JVMFlag::SUCCESS) {
          return JNI_EINVAL;
        }
        // management agent in module jdk.management.agent
        if (!create_numbered_module_property("jdk.module.addmods", "jdk.management.agent", _addmods_count++)) {
          return JNI_ENOMEM;
        }
#else
        jio_fprintf(defaultStream::output_stream(),
          "-Dcom.sun.management is not supported in this VM.\n");
        return JNI_ERR;
#endif
      }
    // -Xint
    } else if (match_option(option, "-Xint")) {
          set_mode_flags(_int);
          mode_flag_cmd_line = true;
    // -Xmixed
    } else if (match_option(option, "-Xmixed")) {
          set_mode_flags(_mixed);
          mode_flag_cmd_line = true;
    // -Xcomp
    } else if (match_option(option, "-Xcomp")) {
      // for testing the compiler; turn off all flags that inhibit compilation
          set_mode_flags(_comp);
          mode_flag_cmd_line = true;
    // -Xshare:dump
    } else if (match_option(option, "-Xshare:dump")) {
      CDSConfig::enable_dumping_static_archive();
    // -Xshare:on
    } else if (match_option(option, "-Xshare:on")) {
      UseSharedSpaces = true;
      RequireSharedSpaces = true;
    // -Xshare:auto || -XX:ArchiveClassesAtExit=<archive file>
    } else if (match_option(option, "-Xshare:auto")) {
      UseSharedSpaces = true;
      RequireSharedSpaces = false;
      xshare_auto_cmd_line = true;
    // -Xshare:off
    } else if (match_option(option, "-Xshare:off")) {
      UseSharedSpaces = false;
      RequireSharedSpaces = false;
    // -Xverify
    } else if (match_option(option, "-Xverify", &tail)) {
      if (strcmp(tail, ":all") == 0 || strcmp(tail, "") == 0) {
        if (FLAG_SET_CMDLINE(BytecodeVerificationLocal, true) != JVMFlag::SUCCESS) {
          return JNI_EINVAL;
        }
        if (FLAG_SET_CMDLINE(BytecodeVerificationRemote, true) != JVMFlag::SUCCESS) {
          return JNI_EINVAL;
        }
      } else if (strcmp(tail, ":remote") == 0) {
        if (FLAG_SET_CMDLINE(BytecodeVerificationLocal, false) != JVMFlag::SUCCESS) {
          return JNI_EINVAL;
        }
        if (FLAG_SET_CMDLINE(BytecodeVerificationRemote, true) != JVMFlag::SUCCESS) {
          return JNI_EINVAL;
        }
      } else if (strcmp(tail, ":none") == 0) {
        if (FLAG_SET_CMDLINE(BytecodeVerificationLocal, false) != JVMFlag::SUCCESS) {
          return JNI_EINVAL;
        }
        if (FLAG_SET_CMDLINE(BytecodeVerificationRemote, false) != JVMFlag::SUCCESS) {
          return JNI_EINVAL;
        }
        warning("Options -Xverify:none and -noverify were deprecated in JDK 13 and will likely be removed in a future release.");
      } else if (is_bad_option(option, args->ignoreUnrecognized, "verification")) {
        return JNI_EINVAL;
      }
    // -Xdebug
    } else if (match_option(option, "-Xdebug")) {
      warning("Option -Xdebug was deprecated in JDK 22 and will likely be removed in a future release.");
    } else if (match_option(option, "-Xloggc:", &tail)) {
      // Deprecated flag to redirect GC output to a file. -Xloggc:<filename>
      log_warning(gc)("-Xloggc is deprecated. Will use -Xlog:gc:%s instead.", tail);
      _legacyGCLogging.lastFlag = 2;
      _legacyGCLogging.file = os::strdup_check_oom(tail);
    } else if (match_option(option, "-Xlog", &tail)) {
      bool ret = false;
      if (strcmp(tail, ":help") == 0) {
        fileStream stream(defaultStream::output_stream());
        LogConfiguration::print_command_line_help(&stream);
        vm_exit(0);
      } else if (strcmp(tail, ":disable") == 0) {
        LogConfiguration::disable_logging();
        ret = true;
      } else if (strcmp(tail, ":async") == 0) {
        LogConfiguration::set_async_mode(true);
        ret = true;
      } else if (*tail == '\0') {
        ret = LogConfiguration::parse_command_line_arguments();
        assert(ret, "-Xlog without arguments should never fail to parse");
      } else if (*tail == ':') {
        ret = LogConfiguration::parse_command_line_arguments(tail + 1);
      }
      if (ret == false) {
        jio_fprintf(defaultStream::error_stream(),
                    "Invalid -Xlog option '-Xlog%s', see error log for details.\n",
                    tail);
        return JNI_EINVAL;
      }
    // JNI hooks
    } else if (match_option(option, "-Xcheck", &tail)) {
      if (!strcmp(tail, ":jni")) {
#if !INCLUDE_JNI_CHECK
        warning("JNI CHECKING is not supported in this VM");
#else
        CheckJNICalls = true;
#endif // INCLUDE_JNI_CHECK
      } else if (is_bad_option(option, args->ignoreUnrecognized,
                                     "check")) {
        return JNI_EINVAL;
      }
    } else if (match_option(option, "vfprintf")) {
      _vfprintf_hook = CAST_TO_FN_PTR(vfprintf_hook_t, option->extraInfo);
    } else if (match_option(option, "exit")) {
      _exit_hook = CAST_TO_FN_PTR(exit_hook_t, option->extraInfo);
    } else if (match_option(option, "abort")) {
      _abort_hook = CAST_TO_FN_PTR(abort_hook_t, option->extraInfo);
    // Need to keep consistency of MaxTenuringThreshold and AlwaysTenure/NeverTenure;
    // and the last option wins.
    } else if (match_option(option, "-XX:+NeverTenure")) {
      if (FLAG_SET_CMDLINE(NeverTenure, true) != JVMFlag::SUCCESS) {
        return JNI_EINVAL;
      }
      if (FLAG_SET_CMDLINE(AlwaysTenure, false) != JVMFlag::SUCCESS) {
        return JNI_EINVAL;
      }
      if (FLAG_SET_CMDLINE(MaxTenuringThreshold, markWord::max_age + 1) != JVMFlag::SUCCESS) {
        return JNI_EINVAL;
      }
    } else if (match_option(option, "-XX:+AlwaysTenure")) {
      if (FLAG_SET_CMDLINE(NeverTenure, false) != JVMFlag::SUCCESS) {
        return JNI_EINVAL;
      }
      if (FLAG_SET_CMDLINE(AlwaysTenure, true) != JVMFlag::SUCCESS) {
        return JNI_EINVAL;
      }
      if (FLAG_SET_CMDLINE(MaxTenuringThreshold, 0) != JVMFlag::SUCCESS) {
        return JNI_EINVAL;
      }
    } else if (match_option(option, "-XX:MaxTenuringThreshold=", &tail)) {
      uint max_tenuring_thresh = 0;
      if (!parse_uint(tail, &max_tenuring_thresh, 0)) {
        jio_fprintf(defaultStream::error_stream(),
                    "Improperly specified VM option \'MaxTenuringThreshold=%s\'\n", tail);
        return JNI_EINVAL;
      }

      if (FLAG_SET_CMDLINE(MaxTenuringThreshold, max_tenuring_thresh) != JVMFlag::SUCCESS) {
        return JNI_EINVAL;
      }

      if (MaxTenuringThreshold == 0) {
        if (FLAG_SET_CMDLINE(NeverTenure, false) != JVMFlag::SUCCESS) {
          return JNI_EINVAL;
        }
        if (FLAG_SET_CMDLINE(AlwaysTenure, true) != JVMFlag::SUCCESS) {
          return JNI_EINVAL;
        }
      } else {
        if (FLAG_SET_CMDLINE(NeverTenure, false) != JVMFlag::SUCCESS) {
          return JNI_EINVAL;
        }
        if (FLAG_SET_CMDLINE(AlwaysTenure, false) != JVMFlag::SUCCESS) {
          return JNI_EINVAL;
        }
      }
    } else if (match_option(option, "-XX:+DisplayVMOutputToStderr")) {
      if (FLAG_SET_CMDLINE(DisplayVMOutputToStdout, false) != JVMFlag::SUCCESS) {
        return JNI_EINVAL;
      }
      if (FLAG_SET_CMDLINE(DisplayVMOutputToStderr, true) != JVMFlag::SUCCESS) {
        return JNI_EINVAL;
      }
    } else if (match_option(option, "-XX:+DisplayVMOutputToStdout")) {
      if (FLAG_SET_CMDLINE(DisplayVMOutputToStderr, false) != JVMFlag::SUCCESS) {
        return JNI_EINVAL;
      }
      if (FLAG_SET_CMDLINE(DisplayVMOutputToStdout, true) != JVMFlag::SUCCESS) {
        return JNI_EINVAL;
      }
    } else if (match_option(option, "-XX:+ErrorFileToStderr")) {
      if (FLAG_SET_CMDLINE(ErrorFileToStdout, false) != JVMFlag::SUCCESS) {
        return JNI_EINVAL;
      }
      if (FLAG_SET_CMDLINE(ErrorFileToStderr, true) != JVMFlag::SUCCESS) {
        return JNI_EINVAL;
      }
    } else if (match_option(option, "-XX:+ErrorFileToStdout")) {
      if (FLAG_SET_CMDLINE(ErrorFileToStderr, false) != JVMFlag::SUCCESS) {
        return JNI_EINVAL;
      }
      if (FLAG_SET_CMDLINE(ErrorFileToStdout, true) != JVMFlag::SUCCESS) {
        return JNI_EINVAL;
      }
    } else if (match_option(option, "--finalization=", &tail)) {
      if (strcmp(tail, "enabled") == 0) {
        InstanceKlass::set_finalization_enabled(true);
      } else if (strcmp(tail, "disabled") == 0) {
        InstanceKlass::set_finalization_enabled(false);
      } else {
        jio_fprintf(defaultStream::error_stream(),
                    "Invalid finalization value '%s', must be 'disabled' or 'enabled'.\n",
                    tail);
        return JNI_EINVAL;
      }
#if !defined(DTRACE_ENABLED)
    } else if (match_option(option, "-XX:+DTraceMethodProbes")) {
      jio_fprintf(defaultStream::error_stream(),
                  "DTraceMethodProbes flag is not applicable for this configuration\n");
      return JNI_EINVAL;
    } else if (match_option(option, "-XX:+DTraceAllocProbes")) {
      jio_fprintf(defaultStream::error_stream(),
                  "DTraceAllocProbes flag is not applicable for this configuration\n");
      return JNI_EINVAL;
    } else if (match_option(option, "-XX:+DTraceMonitorProbes")) {
      jio_fprintf(defaultStream::error_stream(),
                  "DTraceMonitorProbes flag is not applicable for this configuration\n");
      return JNI_EINVAL;
#endif // !defined(DTRACE_ENABLED)
#ifdef ASSERT
    } else if (match_option(option, "-XX:+FullGCALot")) {
      if (FLAG_SET_CMDLINE(FullGCALot, true) != JVMFlag::SUCCESS) {
        return JNI_EINVAL;
      }
#endif
#if !INCLUDE_MANAGEMENT
    } else if (match_option(option, "-XX:+ManagementServer")) {
        jio_fprintf(defaultStream::error_stream(),
          "ManagementServer is not supported in this VM.\n");
        return JNI_ERR;
#endif // INCLUDE_MANAGEMENT
#if INCLUDE_JVMCI
    } else if (match_option(option, "-XX:-EnableJVMCIProduct") || match_option(option, "-XX:-UseGraalJIT")) {
      if (EnableJVMCIProduct) {
        jio_fprintf(defaultStream::error_stream(),
                  "-XX:-EnableJVMCIProduct or -XX:-UseGraalJIT cannot come after -XX:+EnableJVMCIProduct or -XX:+UseGraalJIT\n");
        return JNI_EINVAL;
      }
    } else if (match_option(option, "-XX:+EnableJVMCIProduct") || match_option(option, "-XX:+UseGraalJIT")) {
      bool use_graal_jit = match_option(option, "-XX:+UseGraalJIT");
      if (use_graal_jit) {
        const char* jvmci_compiler = get_property("jvmci.Compiler");
        if (jvmci_compiler != nullptr) {
          if (strncmp(jvmci_compiler, "graal", strlen("graal")) != 0) {
            jio_fprintf(defaultStream::error_stream(),
              "Value of jvmci.Compiler incompatible with +UseGraalJIT: %s\n", jvmci_compiler);
            return JNI_ERR;
          }
        } else if (!add_property("jvmci.Compiler=graal")) {
            return JNI_ENOMEM;
        }
      }

      // Just continue, since "-XX:+EnableJVMCIProduct" or "-XX:+UseGraalJIT" has been specified before
      if (EnableJVMCIProduct) {
        continue;
      }
      JVMFlag *jvmciFlag = JVMFlag::find_flag("EnableJVMCIProduct");
      // Allow this flag if it has been unlocked.
      if (jvmciFlag != nullptr && jvmciFlag->is_unlocked()) {
        if (!JVMCIGlobals::enable_jvmci_product_mode(origin, use_graal_jit)) {
          jio_fprintf(defaultStream::error_stream(),
            "Unable to enable JVMCI in product mode\n");
          return JNI_ERR;
        }
      }
      // The flag was locked so process normally to report that error
      else if (!process_argument(use_graal_jit ? "UseGraalJIT" : "EnableJVMCIProduct", args->ignoreUnrecognized, origin)) {
        return JNI_EINVAL;
      }
#endif // INCLUDE_JVMCI
#if INCLUDE_JFR
    } else if (match_jfr_option(&option)) {
      return JNI_EINVAL;
#endif
    } else if (match_option(option, "-XX:", &tail)) { // -XX:xxxx
      // Skip -XX:Flags= and -XX:VMOptionsFile= since those cases have
      // already been handled
      if ((strncmp(tail, "Flags=", strlen("Flags=")) != 0) &&
          (strncmp(tail, "VMOptionsFile=", strlen("VMOptionsFile=")) != 0)) {
        if (!process_argument(tail, args->ignoreUnrecognized, origin)) {
          return JNI_EINVAL;
        }
      }
    // Unknown option
    } else if (is_bad_option(option, args->ignoreUnrecognized)) {
      return JNI_ERR;
    }
  }

  // PrintSharedArchiveAndExit will turn on
  //   -Xshare:on
  //   -Xlog:class+path=info
  if (PrintSharedArchiveAndExit) {
    UseSharedSpaces = true;
    RequireSharedSpaces = true;
    LogConfiguration::configure_stdout(LogLevel::Info, true, LOG_TAGS(class, path));
  }

  fix_appclasspath();

  return JNI_OK;
}

void Arguments::add_patch_mod_prefix(const char* module_name, const char* path, bool* patch_mod_javabase) {
  // For java.base check for duplicate --patch-module options being specified on the command line.
  // This check is only required for java.base, all other duplicate module specifications
  // will be checked during module system initialization.  The module system initialization
  // will throw an ExceptionInInitializerError if this situation occurs.
  if (strcmp(module_name, JAVA_BASE_NAME) == 0) {
    if (*patch_mod_javabase) {
      vm_exit_during_initialization("Cannot specify " JAVA_BASE_NAME " more than once to --patch-module");
    } else {
      *patch_mod_javabase = true;
    }
  }

  // Create GrowableArray lazily, only if --patch-module has been specified
  if (_patch_mod_prefix == nullptr) {
    _patch_mod_prefix = new (mtArguments) GrowableArray<ModulePatchPath*>(10, mtArguments);
  }

  _patch_mod_prefix->push(new ModulePatchPath(module_name, path));
}

// Remove all empty paths from the app classpath (if IgnoreEmptyClassPaths is enabled)
//
// This is necessary because some apps like to specify classpath like -cp foo.jar:${XYZ}:bar.jar
// in their start-up scripts. If XYZ is empty, the classpath will look like "-cp foo.jar::bar.jar".
// Java treats such empty paths as if the user specified "-cp foo.jar:.:bar.jar". I.e., an empty
// path is treated as the current directory.
//
// This causes problems with CDS, which requires that all directories specified in the classpath
// must be empty. In most cases, applications do NOT want to load classes from the current
// directory anyway. Adding -XX:+IgnoreEmptyClassPaths will make these applications' start-up
// scripts compatible with CDS.
void Arguments::fix_appclasspath() {
  if (IgnoreEmptyClassPaths) {
    const char separator = *os::path_separator();
    const char* src = _java_class_path->value();

    // skip over all the leading empty paths
    while (*src == separator) {
      src ++;
    }

    char* copy = os::strdup_check_oom(src, mtArguments);

    // trim all trailing empty paths
    for (char* tail = copy + strlen(copy) - 1; tail >= copy && *tail == separator; tail--) {
      *tail = '\0';
    }

    char from[3] = {separator, separator, '\0'};
    char to  [2] = {separator, '\0'};
    while (StringUtils::replace_no_expand(copy, from, to) > 0) {
      // Keep replacing "::" -> ":" until we have no more "::" (non-windows)
      // Keep replacing ";;" -> ";" until we have no more ";;" (windows)
    }

    _java_class_path->set_writeable_value(copy);
    FreeHeap(copy); // a copy was made by set_value, so don't need this anymore
  }
}

jint Arguments::finalize_vm_init_args(bool patch_mod_javabase) {
  // check if the default lib/endorsed directory exists; if so, error
  char path[JVM_MAXPATHLEN];
  const char* fileSep = os::file_separator();
  jio_snprintf(path, JVM_MAXPATHLEN, "%s%slib%sendorsed", Arguments::get_java_home(), fileSep, fileSep);

  DIR* dir = os::opendir(path);
  if (dir != nullptr) {
    jio_fprintf(defaultStream::output_stream(),
      "<JAVA_HOME>/lib/endorsed is not supported. Endorsed standards and standalone APIs\n"
      "in modular form will be supported via the concept of upgradeable modules.\n");
    os::closedir(dir);
    return JNI_ERR;
  }

  jio_snprintf(path, JVM_MAXPATHLEN, "%s%slib%sext", Arguments::get_java_home(), fileSep, fileSep);
  dir = os::opendir(path);
  if (dir != nullptr) {
    jio_fprintf(defaultStream::output_stream(),
      "<JAVA_HOME>/lib/ext exists, extensions mechanism no longer supported; "
      "Use -classpath instead.\n.");
    os::closedir(dir);
    return JNI_ERR;
  }

  // This must be done after all arguments have been processed
  // and the container support has been initialized since AggressiveHeap
  // relies on the amount of total memory available.
  if (AggressiveHeap) {
    jint result = set_aggressive_heap_flags();
    if (result != JNI_OK) {
      return result;
    }
  }

  // CompileThresholdScaling == 0.0 is same as -Xint: Disable compilation (enable interpreter-only mode),
  // but like -Xint, leave compilation thresholds unaffected.
  // With tiered compilation disabled, setting CompileThreshold to 0 disables compilation as well.
  if ((CompileThresholdScaling == 0.0) || (!TieredCompilation && CompileThreshold == 0)) {
    set_mode_flags(_int);
  }

#ifdef ZERO
  // Zero always runs in interpreted mode
  set_mode_flags(_int);
#endif

  // eventually fix up InitialTenuringThreshold if only MaxTenuringThreshold is set
  if (FLAG_IS_DEFAULT(InitialTenuringThreshold) && (InitialTenuringThreshold > MaxTenuringThreshold)) {
    FLAG_SET_ERGO(InitialTenuringThreshold, MaxTenuringThreshold);
  }

#if !COMPILER2_OR_JVMCI
  // Don't degrade server performance for footprint
  if (FLAG_IS_DEFAULT(UseLargePages) &&
      MaxHeapSize < LargePageHeapSizeThreshold) {
    // No need for large granularity pages w/small heaps.
    // Note that large pages are enabled/disabled for both the
    // Java heap and the code cache.
    FLAG_SET_DEFAULT(UseLargePages, false);
  }

  UNSUPPORTED_OPTION(ProfileInterpreter);
#endif

  // Parse the CompilationMode flag
  if (!CompilationModeFlag::initialize()) {
    return JNI_ERR;
  }

  if (!check_vm_args_consistency()) {
    return JNI_ERR;
  }

  if (!CDSConfig::check_vm_args_consistency(patch_mod_javabase, mode_flag_cmd_line)) {
    return JNI_ERR;
  }

#ifndef CAN_SHOW_REGISTERS_ON_ASSERT
  UNSUPPORTED_OPTION(ShowRegistersOnAssert);
#endif // CAN_SHOW_REGISTERS_ON_ASSERT

  return JNI_OK;
}

// Helper class for controlling the lifetime of JavaVMInitArgs
// objects.  The contents of the JavaVMInitArgs are guaranteed to be
// deleted on the destruction of the ScopedVMInitArgs object.
class ScopedVMInitArgs : public StackObj {
 private:
  JavaVMInitArgs _args;
  char*          _container_name;
  bool           _is_set;
  char*          _vm_options_file_arg;

 public:
  ScopedVMInitArgs(const char *container_name) {
    _args.version = JNI_VERSION_1_2;
    _args.nOptions = 0;
    _args.options = nullptr;
    _args.ignoreUnrecognized = false;
    _container_name = (char *)container_name;
    _is_set = false;
    _vm_options_file_arg = nullptr;
  }

  // Populates the JavaVMInitArgs object represented by this
  // ScopedVMInitArgs object with the arguments in options.  The
  // allocated memory is deleted by the destructor.  If this method
  // returns anything other than JNI_OK, then this object is in a
  // partially constructed state, and should be abandoned.
  jint set_args(const GrowableArrayView<JavaVMOption>* options) {
    _is_set = true;
    JavaVMOption* options_arr = NEW_C_HEAP_ARRAY_RETURN_NULL(
        JavaVMOption, options->length(), mtArguments);
    if (options_arr == nullptr) {
      return JNI_ENOMEM;
    }
    _args.options = options_arr;

    for (int i = 0; i < options->length(); i++) {
      options_arr[i] = options->at(i);
      options_arr[i].optionString = os::strdup(options_arr[i].optionString);
      if (options_arr[i].optionString == nullptr) {
        // Rely on the destructor to do cleanup.
        _args.nOptions = i;
        return JNI_ENOMEM;
      }
    }

    _args.nOptions = options->length();
    _args.ignoreUnrecognized = IgnoreUnrecognizedVMOptions;
    return JNI_OK;
  }

  JavaVMInitArgs* get()             { return &_args; }
  char* container_name()            { return _container_name; }
  bool  is_set()                    { return _is_set; }
  bool  found_vm_options_file_arg() { return _vm_options_file_arg != nullptr; }
  char* vm_options_file_arg()       { return _vm_options_file_arg; }

  void set_vm_options_file_arg(const char *vm_options_file_arg) {
    if (_vm_options_file_arg != nullptr) {
      os::free(_vm_options_file_arg);
    }
    _vm_options_file_arg = os::strdup_check_oom(vm_options_file_arg);
  }

  ~ScopedVMInitArgs() {
    if (_vm_options_file_arg != nullptr) {
      os::free(_vm_options_file_arg);
    }
    if (_args.options == nullptr) return;
    for (int i = 0; i < _args.nOptions; i++) {
      os::free(_args.options[i].optionString);
    }
    FREE_C_HEAP_ARRAY(JavaVMOption, _args.options);
  }

  // Insert options into this option list, to replace option at
  // vm_options_file_pos (-XX:VMOptionsFile)
  jint insert(const JavaVMInitArgs* args,
              const JavaVMInitArgs* args_to_insert,
              const int vm_options_file_pos) {
    assert(_args.options == nullptr, "shouldn't be set yet");
    assert(args_to_insert->nOptions != 0, "there should be args to insert");
    assert(vm_options_file_pos != -1, "vm_options_file_pos should be set");

    int length = args->nOptions + args_to_insert->nOptions - 1;
    // Construct new option array
    GrowableArrayCHeap<JavaVMOption, mtArguments> options(length);
    for (int i = 0; i < args->nOptions; i++) {
      if (i == vm_options_file_pos) {
        // insert the new options starting at the same place as the
        // -XX:VMOptionsFile option
        for (int j = 0; j < args_to_insert->nOptions; j++) {
          options.push(args_to_insert->options[j]);
        }
      } else {
        options.push(args->options[i]);
      }
    }
    // make into options array
    return set_args(&options);
  }
};

jint Arguments::parse_java_options_environment_variable(ScopedVMInitArgs* args) {
  return parse_options_environment_variable("_JAVA_OPTIONS", args);
}

jint Arguments::parse_java_tool_options_environment_variable(ScopedVMInitArgs* args) {
  return parse_options_environment_variable("JAVA_TOOL_OPTIONS", args);
}

jint Arguments::parse_options_environment_variable(const char* name,
                                                   ScopedVMInitArgs* vm_args) {
  char *buffer = ::getenv(name);

  // Don't check this environment variable if user has special privileges
  // (e.g. unix su command).
  if (buffer == nullptr || os::have_special_privileges()) {
    return JNI_OK;
  }

  if ((buffer = os::strdup(buffer)) == nullptr) {
    return JNI_ENOMEM;
  }

  jio_fprintf(defaultStream::error_stream(),
              "Picked up %s: %s\n", name, buffer);

  int retcode = parse_options_buffer(name, buffer, strlen(buffer), vm_args);

  os::free(buffer);
  return retcode;
}

jint Arguments::parse_vm_options_file(const char* file_name, ScopedVMInitArgs* vm_args) {
  // read file into buffer
  int fd = ::open(file_name, O_RDONLY);
  if (fd < 0) {
    jio_fprintf(defaultStream::error_stream(),
                "Could not open options file '%s'\n",
                file_name);
    return JNI_ERR;
  }

  struct stat stbuf;
  int retcode = os::stat(file_name, &stbuf);
  if (retcode != 0) {
    jio_fprintf(defaultStream::error_stream(),
                "Could not stat options file '%s'\n",
                file_name);
    ::close(fd);
    return JNI_ERR;
  }

  if (stbuf.st_size == 0) {
    // tell caller there is no option data and that is ok
    ::close(fd);
    return JNI_OK;
  }

  // '+ 1' for null termination even with max bytes
  size_t bytes_alloc = stbuf.st_size + 1;

  char *buf = NEW_C_HEAP_ARRAY_RETURN_NULL(char, bytes_alloc, mtArguments);
  if (nullptr == buf) {
    jio_fprintf(defaultStream::error_stream(),
                "Could not allocate read buffer for options file parse\n");
    ::close(fd);
    return JNI_ENOMEM;
  }

  memset(buf, 0, bytes_alloc);

  // Fill buffer
  ssize_t bytes_read = ::read(fd, (void *)buf, (unsigned)bytes_alloc);
  ::close(fd);
  if (bytes_read < 0) {
    FREE_C_HEAP_ARRAY(char, buf);
    jio_fprintf(defaultStream::error_stream(),
                "Could not read options file '%s'\n", file_name);
    return JNI_ERR;
  }

  if (bytes_read == 0) {
    // tell caller there is no option data and that is ok
    FREE_C_HEAP_ARRAY(char, buf);
    return JNI_OK;
  }

  retcode = parse_options_buffer(file_name, buf, bytes_read, vm_args);

  FREE_C_HEAP_ARRAY(char, buf);
  return retcode;
}

jint Arguments::parse_options_buffer(const char* name, char* buffer, const size_t buf_len, ScopedVMInitArgs* vm_args) {
  // Construct option array
  GrowableArrayCHeap<JavaVMOption, mtArguments> options(2);

  // some pointers to help with parsing
  char *buffer_end = buffer + buf_len;
  char *opt_hd = buffer;
  char *wrt = buffer;
  char *rd = buffer;

  // parse all options
  while (rd < buffer_end) {
    // skip leading white space from the input string
    while (rd < buffer_end && isspace((unsigned char) *rd)) {
      rd++;
    }

    if (rd >= buffer_end) {
      break;
    }

    // Remember this is where we found the head of the token.
    opt_hd = wrt;

    // Tokens are strings of non white space characters separated
    // by one or more white spaces.
    while (rd < buffer_end && !isspace((unsigned char) *rd)) {
      if (*rd == '\'' || *rd == '"') {      // handle a quoted string
        int quote = *rd;                    // matching quote to look for
        rd++;                               // don't copy open quote
        while (rd < buffer_end && *rd != quote) {
                                            // include everything (even spaces)
                                            // up until the close quote
          *wrt++ = *rd++;                   // copy to option string
        }

        if (rd < buffer_end) {
          rd++;                             // don't copy close quote
        } else {
                                            // did not see closing quote
          jio_fprintf(defaultStream::error_stream(),
                      "Unmatched quote in %s\n", name);
          return JNI_ERR;
        }
      } else {
        *wrt++ = *rd++;                     // copy to option string
      }
    }

    // steal a white space character and set it to null
    *wrt++ = '\0';
    // We now have a complete token

    JavaVMOption option;
    option.optionString = opt_hd;
    option.extraInfo = nullptr;

    options.append(option);                // Fill in option

    rd++;  // Advance to next character
  }

  // Fill out JavaVMInitArgs structure.
  return vm_args->set_args(&options);
}

#ifndef PRODUCT
// Determine whether LogVMOutput should be implicitly turned on.
static bool use_vm_log() {
  if (LogCompilation || !FLAG_IS_DEFAULT(LogFile) ||
      PrintCompilation || PrintInlining || PrintDependencies || PrintNativeNMethods ||
      PrintDebugInfo || PrintRelocations || PrintNMethods || PrintExceptionHandlers ||
      PrintAssembly || TraceDeoptimization ||
      (VerifyDependencies && FLAG_IS_CMDLINE(VerifyDependencies))) {
    return true;
  }

#ifdef COMPILER1
  if (PrintC1Statistics) {
    return true;
  }
#endif // COMPILER1

#ifdef COMPILER2
  if (PrintOptoAssembly || PrintOptoStatistics) {
    return true;
  }
#endif // COMPILER2

  return false;
}

#endif // PRODUCT

bool Arguments::args_contains_vm_options_file_arg(const JavaVMInitArgs* args) {
  for (int index = 0; index < args->nOptions; index++) {
    const JavaVMOption* option = args->options + index;
    const char* tail;
    if (match_option(option, "-XX:VMOptionsFile=", &tail)) {
      return true;
    }
  }
  return false;
}

jint Arguments::insert_vm_options_file(const JavaVMInitArgs* args,
                                       const char* vm_options_file,
                                       const int vm_options_file_pos,
                                       ScopedVMInitArgs* vm_options_file_args,
                                       ScopedVMInitArgs* args_out) {
  jint code = parse_vm_options_file(vm_options_file, vm_options_file_args);
  if (code != JNI_OK) {
    return code;
  }

  if (vm_options_file_args->get()->nOptions < 1) {
    return JNI_OK;
  }

  if (args_contains_vm_options_file_arg(vm_options_file_args->get())) {
    jio_fprintf(defaultStream::error_stream(),
                "A VM options file may not refer to a VM options file. "
                "Specification of '-XX:VMOptionsFile=<file-name>' in the "
                "options file '%s' in options container '%s' is an error.\n",
                vm_options_file_args->vm_options_file_arg(),
                vm_options_file_args->container_name());
    return JNI_EINVAL;
  }

  return args_out->insert(args, vm_options_file_args->get(),
                          vm_options_file_pos);
}

// Expand -XX:VMOptionsFile found in args_in as needed.
// mod_args and args_out parameters may return values as needed.
jint Arguments::expand_vm_options_as_needed(const JavaVMInitArgs* args_in,
                                            ScopedVMInitArgs* mod_args,
                                            JavaVMInitArgs** args_out) {
  jint code = match_special_option_and_act(args_in, mod_args);
  if (code != JNI_OK) {
    return code;
  }

  if (mod_args->is_set()) {
    // args_in contains -XX:VMOptionsFile and mod_args contains the
    // original options from args_in along with the options expanded
    // from the VMOptionsFile. Return a short-hand to the caller.
    *args_out = mod_args->get();
  } else {
    *args_out = (JavaVMInitArgs *)args_in;  // no changes so use args_in
  }
  return JNI_OK;
}

jint Arguments::match_special_option_and_act(const JavaVMInitArgs* args,
                                             ScopedVMInitArgs* args_out) {
  // Remaining part of option string
  const char* tail;
  ScopedVMInitArgs vm_options_file_args(args_out->container_name());

  for (int index = 0; index < args->nOptions; index++) {
    const JavaVMOption* option = args->options + index;
    if (match_option(option, "-XX:Flags=", &tail)) {
      Arguments::set_jvm_flags_file(tail);
      continue;
    }
    if (match_option(option, "-XX:VMOptionsFile=", &tail)) {
      if (vm_options_file_args.found_vm_options_file_arg()) {
        jio_fprintf(defaultStream::error_stream(),
                    "The option '%s' is already specified in the options "
                    "container '%s' so the specification of '%s' in the "
                    "same options container is an error.\n",
                    vm_options_file_args.vm_options_file_arg(),
                    vm_options_file_args.container_name(),
                    option->optionString);
        return JNI_EINVAL;
      }
      vm_options_file_args.set_vm_options_file_arg(option->optionString);
      // If there's a VMOptionsFile, parse that
      jint code = insert_vm_options_file(args, tail, index,
                                         &vm_options_file_args, args_out);
      if (code != JNI_OK) {
        return code;
      }
      args_out->set_vm_options_file_arg(vm_options_file_args.vm_options_file_arg());
      if (args_out->is_set()) {
        // The VMOptions file inserted some options so switch 'args'
        // to the new set of options, and continue processing which
        // preserves "last option wins" semantics.
        args = args_out->get();
        // The first option from the VMOptionsFile replaces the
        // current option.  So we back track to process the
        // replacement option.
        index--;
      }
      continue;
    }
    if (match_option(option, "-XX:+PrintVMOptions")) {
      PrintVMOptions = true;
      continue;
    }
    if (match_option(option, "-XX:-PrintVMOptions")) {
      PrintVMOptions = false;
      continue;
    }
    if (match_option(option, "-XX:+IgnoreUnrecognizedVMOptions")) {
      IgnoreUnrecognizedVMOptions = true;
      continue;
    }
    if (match_option(option, "-XX:-IgnoreUnrecognizedVMOptions")) {
      IgnoreUnrecognizedVMOptions = false;
      continue;
    }
    if (match_option(option, "-XX:+PrintFlagsInitial")) {
      JVMFlag::printFlags(tty, false);
      vm_exit(0);
    }

#ifndef PRODUCT
    if (match_option(option, "-XX:+PrintFlagsWithComments")) {
      JVMFlag::printFlags(tty, true);
      vm_exit(0);
    }
#endif
  }
  return JNI_OK;
}

static void print_options(const JavaVMInitArgs *args) {
  const char* tail;
  for (int index = 0; index < args->nOptions; index++) {
    const JavaVMOption *option = args->options + index;
    if (match_option(option, "-XX:", &tail)) {
      logOption(tail);
    }
  }
}

bool Arguments::handle_deprecated_print_gc_flags() {
  if (PrintGC) {
    log_warning(gc)("-XX:+PrintGC is deprecated. Will use -Xlog:gc instead.");
  }
  if (PrintGCDetails) {
    log_warning(gc)("-XX:+PrintGCDetails is deprecated. Will use -Xlog:gc* instead.");
  }

  if (_legacyGCLogging.lastFlag == 2) {
    // -Xloggc was used to specify a filename
    const char* gc_conf = PrintGCDetails ? "gc*" : "gc";

    LogTarget(Error, logging) target;
    LogStream errstream(target);
    return LogConfiguration::parse_log_arguments(_legacyGCLogging.file, gc_conf, nullptr, nullptr, &errstream);
  } else if (PrintGC || PrintGCDetails || (_legacyGCLogging.lastFlag == 1)) {
    LogConfiguration::configure_stdout(LogLevel::Info, !PrintGCDetails, LOG_TAGS(gc));
  }
  return true;
}

static void apply_debugger_ergo() {
#ifdef ASSERT
  if (ReplayCompiles) {
    FLAG_SET_ERGO_IF_DEFAULT(UseDebuggerErgo, true);
  }

  if (UseDebuggerErgo) {
    // Turn on sub-flags
    FLAG_SET_ERGO_IF_DEFAULT(UseDebuggerErgo1, true);
    FLAG_SET_ERGO_IF_DEFAULT(UseDebuggerErgo2, true);
  }

  if (UseDebuggerErgo2) {
    // Debugging with limited number of CPUs
    FLAG_SET_ERGO_IF_DEFAULT(UseNUMA, false);
    FLAG_SET_ERGO_IF_DEFAULT(ConcGCThreads, 1);
    FLAG_SET_ERGO_IF_DEFAULT(ParallelGCThreads, 1);
    FLAG_SET_ERGO_IF_DEFAULT(CICompilerCount, 2);
  }
#endif // ASSERT
}

// Parse entry point called from JNI_CreateJavaVM

jint Arguments::parse(const JavaVMInitArgs* initial_cmd_args) {
  assert(verify_special_jvm_flags(false), "deprecated and obsolete flag table inconsistent");
  JVMFlag::check_all_flag_declarations();

  // If flag "-XX:Flags=flags-file" is used it will be the first option to be processed.
  const char* hotspotrc = ".hotspotrc";
  bool settings_file_specified = false;
  bool needs_hotspotrc_warning = false;
  ScopedVMInitArgs initial_vm_options_args("");
  ScopedVMInitArgs initial_java_tool_options_args("env_var='JAVA_TOOL_OPTIONS'");
  ScopedVMInitArgs initial_java_options_args("env_var='_JAVA_OPTIONS'");

  // Pointers to current working set of containers
  JavaVMInitArgs* cur_cmd_args;
  JavaVMInitArgs* cur_vm_options_args;
  JavaVMInitArgs* cur_java_options_args;
  JavaVMInitArgs* cur_java_tool_options_args;

  // Containers for modified/expanded options
  ScopedVMInitArgs mod_cmd_args("cmd_line_args");
  ScopedVMInitArgs mod_vm_options_args("vm_options_args");
  ScopedVMInitArgs mod_java_tool_options_args("env_var='JAVA_TOOL_OPTIONS'");
  ScopedVMInitArgs mod_java_options_args("env_var='_JAVA_OPTIONS'");


  jint code =
      parse_java_tool_options_environment_variable(&initial_java_tool_options_args);
  if (code != JNI_OK) {
    return code;
  }

  code = parse_java_options_environment_variable(&initial_java_options_args);
  if (code != JNI_OK) {
    return code;
  }

  // Parse the options in the /java.base/jdk/internal/vm/options resource, if present
  char *vmoptions = ClassLoader::lookup_vm_options();
  if (vmoptions != nullptr) {
    code = parse_options_buffer("vm options resource", vmoptions, strlen(vmoptions), &initial_vm_options_args);
    FREE_C_HEAP_ARRAY(char, vmoptions);
    if (code != JNI_OK) {
      return code;
    }
  }

  code = expand_vm_options_as_needed(initial_java_tool_options_args.get(),
                                     &mod_java_tool_options_args,
                                     &cur_java_tool_options_args);
  if (code != JNI_OK) {
    return code;
  }

  code = expand_vm_options_as_needed(initial_cmd_args,
                                     &mod_cmd_args,
                                     &cur_cmd_args);
  if (code != JNI_OK) {
    return code;
  }

  code = expand_vm_options_as_needed(initial_java_options_args.get(),
                                     &mod_java_options_args,
                                     &cur_java_options_args);
  if (code != JNI_OK) {
    return code;
  }

  code = expand_vm_options_as_needed(initial_vm_options_args.get(),
                                     &mod_vm_options_args,
                                     &cur_vm_options_args);
  if (code != JNI_OK) {
    return code;
  }

  const char* flags_file = Arguments::get_jvm_flags_file();
  settings_file_specified = (flags_file != nullptr);

  if (IgnoreUnrecognizedVMOptions) {
    cur_cmd_args->ignoreUnrecognized = true;
    cur_java_tool_options_args->ignoreUnrecognized = true;
    cur_java_options_args->ignoreUnrecognized = true;
  }

  // Parse specified settings file
  if (settings_file_specified) {
    if (!process_settings_file(flags_file, true,
                               cur_cmd_args->ignoreUnrecognized)) {
      return JNI_EINVAL;
    }
  } else {
#ifdef ASSERT
    // Parse default .hotspotrc settings file
    if (!process_settings_file(".hotspotrc", false,
                               cur_cmd_args->ignoreUnrecognized)) {
      return JNI_EINVAL;
    }
#else
    struct stat buf;
    if (os::stat(hotspotrc, &buf) == 0) {
      needs_hotspotrc_warning = true;
    }
#endif
  }

  if (PrintVMOptions) {
    print_options(cur_java_tool_options_args);
    print_options(cur_cmd_args);
    print_options(cur_java_options_args);
  }

  // Parse JavaVMInitArgs structure passed in, as well as JAVA_TOOL_OPTIONS and _JAVA_OPTIONS
  jint result = parse_vm_init_args(cur_vm_options_args,
                                   cur_java_tool_options_args,
                                   cur_java_options_args,
                                   cur_cmd_args);

  if (result != JNI_OK) {
    return result;
  }

  // Delay warning until here so that we've had a chance to process
  // the -XX:-PrintWarnings flag
  if (needs_hotspotrc_warning) {
    warning("%s file is present but has been ignored.  "
            "Run with -XX:Flags=%s to load the file.",
            hotspotrc, hotspotrc);
  }

  if (needs_module_property_warning) {
    warning("Ignoring system property options whose names match the '-Djdk.module.*'."
            " names that are reserved for internal use.");
  }

#if defined(_ALLBSD_SOURCE) || defined(AIX)  // UseLargePages is not yet supported on BSD and AIX.
  UNSUPPORTED_OPTION(UseLargePages);
#endif

#if defined(AIX)
  UNSUPPORTED_OPTION_NULL(AllocateHeapAt);
#endif

#ifndef PRODUCT
  if (TraceBytecodesAt != 0) {
    TraceBytecodes = true;
  }
#endif // PRODUCT

  if (ScavengeRootsInCode == 0) {
    if (!FLAG_IS_DEFAULT(ScavengeRootsInCode)) {
      warning("Forcing ScavengeRootsInCode non-zero");
    }
    ScavengeRootsInCode = 1;
  }

  if (!handle_deprecated_print_gc_flags()) {
    return JNI_EINVAL;
  }

  // Set object alignment values.
  set_object_alignment();

#if !INCLUDE_CDS
  if (CDSConfig::is_dumping_static_archive() || RequireSharedSpaces) {
    jio_fprintf(defaultStream::error_stream(),
      "Shared spaces are not supported in this VM\n");
    return JNI_ERR;
  }
  if (DumpLoadedClassList != nullptr) {
    jio_fprintf(defaultStream::error_stream(),
      "DumpLoadedClassList is not supported in this VM\n");
    return JNI_ERR;
  }
  if ((CDSConfig::is_using_archive() && xshare_auto_cmd_line) ||
      log_is_enabled(Info, cds)) {
    warning("Shared spaces are not supported in this VM");
    UseSharedSpaces = false;
    LogConfiguration::configure_stdout(LogLevel::Off, true, LOG_TAGS(cds));
  }
  no_shared_spaces("CDS Disabled");
#endif // INCLUDE_CDS

  // Verify NMT arguments
  const NMT_TrackingLevel lvl = NMTUtil::parse_tracking_level(NativeMemoryTracking);
  if (lvl == NMT_unknown) {
    jio_fprintf(defaultStream::error_stream(),
                "Syntax error, expecting -XX:NativeMemoryTracking=[off|summary|detail]\n");
    return JNI_ERR;
  }
  if (PrintNMTStatistics && lvl == NMT_off) {
    warning("PrintNMTStatistics is disabled, because native memory tracking is not enabled");
    FLAG_SET_DEFAULT(PrintNMTStatistics, false);
  }

  bool trace_dependencies = log_is_enabled(Debug, dependencies);
  if (trace_dependencies && VerifyDependencies) {
    warning("dependency logging results may be inflated by VerifyDependencies");
  }

  bool log_class_load_cause = log_is_enabled(Info, class, load, cause, native) ||
                              log_is_enabled(Info, class, load, cause);
  if (log_class_load_cause && LogClassLoadingCauseFor == nullptr) {
    warning("class load cause logging will not produce output without LogClassLoadingCauseFor");
  }

  apply_debugger_ergo();

  // The VMThread needs to stop now and then to execute these debug options.
  if ((HandshakeALot || SafepointALot) && FLAG_IS_DEFAULT(GuaranteedSafepointInterval)) {
    FLAG_SET_DEFAULT(GuaranteedSafepointInterval, 1000);
  }

  if (log_is_enabled(Info, arguments)) {
    LogStream st(Log(arguments)::info());
    Arguments::print_on(&st);
  }

  return JNI_OK;
}

jint Arguments::apply_ergo() {
  // Set flags based on ergonomics.
  jint result = set_ergonomics_flags();
  if (result != JNI_OK) return result;

  // Set heap size based on available physical memory
  set_heap_size();

  GCConfig::arguments()->initialize();

  CDSConfig::initialize();

  // Initialize Metaspace flags and alignments
  Metaspace::ergo_initialize();

  if (!StringDedup::ergo_initialize()) {
    return JNI_EINVAL;
  }

  // Set compiler flags after GC is selected and GC specific
  // flags (LoopStripMiningIter) are set.
  CompilerConfig::ergo_initialize();

  // Set bytecode rewriting flags
  set_bytecode_flags();

  // Set flags if aggressive optimization flags are enabled
  jint code = set_aggressive_opts_flags();
  if (code != JNI_OK) {
    return code;
  }

  if (FLAG_IS_DEFAULT(UseSecondarySupersTable)) {
    FLAG_SET_DEFAULT(UseSecondarySupersTable, VM_Version::supports_secondary_supers_table());
  } else if (UseSecondarySupersTable && !VM_Version::supports_secondary_supers_table()) {
    warning("UseSecondarySupersTable is not supported");
    FLAG_SET_DEFAULT(UseSecondarySupersTable, false);
  }
  if (!UseSecondarySupersTable) {
    FLAG_SET_DEFAULT(StressSecondarySupers, false);
    FLAG_SET_DEFAULT(VerifySecondarySupers, false);
  }

#ifdef ZERO
  // Clear flags not supported on zero.
  FLAG_SET_DEFAULT(ProfileInterpreter, false);
#endif // ZERO

  if (PrintAssembly && FLAG_IS_DEFAULT(DebugNonSafepoints)) {
    warning("PrintAssembly is enabled; turning on DebugNonSafepoints to gain additional output");
    DebugNonSafepoints = true;
  }

  if (FLAG_IS_CMDLINE(CompressedClassSpaceSize) && !UseCompressedClassPointers) {
    warning("Setting CompressedClassSpaceSize has no effect when compressed class pointers are not used");
  }

  // Treat the odd case where local verification is enabled but remote
  // verification is not as if both were enabled.
  if (BytecodeVerificationLocal && !BytecodeVerificationRemote) {
    log_info(verification)("Turning on remote verification because local verification is on");
    FLAG_SET_DEFAULT(BytecodeVerificationRemote, true);
  }

#ifndef PRODUCT
  if (!LogVMOutput && FLAG_IS_DEFAULT(LogVMOutput)) {
    if (use_vm_log()) {
      LogVMOutput = true;
    }
  }
#endif // PRODUCT

  if (PrintCommandLineFlags) {
    JVMFlag::printSetFlags(tty);
  }

#if COMPILER2_OR_JVMCI
  if (!FLAG_IS_DEFAULT(EnableVectorSupport) && !EnableVectorSupport) {
    if (!FLAG_IS_DEFAULT(EnableVectorReboxing) && EnableVectorReboxing) {
      warning("Disabling EnableVectorReboxing since EnableVectorSupport is turned off.");
    }
    FLAG_SET_DEFAULT(EnableVectorReboxing, false);

    if (!FLAG_IS_DEFAULT(EnableVectorAggressiveReboxing) && EnableVectorAggressiveReboxing) {
      if (!EnableVectorReboxing) {
        warning("Disabling EnableVectorAggressiveReboxing since EnableVectorReboxing is turned off.");
      } else {
        warning("Disabling EnableVectorAggressiveReboxing since EnableVectorSupport is turned off.");
      }
    }
    FLAG_SET_DEFAULT(EnableVectorAggressiveReboxing, false);

    if (!FLAG_IS_DEFAULT(UseVectorStubs) && UseVectorStubs) {
      warning("Disabling UseVectorStubs since EnableVectorSupport is turned off.");
    }
    FLAG_SET_DEFAULT(UseVectorStubs, false);
  }
#endif // COMPILER2_OR_JVMCI

  if (log_is_enabled(Info, perf, class, link)) {
    if (!UsePerfData) {
      warning("Disabling -Xlog:perf+class+link since UsePerfData is turned off.");
      LogConfiguration::configure_stdout(LogLevel::Off, false, LOG_TAGS(perf, class, link));
    }
  }

  if (FLAG_IS_CMDLINE(DiagnoseSyncOnValueBasedClasses)) {
    if (DiagnoseSyncOnValueBasedClasses == ObjectSynchronizer::LOG_WARNING && !log_is_enabled(Info, valuebasedclasses)) {
      LogConfiguration::configure_stdout(LogLevel::Info, true, LOG_TAGS(valuebasedclasses));
    }
  }
  return JNI_OK;
}

jint Arguments::adjust_after_os() {
  if (UseNUMA) {
    if (UseParallelGC) {
      if (FLAG_IS_DEFAULT(MinHeapDeltaBytes)) {
         FLAG_SET_DEFAULT(MinHeapDeltaBytes, 64*M);
      }
    }
  }
  return JNI_OK;
}

int Arguments::PropertyList_count(SystemProperty* pl) {
  int count = 0;
  while(pl != nullptr) {
    count++;
    pl = pl->next();
  }
  return count;
}

// Return the number of readable properties.
int Arguments::PropertyList_readable_count(SystemProperty* pl) {
  int count = 0;
  while(pl != nullptr) {
    if (pl->readable()) {
      count++;
    }
    pl = pl->next();
  }
  return count;
}

const char* Arguments::PropertyList_get_value(SystemProperty *pl, const char* key) {
  assert(key != nullptr, "just checking");
  SystemProperty* prop;
  for (prop = pl; prop != nullptr; prop = prop->next()) {
    if (strcmp(key, prop->key()) == 0) return prop->value();
  }
  return nullptr;
}

// Return the value of the requested property provided that it is a readable property.
const char* Arguments::PropertyList_get_readable_value(SystemProperty *pl, const char* key) {
  assert(key != nullptr, "just checking");
  SystemProperty* prop;
  // Return the property value if the keys match and the property is not internal or
  // it's the special internal property "jdk.boot.class.path.append".
  for (prop = pl; prop != nullptr; prop = prop->next()) {
    if (strcmp(key, prop->key()) == 0) {
      if (!prop->internal()) {
        return prop->value();
      } else if (strcmp(key, "jdk.boot.class.path.append") == 0) {
        return prop->value();
      } else {
        // Property is internal and not jdk.boot.class.path.append so return null.
        return nullptr;
      }
    }
  }
  return nullptr;
}

void Arguments::PropertyList_add(SystemProperty** plist, SystemProperty *new_p) {
  SystemProperty* p = *plist;
  if (p == nullptr) {
    *plist = new_p;
  } else {
    while (p->next() != nullptr) {
      p = p->next();
    }
    p->set_next(new_p);
  }
}

void Arguments::PropertyList_add(SystemProperty** plist, const char* k, const char* v,
                                 bool writeable, bool internal) {
  if (plist == nullptr)
    return;

  SystemProperty* new_p = new SystemProperty(k, v, writeable, internal);
  PropertyList_add(plist, new_p);
}

void Arguments::PropertyList_add(SystemProperty *element) {
  PropertyList_add(&_system_properties, element);
}

// This add maintains unique property key in the list.
void Arguments::PropertyList_unique_add(SystemProperty** plist, const char* k, const char* v,
                                        PropertyAppendable append, PropertyWriteable writeable,
                                        PropertyInternal internal) {
  if (plist == nullptr)
    return;

  // If property key exists and is writeable, then update with new value.
  // Trying to update a non-writeable property is silently ignored.
  SystemProperty* prop;
  for (prop = *plist; prop != nullptr; prop = prop->next()) {
    if (strcmp(k, prop->key()) == 0) {
      if (append == AppendProperty) {
        prop->append_writeable_value(v);
      } else {
        prop->set_writeable_value(v);
      }
      return;
    }
  }

  PropertyList_add(plist, k, v, writeable == WriteableProperty, internal == InternalProperty);
}

// Copies src into buf, replacing "%%" with "%" and "%p" with pid
// Returns true if all of the source pointed by src has been copied over to
// the destination buffer pointed by buf. Otherwise, returns false.
// Notes:
// 1. If the length (buflen) of the destination buffer excluding the
// null terminator character is not long enough for holding the expanded
// pid characters, it also returns false instead of returning the partially
// expanded one.
// 2. The passed in "buflen" should be large enough to hold the null terminator.
bool Arguments::copy_expand_pid(const char* src, size_t srclen,
                                char* buf, size_t buflen) {
  const char* p = src;
  char* b = buf;
  const char* src_end = &src[srclen];
  char* buf_end = &buf[buflen - 1];

  while (p < src_end && b < buf_end) {
    if (*p == '%') {
      switch (*(++p)) {
      case '%':         // "%%" ==> "%"
        *b++ = *p++;
        break;
      case 'p':  {       //  "%p" ==> current process id
        // buf_end points to the character before the last character so
        // that we could write '\0' to the end of the buffer.
        size_t buf_sz = buf_end - b + 1;
        int ret = jio_snprintf(b, buf_sz, "%d", os::current_process_id());

        // if jio_snprintf fails or the buffer is not long enough to hold
        // the expanded pid, returns false.
        if (ret < 0 || ret >= (int)buf_sz) {
          return false;
        } else {
          b += ret;
          assert(*b == '\0', "fail in copy_expand_pid");
          if (p == src_end && b == buf_end + 1) {
            // reach the end of the buffer.
            return true;
          }
        }
        p++;
        break;
      }
      default :
        *b++ = '%';
      }
    } else {
      *b++ = *p++;
    }
  }
  *b = '\0';
  return (p == src_end); // return false if not all of the source was copied
}<|MERGE_RESOLUTION|>--- conflicted
+++ resolved
@@ -337,7 +337,6 @@
   return false;
 }
 
-<<<<<<< HEAD
 bool Arguments::is_add_modules_property(const char* key) {
   if (strncmp(key, MODULE_PROPERTY_PREFIX, MODULE_PROPERTY_PREFIX_LEN) == 0) {
     const char* property_suffix = key + MODULE_PROPERTY_PREFIX_LEN;
@@ -346,11 +345,11 @@
     }
   }
   return false;
-=======
+}
+
 // Return true if the key matches the --module-path property name ("jdk.module.path").
 bool Arguments::is_module_path_property(const char* key) {
   return (strcmp(key, MODULE_PROPERTY_PREFIX PATH) == 0);
->>>>>>> 4d50cbb5
 }
 
 // Process java launcher properties.
@@ -1271,7 +1270,6 @@
     value = &prop[key_len + 1];
   }
 
-<<<<<<< HEAD
 #if INCLUDE_CDS
   if (is_internal_module_property(key) && !is_add_modules_property(key)) {
     MetaspaceShared::disable_optimized_module_handling();
@@ -1285,11 +1283,10 @@
     log_info(cds)("full module graph: disabled due to incompatible property: %s=%s", key, value);
   }
 #endif
-=======
+
   if (internal == ExternalProperty) {
     CDSConfig::check_incompatible_property(key, value);
   }
->>>>>>> 4d50cbb5
 
   if (strcmp(key, "java.compiler") == 0) {
     // we no longer support java.compiler system property, log a warning and let it get
