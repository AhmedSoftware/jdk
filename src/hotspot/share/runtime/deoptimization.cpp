--- conflicted
+++ resolved
@@ -1969,15 +1969,9 @@
     methodHandle    trap_method(current, trap_scope->method());
     int             trap_bci    = trap_scope->bci();
 #if INCLUDE_JVMCI
-<<<<<<< HEAD
-    jlong           speculation = thread->pending_failed_speculation();
+    jlong           speculation = current->pending_failed_speculation();
     if (nm->is_compiled_by_jvmci()) {
-      nm->as_nmethod()->update_speculation(thread);
-=======
-    jlong           speculation = current->pending_failed_speculation();
-    if (nm->is_compiled_by_jvmci() && nm->is_nmethod()) { // Exclude AOTed methods
       nm->as_nmethod()->update_speculation(current);
->>>>>>> b524a81a
     } else {
       assert(speculation == 0, "There should not be a speculation for methods compiled by non-JVMCI compilers");
     }
