/*
 * Copyright (c) 1997, 2021, Oracle and/or its affiliates. All rights reserved.
 * DO NOT ALTER OR REMOVE COPYRIGHT NOTICES OR THIS FILE HEADER.
 *
 * This code is free software; you can redistribute it and/or modify it
 * under the terms of the GNU General Public License version 2 only, as
 * published by the Free Software Foundation.
 *
 * This code is distributed in the hope that it will be useful, but WITHOUT
 * ANY WARRANTY; without even the implied warranty of MERCHANTABILITY or
 * FITNESS FOR A PARTICULAR PURPOSE.  See the GNU General Public License
 * version 2 for more details (a copy is included in the LICENSE file that
 * accompanied this code).
 *
 * You should have received a copy of the GNU General Public License version
 * 2 along with this work; if not, write to the Free Software Foundation,
 * Inc., 51 Franklin St, Fifth Floor, Boston, MA 02110-1301 USA.
 *
 * Please contact Oracle, 500 Oracle Parkway, Redwood Shores, CA 94065 USA
 * or visit www.oracle.com if you need additional information or have any
 * questions.
 *
 */

#include "precompiled.hpp"
#include "jvm.h"
#include "classfile/javaClasses.inline.hpp"
#include "classfile/symbolTable.hpp"
#include "classfile/systemDictionary.hpp"
#include "classfile/vmClasses.hpp"
#include "code/codeCache.hpp"
#include "code/debugInfoRec.hpp"
#include "code/nmethod.hpp"
#include "code/pcDesc.hpp"
#include "code/scopeDesc.hpp"
#include "compiler/compilationPolicy.hpp"
#include "gc/shared/collectedHeap.hpp"
#include "interpreter/bytecode.hpp"
#include "interpreter/interpreter.hpp"
#include "interpreter/oopMapCache.hpp"
#include "memory/allocation.inline.hpp"
#include "memory/oopFactory.hpp"
#include "memory/resourceArea.hpp"
#include "memory/universe.hpp"
#include "oops/constantPool.hpp"
#include "oops/method.hpp"
#include "oops/objArrayKlass.hpp"
#include "oops/objArrayOop.inline.hpp"
#include "oops/oop.inline.hpp"
#include "oops/fieldStreams.inline.hpp"
#include "oops/typeArrayOop.inline.hpp"
#include "oops/verifyOopClosure.hpp"
#include "prims/jvmtiDeferredUpdates.hpp"
#include "prims/jvmtiExport.hpp"
#include "prims/jvmtiThreadState.hpp"
#include "prims/vectorSupport.hpp"
#include "prims/methodHandles.hpp"
#include "runtime/atomic.hpp"
#include "runtime/biasedLocking.hpp"
#include "runtime/deoptimization.hpp"
#include "runtime/escapeBarrier.hpp"
#include "runtime/fieldDescriptor.hpp"
#include "runtime/fieldDescriptor.inline.hpp"
#include "runtime/frame.inline.hpp"
#include "runtime/handles.inline.hpp"
#include "runtime/interfaceSupport.inline.hpp"
#include "runtime/jniHandles.inline.hpp"
#include "runtime/keepStackGCProcessed.hpp"
#include "runtime/objectMonitor.inline.hpp"
#include "runtime/osThread.hpp"
#include "runtime/safepointVerifiers.hpp"
#include "runtime/sharedRuntime.hpp"
#include "runtime/signature.hpp"
#include "runtime/stackWatermarkSet.hpp"
#include "runtime/stubRoutines.hpp"
#include "runtime/thread.hpp"
#include "runtime/threadSMR.hpp"
#include "runtime/threadWXSetters.inline.hpp"
#include "runtime/vframe.hpp"
#include "runtime/vframeArray.hpp"
#include "runtime/vframe_hp.hpp"
#include "runtime/vmOperations.hpp"
#include "utilities/events.hpp"
#include "utilities/macros.hpp"
#include "utilities/preserveException.hpp"
#include "utilities/xmlstream.hpp"
#if INCLUDE_JFR
#include "jfr/jfrEvents.hpp"
#include "jfr/metadata/jfrSerializer.hpp"
#endif

bool DeoptimizationMarker::_is_active = false;

Deoptimization::UnrollBlock::UnrollBlock(int  size_of_deoptimized_frame,
                                         int  caller_adjustment,
                                         int  caller_actual_parameters,
                                         int  number_of_frames,
                                         intptr_t* frame_sizes,
                                         address* frame_pcs,
                                         BasicType return_type,
                                         int exec_mode) {
  _size_of_deoptimized_frame = size_of_deoptimized_frame;
  _caller_adjustment         = caller_adjustment;
  _caller_actual_parameters  = caller_actual_parameters;
  _number_of_frames          = number_of_frames;
  _frame_sizes               = frame_sizes;
  _frame_pcs                 = frame_pcs;
  _register_block            = NEW_C_HEAP_ARRAY(intptr_t, RegisterMap::reg_count * 2, mtCompiler);
  _return_type               = return_type;
  _initial_info              = 0;
  // PD (x86 only)
  _counter_temp              = 0;
  _unpack_kind               = exec_mode;
  _sender_sp_temp            = 0;

  _total_frame_sizes         = size_of_frames();
  assert(exec_mode >= 0 && exec_mode < Unpack_LIMIT, "Unexpected exec_mode");
}


Deoptimization::UnrollBlock::~UnrollBlock() {
  FREE_C_HEAP_ARRAY(intptr_t, _frame_sizes);
  FREE_C_HEAP_ARRAY(intptr_t, _frame_pcs);
  FREE_C_HEAP_ARRAY(intptr_t, _register_block);
}


intptr_t* Deoptimization::UnrollBlock::value_addr_at(int register_number) const {
  assert(register_number < RegisterMap::reg_count, "checking register number");
  return &_register_block[register_number * 2];
}



int Deoptimization::UnrollBlock::size_of_frames() const {
  // Acount first for the adjustment of the initial frame
  int result = _caller_adjustment;
  for (int index = 0; index < number_of_frames(); index++) {
    result += frame_sizes()[index];
  }
  return result;
}


void Deoptimization::UnrollBlock::print() {
  ttyLocker ttyl;
  tty->print_cr("UnrollBlock");
  tty->print_cr("  size_of_deoptimized_frame = %d", _size_of_deoptimized_frame);
  tty->print(   "  frame_sizes: ");
  for (int index = 0; index < number_of_frames(); index++) {
    tty->print(INTX_FORMAT " ", frame_sizes()[index]);
  }
  tty->cr();
}


// In order to make fetch_unroll_info work properly with escape
// analysis, the method was changed from JRT_LEAF to JRT_BLOCK_ENTRY.
// The actual reallocation of previously eliminated objects occurs in realloc_objects,
// which is called from the method fetch_unroll_info_helper below.
JRT_BLOCK_ENTRY(Deoptimization::UnrollBlock*, Deoptimization::fetch_unroll_info(JavaThread* thread, int exec_mode))
  // fetch_unroll_info() is called at the beginning of the deoptimization
  // handler. Note this fact before we start generating temporary frames
  // that can confuse an asynchronous stack walker. This counter is
  // decremented at the end of unpack_frames().
  if (TraceDeoptimization) {
    tty->print_cr("Deoptimizing thread " INTPTR_FORMAT, p2i(thread));
  }
  thread->inc_in_deopt_handler();

  if (exec_mode == Unpack_exception) {
    // When we get here, a callee has thrown an exception into a deoptimized
    // frame. That throw might have deferred stack watermark checking until
    // after unwinding. So we deal with such deferred requests here.
    StackWatermarkSet::after_unwind(thread);
  }

  return fetch_unroll_info_helper(thread, exec_mode);
JRT_END

#if COMPILER2_OR_JVMCI
static bool rematerialize_objects(JavaThread* thread, int exec_mode, CompiledMethod* compiled_method,
                                  frame& deoptee, RegisterMap& map, GrowableArray<compiledVFrame*>* chunk,
                                  bool& deoptimized_objects) {
  bool realloc_failures = false;
  assert (chunk->at(0)->scope() != NULL,"expect only compiled java frames");

  JavaThread* deoptee_thread = chunk->at(0)->thread();
  assert(exec_mode == Deoptimization::Unpack_none || (deoptee_thread == thread),
         "a frame can only be deoptimized by the owner thread");

  GrowableArray<ScopeValue*>* objects = chunk->at(0)->scope()->objects();

  // The flag return_oop() indicates call sites which return oop
  // in compiled code. Such sites include java method calls,
  // runtime calls (for example, used to allocate new objects/arrays
  // on slow code path) and any other calls generated in compiled code.
  // It is not guaranteed that we can get such information here only
  // by analyzing bytecode in deoptimized frames. This is why this flag
  // is set during method compilation (see Compile::Process_OopMap_Node()).
  // If the previous frame was popped or if we are dispatching an exception,
  // we don't have an oop result.
  bool save_oop_result = chunk->at(0)->scope()->return_oop() && !thread->popframe_forcing_deopt_reexecution() && (exec_mode == Deoptimization::Unpack_deopt);
  Handle return_value;
  if (save_oop_result) {
    // Reallocation may trigger GC. If deoptimization happened on return from
    // call which returns oop we need to save it since it is not in oopmap.
    oop result = deoptee.saved_oop_result(&map);
    assert(oopDesc::is_oop_or_null(result), "must be oop");
    return_value = Handle(thread, result);
    assert(Universe::heap()->is_in_or_null(result), "must be heap pointer");
    if (TraceDeoptimization) {
      ttyLocker ttyl;
      tty->print_cr("SAVED OOP RESULT " INTPTR_FORMAT " in thread " INTPTR_FORMAT, p2i(result), p2i(thread));
    }
  }
  if (objects != NULL) {
    if (exec_mode == Deoptimization::Unpack_none) {
      assert(thread->thread_state() == _thread_in_vm, "assumption");
      Thread* THREAD = thread;
      // Clear pending OOM if reallocation fails and return true indicating allocation failure
      realloc_failures = Deoptimization::realloc_objects(thread, &deoptee, &map, objects, CHECK_AND_CLEAR_(true));
      deoptimized_objects = true;
    } else {
      JRT_BLOCK
      realloc_failures = Deoptimization::realloc_objects(thread, &deoptee, &map, objects, THREAD);
      JRT_END
    }
    bool skip_internal = (compiled_method != NULL) && !compiled_method->is_compiled_by_jvmci();
    Deoptimization::reassign_fields(&deoptee, &map, objects, realloc_failures, skip_internal);
#ifndef PRODUCT
    if (TraceDeoptimization) {
      ttyLocker ttyl;
      tty->print_cr("REALLOC OBJECTS in thread " INTPTR_FORMAT, p2i(deoptee_thread));
      Deoptimization::print_objects(objects, realloc_failures);
    }
#endif
  }
  if (save_oop_result) {
    // Restore result.
    deoptee.set_saved_oop_result(&map, return_value());
  }
  return realloc_failures;
}

static void restore_eliminated_locks(JavaThread* thread, GrowableArray<compiledVFrame*>* chunk, bool realloc_failures,
                                     frame& deoptee, int exec_mode, bool& deoptimized_objects) {
  JavaThread* deoptee_thread = chunk->at(0)->thread();
  assert(!EscapeBarrier::objs_are_deoptimized(deoptee_thread, deoptee.id()), "must relock just once");
  assert(thread == Thread::current(), "should be");
  HandleMark hm(thread);
#ifndef PRODUCT
  bool first = true;
#endif
  for (int i = 0; i < chunk->length(); i++) {
    compiledVFrame* cvf = chunk->at(i);
    assert (cvf->scope() != NULL,"expect only compiled java frames");
    GrowableArray<MonitorInfo*>* monitors = cvf->monitors();
    if (monitors->is_nonempty()) {
      bool relocked = Deoptimization::relock_objects(thread, monitors, deoptee_thread, deoptee,
                                                     exec_mode, realloc_failures);
      deoptimized_objects = deoptimized_objects || relocked;
#ifndef PRODUCT
      if (PrintDeoptimizationDetails) {
        ttyLocker ttyl;
        for (int j = 0; j < monitors->length(); j++) {
          MonitorInfo* mi = monitors->at(j);
          if (mi->eliminated()) {
            if (first) {
              first = false;
              tty->print_cr("RELOCK OBJECTS in thread " INTPTR_FORMAT, p2i(thread));
            }
            if (exec_mode == Deoptimization::Unpack_none) {
              ObjectMonitor* monitor = deoptee_thread->current_waiting_monitor();
              if (monitor != NULL && monitor->object() == mi->owner()) {
                tty->print_cr("     object <" INTPTR_FORMAT "> DEFERRED relocking after wait", p2i(mi->owner()));
                continue;
              }
            }
            if (mi->owner_is_scalar_replaced()) {
              Klass* k = java_lang_Class::as_Klass(mi->owner_klass());
              tty->print_cr("     failed reallocation for klass %s", k->external_name());
            } else {
              tty->print_cr("     object <" INTPTR_FORMAT "> locked", p2i(mi->owner()));
            }
          }
        }
      }
#endif // !PRODUCT
    }
  }
}

// Deoptimize objects, that is reallocate and relock them, just before they escape through JVMTI.
// The given vframes cover one physical frame.
bool Deoptimization::deoptimize_objects_internal(JavaThread* thread, GrowableArray<compiledVFrame*>* chunk,
                                                 bool& realloc_failures) {
  frame deoptee = chunk->at(0)->fr();
  JavaThread* deoptee_thread = chunk->at(0)->thread();
  CompiledMethod* cm = deoptee.cb()->as_compiled_method_or_null();
  RegisterMap map(chunk->at(0)->register_map());
  bool deoptimized_objects = false;

  bool const jvmci_enabled = JVMCI_ONLY(UseJVMCICompiler) NOT_JVMCI(false);

  // Reallocate the non-escaping objects and restore their fields.
  if (jvmci_enabled COMPILER2_PRESENT(|| (DoEscapeAnalysis && EliminateAllocations)
                                      || EliminateAutoBox || EnableVectorAggressiveReboxing)) {
    realloc_failures = rematerialize_objects(thread, Unpack_none, cm, deoptee, map, chunk, deoptimized_objects);
  }

  // Revoke biases of objects with eliminated locks in the given frame.
  Deoptimization::revoke_for_object_deoptimization(deoptee_thread, deoptee, &map, thread);

  // MonitorInfo structures used in eliminate_locks are not GC safe.
  NoSafepointVerifier no_safepoint;

  // Now relock objects if synchronization on them was eliminated.
  if (jvmci_enabled COMPILER2_PRESENT(|| ((DoEscapeAnalysis || EliminateNestedLocks) && EliminateLocks))) {
    restore_eliminated_locks(thread, chunk, realloc_failures, deoptee, Unpack_none, deoptimized_objects);
  }
  return deoptimized_objects;
}
#endif // COMPILER2_OR_JVMCI

// This is factored, since it is both called from a JRT_LEAF (deoptimization) and a JRT_ENTRY (uncommon_trap)
Deoptimization::UnrollBlock* Deoptimization::fetch_unroll_info_helper(JavaThread* thread, int exec_mode) {
  // When we get here we are about to unwind the deoptee frame. In order to
  // catch not yet safe to use frames, the following stack watermark barrier
  // poll will make such frames safe to use.
  StackWatermarkSet::before_unwind(thread);

  // Note: there is a safepoint safety issue here. No matter whether we enter
  // via vanilla deopt or uncommon trap we MUST NOT stop at a safepoint once
  // the vframeArray is created.
  //

  // Allocate our special deoptimization ResourceMark
  DeoptResourceMark* dmark = new DeoptResourceMark(thread);
  assert(thread->deopt_mark() == NULL, "Pending deopt!");
  thread->set_deopt_mark(dmark);

  frame stub_frame = thread->last_frame(); // Makes stack walkable as side effect
  RegisterMap map(thread, true);
  RegisterMap dummy_map(thread, false);
  // Now get the deoptee with a valid map
  frame deoptee = stub_frame.sender(&map);
  // Set the deoptee nmethod
  assert(thread->deopt_compiled_method() == NULL, "Pending deopt!");
  CompiledMethod* cm = deoptee.cb()->as_compiled_method_or_null();
  thread->set_deopt_compiled_method(cm);

  if (VerifyStack) {
    thread->validate_frame_layout();
  }

  // Create a growable array of VFrames where each VFrame represents an inlined
  // Java frame.  This storage is allocated with the usual system arena.
  assert(deoptee.is_compiled_frame(), "Wrong frame type");
  GrowableArray<compiledVFrame*>* chunk = new GrowableArray<compiledVFrame*>(10);
  vframe* vf = vframe::new_vframe(&deoptee, &map, thread);
  while (!vf->is_top()) {
    assert(vf->is_compiled_frame(), "Wrong frame type");
    chunk->push(compiledVFrame::cast(vf));
    vf = vf->sender();
  }
  assert(vf->is_compiled_frame(), "Wrong frame type");
  chunk->push(compiledVFrame::cast(vf));

  bool realloc_failures = false;

#if COMPILER2_OR_JVMCI
  bool const jvmci_enabled = JVMCI_ONLY(EnableJVMCI) NOT_JVMCI(false);

  // Reallocate the non-escaping objects and restore their fields. Then
  // relock objects if synchronization on them was eliminated.
  if (jvmci_enabled COMPILER2_PRESENT( || (DoEscapeAnalysis && EliminateAllocations)
                                       || EliminateAutoBox || EnableVectorAggressiveReboxing )) {
    bool unused;
    realloc_failures = rematerialize_objects(thread, exec_mode, cm, deoptee, map, chunk, unused);
  }
#endif // COMPILER2_OR_JVMCI

  // Revoke biases, done with in java state.
  // No safepoints allowed after this
  revoke_from_deopt_handler(thread, deoptee, &map);

  // Ensure that no safepoint is taken after pointers have been stored
  // in fields of rematerialized objects.  If a safepoint occurs from here on
  // out the java state residing in the vframeArray will be missed.
  // Locks may be rebaised in a safepoint.
  NoSafepointVerifier no_safepoint;

#if COMPILER2_OR_JVMCI
  if ((jvmci_enabled COMPILER2_PRESENT( || ((DoEscapeAnalysis || EliminateNestedLocks) && EliminateLocks) ))
      && !EscapeBarrier::objs_are_deoptimized(thread, deoptee.id())) {
    bool unused;
    restore_eliminated_locks(thread, chunk, realloc_failures, deoptee, exec_mode, unused);
  }
#endif // COMPILER2_OR_JVMCI

  ScopeDesc* trap_scope = chunk->at(0)->scope();
  Handle exceptionObject;
  if (trap_scope->rethrow_exception()) {
    if (PrintDeoptimizationDetails) {
      tty->print_cr("Exception to be rethrown in the interpreter for method %s::%s at bci %d", trap_scope->method()->method_holder()->name()->as_C_string(), trap_scope->method()->name()->as_C_string(), trap_scope->bci());
    }
    GrowableArray<ScopeValue*>* expressions = trap_scope->expressions();
    guarantee(expressions != NULL && expressions->length() > 0, "must have exception to throw");
    ScopeValue* topOfStack = expressions->top();
    exceptionObject = StackValue::create_stack_value(&deoptee, &map, topOfStack)->get_obj();
    guarantee(exceptionObject() != NULL, "exception oop can not be null");
  }

  vframeArray* array = create_vframeArray(thread, deoptee, &map, chunk, realloc_failures);
#if COMPILER2_OR_JVMCI
  if (realloc_failures) {
    pop_frames_failed_reallocs(thread, array);
  }
#endif

  assert(thread->vframe_array_head() == NULL, "Pending deopt!");
  thread->set_vframe_array_head(array);

  // Now that the vframeArray has been created if we have any deferred local writes
  // added by jvmti then we can free up that structure as the data is now in the
  // vframeArray

  JvmtiDeferredUpdates::delete_updates_for_frame(thread, array->original().id());

  // Compute the caller frame based on the sender sp of stub_frame and stored frame sizes info.
  CodeBlob* cb = stub_frame.cb();
  // Verify we have the right vframeArray
  assert(cb->frame_size() >= 0, "Unexpected frame size");
  intptr_t* unpack_sp = stub_frame.sp() + cb->frame_size();

  // If the deopt call site is a MethodHandle invoke call site we have
  // to adjust the unpack_sp.
  nmethod* deoptee_nm = deoptee.cb()->as_nmethod_or_null();
  if (deoptee_nm != NULL && deoptee_nm->is_method_handle_return(deoptee.pc()))
    unpack_sp = deoptee.unextended_sp();

#ifdef ASSERT
  assert(cb->is_deoptimization_stub() ||
         cb->is_uncommon_trap_stub() ||
         strcmp("Stub<DeoptimizationStub.deoptimizationHandler>", cb->name()) == 0 ||
         strcmp("Stub<UncommonTrapStub.uncommonTrapHandler>", cb->name()) == 0,
         "unexpected code blob: %s", cb->name());
#endif

  // This is a guarantee instead of an assert because if vframe doesn't match
  // we will unpack the wrong deoptimized frame and wind up in strange places
  // where it will be very difficult to figure out what went wrong. Better
  // to die an early death here than some very obscure death later when the
  // trail is cold.
  // Note: on ia64 this guarantee can be fooled by frames with no memory stack
  // in that it will fail to detect a problem when there is one. This needs
  // more work in tiger timeframe.
  guarantee(array->unextended_sp() == unpack_sp, "vframe_array_head must contain the vframeArray to unpack");

  int number_of_frames = array->frames();

  // Compute the vframes' sizes.  Note that frame_sizes[] entries are ordered from outermost to innermost
  // virtual activation, which is the reverse of the elements in the vframes array.
  intptr_t* frame_sizes = NEW_C_HEAP_ARRAY(intptr_t, number_of_frames, mtCompiler);
  // +1 because we always have an interpreter return address for the final slot.
  address* frame_pcs = NEW_C_HEAP_ARRAY(address, number_of_frames + 1, mtCompiler);
  int popframe_extra_args = 0;
  // Create an interpreter return address for the stub to use as its return
  // address so the skeletal frames are perfectly walkable
  frame_pcs[number_of_frames] = Interpreter::deopt_entry(vtos, 0);

  // PopFrame requires that the preserved incoming arguments from the recently-popped topmost
  // activation be put back on the expression stack of the caller for reexecution
  if (JvmtiExport::can_pop_frame() && thread->popframe_forcing_deopt_reexecution()) {
    popframe_extra_args = in_words(thread->popframe_preserved_args_size_in_words());
  }

  // Find the current pc for sender of the deoptee. Since the sender may have been deoptimized
  // itself since the deoptee vframeArray was created we must get a fresh value of the pc rather
  // than simply use array->sender.pc(). This requires us to walk the current set of frames
  //
  frame deopt_sender = stub_frame.sender(&dummy_map); // First is the deoptee frame
  deopt_sender = deopt_sender.sender(&dummy_map);     // Now deoptee caller

  // It's possible that the number of parameters at the call site is
  // different than number of arguments in the callee when method
  // handles are used.  If the caller is interpreted get the real
  // value so that the proper amount of space can be added to it's
  // frame.
  bool caller_was_method_handle = false;
  if (deopt_sender.is_interpreted_frame()) {
    methodHandle method(thread, deopt_sender.interpreter_frame_method());
    Bytecode_invoke cur = Bytecode_invoke_check(method, deopt_sender.interpreter_frame_bci());
    if (cur.is_invokedynamic() || cur.is_invokehandle()) {
      // Method handle invokes may involve fairly arbitrary chains of
      // calls so it's impossible to know how much actual space the
      // caller has for locals.
      caller_was_method_handle = true;
    }
  }

  //
  // frame_sizes/frame_pcs[0] oldest frame (int or c2i)
  // frame_sizes/frame_pcs[1] next oldest frame (int)
  // frame_sizes/frame_pcs[n] youngest frame (int)
  //
  // Now a pc in frame_pcs is actually the return address to the frame's caller (a frame
  // owns the space for the return address to it's caller).  Confusing ain't it.
  //
  // The vframe array can address vframes with indices running from
  // 0.._frames-1. Index  0 is the youngest frame and _frame - 1 is the oldest (root) frame.
  // When we create the skeletal frames we need the oldest frame to be in the zero slot
  // in the frame_sizes/frame_pcs so the assembly code can do a trivial walk.
  // so things look a little strange in this loop.
  //
  int callee_parameters = 0;
  int callee_locals = 0;
  for (int index = 0; index < array->frames(); index++ ) {
    // frame[number_of_frames - 1 ] = on_stack_size(youngest)
    // frame[number_of_frames - 2 ] = on_stack_size(sender(youngest))
    // frame[number_of_frames - 3 ] = on_stack_size(sender(sender(youngest)))
    frame_sizes[number_of_frames - 1 - index] = BytesPerWord * array->element(index)->on_stack_size(callee_parameters,
                                                                                                    callee_locals,
                                                                                                    index == 0,
                                                                                                    popframe_extra_args);
    // This pc doesn't have to be perfect just good enough to identify the frame
    // as interpreted so the skeleton frame will be walkable
    // The correct pc will be set when the skeleton frame is completely filled out
    // The final pc we store in the loop is wrong and will be overwritten below
    frame_pcs[number_of_frames - 1 - index ] = Interpreter::deopt_entry(vtos, 0) - frame::pc_return_offset;

    callee_parameters = array->element(index)->method()->size_of_parameters();
    callee_locals = array->element(index)->method()->max_locals();
    popframe_extra_args = 0;
  }

  // Compute whether the root vframe returns a float or double value.
  BasicType return_type;
  {
    methodHandle method(thread, array->element(0)->method());
    Bytecode_invoke invoke = Bytecode_invoke_check(method, array->element(0)->bci());
    return_type = invoke.is_valid() ? invoke.result_type() : T_ILLEGAL;
  }

  // Compute information for handling adapters and adjusting the frame size of the caller.
  int caller_adjustment = 0;

  // Compute the amount the oldest interpreter frame will have to adjust
  // its caller's stack by. If the caller is a compiled frame then
  // we pretend that the callee has no parameters so that the
  // extension counts for the full amount of locals and not just
  // locals-parms. This is because without a c2i adapter the parm
  // area as created by the compiled frame will not be usable by
  // the interpreter. (Depending on the calling convention there
  // may not even be enough space).

  // QQQ I'd rather see this pushed down into last_frame_adjust
  // and have it take the sender (aka caller).

  if (deopt_sender.is_compiled_frame() || caller_was_method_handle) {
    caller_adjustment = last_frame_adjust(0, callee_locals);
  } else if (callee_locals > callee_parameters) {
    // The caller frame may need extending to accommodate
    // non-parameter locals of the first unpacked interpreted frame.
    // Compute that adjustment.
    caller_adjustment = last_frame_adjust(callee_parameters, callee_locals);
  }

  // If the sender is deoptimized the we must retrieve the address of the handler
  // since the frame will "magically" show the original pc before the deopt
  // and we'd undo the deopt.

  frame_pcs[0] = deopt_sender.raw_pc();

  assert(CodeCache::find_blob_unsafe(frame_pcs[0]) != NULL, "bad pc");

#if INCLUDE_JVMCI
  if (exceptionObject() != NULL) {
    thread->set_exception_oop(exceptionObject());
    exec_mode = Unpack_exception;
  }
#endif

  if (thread->frames_to_pop_failed_realloc() > 0 && exec_mode != Unpack_uncommon_trap) {
    assert(thread->has_pending_exception(), "should have thrown OOME");
    thread->set_exception_oop(thread->pending_exception());
    thread->clear_pending_exception();
    exec_mode = Unpack_exception;
  }

#if INCLUDE_JVMCI
  if (thread->frames_to_pop_failed_realloc() > 0) {
    thread->set_pending_monitorenter(false);
  }
#endif

  UnrollBlock* info = new UnrollBlock(array->frame_size() * BytesPerWord,
                                      caller_adjustment * BytesPerWord,
                                      caller_was_method_handle ? 0 : callee_parameters,
                                      number_of_frames,
                                      frame_sizes,
                                      frame_pcs,
                                      return_type,
                                      exec_mode);
  // On some platforms, we need a way to pass some platform dependent
  // information to the unpacking code so the skeletal frames come out
  // correct (initial fp value, unextended sp, ...)
  info->set_initial_info((intptr_t) array->sender().initial_deoptimization_info());

  if (array->frames() > 1) {
    if (VerifyStack && TraceDeoptimization) {
      ttyLocker ttyl;
      tty->print_cr("Deoptimizing method containing inlining");
    }
  }

  array->set_unroll_block(info);
  return info;
}

// Called to cleanup deoptimization data structures in normal case
// after unpacking to stack and when stack overflow error occurs
void Deoptimization::cleanup_deopt_info(JavaThread *thread,
                                        vframeArray *array) {

  // Get array if coming from exception
  if (array == NULL) {
    array = thread->vframe_array_head();
  }
  thread->set_vframe_array_head(NULL);

  // Free the previous UnrollBlock
  vframeArray* old_array = thread->vframe_array_last();
  thread->set_vframe_array_last(array);

  if (old_array != NULL) {
    UnrollBlock* old_info = old_array->unroll_block();
    old_array->set_unroll_block(NULL);
    delete old_info;
    delete old_array;
  }

  // Deallocate any resource creating in this routine and any ResourceObjs allocated
  // inside the vframeArray (StackValueCollections)

  delete thread->deopt_mark();
  thread->set_deopt_mark(NULL);
  thread->set_deopt_compiled_method(NULL);


  if (JvmtiExport::can_pop_frame()) {
    // Regardless of whether we entered this routine with the pending
    // popframe condition bit set, we should always clear it now
    thread->clear_popframe_condition();
  }

  // unpack_frames() is called at the end of the deoptimization handler
  // and (in C2) at the end of the uncommon trap handler. Note this fact
  // so that an asynchronous stack walker can work again. This counter is
  // incremented at the beginning of fetch_unroll_info() and (in C2) at
  // the beginning of uncommon_trap().
  thread->dec_in_deopt_handler();
}

// Moved from cpu directories because none of the cpus has callee save values.
// If a cpu implements callee save values, move this to deoptimization_<cpu>.cpp.
void Deoptimization::unwind_callee_save_values(frame* f, vframeArray* vframe_array) {

  // This code is sort of the equivalent of C2IAdapter::setup_stack_frame back in
  // the days we had adapter frames. When we deoptimize a situation where a
  // compiled caller calls a compiled caller will have registers it expects
  // to survive the call to the callee. If we deoptimize the callee the only
  // way we can restore these registers is to have the oldest interpreter
  // frame that we create restore these values. That is what this routine
  // will accomplish.

  // At the moment we have modified c2 to not have any callee save registers
  // so this problem does not exist and this routine is just a place holder.

  assert(f->is_interpreted_frame(), "must be interpreted");
}

// Return BasicType of value being returned
JRT_LEAF(BasicType, Deoptimization::unpack_frames(JavaThread* thread, int exec_mode))

  // We are already active in the special DeoptResourceMark any ResourceObj's we
  // allocate will be freed at the end of the routine.

  // JRT_LEAF methods don't normally allocate handles and there is a
  // NoHandleMark to enforce that. It is actually safe to use Handles
  // in a JRT_LEAF method, and sometimes desirable, but to do so we
  // must use ResetNoHandleMark to bypass the NoHandleMark, and
  // then use a HandleMark to ensure any Handles we do create are
  // cleaned up in this scope.
  ResetNoHandleMark rnhm;
  HandleMark hm(thread);

  frame stub_frame = thread->last_frame();

  // Since the frame to unpack is the top frame of this thread, the vframe_array_head
  // must point to the vframeArray for the unpack frame.
  vframeArray* array = thread->vframe_array_head();

#ifndef PRODUCT
  if (TraceDeoptimization) {
    ttyLocker ttyl;
    tty->print_cr("DEOPT UNPACKING thread " INTPTR_FORMAT " vframeArray " INTPTR_FORMAT " mode %d",
                  p2i(thread), p2i(array), exec_mode);
  }
#endif
  Events::log_deopt_message(thread, "DEOPT UNPACKING pc=" INTPTR_FORMAT " sp=" INTPTR_FORMAT " mode %d",
              p2i(stub_frame.pc()), p2i(stub_frame.sp()), exec_mode);

  UnrollBlock* info = array->unroll_block();

  // We set the last_Java frame. But the stack isn't really parsable here. So we
  // clear it to make sure JFR understands not to try and walk stacks from events
  // in here.
  intptr_t* sp = thread->frame_anchor()->last_Java_sp();
  thread->frame_anchor()->set_last_Java_sp(NULL);

  // Unpack the interpreter frames and any adapter frame (c2 only) we might create.
  array->unpack_to_stack(stub_frame, exec_mode, info->caller_actual_parameters());

  thread->frame_anchor()->set_last_Java_sp(sp);

  BasicType bt = info->return_type();

  // If we have an exception pending, claim that the return type is an oop
  // so the deopt_blob does not overwrite the exception_oop.

  if (exec_mode == Unpack_exception)
    bt = T_OBJECT;

  // Cleanup thread deopt data
  cleanup_deopt_info(thread, array);

#ifndef PRODUCT
  if (VerifyStack) {
    ResourceMark res_mark;
    // Clear pending exception to not break verification code (restored afterwards)
    PreserveExceptionMark pm(thread);

    thread->validate_frame_layout();

    // Verify that the just-unpacked frames match the interpreter's
    // notions of expression stack and locals
    vframeArray* cur_array = thread->vframe_array_last();
    RegisterMap rm(thread, false);
    rm.set_include_argument_oops(false);
    bool is_top_frame = true;
    int callee_size_of_parameters = 0;
    int callee_max_locals = 0;
    for (int i = 0; i < cur_array->frames(); i++) {
      vframeArrayElement* el = cur_array->element(i);
      frame* iframe = el->iframe();
      guarantee(iframe->is_interpreted_frame(), "Wrong frame type");

      // Get the oop map for this bci
      InterpreterOopMap mask;
      int cur_invoke_parameter_size = 0;
      bool try_next_mask = false;
      int next_mask_expression_stack_size = -1;
      int top_frame_expression_stack_adjustment = 0;
      methodHandle mh(thread, iframe->interpreter_frame_method());
      OopMapCache::compute_one_oop_map(mh, iframe->interpreter_frame_bci(), &mask);
      BytecodeStream str(mh, iframe->interpreter_frame_bci());
      int max_bci = mh->code_size();
      // Get to the next bytecode if possible
      assert(str.bci() < max_bci, "bci in interpreter frame out of bounds");
      // Check to see if we can grab the number of outgoing arguments
      // at an uncommon trap for an invoke (where the compiler
      // generates debug info before the invoke has executed)
      Bytecodes::Code cur_code = str.next();
      if (Bytecodes::is_invoke(cur_code)) {
        Bytecode_invoke invoke(mh, iframe->interpreter_frame_bci());
        cur_invoke_parameter_size = invoke.size_of_parameters();
        if (i != 0 && !invoke.is_invokedynamic() && MethodHandles::has_member_arg(invoke.klass(), invoke.name())) {
          callee_size_of_parameters++;
        }
      }
      if (str.bci() < max_bci) {
        Bytecodes::Code next_code = str.next();
        if (next_code >= 0) {
          // The interpreter oop map generator reports results before
          // the current bytecode has executed except in the case of
          // calls. It seems to be hard to tell whether the compiler
          // has emitted debug information matching the "state before"
          // a given bytecode or the state after, so we try both
          if (!Bytecodes::is_invoke(cur_code) && cur_code != Bytecodes::_athrow) {
            // Get expression stack size for the next bytecode
            InterpreterOopMap next_mask;
            OopMapCache::compute_one_oop_map(mh, str.bci(), &next_mask);
            next_mask_expression_stack_size = next_mask.expression_stack_size();
            if (Bytecodes::is_invoke(next_code)) {
              Bytecode_invoke invoke(mh, str.bci());
              next_mask_expression_stack_size += invoke.size_of_parameters();
            }
            // Need to subtract off the size of the result type of
            // the bytecode because this is not described in the
            // debug info but returned to the interpreter in the TOS
            // caching register
            BasicType bytecode_result_type = Bytecodes::result_type(cur_code);
            if (bytecode_result_type != T_ILLEGAL) {
              top_frame_expression_stack_adjustment = type2size[bytecode_result_type];
            }
            assert(top_frame_expression_stack_adjustment >= 0, "stack adjustment must be positive");
            try_next_mask = true;
          }
        }
      }

      // Verify stack depth and oops in frame
      // This assertion may be dependent on the platform we're running on and may need modification (tested on x86 and sparc)
      if (!(
            /* SPARC */
            (iframe->interpreter_frame_expression_stack_size() == mask.expression_stack_size() + callee_size_of_parameters) ||
            /* x86 */
            (iframe->interpreter_frame_expression_stack_size() == mask.expression_stack_size() + callee_max_locals) ||
            (try_next_mask &&
             (iframe->interpreter_frame_expression_stack_size() == (next_mask_expression_stack_size -
                                                                    top_frame_expression_stack_adjustment))) ||
            (is_top_frame && (exec_mode == Unpack_exception) && iframe->interpreter_frame_expression_stack_size() == 0) ||
            (is_top_frame && (exec_mode == Unpack_uncommon_trap || exec_mode == Unpack_reexecute || el->should_reexecute()) &&
             (iframe->interpreter_frame_expression_stack_size() == mask.expression_stack_size() + cur_invoke_parameter_size))
            )) {
        {
          ttyLocker ttyl;

          // Print out some information that will help us debug the problem
          tty->print_cr("Wrong number of expression stack elements during deoptimization");
          tty->print_cr("  Error occurred while verifying frame %d (0..%d, 0 is topmost)", i, cur_array->frames() - 1);
          tty->print_cr("  Fabricated interpreter frame had %d expression stack elements",
                        iframe->interpreter_frame_expression_stack_size());
          tty->print_cr("  Interpreter oop map had %d expression stack elements", mask.expression_stack_size());
          tty->print_cr("  try_next_mask = %d", try_next_mask);
          tty->print_cr("  next_mask_expression_stack_size = %d", next_mask_expression_stack_size);
          tty->print_cr("  callee_size_of_parameters = %d", callee_size_of_parameters);
          tty->print_cr("  callee_max_locals = %d", callee_max_locals);
          tty->print_cr("  top_frame_expression_stack_adjustment = %d", top_frame_expression_stack_adjustment);
          tty->print_cr("  exec_mode = %d", exec_mode);
          tty->print_cr("  cur_invoke_parameter_size = %d", cur_invoke_parameter_size);
          tty->print_cr("  Thread = " INTPTR_FORMAT ", thread ID = %d", p2i(thread), thread->osthread()->thread_id());
          tty->print_cr("  Interpreted frames:");
          for (int k = 0; k < cur_array->frames(); k++) {
            vframeArrayElement* el = cur_array->element(k);
            tty->print_cr("    %s (bci %d)", el->method()->name_and_sig_as_C_string(), el->bci());
          }
          cur_array->print_on_2(tty);
        } // release tty lock before calling guarantee
        guarantee(false, "wrong number of expression stack elements during deopt");
      }
      VerifyOopClosure verify;
      iframe->oops_interpreted_do(&verify, &rm, false);
      callee_size_of_parameters = mh->size_of_parameters();
      callee_max_locals = mh->max_locals();
      is_top_frame = false;
    }
  }
#endif /* !PRODUCT */

  return bt;
JRT_END

class DeoptimizeMarkedClosure : public HandshakeClosure {
 public:
  DeoptimizeMarkedClosure() : HandshakeClosure("Deoptimize") {}
  void do_thread(Thread* thread) {
    JavaThread* jt = thread->as_Java_thread();
    jt->deoptimize_marked_methods();
  }
};

void Deoptimization::deoptimize_all_marked(nmethod* nmethod_only) {
  ResourceMark rm;
  DeoptimizationMarker dm;

  // Make the dependent methods not entrant
  if (nmethod_only != NULL) {
    nmethod_only->mark_for_deoptimization();
    nmethod_only->make_not_entrant();
  } else {
    MutexLocker mu(SafepointSynchronize::is_at_safepoint() ? NULL : CodeCache_lock, Mutex::_no_safepoint_check_flag);
    CodeCache::make_marked_nmethods_not_entrant();
  }

  DeoptimizeMarkedClosure deopt;
  if (SafepointSynchronize::is_at_safepoint()) {
    Threads::java_threads_do(&deopt);
  } else {
    Handshake::execute(&deopt);
  }
}

Deoptimization::DeoptAction Deoptimization::_unloaded_action
  = Deoptimization::Action_reinterpret;



<<<<<<< HEAD
#if INCLUDE_JVMCI
=======
#if COMPILER2_OR_JVMCI || INCLUDE_AOT
>>>>>>> 81d35e43
template<typename CacheType>
class BoxCacheBase : public CHeapObj<mtCompiler> {
protected:
  static InstanceKlass* find_cache_klass(Symbol* klass_name) {
    ResourceMark rm;
    char* klass_name_str = klass_name->as_C_string();
    InstanceKlass* ik = SystemDictionary::find_instance_klass(klass_name, Handle(), Handle());
    guarantee(ik != NULL, "%s must be loaded", klass_name_str);
    guarantee(ik->is_initialized(), "%s must be initialized", klass_name_str);
    CacheType::compute_offsets(ik);
    return ik;
  }
};

template<typename PrimitiveType, typename CacheType, typename BoxType> class BoxCache  : public BoxCacheBase<CacheType> {
  PrimitiveType _low;
  PrimitiveType _high;
  jobject _cache;
protected:
  static BoxCache<PrimitiveType, CacheType, BoxType> *_singleton;
  BoxCache(Thread* thread) {
    InstanceKlass* ik = BoxCacheBase<CacheType>::find_cache_klass(CacheType::symbol());
    objArrayOop cache = CacheType::cache(ik);
    assert(cache->length() > 0, "Empty cache");
    _low = BoxType::value(cache->obj_at(0));
    _high = _low + cache->length() - 1;
    _cache = JNIHandles::make_global(Handle(thread, cache));
  }
  ~BoxCache() {
    JNIHandles::destroy_global(_cache);
  }
public:
  static BoxCache<PrimitiveType, CacheType, BoxType>* singleton(Thread* thread) {
    if (_singleton == NULL) {
      BoxCache<PrimitiveType, CacheType, BoxType>* s = new BoxCache<PrimitiveType, CacheType, BoxType>(thread);
      if (!Atomic::replace_if_null(&_singleton, s)) {
        delete s;
      }
    }
    return _singleton;
  }
  oop lookup(PrimitiveType value) {
    if (_low <= value && value <= _high) {
      int offset = value - _low;
      return objArrayOop(JNIHandles::resolve_non_null(_cache))->obj_at(offset);
    }
    return NULL;
  }
  oop lookup_raw(intptr_t raw_value) {
    // Have to cast to avoid little/big-endian problems.
    if (sizeof(PrimitiveType) > sizeof(jint)) {
      jlong value = (jlong)raw_value;
      return lookup(value);
    }
    PrimitiveType value = (PrimitiveType)*((jint*)&raw_value);
    return lookup(value);
  }
};

typedef BoxCache<jint, java_lang_Integer_IntegerCache, java_lang_Integer> IntegerBoxCache;
typedef BoxCache<jlong, java_lang_Long_LongCache, java_lang_Long> LongBoxCache;
typedef BoxCache<jchar, java_lang_Character_CharacterCache, java_lang_Character> CharacterBoxCache;
typedef BoxCache<jshort, java_lang_Short_ShortCache, java_lang_Short> ShortBoxCache;
typedef BoxCache<jbyte, java_lang_Byte_ByteCache, java_lang_Byte> ByteBoxCache;

template<> BoxCache<jint, java_lang_Integer_IntegerCache, java_lang_Integer>* BoxCache<jint, java_lang_Integer_IntegerCache, java_lang_Integer>::_singleton = NULL;
template<> BoxCache<jlong, java_lang_Long_LongCache, java_lang_Long>* BoxCache<jlong, java_lang_Long_LongCache, java_lang_Long>::_singleton = NULL;
template<> BoxCache<jchar, java_lang_Character_CharacterCache, java_lang_Character>* BoxCache<jchar, java_lang_Character_CharacterCache, java_lang_Character>::_singleton = NULL;
template<> BoxCache<jshort, java_lang_Short_ShortCache, java_lang_Short>* BoxCache<jshort, java_lang_Short_ShortCache, java_lang_Short>::_singleton = NULL;
template<> BoxCache<jbyte, java_lang_Byte_ByteCache, java_lang_Byte>* BoxCache<jbyte, java_lang_Byte_ByteCache, java_lang_Byte>::_singleton = NULL;

class BooleanBoxCache : public BoxCacheBase<java_lang_Boolean> {
  jobject _true_cache;
  jobject _false_cache;
protected:
  static BooleanBoxCache *_singleton;
  BooleanBoxCache(Thread *thread) {
    InstanceKlass* ik = find_cache_klass(java_lang_Boolean::symbol());
    _true_cache = JNIHandles::make_global(Handle(thread, java_lang_Boolean::get_TRUE(ik)));
    _false_cache = JNIHandles::make_global(Handle(thread, java_lang_Boolean::get_FALSE(ik)));
  }
  ~BooleanBoxCache() {
    JNIHandles::destroy_global(_true_cache);
    JNIHandles::destroy_global(_false_cache);
  }
public:
  static BooleanBoxCache* singleton(Thread* thread) {
    if (_singleton == NULL) {
      BooleanBoxCache* s = new BooleanBoxCache(thread);
      if (!Atomic::replace_if_null(&_singleton, s)) {
        delete s;
      }
    }
    return _singleton;
  }
  oop lookup_raw(intptr_t raw_value) {
    // Have to cast to avoid little/big-endian problems.
    jboolean value = (jboolean)*((jint*)&raw_value);
    return lookup(value);
  }
  oop lookup(jboolean value) {
    if (value != 0) {
      return JNIHandles::resolve_non_null(_true_cache);
    }
    return JNIHandles::resolve_non_null(_false_cache);
  }
};

BooleanBoxCache* BooleanBoxCache::_singleton = NULL;

oop Deoptimization::get_cached_box(AutoBoxObjectValue* bv, frame* fr, RegisterMap* reg_map, TRAPS) {
   Klass* k = java_lang_Class::as_Klass(bv->klass()->as_ConstantOopReadValue()->value()());
   BasicType box_type = vmClasses::box_klass_type(k);
   if (box_type != T_OBJECT) {
     StackValue* value = StackValue::create_stack_value(fr, reg_map, bv->field_at(box_type == T_LONG ? 1 : 0));
     switch(box_type) {
       case T_INT:     return IntegerBoxCache::singleton(THREAD)->lookup_raw(value->get_int());
       case T_CHAR:    return CharacterBoxCache::singleton(THREAD)->lookup_raw(value->get_int());
       case T_SHORT:   return ShortBoxCache::singleton(THREAD)->lookup_raw(value->get_int());
       case T_BYTE:    return ByteBoxCache::singleton(THREAD)->lookup_raw(value->get_int());
       case T_BOOLEAN: return BooleanBoxCache::singleton(THREAD)->lookup_raw(value->get_int());
       case T_LONG:    return LongBoxCache::singleton(THREAD)->lookup_raw(value->get_int());
       default:;
     }
   }
   return NULL;
}
<<<<<<< HEAD
#endif // INCLUDE_JVMCI
=======
#endif // COMPILER2_OR_JVMCI || INCLUDE_AOT
>>>>>>> 81d35e43

#if COMPILER2_OR_JVMCI
bool Deoptimization::realloc_objects(JavaThread* thread, frame* fr, RegisterMap* reg_map, GrowableArray<ScopeValue*>* objects, TRAPS) {
  Handle pending_exception(THREAD, thread->pending_exception());
  const char* exception_file = thread->exception_file();
  int exception_line = thread->exception_line();
  thread->clear_pending_exception();

  bool failures = false;

  for (int i = 0; i < objects->length(); i++) {
    assert(objects->at(i)->is_object(), "invalid debug information");
    ObjectValue* sv = (ObjectValue*) objects->at(i);

    Klass* k = java_lang_Class::as_Klass(sv->klass()->as_ConstantOopReadValue()->value()());
    oop obj = NULL;

    if (k->is_instance_klass()) {
<<<<<<< HEAD
#if INCLUDE_JVMCI
      CompiledMethod* cm = fr->cb()->as_compiled_method_or_null();
      if (cm->is_compiled_by_jvmci() && sv->is_auto_box()) {
=======
#if COMPILER2_OR_JVMCI || INCLUDE_AOT
      if (sv->is_auto_box()) {
>>>>>>> 81d35e43
        AutoBoxObjectValue* abv = (AutoBoxObjectValue*) sv;
        obj = get_cached_box(abv, fr, reg_map, THREAD);
        if (obj != NULL) {
          // Set the flag to indicate the box came from a cache, so that we can skip the field reassignment for it.
          abv->set_cached(true);
        }
      }
<<<<<<< HEAD
#endif // INCLUDE_JVMCI
=======
#endif // COMPILER2_OR_JVMCI || INCLUDE_AOT
>>>>>>> 81d35e43
      InstanceKlass* ik = InstanceKlass::cast(k);
      if (obj == NULL) {
#ifdef COMPILER2
        if (EnableVectorSupport && VectorSupport::is_vector(ik)) {
          obj = VectorSupport::allocate_vector(ik, fr, reg_map, sv, THREAD);
        } else {
          obj = ik->allocate_instance(THREAD);
        }
#else
        obj = ik->allocate_instance(THREAD);
#endif // COMPILER2
      }
    } else if (k->is_typeArray_klass()) {
      TypeArrayKlass* ak = TypeArrayKlass::cast(k);
      assert(sv->field_size() % type2size[ak->element_type()] == 0, "non-integral array length");
      int len = sv->field_size() / type2size[ak->element_type()];
      obj = ak->allocate(len, THREAD);
    } else if (k->is_objArray_klass()) {
      ObjArrayKlass* ak = ObjArrayKlass::cast(k);
      obj = ak->allocate(sv->field_size(), THREAD);
    }

    if (obj == NULL) {
      failures = true;
    }

    assert(sv->value().is_null(), "redundant reallocation");
    assert(obj != NULL || HAS_PENDING_EXCEPTION, "allocation should succeed or we should get an exception");
    CLEAR_PENDING_EXCEPTION;
    sv->set_value(obj);
  }

  if (failures) {
    THROW_OOP_(Universe::out_of_memory_error_realloc_objects(), failures);
  } else if (pending_exception.not_null()) {
    thread->set_pending_exception(pending_exception(), exception_file, exception_line);
  }

  return failures;
}

#if INCLUDE_JVMCI
/**
 * For primitive types whose kind gets "erased" at runtime (shorts become stack ints),
 * we need to somehow be able to recover the actual kind to be able to write the correct
 * amount of bytes.
 * For that purpose, this method assumes that, for an entry spanning n bytes at index i,
 * the entries at index n + 1 to n + i are 'markers'.
 * For example, if we were writing a short at index 4 of a byte array of size 8, the
 * expected form of the array would be:
 *
 * {b0, b1, b2, b3, INT, marker, b6, b7}
 *
 * Thus, in order to get back the size of the entry, we simply need to count the number
 * of marked entries
 *
 * @param virtualArray the virtualized byte array
 * @param i index of the virtual entry we are recovering
 * @return The number of bytes the entry spans
 */
static int count_number_of_bytes_for_entry(ObjectValue *virtualArray, int i) {
  int index = i;
  while (++index < virtualArray->field_size() &&
           virtualArray->field_at(index)->is_marker()) {}
  return index - i;
}

/**
 * If there was a guarantee for byte array to always start aligned to a long, we could
 * do a simple check on the parity of the index. Unfortunately, that is not always the
 * case. Thus, we check alignment of the actual address we are writing to.
 * In the unlikely case index 0 is 5-aligned for example, it would then be possible to
 * write a long to index 3.
 */
static jbyte* check_alignment_get_addr(typeArrayOop obj, int index, int expected_alignment) {
    jbyte* res = obj->byte_at_addr(index);
    assert((((intptr_t) res) % expected_alignment) == 0, "Non-aligned write");
    return res;
}

static void byte_array_put(typeArrayOop obj, intptr_t val, int index, int byte_count) {
  switch (byte_count) {
    case 1:
      obj->byte_at_put(index, (jbyte) *((jint *) &val));
      break;
    case 2:
      *((jshort *) check_alignment_get_addr(obj, index, 2)) = (jshort) *((jint *) &val);
      break;
    case 4:
      *((jint *) check_alignment_get_addr(obj, index, 4)) = (jint) *((jint *) &val);
      break;
    case 8:
      *((jlong *) check_alignment_get_addr(obj, index, 8)) = (jlong) *((jlong *) &val);
      break;
    default:
      ShouldNotReachHere();
  }
}
#endif // INCLUDE_JVMCI


// restore elements of an eliminated type array
void Deoptimization::reassign_type_array_elements(frame* fr, RegisterMap* reg_map, ObjectValue* sv, typeArrayOop obj, BasicType type) {
  int index = 0;
  intptr_t val;

  for (int i = 0; i < sv->field_size(); i++) {
    StackValue* value = StackValue::create_stack_value(fr, reg_map, sv->field_at(i));
    switch(type) {
    case T_LONG: case T_DOUBLE: {
      assert(value->type() == T_INT, "Agreement.");
      StackValue* low =
        StackValue::create_stack_value(fr, reg_map, sv->field_at(++i));
#ifdef _LP64
      jlong res = (jlong)low->get_int();
#else
      jlong res = jlong_from((jint)value->get_int(), (jint)low->get_int());
#endif
      obj->long_at_put(index, res);
      break;
    }

    // Have to cast to INT (32 bits) pointer to avoid little/big-endian problem.
    case T_INT: case T_FLOAT: { // 4 bytes.
      assert(value->type() == T_INT, "Agreement.");
      bool big_value = false;
      if (i + 1 < sv->field_size() && type == T_INT) {
        if (sv->field_at(i)->is_location()) {
          Location::Type type = ((LocationValue*) sv->field_at(i))->location().type();
          if (type == Location::dbl || type == Location::lng) {
            big_value = true;
          }
        } else if (sv->field_at(i)->is_constant_int()) {
          ScopeValue* next_scope_field = sv->field_at(i + 1);
          if (next_scope_field->is_constant_long() || next_scope_field->is_constant_double()) {
            big_value = true;
          }
        }
      }

      if (big_value) {
        StackValue* low = StackValue::create_stack_value(fr, reg_map, sv->field_at(++i));
  #ifdef _LP64
        jlong res = (jlong)low->get_int();
  #else
        jlong res = jlong_from((jint)value->get_int(), (jint)low->get_int());
  #endif
        obj->int_at_put(index, (jint)*((jint*)&res));
        obj->int_at_put(++index, (jint)*(((jint*)&res) + 1));
      } else {
        val = value->get_int();
        obj->int_at_put(index, (jint)*((jint*)&val));
      }
      break;
    }

    case T_SHORT:
      assert(value->type() == T_INT, "Agreement.");
      val = value->get_int();
      obj->short_at_put(index, (jshort)*((jint*)&val));
      break;

    case T_CHAR:
      assert(value->type() == T_INT, "Agreement.");
      val = value->get_int();
      obj->char_at_put(index, (jchar)*((jint*)&val));
      break;

    case T_BYTE: {
      assert(value->type() == T_INT, "Agreement.");
      // The value we get is erased as a regular int. We will need to find its actual byte count 'by hand'.
      val = value->get_int();
#if INCLUDE_JVMCI
      int byte_count = count_number_of_bytes_for_entry(sv, i);
      byte_array_put(obj, val, index, byte_count);
      // According to byte_count contract, the values from i + 1 to i + byte_count are illegal values. Skip.
      i += byte_count - 1; // Balance the loop counter.
      index += byte_count;
      // index has been updated so continue at top of loop
      continue;
#else
      obj->byte_at_put(index, (jbyte)*((jint*)&val));
      break;
#endif // INCLUDE_JVMCI
    }

    case T_BOOLEAN: {
      assert(value->type() == T_INT, "Agreement.");
      val = value->get_int();
      obj->bool_at_put(index, (jboolean)*((jint*)&val));
      break;
    }

      default:
        ShouldNotReachHere();
    }
    index++;
  }
}

// restore fields of an eliminated object array
void Deoptimization::reassign_object_array_elements(frame* fr, RegisterMap* reg_map, ObjectValue* sv, objArrayOop obj) {
  for (int i = 0; i < sv->field_size(); i++) {
    StackValue* value = StackValue::create_stack_value(fr, reg_map, sv->field_at(i));
    assert(value->type() == T_OBJECT, "object element expected");
    obj->obj_at_put(i, value->get_obj()());
  }
}

class ReassignedField {
public:
  int _offset;
  BasicType _type;
public:
  ReassignedField() {
    _offset = 0;
    _type = T_ILLEGAL;
  }
};

int compare(ReassignedField* left, ReassignedField* right) {
  return left->_offset - right->_offset;
}

// Restore fields of an eliminated instance object using the same field order
// returned by HotSpotResolvedObjectTypeImpl.getInstanceFields(true)
static int reassign_fields_by_klass(InstanceKlass* klass, frame* fr, RegisterMap* reg_map, ObjectValue* sv, int svIndex, oop obj, bool skip_internal) {
  GrowableArray<ReassignedField>* fields = new GrowableArray<ReassignedField>();
  InstanceKlass* ik = klass;
  while (ik != NULL) {
    for (AllFieldStream fs(ik); !fs.done(); fs.next()) {
      if (!fs.access_flags().is_static() && (!skip_internal || !fs.access_flags().is_internal())) {
        ReassignedField field;
        field._offset = fs.offset();
        field._type = Signature::basic_type(fs.signature());
        fields->append(field);
      }
    }
    ik = ik->superklass();
  }
  fields->sort(compare);
  for (int i = 0; i < fields->length(); i++) {
    intptr_t val;
    ScopeValue* scope_field = sv->field_at(svIndex);
    StackValue* value = StackValue::create_stack_value(fr, reg_map, scope_field);
    int offset = fields->at(i)._offset;
    BasicType type = fields->at(i)._type;
    switch (type) {
      case T_OBJECT: case T_ARRAY:
        assert(value->type() == T_OBJECT, "Agreement.");
        obj->obj_field_put(offset, value->get_obj()());
        break;

      // Have to cast to INT (32 bits) pointer to avoid little/big-endian problem.
      case T_INT: case T_FLOAT: { // 4 bytes.
        assert(value->type() == T_INT, "Agreement.");
        bool big_value = false;
        if (i+1 < fields->length() && fields->at(i+1)._type == T_INT) {
          if (scope_field->is_location()) {
            Location::Type type = ((LocationValue*) scope_field)->location().type();
            if (type == Location::dbl || type == Location::lng) {
              big_value = true;
            }
          }
          if (scope_field->is_constant_int()) {
            ScopeValue* next_scope_field = sv->field_at(svIndex + 1);
            if (next_scope_field->is_constant_long() || next_scope_field->is_constant_double()) {
              big_value = true;
            }
          }
        }

        if (big_value) {
          i++;
          assert(i < fields->length(), "second T_INT field needed");
          assert(fields->at(i)._type == T_INT, "T_INT field needed");
        } else {
          val = value->get_int();
          obj->int_field_put(offset, (jint)*((jint*)&val));
          break;
        }
      }
        /* no break */

      case T_LONG: case T_DOUBLE: {
        assert(value->type() == T_INT, "Agreement.");
        StackValue* low = StackValue::create_stack_value(fr, reg_map, sv->field_at(++svIndex));
#ifdef _LP64
        jlong res = (jlong)low->get_int();
#else
        jlong res = jlong_from((jint)value->get_int(), (jint)low->get_int());
#endif
        obj->long_field_put(offset, res);
        break;
      }

      case T_SHORT:
        assert(value->type() == T_INT, "Agreement.");
        val = value->get_int();
        obj->short_field_put(offset, (jshort)*((jint*)&val));
        break;

      case T_CHAR:
        assert(value->type() == T_INT, "Agreement.");
        val = value->get_int();
        obj->char_field_put(offset, (jchar)*((jint*)&val));
        break;

      case T_BYTE:
        assert(value->type() == T_INT, "Agreement.");
        val = value->get_int();
        obj->byte_field_put(offset, (jbyte)*((jint*)&val));
        break;

      case T_BOOLEAN:
        assert(value->type() == T_INT, "Agreement.");
        val = value->get_int();
        obj->bool_field_put(offset, (jboolean)*((jint*)&val));
        break;

      default:
        ShouldNotReachHere();
    }
    svIndex++;
  }
  return svIndex;
}

// restore fields of all eliminated objects and arrays
void Deoptimization::reassign_fields(frame* fr, RegisterMap* reg_map, GrowableArray<ScopeValue*>* objects, bool realloc_failures, bool skip_internal) {
  for (int i = 0; i < objects->length(); i++) {
    ObjectValue* sv = (ObjectValue*) objects->at(i);
    Klass* k = java_lang_Class::as_Klass(sv->klass()->as_ConstantOopReadValue()->value()());
    Handle obj = sv->value();
    assert(obj.not_null() || realloc_failures, "reallocation was missed");
    if (PrintDeoptimizationDetails) {
      tty->print_cr("reassign fields for object of type %s!", k->name()->as_C_string());
    }
    if (obj.is_null()) {
      continue;
    }
<<<<<<< HEAD
#if INCLUDE_JVMCI
=======
#if COMPILER2_OR_JVMCI || INCLUDE_AOT
>>>>>>> 81d35e43
    // Don't reassign fields of boxes that came from a cache. Caches may be in CDS.
    if (sv->is_auto_box() && ((AutoBoxObjectValue*) sv)->is_cached()) {
      continue;
    }
<<<<<<< HEAD
#endif // INCLUDE_JVMCI
=======
#endif // COMPILER2_OR_JVMCI || INCLUDE_AOT
>>>>>>> 81d35e43
#ifdef COMPILER2
    if (EnableVectorSupport && VectorSupport::is_vector(k)) {
      assert(sv->field_size() == 1, "%s not a vector", k->name()->as_C_string());
      ScopeValue* payload = sv->field_at(0);
      if (payload->is_location() &&
          payload->as_LocationValue()->location().type() == Location::vector) {
        if (PrintDeoptimizationDetails) {
          tty->print_cr("skip field reassignment for this vector - it should be assigned already");
          if (Verbose) {
            Handle obj = sv->value();
            k->oop_print_on(obj(), tty);
          }
        }
        continue; // Such vector's value was already restored in VectorSupport::allocate_vector().
      }
      // Else fall-through to do assignment for scalar-replaced boxed vector representation
      // which could be restored after vector object allocation.
    }
#endif
    if (k->is_instance_klass()) {
      InstanceKlass* ik = InstanceKlass::cast(k);
      reassign_fields_by_klass(ik, fr, reg_map, sv, 0, obj(), skip_internal);
    } else if (k->is_typeArray_klass()) {
      TypeArrayKlass* ak = TypeArrayKlass::cast(k);
      reassign_type_array_elements(fr, reg_map, sv, (typeArrayOop) obj(), ak->element_type());
    } else if (k->is_objArray_klass()) {
      reassign_object_array_elements(fr, reg_map, sv, (objArrayOop) obj());
    }
  }
}


// relock objects for which synchronization was eliminated
bool Deoptimization::relock_objects(JavaThread* thread, GrowableArray<MonitorInfo*>* monitors,
                                    JavaThread* deoptee_thread, frame& fr, int exec_mode, bool realloc_failures) {
  bool relocked_objects = false;
  for (int i = 0; i < monitors->length(); i++) {
    MonitorInfo* mon_info = monitors->at(i);
    if (mon_info->eliminated()) {
      assert(!mon_info->owner_is_scalar_replaced() || realloc_failures, "reallocation was missed");
      relocked_objects = true;
      if (!mon_info->owner_is_scalar_replaced()) {
        Handle obj(thread, mon_info->owner());
        markWord mark = obj->mark();
        if (UseBiasedLocking && mark.has_bias_pattern()) {
          // New allocated objects may have the mark set to anonymously biased.
          // Also the deoptimized method may called methods with synchronization
          // where the thread-local object is bias locked to the current thread.
          assert(mark.is_biased_anonymously() ||
                 mark.biased_locker() == deoptee_thread, "should be locked to current thread");
          // Reset mark word to unbiased prototype.
          markWord unbiased_prototype = markWord::prototype().set_age(mark.age());
          obj->set_mark(unbiased_prototype);
        } else if (exec_mode == Unpack_none) {
          if (mark.has_locker() && fr.sp() > (intptr_t*)mark.locker()) {
            // With exec_mode == Unpack_none obj may be thread local and locked in
            // a callee frame. In this case the bias was revoked before in revoke_for_object_deoptimization().
            // Make the lock in the callee a recursive lock and restore the displaced header.
            markWord dmw = mark.displaced_mark_helper();
            mark.locker()->set_displaced_header(markWord::encode((BasicLock*) NULL));
            obj->set_mark(dmw);
          }
          if (mark.has_monitor()) {
            // defer relocking if the deoptee thread is currently waiting for obj
            ObjectMonitor* waiting_monitor = deoptee_thread->current_waiting_monitor();
            if (waiting_monitor != NULL && waiting_monitor->object() == obj()) {
              assert(fr.is_deoptimized_frame(), "frame must be scheduled for deoptimization");
              mon_info->lock()->set_displaced_header(markWord::unused_mark());
              JvmtiDeferredUpdates::inc_relock_count_after_wait(deoptee_thread);
              continue;
            }
          }
        }
        BasicLock* lock = mon_info->lock();
        ObjectSynchronizer::enter(obj, lock, deoptee_thread);
        assert(mon_info->owner()->is_locked(), "object must be locked now");
      }
    }
  }
  return relocked_objects;
}


#ifndef PRODUCT
// print information about reallocated objects
void Deoptimization::print_objects(GrowableArray<ScopeValue*>* objects, bool realloc_failures) {
  fieldDescriptor fd;

  for (int i = 0; i < objects->length(); i++) {
    ObjectValue* sv = (ObjectValue*) objects->at(i);
    Klass* k = java_lang_Class::as_Klass(sv->klass()->as_ConstantOopReadValue()->value()());
    Handle obj = sv->value();

    tty->print("     object <" INTPTR_FORMAT "> of type ", p2i(sv->value()()));
    k->print_value();
    assert(obj.not_null() || realloc_failures, "reallocation was missed");
    if (obj.is_null()) {
      tty->print(" allocation failed");
    } else {
      tty->print(" allocated (%d bytes)", obj->size() * HeapWordSize);
    }
    tty->cr();

    if (Verbose && !obj.is_null()) {
      k->oop_print_on(obj(), tty);
    }
  }
}
#endif
#endif // COMPILER2_OR_JVMCI

vframeArray* Deoptimization::create_vframeArray(JavaThread* thread, frame fr, RegisterMap *reg_map, GrowableArray<compiledVFrame*>* chunk, bool realloc_failures) {
  Events::log_deopt_message(thread, "DEOPT PACKING pc=" INTPTR_FORMAT " sp=" INTPTR_FORMAT, p2i(fr.pc()), p2i(fr.sp()));

#ifndef PRODUCT
  if (PrintDeoptimizationDetails) {
    ttyLocker ttyl;
    tty->print("DEOPT PACKING thread " INTPTR_FORMAT " ", p2i(thread));
    fr.print_on(tty);
    tty->print_cr("     Virtual frames (innermost first):");
    for (int index = 0; index < chunk->length(); index++) {
      compiledVFrame* vf = chunk->at(index);
      tty->print("       %2d - ", index);
      vf->print_value();
      int bci = chunk->at(index)->raw_bci();
      const char* code_name;
      if (bci == SynchronizationEntryBCI) {
        code_name = "sync entry";
      } else {
        Bytecodes::Code code = vf->method()->code_at(bci);
        code_name = Bytecodes::name(code);
      }
      tty->print(" - %s", code_name);
      tty->print_cr(" @ bci %d ", bci);
      if (Verbose) {
        vf->print();
        tty->cr();
      }
    }
  }
#endif

  // Register map for next frame (used for stack crawl).  We capture
  // the state of the deopt'ing frame's caller.  Thus if we need to
  // stuff a C2I adapter we can properly fill in the callee-save
  // register locations.
  frame caller = fr.sender(reg_map);
  int frame_size = caller.sp() - fr.sp();

  frame sender = caller;

  // Since the Java thread being deoptimized will eventually adjust it's own stack,
  // the vframeArray containing the unpacking information is allocated in the C heap.
  // For Compiler1, the caller of the deoptimized frame is saved for use by unpack_frames().
  vframeArray* array = vframeArray::allocate(thread, frame_size, chunk, reg_map, sender, caller, fr, realloc_failures);

  // Compare the vframeArray to the collected vframes
  assert(array->structural_compare(thread, chunk), "just checking");

#ifndef PRODUCT
  if (PrintDeoptimizationDetails) {
    ttyLocker ttyl;
    tty->print_cr("     Created vframeArray " INTPTR_FORMAT, p2i(array));
  }
#endif // PRODUCT

  return array;
}

#if COMPILER2_OR_JVMCI
void Deoptimization::pop_frames_failed_reallocs(JavaThread* thread, vframeArray* array) {
  // Reallocation of some scalar replaced objects failed. Record
  // that we need to pop all the interpreter frames for the
  // deoptimized compiled frame.
  assert(thread->frames_to_pop_failed_realloc() == 0, "missed frames to pop?");
  thread->set_frames_to_pop_failed_realloc(array->frames());
  // Unlock all monitors here otherwise the interpreter will see a
  // mix of locked and unlocked monitors (because of failed
  // reallocations of synchronized objects) and be confused.
  for (int i = 0; i < array->frames(); i++) {
    MonitorChunk* monitors = array->element(i)->monitors();
    if (monitors != NULL) {
      for (int j = 0; j < monitors->number_of_monitors(); j++) {
        BasicObjectLock* src = monitors->at(j);
        if (src->obj() != NULL) {
          ObjectSynchronizer::exit(src->obj(), src->lock(), thread);
        }
      }
      array->element(i)->free_monitors(thread);
#ifdef ASSERT
      array->element(i)->set_removed_monitors();
#endif
    }
  }
}
#endif

static void collect_monitors(compiledVFrame* cvf, GrowableArray<Handle>* objects_to_revoke,
                             bool only_eliminated) {
  GrowableArray<MonitorInfo*>* monitors = cvf->monitors();
  Thread* thread = Thread::current();
  for (int i = 0; i < monitors->length(); i++) {
    MonitorInfo* mon_info = monitors->at(i);
    if (mon_info->eliminated() == only_eliminated &&
        !mon_info->owner_is_scalar_replaced() &&
        mon_info->owner() != NULL) {
      objects_to_revoke->append(Handle(thread, mon_info->owner()));
    }
  }
}

static void get_monitors_from_stack(GrowableArray<Handle>* objects_to_revoke, JavaThread* thread,
                                    frame fr, RegisterMap* map, bool only_eliminated) {
  // Unfortunately we don't have a RegisterMap available in most of
  // the places we want to call this routine so we need to walk the
  // stack again to update the register map.
  if (map == NULL || !map->update_map()) {
    StackFrameStream sfs(thread, true /* update */, true /* process_frames */);
    bool found = false;
    while (!found && !sfs.is_done()) {
      frame* cur = sfs.current();
      sfs.next();
      found = cur->id() == fr.id();
    }
    assert(found, "frame to be deoptimized not found on target thread's stack");
    map = sfs.register_map();
  }

  vframe* vf = vframe::new_vframe(&fr, map, thread);
  compiledVFrame* cvf = compiledVFrame::cast(vf);
  // Revoke monitors' biases in all scopes
  while (!cvf->is_top()) {
    collect_monitors(cvf, objects_to_revoke, only_eliminated);
    cvf = compiledVFrame::cast(cvf->sender());
  }
  collect_monitors(cvf, objects_to_revoke, only_eliminated);
}

void Deoptimization::revoke_from_deopt_handler(JavaThread* thread, frame fr, RegisterMap* map) {
  if (!UseBiasedLocking) {
    return;
  }
  assert(thread == Thread::current(), "should be");
  ResourceMark rm(thread);
  HandleMark hm(thread);
  GrowableArray<Handle>* objects_to_revoke = new GrowableArray<Handle>();
  get_monitors_from_stack(objects_to_revoke, thread, fr, map, false);

  int len = objects_to_revoke->length();
  for (int i = 0; i < len; i++) {
    oop obj = (objects_to_revoke->at(i))();
    BiasedLocking::revoke_own_lock(thread, objects_to_revoke->at(i));
    assert(!obj->mark().has_bias_pattern(), "biases should be revoked by now");
  }
}

// Revoke the bias of objects with eliminated locking to prepare subsequent relocking.
void Deoptimization::revoke_for_object_deoptimization(JavaThread* deoptee_thread, frame fr,
                                                      RegisterMap* map, JavaThread* thread) {
  if (!UseBiasedLocking) {
    return;
  }
  GrowableArray<Handle>* objects_to_revoke = new GrowableArray<Handle>();
  assert(KeepStackGCProcessedMark::stack_is_kept_gc_processed(deoptee_thread), "must be");
  // Collect monitors but only those with eliminated locking.
  get_monitors_from_stack(objects_to_revoke, deoptee_thread, fr, map, true);

  int len = objects_to_revoke->length();
  for (int i = 0; i < len; i++) {
    oop obj = (objects_to_revoke->at(i))();
    markWord mark = obj->mark();
    if (!mark.has_bias_pattern() ||
        mark.is_biased_anonymously() || // eliminated locking does not bias an object if it wasn't before
        !obj->klass()->prototype_header().has_bias_pattern() || // bulk revoke ignores eliminated monitors
        (obj->klass()->prototype_header().bias_epoch() != mark.bias_epoch())) { // bulk rebias ignores eliminated monitors
      // We reach here regularly if there's just eliminated locking on obj.
      // We must not call BiasedLocking::revoke_own_lock() in this case, as we
      // would hit assertions because it is a prerequisite that there has to be
      // non-eliminated locking on obj by deoptee_thread.
      // Luckily we don't have to revoke here because obj has to be a
      // non-escaping obj and can be relocked without revoking the bias. See
      // Deoptimization::relock_objects().
      continue;
    }
    BiasedLocking::revoke(thread, objects_to_revoke->at(i));
    assert(!objects_to_revoke->at(i)->mark().has_bias_pattern(), "biases should be revoked by now");
  }
}

void Deoptimization::deoptimize_single_frame(JavaThread* thread, frame fr, Deoptimization::DeoptReason reason) {
  assert(fr.can_be_deoptimized(), "checking frame type");

  gather_statistics(reason, Action_none, Bytecodes::_illegal);

  if (LogCompilation && xtty != NULL) {
    CompiledMethod* cm = fr.cb()->as_compiled_method_or_null();
    assert(cm != NULL, "only compiled methods can deopt");

    ttyLocker ttyl;
    xtty->begin_head("deoptimized thread='" UINTX_FORMAT "' reason='%s' pc='" INTPTR_FORMAT "'",(uintx)thread->osthread()->thread_id(), trap_reason_name(reason), p2i(fr.pc()));
    cm->log_identity(xtty);
    xtty->end_head();
    for (ScopeDesc* sd = cm->scope_desc_at(fr.pc()); ; sd = sd->sender()) {
      xtty->begin_elem("jvms bci='%d'", sd->bci());
      xtty->method(sd->method());
      xtty->end_elem();
      if (sd->is_top())  break;
    }
    xtty->tail("deoptimized");
  }

  // Patch the compiled method so that when execution returns to it we will
  // deopt the execution state and return to the interpreter.
  fr.deoptimize(thread);
}

void Deoptimization::deoptimize(JavaThread* thread, frame fr, DeoptReason reason) {
  // Deoptimize only if the frame comes from compile code.
  // Do not deoptimize the frame which is already patched
  // during the execution of the loops below.
  if (!fr.is_compiled_frame() || fr.is_deoptimized_frame()) {
    return;
  }
  ResourceMark rm;
  DeoptimizationMarker dm;
  deoptimize_single_frame(thread, fr, reason);
}

#if INCLUDE_JVMCI
address Deoptimization::deoptimize_for_missing_exception_handler(CompiledMethod* cm) {
  // there is no exception handler for this pc => deoptimize
  cm->make_not_entrant();

  // Use Deoptimization::deoptimize for all of its side-effects:
  // gathering traps statistics, logging...
  // it also patches the return pc but we do not care about that
  // since we return a continuation to the deopt_blob below.
  JavaThread* thread = JavaThread::current();
  RegisterMap reg_map(thread, false);
  frame runtime_frame = thread->last_frame();
  frame caller_frame = runtime_frame.sender(&reg_map);
  assert(caller_frame.cb()->as_compiled_method_or_null() == cm, "expect top frame compiled method");
  vframe* vf = vframe::new_vframe(&caller_frame, &reg_map, thread);
  compiledVFrame* cvf = compiledVFrame::cast(vf);
  ScopeDesc* imm_scope = cvf->scope();
  MethodData* imm_mdo = get_method_data(thread, methodHandle(thread, imm_scope->method()), true);
  if (imm_mdo != NULL) {
    ProfileData* pdata = imm_mdo->allocate_bci_to_data(imm_scope->bci(), NULL);
    if (pdata != NULL && pdata->is_BitData()) {
      BitData* bit_data = (BitData*) pdata;
      bit_data->set_exception_seen();
    }
  }

  Deoptimization::deoptimize(thread, caller_frame, Deoptimization::Reason_not_compiled_exception_handler);

  MethodData* trap_mdo = get_method_data(thread, methodHandle(thread, cm->method()), true);
  if (trap_mdo != NULL) {
    trap_mdo->inc_trap_count(Deoptimization::Reason_not_compiled_exception_handler);
  }

  return SharedRuntime::deopt_blob()->unpack_with_exception_in_tls();
}
#endif

void Deoptimization::deoptimize_frame_internal(JavaThread* thread, intptr_t* id, DeoptReason reason) {
  assert(thread == Thread::current() ||
         thread->is_handshake_safe_for(Thread::current()) ||
         SafepointSynchronize::is_at_safepoint(),
         "can only deoptimize other thread at a safepoint/handshake");
  // Compute frame and register map based on thread and sp.
  RegisterMap reg_map(thread, false);
  frame fr = thread->last_frame();
  while (fr.id() != id) {
    fr = fr.sender(&reg_map);
  }
  deoptimize(thread, fr, reason);
}


void Deoptimization::deoptimize_frame(JavaThread* thread, intptr_t* id, DeoptReason reason) {
  Thread* current = Thread::current();
  if (thread == current || thread->is_handshake_safe_for(current)) {
    Deoptimization::deoptimize_frame_internal(thread, id, reason);
  } else {
    VM_DeoptimizeFrame deopt(thread, id, reason);
    VMThread::execute(&deopt);
  }
}

void Deoptimization::deoptimize_frame(JavaThread* thread, intptr_t* id) {
  deoptimize_frame(thread, id, Reason_constraint);
}

// JVMTI PopFrame support
JRT_LEAF(void, Deoptimization::popframe_preserve_args(JavaThread* thread, int bytes_to_save, void* start_address))
{
  thread->popframe_preserve_args(in_ByteSize(bytes_to_save), start_address);
}
JRT_END

MethodData*
Deoptimization::get_method_data(JavaThread* thread, const methodHandle& m,
                                bool create_if_missing) {
  Thread* THREAD = thread;
  MethodData* mdo = m()->method_data();
  if (mdo == NULL && create_if_missing && !HAS_PENDING_EXCEPTION) {
    // Build an MDO.  Ignore errors like OutOfMemory;
    // that simply means we won't have an MDO to update.
    Method::build_interpreter_method_data(m, THREAD);
    if (HAS_PENDING_EXCEPTION) {
      // Only metaspace OOM is expected. No Java code executed.
      assert((PENDING_EXCEPTION->is_a(vmClasses::OutOfMemoryError_klass())), "we expect only an OOM error here");
      CLEAR_PENDING_EXCEPTION;
    }
    mdo = m()->method_data();
  }
  return mdo;
}

#if COMPILER2_OR_JVMCI
void Deoptimization::load_class_by_index(const constantPoolHandle& constant_pool, int index, TRAPS) {
  // In case of an unresolved klass entry, load the class.
  // This path is exercised from case _ldc in Parse::do_one_bytecode,
  // and probably nowhere else.
  // Even that case would benefit from simply re-interpreting the
  // bytecode, without paying special attention to the class index.
  // So this whole "class index" feature should probably be removed.

  if (constant_pool->tag_at(index).is_unresolved_klass()) {
    Klass* tk = constant_pool->klass_at(index, THREAD);
    if (HAS_PENDING_EXCEPTION) {
      // Exception happened during classloading. We ignore the exception here, since it
      // is going to be rethrown since the current activation is going to be deoptimized and
      // the interpreter will re-execute the bytecode.
      // Do not clear probable Async Exceptions.
      CLEAR_PENDING_NONASYNC_EXCEPTION;
      // Class loading called java code which may have caused a stack
      // overflow. If the exception was thrown right before the return
      // to the runtime the stack is no longer guarded. Reguard the
      // stack otherwise if we return to the uncommon trap blob and the
      // stack bang causes a stack overflow we crash.
      JavaThread* jt = THREAD->as_Java_thread();
      bool guard_pages_enabled = jt->stack_overflow_state()->reguard_stack_if_needed();
      assert(guard_pages_enabled, "stack banging in uncommon trap blob may cause crash");
    }
    return;
  }

  assert(!constant_pool->tag_at(index).is_symbol(),
         "no symbolic names here, please");
}

#if INCLUDE_JFR

class DeoptReasonSerializer : public JfrSerializer {
 public:
  void serialize(JfrCheckpointWriter& writer) {
    writer.write_count((u4)(Deoptimization::Reason_LIMIT + 1)); // + Reason::many (-1)
    for (int i = -1; i < Deoptimization::Reason_LIMIT; ++i) {
      writer.write_key((u8)i);
      writer.write(Deoptimization::trap_reason_name(i));
    }
  }
};

class DeoptActionSerializer : public JfrSerializer {
 public:
  void serialize(JfrCheckpointWriter& writer) {
    static const u4 nof_actions = Deoptimization::Action_LIMIT;
    writer.write_count(nof_actions);
    for (u4 i = 0; i < Deoptimization::Action_LIMIT; ++i) {
      writer.write_key(i);
      writer.write(Deoptimization::trap_action_name((int)i));
    }
  }
};

static void register_serializers() {
  static int critical_section = 0;
  if (1 == critical_section || Atomic::cmpxchg(&critical_section, 0, 1) == 1) {
    return;
  }
  JfrSerializer::register_serializer(TYPE_DEOPTIMIZATIONREASON, true, new DeoptReasonSerializer());
  JfrSerializer::register_serializer(TYPE_DEOPTIMIZATIONACTION, true, new DeoptActionSerializer());
}

static void post_deoptimization_event(CompiledMethod* nm,
                                      const Method* method,
                                      int trap_bci,
                                      int instruction,
                                      Deoptimization::DeoptReason reason,
                                      Deoptimization::DeoptAction action) {
  assert(nm != NULL, "invariant");
  assert(method != NULL, "invariant");
  if (EventDeoptimization::is_enabled()) {
    static bool serializers_registered = false;
    if (!serializers_registered) {
      register_serializers();
      serializers_registered = true;
    }
    EventDeoptimization event;
    event.set_compileId(nm->compile_id());
    event.set_compiler(nm->compiler_type());
    event.set_method(method);
    event.set_lineNumber(method->line_number_from_bci(trap_bci));
    event.set_bci(trap_bci);
    event.set_instruction(instruction);
    event.set_reason(reason);
    event.set_action(action);
    event.commit();
  }
}

#endif // INCLUDE_JFR

JRT_ENTRY(void, Deoptimization::uncommon_trap_inner(JavaThread* thread, jint trap_request)) {
  HandleMark hm(thread);

  // uncommon_trap() is called at the beginning of the uncommon trap
  // handler. Note this fact before we start generating temporary frames
  // that can confuse an asynchronous stack walker. This counter is
  // decremented at the end of unpack_frames().
  thread->inc_in_deopt_handler();

  // We need to update the map if we have biased locking.
#if INCLUDE_JVMCI
  // JVMCI might need to get an exception from the stack, which in turn requires the register map to be valid
  RegisterMap reg_map(thread, true);
#else
  RegisterMap reg_map(thread, UseBiasedLocking);
#endif
  frame stub_frame = thread->last_frame();
  frame fr = stub_frame.sender(&reg_map);
  // Make sure the calling nmethod is not getting deoptimized and removed
  // before we are done with it.
  nmethodLocker nl(fr.pc());

  // Log a message
  Events::log_deopt_message(thread, "Uncommon trap: trap_request=" PTR32_FORMAT " fr.pc=" INTPTR_FORMAT " relative=" INTPTR_FORMAT,
              trap_request, p2i(fr.pc()), fr.pc() - fr.cb()->code_begin());

  {
    ResourceMark rm;

    DeoptReason reason = trap_request_reason(trap_request);
    DeoptAction action = trap_request_action(trap_request);
#if INCLUDE_JVMCI
    int debug_id = trap_request_debug_id(trap_request);
#endif
    jint unloaded_class_index = trap_request_index(trap_request); // CP idx or -1

    vframe*  vf  = vframe::new_vframe(&fr, &reg_map, thread);
    compiledVFrame* cvf = compiledVFrame::cast(vf);

    CompiledMethod* nm = cvf->code();

    ScopeDesc*      trap_scope  = cvf->scope();

    if (TraceDeoptimization) {
      ttyLocker ttyl;
      tty->print_cr("  bci=%d pc=" INTPTR_FORMAT ", relative_pc=" INTPTR_FORMAT ", method=%s" JVMCI_ONLY(", debug_id=%d"), trap_scope->bci(), p2i(fr.pc()), fr.pc() - nm->code_begin(), trap_scope->method()->name_and_sig_as_C_string()
#if INCLUDE_JVMCI
          , debug_id
#endif
          );
    }

    methodHandle    trap_method(THREAD, trap_scope->method());
    int             trap_bci    = trap_scope->bci();
#if INCLUDE_JVMCI
    jlong           speculation = thread->pending_failed_speculation();
    if (nm->is_compiled_by_jvmci()) {
      nm->as_nmethod()->update_speculation(thread);
    } else {
      assert(speculation == 0, "There should not be a speculation for methods compiled by non-JVMCI compilers");
    }

    if (trap_bci == SynchronizationEntryBCI) {
      trap_bci = 0;
      thread->set_pending_monitorenter(true);
    }

    if (reason == Deoptimization::Reason_transfer_to_interpreter) {
      thread->set_pending_transfer_to_interpreter(true);
    }
#endif

    Bytecodes::Code trap_bc     = trap_method->java_code_at(trap_bci);
    // Record this event in the histogram.
    gather_statistics(reason, action, trap_bc);

    // Ensure that we can record deopt. history:
    // Need MDO to record RTM code generation state.
    bool create_if_missing = ProfileTraps || UseCodeAging RTM_OPT_ONLY( || UseRTMLocking );

    methodHandle profiled_method;
#if INCLUDE_JVMCI
    if (nm->is_compiled_by_jvmci()) {
      profiled_method = methodHandle(THREAD, nm->method());
    } else {
      profiled_method = trap_method;
    }
#else
    profiled_method = trap_method;
#endif

    MethodData* trap_mdo =
      get_method_data(thread, profiled_method, create_if_missing);

    JFR_ONLY(post_deoptimization_event(nm, trap_method(), trap_bci, trap_bc, reason, action);)

    // Log a message
    Events::log_deopt_message(thread, "Uncommon trap: reason=%s action=%s pc=" INTPTR_FORMAT " method=%s @ %d %s",
                              trap_reason_name(reason), trap_action_name(action), p2i(fr.pc()),
                              trap_method->name_and_sig_as_C_string(), trap_bci, nm->compiler_name());

    // Print a bunch of diagnostics, if requested.
    if (TraceDeoptimization || LogCompilation) {
      ResourceMark rm;
      ttyLocker ttyl;
      char buf[100];
      if (xtty != NULL) {
        xtty->begin_head("uncommon_trap thread='" UINTX_FORMAT "' %s",
                         os::current_thread_id(),
                         format_trap_request(buf, sizeof(buf), trap_request));
#if INCLUDE_JVMCI
        if (speculation != 0) {
          xtty->print(" speculation='" JLONG_FORMAT "'", speculation);
        }
#endif
        nm->log_identity(xtty);
      }
      Symbol* class_name = NULL;
      bool unresolved = false;
      if (unloaded_class_index >= 0) {
        constantPoolHandle constants (THREAD, trap_method->constants());
        if (constants->tag_at(unloaded_class_index).is_unresolved_klass()) {
          class_name = constants->klass_name_at(unloaded_class_index);
          unresolved = true;
          if (xtty != NULL)
            xtty->print(" unresolved='1'");
        } else if (constants->tag_at(unloaded_class_index).is_symbol()) {
          class_name = constants->symbol_at(unloaded_class_index);
        }
        if (xtty != NULL)
          xtty->name(class_name);
      }
      if (xtty != NULL && trap_mdo != NULL && (int)reason < (int)MethodData::_trap_hist_limit) {
        // Dump the relevant MDO state.
        // This is the deopt count for the current reason, any previous
        // reasons or recompiles seen at this point.
        int dcnt = trap_mdo->trap_count(reason);
        if (dcnt != 0)
          xtty->print(" count='%d'", dcnt);
        ProfileData* pdata = trap_mdo->bci_to_data(trap_bci);
        int dos = (pdata == NULL)? 0: pdata->trap_state();
        if (dos != 0) {
          xtty->print(" state='%s'", format_trap_state(buf, sizeof(buf), dos));
          if (trap_state_is_recompiled(dos)) {
            int recnt2 = trap_mdo->overflow_recompile_count();
            if (recnt2 != 0)
              xtty->print(" recompiles2='%d'", recnt2);
          }
        }
      }
      if (xtty != NULL) {
        xtty->stamp();
        xtty->end_head();
      }
      if (TraceDeoptimization) {  // make noise on the tty
        tty->print("Uncommon trap occurred in");
        nm->method()->print_short_name(tty);
        tty->print(" compiler=%s compile_id=%d", nm->compiler_name(), nm->compile_id());
#if INCLUDE_JVMCI
        if (nm->is_nmethod()) {
          const char* installed_code_name = nm->as_nmethod()->jvmci_name();
          if (installed_code_name != NULL) {
            tty->print(" (JVMCI: installed code name=%s) ", installed_code_name);
          }
        }
#endif
        tty->print(" (@" INTPTR_FORMAT ") thread=" UINTX_FORMAT " reason=%s action=%s unloaded_class_index=%d" JVMCI_ONLY(" debug_id=%d"),
                   p2i(fr.pc()),
                   os::current_thread_id(),
                   trap_reason_name(reason),
                   trap_action_name(action),
                   unloaded_class_index
#if INCLUDE_JVMCI
                   , debug_id
#endif
                   );
        if (class_name != NULL) {
          tty->print(unresolved ? " unresolved class: " : " symbol: ");
          class_name->print_symbol_on(tty);
        }
        tty->cr();
      }
      if (xtty != NULL) {
        // Log the precise location of the trap.
        for (ScopeDesc* sd = trap_scope; ; sd = sd->sender()) {
          xtty->begin_elem("jvms bci='%d'", sd->bci());
          xtty->method(sd->method());
          xtty->end_elem();
          if (sd->is_top())  break;
        }
        xtty->tail("uncommon_trap");
      }
    }
    // (End diagnostic printout.)

    // Load class if necessary
    if (unloaded_class_index >= 0) {
      constantPoolHandle constants(THREAD, trap_method->constants());
      load_class_by_index(constants, unloaded_class_index, THREAD);
    }

    // Flush the nmethod if necessary and desirable.
    //
    // We need to avoid situations where we are re-flushing the nmethod
    // because of a hot deoptimization site.  Repeated flushes at the same
    // point need to be detected by the compiler and avoided.  If the compiler
    // cannot avoid them (or has a bug and "refuses" to avoid them), this
    // module must take measures to avoid an infinite cycle of recompilation
    // and deoptimization.  There are several such measures:
    //
    //   1. If a recompilation is ordered a second time at some site X
    //   and for the same reason R, the action is adjusted to 'reinterpret',
    //   to give the interpreter time to exercise the method more thoroughly.
    //   If this happens, the method's overflow_recompile_count is incremented.
    //
    //   2. If the compiler fails to reduce the deoptimization rate, then
    //   the method's overflow_recompile_count will begin to exceed the set
    //   limit PerBytecodeRecompilationCutoff.  If this happens, the action
    //   is adjusted to 'make_not_compilable', and the method is abandoned
    //   to the interpreter.  This is a performance hit for hot methods,
    //   but is better than a disastrous infinite cycle of recompilations.
    //   (Actually, only the method containing the site X is abandoned.)
    //
    //   3. In parallel with the previous measures, if the total number of
    //   recompilations of a method exceeds the much larger set limit
    //   PerMethodRecompilationCutoff, the method is abandoned.
    //   This should only happen if the method is very large and has
    //   many "lukewarm" deoptimizations.  The code which enforces this
    //   limit is elsewhere (class nmethod, class Method).
    //
    // Note that the per-BCI 'is_recompiled' bit gives the compiler one chance
    // to recompile at each bytecode independently of the per-BCI cutoff.
    //
    // The decision to update code is up to the compiler, and is encoded
    // in the Action_xxx code.  If the compiler requests Action_none
    // no trap state is changed, no compiled code is changed, and the
    // computation suffers along in the interpreter.
    //
    // The other action codes specify various tactics for decompilation
    // and recompilation.  Action_maybe_recompile is the loosest, and
    // allows the compiled code to stay around until enough traps are seen,
    // and until the compiler gets around to recompiling the trapping method.
    //
    // The other actions cause immediate removal of the present code.

    // Traps caused by injected profile shouldn't pollute trap counts.
    bool injected_profile_trap = trap_method->has_injected_profile() &&
                                 (reason == Reason_intrinsic || reason == Reason_unreached);

    bool update_trap_state = (reason != Reason_tenured) && !injected_profile_trap;
    bool make_not_entrant = false;
    bool make_not_compilable = false;
    bool reprofile = false;
    switch (action) {
    case Action_none:
      // Keep the old code.
      update_trap_state = false;
      break;
    case Action_maybe_recompile:
      // Do not need to invalidate the present code, but we can
      // initiate another
      // Start compiler without (necessarily) invalidating the nmethod.
      // The system will tolerate the old code, but new code should be
      // generated when possible.
      break;
    case Action_reinterpret:
      // Go back into the interpreter for a while, and then consider
      // recompiling form scratch.
      make_not_entrant = true;
      // Reset invocation counter for outer most method.
      // This will allow the interpreter to exercise the bytecodes
      // for a while before recompiling.
      // By contrast, Action_make_not_entrant is immediate.
      //
      // Note that the compiler will track null_check, null_assert,
      // range_check, and class_check events and log them as if they
      // had been traps taken from compiled code.  This will update
      // the MDO trap history so that the next compilation will
      // properly detect hot trap sites.
      reprofile = true;
      break;
    case Action_make_not_entrant:
      // Request immediate recompilation, and get rid of the old code.
      // Make them not entrant, so next time they are called they get
      // recompiled.  Unloaded classes are loaded now so recompile before next
      // time they are called.  Same for uninitialized.  The interpreter will
      // link the missing class, if any.
      make_not_entrant = true;
      break;
    case Action_make_not_compilable:
      // Give up on compiling this method at all.
      make_not_entrant = true;
      make_not_compilable = true;
      break;
    default:
      ShouldNotReachHere();
    }

    // Setting +ProfileTraps fixes the following, on all platforms:
    // 4852688: ProfileInterpreter is off by default for ia64.  The result is
    // infinite heroic-opt-uncommon-trap/deopt/recompile cycles, since the
    // recompile relies on a MethodData* to record heroic opt failures.

    // Whether the interpreter is producing MDO data or not, we also need
    // to use the MDO to detect hot deoptimization points and control
    // aggressive optimization.
    bool inc_recompile_count = false;
    ProfileData* pdata = NULL;
    if (ProfileTraps && CompilerConfig::is_c2_or_jvmci_compiler_enabled() && update_trap_state && trap_mdo != NULL) {
      assert(trap_mdo == get_method_data(thread, profiled_method, false), "sanity");
      uint this_trap_count = 0;
      bool maybe_prior_trap = false;
      bool maybe_prior_recompile = false;
      pdata = query_update_method_data(trap_mdo, trap_bci, reason, true,
#if INCLUDE_JVMCI
                                   nm->is_compiled_by_jvmci() && nm->is_osr_method(),
#endif
                                   nm->method(),
                                   //outputs:
                                   this_trap_count,
                                   maybe_prior_trap,
                                   maybe_prior_recompile);
      // Because the interpreter also counts null, div0, range, and class
      // checks, these traps from compiled code are double-counted.
      // This is harmless; it just means that the PerXTrapLimit values
      // are in effect a little smaller than they look.

      DeoptReason per_bc_reason = reason_recorded_per_bytecode_if_any(reason);
      if (per_bc_reason != Reason_none) {
        // Now take action based on the partially known per-BCI history.
        if (maybe_prior_trap
            && this_trap_count >= (uint)PerBytecodeTrapLimit) {
          // If there are too many traps at this BCI, force a recompile.
          // This will allow the compiler to see the limit overflow, and
          // take corrective action, if possible.  The compiler generally
          // does not use the exact PerBytecodeTrapLimit value, but instead
          // changes its tactics if it sees any traps at all.  This provides
          // a little hysteresis, delaying a recompile until a trap happens
          // several times.
          //
          // Actually, since there is only one bit of counter per BCI,
          // the possible per-BCI counts are {0,1,(per-method count)}.
          // This produces accurate results if in fact there is only
          // one hot trap site, but begins to get fuzzy if there are
          // many sites.  For example, if there are ten sites each
          // trapping two or more times, they each get the blame for
          // all of their traps.
          make_not_entrant = true;
        }

        // Detect repeated recompilation at the same BCI, and enforce a limit.
        if (make_not_entrant && maybe_prior_recompile) {
          // More than one recompile at this point.
          inc_recompile_count = maybe_prior_trap;
        }
      } else {
        // For reasons which are not recorded per-bytecode, we simply
        // force recompiles unconditionally.
        // (Note that PerMethodRecompilationCutoff is enforced elsewhere.)
        make_not_entrant = true;
      }

      // Go back to the compiler if there are too many traps in this method.
      if (this_trap_count >= per_method_trap_limit(reason)) {
        // If there are too many traps in this method, force a recompile.
        // This will allow the compiler to see the limit overflow, and
        // take corrective action, if possible.
        // (This condition is an unlikely backstop only, because the
        // PerBytecodeTrapLimit is more likely to take effect first,
        // if it is applicable.)
        make_not_entrant = true;
      }

      // Here's more hysteresis:  If there has been a recompile at
      // this trap point already, run the method in the interpreter
      // for a while to exercise it more thoroughly.
      if (make_not_entrant && maybe_prior_recompile && maybe_prior_trap) {
        reprofile = true;
      }
    }

    // Take requested actions on the method:

    // Recompile
    if (make_not_entrant) {
      if (!nm->make_not_entrant()) {
        return; // the call did not change nmethod's state
      }

      if (pdata != NULL) {
        // Record the recompilation event, if any.
        int tstate0 = pdata->trap_state();
        int tstate1 = trap_state_set_recompiled(tstate0, true);
        if (tstate1 != tstate0)
          pdata->set_trap_state(tstate1);
      }

#if INCLUDE_RTM_OPT
      // Restart collecting RTM locking abort statistic if the method
      // is recompiled for a reason other than RTM state change.
      // Assume that in new recompiled code the statistic could be different,
      // for example, due to different inlining.
      if ((reason != Reason_rtm_state_change) && (trap_mdo != NULL) &&
          UseRTMDeopt && (nm->as_nmethod()->rtm_state() != ProfileRTM)) {
        trap_mdo->atomic_set_rtm_state(ProfileRTM);
      }
#endif
      // For code aging we count traps separately here, using make_not_entrant()
      // as a guard against simultaneous deopts in multiple threads.
      if (reason == Reason_tenured && trap_mdo != NULL) {
        trap_mdo->inc_tenure_traps();
      }
    }

    if (inc_recompile_count) {
      trap_mdo->inc_overflow_recompile_count();
      if ((uint)trap_mdo->overflow_recompile_count() >
          (uint)PerBytecodeRecompilationCutoff) {
        // Give up on the method containing the bad BCI.
        if (trap_method() == nm->method()) {
          make_not_compilable = true;
        } else {
          trap_method->set_not_compilable("overflow_recompile_count > PerBytecodeRecompilationCutoff", CompLevel_full_optimization);
          // But give grace to the enclosing nm->method().
        }
      }
    }

    // Reprofile
    if (reprofile) {
      CompilationPolicy::reprofile(trap_scope, nm->is_osr_method());
    }

    // Give up compiling
    if (make_not_compilable && !nm->method()->is_not_compilable(CompLevel_full_optimization)) {
      assert(make_not_entrant, "consistent");
      nm->method()->set_not_compilable("give up compiling", CompLevel_full_optimization);
    }

  } // Free marked resources

}
JRT_END

ProfileData*
Deoptimization::query_update_method_data(MethodData* trap_mdo,
                                         int trap_bci,
                                         Deoptimization::DeoptReason reason,
                                         bool update_total_trap_count,
#if INCLUDE_JVMCI
                                         bool is_osr,
#endif
                                         Method* compiled_method,
                                         //outputs:
                                         uint& ret_this_trap_count,
                                         bool& ret_maybe_prior_trap,
                                         bool& ret_maybe_prior_recompile) {
  bool maybe_prior_trap = false;
  bool maybe_prior_recompile = false;
  uint this_trap_count = 0;
  if (update_total_trap_count) {
    uint idx = reason;
#if INCLUDE_JVMCI
    if (is_osr) {
      idx += Reason_LIMIT;
    }
#endif
    uint prior_trap_count = trap_mdo->trap_count(idx);
    this_trap_count  = trap_mdo->inc_trap_count(idx);

    // If the runtime cannot find a place to store trap history,
    // it is estimated based on the general condition of the method.
    // If the method has ever been recompiled, or has ever incurred
    // a trap with the present reason , then this BCI is assumed
    // (pessimistically) to be the culprit.
    maybe_prior_trap      = (prior_trap_count != 0);
    maybe_prior_recompile = (trap_mdo->decompile_count() != 0);
  }
  ProfileData* pdata = NULL;


  // For reasons which are recorded per bytecode, we check per-BCI data.
  DeoptReason per_bc_reason = reason_recorded_per_bytecode_if_any(reason);
  assert(per_bc_reason != Reason_none || update_total_trap_count, "must be");
  if (per_bc_reason != Reason_none) {
    // Find the profile data for this BCI.  If there isn't one,
    // try to allocate one from the MDO's set of spares.
    // This will let us detect a repeated trap at this point.
    pdata = trap_mdo->allocate_bci_to_data(trap_bci, reason_is_speculate(reason) ? compiled_method : NULL);

    if (pdata != NULL) {
      if (reason_is_speculate(reason) && !pdata->is_SpeculativeTrapData()) {
        if (LogCompilation && xtty != NULL) {
          ttyLocker ttyl;
          // no more room for speculative traps in this MDO
          xtty->elem("speculative_traps_oom");
        }
      }
      // Query the trap state of this profile datum.
      int tstate0 = pdata->trap_state();
      if (!trap_state_has_reason(tstate0, per_bc_reason))
        maybe_prior_trap = false;
      if (!trap_state_is_recompiled(tstate0))
        maybe_prior_recompile = false;

      // Update the trap state of this profile datum.
      int tstate1 = tstate0;
      // Record the reason.
      tstate1 = trap_state_add_reason(tstate1, per_bc_reason);
      // Store the updated state on the MDO, for next time.
      if (tstate1 != tstate0)
        pdata->set_trap_state(tstate1);
    } else {
      if (LogCompilation && xtty != NULL) {
        ttyLocker ttyl;
        // Missing MDP?  Leave a small complaint in the log.
        xtty->elem("missing_mdp bci='%d'", trap_bci);
      }
    }
  }

  // Return results:
  ret_this_trap_count = this_trap_count;
  ret_maybe_prior_trap = maybe_prior_trap;
  ret_maybe_prior_recompile = maybe_prior_recompile;
  return pdata;
}

void
Deoptimization::update_method_data_from_interpreter(MethodData* trap_mdo, int trap_bci, int reason) {
  ResourceMark rm;
  // Ignored outputs:
  uint ignore_this_trap_count;
  bool ignore_maybe_prior_trap;
  bool ignore_maybe_prior_recompile;
  assert(!reason_is_speculate(reason), "reason speculate only used by compiler");
  // JVMCI uses the total counts to determine if deoptimizations are happening too frequently -> do not adjust total counts
  bool update_total_counts = true JVMCI_ONLY( && !UseJVMCICompiler);
  query_update_method_data(trap_mdo, trap_bci,
                           (DeoptReason)reason,
                           update_total_counts,
#if INCLUDE_JVMCI
                           false,
#endif
                           NULL,
                           ignore_this_trap_count,
                           ignore_maybe_prior_trap,
                           ignore_maybe_prior_recompile);
}

Deoptimization::UnrollBlock* Deoptimization::uncommon_trap(JavaThread* thread, jint trap_request, jint exec_mode) {
  // Enable WXWrite: current function is called from methods compiled by C2 directly
  MACOS_AARCH64_ONLY(ThreadWXEnable wx(WXWrite, thread));

  if (TraceDeoptimization) {
    tty->print("Uncommon trap ");
  }
  // Still in Java no safepoints
  {
    // This enters VM and may safepoint
    uncommon_trap_inner(thread, trap_request);
  }
  HandleMark hm(thread);
  return fetch_unroll_info_helper(thread, exec_mode);
}

// Local derived constants.
// Further breakdown of DataLayout::trap_state, as promised by DataLayout.
const int DS_REASON_MASK   = ((uint)DataLayout::trap_mask) >> 1;
const int DS_RECOMPILE_BIT = DataLayout::trap_mask - DS_REASON_MASK;

//---------------------------trap_state_reason---------------------------------
Deoptimization::DeoptReason
Deoptimization::trap_state_reason(int trap_state) {
  // This assert provides the link between the width of DataLayout::trap_bits
  // and the encoding of "recorded" reasons.  It ensures there are enough
  // bits to store all needed reasons in the per-BCI MDO profile.
  assert(DS_REASON_MASK >= Reason_RECORDED_LIMIT, "enough bits");
  int recompile_bit = (trap_state & DS_RECOMPILE_BIT);
  trap_state -= recompile_bit;
  if (trap_state == DS_REASON_MASK) {
    return Reason_many;
  } else {
    assert((int)Reason_none == 0, "state=0 => Reason_none");
    return (DeoptReason)trap_state;
  }
}
//-------------------------trap_state_has_reason-------------------------------
int Deoptimization::trap_state_has_reason(int trap_state, int reason) {
  assert(reason_is_recorded_per_bytecode((DeoptReason)reason), "valid reason");
  assert(DS_REASON_MASK >= Reason_RECORDED_LIMIT, "enough bits");
  int recompile_bit = (trap_state & DS_RECOMPILE_BIT);
  trap_state -= recompile_bit;
  if (trap_state == DS_REASON_MASK) {
    return -1;  // true, unspecifically (bottom of state lattice)
  } else if (trap_state == reason) {
    return 1;   // true, definitely
  } else if (trap_state == 0) {
    return 0;   // false, definitely (top of state lattice)
  } else {
    return 0;   // false, definitely
  }
}
//-------------------------trap_state_add_reason-------------------------------
int Deoptimization::trap_state_add_reason(int trap_state, int reason) {
  assert(reason_is_recorded_per_bytecode((DeoptReason)reason) || reason == Reason_many, "valid reason");
  int recompile_bit = (trap_state & DS_RECOMPILE_BIT);
  trap_state -= recompile_bit;
  if (trap_state == DS_REASON_MASK) {
    return trap_state + recompile_bit;     // already at state lattice bottom
  } else if (trap_state == reason) {
    return trap_state + recompile_bit;     // the condition is already true
  } else if (trap_state == 0) {
    return reason + recompile_bit;          // no condition has yet been true
  } else {
    return DS_REASON_MASK + recompile_bit;  // fall to state lattice bottom
  }
}
//-----------------------trap_state_is_recompiled------------------------------
bool Deoptimization::trap_state_is_recompiled(int trap_state) {
  return (trap_state & DS_RECOMPILE_BIT) != 0;
}
//-----------------------trap_state_set_recompiled-----------------------------
int Deoptimization::trap_state_set_recompiled(int trap_state, bool z) {
  if (z)  return trap_state |  DS_RECOMPILE_BIT;
  else    return trap_state & ~DS_RECOMPILE_BIT;
}
//---------------------------format_trap_state---------------------------------
// This is used for debugging and diagnostics, including LogFile output.
const char* Deoptimization::format_trap_state(char* buf, size_t buflen,
                                              int trap_state) {
  assert(buflen > 0, "sanity");
  DeoptReason reason      = trap_state_reason(trap_state);
  bool        recomp_flag = trap_state_is_recompiled(trap_state);
  // Re-encode the state from its decoded components.
  int decoded_state = 0;
  if (reason_is_recorded_per_bytecode(reason) || reason == Reason_many)
    decoded_state = trap_state_add_reason(decoded_state, reason);
  if (recomp_flag)
    decoded_state = trap_state_set_recompiled(decoded_state, recomp_flag);
  // If the state re-encodes properly, format it symbolically.
  // Because this routine is used for debugging and diagnostics,
  // be robust even if the state is a strange value.
  size_t len;
  if (decoded_state != trap_state) {
    // Random buggy state that doesn't decode??
    len = jio_snprintf(buf, buflen, "#%d", trap_state);
  } else {
    len = jio_snprintf(buf, buflen, "%s%s",
                       trap_reason_name(reason),
                       recomp_flag ? " recompiled" : "");
  }
  return buf;
}


//--------------------------------statics--------------------------------------
const char* Deoptimization::_trap_reason_name[] = {
  // Note:  Keep this in sync. with enum DeoptReason.
  "none",
  "null_check",
  "null_assert" JVMCI_ONLY("_or_unreached0"),
  "range_check",
  "class_check",
  "array_check",
  "intrinsic" JVMCI_ONLY("_or_type_checked_inlining"),
  "bimorphic" JVMCI_ONLY("_or_optimized_type_check"),
  "profile_predicate",
  "unloaded",
  "uninitialized",
  "initialized",
  "unreached",
  "unhandled",
  "constraint",
  "div0_check",
  "age",
  "predicate",
  "loop_limit_check",
  "speculate_class_check",
  "speculate_null_check",
  "speculate_null_assert",
  "rtm_state_change",
  "unstable_if",
  "unstable_fused_if",
#if INCLUDE_JVMCI
  "aliasing",
  "transfer_to_interpreter",
  "not_compiled_exception_handler",
  "unresolved",
  "jsr_mismatch",
#endif
  "tenured"
};
const char* Deoptimization::_trap_action_name[] = {
  // Note:  Keep this in sync. with enum DeoptAction.
  "none",
  "maybe_recompile",
  "reinterpret",
  "make_not_entrant",
  "make_not_compilable"
};

const char* Deoptimization::trap_reason_name(int reason) {
  // Check that every reason has a name
  STATIC_ASSERT(sizeof(_trap_reason_name)/sizeof(const char*) == Reason_LIMIT);

  if (reason == Reason_many)  return "many";
  if ((uint)reason < Reason_LIMIT)
    return _trap_reason_name[reason];
  static char buf[20];
  sprintf(buf, "reason%d", reason);
  return buf;
}
const char* Deoptimization::trap_action_name(int action) {
  // Check that every action has a name
  STATIC_ASSERT(sizeof(_trap_action_name)/sizeof(const char*) == Action_LIMIT);

  if ((uint)action < Action_LIMIT)
    return _trap_action_name[action];
  static char buf[20];
  sprintf(buf, "action%d", action);
  return buf;
}

// This is used for debugging and diagnostics, including LogFile output.
const char* Deoptimization::format_trap_request(char* buf, size_t buflen,
                                                int trap_request) {
  jint unloaded_class_index = trap_request_index(trap_request);
  const char* reason = trap_reason_name(trap_request_reason(trap_request));
  const char* action = trap_action_name(trap_request_action(trap_request));
#if INCLUDE_JVMCI
  int debug_id = trap_request_debug_id(trap_request);
#endif
  size_t len;
  if (unloaded_class_index < 0) {
    len = jio_snprintf(buf, buflen, "reason='%s' action='%s'" JVMCI_ONLY(" debug_id='%d'"),
                       reason, action
#if INCLUDE_JVMCI
                       ,debug_id
#endif
                       );
  } else {
    len = jio_snprintf(buf, buflen, "reason='%s' action='%s' index='%d'" JVMCI_ONLY(" debug_id='%d'"),
                       reason, action, unloaded_class_index
#if INCLUDE_JVMCI
                       ,debug_id
#endif
                       );
  }
  return buf;
}

juint Deoptimization::_deoptimization_hist
        [Deoptimization::Reason_LIMIT]
    [1 + Deoptimization::Action_LIMIT]
        [Deoptimization::BC_CASE_LIMIT]
  = {0};

enum {
  LSB_BITS = 8,
  LSB_MASK = right_n_bits(LSB_BITS)
};

void Deoptimization::gather_statistics(DeoptReason reason, DeoptAction action,
                                       Bytecodes::Code bc) {
  assert(reason >= 0 && reason < Reason_LIMIT, "oob");
  assert(action >= 0 && action < Action_LIMIT, "oob");
  _deoptimization_hist[Reason_none][0][0] += 1;  // total
  _deoptimization_hist[reason][0][0]      += 1;  // per-reason total
  juint* cases = _deoptimization_hist[reason][1+action];
  juint* bc_counter_addr = NULL;
  juint  bc_counter      = 0;
  // Look for an unused counter, or an exact match to this BC.
  if (bc != Bytecodes::_illegal) {
    for (int bc_case = 0; bc_case < BC_CASE_LIMIT; bc_case++) {
      juint* counter_addr = &cases[bc_case];
      juint  counter = *counter_addr;
      if ((counter == 0 && bc_counter_addr == NULL)
          || (Bytecodes::Code)(counter & LSB_MASK) == bc) {
        // this counter is either free or is already devoted to this BC
        bc_counter_addr = counter_addr;
        bc_counter = counter | bc;
      }
    }
  }
  if (bc_counter_addr == NULL) {
    // Overflow, or no given bytecode.
    bc_counter_addr = &cases[BC_CASE_LIMIT-1];
    bc_counter = (*bc_counter_addr & ~LSB_MASK);  // clear LSB
  }
  *bc_counter_addr = bc_counter + (1 << LSB_BITS);
}

jint Deoptimization::total_deoptimization_count() {
  return _deoptimization_hist[Reason_none][0][0];
}

void Deoptimization::print_statistics() {
  juint total = total_deoptimization_count();
  juint account = total;
  if (total != 0) {
    ttyLocker ttyl;
    if (xtty != NULL)  xtty->head("statistics type='deoptimization'");
    tty->print_cr("Deoptimization traps recorded:");
    #define PRINT_STAT_LINE(name, r) \
      tty->print_cr("  %4d (%4.1f%%) %s", (int)(r), ((r) * 100.0) / total, name);
    PRINT_STAT_LINE("total", total);
    // For each non-zero entry in the histogram, print the reason,
    // the action, and (if specifically known) the type of bytecode.
    for (int reason = 0; reason < Reason_LIMIT; reason++) {
      for (int action = 0; action < Action_LIMIT; action++) {
        juint* cases = _deoptimization_hist[reason][1+action];
        for (int bc_case = 0; bc_case < BC_CASE_LIMIT; bc_case++) {
          juint counter = cases[bc_case];
          if (counter != 0) {
            char name[1*K];
            Bytecodes::Code bc = (Bytecodes::Code)(counter & LSB_MASK);
            if (bc_case == BC_CASE_LIMIT && (int)bc == 0)
              bc = Bytecodes::_illegal;
            sprintf(name, "%s/%s/%s",
                    trap_reason_name(reason),
                    trap_action_name(action),
                    Bytecodes::is_defined(bc)? Bytecodes::name(bc): "other");
            juint r = counter >> LSB_BITS;
            tty->print_cr("  %40s: " UINT32_FORMAT " (%.1f%%)", name, r, (r * 100.0) / total);
            account -= r;
          }
        }
      }
    }
    if (account != 0) {
      PRINT_STAT_LINE("unaccounted", account);
    }
    #undef PRINT_STAT_LINE
    if (xtty != NULL)  xtty->tail("statistics");
  }
}

#else // COMPILER2_OR_JVMCI


// Stubs for C1 only system.
bool Deoptimization::trap_state_is_recompiled(int trap_state) {
  return false;
}

const char* Deoptimization::trap_reason_name(int reason) {
  return "unknown";
}

void Deoptimization::print_statistics() {
  // no output
}

void
Deoptimization::update_method_data_from_interpreter(MethodData* trap_mdo, int trap_bci, int reason) {
  // no udpate
}

int Deoptimization::trap_state_has_reason(int trap_state, int reason) {
  return 0;
}

void Deoptimization::gather_statistics(DeoptReason reason, DeoptAction action,
                                       Bytecodes::Code bc) {
  // no update
}

const char* Deoptimization::format_trap_state(char* buf, size_t buflen,
                                              int trap_state) {
  jio_snprintf(buf, buflen, "#%d", trap_state);
  return buf;
}

#endif // COMPILER2_OR_JVMCI<|MERGE_RESOLUTION|>--- conflicted
+++ resolved
@@ -896,13 +896,7 @@
 Deoptimization::DeoptAction Deoptimization::_unloaded_action
   = Deoptimization::Action_reinterpret;
 
-
-
-<<<<<<< HEAD
-#if INCLUDE_JVMCI
-=======
-#if COMPILER2_OR_JVMCI || INCLUDE_AOT
->>>>>>> 81d35e43
+#if COMPILER2_OR_JVMCI
 template<typename CacheType>
 class BoxCacheBase : public CHeapObj<mtCompiler> {
 protected:
@@ -1030,13 +1024,7 @@
    }
    return NULL;
 }
-<<<<<<< HEAD
-#endif // INCLUDE_JVMCI
-=======
-#endif // COMPILER2_OR_JVMCI || INCLUDE_AOT
->>>>>>> 81d35e43
-
-#if COMPILER2_OR_JVMCI
+
 bool Deoptimization::realloc_objects(JavaThread* thread, frame* fr, RegisterMap* reg_map, GrowableArray<ScopeValue*>* objects, TRAPS) {
   Handle pending_exception(THREAD, thread->pending_exception());
   const char* exception_file = thread->exception_file();
@@ -1053,14 +1041,7 @@
     oop obj = NULL;
 
     if (k->is_instance_klass()) {
-<<<<<<< HEAD
-#if INCLUDE_JVMCI
-      CompiledMethod* cm = fr->cb()->as_compiled_method_or_null();
-      if (cm->is_compiled_by_jvmci() && sv->is_auto_box()) {
-=======
-#if COMPILER2_OR_JVMCI || INCLUDE_AOT
       if (sv->is_auto_box()) {
->>>>>>> 81d35e43
         AutoBoxObjectValue* abv = (AutoBoxObjectValue*) sv;
         obj = get_cached_box(abv, fr, reg_map, THREAD);
         if (obj != NULL) {
@@ -1068,11 +1049,7 @@
           abv->set_cached(true);
         }
       }
-<<<<<<< HEAD
-#endif // INCLUDE_JVMCI
-=======
-#endif // COMPILER2_OR_JVMCI || INCLUDE_AOT
->>>>>>> 81d35e43
+
       InstanceKlass* ik = InstanceKlass::cast(k);
       if (obj == NULL) {
 #ifdef COMPILER2
@@ -1414,20 +1391,11 @@
     if (obj.is_null()) {
       continue;
     }
-<<<<<<< HEAD
-#if INCLUDE_JVMCI
-=======
-#if COMPILER2_OR_JVMCI || INCLUDE_AOT
->>>>>>> 81d35e43
+
     // Don't reassign fields of boxes that came from a cache. Caches may be in CDS.
     if (sv->is_auto_box() && ((AutoBoxObjectValue*) sv)->is_cached()) {
       continue;
     }
-<<<<<<< HEAD
-#endif // INCLUDE_JVMCI
-=======
-#endif // COMPILER2_OR_JVMCI || INCLUDE_AOT
->>>>>>> 81d35e43
 #ifdef COMPILER2
     if (EnableVectorSupport && VectorSupport::is_vector(k)) {
       assert(sv->field_size() == 1, "%s not a vector", k->name()->as_C_string());
