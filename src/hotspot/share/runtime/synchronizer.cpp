/*
 * Copyright (c) 1998, 2021, Oracle and/or its affiliates. All rights reserved.
 * DO NOT ALTER OR REMOVE COPYRIGHT NOTICES OR THIS FILE HEADER.
 *
 * This code is free software; you can redistribute it and/or modify it
 * under the terms of the GNU General Public License version 2 only, as
 * published by the Free Software Foundation.
 *
 * This code is distributed in the hope that it will be useful, but WITHOUT
 * ANY WARRANTY; without even the implied warranty of MERCHANTABILITY or
 * FITNESS FOR A PARTICULAR PURPOSE.  See the GNU General Public License
 * version 2 for more details (a copy is included in the LICENSE file that
 * accompanied this code).
 *
 * You should have received a copy of the GNU General Public License version
 * 2 along with this work; if not, write to the Free Software Foundation,
 * Inc., 51 Franklin St, Fifth Floor, Boston, MA 02110-1301 USA.
 *
 * Please contact Oracle, 500 Oracle Parkway, Redwood Shores, CA 94065 USA
 * or visit www.oracle.com if you need additional information or have any
 * questions.
 *
 */

#include "precompiled.hpp"
#include "classfile/vmSymbols.hpp"
#include "jfr/jfrEvents.hpp"
#include "logging/log.hpp"
#include "logging/logStream.hpp"
#include "memory/allocation.inline.hpp"
#include "memory/padded.hpp"
#include "memory/resourceArea.hpp"
#include "memory/universe.hpp"
#include "oops/markWord.hpp"
#include "oops/oop.inline.hpp"
#include "runtime/atomic.hpp"
#include "runtime/handles.inline.hpp"
#include "runtime/handshake.hpp"
#include "runtime/interfaceSupport.inline.hpp"
#include "runtime/mutexLocker.hpp"
#include "runtime/objectMonitor.hpp"
#include "runtime/objectMonitor.inline.hpp"
#include "runtime/os.inline.hpp"
#include "runtime/osThread.hpp"
#include "runtime/perfData.hpp"
#include "runtime/safepointMechanism.inline.hpp"
#include "runtime/safepointVerifiers.hpp"
#include "runtime/sharedRuntime.hpp"
#include "runtime/stubRoutines.hpp"
#include "runtime/synchronizer.hpp"
#include "runtime/thread.inline.hpp"
#include "runtime/timer.hpp"
#include "runtime/vframe.hpp"
#include "runtime/vmThread.hpp"
#include "utilities/align.hpp"
#include "utilities/dtrace.hpp"
#include "utilities/events.hpp"
#include "utilities/preserveException.hpp"

void MonitorList::add(ObjectMonitor* m) {
  ObjectMonitor* head;
  do {
    head = Atomic::load(&_head);
    m->set_next_om(head);
  } while (Atomic::cmpxchg(&_head, head, m) != head);

  size_t count = Atomic::add(&_count, 1u);
  if (count > max()) {
    Atomic::inc(&_max);
  }
}

size_t MonitorList::count() const {
  return Atomic::load(&_count);
}

size_t MonitorList::max() const {
  return Atomic::load(&_max);
}

// Walk the in-use list and unlink (at most MonitorDeflationMax) deflated
// ObjectMonitors. Returns the number of unlinked ObjectMonitors.
size_t MonitorList::unlink_deflated(Thread* current, LogStream* ls,
                                    elapsedTimer* timer_p,
                                    GrowableArray<ObjectMonitor*>* unlinked_list) {
  size_t unlinked_count = 0;
  ObjectMonitor* prev = NULL;
  ObjectMonitor* head = Atomic::load_acquire(&_head);
  ObjectMonitor* m = head;
  // The in-use list head can be NULL during the final audit.
  while (m != NULL) {
    if (m->is_being_async_deflated()) {
      // Find next live ObjectMonitor.
      ObjectMonitor* next = m;
      do {
        ObjectMonitor* next_next = next->next_om();
        unlinked_count++;
        unlinked_list->append(next);
        next = next_next;
        if (unlinked_count >= (size_t)MonitorDeflationMax) {
          // Reached the max so bail out on the gathering loop.
          break;
        }
      } while (next != NULL && next->is_being_async_deflated());
      if (prev == NULL) {
        ObjectMonitor* prev_head = Atomic::cmpxchg(&_head, head, next);
        if (prev_head != head) {
          // Find new prev ObjectMonitor that just got inserted.
          for (ObjectMonitor* n = prev_head; n != m; n = n->next_om()) {
            prev = n;
          }
          prev->set_next_om(next);
        }
      } else {
        prev->set_next_om(next);
      }
      if (unlinked_count >= (size_t)MonitorDeflationMax) {
        // Reached the max so bail out on the searching loop.
        break;
      }
      m = next;
    } else {
      prev = m;
      m = m->next_om();
    }

    if (current->is_Java_thread()) {
      // A JavaThread must check for a safepoint/handshake and honor it.
      ObjectSynchronizer::chk_for_block_req(JavaThread::cast(current), "unlinking",
                                            "unlinked_count", unlinked_count,
                                            ls, timer_p);
    }
  }
  Atomic::sub(&_count, unlinked_count);
  return unlinked_count;
}

MonitorList::Iterator MonitorList::iterator() const {
  return Iterator(Atomic::load_acquire(&_head));
}

ObjectMonitor* MonitorList::Iterator::next() {
  ObjectMonitor* current = _current;
  _current = current->next_om();
  return current;
}

// The "core" versions of monitor enter and exit reside in this file.
// The interpreter and compilers contain specialized transliterated
// variants of the enter-exit fast-path operations.  See c2_MacroAssembler_x86.cpp
// fast_lock(...) for instance.  If you make changes here, make sure to modify the
// interpreter, and both C1 and C2 fast-path inline locking code emission.
//
// -----------------------------------------------------------------------------

#ifdef DTRACE_ENABLED

// Only bother with this argument setup if dtrace is available
// TODO-FIXME: probes should not fire when caller is _blocked.  assert() accordingly.

#define DTRACE_MONITOR_PROBE_COMMON(obj, thread)                           \
  char* bytes = NULL;                                                      \
  int len = 0;                                                             \
  jlong jtid = SharedRuntime::get_java_tid(thread);                        \
  Symbol* klassname = obj->klass()->name();                                \
  if (klassname != NULL) {                                                 \
    bytes = (char*)klassname->bytes();                                     \
    len = klassname->utf8_length();                                        \
  }

#define DTRACE_MONITOR_WAIT_PROBE(monitor, obj, thread, millis)            \
  {                                                                        \
    if (DTraceMonitorProbes) {                                             \
      DTRACE_MONITOR_PROBE_COMMON(obj, thread);                            \
      HOTSPOT_MONITOR_WAIT(jtid,                                           \
                           (uintptr_t)(monitor), bytes, len, (millis));    \
    }                                                                      \
  }

#define HOTSPOT_MONITOR_PROBE_notify HOTSPOT_MONITOR_NOTIFY
#define HOTSPOT_MONITOR_PROBE_notifyAll HOTSPOT_MONITOR_NOTIFYALL
#define HOTSPOT_MONITOR_PROBE_waited HOTSPOT_MONITOR_WAITED

#define DTRACE_MONITOR_PROBE(probe, monitor, obj, thread)                  \
  {                                                                        \
    if (DTraceMonitorProbes) {                                             \
      DTRACE_MONITOR_PROBE_COMMON(obj, thread);                            \
      HOTSPOT_MONITOR_PROBE_##probe(jtid, /* probe = waited */             \
                                    (uintptr_t)(monitor), bytes, len);     \
    }                                                                      \
  }

#else //  ndef DTRACE_ENABLED

#define DTRACE_MONITOR_WAIT_PROBE(obj, thread, millis, mon)    {;}
#define DTRACE_MONITOR_PROBE(probe, obj, thread, mon)          {;}

#endif // ndef DTRACE_ENABLED

// This exists only as a workaround of dtrace bug 6254741
int dtrace_waited_probe(ObjectMonitor* monitor, Handle obj, Thread* thr) {
  DTRACE_MONITOR_PROBE(waited, monitor, obj(), thr);
  return 0;
}

static const int NINFLATIONLOCKS = 256;
static os::PlatformMutex* gInflationLocks[NINFLATIONLOCKS];

void ObjectSynchronizer::initialize() {
  for (int i = 0; i < NINFLATIONLOCKS; i++) {
    gInflationLocks[i] = new os::PlatformMutex();
  }
  // Start the ceiling with the estimate for one thread.
  set_in_use_list_ceiling(AvgMonitorsPerThreadEstimate);
}

MonitorList ObjectSynchronizer::_in_use_list;
// monitors_used_above_threshold() policy is as follows:
//
// The ratio of the current _in_use_list count to the ceiling is used
// to determine if we are above MonitorUsedDeflationThreshold and need
// to do an async monitor deflation cycle. The ceiling is increased by
// AvgMonitorsPerThreadEstimate when a thread is added to the system
// and is decreased by AvgMonitorsPerThreadEstimate when a thread is
// removed from the system.
//
// Note: If the _in_use_list max exceeds the ceiling, then
// monitors_used_above_threshold() will use the in_use_list max instead
// of the thread count derived ceiling because we have used more
// ObjectMonitors than the estimated average.
//
// Note: If deflate_idle_monitors() has NoAsyncDeflationProgressMax
// no-progress async monitor deflation cycles in a row, then the ceiling
// is adjusted upwards by monitors_used_above_threshold().
//
// Start the ceiling with the estimate for one thread in initialize()
// which is called after cmd line options are processed.
static size_t _in_use_list_ceiling = 0;
bool volatile ObjectSynchronizer::_is_async_deflation_requested = false;
bool volatile ObjectSynchronizer::_is_final_audit = false;
jlong ObjectSynchronizer::_last_async_deflation_time_ns = 0;
static uintx _no_progress_cnt = 0;

// =====================> Quick functions

// The quick_* forms are special fast-path variants used to improve
// performance.  In the simplest case, a "quick_*" implementation could
// simply return false, in which case the caller will perform the necessary
// state transitions and call the slow-path form.
// The fast-path is designed to handle frequently arising cases in an efficient
// manner and is just a degenerate "optimistic" variant of the slow-path.
// returns true  -- to indicate the call was satisfied.
// returns false -- to indicate the call needs the services of the slow-path.
// A no-loitering ordinance is in effect for code in the quick_* family
// operators: safepoints or indefinite blocking (blocking that might span a
// safepoint) are forbidden. Generally the thread_state() is _in_Java upon
// entry.
//
// Consider: An interesting optimization is to have the JIT recognize the
// following common idiom:
//   synchronized (someobj) { .... ; notify(); }
// That is, we find a notify() or notifyAll() call that immediately precedes
// the monitorexit operation.  In that case the JIT could fuse the operations
// into a single notifyAndExit() runtime primitive.

bool ObjectSynchronizer::quick_notify(oopDesc* obj, JavaThread* current, bool all) {
  assert(current->thread_state() == _thread_in_Java, "invariant");
  NoSafepointVerifier nsv;
  if (obj == NULL) return false;  // slow-path for invalid obj
  const markWord mark = obj->mark();

  if (mark.has_locker() && current->is_lock_owned((address)mark.locker())) {
    // Degenerate notify
    // stack-locked by caller so by definition the implied waitset is empty.
    return true;
  }

  if (mark.has_monitor()) {
    ObjectMonitor* const mon = mark.monitor();
    assert(mon->object() == oop(obj), "invariant");
    if (mon->owner() != current) return false;  // slow-path for IMS exception

    if (mon->first_waiter() != NULL) {
      // We have one or more waiters. Since this is an inflated monitor
      // that we own, we can transfer one or more threads from the waitset
      // to the entrylist here and now, avoiding the slow-path.
      if (all) {
        DTRACE_MONITOR_PROBE(notifyAll, mon, obj, current);
      } else {
        DTRACE_MONITOR_PROBE(notify, mon, obj, current);
      }
      int free_count = 0;
      do {
        mon->INotify(current);
        ++free_count;
      } while (mon->first_waiter() != NULL && all);
      OM_PERFDATA_OP(Notifications, inc(free_count));
    }
    return true;
  }

  // other IMS exception states take the slow-path
  return false;
}


// The LockNode emitted directly at the synchronization site would have
// been too big if it were to have included support for the cases of inflated
// recursive enter and exit, so they go here instead.
// Note that we can't safely call AsyncPrintJavaStack() from within
// quick_enter() as our thread state remains _in_Java.

bool ObjectSynchronizer::quick_enter(oop obj, JavaThread* current,
                                     BasicLock * lock) {
  assert(current->thread_state() == _thread_in_Java, "invariant");
  NoSafepointVerifier nsv;
  if (obj == NULL) return false;       // Need to throw NPE

  if (obj->klass()->is_value_based()) {
    return false;
  }

  const markWord mark = obj->mark();

  if (mark.has_monitor()) {
    ObjectMonitor* const m = mark.monitor();
    // An async deflation or GC can race us before we manage to make
    // the ObjectMonitor busy by setting the owner below. If we detect
    // that race we just bail out to the slow-path here.
    if (m->object_peek() == NULL) {
      return false;
    }
    JavaThread* const owner = (JavaThread*) m->owner_raw();

    // Lock contention and Transactional Lock Elision (TLE) diagnostics
    // and observability
    // Case: light contention possibly amenable to TLE
    // Case: TLE inimical operations such as nested/recursive synchronization

    if (owner == current) {
      m->_recursions++;
      return true;
    }

    // This Java Monitor is inflated so obj's header will never be
    // displaced to this thread's BasicLock. Make the displaced header
    // non-NULL so this BasicLock is not seen as recursive nor as
    // being locked. We do this unconditionally so that this thread's
    // BasicLock cannot be mis-interpreted by any stack walkers. For
    // performance reasons, stack walkers generally first check for
    // stack-locking in the object's header, the second check is for
    // recursive stack-locking in the displaced header in the BasicLock,
    // and last are the inflated Java Monitor (ObjectMonitor) checks.
    lock->set_displaced_header(markWord::unused_mark());

    if (owner == NULL && m->try_set_owner_from(NULL, current) == NULL) {
      assert(m->_recursions == 0, "invariant");
      return true;
    }
  }

  // Note that we could inflate in quick_enter.
  // This is likely a useful optimization
  // Critically, in quick_enter() we must not:
  // -- block indefinitely, or
  // -- reach a safepoint

  return false;        // revert to slow-path
}

// Handle notifications when synchronizing on value based classes
void ObjectSynchronizer::handle_sync_on_value_based_class(Handle obj, JavaThread* current) {
  frame last_frame = current->last_frame();
  bool bcp_was_adjusted = false;
  // Don't decrement bcp if it points to the frame's first instruction.  This happens when
  // handle_sync_on_value_based_class() is called because of a synchronized method.  There
  // is no actual monitorenter instruction in the byte code in this case.
  if (last_frame.is_interpreted_frame() &&
      (last_frame.interpreter_frame_method()->code_base() < last_frame.interpreter_frame_bcp())) {
    // adjust bcp to point back to monitorenter so that we print the correct line numbers
    last_frame.interpreter_frame_set_bcp(last_frame.interpreter_frame_bcp() - 1);
    bcp_was_adjusted = true;
  }

  if (DiagnoseSyncOnValueBasedClasses == FATAL_EXIT) {
    ResourceMark rm(current);
    stringStream ss;
    current->print_stack_on(&ss);
    char* base = (char*)strstr(ss.base(), "at");
    char* newline = (char*)strchr(ss.base(), '\n');
    if (newline != NULL) {
      *newline = '\0';
    }
    fatal("Synchronizing on object " INTPTR_FORMAT " of klass %s %s", p2i(obj()), obj->klass()->external_name(), base);
  } else {
    assert(DiagnoseSyncOnValueBasedClasses == LOG_WARNING, "invalid value for DiagnoseSyncOnValueBasedClasses");
    ResourceMark rm(current);
    Log(valuebasedclasses) vblog;

    vblog.info("Synchronizing on object " INTPTR_FORMAT " of klass %s", p2i(obj()), obj->klass()->external_name());
    if (current->has_last_Java_frame()) {
      LogStream info_stream(vblog.info());
      current->print_stack_on(&info_stream);
    } else {
      vblog.info("Cannot find the last Java frame");
    }

    EventSyncOnValueBasedClass event;
    if (event.should_commit()) {
      event.set_valueBasedClass(obj->klass());
      event.commit();
    }
  }

  if (bcp_was_adjusted) {
    last_frame.interpreter_frame_set_bcp(last_frame.interpreter_frame_bcp() + 1);
  }
}

// -----------------------------------------------------------------------------
// Monitor Enter/Exit
// The interpreter and compiler assembly code tries to lock using the fast path
// of this algorithm. Make sure to update that code if the following function is
// changed. The implementation is extremely sensitive to race condition. Be careful.

void ObjectSynchronizer::enter(Handle obj, BasicLock* lock, JavaThread* current) {
  if (obj->klass()->is_value_based()) {
    handle_sync_on_value_based_class(obj, current);
  }

  markWord mark = obj->mark();
  if (mark.is_neutral()) {
    // Anticipate successful CAS -- the ST of the displaced mark must
    // be visible <= the ST performed by the CAS.
    lock->set_displaced_header(mark);
    if (mark == obj()->cas_set_mark(markWord::from_pointer(lock), mark)) {
      return;
    }
    // Fall through to inflate() ...
  } else if (mark.has_locker() &&
             current->is_lock_owned((address)mark.locker())) {
    assert(lock != mark.locker(), "must not re-lock the same lock");
    assert(lock != (BasicLock*)obj->mark().value(), "don't relock with same BasicLock");
    lock->set_displaced_header(markWord::from_pointer(NULL));
    return;
  }

  // The object header will never be displaced to this lock,
  // so it does not matter what the value is, except that it
  // must be non-zero to avoid looking like a re-entrant lock,
  // and must not look locked either.
  lock->set_displaced_header(markWord::unused_mark());
  // An async deflation can race after the inflate() call and before
  // enter() can make the ObjectMonitor busy. enter() returns false if
  // we have lost the race to async deflation and we simply try again.
  while (true) {
    ObjectMonitor* monitor = inflate(current, obj(), inflate_cause_monitor_enter);
    if (monitor->enter(current)) {
      return;
    }
  }
}

void ObjectSynchronizer::exit(oop object, BasicLock* lock, JavaThread* current) {
  markWord mark = object->mark();

  markWord dhw = lock->displaced_header();
  if (dhw.value() == 0) {
    // If the displaced header is NULL, then this exit matches up with
    // a recursive enter. No real work to do here except for diagnostics.
#ifndef PRODUCT
    if (mark != markWord::INFLATING()) {
      // Only do diagnostics if we are not racing an inflation. Simply
      // exiting a recursive enter of a Java Monitor that is being
      // inflated is safe; see the has_monitor() comment below.
      assert(!mark.is_neutral(), "invariant");
      assert(!mark.has_locker() ||
             current->is_lock_owned((address)mark.locker()), "invariant");
      if (mark.has_monitor()) {
        // The BasicLock's displaced_header is marked as a recursive
        // enter and we have an inflated Java Monitor (ObjectMonitor).
        // This is a special case where the Java Monitor was inflated
        // after this thread entered the stack-lock recursively. When a
        // Java Monitor is inflated, we cannot safely walk the Java
        // Monitor owner's stack and update the BasicLocks because a
        // Java Monitor can be asynchronously inflated by a thread that
        // does not own the Java Monitor.
        ObjectMonitor* m = mark.monitor();
        assert(m->object()->mark() == mark, "invariant");
        assert(m->is_entered(current), "invariant");
      }
    }
#endif
    return;
  }

  if (mark == markWord::from_pointer(lock)) {
    // If the object is stack-locked by the current thread, try to
    // swing the displaced header from the BasicLock back to the mark.
    assert(dhw.is_neutral(), "invariant");
    if (object->cas_set_mark(dhw, mark) == mark) {
      return;
    }
  }

  // We have to take the slow-path of possible inflation and then exit.
  // The ObjectMonitor* can't be async deflated until ownership is
  // dropped inside exit() and the ObjectMonitor* must be !is_busy().
  ObjectMonitor* monitor = inflate(current, object, inflate_cause_vm_internal);
  monitor->exit(current);
}

// -----------------------------------------------------------------------------
// Class Loader  support to workaround deadlocks on the class loader lock objects
// Also used by GC
// complete_exit()/reenter() are used to wait on a nested lock
// i.e. to give up an outer lock completely and then re-enter
// Used when holding nested locks - lock acquisition order: lock1 then lock2
//  1) complete_exit lock1 - saving recursion count
//  2) wait on lock2
//  3) when notified on lock2, unlock lock2
//  4) reenter lock1 with original recursion count
//  5) lock lock2
// NOTE: must use heavy weight monitor to handle complete_exit/reenter()
intx ObjectSynchronizer::complete_exit(Handle obj, JavaThread* current) {
  // The ObjectMonitor* can't be async deflated until ownership is
  // dropped inside exit() and the ObjectMonitor* must be !is_busy().
  ObjectMonitor* monitor = inflate(current, obj(), inflate_cause_vm_internal);
  intptr_t ret_code = monitor->complete_exit(current);
  return ret_code;
}

// NOTE: must use heavy weight monitor to handle complete_exit/reenter()
void ObjectSynchronizer::reenter(Handle obj, intx recursions, JavaThread* current) {
  // An async deflation can race after the inflate() call and before
  // reenter() -> enter() can make the ObjectMonitor busy. reenter() ->
  // enter() returns false if we have lost the race to async deflation
  // and we simply try again.
  while (true) {
    ObjectMonitor* monitor = inflate(current, obj(), inflate_cause_vm_internal);
    if (monitor->reenter(recursions, current)) {
      return;
    }
  }
}

// -----------------------------------------------------------------------------
// JNI locks on java objects
// NOTE: must use heavy weight monitor to handle jni monitor enter
void ObjectSynchronizer::jni_enter(Handle obj, JavaThread* current) {
  if (obj->klass()->is_value_based()) {
    handle_sync_on_value_based_class(obj, current);
  }

  // the current locking is from JNI instead of Java code
  current->set_current_pending_monitor_is_from_java(false);
  // An async deflation can race after the inflate() call and before
  // enter() can make the ObjectMonitor busy. enter() returns false if
  // we have lost the race to async deflation and we simply try again.
  while (true) {
    ObjectMonitor* monitor = inflate(current, obj(), inflate_cause_jni_enter);
    if (monitor->enter(current)) {
      break;
    }
  }
  current->set_current_pending_monitor_is_from_java(true);
}

// NOTE: must use heavy weight monitor to handle jni monitor exit
void ObjectSynchronizer::jni_exit(oop obj, TRAPS) {
  JavaThread* current = THREAD;

  // The ObjectMonitor* can't be async deflated until ownership is
  // dropped inside exit() and the ObjectMonitor* must be !is_busy().
  ObjectMonitor* monitor = inflate(current, obj, inflate_cause_jni_exit);
  // If this thread has locked the object, exit the monitor. We
  // intentionally do not use CHECK on check_owner because we must exit the
  // monitor even if an exception was already pending.
  if (monitor->check_owner(THREAD)) {
    monitor->exit(current);
  }
}

// -----------------------------------------------------------------------------
// Internal VM locks on java objects
// standard constructor, allows locking failures
ObjectLocker::ObjectLocker(Handle obj, JavaThread* thread) {
  _thread = thread;
  _thread->check_for_valid_safepoint_state();
  _obj = obj;

  if (_obj() != NULL) {
    ObjectSynchronizer::enter(_obj, &_lock, _thread);
  }
}

ObjectLocker::~ObjectLocker() {
  if (_obj() != NULL) {
    ObjectSynchronizer::exit(_obj(), &_lock, _thread);
  }
}


// -----------------------------------------------------------------------------
//  Wait/Notify/NotifyAll
// NOTE: must use heavy weight monitor to handle wait()
int ObjectSynchronizer::wait(Handle obj, jlong millis, TRAPS) {
  JavaThread* current = THREAD;
  if (millis < 0) {
    THROW_MSG_0(vmSymbols::java_lang_IllegalArgumentException(), "timeout value is negative");
  }
  // The ObjectMonitor* can't be async deflated because the _waiters
  // field is incremented before ownership is dropped and decremented
  // after ownership is regained.
  ObjectMonitor* monitor = inflate(current, obj(), inflate_cause_wait);

  DTRACE_MONITOR_WAIT_PROBE(monitor, obj(), current, millis);
  monitor->wait(millis, true, THREAD); // Not CHECK as we need following code

  // This dummy call is in place to get around dtrace bug 6254741.  Once
  // that's fixed we can uncomment the following line, remove the call
  // and change this function back into a "void" func.
  // DTRACE_MONITOR_PROBE(waited, monitor, obj(), THREAD);
  int ret_code = dtrace_waited_probe(monitor, obj, THREAD);
  return ret_code;
}

// No exception are possible in this case as we only use this internally when locking is
// correct and we have to wait until notified - so no interrupts or timeouts.
void ObjectSynchronizer::wait_uninterruptibly(Handle obj, JavaThread* current) {
  // The ObjectMonitor* can't be async deflated because the _waiters
  // field is incremented before ownership is dropped and decremented
  // after ownership is regained.
  ObjectMonitor* monitor = inflate(current, obj(), inflate_cause_wait);
  monitor->wait(0 /* wait-forever */, false /* not interruptible */, current);
}

void ObjectSynchronizer::notify(Handle obj, TRAPS) {
  JavaThread* current = THREAD;

  markWord mark = obj->mark();
  if (mark.has_locker() && current->is_lock_owned((address)mark.locker())) {
    // Not inflated so there can't be any waiters to notify.
    return;
  }
  // The ObjectMonitor* can't be async deflated until ownership is
  // dropped by the calling thread.
  ObjectMonitor* monitor = inflate(current, obj(), inflate_cause_notify);
  monitor->notify(CHECK);
}

// NOTE: see comment of notify()
void ObjectSynchronizer::notifyall(Handle obj, TRAPS) {
  JavaThread* current = THREAD;

  markWord mark = obj->mark();
  if (mark.has_locker() && current->is_lock_owned((address)mark.locker())) {
    // Not inflated so there can't be any waiters to notify.
    return;
  }
  // The ObjectMonitor* can't be async deflated until ownership is
  // dropped by the calling thread.
  ObjectMonitor* monitor = inflate(current, obj(), inflate_cause_notify);
  monitor->notifyAll(CHECK);
}

// -----------------------------------------------------------------------------
// Hash Code handling

struct SharedGlobals {
  char         _pad_prefix[OM_CACHE_LINE_SIZE];
  // This is a highly shared mostly-read variable.
  // To avoid false-sharing it needs to be the sole occupant of a cache line.
  volatile int stw_random;
  DEFINE_PAD_MINUS_SIZE(1, OM_CACHE_LINE_SIZE, sizeof(volatile int));
  // Hot RW variable -- Sequester to avoid false-sharing
  volatile int hc_sequence;
  DEFINE_PAD_MINUS_SIZE(2, OM_CACHE_LINE_SIZE, sizeof(volatile int));
};

static SharedGlobals GVars;

static markWord read_stable_mark(oop obj) {
  markWord mark = obj->mark();
  if (!mark.is_being_inflated()) {
    return mark;       // normal fast-path return
  }

  int its = 0;
  for (;;) {
    markWord mark = obj->mark();
    if (!mark.is_being_inflated()) {
      return mark;    // normal fast-path return
    }

    // The object is being inflated by some other thread.
    // The caller of read_stable_mark() must wait for inflation to complete.
    // Avoid live-lock.

    ++its;
    if (its > 10000 || !os::is_MP()) {
      if (its & 1) {
        os::naked_yield();
      } else {
        // Note that the following code attenuates the livelock problem but is not
        // a complete remedy.  A more complete solution would require that the inflating
        // thread hold the associated inflation lock.  The following code simply restricts
        // the number of spinners to at most one.  We'll have N-2 threads blocked
        // on the inflationlock, 1 thread holding the inflation lock and using
        // a yield/park strategy, and 1 thread in the midst of inflation.
        // A more refined approach would be to change the encoding of INFLATING
        // to allow encapsulation of a native thread pointer.  Threads waiting for
        // inflation to complete would use CAS to push themselves onto a singly linked
        // list rooted at the markword.  Once enqueued, they'd loop, checking a per-thread flag
        // and calling park().  When inflation was complete the thread that accomplished inflation
        // would detach the list and set the markword to inflated with a single CAS and
        // then for each thread on the list, set the flag and unpark() the thread.

        // Index into the lock array based on the current object address.
        static_assert(is_power_of_2(NINFLATIONLOCKS), "must be");
        int ix = (cast_from_oop<intptr_t>(obj) >> 5) & (NINFLATIONLOCKS-1);
        int YieldThenBlock = 0;
        assert(ix >= 0 && ix < NINFLATIONLOCKS, "invariant");
        gInflationLocks[ix]->lock();
        while (obj->mark() == markWord::INFLATING()) {
          // Beware: naked_yield() is advisory and has almost no effect on some platforms
          // so we periodically call current->_ParkEvent->park(1).
          // We use a mixed spin/yield/block mechanism.
          if ((YieldThenBlock++) >= 16) {
            Thread::current()->_ParkEvent->park(1);
          } else {
            os::naked_yield();
          }
        }
        gInflationLocks[ix]->unlock();
      }
    } else {
      SpinPause();       // SMP-polite spinning
    }
  }
}

// hashCode() generation :
//
// Possibilities:
// * MD5Digest of {obj,stw_random}
// * CRC32 of {obj,stw_random} or any linear-feedback shift register function.
// * A DES- or AES-style SBox[] mechanism
// * One of the Phi-based schemes, such as:
//   2654435761 = 2^32 * Phi (golden ratio)
//   HashCodeValue = ((uintptr_t(obj) >> 3) * 2654435761) ^ GVars.stw_random ;
// * A variation of Marsaglia's shift-xor RNG scheme.
// * (obj ^ stw_random) is appealing, but can result
//   in undesirable regularity in the hashCode values of adjacent objects
//   (objects allocated back-to-back, in particular).  This could potentially
//   result in hashtable collisions and reduced hashtable efficiency.
//   There are simple ways to "diffuse" the middle address bits over the
//   generated hashCode values:

static inline intptr_t get_next_hash(Thread* current, oop obj) {
  intptr_t value = 0;
  if (hashCode == 0) {
    // This form uses global Park-Miller RNG.
    // On MP system we'll have lots of RW access to a global, so the
    // mechanism induces lots of coherency traffic.
    value = os::random();
  } else if (hashCode == 1) {
    // This variation has the property of being stable (idempotent)
    // between STW operations.  This can be useful in some of the 1-0
    // synchronization schemes.
    intptr_t addr_bits = cast_from_oop<intptr_t>(obj) >> 3;
    value = addr_bits ^ (addr_bits >> 5) ^ GVars.stw_random;
  } else if (hashCode == 2) {
    value = 1;            // for sensitivity testing
  } else if (hashCode == 3) {
    value = ++GVars.hc_sequence;
  } else if (hashCode == 4) {
    value = cast_from_oop<intptr_t>(obj);
  } else {
    // Marsaglia's xor-shift scheme with thread-specific state
    // This is probably the best overall implementation -- we'll
    // likely make this the default in future releases.
    unsigned t = current->_hashStateX;
    t ^= (t << 11);
    current->_hashStateX = current->_hashStateY;
    current->_hashStateY = current->_hashStateZ;
    current->_hashStateZ = current->_hashStateW;
    unsigned v = current->_hashStateW;
    v = (v ^ (v >> 19)) ^ (t ^ (t >> 8));
    current->_hashStateW = v;
    value = v;
  }

  value &= markWord::hash_mask;
  if (value == 0) value = 0xBAD;
  assert(value != markWord::no_hash, "invariant");
  return value;
}

intptr_t ObjectSynchronizer::FastHashCode(Thread* current, oop obj) {
<<<<<<< HEAD
=======
  if (UseBiasedLocking) {
    // NOTE: many places throughout the JVM do not expect a safepoint
    // to be taken here. However, we only ever bias Java instances and all
    // of the call sites of identity_hash that might revoke biases have
    // been checked to make sure they can handle a safepoint. The
    // added check of the bias pattern is to avoid useless calls to
    // thread-local storage.
    if (obj->mark().has_bias_pattern()) {
      // Handle for oop obj in case of STW safepoint
      Handle hobj(current, obj);
      if (SafepointSynchronize::is_at_safepoint()) {
        BiasedLocking::revoke_at_safepoint(hobj);
      } else {
        BiasedLocking::revoke(JavaThread::cast(current), hobj);
      }
      obj = hobj();
      assert(!obj->mark().has_bias_pattern(), "biases should be revoked by now");
    }
  }
>>>>>>> 7621fa37

  while (true) {
    ObjectMonitor* monitor = NULL;
    markWord temp, test;
    intptr_t hash;
    markWord mark = read_stable_mark(obj);

    if (mark.is_neutral()) {               // if this is a normal header
      hash = mark.hash();
      if (hash != 0) {                     // if it has a hash, just return it
        return hash;
      }
      hash = get_next_hash(current, obj);  // get a new hash
      temp = mark.copy_set_hash(hash);     // merge the hash into header
                                           // try to install the hash
      test = obj->cas_set_mark(temp, mark);
      if (test == mark) {                  // if the hash was installed, return it
        return hash;
      }
      // Failed to install the hash. It could be that another thread
      // installed the hash just before our attempt or inflation has
      // occurred or... so we fall thru to inflate the monitor for
      // stability and then install the hash.
    } else if (mark.has_monitor()) {
      monitor = mark.monitor();
      temp = monitor->header();
      assert(temp.is_neutral(), "invariant: header=" INTPTR_FORMAT, temp.value());
      hash = temp.hash();
      if (hash != 0) {
        // It has a hash.

        // Separate load of dmw/header above from the loads in
        // is_being_async_deflated().

        // dmw/header and _contentions may get written by different threads.
        // Make sure to observe them in the same order when having several observers.
        OrderAccess::loadload_for_IRIW();

        if (monitor->is_being_async_deflated()) {
          // But we can't safely use the hash if we detect that async
          // deflation has occurred. So we attempt to restore the
          // header/dmw to the object's header so that we only retry
          // once if the deflater thread happens to be slow.
          monitor->install_displaced_markword_in_object(obj);
          continue;
        }
        return hash;
      }
      // Fall thru so we only have one place that installs the hash in
      // the ObjectMonitor.
    } else if (current->is_lock_owned((address)mark.locker())) {
      // This is a stack lock owned by the calling thread so fetch the
      // displaced markWord from the BasicLock on the stack.
      temp = mark.displaced_mark_helper();
      assert(temp.is_neutral(), "invariant: header=" INTPTR_FORMAT, temp.value());
      hash = temp.hash();
      if (hash != 0) {                  // if it has a hash, just return it
        return hash;
      }
      // WARNING:
      // The displaced header in the BasicLock on a thread's stack
      // is strictly immutable. It CANNOT be changed in ANY cases.
      // So we have to inflate the stack lock into an ObjectMonitor
      // even if the current thread owns the lock. The BasicLock on
      // a thread's stack can be asynchronously read by other threads
      // during an inflate() call so any change to that stack memory
      // may not propagate to other threads correctly.
    }

    // Inflate the monitor to set the hash.

    // An async deflation can race after the inflate() call and before we
    // can update the ObjectMonitor's header with the hash value below.
    monitor = inflate(current, obj, inflate_cause_hash_code);
    // Load ObjectMonitor's header/dmw field and see if it has a hash.
    mark = monitor->header();
    assert(mark.is_neutral(), "invariant: header=" INTPTR_FORMAT, mark.value());
    hash = mark.hash();
    if (hash == 0) {                       // if it does not have a hash
      hash = get_next_hash(current, obj);  // get a new hash
      temp = mark.copy_set_hash(hash)   ;  // merge the hash into header
      assert(temp.is_neutral(), "invariant: header=" INTPTR_FORMAT, temp.value());
      uintptr_t v = Atomic::cmpxchg((volatile uintptr_t*)monitor->header_addr(), mark.value(), temp.value());
      test = markWord(v);
      if (test != mark) {
        // The attempt to update the ObjectMonitor's header/dmw field
        // did not work. This can happen if another thread managed to
        // merge in the hash just before our cmpxchg().
        // If we add any new usages of the header/dmw field, this code
        // will need to be updated.
        hash = test.hash();
        assert(test.is_neutral(), "invariant: header=" INTPTR_FORMAT, test.value());
        assert(hash != 0, "should only have lost the race to a thread that set a non-zero hash");
      }
      if (monitor->is_being_async_deflated()) {
        // If we detect that async deflation has occurred, then we
        // attempt to restore the header/dmw to the object's header
        // so that we only retry once if the deflater thread happens
        // to be slow.
        monitor->install_displaced_markword_in_object(obj);
        continue;
      }
    }
    // We finally get the hash.
    return hash;
  }
}

// Deprecated -- use FastHashCode() instead.

intptr_t ObjectSynchronizer::identity_hash_value_for(Handle obj) {
  return FastHashCode(Thread::current(), obj());
}


bool ObjectSynchronizer::current_thread_holds_lock(JavaThread* current,
                                                   Handle h_obj) {
  assert(current == JavaThread::current(), "Can only be called on current thread");
  oop obj = h_obj();

  markWord mark = read_stable_mark(obj);

  // Uncontended case, header points to stack
  if (mark.has_locker()) {
    return current->is_lock_owned((address)mark.locker());
  }
  // Contended case, header points to ObjectMonitor (tagged pointer)
  if (mark.has_monitor()) {
    // The first stage of async deflation does not affect any field
    // used by this comparison so the ObjectMonitor* is usable here.
    ObjectMonitor* monitor = mark.monitor();
    return monitor->is_entered(current) != 0;
  }
  // Unlocked case, header in place
  assert(mark.is_neutral(), "sanity check");
  return false;
}

// FIXME: jvmti should call this
JavaThread* ObjectSynchronizer::get_lock_owner(ThreadsList * t_list, Handle h_obj) {
  oop obj = h_obj();
  address owner = NULL;

  markWord mark = read_stable_mark(obj);

  // Uncontended case, header points to stack
  if (mark.has_locker()) {
    owner = (address) mark.locker();
  }

  // Contended case, header points to ObjectMonitor (tagged pointer)
  else if (mark.has_monitor()) {
    // The first stage of async deflation does not affect any field
    // used by this comparison so the ObjectMonitor* is usable here.
    ObjectMonitor* monitor = mark.monitor();
    assert(monitor != NULL, "monitor should be non-null");
    owner = (address) monitor->owner();
  }

  if (owner != NULL) {
    // owning_thread_from_monitor_owner() may also return NULL here
    return Threads::owning_thread_from_monitor_owner(t_list, owner);
  }

  // Unlocked case, header in place
  // Cannot have assertion since this object may have been
  // locked by another thread when reaching here.
  // assert(mark.is_neutral(), "sanity check");

  return NULL;
}

// Visitors ...

void ObjectSynchronizer::monitors_iterate(MonitorClosure* closure) {
  MonitorList::Iterator iter = _in_use_list.iterator();
  while (iter.has_next()) {
    ObjectMonitor* mid = iter.next();
    if (!mid->is_being_async_deflated() && mid->object_peek() != NULL) {
      // Only process with closure if the object is set.

      // monitors_iterate() is only called at a safepoint or when the
      // target thread is suspended or when the target thread is
      // operating on itself. The current closures in use today are
      // only interested in an owned ObjectMonitor and ownership
      // cannot be dropped under the calling contexts so the
      // ObjectMonitor cannot be async deflated.
      closure->do_monitor(mid);
    }
  }
}

static bool monitors_used_above_threshold(MonitorList* list) {
  if (MonitorUsedDeflationThreshold == 0) {  // disabled case is easy
    return false;
  }
  // Start with ceiling based on a per-thread estimate:
  size_t ceiling = ObjectSynchronizer::in_use_list_ceiling();
  size_t old_ceiling = ceiling;
  if (ceiling < list->max()) {
    // The max used by the system has exceeded the ceiling so use that:
    ceiling = list->max();
  }
  size_t monitors_used = list->count();
  if (monitors_used == 0) {  // empty list is easy
    return false;
  }
  if (NoAsyncDeflationProgressMax != 0 &&
      _no_progress_cnt >= NoAsyncDeflationProgressMax) {
    float remainder = (100.0 - MonitorUsedDeflationThreshold) / 100.0;
    size_t new_ceiling = ceiling + (ceiling * remainder) + 1;
    ObjectSynchronizer::set_in_use_list_ceiling(new_ceiling);
    log_info(monitorinflation)("Too many deflations without progress; "
                               "bumping in_use_list_ceiling from " SIZE_FORMAT
                               " to " SIZE_FORMAT, old_ceiling, new_ceiling);
    _no_progress_cnt = 0;
    ceiling = new_ceiling;
  }

  // Check if our monitor usage is above the threshold:
  size_t monitor_usage = (monitors_used * 100LL) / ceiling;
  return int(monitor_usage) > MonitorUsedDeflationThreshold;
}

size_t ObjectSynchronizer::in_use_list_ceiling() {
  return _in_use_list_ceiling;
}

void ObjectSynchronizer::dec_in_use_list_ceiling() {
  Atomic::sub(&_in_use_list_ceiling, AvgMonitorsPerThreadEstimate);
}

void ObjectSynchronizer::inc_in_use_list_ceiling() {
  Atomic::add(&_in_use_list_ceiling, AvgMonitorsPerThreadEstimate);
}

void ObjectSynchronizer::set_in_use_list_ceiling(size_t new_value) {
  _in_use_list_ceiling = new_value;
}

bool ObjectSynchronizer::is_async_deflation_needed() {
  if (is_async_deflation_requested()) {
    // Async deflation request.
    return true;
  }
  if (AsyncDeflationInterval > 0 &&
      time_since_last_async_deflation_ms() > AsyncDeflationInterval &&
      monitors_used_above_threshold(&_in_use_list)) {
    // It's been longer than our specified deflate interval and there
    // are too many monitors in use. We don't deflate more frequently
    // than AsyncDeflationInterval (unless is_async_deflation_requested)
    // in order to not swamp the MonitorDeflationThread.
    return true;
  }
  return false;
}

bool ObjectSynchronizer::request_deflate_idle_monitors() {
  JavaThread* current = JavaThread::current();
  bool ret_code = false;

  jlong last_time = last_async_deflation_time_ns();
  set_is_async_deflation_requested(true);
  {
    MonitorLocker ml(MonitorDeflation_lock, Mutex::_no_safepoint_check_flag);
    ml.notify_all();
  }
  const int N_CHECKS = 5;
  for (int i = 0; i < N_CHECKS; i++) {  // sleep for at most 5 seconds
    if (last_async_deflation_time_ns() > last_time) {
      log_info(monitorinflation)("Async Deflation happened after %d check(s).", i);
      ret_code = true;
      break;
    }
    {
      // JavaThread has to honor the blocking protocol.
      ThreadBlockInVM tbivm(current);
      os::naked_short_sleep(999);  // sleep for almost 1 second
    }
  }
  if (!ret_code) {
    log_info(monitorinflation)("Async Deflation DID NOT happen after %d checks.", N_CHECKS);
  }

  return ret_code;
}

jlong ObjectSynchronizer::time_since_last_async_deflation_ms() {
  return (os::javaTimeNanos() - last_async_deflation_time_ns()) / (NANOUNITS / MILLIUNITS);
}

static void post_monitor_inflate_event(EventJavaMonitorInflate* event,
                                       const oop obj,
                                       ObjectSynchronizer::InflateCause cause) {
  assert(event != NULL, "invariant");
  assert(event->should_commit(), "invariant");
  event->set_monitorClass(obj->klass());
  event->set_address((uintptr_t)(void*)obj);
  event->set_cause((u1)cause);
  event->commit();
}

// Fast path code shared by multiple functions
void ObjectSynchronizer::inflate_helper(oop obj) {
  markWord mark = obj->mark();
  if (mark.has_monitor()) {
    ObjectMonitor* monitor = mark.monitor();
    markWord dmw = monitor->header();
    assert(dmw.is_neutral(), "sanity check: header=" INTPTR_FORMAT, dmw.value());
    return;
  }
  (void)inflate(Thread::current(), obj, inflate_cause_vm_internal);
}

ObjectMonitor* ObjectSynchronizer::inflate(Thread* current, oop object,
                                           const InflateCause cause) {
  EventJavaMonitorInflate event;

  for (;;) {
    const markWord mark = object->mark();

    // The mark can be in one of the following states:
    // *  Inflated     - just return
    // *  Stack-locked - coerce it to inflated
    // *  INFLATING    - busy wait for conversion to complete
    // *  Neutral      - aggressively inflate the object.

    // CASE: inflated
    if (mark.has_monitor()) {
      ObjectMonitor* inf = mark.monitor();
      markWord dmw = inf->header();
      assert(dmw.is_neutral(), "invariant: header=" INTPTR_FORMAT, dmw.value());
      return inf;
    }

    // CASE: inflation in progress - inflating over a stack-lock.
    // Some other thread is converting from stack-locked to inflated.
    // Only that thread can complete inflation -- other threads must wait.
    // The INFLATING value is transient.
    // Currently, we spin/yield/park and poll the markword, waiting for inflation to finish.
    // We could always eliminate polling by parking the thread on some auxiliary list.
    if (mark == markWord::INFLATING()) {
      read_stable_mark(object);
      continue;
    }

    // CASE: stack-locked
    // Could be stack-locked either by this thread or by some other thread.
    //
    // Note that we allocate the ObjectMonitor speculatively, _before_ attempting
    // to install INFLATING into the mark word.  We originally installed INFLATING,
    // allocated the ObjectMonitor, and then finally STed the address of the
    // ObjectMonitor into the mark.  This was correct, but artificially lengthened
    // the interval in which INFLATING appeared in the mark, thus increasing
    // the odds of inflation contention.

    LogStreamHandle(Trace, monitorinflation) lsh;

    if (mark.has_locker()) {
      ObjectMonitor* m = new ObjectMonitor(object);
      // Optimistically prepare the ObjectMonitor - anticipate successful CAS
      // We do this before the CAS in order to minimize the length of time
      // in which INFLATING appears in the mark.

      markWord cmp = object->cas_set_mark(markWord::INFLATING(), mark);
      if (cmp != mark) {
        delete m;
        continue;       // Interference -- just retry
      }

      // We've successfully installed INFLATING (0) into the mark-word.
      // This is the only case where 0 will appear in a mark-word.
      // Only the singular thread that successfully swings the mark-word
      // to 0 can perform (or more precisely, complete) inflation.
      //
      // Why do we CAS a 0 into the mark-word instead of just CASing the
      // mark-word from the stack-locked value directly to the new inflated state?
      // Consider what happens when a thread unlocks a stack-locked object.
      // It attempts to use CAS to swing the displaced header value from the
      // on-stack BasicLock back into the object header.  Recall also that the
      // header value (hash code, etc) can reside in (a) the object header, or
      // (b) a displaced header associated with the stack-lock, or (c) a displaced
      // header in an ObjectMonitor.  The inflate() routine must copy the header
      // value from the BasicLock on the owner's stack to the ObjectMonitor, all
      // the while preserving the hashCode stability invariants.  If the owner
      // decides to release the lock while the value is 0, the unlock will fail
      // and control will eventually pass from slow_exit() to inflate.  The owner
      // will then spin, waiting for the 0 value to disappear.   Put another way,
      // the 0 causes the owner to stall if the owner happens to try to
      // drop the lock (restoring the header from the BasicLock to the object)
      // while inflation is in-progress.  This protocol avoids races that might
      // would otherwise permit hashCode values to change or "flicker" for an object.
      // Critically, while object->mark is 0 mark.displaced_mark_helper() is stable.
      // 0 serves as a "BUSY" inflate-in-progress indicator.


      // fetch the displaced mark from the owner's stack.
      // The owner can't die or unwind past the lock while our INFLATING
      // object is in the mark.  Furthermore the owner can't complete
      // an unlock on the object, either.
      markWord dmw = mark.displaced_mark_helper();
      // Catch if the object's header is not neutral (not locked and
      // not marked is what we care about here).
      assert(dmw.is_neutral(), "invariant: header=" INTPTR_FORMAT, dmw.value());

      // Setup monitor fields to proper values -- prepare the monitor
      m->set_header(dmw);

      // Optimization: if the mark.locker stack address is associated
      // with this thread we could simply set m->_owner = current.
      // Note that a thread can inflate an object
      // that it has stack-locked -- as might happen in wait() -- directly
      // with CAS.  That is, we can avoid the xchg-NULL .... ST idiom.
      m->set_owner_from(NULL, mark.locker());
      // TODO-FIXME: assert BasicLock->dhw != 0.

      // Must preserve store ordering. The monitor state must
      // be stable at the time of publishing the monitor address.
      guarantee(object->mark() == markWord::INFLATING(), "invariant");
      // Release semantics so that above set_object() is seen first.
      object->release_set_mark(markWord::encode(m));

      // Once ObjectMonitor is configured and the object is associated
      // with the ObjectMonitor, it is safe to allow async deflation:
      _in_use_list.add(m);

      // Hopefully the performance counters are allocated on distinct cache lines
      // to avoid false sharing on MP systems ...
      OM_PERFDATA_OP(Inflations, inc());
      if (log_is_enabled(Trace, monitorinflation)) {
        ResourceMark rm(current);
        lsh.print_cr("inflate(has_locker): object=" INTPTR_FORMAT ", mark="
                     INTPTR_FORMAT ", type='%s'", p2i(object),
                     object->mark().value(), object->klass()->external_name());
      }
      if (event.should_commit()) {
        post_monitor_inflate_event(&event, object, cause);
      }
      return m;
    }

    // CASE: neutral
    // TODO-FIXME: for entry we currently inflate and then try to CAS _owner.
    // If we know we're inflating for entry it's better to inflate by swinging a
    // pre-locked ObjectMonitor pointer into the object header.   A successful
    // CAS inflates the object *and* confers ownership to the inflating thread.
    // In the current implementation we use a 2-step mechanism where we CAS()
    // to inflate and then CAS() again to try to swing _owner from NULL to current.
    // An inflateTry() method that we could call from enter() would be useful.

    // Catch if the object's header is not neutral (not locked and
    // not marked is what we care about here).
    assert(mark.is_neutral(), "invariant: header=" INTPTR_FORMAT, mark.value());
    ObjectMonitor* m = new ObjectMonitor(object);
    // prepare m for installation - set monitor to initial state
    m->set_header(mark);

    if (object->cas_set_mark(markWord::encode(m), mark) != mark) {
      delete m;
      m = NULL;
      continue;
      // interference - the markword changed - just retry.
      // The state-transitions are one-way, so there's no chance of
      // live-lock -- "Inflated" is an absorbing state.
    }

    // Once the ObjectMonitor is configured and object is associated
    // with the ObjectMonitor, it is safe to allow async deflation:
    _in_use_list.add(m);

    // Hopefully the performance counters are allocated on distinct
    // cache lines to avoid false sharing on MP systems ...
    OM_PERFDATA_OP(Inflations, inc());
    if (log_is_enabled(Trace, monitorinflation)) {
      ResourceMark rm(current);
      lsh.print_cr("inflate(neutral): object=" INTPTR_FORMAT ", mark="
                   INTPTR_FORMAT ", type='%s'", p2i(object),
                   object->mark().value(), object->klass()->external_name());
    }
    if (event.should_commit()) {
      post_monitor_inflate_event(&event, object, cause);
    }
    return m;
  }
}

void ObjectSynchronizer::chk_for_block_req(JavaThread* current, const char* op_name,
                                           const char* cnt_name, size_t cnt,
                                           LogStream* ls, elapsedTimer* timer_p) {
  if (!SafepointMechanism::should_process(current)) {
    return;
  }

  // A safepoint/handshake has started.
  if (ls != NULL) {
    timer_p->stop();
    ls->print_cr("pausing %s: %s=" SIZE_FORMAT ", in_use_list stats: ceiling="
                 SIZE_FORMAT ", count=" SIZE_FORMAT ", max=" SIZE_FORMAT,
                 op_name, cnt_name, cnt, in_use_list_ceiling(),
                 _in_use_list.count(), _in_use_list.max());
  }

  {
    // Honor block request.
    ThreadBlockInVM tbivm(current);
  }

  if (ls != NULL) {
    ls->print_cr("resuming %s: in_use_list stats: ceiling=" SIZE_FORMAT
                 ", count=" SIZE_FORMAT ", max=" SIZE_FORMAT, op_name,
                 in_use_list_ceiling(), _in_use_list.count(), _in_use_list.max());
    timer_p->start();
  }
}

// Walk the in-use list and deflate (at most MonitorDeflationMax) idle
// ObjectMonitors. Returns the number of deflated ObjectMonitors.
size_t ObjectSynchronizer::deflate_monitor_list(Thread* current, LogStream* ls,
                                                elapsedTimer* timer_p) {
  MonitorList::Iterator iter = _in_use_list.iterator();
  size_t deflated_count = 0;

  while (iter.has_next()) {
    if (deflated_count >= (size_t)MonitorDeflationMax) {
      break;
    }
    ObjectMonitor* mid = iter.next();
    if (mid->deflate_monitor()) {
      deflated_count++;
    }

    if (current->is_Java_thread()) {
      // A JavaThread must check for a safepoint/handshake and honor it.
      chk_for_block_req(JavaThread::cast(current), "deflation", "deflated_count",
                        deflated_count, ls, timer_p);
    }
  }

  return deflated_count;
}

class HandshakeForDeflation : public HandshakeClosure {
 public:
  HandshakeForDeflation() : HandshakeClosure("HandshakeForDeflation") {}

  void do_thread(Thread* thread) {
    log_trace(monitorinflation)("HandshakeForDeflation::do_thread: thread="
                                INTPTR_FORMAT, p2i(thread));
  }
};

// This function is called by the MonitorDeflationThread to deflate
// ObjectMonitors. It is also called via do_final_audit_and_print_stats()
// by the VMThread.
size_t ObjectSynchronizer::deflate_idle_monitors() {
  Thread* current = Thread::current();
  if (current->is_Java_thread()) {
    // The async deflation request has been processed.
    _last_async_deflation_time_ns = os::javaTimeNanos();
    set_is_async_deflation_requested(false);
  }

  LogStreamHandle(Debug, monitorinflation) lsh_debug;
  LogStreamHandle(Info, monitorinflation) lsh_info;
  LogStream* ls = NULL;
  if (log_is_enabled(Debug, monitorinflation)) {
    ls = &lsh_debug;
  } else if (log_is_enabled(Info, monitorinflation)) {
    ls = &lsh_info;
  }

  elapsedTimer timer;
  if (ls != NULL) {
    ls->print_cr("begin deflating: in_use_list stats: ceiling=" SIZE_FORMAT ", count=" SIZE_FORMAT ", max=" SIZE_FORMAT,
                 in_use_list_ceiling(), _in_use_list.count(), _in_use_list.max());
    timer.start();
  }

  // Deflate some idle ObjectMonitors.
  size_t deflated_count = deflate_monitor_list(current, ls, &timer);
  if (deflated_count > 0 || is_final_audit()) {
    // There are ObjectMonitors that have been deflated or this is the
    // final audit and all the remaining ObjectMonitors have been
    // deflated, BUT the MonitorDeflationThread blocked for the final
    // safepoint during unlinking.

    // Unlink deflated ObjectMonitors from the in-use list.
    ResourceMark rm;
    GrowableArray<ObjectMonitor*> delete_list((int)deflated_count);
    size_t unlinked_count = _in_use_list.unlink_deflated(current, ls, &timer,
                                                         &delete_list);
    if (current->is_Java_thread()) {
      if (ls != NULL) {
        timer.stop();
        ls->print_cr("before handshaking: unlinked_count=" SIZE_FORMAT
                     ", in_use_list stats: ceiling=" SIZE_FORMAT ", count="
                     SIZE_FORMAT ", max=" SIZE_FORMAT,
                     unlinked_count, in_use_list_ceiling(),
                     _in_use_list.count(), _in_use_list.max());
      }

      // A JavaThread needs to handshake in order to safely free the
      // ObjectMonitors that were deflated in this cycle.
      HandshakeForDeflation hfd_hc;
      Handshake::execute(&hfd_hc);

      if (ls != NULL) {
        ls->print_cr("after handshaking: in_use_list stats: ceiling="
                     SIZE_FORMAT ", count=" SIZE_FORMAT ", max=" SIZE_FORMAT,
                     in_use_list_ceiling(), _in_use_list.count(), _in_use_list.max());
        timer.start();
      }
    }

    // After the handshake, safely free the ObjectMonitors that were
    // deflated in this cycle.
    size_t deleted_count = 0;
    for (ObjectMonitor* monitor: delete_list) {
      delete monitor;
      deleted_count++;

      if (current->is_Java_thread()) {
        // A JavaThread must check for a safepoint/handshake and honor it.
        chk_for_block_req(JavaThread::cast(current), "deletion", "deleted_count",
                          deleted_count, ls, &timer);
      }
    }
  }

  if (ls != NULL) {
    timer.stop();
    if (deflated_count != 0 || log_is_enabled(Debug, monitorinflation)) {
      ls->print_cr("deflated " SIZE_FORMAT " monitors in %3.7f secs",
                   deflated_count, timer.seconds());
    }
    ls->print_cr("end deflating: in_use_list stats: ceiling=" SIZE_FORMAT ", count=" SIZE_FORMAT ", max=" SIZE_FORMAT,
                 in_use_list_ceiling(), _in_use_list.count(), _in_use_list.max());
  }

  OM_PERFDATA_OP(MonExtant, set_value(_in_use_list.count()));
  OM_PERFDATA_OP(Deflations, inc(deflated_count));

  GVars.stw_random = os::random();

  if (deflated_count != 0) {
    _no_progress_cnt = 0;
  } else {
    _no_progress_cnt++;
  }

  return deflated_count;
}

// Monitor cleanup on JavaThread::exit

// Iterate through monitor cache and attempt to release thread's monitors
class ReleaseJavaMonitorsClosure: public MonitorClosure {
 private:
  JavaThread* _thread;

 public:
  ReleaseJavaMonitorsClosure(JavaThread* thread) : _thread(thread) {}
  void do_monitor(ObjectMonitor* mid) {
    if (mid->owner() == _thread) {
      (void)mid->complete_exit(_thread);
    }
  }
};

// Release all inflated monitors owned by current thread.  Lightweight monitors are
// ignored.  This is meant to be called during JNI thread detach which assumes
// all remaining monitors are heavyweight.  All exceptions are swallowed.
// Scanning the extant monitor list can be time consuming.
// A simple optimization is to add a per-thread flag that indicates a thread
// called jni_monitorenter() during its lifetime.
//
// Instead of NoSafepointVerifier it might be cheaper to
// use an idiom of the form:
//   auto int tmp = SafepointSynchronize::_safepoint_counter ;
//   <code that must not run at safepoint>
//   guarantee (((tmp ^ _safepoint_counter) | (tmp & 1)) == 0) ;
// Since the tests are extremely cheap we could leave them enabled
// for normal product builds.

void ObjectSynchronizer::release_monitors_owned_by_thread(JavaThread* current) {
  assert(current == JavaThread::current(), "must be current Java thread");
  NoSafepointVerifier nsv;
  ReleaseJavaMonitorsClosure rjmc(current);
  ObjectSynchronizer::monitors_iterate(&rjmc);
  assert(!current->has_pending_exception(), "Should not be possible");
  current->clear_pending_exception();
}

const char* ObjectSynchronizer::inflate_cause_name(const InflateCause cause) {
  switch (cause) {
    case inflate_cause_vm_internal:    return "VM Internal";
    case inflate_cause_monitor_enter:  return "Monitor Enter";
    case inflate_cause_wait:           return "Monitor Wait";
    case inflate_cause_notify:         return "Monitor Notify";
    case inflate_cause_hash_code:      return "Monitor Hash Code";
    case inflate_cause_jni_enter:      return "JNI Monitor Enter";
    case inflate_cause_jni_exit:       return "JNI Monitor Exit";
    default:
      ShouldNotReachHere();
  }
  return "Unknown";
}

//------------------------------------------------------------------------------
// Debugging code

u_char* ObjectSynchronizer::get_gvars_addr() {
  return (u_char*)&GVars;
}

u_char* ObjectSynchronizer::get_gvars_hc_sequence_addr() {
  return (u_char*)&GVars.hc_sequence;
}

size_t ObjectSynchronizer::get_gvars_size() {
  return sizeof(SharedGlobals);
}

u_char* ObjectSynchronizer::get_gvars_stw_random_addr() {
  return (u_char*)&GVars.stw_random;
}

// Do the final audit and print of ObjectMonitor stats; must be done
// by the VMThread at VM exit time.
void ObjectSynchronizer::do_final_audit_and_print_stats() {
  assert(Thread::current()->is_VM_thread(), "sanity check");

  if (is_final_audit()) {  // Only do the audit once.
    return;
  }
  set_is_final_audit();

  if (log_is_enabled(Info, monitorinflation)) {
    // Do a deflation in order to reduce the in-use monitor population
    // that is reported by ObjectSynchronizer::log_in_use_monitor_details()
    // which is called by ObjectSynchronizer::audit_and_print_stats().
    while (ObjectSynchronizer::deflate_idle_monitors() != 0) {
      ; // empty
    }
    // The other audit_and_print_stats() call is done at the Debug
    // level at a safepoint in ObjectSynchronizer::do_safepoint_work().
    ObjectSynchronizer::audit_and_print_stats(true /* on_exit */);
  }
}

// This function can be called at a safepoint or it can be called when
// we are trying to exit the VM. When we are trying to exit the VM, the
// list walker functions can run in parallel with the other list
// operations so spin-locking is used for safety.
//
// Calls to this function can be added in various places as a debugging
// aid; pass 'true' for the 'on_exit' parameter to have in-use monitor
// details logged at the Info level and 'false' for the 'on_exit'
// parameter to have in-use monitor details logged at the Trace level.
//
void ObjectSynchronizer::audit_and_print_stats(bool on_exit) {
  assert(on_exit || SafepointSynchronize::is_at_safepoint(), "invariant");

  LogStreamHandle(Debug, monitorinflation) lsh_debug;
  LogStreamHandle(Info, monitorinflation) lsh_info;
  LogStreamHandle(Trace, monitorinflation) lsh_trace;
  LogStream* ls = NULL;
  if (log_is_enabled(Trace, monitorinflation)) {
    ls = &lsh_trace;
  } else if (log_is_enabled(Debug, monitorinflation)) {
    ls = &lsh_debug;
  } else if (log_is_enabled(Info, monitorinflation)) {
    ls = &lsh_info;
  }
  assert(ls != NULL, "sanity check");

  int error_cnt = 0;

  ls->print_cr("Checking in_use_list:");
  chk_in_use_list(ls, &error_cnt);

  if (error_cnt == 0) {
    ls->print_cr("No errors found in in_use_list checks.");
  } else {
    log_error(monitorinflation)("found in_use_list errors: error_cnt=%d", error_cnt);
  }

  if ((on_exit && log_is_enabled(Info, monitorinflation)) ||
      (!on_exit && log_is_enabled(Trace, monitorinflation))) {
    // When exiting this log output is at the Info level. When called
    // at a safepoint, this log output is at the Trace level since
    // there can be a lot of it.
    log_in_use_monitor_details(ls);
  }

  ls->flush();

  guarantee(error_cnt == 0, "ERROR: found monitor list errors: error_cnt=%d", error_cnt);
}

// Check the in_use_list; log the results of the checks.
void ObjectSynchronizer::chk_in_use_list(outputStream* out, int *error_cnt_p) {
  size_t l_in_use_count = _in_use_list.count();
  size_t l_in_use_max = _in_use_list.max();
  out->print_cr("count=" SIZE_FORMAT ", max=" SIZE_FORMAT, l_in_use_count,
                l_in_use_max);

  size_t ck_in_use_count = 0;
  MonitorList::Iterator iter = _in_use_list.iterator();
  while (iter.has_next()) {
    ObjectMonitor* mid = iter.next();
    chk_in_use_entry(mid, out, error_cnt_p);
    ck_in_use_count++;
  }

  if (l_in_use_count == ck_in_use_count) {
    out->print_cr("in_use_count=" SIZE_FORMAT " equals ck_in_use_count="
                  SIZE_FORMAT, l_in_use_count, ck_in_use_count);
  } else {
    out->print_cr("WARNING: in_use_count=" SIZE_FORMAT " is not equal to "
                  "ck_in_use_count=" SIZE_FORMAT, l_in_use_count,
                  ck_in_use_count);
  }

  size_t ck_in_use_max = _in_use_list.max();
  if (l_in_use_max == ck_in_use_max) {
    out->print_cr("in_use_max=" SIZE_FORMAT " equals ck_in_use_max="
                  SIZE_FORMAT, l_in_use_max, ck_in_use_max);
  } else {
    out->print_cr("WARNING: in_use_max=" SIZE_FORMAT " is not equal to "
                  "ck_in_use_max=" SIZE_FORMAT, l_in_use_max, ck_in_use_max);
  }
}

// Check an in-use monitor entry; log any errors.
void ObjectSynchronizer::chk_in_use_entry(ObjectMonitor* n, outputStream* out,
                                          int* error_cnt_p) {
  if (n->owner_is_DEFLATER_MARKER()) {
    // This should not happen, but if it does, it is not fatal.
    out->print_cr("WARNING: monitor=" INTPTR_FORMAT ": in-use monitor is "
                  "deflated.", p2i(n));
    return;
  }
  if (n->header().value() == 0) {
    out->print_cr("ERROR: monitor=" INTPTR_FORMAT ": in-use monitor must "
                  "have non-NULL _header field.", p2i(n));
    *error_cnt_p = *error_cnt_p + 1;
  }
  const oop obj = n->object_peek();
  if (obj != NULL) {
    const markWord mark = obj->mark();
    if (!mark.has_monitor()) {
      out->print_cr("ERROR: monitor=" INTPTR_FORMAT ": in-use monitor's "
                    "object does not think it has a monitor: obj="
                    INTPTR_FORMAT ", mark=" INTPTR_FORMAT, p2i(n),
                    p2i(obj), mark.value());
      *error_cnt_p = *error_cnt_p + 1;
    }
    ObjectMonitor* const obj_mon = mark.monitor();
    if (n != obj_mon) {
      out->print_cr("ERROR: monitor=" INTPTR_FORMAT ": in-use monitor's "
                    "object does not refer to the same monitor: obj="
                    INTPTR_FORMAT ", mark=" INTPTR_FORMAT ", obj_mon="
                    INTPTR_FORMAT, p2i(n), p2i(obj), mark.value(), p2i(obj_mon));
      *error_cnt_p = *error_cnt_p + 1;
    }
  }
}

// Log details about ObjectMonitors on the in_use_list. The 'BHL'
// flags indicate why the entry is in-use, 'object' and 'object type'
// indicate the associated object and its type.
void ObjectSynchronizer::log_in_use_monitor_details(outputStream* out) {
  stringStream ss;
  if (_in_use_list.count() > 0) {
    out->print_cr("In-use monitor info:");
    out->print_cr("(B -> is_busy, H -> has hash code, L -> lock status)");
    out->print_cr("%18s  %s  %18s  %18s",
                  "monitor", "BHL", "object", "object type");
    out->print_cr("==================  ===  ==================  ==================");
    MonitorList::Iterator iter = _in_use_list.iterator();
    while (iter.has_next()) {
      ObjectMonitor* mid = iter.next();
      const oop obj = mid->object_peek();
      const markWord mark = mid->header();
      ResourceMark rm;
      out->print(INTPTR_FORMAT "  %d%d%d  " INTPTR_FORMAT "  %s", p2i(mid),
                 mid->is_busy(), mark.hash() != 0, mid->owner() != NULL,
                 p2i(obj), obj == NULL ? "" : obj->klass()->external_name());
      if (mid->is_busy()) {
        out->print(" (%s)", mid->is_busy_to_string(&ss));
        ss.reset();
      }
      out->cr();
    }
  }

  out->flush();
}<|MERGE_RESOLUTION|>--- conflicted
+++ resolved
@@ -798,29 +798,7 @@
 }
 
 intptr_t ObjectSynchronizer::FastHashCode(Thread* current, oop obj) {
-<<<<<<< HEAD
-=======
-  if (UseBiasedLocking) {
-    // NOTE: many places throughout the JVM do not expect a safepoint
-    // to be taken here. However, we only ever bias Java instances and all
-    // of the call sites of identity_hash that might revoke biases have
-    // been checked to make sure they can handle a safepoint. The
-    // added check of the bias pattern is to avoid useless calls to
-    // thread-local storage.
-    if (obj->mark().has_bias_pattern()) {
-      // Handle for oop obj in case of STW safepoint
-      Handle hobj(current, obj);
-      if (SafepointSynchronize::is_at_safepoint()) {
-        BiasedLocking::revoke_at_safepoint(hobj);
-      } else {
-        BiasedLocking::revoke(JavaThread::cast(current), hobj);
-      }
-      obj = hobj();
-      assert(!obj->mark().has_bias_pattern(), "biases should be revoked by now");
-    }
-  }
->>>>>>> 7621fa37
-
+  
   while (true) {
     ObjectMonitor* monitor = NULL;
     markWord temp, test;
