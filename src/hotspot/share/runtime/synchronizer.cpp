--- conflicted
+++ resolved
@@ -571,16 +571,6 @@
   if (!useHeavyMonitors()) {
     if (LockingMode == LM_LIGHTWEIGHT) {
       // Fast-locking does not use the 'lock' argument.
-<<<<<<< HEAD
-      LockStack& lock_stack = current->lock_stack();
-      if (lock_stack.is_full()) {
-        // The emitted code always goes into the runtime in case the lock stack
-        // is full. We unconditionally make room on the lock stack by inflating
-        // the least recently locked object on the lock stack.
-        ObjectMonitor* monitor = inflate(current, lock_stack.bottom(), inflate_cause_vm_internal);
-        assert(monitor->owner() == current, "must be owner=" PTR_FORMAT " current=" PTR_FORMAT " mark=" PTR_FORMAT,
-               p2i(monitor->owner()), p2i(current), monitor->object()->mark_acquire().value());
-=======
       LockStack& lock_stack = locking_thread->lock_stack();
       if (lock_stack.is_full()) {
         // We unconditionally make room on the lock stack by inflating
@@ -608,17 +598,12 @@
         ObjectMonitor* monitor = inflate_for(locking_thread, lock_stack.bottom(), inflate_cause_vm_internal);
         assert(monitor->owner() == Thread::current(), "must be owner=" PTR_FORMAT " current=" PTR_FORMAT " mark=" PTR_FORMAT,
                p2i(monitor->owner()), p2i(Thread::current()), monitor->object()->mark_acquire().value());
->>>>>>> 71ff2d71
         assert(!lock_stack.is_full(), "must have made room here");
       }
 
       markWord mark = obj()->mark_acquire();
       while (mark.is_neutral()) {
-<<<<<<< HEAD
-        // Retry until a lock state change has been observed.  cas_set_mark() may collide with non lock bits modifications.
-=======
         // Retry until a lock state change has been observed. cas_set_mark() may collide with non lock bits modifications.
->>>>>>> 71ff2d71
         // Try to swing into 'fast-locked' state.
         assert(!lock_stack.contains(obj()), "thread must not already hold the lock");
         const markWord locked_mark = mark.set_fast_locked();
@@ -626,20 +611,9 @@
         if (old_mark == mark) {
           // Successfully fast-locked, push object to lock-stack and return.
           lock_stack.push(obj());
-<<<<<<< HEAD
-          return;
-        }
-        mark = old_mark;
-      }
-
-      if (mark.is_fast_locked() && lock_stack.try_recursive_enter(obj())) {
-        // Recursive lock successful.
-        return;
-=======
           return true;
         }
         mark = old_mark;
->>>>>>> 71ff2d71
       }
 
       if (mark.is_fast_locked() && lock_stack.try_recursive_enter(obj())) {
@@ -693,22 +667,6 @@
       if (mark.is_fast_locked() && lock_stack.try_recursive_exit(object)) {
         // Recursively unlocked.
         return;
-      } else if (mark.is_fast_locked() && lock_stack.is_recursive(object)) {
-        // This lock is recursive but is not at the top of the lock stack so we're
-        // doing an unstructured exit. We have to fall thru to inflation below and
-        // let ObjectMonitor::exit() do the unlock.
-      } else {
-        while (mark.is_fast_locked()) {
-          // Retry until a lock state change has been observed.  cas_set_mark() may collide with non lock bits modifications.
-          const markWord unlocked_mark = mark.set_unlocked();
-          const markWord old_mark = object->cas_set_mark(unlocked_mark, mark);
-          if (old_mark == mark) {
-            size_t recursions = lock_stack.remove(object) - 1;
-            assert(recursions == 0, "must not be recursive here");
-            return;
-          }
-          mark = old_mark;
-        }
       }
 
       if (mark.is_fast_locked() && lock_stack.is_recursive(object)) {
@@ -1427,17 +1385,6 @@
   (void)inflate(Thread::current(), obj, inflate_cause_vm_internal);
 }
 
-<<<<<<< HEAD
-// Can be called from non JavaThreads (e.g., VMThread) for FastHashCode
-// calculations as part of JVM/TI tagging.
-static bool is_lock_owned(Thread* thread, oop obj) {
-  assert(LockingMode == LM_LIGHTWEIGHT, "only call this with new lightweight locking enabled");
-  return thread->is_Java_thread() ? JavaThread::cast(thread)->lock_stack().contains(obj) : false;
-}
-
-ObjectMonitor* ObjectSynchronizer::inflate(Thread* current, oop object,
-                                           const InflateCause cause) {
-=======
 ObjectMonitor* ObjectSynchronizer::inflate(Thread* current, oop obj, const InflateCause cause) {
   assert(current == Thread::current(), "must be");
   if (LockingMode == LM_LIGHTWEIGHT && current->is_Java_thread()) {
@@ -1460,7 +1407,6 @@
   // important for the correctness of the LM_LIGHTWEIGHT algorithm that the thread
   // is set when called from ObjectSynchronizer::enter from the owning thread,
   // ObjectSynchronizer::enter_for from any thread, or ObjectSynchronizer::exit.
->>>>>>> 71ff2d71
   EventJavaMonitorInflate event;
 
   for (;;) {
@@ -1484,16 +1430,10 @@
       ObjectMonitor* inf = mark.monitor();
       markWord dmw = inf->header();
       assert(dmw.is_neutral(), "invariant: header=" INTPTR_FORMAT, dmw.value());
-<<<<<<< HEAD
-      if (LockingMode == LM_LIGHTWEIGHT && inf->is_owner_anonymous() && is_lock_owned(current, object)) {
-        inf->set_owner_from_anonymous(current);
-        size_t removed = JavaThread::cast(current)->lock_stack().remove(object);
-=======
       if (LockingMode == LM_LIGHTWEIGHT && inf->is_owner_anonymous() &&
           inflating_thread != nullptr && inflating_thread->lock_stack().contains(object)) {
         inf->set_owner_from_anonymous(inflating_thread);
         size_t removed = inflating_thread->lock_stack().remove(object);
->>>>>>> 71ff2d71
         inf->set_recursions(removed - 1);
       }
       return inf;
@@ -1540,11 +1480,7 @@
       if (old_mark == mark) {
         // Success! Return inflated monitor.
         if (own) {
-<<<<<<< HEAD
-          size_t removed = JavaThread::cast(current)->lock_stack().remove(object);
-=======
           size_t removed = inflating_thread->lock_stack().remove(object);
->>>>>>> 71ff2d71
           monitor->set_recursions(removed - 1);
         }
         // Once the ObjectMonitor is configured and object is associated
