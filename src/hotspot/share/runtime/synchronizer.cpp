--- conflicted
+++ resolved
@@ -38,11 +38,8 @@
 #include "runtime/handles.inline.hpp"
 #include "runtime/handshake.hpp"
 #include "runtime/interfaceSupport.inline.hpp"
-<<<<<<< HEAD
+#include "runtime/javaThread.hpp"
 #include "runtime/lockStack.inline.hpp"
-=======
-#include "runtime/javaThread.hpp"
->>>>>>> 18cd16d2
 #include "runtime/mutexLocker.hpp"
 #include "runtime/objectMonitor.hpp"
 #include "runtime/objectMonitor.inline.hpp"
@@ -533,8 +530,8 @@
   }
 }
 
-<<<<<<< HEAD
 void ObjectSynchronizer::exit(oop object, JavaThread* current) {
+  current->dec_held_monitor_count();
   markWord header = object->mark_acquire();
   if (!useHeavyMonitors() && header.is_fast_locked()) {
     markWord unlocked_header = header.set_unlocked();
@@ -547,51 +544,6 @@
       assert(monitor->is_owner_anonymous(), "must be anonymous owner");
       monitor->set_owner_from_anonymous(current);
       monitor->exit(current);
-=======
-void ObjectSynchronizer::exit(oop object, BasicLock* lock, JavaThread* current) {
-  current->dec_held_monitor_count();
-
-  if (!useHeavyMonitors()) {
-    markWord mark = object->mark();
-
-    markWord dhw = lock->displaced_header();
-    if (dhw.value() == 0) {
-      // If the displaced header is NULL, then this exit matches up with
-      // a recursive enter. No real work to do here except for diagnostics.
-#ifndef PRODUCT
-      if (mark != markWord::INFLATING()) {
-        // Only do diagnostics if we are not racing an inflation. Simply
-        // exiting a recursive enter of a Java Monitor that is being
-        // inflated is safe; see the has_monitor() comment below.
-        assert(!mark.is_neutral(), "invariant");
-        assert(!mark.has_locker() ||
-        current->is_lock_owned((address)mark.locker()), "invariant");
-        if (mark.has_monitor()) {
-          // The BasicLock's displaced_header is marked as a recursive
-          // enter and we have an inflated Java Monitor (ObjectMonitor).
-          // This is a special case where the Java Monitor was inflated
-          // after this thread entered the stack-lock recursively. When a
-          // Java Monitor is inflated, we cannot safely walk the Java
-          // Monitor owner's stack and update the BasicLocks because a
-          // Java Monitor can be asynchronously inflated by a thread that
-          // does not own the Java Monitor.
-          ObjectMonitor* m = mark.monitor();
-          assert(m->object()->mark() == mark, "invariant");
-          assert(m->is_entered(current), "invariant");
-        }
-      }
-#endif
-      return;
-    }
-
-    if (mark == markWord::from_pointer(lock)) {
-      // If the object is stack-locked by the current thread, try to
-      // swing the displaced header from the BasicLock back to the mark.
-      assert(dhw.is_neutral(), "invariant");
-      if (object->cas_set_mark(dhw, mark) == mark) {
-        return;
-      }
->>>>>>> 18cd16d2
     }
     LockStack& lock_stack = current->lock_stack();
     oop top_lock = lock_stack.pop();
