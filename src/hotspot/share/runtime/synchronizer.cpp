/*
 * Copyright (c) 1998, 2023, Oracle and/or its affiliates. All rights reserved.
 * DO NOT ALTER OR REMOVE COPYRIGHT NOTICES OR THIS FILE HEADER.
 *
 * This code is free software; you can redistribute it and/or modify it
 * under the terms of the GNU General Public License version 2 only, as
 * published by the Free Software Foundation.
 *
 * This code is distributed in the hope that it will be useful, but WITHOUT
 * ANY WARRANTY; without even the implied warranty of MERCHANTABILITY or
 * FITNESS FOR A PARTICULAR PURPOSE.  See the GNU General Public License
 * version 2 for more details (a copy is included in the LICENSE file that
 * accompanied this code).
 *
 * You should have received a copy of the GNU General Public License version
 * 2 along with this work; if not, write to the Free Software Foundation,
 * Inc., 51 Franklin St, Fifth Floor, Boston, MA 02110-1301 USA.
 *
 * Please contact Oracle, 500 Oracle Parkway, Redwood Shores, CA 94065 USA
 * or visit www.oracle.com if you need additional information or have any
 * questions.
 *
 */

#include "precompiled.hpp"
#include "classfile/vmSymbols.hpp"
#include "gc/shared/collectedHeap.hpp"
#include "jfr/jfrEvents.hpp"
#include "logging/log.hpp"
#include "logging/logStream.hpp"
#include "memory/allocation.inline.hpp"
#include "memory/padded.hpp"
#include "memory/resourceArea.hpp"
#include "memory/universe.hpp"
#include "oops/markWord.hpp"
#include "oops/oop.inline.hpp"
#include "runtime/atomic.hpp"
#include "runtime/frame.inline.hpp"
#include "runtime/handles.inline.hpp"
#include "runtime/handshake.hpp"
#include "runtime/interfaceSupport.inline.hpp"
#include "runtime/javaThread.hpp"
#include "runtime/lockStack.inline.hpp"
#include "runtime/mutexLocker.hpp"
#include "runtime/objectMonitor.hpp"
#include "runtime/objectMonitor.inline.hpp"
#include "runtime/os.inline.hpp"
#include "runtime/osThread.hpp"
#include "runtime/perfData.hpp"
#include "runtime/safepointMechanism.inline.hpp"
#include "runtime/safepointVerifiers.hpp"
#include "runtime/sharedRuntime.hpp"
#include "runtime/stubRoutines.hpp"
#include "runtime/synchronizer.hpp"
#include "runtime/threads.hpp"
#include "runtime/timer.hpp"
#include "runtime/trimNativeHeap.hpp"
#include "runtime/vframe.hpp"
#include "runtime/vmThread.hpp"
#include "utilities/align.hpp"
#include "utilities/dtrace.hpp"
#include "utilities/events.hpp"
#include "utilities/linkedlist.hpp"
#include "utilities/preserveException.hpp"

class ObjectMonitorDeflationLogging;

void MonitorList::add(ObjectMonitor* m) {
  ObjectMonitor* head;
  do {
    head = Atomic::load(&_head);
    m->set_next_om(head);
  } while (Atomic::cmpxchg(&_head, head, m) != head);

  size_t count = Atomic::add(&_count, 1u);
  if (count > max()) {
    Atomic::inc(&_max);
  }
}

size_t MonitorList::count() const {
  return Atomic::load(&_count);
}

size_t MonitorList::max() const {
  return Atomic::load(&_max);
}

class ObjectMonitorDeflationSafepointer : public StackObj {
  JavaThread* const                    _current;
  ObjectMonitorDeflationLogging* const _log;

public:
  ObjectMonitorDeflationSafepointer(JavaThread* current, ObjectMonitorDeflationLogging* log)
    : _current(current), _log(log) {}

  void block_for_safepoint(const char* op_name, const char* count_name, size_t counter);
};

// Walk the in-use list and unlink (at most MonitorDeflationMax) deflated
// ObjectMonitors. Returns the number of unlinked ObjectMonitors.
size_t MonitorList::unlink_deflated(GrowableArray<ObjectMonitor*>* unlinked_list,
                                    ObjectMonitorDeflationSafepointer* safepointer) {
  size_t unlinked_count = 0;
  ObjectMonitor* prev = nullptr;
  ObjectMonitor* head = Atomic::load_acquire(&_head);
  ObjectMonitor* m = head;

  while (m != nullptr) {
    if (m->is_being_async_deflated()) {
      // Find next live ObjectMonitor.
      ObjectMonitor* next = m;
      do {
        ObjectMonitor* next_next = next->next_om();
        unlinked_count++;
        unlinked_list->append(next);
        next = next_next;
        if (unlinked_count >= (size_t)MonitorDeflationMax) {
          // Reached the max so bail out on the gathering loop.
          break;
        }
      } while (next != nullptr && next->is_being_async_deflated());
      if (prev == nullptr) {
        ObjectMonitor* prev_head = Atomic::cmpxchg(&_head, head, next);
        if (prev_head != head) {
          // Find new prev ObjectMonitor that just got inserted.
          for (ObjectMonitor* n = prev_head; n != m; n = n->next_om()) {
            prev = n;
          }
          prev->set_next_om(next);
        }
      } else {
        prev->set_next_om(next);
      }
      if (unlinked_count >= (size_t)MonitorDeflationMax) {
        // Reached the max so bail out on the searching loop.
        break;
      }
      m = next;
    } else {
      prev = m;
      m = m->next_om();
    }

    // Must check for a safepoint/handshake and honor it.
    safepointer->block_for_safepoint("unlinking", "unlinked_count", unlinked_count);
  }
  Atomic::sub(&_count, unlinked_count);
  return unlinked_count;
}

MonitorList::Iterator MonitorList::iterator() const {
  return Iterator(Atomic::load_acquire(&_head));
}

ObjectMonitor* MonitorList::Iterator::next() {
  ObjectMonitor* current = _current;
  _current = current->next_om();
  return current;
}

// The "core" versions of monitor enter and exit reside in this file.
// The interpreter and compilers contain specialized transliterated
// variants of the enter-exit fast-path operations.  See c2_MacroAssembler_x86.cpp
// fast_lock(...) for instance.  If you make changes here, make sure to modify the
// interpreter, and both C1 and C2 fast-path inline locking code emission.
//
// -----------------------------------------------------------------------------

#ifdef DTRACE_ENABLED

// Only bother with this argument setup if dtrace is available
// TODO-FIXME: probes should not fire when caller is _blocked.  assert() accordingly.

#define DTRACE_MONITOR_PROBE_COMMON(obj, thread)                           \
  char* bytes = nullptr;                                                      \
  int len = 0;                                                             \
  jlong jtid = SharedRuntime::get_java_tid(thread);                        \
  Symbol* klassname = obj->klass()->name();                                \
  if (klassname != nullptr) {                                                 \
    bytes = (char*)klassname->bytes();                                     \
    len = klassname->utf8_length();                                        \
  }

#define DTRACE_MONITOR_WAIT_PROBE(monitor, obj, thread, millis)            \
  {                                                                        \
    if (DTraceMonitorProbes) {                                             \
      DTRACE_MONITOR_PROBE_COMMON(obj, thread);                            \
      HOTSPOT_MONITOR_WAIT(jtid,                                           \
                           (uintptr_t)(monitor), bytes, len, (millis));    \
    }                                                                      \
  }

#define HOTSPOT_MONITOR_PROBE_notify HOTSPOT_MONITOR_NOTIFY
#define HOTSPOT_MONITOR_PROBE_notifyAll HOTSPOT_MONITOR_NOTIFYALL
#define HOTSPOT_MONITOR_PROBE_waited HOTSPOT_MONITOR_WAITED

#define DTRACE_MONITOR_PROBE(probe, monitor, obj, thread)                  \
  {                                                                        \
    if (DTraceMonitorProbes) {                                             \
      DTRACE_MONITOR_PROBE_COMMON(obj, thread);                            \
      HOTSPOT_MONITOR_PROBE_##probe(jtid, /* probe = waited */             \
                                    (uintptr_t)(monitor), bytes, len);     \
    }                                                                      \
  }

#else //  ndef DTRACE_ENABLED

#define DTRACE_MONITOR_WAIT_PROBE(obj, thread, millis, mon)    {;}
#define DTRACE_MONITOR_PROBE(probe, obj, thread, mon)          {;}

#endif // ndef DTRACE_ENABLED

// This exists only as a workaround of dtrace bug 6254741
int dtrace_waited_probe(ObjectMonitor* monitor, Handle obj, JavaThread* thr) {
  DTRACE_MONITOR_PROBE(waited, monitor, obj(), thr);
  return 0;
}

static constexpr size_t inflation_lock_count() {
  return 256;
}

// Static storage for an array of PlatformMutex.
alignas(PlatformMutex) static uint8_t _inflation_locks[inflation_lock_count()][sizeof(PlatformMutex)];

static inline PlatformMutex* inflation_lock(size_t index) {
  return reinterpret_cast<PlatformMutex*>(_inflation_locks[index]);
}

void ObjectSynchronizer::initialize() {
  for (size_t i = 0; i < inflation_lock_count(); i++) {
    ::new(static_cast<void*>(inflation_lock(i))) PlatformMutex();
  }
  // Start the ceiling with the estimate for one thread.
  set_in_use_list_ceiling(AvgMonitorsPerThreadEstimate);

  // Start the timer for deflations, so it does not trigger immediately.
  _last_async_deflation_time_ns = os::javaTimeNanos();
}

MonitorList ObjectSynchronizer::_in_use_list;
// monitors_used_above_threshold() policy is as follows:
//
// The ratio of the current _in_use_list count to the ceiling is used
// to determine if we are above MonitorUsedDeflationThreshold and need
// to do an async monitor deflation cycle. The ceiling is increased by
// AvgMonitorsPerThreadEstimate when a thread is added to the system
// and is decreased by AvgMonitorsPerThreadEstimate when a thread is
// removed from the system.
//
// Note: If the _in_use_list max exceeds the ceiling, then
// monitors_used_above_threshold() will use the in_use_list max instead
// of the thread count derived ceiling because we have used more
// ObjectMonitors than the estimated average.
//
// Note: If deflate_idle_monitors() has NoAsyncDeflationProgressMax
// no-progress async monitor deflation cycles in a row, then the ceiling
// is adjusted upwards by monitors_used_above_threshold().
//
// Start the ceiling with the estimate for one thread in initialize()
// which is called after cmd line options are processed.
static size_t _in_use_list_ceiling = 0;
bool volatile ObjectSynchronizer::_is_async_deflation_requested = false;
bool volatile ObjectSynchronizer::_is_final_audit = false;
jlong ObjectSynchronizer::_last_async_deflation_time_ns = 0;
static uintx _no_progress_cnt = 0;
static bool _no_progress_skip_increment = false;

// =====================> Quick functions

// The quick_* forms are special fast-path variants used to improve
// performance.  In the simplest case, a "quick_*" implementation could
// simply return false, in which case the caller will perform the necessary
// state transitions and call the slow-path form.
// The fast-path is designed to handle frequently arising cases in an efficient
// manner and is just a degenerate "optimistic" variant of the slow-path.
// returns true  -- to indicate the call was satisfied.
// returns false -- to indicate the call needs the services of the slow-path.
// A no-loitering ordinance is in effect for code in the quick_* family
// operators: safepoints or indefinite blocking (blocking that might span a
// safepoint) are forbidden. Generally the thread_state() is _in_Java upon
// entry.
//
// Consider: An interesting optimization is to have the JIT recognize the
// following common idiom:
//   synchronized (someobj) { .... ; notify(); }
// That is, we find a notify() or notifyAll() call that immediately precedes
// the monitorexit operation.  In that case the JIT could fuse the operations
// into a single notifyAndExit() runtime primitive.

bool ObjectSynchronizer::quick_notify(oopDesc* obj, JavaThread* current, bool all) {
  assert(current->thread_state() == _thread_in_Java, "invariant");
  NoSafepointVerifier nsv;
  if (obj == nullptr) return false;  // slow-path for invalid obj
  const markWord mark = obj->mark();

  if (LockingMode == LM_LIGHTWEIGHT) {
    if (mark.is_fast_locked() && current->lock_stack().contains(cast_to_oop(obj))) {
      // Degenerate notify
      // fast-locked by caller so by definition the implied waitset is empty.
      return true;
    }
  } else if (LockingMode == LM_LEGACY) {
    if (mark.has_locker() && current->is_lock_owned((address)mark.locker())) {
      // Degenerate notify
      // stack-locked by caller so by definition the implied waitset is empty.
      return true;
    }
  }

  if (mark.has_monitor()) {
    ObjectMonitor* const mon = mark.monitor();
    assert(mon->object() == oop(obj), "invariant");
    if (mon->owner() != current) return false;  // slow-path for IMS exception

    if (mon->first_waiter() != nullptr) {
      // We have one or more waiters. Since this is an inflated monitor
      // that we own, we can transfer one or more threads from the waitset
      // to the entrylist here and now, avoiding the slow-path.
      if (all) {
        DTRACE_MONITOR_PROBE(notifyAll, mon, obj, current);
      } else {
        DTRACE_MONITOR_PROBE(notify, mon, obj, current);
      }
      int free_count = 0;
      do {
        mon->INotify(current);
        ++free_count;
      } while (mon->first_waiter() != nullptr && all);
      OM_PERFDATA_OP(Notifications, inc(free_count));
    }
    return true;
  }

  // other IMS exception states take the slow-path
  return false;
}


// The LockNode emitted directly at the synchronization site would have
// been too big if it were to have included support for the cases of inflated
// recursive enter and exit, so they go here instead.
// Note that we can't safely call AsyncPrintJavaStack() from within
// quick_enter() as our thread state remains _in_Java.

bool ObjectSynchronizer::quick_enter(oop obj, JavaThread* current,
                                     BasicLock * lock) {
  assert(current->thread_state() == _thread_in_Java, "invariant");
  NoSafepointVerifier nsv;
  if (obj == nullptr) return false;       // Need to throw NPE

  if (obj->klass()->is_value_based()) {
    return false;
  }

  const markWord mark = obj->mark();

  if (mark.has_monitor()) {
    ObjectMonitor* const m = mark.monitor();
    // An async deflation or GC can race us before we manage to make
    // the ObjectMonitor busy by setting the owner below. If we detect
    // that race we just bail out to the slow-path here.
    if (m->object_peek() == nullptr) {
      return false;
    }
    JavaThread* const owner = static_cast<JavaThread*>(m->owner_raw());

    // Lock contention and Transactional Lock Elision (TLE) diagnostics
    // and observability
    // Case: light contention possibly amenable to TLE
    // Case: TLE inimical operations such as nested/recursive synchronization

    if (owner == current) {
      m->_recursions++;
      current->inc_held_monitor_count();
      return true;
    }

    if (LockingMode != LM_LIGHTWEIGHT) {
      // This Java Monitor is inflated so obj's header will never be
      // displaced to this thread's BasicLock. Make the displaced header
      // non-null so this BasicLock is not seen as recursive nor as
      // being locked. We do this unconditionally so that this thread's
      // BasicLock cannot be mis-interpreted by any stack walkers. For
      // performance reasons, stack walkers generally first check for
      // stack-locking in the object's header, the second check is for
      // recursive stack-locking in the displaced header in the BasicLock,
      // and last are the inflated Java Monitor (ObjectMonitor) checks.
      lock->set_displaced_header(markWord::unused_mark());
    }

    if (owner == nullptr && m->try_set_owner_from(nullptr, current) == nullptr) {
      assert(m->_recursions == 0, "invariant");
      current->inc_held_monitor_count();
      return true;
    }
  }

  // Note that we could inflate in quick_enter.
  // This is likely a useful optimization
  // Critically, in quick_enter() we must not:
  // -- block indefinitely, or
  // -- reach a safepoint

  return false;        // revert to slow-path
}

// Handle notifications when synchronizing on value based classes
void ObjectSynchronizer::handle_sync_on_value_based_class(Handle obj, JavaThread* current) {
  frame last_frame = current->last_frame();
  bool bcp_was_adjusted = false;
  // Don't decrement bcp if it points to the frame's first instruction.  This happens when
  // handle_sync_on_value_based_class() is called because of a synchronized method.  There
  // is no actual monitorenter instruction in the byte code in this case.
  if (last_frame.is_interpreted_frame() &&
      (last_frame.interpreter_frame_method()->code_base() < last_frame.interpreter_frame_bcp())) {
    // adjust bcp to point back to monitorenter so that we print the correct line numbers
    last_frame.interpreter_frame_set_bcp(last_frame.interpreter_frame_bcp() - 1);
    bcp_was_adjusted = true;
  }

  if (DiagnoseSyncOnValueBasedClasses == FATAL_EXIT) {
    ResourceMark rm(current);
    stringStream ss;
    current->print_active_stack_on(&ss);
    char* base = (char*)strstr(ss.base(), "at");
    char* newline = (char*)strchr(ss.base(), '\n');
    if (newline != nullptr) {
      *newline = '\0';
    }
    fatal("Synchronizing on object " INTPTR_FORMAT " of klass %s %s", p2i(obj()), obj->klass()->external_name(), base);
  } else {
    assert(DiagnoseSyncOnValueBasedClasses == LOG_WARNING, "invalid value for DiagnoseSyncOnValueBasedClasses");
    ResourceMark rm(current);
    Log(valuebasedclasses) vblog;

    vblog.info("Synchronizing on object " INTPTR_FORMAT " of klass %s", p2i(obj()), obj->klass()->external_name());
    if (current->has_last_Java_frame()) {
      LogStream info_stream(vblog.info());
      current->print_active_stack_on(&info_stream);
    } else {
      vblog.info("Cannot find the last Java frame");
    }

    EventSyncOnValueBasedClass event;
    if (event.should_commit()) {
      event.set_valueBasedClass(obj->klass());
      event.commit();
    }
  }

  if (bcp_was_adjusted) {
    last_frame.interpreter_frame_set_bcp(last_frame.interpreter_frame_bcp() + 1);
  }
}

static bool useHeavyMonitors() {
#if defined(X86) || defined(AARCH64) || defined(PPC64) || defined(RISCV64) || defined(S390)
  return LockingMode == LM_MONITOR;
#else
  return false;
#endif
}

// -----------------------------------------------------------------------------
// Monitor Enter/Exit
// The interpreter and compiler assembly code tries to lock using the fast path
// of this algorithm. Make sure to update that code if the following function is
// changed. The implementation is extremely sensitive to race condition. Be careful.

void ObjectSynchronizer::enter(Handle obj, BasicLock* lock, JavaThread* current) {
  if (obj->klass()->is_value_based()) {
    handle_sync_on_value_based_class(obj, current);
  }

  current->inc_held_monitor_count();

  if (!useHeavyMonitors()) {
    if (LockingMode == LM_LIGHTWEIGHT) {
      // Fast-locking does not use the 'lock' argument.
      LockStack& lock_stack = current->lock_stack();
      if (lock_stack.can_push()) {
        markWord mark = obj()->mark_acquire();
        if (mark.is_neutral()) {
          assert(!lock_stack.contains(obj()), "thread must not already hold the lock");
          // Try to swing into 'fast-locked' state.
          markWord locked_mark = mark.set_fast_locked();
          markWord old_mark = obj()->cas_set_mark(locked_mark, mark);
          if (old_mark == mark) {
            // Successfully fast-locked, push object to lock-stack and return.
            lock_stack.push(obj());
            return;
          }
        }
      }
      // All other paths fall-through to inflate-enter.
    } else if (LockingMode == LM_LEGACY) {
      markWord mark = obj->mark();
      if (mark.is_neutral()) {
        // Anticipate successful CAS -- the ST of the displaced mark must
        // be visible <= the ST performed by the CAS.
        lock->set_displaced_header(mark);
        if (mark == obj()->cas_set_mark(markWord::from_pointer(lock), mark)) {
          return;
        }
        // Fall through to inflate() ...
      } else if (mark.has_locker() &&
                 current->is_lock_owned((address) mark.locker())) {
        assert(lock != mark.locker(), "must not re-lock the same lock");
        assert(lock != (BasicLock*) obj->mark().value(), "don't relock with same BasicLock");
        lock->set_displaced_header(markWord::from_pointer(nullptr));
        return;
      }

      // The object header will never be displaced to this lock,
      // so it does not matter what the value is, except that it
      // must be non-zero to avoid looking like a re-entrant lock,
      // and must not look locked either.
      lock->set_displaced_header(markWord::unused_mark());
    }
  } else if (VerifyHeavyMonitors) {
    guarantee((obj->mark().value() & markWord::lock_mask_in_place) != markWord::locked_value, "must not be lightweight/stack-locked");
  }

  // An async deflation can race after the inflate() call and before
  // enter() can make the ObjectMonitor busy. enter() returns false if
  // we have lost the race to async deflation and we simply try again.
  while (true) {
    ObjectMonitor* monitor = inflate(current, obj(), inflate_cause_monitor_enter);
    if (monitor->enter(current)) {
      return;
    }
  }
}

void ObjectSynchronizer::exit(oop object, BasicLock* lock, JavaThread* current) {
  current->dec_held_monitor_count();

  if (!useHeavyMonitors()) {
    markWord mark = object->mark();
    if (LockingMode == LM_LIGHTWEIGHT) {
      // Fast-locking does not use the 'lock' argument.
      if (mark.is_fast_locked()) {
        markWord unlocked_mark = mark.set_unlocked();
        markWord old_mark = object->cas_set_mark(unlocked_mark, mark);
        if (old_mark != mark) {
          // Another thread won the CAS, it must have inflated the monitor.
          // It can only have installed an anonymously locked monitor at this point.
          // Fetch that monitor, set owner correctly to this thread, and
          // exit it (allowing waiting threads to enter).
          assert(old_mark.has_monitor(), "must have monitor");
          ObjectMonitor* monitor = old_mark.monitor();
          assert(monitor->is_owner_anonymous(), "must be anonymous owner");
          monitor->set_owner_from_anonymous(current);
          monitor->exit(current);
        }
        LockStack& lock_stack = current->lock_stack();
        lock_stack.remove(object);
        return;
      }
    } else if (LockingMode == LM_LEGACY) {
      markWord dhw = lock->displaced_header();
      if (dhw.value() == 0) {
        // If the displaced header is null, then this exit matches up with
        // a recursive enter. No real work to do here except for diagnostics.
#ifndef PRODUCT
        if (mark != markWord::INFLATING()) {
          // Only do diagnostics if we are not racing an inflation. Simply
          // exiting a recursive enter of a Java Monitor that is being
          // inflated is safe; see the has_monitor() comment below.
          assert(!mark.is_neutral(), "invariant");
          assert(!mark.has_locker() ||
                 current->is_lock_owned((address)mark.locker()), "invariant");
          if (mark.has_monitor()) {
            // The BasicLock's displaced_header is marked as a recursive
            // enter and we have an inflated Java Monitor (ObjectMonitor).
            // This is a special case where the Java Monitor was inflated
            // after this thread entered the stack-lock recursively. When a
            // Java Monitor is inflated, we cannot safely walk the Java
            // Monitor owner's stack and update the BasicLocks because a
            // Java Monitor can be asynchronously inflated by a thread that
            // does not own the Java Monitor.
            ObjectMonitor* m = mark.monitor();
            assert(m->object()->mark() == mark, "invariant");
            assert(m->is_entered(current), "invariant");
          }
        }
#endif
        return;
      }

      if (mark == markWord::from_pointer(lock)) {
        // If the object is stack-locked by the current thread, try to
        // swing the displaced header from the BasicLock back to the mark.
        assert(dhw.is_neutral(), "invariant");
        if (object->cas_set_mark(dhw, mark) == mark) {
          return;
        }
      }
    }
  } else if (VerifyHeavyMonitors) {
    guarantee((object->mark().value() & markWord::lock_mask_in_place) != markWord::locked_value, "must not be lightweight/stack-locked");
  }

  // We have to take the slow-path of possible inflation and then exit.
  // The ObjectMonitor* can't be async deflated until ownership is
  // dropped inside exit() and the ObjectMonitor* must be !is_busy().
  ObjectMonitor* monitor = inflate(current, object, inflate_cause_vm_internal);
  if (LockingMode == LM_LIGHTWEIGHT && monitor->is_owner_anonymous()) {
    // It must be owned by us. Pop lock object from lock stack.
    LockStack& lock_stack = current->lock_stack();
    oop popped = lock_stack.pop();
    assert(popped == object, "must be owned by this thread");
    monitor->set_owner_from_anonymous(current);
  }
  monitor->exit(current);
}

// -----------------------------------------------------------------------------
// JNI locks on java objects
// NOTE: must use heavy weight monitor to handle jni monitor enter
void ObjectSynchronizer::jni_enter(Handle obj, JavaThread* current) {
  if (obj->klass()->is_value_based()) {
    handle_sync_on_value_based_class(obj, current);
  }

  // the current locking is from JNI instead of Java code
  current->set_current_pending_monitor_is_from_java(false);
  // An async deflation can race after the inflate() call and before
  // enter() can make the ObjectMonitor busy. enter() returns false if
  // we have lost the race to async deflation and we simply try again.
  while (true) {
    ObjectMonitor* monitor = inflate(current, obj(), inflate_cause_jni_enter);
    if (monitor->enter(current)) {
      current->inc_held_monitor_count(1, true);
      break;
    }
  }
  current->set_current_pending_monitor_is_from_java(true);
}

// NOTE: must use heavy weight monitor to handle jni monitor exit
void ObjectSynchronizer::jni_exit(oop obj, TRAPS) {
  JavaThread* current = THREAD;

  // The ObjectMonitor* can't be async deflated until ownership is
  // dropped inside exit() and the ObjectMonitor* must be !is_busy().
  ObjectMonitor* monitor = inflate(current, obj, inflate_cause_jni_exit);
  // If this thread has locked the object, exit the monitor. We
  // intentionally do not use CHECK on check_owner because we must exit the
  // monitor even if an exception was already pending.
  if (monitor->check_owner(THREAD)) {
    monitor->exit(current);
    current->dec_held_monitor_count(1, true);
  }
}

// -----------------------------------------------------------------------------
// Internal VM locks on java objects
// standard constructor, allows locking failures
ObjectLocker::ObjectLocker(Handle obj, JavaThread* thread) {
  _thread = thread;
  _thread->check_for_valid_safepoint_state();
  _obj = obj;

  if (_obj() != nullptr) {
    ObjectSynchronizer::enter(_obj, &_lock, _thread);
  }
}

ObjectLocker::~ObjectLocker() {
  if (_obj() != nullptr) {
    ObjectSynchronizer::exit(_obj(), &_lock, _thread);
  }
}


// -----------------------------------------------------------------------------
//  Wait/Notify/NotifyAll
// NOTE: must use heavy weight monitor to handle wait()
int ObjectSynchronizer::wait(Handle obj, jlong millis, TRAPS) {
  JavaThread* current = THREAD;
  if (millis < 0) {
    THROW_MSG_0(vmSymbols::java_lang_IllegalArgumentException(), "timeout value is negative");
  }
  // The ObjectMonitor* can't be async deflated because the _waiters
  // field is incremented before ownership is dropped and decremented
  // after ownership is regained.
  ObjectMonitor* monitor = inflate(current, obj(), inflate_cause_wait);

  DTRACE_MONITOR_WAIT_PROBE(monitor, obj(), current, millis);
  monitor->wait(millis, true, THREAD); // Not CHECK as we need following code

  // This dummy call is in place to get around dtrace bug 6254741.  Once
  // that's fixed we can uncomment the following line, remove the call
  // and change this function back into a "void" func.
  // DTRACE_MONITOR_PROBE(waited, monitor, obj(), THREAD);
  int ret_code = dtrace_waited_probe(monitor, obj, THREAD);
  return ret_code;
}

void ObjectSynchronizer::notify(Handle obj, TRAPS) {
  JavaThread* current = THREAD;

  markWord mark = obj->mark();
  if (LockingMode == LM_LIGHTWEIGHT) {
    if ((mark.is_fast_locked() && current->lock_stack().contains(obj()))) {
      // Not inflated so there can't be any waiters to notify.
      return;
    }
  } else if (LockingMode == LM_LEGACY) {
    if (mark.has_locker() && current->is_lock_owned((address)mark.locker())) {
      // Not inflated so there can't be any waiters to notify.
      return;
    }
  }
  // The ObjectMonitor* can't be async deflated until ownership is
  // dropped by the calling thread.
  ObjectMonitor* monitor = inflate(current, obj(), inflate_cause_notify);
  monitor->notify(CHECK);
}

// NOTE: see comment of notify()
void ObjectSynchronizer::notifyall(Handle obj, TRAPS) {
  JavaThread* current = THREAD;

  markWord mark = obj->mark();
  if (LockingMode == LM_LIGHTWEIGHT) {
    if ((mark.is_fast_locked() && current->lock_stack().contains(obj()))) {
      // Not inflated so there can't be any waiters to notify.
      return;
    }
  } else if (LockingMode == LM_LEGACY) {
    if (mark.has_locker() && current->is_lock_owned((address)mark.locker())) {
      // Not inflated so there can't be any waiters to notify.
      return;
    }
  }
  // The ObjectMonitor* can't be async deflated until ownership is
  // dropped by the calling thread.
  ObjectMonitor* monitor = inflate(current, obj(), inflate_cause_notify);
  monitor->notifyAll(CHECK);
}

// -----------------------------------------------------------------------------
// Hash Code handling

struct SharedGlobals {
  char         _pad_prefix[OM_CACHE_LINE_SIZE];
  // This is a highly shared mostly-read variable.
  // To avoid false-sharing it needs to be the sole occupant of a cache line.
  volatile int stw_random;
  DEFINE_PAD_MINUS_SIZE(1, OM_CACHE_LINE_SIZE, sizeof(volatile int));
  // Hot RW variable -- Sequester to avoid false-sharing
  volatile int hc_sequence;
  DEFINE_PAD_MINUS_SIZE(2, OM_CACHE_LINE_SIZE, sizeof(volatile int));
};

static SharedGlobals GVars;

static markWord read_stable_mark(oop obj) {
  markWord mark = obj->mark_acquire();
  if (!mark.is_being_inflated() || LockingMode == LM_LIGHTWEIGHT) {
    // New lightweight locking does not use the markWord::INFLATING() protocol.
    return mark;       // normal fast-path return
  }

  int its = 0;
  for (;;) {
    markWord mark = obj->mark_acquire();
    if (!mark.is_being_inflated()) {
      return mark;    // normal fast-path return
    }

    // The object is being inflated by some other thread.
    // The caller of read_stable_mark() must wait for inflation to complete.
    // Avoid live-lock.

    ++its;
    if (its > 10000 || !os::is_MP()) {
      if (its & 1) {
        os::naked_yield();
      } else {
        // Note that the following code attenuates the livelock problem but is not
        // a complete remedy.  A more complete solution would require that the inflating
        // thread hold the associated inflation lock.  The following code simply restricts
        // the number of spinners to at most one.  We'll have N-2 threads blocked
        // on the inflationlock, 1 thread holding the inflation lock and using
        // a yield/park strategy, and 1 thread in the midst of inflation.
        // A more refined approach would be to change the encoding of INFLATING
        // to allow encapsulation of a native thread pointer.  Threads waiting for
        // inflation to complete would use CAS to push themselves onto a singly linked
        // list rooted at the markword.  Once enqueued, they'd loop, checking a per-thread flag
        // and calling park().  When inflation was complete the thread that accomplished inflation
        // would detach the list and set the markword to inflated with a single CAS and
        // then for each thread on the list, set the flag and unpark() the thread.

        // Index into the lock array based on the current object address.
        static_assert(is_power_of_2(inflation_lock_count()), "must be");
        size_t ix = (cast_from_oop<intptr_t>(obj) >> 5) & (inflation_lock_count() - 1);
        int YieldThenBlock = 0;
        assert(ix < inflation_lock_count(), "invariant");
        inflation_lock(ix)->lock();
        while (obj->mark_acquire() == markWord::INFLATING()) {
          // Beware: naked_yield() is advisory and has almost no effect on some platforms
          // so we periodically call current->_ParkEvent->park(1).
          // We use a mixed spin/yield/block mechanism.
          if ((YieldThenBlock++) >= 16) {
            Thread::current()->_ParkEvent->park(1);
          } else {
            os::naked_yield();
          }
        }
        inflation_lock(ix)->unlock();
      }
    } else {
      SpinPause();       // SMP-polite spinning
    }
  }
}

// hashCode() generation :
//
// Possibilities:
// * MD5Digest of {obj,stw_random}
// * CRC32 of {obj,stw_random} or any linear-feedback shift register function.
// * A DES- or AES-style SBox[] mechanism
// * One of the Phi-based schemes, such as:
//   2654435761 = 2^32 * Phi (golden ratio)
//   HashCodeValue = ((uintptr_t(obj) >> 3) * 2654435761) ^ GVars.stw_random ;
// * A variation of Marsaglia's shift-xor RNG scheme.
// * (obj ^ stw_random) is appealing, but can result
//   in undesirable regularity in the hashCode values of adjacent objects
//   (objects allocated back-to-back, in particular).  This could potentially
//   result in hashtable collisions and reduced hashtable efficiency.
//   There are simple ways to "diffuse" the middle address bits over the
//   generated hashCode values:

static inline intptr_t get_next_hash(Thread* current, oop obj) {
  intptr_t value = 0;
  if (hashCode == 0) {
    // This form uses global Park-Miller RNG.
    // On MP system we'll have lots of RW access to a global, so the
    // mechanism induces lots of coherency traffic.
    value = os::random();
  } else if (hashCode == 1) {
    // This variation has the property of being stable (idempotent)
    // between STW operations.  This can be useful in some of the 1-0
    // synchronization schemes.
    intptr_t addr_bits = cast_from_oop<intptr_t>(obj) >> 3;
    value = addr_bits ^ (addr_bits >> 5) ^ GVars.stw_random;
  } else if (hashCode == 2) {
    value = 1;            // for sensitivity testing
  } else if (hashCode == 3) {
    value = ++GVars.hc_sequence;
  } else if (hashCode == 4) {
    value = cast_from_oop<intptr_t>(obj);
  } else {
    // Marsaglia's xor-shift scheme with thread-specific state
    // This is probably the best overall implementation -- we'll
    // likely make this the default in future releases.
    unsigned t = current->_hashStateX;
    t ^= (t << 11);
    current->_hashStateX = current->_hashStateY;
    current->_hashStateY = current->_hashStateZ;
    current->_hashStateZ = current->_hashStateW;
    unsigned v = current->_hashStateW;
    v = (v ^ (v >> 19)) ^ (t ^ (t >> 8));
    current->_hashStateW = v;
    value = v;
  }

  value &= markWord::hash_mask;
  if (value == 0) value = 0xBAD;
  assert(value != markWord::no_hash, "invariant");
  return value;
}

// Can be called from non JavaThreads (e.g., VMThread) for FastHashCode
// calculations as part of JVM/TI tagging.
static bool is_lock_owned(Thread* thread, oop obj) {
  assert(LockingMode == LM_LIGHTWEIGHT, "only call this with new lightweight locking enabled");
  return thread->is_Java_thread() ? JavaThread::cast(thread)->lock_stack().contains(obj) : false;
}

intptr_t ObjectSynchronizer::FastHashCode(Thread* current, oop obj) {

  while (true) {
    ObjectMonitor* monitor = nullptr;
    markWord temp, test;
    intptr_t hash;
    markWord mark = read_stable_mark(obj);
    if (VerifyHeavyMonitors) {
      assert(LockingMode == LM_MONITOR, "+VerifyHeavyMonitors requires LockingMode == 0 (LM_MONITOR)");
      guarantee((obj->mark().value() & markWord::lock_mask_in_place) != markWord::locked_value, "must not be lightweight/stack-locked");
    }
    if (mark.is_neutral()) {               // if this is a normal header
      hash = mark.hash();
      if (hash != 0) {                     // if it has a hash, just return it
        return hash;
      }
      hash = get_next_hash(current, obj);  // get a new hash
      temp = mark.copy_set_hash(hash);     // merge the hash into header
                                           // try to install the hash
      test = obj->cas_set_mark(temp, mark);
      if (test == mark) {                  // if the hash was installed, return it
        return hash;
      }
      // Failed to install the hash. It could be that another thread
      // installed the hash just before our attempt or inflation has
      // occurred or... so we fall thru to inflate the monitor for
      // stability and then install the hash.
    } else if (mark.has_monitor()) {
      monitor = mark.monitor();
      temp = monitor->header();
      assert(temp.is_neutral(), "invariant: header=" INTPTR_FORMAT, temp.value());
      hash = temp.hash();
      if (hash != 0) {
        // It has a hash.

        // Separate load of dmw/header above from the loads in
        // is_being_async_deflated().

        // dmw/header and _contentions may get written by different threads.
        // Make sure to observe them in the same order when having several observers.
        OrderAccess::loadload_for_IRIW();

        if (monitor->is_being_async_deflated()) {
          // But we can't safely use the hash if we detect that async
          // deflation has occurred. So we attempt to restore the
          // header/dmw to the object's header so that we only retry
          // once if the deflater thread happens to be slow.
          monitor->install_displaced_markword_in_object(obj);
          continue;
        }
        return hash;
      }
      // Fall thru so we only have one place that installs the hash in
      // the ObjectMonitor.
    } else if (LockingMode == LM_LIGHTWEIGHT && mark.is_fast_locked() && is_lock_owned(current, obj)) {
      // This is a fast-lock owned by the calling thread so use the
      // markWord from the object.
      hash = mark.hash();
      if (hash != 0) {                  // if it has a hash, just return it
        return hash;
      }
    } else if (LockingMode == LM_LEGACY && mark.has_locker() && current->is_lock_owned((address)mark.locker())) {
      // This is a stack-lock owned by the calling thread so fetch the
      // displaced markWord from the BasicLock on the stack.
      temp = mark.displaced_mark_helper();
      assert(temp.is_neutral(), "invariant: header=" INTPTR_FORMAT, temp.value());
      hash = temp.hash();
      if (hash != 0) {                  // if it has a hash, just return it
        return hash;
      }
      // WARNING:
      // The displaced header in the BasicLock on a thread's stack
      // is strictly immutable. It CANNOT be changed in ANY cases.
      // So we have to inflate the stack-lock into an ObjectMonitor
      // even if the current thread owns the lock. The BasicLock on
      // a thread's stack can be asynchronously read by other threads
      // during an inflate() call so any change to that stack memory
      // may not propagate to other threads correctly.
    }

    // Inflate the monitor to set the hash.

    // An async deflation can race after the inflate() call and before we
    // can update the ObjectMonitor's header with the hash value below.
    monitor = inflate(current, obj, inflate_cause_hash_code);
    // Load ObjectMonitor's header/dmw field and see if it has a hash.
    mark = monitor->header();
    assert(mark.is_neutral(), "invariant: header=" INTPTR_FORMAT, mark.value());
    hash = mark.hash();
    if (hash == 0) {                       // if it does not have a hash
      hash = get_next_hash(current, obj);  // get a new hash
      temp = mark.copy_set_hash(hash)   ;  // merge the hash into header
      assert(temp.is_neutral(), "invariant: header=" INTPTR_FORMAT, temp.value());
      uintptr_t v = Atomic::cmpxchg((volatile uintptr_t*)monitor->header_addr(), mark.value(), temp.value());
      test = markWord(v);
      if (test != mark) {
        // The attempt to update the ObjectMonitor's header/dmw field
        // did not work. This can happen if another thread managed to
        // merge in the hash just before our cmpxchg().
        // If we add any new usages of the header/dmw field, this code
        // will need to be updated.
        hash = test.hash();
        assert(test.is_neutral(), "invariant: header=" INTPTR_FORMAT, test.value());
        assert(hash != 0, "should only have lost the race to a thread that set a non-zero hash");
      }
      if (monitor->is_being_async_deflated()) {
        // If we detect that async deflation has occurred, then we
        // attempt to restore the header/dmw to the object's header
        // so that we only retry once if the deflater thread happens
        // to be slow.
        monitor->install_displaced_markword_in_object(obj);
        continue;
      }
    }
    // We finally get the hash.
    return hash;
  }
}

bool ObjectSynchronizer::current_thread_holds_lock(JavaThread* current,
                                                   Handle h_obj) {
  assert(current == JavaThread::current(), "Can only be called on current thread");
  oop obj = h_obj();

  markWord mark = read_stable_mark(obj);

  if (LockingMode == LM_LEGACY && mark.has_locker()) {
    // stack-locked case, header points into owner's stack
    return current->is_lock_owned((address)mark.locker());
  }

  if (LockingMode == LM_LIGHTWEIGHT && mark.is_fast_locked()) {
    // fast-locking case, see if lock is in current's lock stack
    return current->lock_stack().contains(h_obj());
  }

  if (mark.has_monitor()) {
    // Inflated monitor so header points to ObjectMonitor (tagged pointer).
    // The first stage of async deflation does not affect any field
    // used by this comparison so the ObjectMonitor* is usable here.
    ObjectMonitor* monitor = mark.monitor();
    return monitor->is_entered(current) != 0;
  }
  // Unlocked case, header in place
  assert(mark.is_neutral(), "sanity check");
  return false;
}

JavaThread* ObjectSynchronizer::get_lock_owner(ThreadsList * t_list, Handle h_obj) {
  oop obj = h_obj();
  markWord mark = read_stable_mark(obj);

  if (LockingMode == LM_LEGACY && mark.has_locker()) {
    // stack-locked so header points into owner's stack.
    // owning_thread_from_monitor_owner() may also return null here:
    return Threads::owning_thread_from_monitor_owner(t_list, (address) mark.locker());
  }

  if (LockingMode == LM_LIGHTWEIGHT && mark.is_fast_locked()) {
    // fast-locked so get owner from the object.
    // owning_thread_from_object() may also return null here:
    return Threads::owning_thread_from_object(t_list, h_obj());
  }

  if (mark.has_monitor()) {
    // Inflated monitor so header points to ObjectMonitor (tagged pointer).
    // The first stage of async deflation does not affect any field
    // used by this comparison so the ObjectMonitor* is usable here.
    ObjectMonitor* monitor = mark.monitor();
    assert(monitor != nullptr, "monitor should be non-null");
    // owning_thread_from_monitor() may also return null here:
    return Threads::owning_thread_from_monitor(t_list, monitor);
  }

  // Unlocked case, header in place
  // Cannot have assertion since this object may have been
  // locked by another thread when reaching here.
  // assert(mark.is_neutral(), "sanity check");

  return nullptr;
}

// Visitors ...

// Iterate over all ObjectMonitors.
template <typename Function>
void ObjectSynchronizer::monitors_iterate(Function function) {
  MonitorList::Iterator iter = _in_use_list.iterator();
  while (iter.has_next()) {
    ObjectMonitor* monitor = iter.next();
    function(monitor);
  }
}

// Iterate ObjectMonitors owned by any thread and where the owner `filter`
// returns true.
template <typename OwnerFilter>
void ObjectSynchronizer::owned_monitors_iterate_filtered(MonitorClosure* closure, OwnerFilter filter) {
  monitors_iterate([&](ObjectMonitor* monitor) {
    // This function is only called at a safepoint or when the
    // target thread is suspended or when the target thread is
    // operating on itself. The current closures in use today are
    // only interested in an owned ObjectMonitor and ownership
    // cannot be dropped under the calling contexts so the
    // ObjectMonitor cannot be async deflated.
    if (monitor->has_owner() && filter(monitor->owner_raw())) {
      assert(!monitor->is_being_async_deflated(), "Owned monitors should not be deflating");
      assert(monitor->object_peek() != nullptr, "Owned monitors should not have a dead object");

      closure->do_monitor(monitor);
    }
  });
}

// Iterate ObjectMonitors where the owner == thread; this does NOT include
// ObjectMonitors where owner is set to a stack-lock address in thread.
void ObjectSynchronizer::owned_monitors_iterate(MonitorClosure* closure, JavaThread* thread) {
  auto thread_filter = [&](void* owner) { return owner == thread; };
  return owned_monitors_iterate_filtered(closure, thread_filter);
}

// Iterate ObjectMonitors owned by any thread.
void ObjectSynchronizer::owned_monitors_iterate(MonitorClosure* closure) {
  auto all_filter = [&](void* owner) { return true; };
  return owned_monitors_iterate_filtered(closure, all_filter);
}

static bool monitors_used_above_threshold(MonitorList* list) {
  if (MonitorUsedDeflationThreshold == 0) {  // disabled case is easy
    return false;
  }
  // Start with ceiling based on a per-thread estimate:
  size_t ceiling = ObjectSynchronizer::in_use_list_ceiling();
  size_t old_ceiling = ceiling;
  if (ceiling < list->max()) {
    // The max used by the system has exceeded the ceiling so use that:
    ceiling = list->max();
  }
  size_t monitors_used = list->count();
  if (monitors_used == 0) {  // empty list is easy
    return false;
  }
  if (NoAsyncDeflationProgressMax != 0 &&
      _no_progress_cnt >= NoAsyncDeflationProgressMax) {
    double remainder = (100.0 - MonitorUsedDeflationThreshold) / 100.0;
    size_t new_ceiling = ceiling + (size_t)((double)ceiling * remainder) + 1;
    ObjectSynchronizer::set_in_use_list_ceiling(new_ceiling);
    log_info(monitorinflation)("Too many deflations without progress; "
                               "bumping in_use_list_ceiling from " SIZE_FORMAT
                               " to " SIZE_FORMAT, old_ceiling, new_ceiling);
    _no_progress_cnt = 0;
    ceiling = new_ceiling;
  }

  // Check if our monitor usage is above the threshold:
  size_t monitor_usage = (monitors_used * 100LL) / ceiling;
  if (int(monitor_usage) > MonitorUsedDeflationThreshold) {
    log_info(monitorinflation)("monitors_used=" SIZE_FORMAT ", ceiling=" SIZE_FORMAT
                               ", monitor_usage=" SIZE_FORMAT ", threshold=%d",
                               monitors_used, ceiling, monitor_usage, MonitorUsedDeflationThreshold);
    return true;
  }

  return false;
}

size_t ObjectSynchronizer::in_use_list_ceiling() {
  return _in_use_list_ceiling;
}

void ObjectSynchronizer::dec_in_use_list_ceiling() {
  Atomic::sub(&_in_use_list_ceiling, AvgMonitorsPerThreadEstimate);
}

void ObjectSynchronizer::inc_in_use_list_ceiling() {
  Atomic::add(&_in_use_list_ceiling, AvgMonitorsPerThreadEstimate);
}

void ObjectSynchronizer::set_in_use_list_ceiling(size_t new_value) {
  _in_use_list_ceiling = new_value;
}

bool ObjectSynchronizer::is_async_deflation_needed() {
  if (is_async_deflation_requested()) {
    // Async deflation request.
    log_info(monitorinflation)("Async deflation needed: explicit request");
    return true;
  }

  jlong time_since_last = time_since_last_async_deflation_ms();

  if (AsyncDeflationInterval > 0 &&
      time_since_last > AsyncDeflationInterval &&
      monitors_used_above_threshold(&_in_use_list)) {
    // It's been longer than our specified deflate interval and there
    // are too many monitors in use. We don't deflate more frequently
    // than AsyncDeflationInterval (unless is_async_deflation_requested)
    // in order to not swamp the MonitorDeflationThread.
    log_info(monitorinflation)("Async deflation needed: monitors used are above the threshold");
    return true;
  }

  if (GuaranteedAsyncDeflationInterval > 0 &&
      time_since_last > GuaranteedAsyncDeflationInterval) {
    // It's been longer than our specified guaranteed deflate interval.
    // We need to clean up the used monitors even if the threshold is
    // not reached, to keep the memory utilization at bay when many threads
    // touched many monitors.
    log_info(monitorinflation)("Async deflation needed: guaranteed interval (" INTX_FORMAT " ms) "
                               "is greater than time since last deflation (" JLONG_FORMAT " ms)",
                               GuaranteedAsyncDeflationInterval, time_since_last);

    // If this deflation has no progress, then it should not affect the no-progress
    // tracking, otherwise threshold heuristics would think it was triggered, experienced
    // no progress, and needs to backoff more aggressively. In this "no progress" case,
    // the generic code would bump the no-progress counter, and we compensate for that
    // by telling it to skip the update.
    //
    // If this deflation has progress, then it should let non-progress tracking
    // know about this, otherwise the threshold heuristics would kick in, potentially
    // experience no-progress due to aggressive cleanup by this deflation, and think
    // it is still in no-progress stride. In this "progress" case, the generic code would
    // zero the counter, and we allow it to happen.
    _no_progress_skip_increment = true;

    return true;
  }

  return false;
}

void ObjectSynchronizer::request_deflate_idle_monitors() {
  MonitorLocker ml(MonitorDeflation_lock, Mutex::_no_safepoint_check_flag);
  set_is_async_deflation_requested(true);
  ml.notify_all();
}

bool ObjectSynchronizer::request_deflate_idle_monitors_from_wb() {
  JavaThread* current = JavaThread::current();
  bool ret_code = false;

  jlong last_time = last_async_deflation_time_ns();

  request_deflate_idle_monitors();

  const int N_CHECKS = 5;
  for (int i = 0; i < N_CHECKS; i++) {  // sleep for at most 5 seconds
    if (last_async_deflation_time_ns() > last_time) {
      log_info(monitorinflation)("Async Deflation happened after %d check(s).", i);
      ret_code = true;
      break;
    }
    {
      // JavaThread has to honor the blocking protocol.
      ThreadBlockInVM tbivm(current);
      os::naked_short_sleep(999);  // sleep for almost 1 second
    }
  }
  if (!ret_code) {
    log_info(monitorinflation)("Async Deflation DID NOT happen after %d checks.", N_CHECKS);
  }

  return ret_code;
}

jlong ObjectSynchronizer::time_since_last_async_deflation_ms() {
  return (os::javaTimeNanos() - last_async_deflation_time_ns()) / (NANOUNITS / MILLIUNITS);
}

static void post_monitor_inflate_event(EventJavaMonitorInflate* event,
                                       const oop obj,
                                       ObjectSynchronizer::InflateCause cause) {
  assert(event != nullptr, "invariant");
  event->set_monitorClass(obj->klass());
  event->set_address((uintptr_t)(void*)obj);
  event->set_cause((u1)cause);
  event->commit();
}

// Fast path code shared by multiple functions
void ObjectSynchronizer::inflate_helper(oop obj) {
  markWord mark = obj->mark_acquire();
  if (mark.has_monitor()) {
    ObjectMonitor* monitor = mark.monitor();
    markWord dmw = monitor->header();
    assert(dmw.is_neutral(), "sanity check: header=" INTPTR_FORMAT, dmw.value());
    return;
  }
  (void)inflate(Thread::current(), obj, inflate_cause_vm_internal);
}

ObjectMonitor* ObjectSynchronizer::inflate(Thread* current, oop object,
                                           const InflateCause cause) {
  EventJavaMonitorInflate event;

  for (;;) {
    const markWord mark = object->mark_acquire();

    // The mark can be in one of the following states:
    // *  inflated     - Just return if using stack-locking.
    //                   If using fast-locking and the ObjectMonitor owner
    //                   is anonymous and the current thread owns the
    //                   object lock, then we make the current thread the
    //                   ObjectMonitor owner and remove the lock from the
    //                   current thread's lock stack.
    // *  fast-locked  - Coerce it to inflated from fast-locked.
    // *  stack-locked - Coerce it to inflated from stack-locked.
    // *  INFLATING    - Busy wait for conversion from stack-locked to
    //                   inflated.
    // *  neutral      - Aggressively inflate the object.

    // CASE: inflated
    if (mark.has_monitor()) {
      ObjectMonitor* inf = mark.monitor();
      markWord dmw = inf->header();
      assert(dmw.is_neutral(), "invariant: header=" INTPTR_FORMAT, dmw.value());
      if (LockingMode == LM_LIGHTWEIGHT && inf->is_owner_anonymous() && is_lock_owned(current, object)) {
        inf->set_owner_from_anonymous(current);
        JavaThread::cast(current)->lock_stack().remove(object);
      }
      return inf;
    }

    if (LockingMode != LM_LIGHTWEIGHT) {
      // New lightweight locking does not use INFLATING.
      // CASE: inflation in progress - inflating over a stack-lock.
      // Some other thread is converting from stack-locked to inflated.
      // Only that thread can complete inflation -- other threads must wait.
      // The INFLATING value is transient.
      // Currently, we spin/yield/park and poll the markword, waiting for inflation to finish.
      // We could always eliminate polling by parking the thread on some auxiliary list.
      if (mark == markWord::INFLATING()) {
        read_stable_mark(object);
        continue;
      }
    }

    // CASE: fast-locked
    // Could be fast-locked either by current or by some other thread.
    //
    // Note that we allocate the ObjectMonitor speculatively, _before_
    // attempting to set the object's mark to the new ObjectMonitor. If
    // this thread owns the monitor, then we set the ObjectMonitor's
    // owner to this thread. Otherwise, we set the ObjectMonitor's owner
    // to anonymous. If we lose the race to set the object's mark to the
    // new ObjectMonitor, then we just delete it and loop around again.
    //
    LogStreamHandle(Trace, monitorinflation) lsh;
    if (LockingMode == LM_LIGHTWEIGHT && mark.is_fast_locked()) {
      ObjectMonitor* monitor = new ObjectMonitor(object);
      monitor->set_header(mark.set_unlocked());
      bool own = is_lock_owned(current, object);
      if (own) {
        // Owned by us.
        monitor->set_owner_from(nullptr, current);
      } else {
        // Owned by somebody else.
        monitor->set_owner_anonymous();
      }
      markWord monitor_mark = markWord::encode(monitor);
      markWord old_mark = object->cas_set_mark(monitor_mark, mark);
      if (old_mark == mark) {
        // Success! Return inflated monitor.
        if (own) {
          JavaThread::cast(current)->lock_stack().remove(object);
        }
        // Once the ObjectMonitor is configured and object is associated
        // with the ObjectMonitor, it is safe to allow async deflation:
        _in_use_list.add(monitor);

        // Hopefully the performance counters are allocated on distinct
        // cache lines to avoid false sharing on MP systems ...
        OM_PERFDATA_OP(Inflations, inc());
        if (log_is_enabled(Trace, monitorinflation)) {
          ResourceMark rm(current);
          lsh.print_cr("inflate(has_locker): object=" INTPTR_FORMAT ", mark="
                       INTPTR_FORMAT ", type='%s'", p2i(object),
                       object->mark().value(), object->klass()->external_name());
        }
        if (event.should_commit()) {
          post_monitor_inflate_event(&event, object, cause);
        }
        return monitor;
      } else {
        delete monitor;
        continue;  // Interference -- just retry
      }
    }

    // CASE: stack-locked
    // Could be stack-locked either by current or by some other thread.
    //
    // Note that we allocate the ObjectMonitor speculatively, _before_ attempting
    // to install INFLATING into the mark word.  We originally installed INFLATING,
    // allocated the ObjectMonitor, and then finally STed the address of the
    // ObjectMonitor into the mark.  This was correct, but artificially lengthened
    // the interval in which INFLATING appeared in the mark, thus increasing
    // the odds of inflation contention. If we lose the race to set INFLATING,
    // then we just delete the ObjectMonitor and loop around again.
    //
    if (LockingMode == LM_LEGACY && mark.has_locker()) {
      assert(LockingMode != LM_LIGHTWEIGHT, "cannot happen with new lightweight locking");
      ObjectMonitor* m = new ObjectMonitor(object);
      // Optimistically prepare the ObjectMonitor - anticipate successful CAS
      // We do this before the CAS in order to minimize the length of time
      // in which INFLATING appears in the mark.

      markWord cmp = object->cas_set_mark(markWord::INFLATING(), mark);
      if (cmp != mark) {
        delete m;
        continue;       // Interference -- just retry
      }

      // We've successfully installed INFLATING (0) into the mark-word.
      // This is the only case where 0 will appear in a mark-word.
      // Only the singular thread that successfully swings the mark-word
      // to 0 can perform (or more precisely, complete) inflation.
      //
      // Why do we CAS a 0 into the mark-word instead of just CASing the
      // mark-word from the stack-locked value directly to the new inflated state?
      // Consider what happens when a thread unlocks a stack-locked object.
      // It attempts to use CAS to swing the displaced header value from the
      // on-stack BasicLock back into the object header.  Recall also that the
      // header value (hash code, etc) can reside in (a) the object header, or
      // (b) a displaced header associated with the stack-lock, or (c) a displaced
      // header in an ObjectMonitor.  The inflate() routine must copy the header
      // value from the BasicLock on the owner's stack to the ObjectMonitor, all
      // the while preserving the hashCode stability invariants.  If the owner
      // decides to release the lock while the value is 0, the unlock will fail
      // and control will eventually pass from slow_exit() to inflate.  The owner
      // will then spin, waiting for the 0 value to disappear.   Put another way,
      // the 0 causes the owner to stall if the owner happens to try to
      // drop the lock (restoring the header from the BasicLock to the object)
      // while inflation is in-progress.  This protocol avoids races that might
      // would otherwise permit hashCode values to change or "flicker" for an object.
      // Critically, while object->mark is 0 mark.displaced_mark_helper() is stable.
      // 0 serves as a "BUSY" inflate-in-progress indicator.


      // fetch the displaced mark from the owner's stack.
      // The owner can't die or unwind past the lock while our INFLATING
      // object is in the mark.  Furthermore the owner can't complete
      // an unlock on the object, either.
      markWord dmw = mark.displaced_mark_helper();
      // Catch if the object's header is not neutral (not locked and
      // not marked is what we care about here).
      assert(dmw.is_neutral(), "invariant: header=" INTPTR_FORMAT, dmw.value());

      // Setup monitor fields to proper values -- prepare the monitor
      m->set_header(dmw);

      // Optimization: if the mark.locker stack address is associated
      // with this thread we could simply set m->_owner = current.
      // Note that a thread can inflate an object
      // that it has stack-locked -- as might happen in wait() -- directly
      // with CAS.  That is, we can avoid the xchg-nullptr .... ST idiom.
      m->set_owner_from(nullptr, mark.locker());
      // TODO-FIXME: assert BasicLock->dhw != 0.

      // Must preserve store ordering. The monitor state must
      // be stable at the time of publishing the monitor address.
      guarantee(object->mark() == markWord::INFLATING(), "invariant");
      // Release semantics so that above set_object() is seen first.
      object->release_set_mark(markWord::encode(m));

      // Once ObjectMonitor is configured and the object is associated
      // with the ObjectMonitor, it is safe to allow async deflation:
      _in_use_list.add(m);

      // Hopefully the performance counters are allocated on distinct cache lines
      // to avoid false sharing on MP systems ...
      OM_PERFDATA_OP(Inflations, inc());
      if (log_is_enabled(Trace, monitorinflation)) {
        ResourceMark rm(current);
        lsh.print_cr("inflate(has_locker): object=" INTPTR_FORMAT ", mark="
                     INTPTR_FORMAT ", type='%s'", p2i(object),
                     object->mark().value(), object->klass()->external_name());
      }
      if (event.should_commit()) {
        post_monitor_inflate_event(&event, object, cause);
      }
      return m;
    }

    // CASE: neutral
    // TODO-FIXME: for entry we currently inflate and then try to CAS _owner.
    // If we know we're inflating for entry it's better to inflate by swinging a
    // pre-locked ObjectMonitor pointer into the object header.   A successful
    // CAS inflates the object *and* confers ownership to the inflating thread.
    // In the current implementation we use a 2-step mechanism where we CAS()
    // to inflate and then CAS() again to try to swing _owner from null to current.
    // An inflateTry() method that we could call from enter() would be useful.

    // Catch if the object's header is not neutral (not locked and
    // not marked is what we care about here).
    assert(mark.is_neutral(), "invariant: header=" INTPTR_FORMAT, mark.value());
    ObjectMonitor* m = new ObjectMonitor(object);
    // prepare m for installation - set monitor to initial state
    m->set_header(mark);

    if (object->cas_set_mark(markWord::encode(m), mark) != mark) {
      delete m;
      m = nullptr;
      continue;
      // interference - the markword changed - just retry.
      // The state-transitions are one-way, so there's no chance of
      // live-lock -- "Inflated" is an absorbing state.
    }

    // Once the ObjectMonitor is configured and object is associated
    // with the ObjectMonitor, it is safe to allow async deflation:
    _in_use_list.add(m);

    // Hopefully the performance counters are allocated on distinct
    // cache lines to avoid false sharing on MP systems ...
    OM_PERFDATA_OP(Inflations, inc());
    if (log_is_enabled(Trace, monitorinflation)) {
      ResourceMark rm(current);
      lsh.print_cr("inflate(neutral): object=" INTPTR_FORMAT ", mark="
                   INTPTR_FORMAT ", type='%s'", p2i(object),
                   object->mark().value(), object->klass()->external_name());
    }
    if (event.should_commit()) {
      post_monitor_inflate_event(&event, object, cause);
    }
    return m;
  }
}

// Walk the in-use list and deflate (at most MonitorDeflationMax) idle
// ObjectMonitors. Returns the number of deflated ObjectMonitors.
//
size_t ObjectSynchronizer::deflate_monitor_list(ObjectMonitorDeflationSafepointer* safepointer) {
  MonitorList::Iterator iter = _in_use_list.iterator();
  size_t deflated_count = 0;

  while (iter.has_next()) {
    if (deflated_count >= (size_t)MonitorDeflationMax) {
      break;
    }
    ObjectMonitor* mid = iter.next();
    if (mid->deflate_monitor()) {
      deflated_count++;
    }

    // Must check for a safepoint/handshake and honor it.
    safepointer->block_for_safepoint("deflation", "deflated_count", deflated_count);
  }

  return deflated_count;
}

class HandshakeForDeflation : public HandshakeClosure {
 public:
  HandshakeForDeflation() : HandshakeClosure("HandshakeForDeflation") {}

  void do_thread(Thread* thread) {
    log_trace(monitorinflation)("HandshakeForDeflation::do_thread: thread="
                                INTPTR_FORMAT, p2i(thread));
  }
};

class VM_RendezvousGCThreads : public VM_Operation {
public:
  bool evaluate_at_safepoint() const override { return false; }
  VMOp_Type type() const override { return VMOp_RendezvousGCThreads; }
  void doit() override {
    Universe::heap()->safepoint_synchronize_begin();
    Universe::heap()->safepoint_synchronize_end();
  };
};

static size_t delete_monitors(JavaThread* current, GrowableArray<ObjectMonitor*>* delete_list,
                              LogStream* ls, elapsedTimer* timer_p) {
  NativeHeapTrimmer::SuspendMark sm("monitor deletion");
  size_t deleted_count = 0;
  for (ObjectMonitor* monitor: *delete_list) {
    delete monitor;
    deleted_count++;
    // A JavaThread must check for a safepoint/handshake and honor it.
    ObjectSynchronizer::chk_for_block_req(current, "deletion", "deleted_count",
                                          deleted_count, ls, timer_p);
  }
  return deleted_count;
}

class ObjectMonitorDeflationLogging: public StackObj {
  LogStreamHandle(Debug, monitorinflation) _debug;
  LogStreamHandle(Info, monitorinflation)  _info;
  LogStream*                               _stream;
  elapsedTimer                             _timer;

  size_t ceiling() const { return ObjectSynchronizer::in_use_list_ceiling(); }
  size_t count() const   { return ObjectSynchronizer::_in_use_list.count(); }
  size_t max() const     { return ObjectSynchronizer::_in_use_list.max(); }

public:
  ObjectMonitorDeflationLogging()
    : _debug(), _info(), _stream(nullptr) {
    if (_debug.is_enabled()) {
      _stream = &_debug;
    } else if (_info.is_enabled()) {
      _stream = &_info;
    }
  }

  void begin() {
    if (_stream != nullptr) {
      _stream->print_cr("begin deflating: in_use_list stats: ceiling=" SIZE_FORMAT ", count=" SIZE_FORMAT ", max=" SIZE_FORMAT,
                        ceiling(), count(), max());
      _timer.start();
    }
  }

  void before_handshake(size_t unlinked_count) {
    if (_stream != nullptr) {
      _timer.stop();
      _stream->print_cr("before handshaking: unlinked_count=" SIZE_FORMAT
                        ", in_use_list stats: ceiling=" SIZE_FORMAT ", count="
                        SIZE_FORMAT ", max=" SIZE_FORMAT,
                        unlinked_count, ceiling(), count(), max());
    }
  }

  void after_handshake() {
    if (_stream != nullptr) {
      _stream->print_cr("after handshaking: in_use_list stats: ceiling="
                        SIZE_FORMAT ", count=" SIZE_FORMAT ", max=" SIZE_FORMAT,
                        ceiling(), count(), max());
      _timer.start();
    }
  }

  void before_blocked(size_t unlinked_count) {
    if (_stream != NULL) {
      _timer.stop();
      _stream->print_cr("before setting blocked: unlinked_count=" SIZE_FORMAT
                        ", in_use_list stats: ceiling=" SIZE_FORMAT ", count="
                        SIZE_FORMAT ", max=" SIZE_FORMAT,
                        unlinked_count, ceiling(), count(), max());
    }
  }

  void after_blocked() {
    if (_stream != NULL) {
      _stream->print_cr("after setting blocked: in_use_list stats: ceiling="
                        SIZE_FORMAT ", count=" SIZE_FORMAT ", max=" SIZE_FORMAT,
                        ceiling(), count(), max());
      _timer.start();
    }
  }

  void end(size_t deflated_count, size_t unlinked_count) {
    if (_stream != nullptr) {
      _timer.stop();
      if (deflated_count != 0 || unlinked_count != 0 || _debug.is_enabled()) {
        _stream->print_cr("deflated_count=" SIZE_FORMAT ", {unlinked,deleted}_count=" SIZE_FORMAT " monitors in %3.7f secs",
                          deflated_count, unlinked_count, _timer.seconds());
      }
      _stream->print_cr("end deflating: in_use_list stats: ceiling=" SIZE_FORMAT ", count=" SIZE_FORMAT ", max=" SIZE_FORMAT,
                        ceiling(), count(), max());
    }
  }

  void before_block_for_safepoint(const char* op_name, const char* cnt_name, size_t cnt) {
    if (_stream != nullptr) {
      _timer.stop();
      _stream->print_cr("pausing %s: %s=" SIZE_FORMAT ", in_use_list stats: ceiling="
          SIZE_FORMAT ", count=" SIZE_FORMAT ", max=" SIZE_FORMAT,
          op_name, cnt_name, cnt, ceiling(), count(), max());
    }
  }

  void after_block_for_safepoint(const char* op_name) {
    if (_stream != nullptr) {
      _stream->print_cr("resuming %s: in_use_list stats: ceiling=" SIZE_FORMAT
          ", count=" SIZE_FORMAT ", max=" SIZE_FORMAT, op_name,
          ceiling(), count(), max());
      _timer.start();
    }
  }
};

void ObjectMonitorDeflationSafepointer::block_for_safepoint(const char* op_name, const char* count_name, size_t counter) {
  if (!SafepointMechanism::should_process(_current)) {
    return;
  }

  // A safepoint/handshake has started.
  _log->before_block_for_safepoint(op_name, count_name, counter);

  {
    // Honor block request.
    ThreadBlockInVM tbivm(_current);
  }

  _log->after_block_for_safepoint(op_name);
}

// This function is called by the MonitorDeflationThread to deflate
// ObjectMonitors.
size_t ObjectSynchronizer::deflate_idle_monitors() {
  JavaThread* current = JavaThread::current();
  assert(current->is_monitor_deflation_thread(), "The only monitor deflater");

  // The async deflation request has been processed.
  _last_async_deflation_time_ns = os::javaTimeNanos();
  set_is_async_deflation_requested(false);

  ObjectMonitorDeflationLogging log;
  ObjectMonitorDeflationSafepointer safepointer(current, &log);

  log.begin();

  // Deflate some idle ObjectMonitors.
  size_t deflated_count = deflate_monitor_list(&safepointer);

  // Unlink the deflated ObjectMonitors from the in-use list.
  size_t unlinked_count = 0;
  size_t deleted_count = 0;
  if (deflated_count > 0) {
    ResourceMark rm(current);
    GrowableArray<ObjectMonitor*> delete_list((int)deflated_count);
    unlinked_count = _in_use_list.unlink_deflated(&delete_list, &safepointer);

    log.before_handshake(unlinked_count);

    // A JavaThread needs to handshake in order to safely free the
    // ObjectMonitors that were deflated in this cycle.
    HandshakeForDeflation hfd_hc;
    Handshake::execute(&hfd_hc);
    // Also, we sync and desync GC threads around the handshake, so that they can
    // safely read the mark-word and look-through to the object-monitor, without
    // being afraid that the object-monitor is going away.
    VM_RendezvousGCThreads sync_gc;
    VMThread::execute(&sync_gc);

    log.after_handshake();

    // After the handshake, safely free the ObjectMonitors that were
    // deflated and unlinked in this cycle.
<<<<<<< HEAD

    log.before_blocked(unlinked_count);

    // Mark the calling JavaThread blocked (safepoint safe) while we free
    // the ObjectMonitors so we don't delay safepoints whilst doing that.
    ThreadBlockInVM tbivm(current);

    log.after_blocked();

    // Delete the unlinked ObjectMonitors.
    deleted_count = delete_monitors(&delete_list);
=======
    deleted_count = delete_monitors(JavaThread::cast(current), &delete_list, ls, &timer);
>>>>>>> c39d001c
    assert(unlinked_count == deleted_count, "must be");

    // ThreadBlockInVM is destroyed here
  }

  log.end(deflated_count, unlinked_count);

  OM_PERFDATA_OP(MonExtant, set_value(_in_use_list.count()));
  OM_PERFDATA_OP(Deflations, inc(deflated_count));

  GVars.stw_random = os::random();

  if (deflated_count != 0) {
    _no_progress_cnt = 0;
  } else if (_no_progress_skip_increment) {
    _no_progress_skip_increment = false;
  } else {
    _no_progress_cnt++;
  }

  return deflated_count;
}

// Monitor cleanup on JavaThread::exit

// Iterate through monitor cache and attempt to release thread's monitors
class ReleaseJavaMonitorsClosure: public MonitorClosure {
 private:
  JavaThread* _thread;

 public:
  ReleaseJavaMonitorsClosure(JavaThread* thread) : _thread(thread) {}
  void do_monitor(ObjectMonitor* mid) {
    intx rec = mid->complete_exit(_thread);
    _thread->dec_held_monitor_count(rec + 1);
  }
};

// Release all inflated monitors owned by current thread.  Lightweight monitors are
// ignored.  This is meant to be called during JNI thread detach which assumes
// all remaining monitors are heavyweight.  All exceptions are swallowed.
// Scanning the extant monitor list can be time consuming.
// A simple optimization is to add a per-thread flag that indicates a thread
// called jni_monitorenter() during its lifetime.
//
// Instead of NoSafepointVerifier it might be cheaper to
// use an idiom of the form:
//   auto int tmp = SafepointSynchronize::_safepoint_counter ;
//   <code that must not run at safepoint>
//   guarantee (((tmp ^ _safepoint_counter) | (tmp & 1)) == 0) ;
// Since the tests are extremely cheap we could leave them enabled
// for normal product builds.

void ObjectSynchronizer::release_monitors_owned_by_thread(JavaThread* current) {
  assert(current == JavaThread::current(), "must be current Java thread");
  NoSafepointVerifier nsv;
  ReleaseJavaMonitorsClosure rjmc(current);
  ObjectSynchronizer::owned_monitors_iterate(&rjmc, current);
  assert(!current->has_pending_exception(), "Should not be possible");
  current->clear_pending_exception();
  assert(current->held_monitor_count() == 0, "Should not be possible");
  // All monitors (including entered via JNI) have been unlocked above, so we need to clear jni count.
  current->clear_jni_monitor_count();
}

const char* ObjectSynchronizer::inflate_cause_name(const InflateCause cause) {
  switch (cause) {
    case inflate_cause_vm_internal:    return "VM Internal";
    case inflate_cause_monitor_enter:  return "Monitor Enter";
    case inflate_cause_wait:           return "Monitor Wait";
    case inflate_cause_notify:         return "Monitor Notify";
    case inflate_cause_hash_code:      return "Monitor Hash Code";
    case inflate_cause_jni_enter:      return "JNI Monitor Enter";
    case inflate_cause_jni_exit:       return "JNI Monitor Exit";
    default:
      ShouldNotReachHere();
  }
  return "Unknown";
}

//------------------------------------------------------------------------------
// Debugging code

u_char* ObjectSynchronizer::get_gvars_addr() {
  return (u_char*)&GVars;
}

u_char* ObjectSynchronizer::get_gvars_hc_sequence_addr() {
  return (u_char*)&GVars.hc_sequence;
}

size_t ObjectSynchronizer::get_gvars_size() {
  return sizeof(SharedGlobals);
}

u_char* ObjectSynchronizer::get_gvars_stw_random_addr() {
  return (u_char*)&GVars.stw_random;
}

// Do the final audit and print of ObjectMonitor stats; must be done
// by the VMThread at VM exit time.
void ObjectSynchronizer::do_final_audit_and_print_stats() {
  assert(Thread::current()->is_VM_thread(), "sanity check");

  if (is_final_audit()) {  // Only do the audit once.
    return;
  }
  set_is_final_audit();
  log_info(monitorinflation)("Starting the final audit.");

  if (log_is_enabled(Info, monitorinflation)) {
    // The other audit_and_print_stats() call is done at the Debug
    // level at a safepoint in SafepointSynchronize::do_cleanup_tasks.
    audit_and_print_stats(true /* on_exit */);
  }
}

// This function can be called at a safepoint or it can be called when
// we are trying to exit the VM. When we are trying to exit the VM, the
// list walker functions can run in parallel with the other list
// operations so spin-locking is used for safety.
//
// Calls to this function can be added in various places as a debugging
// aid; pass 'true' for the 'on_exit' parameter to have in-use monitor
// details logged at the Info level and 'false' for the 'on_exit'
// parameter to have in-use monitor details logged at the Trace level.
//
void ObjectSynchronizer::audit_and_print_stats(bool on_exit) {
  assert(on_exit || SafepointSynchronize::is_at_safepoint(), "invariant");

  LogStreamHandle(Debug, monitorinflation) lsh_debug;
  LogStreamHandle(Info, monitorinflation) lsh_info;
  LogStreamHandle(Trace, monitorinflation) lsh_trace;
  LogStream* ls = nullptr;
  if (log_is_enabled(Trace, monitorinflation)) {
    ls = &lsh_trace;
  } else if (log_is_enabled(Debug, monitorinflation)) {
    ls = &lsh_debug;
  } else if (log_is_enabled(Info, monitorinflation)) {
    ls = &lsh_info;
  }
  assert(ls != nullptr, "sanity check");

  int error_cnt = 0;

  ls->print_cr("Checking in_use_list:");
  chk_in_use_list(ls, &error_cnt);

  if (error_cnt == 0) {
    ls->print_cr("No errors found in in_use_list checks.");
  } else {
    log_error(monitorinflation)("found in_use_list errors: error_cnt=%d", error_cnt);
  }

  if ((on_exit && log_is_enabled(Info, monitorinflation)) ||
      (!on_exit && log_is_enabled(Trace, monitorinflation))) {
    // When exiting this log output is at the Info level. When called
    // at a safepoint, this log output is at the Trace level since
    // there can be a lot of it.
    log_in_use_monitor_details(ls, !on_exit /* log_all */);
  }

  ls->flush();

  guarantee(error_cnt == 0, "ERROR: found monitor list errors: error_cnt=%d", error_cnt);
}

// Check the in_use_list; log the results of the checks.
void ObjectSynchronizer::chk_in_use_list(outputStream* out, int *error_cnt_p) {
  size_t l_in_use_count = _in_use_list.count();
  size_t l_in_use_max = _in_use_list.max();
  out->print_cr("count=" SIZE_FORMAT ", max=" SIZE_FORMAT, l_in_use_count,
                l_in_use_max);

  size_t ck_in_use_count = 0;
  MonitorList::Iterator iter = _in_use_list.iterator();
  while (iter.has_next()) {
    ObjectMonitor* mid = iter.next();
    chk_in_use_entry(mid, out, error_cnt_p);
    ck_in_use_count++;
  }

  if (l_in_use_count == ck_in_use_count) {
    out->print_cr("in_use_count=" SIZE_FORMAT " equals ck_in_use_count="
                  SIZE_FORMAT, l_in_use_count, ck_in_use_count);
  } else {
    out->print_cr("WARNING: in_use_count=" SIZE_FORMAT " is not equal to "
                  "ck_in_use_count=" SIZE_FORMAT, l_in_use_count,
                  ck_in_use_count);
  }

  size_t ck_in_use_max = _in_use_list.max();
  if (l_in_use_max == ck_in_use_max) {
    out->print_cr("in_use_max=" SIZE_FORMAT " equals ck_in_use_max="
                  SIZE_FORMAT, l_in_use_max, ck_in_use_max);
  } else {
    out->print_cr("WARNING: in_use_max=" SIZE_FORMAT " is not equal to "
                  "ck_in_use_max=" SIZE_FORMAT, l_in_use_max, ck_in_use_max);
  }
}

// Check an in-use monitor entry; log any errors.
void ObjectSynchronizer::chk_in_use_entry(ObjectMonitor* n, outputStream* out,
                                          int* error_cnt_p) {
  if (n->owner_is_DEFLATER_MARKER()) {
    // This should not happen, but if it does, it is not fatal.
    out->print_cr("WARNING: monitor=" INTPTR_FORMAT ": in-use monitor is "
                  "deflated.", p2i(n));
    return;
  }
  if (n->header().value() == 0) {
    out->print_cr("ERROR: monitor=" INTPTR_FORMAT ": in-use monitor must "
                  "have non-null _header field.", p2i(n));
    *error_cnt_p = *error_cnt_p + 1;
  }
  const oop obj = n->object_peek();
  if (obj != nullptr) {
    const markWord mark = obj->mark();
    if (!mark.has_monitor()) {
      out->print_cr("ERROR: monitor=" INTPTR_FORMAT ": in-use monitor's "
                    "object does not think it has a monitor: obj="
                    INTPTR_FORMAT ", mark=" INTPTR_FORMAT, p2i(n),
                    p2i(obj), mark.value());
      *error_cnt_p = *error_cnt_p + 1;
    }
    ObjectMonitor* const obj_mon = mark.monitor();
    if (n != obj_mon) {
      out->print_cr("ERROR: monitor=" INTPTR_FORMAT ": in-use monitor's "
                    "object does not refer to the same monitor: obj="
                    INTPTR_FORMAT ", mark=" INTPTR_FORMAT ", obj_mon="
                    INTPTR_FORMAT, p2i(n), p2i(obj), mark.value(), p2i(obj_mon));
      *error_cnt_p = *error_cnt_p + 1;
    }
  }
}

// Log details about ObjectMonitors on the in_use_list. The 'BHL'
// flags indicate why the entry is in-use, 'object' and 'object type'
// indicate the associated object and its type.
void ObjectSynchronizer::log_in_use_monitor_details(outputStream* out, bool log_all) {
  if (_in_use_list.count() > 0) {
    stringStream ss;
    out->print_cr("In-use monitor info:");
    out->print_cr("(B -> is_busy, H -> has hash code, L -> lock status)");
    out->print_cr("%18s  %s  %18s  %18s",
                  "monitor", "BHL", "object", "object type");
    out->print_cr("==================  ===  ==================  ==================");

    auto is_interesting = [&](ObjectMonitor* monitor) {
      return log_all || monitor->has_owner() || monitor->is_busy();
    };

    monitors_iterate([&](ObjectMonitor* monitor) {
      if (is_interesting(monitor)) {
        const oop obj = monitor->object_peek();
        const markWord mark = monitor->header();
        ResourceMark rm;
        out->print(INTPTR_FORMAT "  %d%d%d  " INTPTR_FORMAT "  %s", p2i(monitor),
                   monitor->is_busy(), mark.hash() != 0, monitor->owner() != nullptr,
                   p2i(obj), obj == nullptr ? "" : obj->klass()->external_name());
        if (monitor->is_busy()) {
          out->print(" (%s)", monitor->is_busy_to_string(&ss));
          ss.reset();
        }
        out->cr();
      }
    });
  }

  out->flush();
}<|MERGE_RESOLUTION|>--- conflicted
+++ resolved
@@ -1556,16 +1556,15 @@
   };
 };
 
-static size_t delete_monitors(JavaThread* current, GrowableArray<ObjectMonitor*>* delete_list,
-                              LogStream* ls, elapsedTimer* timer_p) {
+static size_t delete_monitors(GrowableArray<ObjectMonitor*>* delete_list,
+                              ObjectMonitorDeflationSafepointer* safepointer) {
   NativeHeapTrimmer::SuspendMark sm("monitor deletion");
   size_t deleted_count = 0;
   for (ObjectMonitor* monitor: *delete_list) {
     delete monitor;
     deleted_count++;
     // A JavaThread must check for a safepoint/handshake and honor it.
-    ObjectSynchronizer::chk_for_block_req(current, "deletion", "deleted_count",
-                                          deleted_count, ls, timer_p);
+    safepointer->block_for_safepoint("deletion", "deleted_count", deleted_count);
   }
   return deleted_count;
 }
@@ -1611,25 +1610,6 @@
   void after_handshake() {
     if (_stream != nullptr) {
       _stream->print_cr("after handshaking: in_use_list stats: ceiling="
-                        SIZE_FORMAT ", count=" SIZE_FORMAT ", max=" SIZE_FORMAT,
-                        ceiling(), count(), max());
-      _timer.start();
-    }
-  }
-
-  void before_blocked(size_t unlinked_count) {
-    if (_stream != NULL) {
-      _timer.stop();
-      _stream->print_cr("before setting blocked: unlinked_count=" SIZE_FORMAT
-                        ", in_use_list stats: ceiling=" SIZE_FORMAT ", count="
-                        SIZE_FORMAT ", max=" SIZE_FORMAT,
-                        unlinked_count, ceiling(), count(), max());
-    }
-  }
-
-  void after_blocked() {
-    if (_stream != NULL) {
-      _stream->print_cr("after setting blocked: in_use_list stats: ceiling="
                         SIZE_FORMAT ", count=" SIZE_FORMAT ", max=" SIZE_FORMAT,
                         ceiling(), count(), max());
       _timer.start();
@@ -1725,24 +1705,10 @@
 
     // After the handshake, safely free the ObjectMonitors that were
     // deflated and unlinked in this cycle.
-<<<<<<< HEAD
-
-    log.before_blocked(unlinked_count);
-
-    // Mark the calling JavaThread blocked (safepoint safe) while we free
-    // the ObjectMonitors so we don't delay safepoints whilst doing that.
-    ThreadBlockInVM tbivm(current);
-
-    log.after_blocked();
 
     // Delete the unlinked ObjectMonitors.
-    deleted_count = delete_monitors(&delete_list);
-=======
-    deleted_count = delete_monitors(JavaThread::cast(current), &delete_list, ls, &timer);
->>>>>>> c39d001c
+    deleted_count = delete_monitors(&delete_list, &safepointer);
     assert(unlinked_count == deleted_count, "must be");
-
-    // ThreadBlockInVM is destroyed here
   }
 
   log.end(deflated_count, unlinked_count);
