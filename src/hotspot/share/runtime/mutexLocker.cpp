--- conflicted
+++ resolved
@@ -282,11 +282,7 @@
   def(Heap_lock                    , PaddedMonitor, nonleaf+1,   false, _safepoint_check_always); // Doesn't safepoint check during termination.
   def(JfieldIdCreation_lock        , PaddedMutex  , nonleaf+1,   true,  _safepoint_check_always); // jfieldID, Used in VM_Operation
 
-<<<<<<< HEAD
-  def(CompiledIC_lock              , PaddedMutex  , leaf+2,      false, _safepoint_check_never);      // locks VtableStubs_lock, InlineCacheBuffer_lock
-=======
-  def(CompiledIC_lock              , PaddedMutex  , nonleaf+2,   true,  _safepoint_check_never);      // locks VtableStubs_lock, InlineCacheBuffer_lock
->>>>>>> 9c392d00
+  def(CompiledIC_lock              , PaddedMutex  , leaf+2,      true,  _safepoint_check_never);      // locks VtableStubs_lock, InlineCacheBuffer_lock
   def(CompileTaskAlloc_lock        , PaddedMutex  , nonleaf+2,   true,  _safepoint_check_always);
   def(CompileStatistics_lock       , PaddedMutex  , nonleaf+2,   false, _safepoint_check_always);
   def(DirectivesStack_lock         , PaddedMutex  , special,     true,  _safepoint_check_never);
@@ -315,12 +311,7 @@
 #if INCLUDE_JFR
   def(JfrMsg_lock                  , PaddedMonitor, leaf,        true,  _safepoint_check_always);
   def(JfrBuffer_lock               , PaddedMutex  , leaf,        true,  _safepoint_check_never);
-<<<<<<< HEAD
-  def(JfrStacktrace_lock           , PaddedMutex  , tty-2,       true,  _safepoint_check_never);
-=======
-  def(JfrStream_lock               , PaddedMutex  , nonleaf + 1, true, _safepoint_check_never);
   def(JfrStacktrace_lock           , PaddedMutex  , stackwatermark-1,  true,  _safepoint_check_never);
->>>>>>> 9c392d00
   def(JfrThreadSampler_lock        , PaddedMonitor, leaf,        true,  _safepoint_check_never);
 #endif
 
