/*
 * Copyright (c) 1997, 2021, Oracle and/or its affiliates. All rights reserved.
 * DO NOT ALTER OR REMOVE COPYRIGHT NOTICES OR THIS FILE HEADER.
 *
 * This code is free software; you can redistribute it and/or modify it
 * under the terms of the GNU General Public License version 2 only, as
 * published by the Free Software Foundation.
 *
 * This code is distributed in the hope that it will be useful, but WITHOUT
 * ANY WARRANTY; without even the implied warranty of MERCHANTABILITY or
 * FITNESS FOR A PARTICULAR PURPOSE.  See the GNU General Public License
 * version 2 for more details (a copy is included in the LICENSE file that
 * accompanied this code).
 *
 * You should have received a copy of the GNU General Public License version
 * 2 along with this work; if not, write to the Free Software Foundation,
 * Inc., 51 Franklin St, Fifth Floor, Boston, MA 02110-1301 USA.
 *
 * Please contact Oracle, 500 Oracle Parkway, Redwood Shores, CA 94065 USA
 * or visit www.oracle.com if you need additional information or have any
 * questions.
 *
 */

#ifndef SHARE_RUNTIME_MUTEXLOCKER_HPP
#define SHARE_RUNTIME_MUTEXLOCKER_HPP

#include "memory/allocation.hpp"
#include "runtime/flags/flagSetting.hpp"
#include "runtime/mutex.hpp"

// Mutexes used in the VM.

extern Mutex*   Patching_lock;                   // a lock used to guard code patching of compiled code
extern Mutex*   CompiledMethod_lock;             // a lock used to guard a compiled method and OSR queues
extern Monitor* SystemDictionary_lock;           // a lock on the system dictionary
extern Mutex*   ProtectionDomainSet_lock;        // a lock on the pd_set list in the system dictionary
extern Mutex*   SharedDictionary_lock;           // a lock on the CDS shared dictionary
extern Mutex*   Module_lock;                     // a lock on module and package related data structures
extern Mutex*   CompiledIC_lock;                 // a lock used to guard compiled IC patching and access
extern Mutex*   InlineCacheBuffer_lock;          // a lock used to guard the InlineCacheBuffer
extern Mutex*   VMStatistic_lock;                // a lock used to guard statistics count increment
extern Mutex*   JNIHandleBlockFreeList_lock;     // a lock on the JNI handle block free list
extern Mutex*   JmethodIdCreation_lock;          // a lock on creating JNI method identifiers
extern Mutex*   JfieldIdCreation_lock;           // a lock on creating JNI static field identifiers
extern Monitor* JNICritical_lock;                // a lock used while entering and exiting JNI critical regions, allows GC to sometimes get in
extern Mutex*   JvmtiThreadState_lock;           // a lock on modification of JVMTI thread data
extern Monitor* EscapeBarrier_lock;              // a lock to sync reallocating and relocking objects because of JVMTI access
extern Monitor* Heap_lock;                       // a lock on the heap
extern Mutex*   ExpandHeap_lock;                 // a lock on expanding the heap
extern Mutex*   AdapterHandlerLibrary_lock;      // a lock on the AdapterHandlerLibrary
extern Mutex*   SignatureHandlerLibrary_lock;    // a lock on the SignatureHandlerLibrary
extern Mutex*   VtableStubs_lock;                // a lock on the VtableStubs
extern Mutex*   SymbolArena_lock;                // a lock on the symbol table arena
extern Monitor* StringDedupQueue_lock;           // a lock on the string deduplication queue
extern Mutex*   StringDedupTable_lock;           // a lock on the string deduplication table
extern Monitor* CodeCache_lock;                  // a lock on the CodeCache, rank is special
extern Monitor* CodeSweeper_lock;                // a lock used by the sweeper only for wait notify
extern Mutex*   MethodData_lock;                 // a lock on installation of method data
extern Mutex*   TouchedMethodLog_lock;           // a lock on allocation of LogExecutedMethods info
extern Mutex*   RetData_lock;                    // a lock on installation of RetData inside method data
extern Monitor* VMOperation_lock;                // a lock on queue of vm_operations waiting to execute
extern Monitor* Threads_lock;                    // a lock on the Threads table of active Java threads
                                                 // (also used by Safepoints too to block threads creation/destruction)
extern Mutex*   NonJavaThreadsList_lock;         // a lock on the NonJavaThreads list
extern Mutex*   NonJavaThreadsListSync_lock;     // a lock for NonJavaThreads list synchronization
extern Monitor* CGC_lock;                        // used for coordination between
                                                 // fore- & background GC threads.
extern Monitor* STS_lock;                        // used for joining/leaving SuspendibleThreadSet.
extern Monitor* FullGCCount_lock;                // in support of "concurrent" full gc
extern Monitor* G1OldGCCount_lock;               // in support of "concurrent" full gc
extern Mutex*   Shared_DirtyCardQ_lock;          // Lock protecting dirty card
                                                 // queue shared by
                                                 // non-Java threads.
extern Mutex*   G1DetachedRefinementStats_lock;  // Lock protecting detached refinement stats
extern Mutex*   MarkStackFreeList_lock;          // Protects access to the global mark stack free list.
extern Mutex*   MarkStackChunkList_lock;         // Protects access to the global mark stack chunk list.
extern Mutex*   MonitoringSupport_lock;          // Protects updates to the serviceability memory pools.
extern Mutex*   ParGCRareEvent_lock;             // Synchronizes various (rare) parallel GC ops.
extern Monitor* ConcurrentGCBreakpoints_lock;    // Protects concurrent GC breakpoint management
extern Mutex*   Compile_lock;                    // a lock held when Compilation is updating code (used to block CodeCache traversal, CHA updates, etc)
extern Monitor* MethodCompileQueue_lock;         // a lock held when method compilations are enqueued, dequeued
extern Monitor* CompileThread_lock;              // a lock held by compile threads during compilation system initialization
extern Monitor* Compilation_lock;                // a lock used to pause compilation
extern Mutex*   CompileTaskAlloc_lock;           // a lock held when CompileTasks are allocated
extern Mutex*   CompileStatistics_lock;          // a lock held when updating compilation statistics
extern Mutex*   DirectivesStack_lock;            // a lock held when mutating the dirstack and ref counting directives
extern Mutex*   MultiArray_lock;                 // a lock used to guard allocation of multi-dim arrays
extern Monitor* Terminator_lock;                 // a lock used to guard termination of the vm
extern Monitor* InitCompleted_lock;              // a lock used to signal threads waiting on init completed
extern Monitor* BeforeExit_lock;                 // a lock used to guard cleanups and shutdown hooks
extern Monitor* Notify_lock;                     // a lock used to synchronize the start-up of the vm
extern Mutex*   ProfilePrint_lock;               // a lock used to serialize the printing of profiles
extern Mutex*   ExceptionCache_lock;             // a lock used to synchronize exception cache updates
extern Mutex*   NMethodSweeperStats_lock;        // a lock used to serialize access to sweeper statistics

#ifndef PRODUCT
extern Mutex*   FullGCALot_lock;                 // a lock to make FullGCALot MT safe
#endif // PRODUCT
extern Mutex*   Debug1_lock;                     // A bunch of pre-allocated locks that can be used for tracing
extern Mutex*   Debug2_lock;                     // down synchronization related bugs!
extern Mutex*   Debug3_lock;

extern Mutex*   RawMonitor_lock;
extern Mutex*   PerfDataMemAlloc_lock;           // a lock on the allocator for PerfData memory for performance data
extern Mutex*   PerfDataManager_lock;            // a long on access to PerfDataManager resources
extern Mutex*   OopMapCacheAlloc_lock;           // protects allocation of oop_map caches

extern Mutex*   FreeList_lock;                   // protects the free region list during safepoints
extern Mutex*   OldSets_lock;                    // protects the old region sets
extern Mutex*   Uncommit_lock;                   // protects the uncommit list when not at safepoints
extern Monitor* RootRegionScan_lock;             // used to notify that the CM threads have finished scanning the IM snapshot regions

extern Mutex*   Management_lock;                 // a lock used to serialize JVM management
extern Monitor* MonitorDeflation_lock;           // a lock used for monitor deflation thread operation
extern Monitor* Service_lock;                    // a lock used for service thread operation
extern Monitor* Notification_lock;               // a lock used for notification thread operation
extern Monitor* PeriodicTask_lock;               // protects the periodic task structure
extern Monitor* RedefineClasses_lock;            // locks classes from parallel redefinition
extern Mutex*   Verify_lock;                     // synchronize initialization of verify library
extern Monitor* Zip_lock;                        // synchronize initialization of zip library
extern Monitor* ThreadsSMRDelete_lock;           // Used by ThreadsSMRSupport to take pressure off the Threads_lock
extern Mutex*   ThreadIdTableCreate_lock;        // Used by ThreadIdTable to lazily create the thread id table
extern Mutex*   SharedDecoder_lock;              // serializes access to the decoder during normal (not error reporting) use
extern Mutex*   DCmdFactory_lock;                // serialize access to DCmdFactory information
#if INCLUDE_NMT
extern Mutex*   NMTQuery_lock;                   // serialize NMT Dcmd queries
#endif
#if INCLUDE_CDS
#if INCLUDE_JVMTI
extern Mutex*   CDSClassFileStream_lock;         // FileMapInfo::open_stream_for_jvmti
#endif
extern Mutex*   DumpTimeTable_lock;              // SystemDictionaryShared::find_or_allocate_info_for
extern Mutex*   CDSLambda_lock;                  // SystemDictionaryShared::get_shared_lambda_proxy_class
extern Mutex*   DumpRegion_lock;                 // Symbol::operator new(size_t sz, int len)
extern Mutex*   ClassListFile_lock;              // ClassListWriter()
#endif // INCLUDE_CDS
#if INCLUDE_JFR
extern Mutex*   JfrStacktrace_lock;              // used to guard access to the JFR stacktrace table
extern Monitor* JfrMsg_lock;                     // protects JFR messaging
extern Mutex*   JfrBuffer_lock;                  // protects JFR buffer operations
extern Mutex*   JfrStream_lock;                  // protects JFR stream access
extern Monitor* JfrThreadSampler_lock;           // used to suspend/resume JFR thread sampler
#endif

#ifndef SUPPORTS_NATIVE_CX8
extern Mutex*   UnsafeJlong_lock;                // provides Unsafe atomic updates to jlongs on platforms that don't support cx8
#endif

extern Mutex*   Metaspace_lock;            // protects Metaspace virtualspace and chunk expansions
extern Mutex*   ClassLoaderDataGraph_lock;       // protects CLDG list, needed for concurrent unloading


extern Mutex*   CodeHeapStateAnalytics_lock;     // lock print functions against concurrent analyze functions.
                                                 // Only used locally in PrintCodeCacheLayout processing.

#if INCLUDE_JVMCI
extern Monitor* JVMCI_lock;                      // Monitor to control initialization of JVMCI
#endif

extern Mutex*   Bootclasspath_lock;

extern Mutex* tty_lock;                          // lock to synchronize output.

// A MutexLocker provides mutual exclusion with respect to a given mutex
// for the scope which contains the locker.  The lock is an OS lock, not
// an object lock, and the two do not interoperate.  Do not use Mutex-based
// locks to lock on Java objects, because they will not be respected if a
// that object is locked using the Java locking mechanism.
//
//                NOTE WELL!!
//
// See orderAccess.hpp.  We assume throughout the VM that MutexLocker's
// and friends constructors do a fence, a lock and an acquire *in that
// order*.  And that their destructors do a release and unlock, in *that*
// order.  If their implementations change such that these assumptions
// are violated, a whole lot of code will break.

// Print all mutexes/monitors that are currently owned by a thread; called
// by fatal error handler.
void print_owned_locks_on_error(outputStream* st);

char *lock_name(Mutex *mutex);

// for debugging: check that we're already owning this lock (or are at a safepoint / handshake)
#ifdef ASSERT
void assert_locked_or_safepoint(const Mutex* lock);
void assert_locked_or_safepoint_weak(const Mutex* lock);
void assert_lock_strong(const Mutex* lock);
void assert_locked_or_safepoint_or_handshake(const Mutex* lock, const JavaThread* thread);
#else
#define assert_locked_or_safepoint(lock)
#define assert_locked_or_safepoint_weak(lock)
#define assert_lock_strong(lock)
#define assert_locked_or_safepoint_or_handshake(lock, thread)
#endif

class MutexLocker: public StackObj {
 protected:
  Mutex* _mutex;
 public:
  MutexLocker(Mutex* mutex, Mutex::SafepointCheckFlag flag = Mutex::_safepoint_check_flag) :
    _mutex(mutex) {
    bool no_safepoint_check = flag == Mutex::_no_safepoint_check_flag;
    if (_mutex != NULL) {
      assert(_mutex->rank() > Mutex::special || no_safepoint_check,
             "Mutexes with rank special or lower should not do safepoint checks");
      if (no_safepoint_check) {
        _mutex->lock_without_safepoint_check();
      } else {
        _mutex->lock();
      }
    }
  }

  MutexLocker(Thread* thread, Mutex* mutex, Mutex::SafepointCheckFlag flag = Mutex::_safepoint_check_flag) :
    _mutex(mutex) {
    bool no_safepoint_check = flag == Mutex::_no_safepoint_check_flag;
    if (_mutex != NULL) {
      assert(_mutex->rank() > Mutex::special || no_safepoint_check,
             "Mutexes with rank special or lower should not do safepoint checks");
      if (no_safepoint_check) {
        _mutex->lock_without_safepoint_check(thread);
      } else {
        _mutex->lock(thread);
      }
    }
  }

  ~MutexLocker() {
    if (_mutex != NULL) {
      assert_lock_strong(_mutex);
      _mutex->unlock();
    }
  }
};

// A MonitorLocker is like a MutexLocker above, except it allows
// wait/notify as well which are delegated to the underlying Monitor.
// It also disallows NULL.

class MonitorLocker: public MutexLocker {
  Mutex::SafepointCheckFlag _flag;

 protected:
  Monitor* as_monitor() const {
    return static_cast<Monitor*>(_mutex);
  }

 public:
  MonitorLocker(Monitor* monitor, Mutex::SafepointCheckFlag flag = Mutex::_safepoint_check_flag) :
    MutexLocker(monitor, flag), _flag(flag) {
    // Superclass constructor did locking
    assert(monitor != NULL, "NULL monitor not allowed");
  }

  MonitorLocker(Thread* thread, Monitor* monitor, Mutex::SafepointCheckFlag flag = Mutex::_safepoint_check_flag) :
    MutexLocker(thread, monitor, flag), _flag(flag) {
    // Superclass constructor did locking
    assert(monitor != NULL, "NULL monitor not allowed");
  }

  bool wait(int64_t timeout = 0) {
    if (_flag == Mutex::_safepoint_check_flag) {
<<<<<<< HEAD
      return _monitor->wait(timeout);
=======
      return as_monitor()->wait(timeout, as_suspend_equivalent);
>>>>>>> 774e5ae0
    } else {
      return as_monitor()->wait_without_safepoint_check(timeout);
    }
    return false;
  }

  void notify_all() {
    as_monitor()->notify_all();
  }

  void notify() {
    as_monitor()->notify();
  }
};


// A GCMutexLocker is usually initialized with a mutex that is
// automatically acquired in order to do GC.  The function that
// synchronizes using a GCMutexLocker may be called both during and between
// GC's.  Thus, it must acquire the mutex if GC is not in progress, but not
// if GC is in progress (since the mutex is already held on its behalf.)

class GCMutexLocker: public StackObj {
private:
  Mutex* _mutex;
  bool _locked;
public:
  GCMutexLocker(Mutex* mutex);
  ~GCMutexLocker() { if (_locked) _mutex->unlock(); }
};

// A MutexUnlocker temporarily exits a previously
// entered mutex for the scope which contains the unlocker.

class MutexUnlocker: StackObj {
 private:
  Mutex* _mutex;
  bool _no_safepoint_check;

 public:
  MutexUnlocker(Mutex* mutex, Mutex::SafepointCheckFlag flag = Mutex::_safepoint_check_flag) :
    _mutex(mutex),
    _no_safepoint_check(flag == Mutex::_no_safepoint_check_flag) {
    _mutex->unlock();
  }

  ~MutexUnlocker() {
    if (_no_safepoint_check) {
      _mutex->lock_without_safepoint_check();
    } else {
      _mutex->lock();
    }
  }
};

#endif // SHARE_RUNTIME_MUTEXLOCKER_HPP<|MERGE_RESOLUTION|>--- conflicted
+++ resolved
@@ -262,11 +262,7 @@
 
   bool wait(int64_t timeout = 0) {
     if (_flag == Mutex::_safepoint_check_flag) {
-<<<<<<< HEAD
-      return _monitor->wait(timeout);
-=======
-      return as_monitor()->wait(timeout, as_suspend_equivalent);
->>>>>>> 774e5ae0
+      return as_monitor()->wait(timeout);
     } else {
       return as_monitor()->wait_without_safepoint_check(timeout);
     }
