--- conflicted
+++ resolved
@@ -1057,11 +1057,7 @@
   intptr_t* const stack_frame_top = ContinuationHelper::InterpretedFrame::frame_top(f, callee_argsize, callee_interpreted);
   intptr_t* const callers_sp      = ContinuationHelper::InterpretedFrame::callers_sp(f);
   const int locals = f.interpreter_frame_method()->max_locals();
-<<<<<<< HEAD
   const int fsize = callers_sp + frame::metadata_words_at_top + locals - stack_frame_top;
-=======
-  const int fsize = f.fp() NOT_RISCV64(+ frame::metadata_words) + locals - stack_frame_top;
->>>>>>> 91292d56
 
   intptr_t* const stack_frame_bottom = ContinuationHelper::InterpretedFrame::frame_bottom(f);
   assert(stack_frame_bottom - stack_frame_top >= fsize, ""); // == on x86
