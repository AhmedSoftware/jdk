--- conflicted
+++ resolved
@@ -552,837 +552,6 @@
   return os::create_main_thread(JavaThread::cast(this));
 }
 
-<<<<<<< HEAD
-static void initialize_class(Symbol* class_name, TRAPS) {
-  Klass* klass = SystemDictionary::resolve_or_fail(class_name, true, CHECK);
-  InstanceKlass::cast(klass)->initialize(CHECK);
-}
-
-
-// Creates the initial ThreadGroup
-static Handle create_initial_thread_group(TRAPS) {
-  Handle system_instance = JavaCalls::construct_new_instance(
-                            vmClasses::ThreadGroup_klass(),
-                            vmSymbols::void_method_signature(),
-                            CHECK_NH);
-  Universe::set_system_thread_group(system_instance());
-
-  Handle string = java_lang_String::create_from_str("main", CHECK_NH);
-  Handle main_instance = JavaCalls::construct_new_instance(
-                            vmClasses::ThreadGroup_klass(),
-                            vmSymbols::threadgroup_string_void_signature(),
-                            system_instance,
-                            string,
-                            CHECK_NH);
-  return main_instance;
-}
-
-// Creates the initial Thread, and sets it to running.
-static void create_initial_thread(Handle thread_group, JavaThread* thread,
-                                 TRAPS) {
-  InstanceKlass* ik = vmClasses::Thread_klass();
-  assert(ik->is_initialized(), "must be");
-  instanceHandle thread_oop = ik->allocate_instance_handle(CHECK);
-
-  // Cannot use JavaCalls::construct_new_instance because the java.lang.Thread
-  // constructor calls Thread.current(), which must be set here for the
-  // initial thread.
-  java_lang_Thread::set_thread(thread_oop(), thread);
-  thread->set_threadOopHandles(thread_oop());
-
-  Handle string = java_lang_String::create_from_str("main", CHECK);
-
-  JavaValue result(T_VOID);
-  JavaCalls::call_special(&result, thread_oop,
-                          ik,
-                          vmSymbols::object_initializer_name(),
-                          vmSymbols::threadgroup_string_void_signature(),
-                          thread_group,
-                          string,
-                          CHECK);
-
-  // Set thread status to running since main thread has
-  // been started and running.
-  java_lang_Thread::set_thread_status(thread_oop(),
-                                      JavaThreadStatus::RUNNABLE);
-}
-
-// Extract version and vendor specific information from
-// java.lang.VersionProps fields.
-// Returned char* is allocated in the thread's resource area
-// so must be copied for permanency.
-static const char* get_java_version_info(InstanceKlass* ik,
-                                         Symbol* field_name) {
-  fieldDescriptor fd;
-  bool found = ik != NULL &&
-               ik->find_local_field(field_name,
-                                    vmSymbols::string_signature(), &fd);
-  if (found) {
-    oop name_oop = ik->java_mirror()->obj_field(fd.offset());
-    if (name_oop == NULL) {
-      return NULL;
-    }
-    const char* name = java_lang_String::as_utf8_string(name_oop);
-    return name;
-  } else {
-    return NULL;
-  }
-}
-
-// General purpose hook into Java code, run once when the VM is initialized.
-// The Java library method itself may be changed independently from the VM.
-static void call_postVMInitHook(TRAPS) {
-  Klass* klass = SystemDictionary::resolve_or_null(vmSymbols::jdk_internal_vm_PostVMInitHook(), THREAD);
-  if (klass != NULL) {
-    JavaValue result(T_VOID);
-    JavaCalls::call_static(&result, klass, vmSymbols::run_method_name(),
-                           vmSymbols::void_method_signature(),
-                           CHECK);
-  }
-}
-
-// Initialized by VMThread at vm_global_init
-static OopStorage* _thread_oop_storage = NULL;
-
-OopStorage* JavaThread::thread_oop_storage() {
-  assert(_thread_oop_storage != NULL, "not yet initialized");
-  return _thread_oop_storage;
-}
-
-void JavaThread::set_threadOopHandles(oop p) {
-  assert(_thread_oop_storage != NULL, "not yet initialized");
-  _threadObj   = OopHandle(_thread_oop_storage, p);
-  _vthread     = OopHandle(_thread_oop_storage, p);
-  _jvmti_vthread = OopHandle(_thread_oop_storage, NULL);
-  _extentLocalCache = OopHandle(_thread_oop_storage, NULL);
-}
-
-oop JavaThread::threadObj() const {
-  return _threadObj.resolve();
-}
-
-oop JavaThread::vthread() const {
-  return _vthread.resolve();
-}
-
-void JavaThread::set_vthread(oop p) {
-  assert(_thread_oop_storage != NULL, "not yet initialized");
-  _vthread.replace(p);
-}
-
-oop JavaThread::jvmti_vthread() const {
-  return _jvmti_vthread.resolve();
-}
-
-void JavaThread::set_jvmti_vthread(oop p) {
-  assert(_thread_oop_storage != NULL, "not yet initialized");
-  _jvmti_vthread.replace(p);
-}
-
-oop JavaThread::extentLocalCache() const {
-  return _extentLocalCache.resolve();
-}
-
-void JavaThread::set_extentLocalCache(oop p) {
-  assert(_thread_oop_storage != NULL, "not yet initialized");
-  _extentLocalCache.replace(p);
-}
-
-void JavaThread::allocate_threadObj(Handle thread_group, const char* thread_name,
-                                    bool daemon, TRAPS) {
-  assert(thread_group.not_null(), "thread group should be specified");
-  assert(threadObj() == NULL, "should only create Java thread object once");
-
-  InstanceKlass* ik = vmClasses::Thread_klass();
-  assert(ik->is_initialized(), "must be");
-  instanceHandle thread_oop = ik->allocate_instance_handle(CHECK);
-
-  // We are called from jni_AttachCurrentThread/jni_AttachCurrentThreadAsDaemon.
-  // We cannot use JavaCalls::construct_new_instance because the java.lang.Thread
-  // constructor calls Thread.current(), which must be set here.
-  java_lang_Thread::set_thread(thread_oop(), this);
-  set_threadOopHandles(thread_oop());
-
-  JavaValue result(T_VOID);
-  if (thread_name != NULL) {
-    Handle name = java_lang_String::create_from_str(thread_name, CHECK);
-    // Thread gets assigned specified name and null target
-    JavaCalls::call_special(&result,
-                            thread_oop,
-                            ik,
-                            vmSymbols::object_initializer_name(),
-                            vmSymbols::threadgroup_string_void_signature(),
-                            thread_group,
-                            name,
-                            THREAD);
-  } else {
-    // Thread gets assigned name "Thread-nnn" and null target
-    // (java.lang.Thread doesn't have a constructor taking only a ThreadGroup argument)
-    JavaCalls::call_special(&result,
-                            thread_oop,
-                            ik,
-                            vmSymbols::object_initializer_name(),
-                            vmSymbols::threadgroup_runnable_void_signature(),
-                            thread_group,
-                            Handle(),
-                            THREAD);
-  }
-  os::set_priority(this, NormPriority);
-
-  if (daemon) {
-    java_lang_Thread::set_daemon(thread_oop());
-  }
-}
-
-// ======= JavaThread ========
-
-#if INCLUDE_JVMCI
-
-jlong* JavaThread::_jvmci_old_thread_counters;
-
-bool jvmci_counters_include(JavaThread* thread) {
-  return !JVMCICountersExcludeCompiler || !thread->is_Compiler_thread();
-}
-
-void JavaThread::collect_counters(jlong* array, int length) {
-  assert(length == JVMCICounterSize, "wrong value");
-  for (int i = 0; i < length; i++) {
-    array[i] = _jvmci_old_thread_counters[i];
-  }
-  for (JavaThread* tp : ThreadsListHandle()) {
-    if (jvmci_counters_include(tp)) {
-      for (int i = 0; i < length; i++) {
-        array[i] += tp->_jvmci_counters[i];
-      }
-    }
-  }
-}
-
-// Attempt to enlarge the array for per thread counters.
-jlong* resize_counters_array(jlong* old_counters, int current_size, int new_size) {
-  jlong* new_counters = NEW_C_HEAP_ARRAY_RETURN_NULL(jlong, new_size, mtJVMCI);
-  if (new_counters == NULL) {
-    return NULL;
-  }
-  if (old_counters == NULL) {
-    old_counters = new_counters;
-    memset(old_counters, 0, sizeof(jlong) * new_size);
-  } else {
-    for (int i = 0; i < MIN2((int) current_size, new_size); i++) {
-      new_counters[i] = old_counters[i];
-    }
-    if (new_size > current_size) {
-      memset(new_counters + current_size, 0, sizeof(jlong) * (new_size - current_size));
-    }
-    FREE_C_HEAP_ARRAY(jlong, old_counters);
-  }
-  return new_counters;
-}
-
-// Attempt to enlarge the array for per thread counters.
-bool JavaThread::resize_counters(int current_size, int new_size) {
-  jlong* new_counters = resize_counters_array(_jvmci_counters, current_size, new_size);
-  if (new_counters == NULL) {
-    return false;
-  } else {
-    _jvmci_counters = new_counters;
-    return true;
-  }
-}
-
-class VM_JVMCIResizeCounters : public VM_Operation {
- private:
-  int _new_size;
-  bool _failed;
-
- public:
-  VM_JVMCIResizeCounters(int new_size) : _new_size(new_size), _failed(false) { }
-  VMOp_Type type()                  const        { return VMOp_JVMCIResizeCounters; }
-  bool allow_nested_vm_operations() const        { return true; }
-  void doit() {
-    // Resize the old thread counters array
-    jlong* new_counters = resize_counters_array(JavaThread::_jvmci_old_thread_counters, JVMCICounterSize, _new_size);
-    if (new_counters == NULL) {
-      _failed = true;
-      return;
-    } else {
-      JavaThread::_jvmci_old_thread_counters = new_counters;
-    }
-
-    // Now resize each threads array
-    for (JavaThread* tp : ThreadsListHandle()) {
-      if (!tp->resize_counters(JVMCICounterSize, _new_size)) {
-        _failed = true;
-        break;
-      }
-    }
-    if (!_failed) {
-      JVMCICounterSize = _new_size;
-    }
-  }
-
-  bool failed() { return _failed; }
-};
-
-bool JavaThread::resize_all_jvmci_counters(int new_size) {
-  VM_JVMCIResizeCounters op(new_size);
-  VMThread::execute(&op);
-  return !op.failed();
-}
-
-#endif // INCLUDE_JVMCI
-
-#ifdef ASSERT
-// Checks safepoint allowed and clears unhandled oops at potential safepoints.
-void JavaThread::check_possible_safepoint() {
-  if (_no_safepoint_count > 0) {
-    print_owned_locks();
-    assert(false, "Possible safepoint reached by thread that does not allow it");
-  }
-#ifdef CHECK_UNHANDLED_OOPS
-  // Clear unhandled oops in JavaThreads so we get a crash right away.
-  clear_unhandled_oops();
-#endif // CHECK_UNHANDLED_OOPS
-
-  // Macos/aarch64 should be in the right state for safepoint (e.g.
-  // deoptimization needs WXWrite).  Crashes caused by the wrong state rarely
-  // happens in practice, making such issues hard to find and reproduce.
-#if defined(__APPLE__) && defined(AARCH64)
-  if (AssertWXAtThreadSync) {
-    assert_wx_state(WXWrite);
-  }
-#endif
-}
-
-void JavaThread::check_for_valid_safepoint_state() {
-  // Check NoSafepointVerifier, which is implied by locks taken that can be
-  // shared with the VM thread.  This makes sure that no locks with allow_vm_block
-  // are held.
-  check_possible_safepoint();
-
-  if (thread_state() != _thread_in_vm) {
-    fatal("LEAF method calling lock?");
-  }
-
-  if (GCALotAtAllSafepoints) {
-    // We could enter a safepoint here and thus have a gc
-    InterfaceSupport::check_gc_alot();
-  }
-}
-#endif // ASSERT
-
-// A JavaThread is a normal Java thread
-
-JavaThread::JavaThread() :
-  // Initialize fields
-
-  _in_asgct(false),
-  _on_thread_list(false),
-  DEBUG_ONLY(_java_call_counter(0) COMMA)
-  _entry_point(nullptr),
-  _deopt_mark(nullptr),
-  _deopt_nmethod(nullptr),
-  _vframe_array_head(nullptr),
-  _vframe_array_last(nullptr),
-  _jvmti_deferred_updates(nullptr),
-  _callee_target(nullptr),
-  _vm_result(nullptr),
-  _vm_result_2(nullptr),
-
-  _current_pending_monitor(NULL),
-  _current_pending_monitor_is_from_java(true),
-  _current_waiting_monitor(NULL),
-  _active_handles(NULL),
-  _free_handle_block(NULL),
-  _Stalled(0),
-
-  _monitor_chunks(nullptr),
-
-  _suspend_flags(0),
-
-  _thread_state(_thread_new),
-  _saved_exception_pc(nullptr),
-#ifdef ASSERT
-  _no_safepoint_count(0),
-  _visited_for_critical_count(false),
-#endif
-
-  _terminated(_not_terminated),
-  _in_deopt_handler(0),
-  _doing_unsafe_access(false),
-  _do_not_unlock_if_synchronized(false),
-#if INCLUDE_JVMTI
-  _carrier_thread_suspended(false),
-  _is_in_VTMS_transition(false),
-#ifdef ASSERT
-  _is_VTMS_transition_disabler(false),
-#endif
-#endif
-  _jni_attach_state(_not_attaching_via_jni),
-#if INCLUDE_JVMCI
-  _pending_deoptimization(-1),
-  _pending_monitorenter(false),
-  _pending_transfer_to_interpreter(false),
-  _in_retryable_allocation(false),
-  _pending_failed_speculation(0),
-  _jvmci{nullptr},
-  _libjvmci_runtime(nullptr),
-  _jvmci_counters(nullptr),
-  _jvmci_reserved0(0),
-  _jvmci_reserved1(0),
-  _jvmci_reserved_oop0(nullptr),
-#endif // INCLUDE_JVMCI
-
-  _exception_oop(oop()),
-  _exception_pc(0),
-  _exception_handler_pc(0),
-  _is_method_handle_return(0),
-
-  _jni_active_critical(0),
-  _pending_jni_exception_check_fn(nullptr),
-  _depth_first_number(0),
-
-  // JVMTI PopFrame support
-  _popframe_condition(popframe_inactive),
-  _frames_to_pop_failed_realloc(0),
-
-  _cont_entry(nullptr),
-  _cont_fastpath(0),
-  _cont_fastpath_thread_state(1),
-  _held_monitor_count(0),
-  _jni_monitor_count(0),
-
-  _handshake(this),
-
-  _popframe_preserved_args(nullptr),
-  _popframe_preserved_args_size(0),
-
-  _jvmti_thread_state(nullptr),
-  _interp_only_mode(0),
-  _should_post_on_exceptions_flag(JNI_FALSE),
-  _thread_stat(new ThreadStatistics()),
-
-  _parker(),
-
-  _class_to_be_initialized(nullptr),
-
-  _SleepEvent(ParkEvent::Allocate(this))
-{
-  set_jni_functions(jni_functions());
-
-#if INCLUDE_JVMCI
-  assert(_jvmci._implicit_exception_pc == nullptr, "must be");
-  if (JVMCICounterSize > 0) {
-    resize_counters(0, (int) JVMCICounterSize);
-  }
-#endif // INCLUDE_JVMCI
-
-  // Setup safepoint state info for this thread
-  ThreadSafepointState::create(this);
-
-  SafepointMechanism::initialize_header(this);
-
-  set_requires_cross_modify_fence(false);
-
-  pd_initialize();
-  assert(deferred_card_mark().is_empty(), "Default MemRegion ctor");
-}
-
-JavaThread::JavaThread(bool is_attaching_via_jni) : JavaThread() {
-  if (is_attaching_via_jni) {
-    _jni_attach_state = _attaching_via_jni;
-  }
-}
-
-
-// interrupt support
-
-void JavaThread::interrupt() {
-  // All callers should have 'this' thread protected by a
-  // ThreadsListHandle so that it cannot terminate and deallocate
-  // itself.
-  debug_only(check_for_dangling_thread_pointer(this);)
-
-  // For Windows _interrupt_event
-  WINDOWS_ONLY(osthread()->set_interrupted(true);)
-
-  // For Thread.sleep
-  _SleepEvent->unpark();
-
-  // For JSR166 LockSupport.park
-  parker()->unpark();
-
-  // For ObjectMonitor and JvmtiRawMonitor
-  _ParkEvent->unpark();
-}
-
-
-bool JavaThread::is_interrupted(bool clear_interrupted) {
-  debug_only(check_for_dangling_thread_pointer(this);)
-
-  if (_threadObj.peek() == NULL) {
-    // If there is no j.l.Thread then it is impossible to have
-    // been interrupted. We can find NULL during VM initialization
-    // or when a JNI thread is still in the process of attaching.
-    // In such cases this must be the current thread.
-    assert(this == Thread::current(), "invariant");
-    return false;
-  }
-
-  bool interrupted = java_lang_Thread::interrupted(threadObj());
-
-  // NOTE that since there is no "lock" around the interrupt and
-  // is_interrupted operations, there is the possibility that the
-  // interrupted flag will be "false" but that the
-  // low-level events will be in the signaled state. This is
-  // intentional. The effect of this is that Object.wait() and
-  // LockSupport.park() will appear to have a spurious wakeup, which
-  // is allowed and not harmful, and the possibility is so rare that
-  // it is not worth the added complexity to add yet another lock.
-  // For the sleep event an explicit reset is performed on entry
-  // to JavaThread::sleep, so there is no early return. It has also been
-  // recommended not to put the interrupted flag into the "event"
-  // structure because it hides the issue.
-  // Also, because there is no lock, we must only clear the interrupt
-  // state if we are going to report that we were interrupted; otherwise
-  // an interrupt that happens just after we read the field would be lost.
-  if (interrupted && clear_interrupted) {
-    assert(this == Thread::current(), "only the current thread can clear");
-    java_lang_Thread::set_interrupted(threadObj(), false);
-    WINDOWS_ONLY(osthread()->set_interrupted(false);)
-  }
-
-  return interrupted;
-}
-
-void JavaThread::block_if_vm_exited() {
-  if (_terminated == _vm_exited) {
-    // _vm_exited is set at safepoint, and Threads_lock is never released
-    // we will block here forever.
-    // Here we can be doing a jump from a safe state to an unsafe state without
-    // proper transition, but it happens after the final safepoint has begun.
-    set_thread_state(_thread_in_vm);
-    Threads_lock->lock();
-    ShouldNotReachHere();
-  }
-}
-
-JavaThread::JavaThread(ThreadFunction entry_point, size_t stack_sz) : JavaThread() {
-  _jni_attach_state = _not_attaching_via_jni;
-  set_entry_point(entry_point);
-  // Create the native thread itself.
-  // %note runtime_23
-  os::ThreadType thr_type = os::java_thread;
-  thr_type = entry_point == &CompilerThread::thread_entry ? os::compiler_thread :
-                                                            os::java_thread;
-  os::create_thread(this, thr_type, stack_sz);
-  // The _osthread may be NULL here because we ran out of memory (too many threads active).
-  // We need to throw and OutOfMemoryError - however we cannot do this here because the caller
-  // may hold a lock and all locks must be unlocked before throwing the exception (throwing
-  // the exception consists of creating the exception object & initializing it, initialization
-  // will leave the VM via a JavaCall and then all locks must be unlocked).
-  //
-  // The thread is still suspended when we reach here. Thread must be explicit started
-  // by creator! Furthermore, the thread must also explicitly be added to the Threads list
-  // by calling Threads:add. The reason why this is not done here, is because the thread
-  // object must be fully initialized (take a look at JVM_Start)
-}
-
-JavaThread::~JavaThread() {
-
-  // Ask ServiceThread to release the threadObj OopHandle
-  ServiceThread::add_oop_handle_release(_threadObj);
-  ServiceThread::add_oop_handle_release(_vthread);
-  ServiceThread::add_oop_handle_release(_jvmti_vthread);
-
-  // Return the sleep event to the free list
-  ParkEvent::Release(_SleepEvent);
-  _SleepEvent = NULL;
-
-  // Free any remaining  previous UnrollBlock
-  vframeArray* old_array = vframe_array_last();
-
-  if (old_array != NULL) {
-    Deoptimization::UnrollBlock* old_info = old_array->unroll_block();
-    old_array->set_unroll_block(NULL);
-    delete old_info;
-    delete old_array;
-  }
-
-  JvmtiDeferredUpdates* updates = deferred_updates();
-  if (updates != NULL) {
-    // This can only happen if thread is destroyed before deoptimization occurs.
-    assert(updates->count() > 0, "Updates holder not deleted");
-    // free deferred updates.
-    delete updates;
-    set_deferred_updates(NULL);
-  }
-
-  // All Java related clean up happens in exit
-  ThreadSafepointState::destroy(this);
-  if (_thread_stat != NULL) delete _thread_stat;
-
-#if INCLUDE_JVMCI
-  if (JVMCICounterSize > 0) {
-    FREE_C_HEAP_ARRAY(jlong, _jvmci_counters);
-  }
-#endif // INCLUDE_JVMCI
-}
-
-
-// First JavaThread specific code executed by a new Java thread.
-void JavaThread::pre_run() {
-  // empty - see comments in run()
-}
-
-// The main routine called by a new Java thread. This isn't overridden
-// by subclasses, instead different subclasses define a different "entry_point"
-// which defines the actual logic for that kind of thread.
-void JavaThread::run() {
-  // initialize thread-local alloc buffer related fields
-  initialize_tlab();
-
-  _stack_overflow_state.create_stack_guard_pages();
-
-  cache_global_variables();
-
-  // Thread is now sufficiently initialized to be handled by the safepoint code as being
-  // in the VM. Change thread state from _thread_new to _thread_in_vm
-  assert(this->thread_state() == _thread_new, "wrong thread state");
-  set_thread_state(_thread_in_vm);
-
-  // Before a thread is on the threads list it is always safe, so after leaving the
-  // _thread_new we should emit a instruction barrier. The distance to modified code
-  // from here is probably far enough, but this is consistent and safe.
-  OrderAccess::cross_modify_fence();
-
-  assert(JavaThread::current() == this, "sanity check");
-  assert(!Thread::current()->owns_locks(), "sanity check");
-
-  DTRACE_THREAD_PROBE(start, this);
-
-  // This operation might block. We call that after all safepoint checks for a new thread has
-  // been completed.
-  set_active_handles(JNIHandleBlock::allocate_block());
-
-  if (JvmtiExport::should_post_thread_life()) {
-    JvmtiExport::post_thread_start(this);
-
-  }
-
-  // We call another function to do the rest so we are sure that the stack addresses used
-  // from there will be lower than the stack base just computed.
-  thread_main_inner();
-}
-
-void JavaThread::thread_main_inner() {
-  assert(JavaThread::current() == this, "sanity check");
-  assert(_threadObj.peek() != NULL, "just checking");
-
-  // Execute thread entry point unless this thread has a pending exception
-  // or has been stopped before starting.
-  // Note: Due to JVM_StopThread we can have pending exceptions already!
-  if (!this->has_pending_exception() &&
-      !java_lang_Thread::is_stillborn(this->threadObj())) {
-    {
-      ResourceMark rm(this);
-      this->set_native_thread_name(this->name());
-    }
-    HandleMark hm(this);
-    this->entry_point()(this, this);
-  }
-
-  DTRACE_THREAD_PROBE(stop, this);
-
-  // Cleanup is handled in post_run()
-}
-
-// Shared teardown for all JavaThreads
-void JavaThread::post_run() {
-  this->exit(false);
-  this->unregister_thread_stack_with_NMT();
-  // Defer deletion to here to ensure 'this' is still referenceable in call_run
-  // for any shared tear-down.
-  this->smr_delete();
-}
-
-static void ensure_join(JavaThread* thread) {
-  // We do not need to grab the Threads_lock, since we are operating on ourself.
-  Handle threadObj(thread, thread->threadObj());
-  assert(threadObj.not_null(), "java thread object must exist");
-  ObjectLocker lock(threadObj, thread);
-  // Ignore pending exception (ThreadDeath), since we are exiting anyway
-  thread->clear_pending_exception();
-  // Thread is exiting. So set thread_status field in  java.lang.Thread class to TERMINATED.
-  java_lang_Thread::set_thread_status(threadObj(), JavaThreadStatus::TERMINATED);
-  // Clear the native thread instance - this makes isAlive return false and allows the join()
-  // to complete once we've done the notify_all below
-  java_lang_Thread::set_thread(threadObj(), NULL);
-  lock.notify_all(thread);
-  // Ignore pending exception (ThreadDeath), since we are exiting anyway
-  thread->clear_pending_exception();
-}
-
-static bool is_daemon(oop threadObj) {
-  return (threadObj != NULL && java_lang_Thread::is_daemon(threadObj));
-}
-
-// For any new cleanup additions, please check to see if they need to be applied to
-// cleanup_failed_attach_current_thread as well.
-void JavaThread::exit(bool destroy_vm, ExitType exit_type) {
-  assert(this == JavaThread::current(), "thread consistency check");
-  assert(!is_exiting(), "should not be exiting or terminated already");
-
-  elapsedTimer _timer_exit_phase1;
-  elapsedTimer _timer_exit_phase2;
-  elapsedTimer _timer_exit_phase3;
-  elapsedTimer _timer_exit_phase4;
-
-  if (log_is_enabled(Debug, os, thread, timer)) {
-    _timer_exit_phase1.start();
-  }
-
-  HandleMark hm(this);
-  Handle uncaught_exception(this, this->pending_exception());
-  this->clear_pending_exception();
-  Handle threadObj(this, this->threadObj());
-  assert(threadObj.not_null(), "Java thread object should be created");
-
-  if (!destroy_vm) {
-    if (uncaught_exception.not_null()) {
-      EXCEPTION_MARK;
-      // Call method Thread.dispatchUncaughtException().
-      Klass* thread_klass = vmClasses::Thread_klass();
-      JavaValue result(T_VOID);
-      JavaCalls::call_virtual(&result,
-                              threadObj, thread_klass,
-                              vmSymbols::dispatchUncaughtException_name(),
-                              vmSymbols::throwable_void_signature(),
-                              uncaught_exception,
-                              THREAD);
-      if (HAS_PENDING_EXCEPTION) {
-        ResourceMark rm(this);
-        jio_fprintf(defaultStream::error_stream(),
-                    "\nException: %s thrown from the UncaughtExceptionHandler"
-                    " in thread \"%s\"\n",
-                    pending_exception()->klass()->external_name(),
-                    name());
-        CLEAR_PENDING_EXCEPTION;
-      }
-    }
-
-    if (!is_Compiler_thread()) {
-      // We have finished executing user-defined Java code and now have to do the
-      // implementation specific clean-up by calling Thread.exit(). We prevent any
-      // asynchronous exceptions from being delivered while in Thread.exit()
-      // to ensure the clean-up is not corrupted.
-      NoAsyncExceptionDeliveryMark _no_async(this);
-
-      EXCEPTION_MARK;
-      JavaValue result(T_VOID);
-      Klass* thread_klass = vmClasses::Thread_klass();
-      JavaCalls::call_virtual(&result,
-                              threadObj, thread_klass,
-                              vmSymbols::exit_method_name(),
-                              vmSymbols::void_method_signature(),
-                              THREAD);
-      CLEAR_PENDING_EXCEPTION;
-    }
-
-    // notify JVMTI
-    if (JvmtiExport::should_post_thread_life()) {
-      JvmtiExport::post_thread_end(this);
-    }
-  } else {
-    // before_exit() has already posted JVMTI THREAD_END events
-  }
-
-  // Cleanup any pending async exception now since we cannot access oops after
-  // BarrierSet::barrier_set()->on_thread_detach() has been executed.
-  if (has_async_exception_condition()) {
-    handshake_state()->clean_async_exception_operation();
-  }
-
-  // The careful dance between thread suspension and exit is handled here.
-  // Since we are in thread_in_vm state and suspension is done with handshakes,
-  // we can just put in the exiting state and it will be correctly handled.
-  // Also, no more async exceptions will be added to the queue after this point.
-  set_terminated(_thread_exiting);
-  ThreadService::current_thread_exiting(this, is_daemon(threadObj()));
-
-  if (log_is_enabled(Debug, os, thread, timer)) {
-    _timer_exit_phase1.stop();
-    _timer_exit_phase2.start();
-  }
-
-  // Capture daemon status before the thread is marked as terminated.
-  bool daemon = is_daemon(threadObj());
-
-  // Notify waiters on thread object. This has to be done after exit() is called
-  // on the thread (if the thread is the last thread in a daemon ThreadGroup the
-  // group should have the destroyed bit set before waiters are notified).
-  ensure_join(this);
-  assert(!this->has_pending_exception(), "ensure_join should have cleared");
-
-  if (log_is_enabled(Debug, os, thread, timer)) {
-    _timer_exit_phase2.stop();
-    _timer_exit_phase3.start();
-  }
-  // 6282335 JNI DetachCurrentThread spec states that all Java monitors
-  // held by this thread must be released. The spec does not distinguish
-  // between JNI-acquired and regular Java monitors. We can only see
-  // regular Java monitors here if monitor enter-exit matching is broken.
-  //
-  // ensure_join() ignores IllegalThreadStateExceptions, and so does
-  // ObjectSynchronizer::release_monitors_owned_by_thread().
-  if (exit_type == jni_detach) {
-    // Sanity check even though JNI DetachCurrentThread() would have
-    // returned JNI_ERR if there was a Java frame. JavaThread exit
-    // should be done executing Java code by the time we get here.
-    assert(!this->has_last_Java_frame(),
-           "should not have a Java frame when detaching or exiting");
-    ObjectSynchronizer::release_monitors_owned_by_thread(this);
-    assert(!this->has_pending_exception(), "release_monitors should have cleared");
-  }
-
-  // Since above code may not release JNI monitors and if someone forgot to do an
-  // JNI monitorexit, held count should be equal jni count.
-  // Consider scan all object monitor for this owner if JNI count > 0 (at least on detach).
-  assert(this->held_monitor_count() == this->jni_monitor_count(),
-         "held monitor count should be equal to jni: " UINT32_FORMAT " != " INT32_FORMAT,
-         this->held_monitor_count(), this->jni_monitor_count());
-  if (CheckJNICalls && this->jni_monitor_count() > 0) {
-    // We would like a fatal here, but due to we never checked this before there
-    // is a lot of tests which breaks, even with an error log.
-    log_debug(jni)("JavaThread %s (tid: " UINTX_FORMAT ") with Objects still locked by JNI MonitorEnter.",
-      exit_type == JavaThread::normal_exit ? "exiting" : "detaching", os::current_thread_id());
-  }
-
-  // These things needs to be done while we are still a Java Thread. Make sure that thread
-  // is in a consistent state, in case GC happens
-  JFR_ONLY(Jfr::on_thread_exit(this);)
-
-  if (active_handles() != NULL) {
-    JNIHandleBlock* block = active_handles();
-    set_active_handles(NULL);
-    JNIHandleBlock::release_block(block);
-  }
-
-  if (free_handle_block() != NULL) {
-    JNIHandleBlock* block = free_handle_block();
-    set_free_handle_block(NULL);
-    JNIHandleBlock::release_block(block);
-  }
-
-  // These have to be removed while this is still a valid thread.
-  _stack_overflow_state.remove_stack_guard_pages();
-
-  if (UseTLAB) {
-    tlab().retire();
-  }
-=======
->>>>>>> 5b583e47
-
 // Ad-hoc mutual exclusion primitives: SpinLock
 //
 // We employ SpinLocks _only for low-contention, fixed-length
@@ -1420,2458 +589,6 @@
         SpinPause();
       }
     }
-<<<<<<< HEAD
-  }
-#endif // INCLUDE_JVMCI
-
-  // Remove from list of active threads list, and notify VM thread if we are the last non-daemon thread.
-  // We call BarrierSet::barrier_set()->on_thread_detach() here so no touching of oops after this point.
-  Threads::remove(this, daemon);
-
-  if (log_is_enabled(Debug, os, thread, timer)) {
-    _timer_exit_phase4.stop();
-    log_debug(os, thread, timer)("name='%s'"
-                                 ", exit-phase1=" JLONG_FORMAT
-                                 ", exit-phase2=" JLONG_FORMAT
-                                 ", exit-phase3=" JLONG_FORMAT
-                                 ", exit-phase4=" JLONG_FORMAT,
-                                 thread_name,
-                                 _timer_exit_phase1.milliseconds(),
-                                 _timer_exit_phase2.milliseconds(),
-                                 _timer_exit_phase3.milliseconds(),
-                                 _timer_exit_phase4.milliseconds());
-    os::free(thread_name);
-  }
-}
-
-void JavaThread::cleanup_failed_attach_current_thread(bool is_daemon) {
-  if (active_handles() != NULL) {
-    JNIHandleBlock* block = active_handles();
-    set_active_handles(NULL);
-    JNIHandleBlock::release_block(block);
-  }
-
-  if (free_handle_block() != NULL) {
-    JNIHandleBlock* block = free_handle_block();
-    set_free_handle_block(NULL);
-    JNIHandleBlock::release_block(block);
-  }
-
-  // These have to be removed while this is still a valid thread.
-  _stack_overflow_state.remove_stack_guard_pages();
-
-  if (UseTLAB) {
-    tlab().retire();
-  }
-
-  Threads::remove(this, is_daemon);
-  this->smr_delete();
-}
-
-JavaThread* JavaThread::active() {
-  Thread* thread = Thread::current();
-  if (thread->is_Java_thread()) {
-    return JavaThread::cast(thread);
-  } else {
-    assert(thread->is_VM_thread(), "this must be a vm thread");
-    VM_Operation* op = ((VMThread*) thread)->vm_operation();
-    JavaThread *ret = op == NULL ? NULL : JavaThread::cast(op->calling_thread());
-    return ret;
-  }
-}
-
-bool JavaThread::is_lock_owned(address adr) const {
-  if (Thread::is_lock_owned(adr)) return true;
-
-  for (MonitorChunk* chunk = monitor_chunks(); chunk != NULL; chunk = chunk->next()) {
-    if (chunk->contains(adr)) return true;
-  }
-
-  return false;
-}
-
-bool JavaThread::is_lock_owned_current(address adr) const {
-  address stack_end = _stack_base - _stack_size;
-  const ContinuationEntry* ce = vthread_continuation();
-  address stack_base = ce != nullptr ? (address)ce->entry_sp() : _stack_base;
-  if (stack_base > adr && adr >= stack_end) {
-    return true;
-  }
-
-  for (MonitorChunk* chunk = monitor_chunks(); chunk != NULL; chunk = chunk->next()) {
-    if (chunk->contains(adr)) {
-      return true;
-    }
-  }
-
-  return false;
-}
-
-bool JavaThread::is_lock_owned_carrier(address adr) const {
-  assert(is_vthread_mounted(), "");
-  address stack_end = _stack_base - _stack_size;
-  address stack_base = (address)vthread_continuation()->entry_sp();
-  return stack_base > adr && adr >= stack_end;
-}
-
-oop JavaThread::exception_oop() const {
-  return Atomic::load(&_exception_oop);
-}
-
-void JavaThread::set_exception_oop(oop o) {
-  Atomic::store(&_exception_oop, o);
-}
-
-void JavaThread::add_monitor_chunk(MonitorChunk* chunk) {
-  chunk->set_next(monitor_chunks());
-  set_monitor_chunks(chunk);
-}
-
-void JavaThread::remove_monitor_chunk(MonitorChunk* chunk) {
-  guarantee(monitor_chunks() != NULL, "must be non empty");
-  if (monitor_chunks() == chunk) {
-    set_monitor_chunks(chunk->next());
-  } else {
-    MonitorChunk* prev = monitor_chunks();
-    while (prev->next() != chunk) prev = prev->next();
-    prev->set_next(chunk->next());
-  }
-}
-
-void JavaThread::handle_special_runtime_exit_condition() {
-  if (is_obj_deopt_suspend()) {
-    frame_anchor()->make_walkable();
-    wait_for_object_deoptimization();
-  }
-  JFR_ONLY(SUSPEND_THREAD_CONDITIONAL(this);)
-}
-
-
-// Asynchronous exceptions support
-//
-void JavaThread::handle_async_exception(oop java_throwable) {
-  assert(java_throwable != NULL, "should have an _async_exception to throw");
-  assert(!is_at_poll_safepoint(), "should have never called this method");
-
-  if (has_last_Java_frame()) {
-    frame f = last_frame();
-    if (f.is_runtime_frame()) {
-      // If the topmost frame is a runtime stub, then we are calling into
-      // OptoRuntime from compiled code. Some runtime stubs (new, monitor_exit..)
-      // must deoptimize the caller before continuing, as the compiled exception
-      // handler table may not be valid.
-      RegisterMap reg_map(this, false);
-      frame compiled_frame = f.sender(&reg_map);
-      if (!StressCompiledExceptionHandlers && compiled_frame.can_be_deoptimized()) {
-        Deoptimization::deoptimize(this, compiled_frame);
-      }
-    }
-  }
-
-  // Only overwrite an already pending exception if it is not a ThreadDeath.
-  if (!has_pending_exception() || !pending_exception()->is_a(vmClasses::ThreadDeath_klass())) {
-
-    // We cannot call Exceptions::_throw(...) here because we cannot block
-    set_pending_exception(java_throwable, __FILE__, __LINE__);
-
-    // Clear any extent-local bindings on ThreadDeath
-    set_extentLocalCache(NULL);
-    oop threadOop = threadObj();
-    assert(threadOop != NULL, "must be");
-    java_lang_Thread::clear_extentLocalBindings(threadOop);
-
-    LogTarget(Info, exceptions) lt;
-    if (lt.is_enabled()) {
-      ResourceMark rm;
-      LogStream ls(lt);
-      ls.print("Async. exception installed at runtime exit (" INTPTR_FORMAT ")", p2i(this));
-      if (has_last_Java_frame()) {
-        frame f = last_frame();
-        ls.print(" (pc: " INTPTR_FORMAT " sp: " INTPTR_FORMAT " )", p2i(f.pc()), p2i(f.sp()));
-      }
-      ls.print_cr(" of type: %s", java_throwable->klass()->external_name());
-    }
-  }
-}
-
-void JavaThread::install_async_exception(AsyncExceptionHandshake* aeh) {
-  // Do not throw asynchronous exceptions against the compiler thread
-  // or if the thread is already exiting.
-  if (!can_call_java() || is_exiting()) {
-    delete aeh;
-    return;
-  }
-
-  // Don't install a new pending async exception if there is already
-  // a pending ThreadDeath one. Just interrupt thread from potential
-  // wait()/sleep()/park() and return.
-  if (has_async_exception_condition(true /* ThreadDeath_only */)) {
-    java_lang_Thread::set_interrupted(threadObj(), true);
-    this->interrupt();
-    delete aeh;
-    return;
-  }
-
-  oop exception = aeh->exception();
-  Handshake::execute(aeh, this);  // Install asynchronous handshake
-
-  ResourceMark rm;
-  if (log_is_enabled(Info, exceptions)) {
-    log_info(exceptions)("Pending Async. exception installed of type: %s",
-                         InstanceKlass::cast(exception->klass())->external_name());
-  }
-  // for AbortVMOnException flag
-  Exceptions::debug_check_abort(exception->klass()->external_name());
-
-  // Interrupt thread so it will wake up from a potential wait()/sleep()/park()
-  java_lang_Thread::set_interrupted(threadObj(), true);
-  this->interrupt();
-}
-
-class InstallAsyncExceptionHandshake : public HandshakeClosure {
-  AsyncExceptionHandshake* _aeh;
-public:
-  InstallAsyncExceptionHandshake(AsyncExceptionHandshake* aeh) :
-    HandshakeClosure("InstallAsyncException"), _aeh(aeh) {}
-  ~InstallAsyncExceptionHandshake() {
-    // If InstallAsyncExceptionHandshake was never executed we need to clean up _aeh.
-    delete _aeh;
-  }
-  void do_thread(Thread* thr) {
-    JavaThread* target = JavaThread::cast(thr);
-    target->install_async_exception(_aeh);
-    _aeh = nullptr;
-  }
-};
-
-void JavaThread::send_async_exception(JavaThread* target, oop java_throwable) {
-  OopHandle e(Universe::vm_global(), java_throwable);
-  InstallAsyncExceptionHandshake iaeh(new AsyncExceptionHandshake(e));
-  Handshake::execute(&iaeh, target);
-}
-
-#if INCLUDE_JVMTI
-void JavaThread::set_is_in_VTMS_transition(bool val) {
-  _is_in_VTMS_transition = val;
-}
-
-#ifdef ASSERT
-void JavaThread::set_is_VTMS_transition_disabler(bool val) {
-  _is_VTMS_transition_disabler = val;
-}
-#endif
-#endif
-
-// External suspension mechanism.
-//
-// Guarantees on return (for a valid target thread):
-//   - Target thread will not execute any new bytecode.
-//   - Target thread will not enter any new monitors.
-//
-bool JavaThread::java_suspend() {
-#if INCLUDE_JVMTI
-  // Suspending a JavaThread in VTMS transition or disabling VTMS transitions can cause deadlocks.
-  assert(!is_in_VTMS_transition(), "no suspend allowed in VTMS transition");
-  assert(!is_VTMS_transition_disabler(), "no suspend allowed for VTMS transition disablers");
-#endif
-
-  guarantee(Thread::is_JavaThread_protected(/* target */ this),
-            "target JavaThread is not protected in calling context.");
-  return this->handshake_state()->suspend();
-}
-
-bool JavaThread::java_resume() {
-  guarantee(Thread::is_JavaThread_protected_by_TLH(/* target */ this),
-            "missing ThreadsListHandle in calling context.");
-  return this->handshake_state()->resume();
-}
-
-// Wait for another thread to perform object reallocation and relocking on behalf of
-// this thread. The current thread is required to change to _thread_blocked in order
-// to be seen to be safepoint/handshake safe whilst suspended and only after becoming
-// handshake safe, the other thread can complete the handshake used to synchronize
-// with this thread and then perform the reallocation and relocking.
-// See EscapeBarrier::sync_and_suspend_*()
-
-void JavaThread::wait_for_object_deoptimization() {
-  assert(!has_last_Java_frame() || frame_anchor()->walkable(), "should have walkable stack");
-  assert(this == Thread::current(), "invariant");
-
-  bool spin_wait = os::is_MP();
-  do {
-    ThreadBlockInVM tbivm(this, true /* allow_suspend */);
-    // Wait for object deoptimization if requested.
-    if (spin_wait) {
-      // A single deoptimization is typically very short. Microbenchmarks
-      // showed 5% better performance when spinning.
-      const uint spin_limit = 10 * SpinYield::default_spin_limit;
-      SpinYield spin(spin_limit);
-      for (uint i = 0; is_obj_deopt_suspend() && i < spin_limit; i++) {
-        spin.wait();
-      }
-      // Spin just once
-      spin_wait = false;
-    } else {
-      MonitorLocker ml(this, EscapeBarrier_lock, Monitor::_no_safepoint_check_flag);
-      if (is_obj_deopt_suspend()) {
-        ml.wait();
-      }
-    }
-    // A handshake for obj. deoptimization suspend could have been processed so
-    // we must check after processing.
-  } while (is_obj_deopt_suspend());
-}
-
-#ifdef ASSERT
-// Verify the JavaThread has not yet been published in the Threads::list, and
-// hence doesn't need protection from concurrent access at this stage.
-void JavaThread::verify_not_published() {
-  // Cannot create a ThreadsListHandle here and check !tlh.includes(this)
-  // since an unpublished JavaThread doesn't participate in the
-  // Thread-SMR protocol for keeping a ThreadsList alive.
-  assert(!on_thread_list(), "JavaThread shouldn't have been published yet!");
-}
-#endif
-
-// Slow path when the native==>Java barriers detect a safepoint/handshake is
-// pending, when _suspend_flags is non-zero or when we need to process a stack
-// watermark. Also check for pending async exceptions (except unsafe access error).
-// Note only the native==>Java barriers can call this function when thread state
-// is _thread_in_native_trans.
-void JavaThread::check_special_condition_for_native_trans(JavaThread *thread) {
-  assert(thread->thread_state() == _thread_in_native_trans, "wrong state");
-  assert(!thread->has_last_Java_frame() || thread->frame_anchor()->walkable(), "Unwalkable stack in native->Java transition");
-
-  thread->set_thread_state(_thread_in_vm);
-
-  // Enable WXWrite: called directly from interpreter native wrapper.
-  MACOS_AARCH64_ONLY(ThreadWXEnable wx(WXWrite, thread));
-
-  SafepointMechanism::process_if_requested_with_exit_check(thread, true /* check asyncs */);
-
-  // After returning from native, it could be that the stack frames are not
-  // yet safe to use. We catch such situations in the subsequent stack watermark
-  // barrier, which will trap unsafe stack frames.
-  StackWatermarkSet::before_unwind(thread);
-}
-
-#ifndef PRODUCT
-// Deoptimization
-// Function for testing deoptimization
-void JavaThread::deoptimize() {
-  StackFrameStream fst(this, false /* update */, true /* process_frames */);
-  bool deopt = false;           // Dump stack only if a deopt actually happens.
-  bool only_at = strlen(DeoptimizeOnlyAt) > 0;
-  // Iterate over all frames in the thread and deoptimize
-  for (; !fst.is_done(); fst.next()) {
-    if (fst.current()->can_be_deoptimized()) {
-
-      if (only_at) {
-        // Deoptimize only at particular bcis.  DeoptimizeOnlyAt
-        // consists of comma or carriage return separated numbers so
-        // search for the current bci in that string.
-        address pc = fst.current()->pc();
-        nmethod* nm =  (nmethod*) fst.current()->cb();
-        ScopeDesc* sd = nm->scope_desc_at(pc);
-        char buffer[8];
-        jio_snprintf(buffer, sizeof(buffer), "%d", sd->bci());
-        size_t len = strlen(buffer);
-        const char * found = strstr(DeoptimizeOnlyAt, buffer);
-        while (found != NULL) {
-          if ((found[len] == ',' || found[len] == '\n' || found[len] == '\0') &&
-              (found == DeoptimizeOnlyAt || found[-1] == ',' || found[-1] == '\n')) {
-            // Check that the bci found is bracketed by terminators.
-            break;
-          }
-          found = strstr(found + 1, buffer);
-        }
-        if (!found) {
-          continue;
-        }
-      }
-
-      if (DebugDeoptimization && !deopt) {
-        deopt = true; // One-time only print before deopt
-        tty->print_cr("[BEFORE Deoptimization]");
-        trace_frames();
-        trace_stack();
-      }
-      Deoptimization::deoptimize(this, *fst.current());
-    }
-  }
-
-  if (DebugDeoptimization && deopt) {
-    tty->print_cr("[AFTER Deoptimization]");
-    trace_frames();
-  }
-}
-
-
-// Make zombies
-void JavaThread::make_zombies() {
-  for (StackFrameStream fst(this, true /* update */, true /* process_frames */); !fst.is_done(); fst.next()) {
-    if (fst.current()->can_be_deoptimized()) {
-      // it is a Java nmethod
-      nmethod* nm = CodeCache::find_nmethod(fst.current()->pc());
-      nm->make_not_entrant();
-    }
-  }
-}
-#endif // PRODUCT
-
-
-void JavaThread::deoptimize_marked_methods() {
-  if (!has_last_Java_frame()) return;
-  StackFrameStream fst(this, false /* update */, true /* process_frames */);
-  for (; !fst.is_done(); fst.next()) {
-    if (fst.current()->should_be_deoptimized()) {
-      Deoptimization::deoptimize(this, *fst.current());
-    }
-  }
-}
-
-#ifdef ASSERT
-void JavaThread::verify_frame_info() {
-  assert((!has_last_Java_frame() && java_call_counter() == 0) ||
-         (has_last_Java_frame() && java_call_counter() > 0),
-         "unexpected frame info: has_last_frame=%s, java_call_counter=%d",
-         has_last_Java_frame() ? "true" : "false", java_call_counter());
-}
-#endif
-
-// Push on a new block of JNI handles.
-void JavaThread::push_jni_handle_block() {
-  // Allocate a new block for JNI handles.
-  // Inlined code from jni_PushLocalFrame()
-  JNIHandleBlock* old_handles = active_handles();
-  JNIHandleBlock* new_handles = JNIHandleBlock::allocate_block(this);
-  assert(old_handles != NULL && new_handles != NULL, "should not be NULL");
-  new_handles->set_pop_frame_link(old_handles);  // make sure java handles get gc'd.
-  set_active_handles(new_handles);
-}
-
-// Pop off the current block of JNI handles.
-void JavaThread::pop_jni_handle_block() {
-  // Release our JNI handle block
-  JNIHandleBlock* old_handles = active_handles();
-  JNIHandleBlock* new_handles = old_handles->pop_frame_link();
-  assert(new_handles != nullptr, "should never set active handles to null");
-  set_active_handles(new_handles);
-  old_handles->set_pop_frame_link(NULL);
-  JNIHandleBlock::release_block(old_handles, this);
-}
-
-void JavaThread::oops_do_no_frames(OopClosure* f, CodeBlobClosure* cf) {
-  // Verify that the deferred card marks have been flushed.
-  assert(deferred_card_mark().is_empty(), "Should be empty during GC");
-
-  // Traverse the GCHandles
-  Thread::oops_do_no_frames(f, cf);
-
-  if (active_handles() != NULL) {
-    active_handles()->oops_do(f);
-  }
-
-  DEBUG_ONLY(verify_frame_info();)
-
-  if (has_last_Java_frame()) {
-    // Traverse the monitor chunks
-    for (MonitorChunk* chunk = monitor_chunks(); chunk != NULL; chunk = chunk->next()) {
-      chunk->oops_do(f);
-    }
-  }
-
-  assert(vframe_array_head() == NULL, "deopt in progress at a safepoint!");
-  // If we have deferred set_locals there might be oops waiting to be
-  // written
-  GrowableArray<jvmtiDeferredLocalVariableSet*>* list = JvmtiDeferredUpdates::deferred_locals(this);
-  if (list != NULL) {
-    for (int i = 0; i < list->length(); i++) {
-      list->at(i)->oops_do(f);
-    }
-  }
-
-  // Traverse instance variables at the end since the GC may be moving things
-  // around using this function
-  f->do_oop((oop*) &_vm_result);
-  f->do_oop((oop*) &_exception_oop);
-#if INCLUDE_JVMCI
-  f->do_oop((oop*) &_jvmci_reserved_oop0);
-#endif
-
-  if (jvmti_thread_state() != NULL) {
-    jvmti_thread_state()->oops_do(f, cf);
-  }
-}
-
-void JavaThread::oops_do_frames(OopClosure* f, CodeBlobClosure* cf) {
-  if (!has_last_Java_frame()) {
-    return;
-  }
-  // Finish any pending lazy GC activity for the frames
-  StackWatermarkSet::finish_processing(this, NULL /* context */, StackWatermarkKind::gc);
-  // Traverse the execution stack
-  for (StackFrameStream fst(this, true /* update */, false /* process_frames */); !fst.is_done(); fst.next()) {
-    fst.current()->oops_do(f, cf, fst.register_map());
-  }
-}
-
-#ifdef ASSERT
-void JavaThread::verify_states_for_handshake() {
-  // This checks that the thread has a correct frame state during a handshake.
-  verify_frame_info();
-}
-#endif
-
-void JavaThread::nmethods_do(CodeBlobClosure* cf) {
-  DEBUG_ONLY(verify_frame_info();)
-  MACOS_AARCH64_ONLY(ThreadWXEnable wx(WXWrite, Thread::current());)
-
-  if (has_last_Java_frame()) {
-    // Traverse the execution stack
-    for (StackFrameStream fst(this, true /* update */, true /* process_frames */); !fst.is_done(); fst.next()) {
-      fst.current()->nmethods_do(cf);
-    }
-  }
-
-  if (jvmti_thread_state() != NULL) {
-    jvmti_thread_state()->nmethods_do(cf);
-  }
-}
-
-void JavaThread::metadata_do(MetadataClosure* f) {
-  if (has_last_Java_frame()) {
-    // Traverse the execution stack to call f() on the methods in the stack
-    for (StackFrameStream fst(this, true /* update */, true /* process_frames */); !fst.is_done(); fst.next()) {
-      fst.current()->metadata_do(f);
-    }
-  } else if (is_Compiler_thread()) {
-    // need to walk ciMetadata in current compile tasks to keep alive.
-    CompilerThread* ct = (CompilerThread*)this;
-    if (ct->env() != NULL) {
-      ct->env()->metadata_do(f);
-    }
-    CompileTask* task = ct->task();
-    if (task != NULL) {
-      task->metadata_do(f);
-    }
-  }
-}
-
-// Printing
-const char* _get_thread_state_name(JavaThreadState _thread_state) {
-  switch (_thread_state) {
-  case _thread_uninitialized:     return "_thread_uninitialized";
-  case _thread_new:               return "_thread_new";
-  case _thread_new_trans:         return "_thread_new_trans";
-  case _thread_in_native:         return "_thread_in_native";
-  case _thread_in_native_trans:   return "_thread_in_native_trans";
-  case _thread_in_vm:             return "_thread_in_vm";
-  case _thread_in_vm_trans:       return "_thread_in_vm_trans";
-  case _thread_in_Java:           return "_thread_in_Java";
-  case _thread_in_Java_trans:     return "_thread_in_Java_trans";
-  case _thread_blocked:           return "_thread_blocked";
-  case _thread_blocked_trans:     return "_thread_blocked_trans";
-  default:                        return "unknown thread state";
-  }
-}
-
-void JavaThread::print_thread_state_on(outputStream *st) const {
-  st->print_cr("   JavaThread state: %s", _get_thread_state_name(_thread_state));
-}
-
-const char* JavaThread::thread_state_name() const {
-  return _get_thread_state_name(_thread_state);
-}
-
-// Called by Threads::print() for VM_PrintThreads operation
-void JavaThread::print_on(outputStream *st, bool print_extended_info) const {
-  st->print_raw("\"");
-  st->print_raw(name());
-  st->print_raw("\" ");
-  oop thread_oop = threadObj();
-  if (thread_oop != NULL) {
-    st->print("#" INT64_FORMAT " [%ld] ", (int64_t)java_lang_Thread::thread_id(thread_oop), (long) osthread()->thread_id());
-    if (java_lang_Thread::is_daemon(thread_oop))  st->print("daemon ");
-    st->print("prio=%d ", java_lang_Thread::priority(thread_oop));
-  }
-  Thread::print_on(st, print_extended_info);
-  // print guess for valid stack memory region (assume 4K pages); helps lock debugging
-  st->print_cr("[" INTPTR_FORMAT "]", (intptr_t)last_Java_sp() & ~right_n_bits(12));
-  if (thread_oop != NULL) {
-    if (is_vthread_mounted()) {
-      oop vt = vthread();
-      assert(vt != NULL, "");
-      st->print_cr("   Carrying virtual thread #" INT64_FORMAT, (int64_t)java_lang_Thread::thread_id(vt));
-    } else {
-      st->print_cr("   java.lang.Thread.State: %s", java_lang_Thread::thread_status_name(thread_oop));
-    }
-  }
-#ifndef PRODUCT
-  _safepoint_state->print_on(st);
-#endif // PRODUCT
-  if (is_Compiler_thread()) {
-    CompileTask *task = ((CompilerThread*)this)->task();
-    if (task != NULL) {
-      st->print("   Compiling: ");
-      task->print(st, NULL, true, false);
-    } else {
-      st->print("   No compile task");
-    }
-    st->cr();
-  }
-}
-
-void JavaThread::print() const { print_on(tty); }
-
-void JavaThread::print_name_on_error(outputStream* st, char *buf, int buflen) const {
-  st->print("%s", get_thread_name_string(buf, buflen));
-}
-
-// Called by fatal error handler. The difference between this and
-// JavaThread::print() is that we can't grab lock or allocate memory.
-void JavaThread::print_on_error(outputStream* st, char *buf, int buflen) const {
-  st->print("%s \"%s\"", type_name(), get_thread_name_string(buf, buflen));
-  oop thread_obj = threadObj();
-  if (thread_obj != NULL) {
-    if (java_lang_Thread::is_daemon(thread_obj)) st->print(" daemon");
-  }
-  st->print(" [");
-  st->print("%s", _get_thread_state_name(_thread_state));
-  if (osthread()) {
-    st->print(", id=%d", osthread()->thread_id());
-  }
-  st->print(", stack(" PTR_FORMAT "," PTR_FORMAT ")",
-            p2i(stack_end()), p2i(stack_base()));
-  st->print("]");
-
-  ThreadsSMRSupport::print_info_on(this, st);
-  return;
-}
-
-
-// Verification
-
-void JavaThread::frames_do(void f(frame*, const RegisterMap* map)) {
-  // ignore if there is no stack
-  if (!has_last_Java_frame()) return;
-  // traverse the stack frames. Starts from top frame.
-  for (StackFrameStream fst(this, true /* update */, true /* process_frames */); !fst.is_done(); fst.next()) {
-    frame* fr = fst.current();
-    f(fr, fst.register_map());
-  }
-}
-
-static void frame_verify(frame* f, const RegisterMap *map) { f->verify(map); }
-
-void JavaThread::verify() {
-  // Verify oops in the thread.
-  oops_do(&VerifyOopClosure::verify_oop, NULL);
-
-  // Verify the stack frames.
-  frames_do(frame_verify);
-}
-
-// CR 6300358 (sub-CR 2137150)
-// Most callers of this method assume that it can't return NULL but a
-// thread may not have a name whilst it is in the process of attaching to
-// the VM - see CR 6412693, and there are places where a JavaThread can be
-// seen prior to having its threadObj set (e.g., JNI attaching threads and
-// if vm exit occurs during initialization). These cases can all be accounted
-// for such that this method never returns NULL.
-const char* JavaThread::name() const  {
-  if (Thread::is_JavaThread_protected(/* target */ this)) {
-    // The target JavaThread is protected so get_thread_name_string() is safe:
-    return get_thread_name_string();
-  }
-
-  // The target JavaThread is not protected so we return the default:
-  return Thread::name();
-}
-
-// Returns a non-NULL representation of this thread's name, or a suitable
-// descriptive string if there is no set name.
-const char* JavaThread::get_thread_name_string(char* buf, int buflen) const {
-  const char* name_str;
-  oop thread_obj = threadObj();
-  if (thread_obj != NULL) {
-    oop name = java_lang_Thread::name(thread_obj);
-    if (name != NULL) {
-      if (buf == NULL) {
-        name_str = java_lang_String::as_utf8_string(name);
-      } else {
-        name_str = java_lang_String::as_utf8_string(name, buf, buflen);
-      }
-    } else if (is_attaching_via_jni()) { // workaround for 6412693 - see 6404306
-      name_str = "<no-name - thread is attaching>";
-    } else {
-      name_str = "<un-named>";
-    }
-  } else {
-    name_str = Thread::name();
-  }
-  assert(name_str != NULL, "unexpected NULL thread name");
-  return name_str;
-}
-
-// Helper to extract the name from the thread oop for logging.
-const char* JavaThread::name_for(oop thread_obj) {
-  assert(thread_obj != NULL, "precondition");
-  oop name = java_lang_Thread::name(thread_obj);
-  const char* name_str;
-  if (name != NULL) {
-    name_str = java_lang_String::as_utf8_string(name);
-  } else {
-    name_str = "<un-named>";
-  }
-  return name_str;
-}
-
-void JavaThread::prepare(jobject jni_thread, ThreadPriority prio) {
-
-  assert(Threads_lock->owner() == Thread::current(), "must have threads lock");
-  assert(NoPriority <= prio && prio <= MaxPriority, "sanity check");
-  // Link Java Thread object <-> C++ Thread
-
-  // Get the C++ thread object (an oop) from the JNI handle (a jthread)
-  // and put it into a new Handle.  The Handle "thread_oop" can then
-  // be used to pass the C++ thread object to other methods.
-
-  // Set the Java level thread object (jthread) field of the
-  // new thread (a JavaThread *) to C++ thread object using the
-  // "thread_oop" handle.
-
-  // Set the thread field (a JavaThread *) of the
-  // oop representing the java_lang_Thread to the new thread (a JavaThread *).
-
-  Handle thread_oop(Thread::current(),
-                    JNIHandles::resolve_non_null(jni_thread));
-  assert(InstanceKlass::cast(thread_oop->klass())->is_linked(),
-         "must be initialized");
-  set_threadOopHandles(thread_oop());
-  java_lang_Thread::set_thread(thread_oop(), this);
-
-  if (prio == NoPriority) {
-    prio = java_lang_Thread::priority(thread_oop());
-    assert(prio != NoPriority, "A valid priority should be present");
-  }
-
-  // Push the Java priority down to the native thread; needs Threads_lock
-  Thread::set_priority(this, prio);
-
-  // Add the new thread to the Threads list and set it in motion.
-  // We must have threads lock in order to call Threads::add.
-  // It is crucial that we do not block before the thread is
-  // added to the Threads list for if a GC happens, then the java_thread oop
-  // will not be visited by GC.
-  Threads::add(this);
-}
-
-oop JavaThread::current_park_blocker() {
-  // Support for JSR-166 locks
-  oop thread_oop = threadObj();
-  if (thread_oop != NULL) {
-    return java_lang_Thread::park_blocker(thread_oop);
-  }
-  return NULL;
-}
-
-
-void JavaThread::print_stack_on(outputStream* st) {
-  if (!has_last_Java_frame()) return;
-
-  Thread* current_thread = Thread::current();
-  ResourceMark rm(current_thread);
-  HandleMark hm(current_thread);
-
-  RegisterMap reg_map(this, true, true);
-  vframe* start_vf = platform_thread_last_java_vframe(&reg_map);
-  int count = 0;
-  for (vframe* f = start_vf; f != NULL; f = f->sender()) {
-    if (f->is_java_frame()) {
-      javaVFrame* jvf = javaVFrame::cast(f);
-      java_lang_Throwable::print_stack_element(st, jvf->method(), jvf->bci());
-
-      // Print out lock information
-      if (JavaMonitorsInStackTrace) {
-        jvf->print_lock_info_on(st, count);
-      }
-    } else {
-      // Ignore non-Java frames
-    }
-
-    // Bail-out case for too deep stacks if MaxJavaStackTraceDepth > 0
-    count++;
-    if (MaxJavaStackTraceDepth > 0 && MaxJavaStackTraceDepth == count) return;
-  }
-}
-
-#if INCLUDE_JVMTI
-// Rebind JVMTI thread state from carrier to virtual or from virtual to carrier.
-JvmtiThreadState* JavaThread::rebind_to_jvmti_thread_state_of(oop thread_oop) {
-  set_jvmti_vthread(thread_oop);
-
-  // unbind current JvmtiThreadState from JavaThread
-  JvmtiThreadState::unbind_from(jvmti_thread_state(), this);
-
-  // bind new JvmtiThreadState to JavaThread
-  JvmtiThreadState::bind_to(java_lang_Thread::jvmti_thread_state(thread_oop), this);
-
-  return jvmti_thread_state();
-}
-#endif
-
-// JVMTI PopFrame support
-void JavaThread::popframe_preserve_args(ByteSize size_in_bytes, void* start) {
-  assert(_popframe_preserved_args == NULL, "should not wipe out old PopFrame preserved arguments");
-  if (in_bytes(size_in_bytes) != 0) {
-    _popframe_preserved_args = NEW_C_HEAP_ARRAY(char, in_bytes(size_in_bytes), mtThread);
-    _popframe_preserved_args_size = in_bytes(size_in_bytes);
-    Copy::conjoint_jbytes(start, _popframe_preserved_args, _popframe_preserved_args_size);
-  }
-}
-
-void* JavaThread::popframe_preserved_args() {
-  return _popframe_preserved_args;
-}
-
-ByteSize JavaThread::popframe_preserved_args_size() {
-  return in_ByteSize(_popframe_preserved_args_size);
-}
-
-WordSize JavaThread::popframe_preserved_args_size_in_words() {
-  int sz = in_bytes(popframe_preserved_args_size());
-  assert(sz % wordSize == 0, "argument size must be multiple of wordSize");
-  return in_WordSize(sz / wordSize);
-}
-
-void JavaThread::popframe_free_preserved_args() {
-  assert(_popframe_preserved_args != NULL, "should not free PopFrame preserved arguments twice");
-  FREE_C_HEAP_ARRAY(char, (char*)_popframe_preserved_args);
-  _popframe_preserved_args = NULL;
-  _popframe_preserved_args_size = 0;
-}
-
-#ifndef PRODUCT
-
-void JavaThread::trace_frames() {
-  tty->print_cr("[Describe stack]");
-  int frame_no = 1;
-  for (StackFrameStream fst(this, true /* update */, true /* process_frames */); !fst.is_done(); fst.next()) {
-    tty->print("  %d. ", frame_no++);
-    fst.current()->print_value_on(tty, this);
-    tty->cr();
-  }
-}
-
-class PrintAndVerifyOopClosure: public OopClosure {
- protected:
-  template <class T> inline void do_oop_work(T* p) {
-    oop obj = RawAccess<>::oop_load(p);
-    if (obj == NULL) return;
-    tty->print(INTPTR_FORMAT ": ", p2i(p));
-    if (oopDesc::is_oop_or_null(obj)) {
-      if (obj->is_objArray()) {
-        tty->print_cr("valid objArray: " INTPTR_FORMAT, p2i(obj));
-      } else {
-        obj->print();
-      }
-    } else {
-      tty->print_cr("invalid oop: " INTPTR_FORMAT, p2i(obj));
-    }
-    tty->cr();
-  }
- public:
-  virtual void do_oop(oop* p) { do_oop_work(p); }
-  virtual void do_oop(narrowOop* p)  { do_oop_work(p); }
-};
-
-#ifdef ASSERT
-// Print or validate the layout of stack frames
-void JavaThread::print_frame_layout(int depth, bool validate_only) {
-  ResourceMark rm;
-  PreserveExceptionMark pm(this);
-  FrameValues values;
-  int frame_no = 0;
-  for (StackFrameStream fst(this, true, true, true); !fst.is_done(); fst.next()) {
-    fst.current()->describe(values, ++frame_no, fst.register_map());
-    if (depth == frame_no) break;
-  }
-  Continuation::describe(values);
-  if (validate_only) {
-    values.validate();
-  } else {
-    tty->print_cr("[Describe stack layout]");
-    values.print(this);
-  }
-}
-#endif
-
-void JavaThread::trace_stack_from(vframe* start_vf) {
-  ResourceMark rm;
-  int vframe_no = 1;
-  for (vframe* f = start_vf; f; f = f->sender()) {
-    if (f->is_java_frame()) {
-      javaVFrame::cast(f)->print_activation(vframe_no++);
-    } else {
-      f->print();
-    }
-    if (vframe_no > StackPrintLimit) {
-      tty->print_cr("...<more frames>...");
-      return;
-    }
-  }
-}
-
-
-void JavaThread::trace_stack() {
-  if (!has_last_Java_frame()) return;
-  Thread* current_thread = Thread::current();
-  ResourceMark rm(current_thread);
-  HandleMark hm(current_thread);
-  RegisterMap reg_map(this, true, true);
-  trace_stack_from(last_java_vframe(&reg_map));
-}
-
-
-#endif // PRODUCT
-
-void JavaThread::inc_held_monitor_count(int32_t i, bool jni) {
-#ifdef SUPPORT_MONITOR_COUNT
-  assert(_held_monitor_count >= 0, "Must always be greater than 0: " INT32_FORMAT, _held_monitor_count);
-  _held_monitor_count += i;
-  if (jni) {
-    assert(_jni_monitor_count >= 0, "Must always be greater than 0: " INT32_FORMAT, _jni_monitor_count);
-    _jni_monitor_count += i;
-  }
-#endif
-}
-
-void JavaThread::dec_held_monitor_count(int32_t i, bool jni) {
-#ifdef SUPPORT_MONITOR_COUNT
-  _held_monitor_count -= i;
-  assert(_held_monitor_count >= 0, "Must always be greater than 0: " INT32_FORMAT, _held_monitor_count);
-  if (jni) {
-    _jni_monitor_count -= i;
-    assert(_jni_monitor_count >= 0, "Must always be greater than 0: " INT32_FORMAT, _jni_monitor_count);
-  }
-#endif
-}
-
-frame JavaThread::vthread_last_frame() {
-  assert (is_vthread_mounted(), "Virtual thread not mounted");
-  return last_frame();
-}
-
-frame JavaThread::carrier_last_frame(RegisterMap* reg_map) {
-  const ContinuationEntry* entry = vthread_continuation();
-  guarantee (entry != NULL, "Not a carrier thread");
-  frame f = entry->to_frame();
-  if (reg_map->process_frames()) {
-    entry->flush_stack_processing(this);
-  }
-  entry->update_register_map(reg_map);
-  return f.sender(reg_map);
-}
-
-frame JavaThread::platform_thread_last_frame(RegisterMap* reg_map) {
-  return is_vthread_mounted() ? carrier_last_frame(reg_map) : last_frame();
-}
-
-javaVFrame* JavaThread::last_java_vframe(const frame f, RegisterMap *reg_map) {
-  assert(reg_map != NULL, "a map must be given");
-  for (vframe* vf = vframe::new_vframe(&f, reg_map, this); vf; vf = vf->sender()) {
-    if (vf->is_java_frame()) return javaVFrame::cast(vf);
-  }
-  return NULL;
-}
-
-oop JavaThread::get_continuation() const {
-  assert(threadObj() != nullptr, "must be set");
-  return java_lang_Thread::continuation(threadObj());
-}
-
-Klass* JavaThread::security_get_caller_class(int depth) {
-  ResetNoHandleMark rnhm;
-  HandleMark hm(Thread::current());
-
-  vframeStream vfst(this);
-  vfst.security_get_caller_frame(depth);
-  if (!vfst.at_end()) {
-    return vfst.method()->method_holder();
-  }
-  return NULL;
-}
-
-// java.lang.Thread.sleep support
-// Returns true if sleep time elapsed as expected, and false
-// if the thread was interrupted.
-bool JavaThread::sleep(jlong millis) {
-  assert(this == Thread::current(),  "thread consistency check");
-
-  ParkEvent * const slp = this->_SleepEvent;
-  // Because there can be races with thread interruption sending an unpark()
-  // to the event, we explicitly reset it here to avoid an immediate return.
-  // The actual interrupt state will be checked before we park().
-  slp->reset();
-  // Thread interruption establishes a happens-before ordering in the
-  // Java Memory Model, so we need to ensure we synchronize with the
-  // interrupt state.
-  OrderAccess::fence();
-
-  jlong prevtime = os::javaTimeNanos();
-
-  for (;;) {
-    // interruption has precedence over timing out
-    if (this->is_interrupted(true)) {
-      return false;
-    }
-
-    if (millis <= 0) {
-      return true;
-    }
-
-    {
-      ThreadBlockInVM tbivm(this);
-      OSThreadWaitState osts(this->osthread(), false /* not Object.wait() */);
-      slp->park(millis);
-    }
-
-    // Update elapsed time tracking
-    jlong newtime = os::javaTimeNanos();
-    if (newtime - prevtime < 0) {
-      // time moving backwards, should only happen if no monotonic clock
-      // not a guarantee() because JVM should not abort on kernel/glibc bugs
-      assert(false,
-             "unexpected time moving backwards detected in JavaThread::sleep()");
-    } else {
-      millis -= (newtime - prevtime) / NANOSECS_PER_MILLISEC;
-    }
-    prevtime = newtime;
-  }
-}
-
-
-// ======= Threads ========
-
-// The Threads class links together all active threads, and provides
-// operations over all threads. It is protected by the Threads_lock,
-// which is also used in other global contexts like safepointing.
-// ThreadsListHandles are used to safely perform operations on one
-// or more threads without the risk of the thread exiting during the
-// operation.
-//
-// Note: The Threads_lock is currently more widely used than we
-// would like. We are actively migrating Threads_lock uses to other
-// mechanisms in order to reduce Threads_lock contention.
-
-int         Threads::_number_of_threads = 0;
-int         Threads::_number_of_non_daemon_threads = 0;
-int         Threads::_return_code = 0;
-uintx       Threads::_thread_claim_token = 1; // Never zero.
-size_t      JavaThread::_stack_size_at_create = 0;
-
-#ifdef ASSERT
-bool        Threads::_vm_complete = false;
-#endif
-
-// All NonJavaThreads (i.e., every non-JavaThread in the system).
-void Threads::non_java_threads_do(ThreadClosure* tc) {
-  NoSafepointVerifier nsv;
-  for (NonJavaThread::Iterator njti; !njti.end(); njti.step()) {
-    tc->do_thread(njti.current());
-  }
-}
-
-// All JavaThreads
-#define ALL_JAVA_THREADS(X) \
-  for (JavaThread* X : *ThreadsSMRSupport::get_java_thread_list())
-
-// All JavaThreads
-void Threads::java_threads_do(ThreadClosure* tc) {
-  assert_locked_or_safepoint(Threads_lock);
-  // ALL_JAVA_THREADS iterates through all JavaThreads.
-  ALL_JAVA_THREADS(p) {
-    tc->do_thread(p);
-  }
-}
-
-void Threads::java_threads_and_vm_thread_do(ThreadClosure* tc) {
-  assert_locked_or_safepoint(Threads_lock);
-  java_threads_do(tc);
-  tc->do_thread(VMThread::vm_thread());
-}
-
-// All JavaThreads + all non-JavaThreads (i.e., every thread in the system).
-void Threads::threads_do(ThreadClosure* tc) {
-  assert_locked_or_safepoint(Threads_lock);
-  java_threads_do(tc);
-  non_java_threads_do(tc);
-}
-
-void Threads::possibly_parallel_threads_do(bool is_par, ThreadClosure* tc) {
-  uintx claim_token = Threads::thread_claim_token();
-  ALL_JAVA_THREADS(p) {
-    if (p->claim_threads_do(is_par, claim_token)) {
-      tc->do_thread(p);
-    }
-  }
-  VMThread* vmt = VMThread::vm_thread();
-  if (vmt->claim_threads_do(is_par, claim_token)) {
-    tc->do_thread(vmt);
-  }
-}
-
-// The system initialization in the library has three phases.
-//
-// Phase 1: java.lang.System class initialization
-//     java.lang.System is a primordial class loaded and initialized
-//     by the VM early during startup.  java.lang.System.<clinit>
-//     only does registerNatives and keeps the rest of the class
-//     initialization work later until thread initialization completes.
-//
-//     System.initPhase1 initializes the system properties, the static
-//     fields in, out, and err. Set up java signal handlers, OS-specific
-//     system settings, and thread group of the main thread.
-static void call_initPhase1(TRAPS) {
-  Klass* klass = vmClasses::System_klass();
-  JavaValue result(T_VOID);
-  JavaCalls::call_static(&result, klass, vmSymbols::initPhase1_name(),
-                                         vmSymbols::void_method_signature(), CHECK);
-}
-
-// Phase 2. Module system initialization
-//     This will initialize the module system.  Only java.base classes
-//     can be loaded until phase 2 completes.
-//
-//     Call System.initPhase2 after the compiler initialization and jsr292
-//     classes get initialized because module initialization runs a lot of java
-//     code, that for performance reasons, should be compiled.  Also, this will
-//     enable the startup code to use lambda and other language features in this
-//     phase and onward.
-//
-//     After phase 2, The VM will begin search classes from -Xbootclasspath/a.
-static void call_initPhase2(TRAPS) {
-  TraceTime timer("Initialize module system", TRACETIME_LOG(Info, startuptime));
-
-  Klass* klass = vmClasses::System_klass();
-
-  JavaValue result(T_INT);
-  JavaCallArguments args;
-  args.push_int(DisplayVMOutputToStderr);
-  args.push_int(log_is_enabled(Debug, init)); // print stack trace if exception thrown
-  JavaCalls::call_static(&result, klass, vmSymbols::initPhase2_name(),
-                                         vmSymbols::boolean_boolean_int_signature(), &args, CHECK);
-  if (result.get_jint() != JNI_OK) {
-    vm_exit_during_initialization(); // no message or exception
-  }
-
-  universe_post_module_init();
-}
-
-// Phase 3. final setup - set security manager, system class loader and TCCL
-//
-//     This will instantiate and set the security manager, set the system class
-//     loader as well as the thread context class loader.  The security manager
-//     and system class loader may be a custom class loaded from -Xbootclasspath/a,
-//     other modules or the application's classpath.
-static void call_initPhase3(TRAPS) {
-  Klass* klass = vmClasses::System_klass();
-  JavaValue result(T_VOID);
-  JavaCalls::call_static(&result, klass, vmSymbols::initPhase3_name(),
-                                         vmSymbols::void_method_signature(), CHECK);
-}
-
-void Threads::initialize_java_lang_classes(JavaThread* main_thread, TRAPS) {
-  TraceTime timer("Initialize java.lang classes", TRACETIME_LOG(Info, startuptime));
-
-  if (EagerXrunInit && Arguments::init_libraries_at_startup()) {
-    create_vm_init_libraries();
-  }
-
-  initialize_class(vmSymbols::java_lang_String(), CHECK);
-
-  // Inject CompactStrings value after the static initializers for String ran.
-  java_lang_String::set_compact_strings(CompactStrings);
-
-  // Initialize java_lang.System (needed before creating the thread)
-  initialize_class(vmSymbols::java_lang_System(), CHECK);
-  // The VM creates & returns objects of this class. Make sure it's initialized.
-  initialize_class(vmSymbols::java_lang_Class(), CHECK);
-  initialize_class(vmSymbols::java_lang_ThreadGroup(), CHECK);
-  Handle thread_group = create_initial_thread_group(CHECK);
-  Universe::set_main_thread_group(thread_group());
-  initialize_class(vmSymbols::java_lang_Thread(), CHECK);
-  create_initial_thread(thread_group, main_thread, CHECK);
-
-  // The VM creates objects of this class.
-  initialize_class(vmSymbols::java_lang_Module(), CHECK);
-
-#ifdef ASSERT
-  InstanceKlass *k = vmClasses::UnsafeConstants_klass();
-  assert(k->is_not_initialized(), "UnsafeConstants should not already be initialized");
-#endif
-
-  // initialize the hardware-specific constants needed by Unsafe
-  initialize_class(vmSymbols::jdk_internal_misc_UnsafeConstants(), CHECK);
-  jdk_internal_misc_UnsafeConstants::set_unsafe_constants();
-
-  // The VM preresolves methods to these classes. Make sure that they get initialized
-  initialize_class(vmSymbols::java_lang_reflect_Method(), CHECK);
-  initialize_class(vmSymbols::java_lang_ref_Finalizer(), CHECK);
-
-  // Phase 1 of the system initialization in the library, java.lang.System class initialization
-  call_initPhase1(CHECK);
-
-  // Get the Java runtime name, version, and vendor info after java.lang.System is initialized.
-  // Some values are actually configure-time constants but some can be set via the jlink tool and
-  // so must be read dynamically. We treat them all the same.
-  InstanceKlass* ik = SystemDictionary::find_instance_klass(vmSymbols::java_lang_VersionProps(),
-                                                            Handle(), Handle());
-  {
-    ResourceMark rm(main_thread);
-    JDK_Version::set_java_version(get_java_version_info(ik, vmSymbols::java_version_name()));
-
-    JDK_Version::set_runtime_name(get_java_version_info(ik, vmSymbols::java_runtime_name_name()));
-
-    JDK_Version::set_runtime_version(get_java_version_info(ik, vmSymbols::java_runtime_version_name()));
-
-    JDK_Version::set_runtime_vendor_version(get_java_version_info(ik, vmSymbols::java_runtime_vendor_version_name()));
-
-    JDK_Version::set_runtime_vendor_vm_bug_url(get_java_version_info(ik, vmSymbols::java_runtime_vendor_vm_bug_url_name()));
-  }
-
-  // an instance of OutOfMemory exception has been allocated earlier
-  initialize_class(vmSymbols::java_lang_OutOfMemoryError(), CHECK);
-  initialize_class(vmSymbols::java_lang_NullPointerException(), CHECK);
-  initialize_class(vmSymbols::java_lang_ClassCastException(), CHECK);
-  initialize_class(vmSymbols::java_lang_ArrayStoreException(), CHECK);
-  initialize_class(vmSymbols::java_lang_ArithmeticException(), CHECK);
-  initialize_class(vmSymbols::java_lang_StackOverflowError(), CHECK);
-  initialize_class(vmSymbols::java_lang_IllegalMonitorStateException(), CHECK);
-  initialize_class(vmSymbols::java_lang_IllegalArgumentException(), CHECK);
-}
-
-void Threads::initialize_jsr292_core_classes(TRAPS) {
-  TraceTime timer("Initialize java.lang.invoke classes", TRACETIME_LOG(Info, startuptime));
-
-  initialize_class(vmSymbols::java_lang_invoke_MethodHandle(), CHECK);
-  initialize_class(vmSymbols::java_lang_invoke_ResolvedMethodName(), CHECK);
-  initialize_class(vmSymbols::java_lang_invoke_MemberName(), CHECK);
-  initialize_class(vmSymbols::java_lang_invoke_MethodHandleNatives(), CHECK);
-}
-
-jint Threads::create_vm(JavaVMInitArgs* args, bool* canTryAgain) {
-  extern void JDK_Version_init();
-
-  // Preinitialize version info.
-  VM_Version::early_initialize();
-
-  // Check version
-  if (!is_supported_jni_version(args->version)) return JNI_EVERSION;
-
-  // Initialize library-based TLS
-  ThreadLocalStorage::init();
-
-  // Initialize the output stream module
-  ostream_init();
-
-  // Process java launcher properties.
-  Arguments::process_sun_java_launcher_properties(args);
-
-  // Initialize the os module
-  os::init();
-
-  MACOS_AARCH64_ONLY(os::current_thread_enable_wx(WXWrite));
-
-  // Record VM creation timing statistics
-  TraceVmCreationTime create_vm_timer;
-  create_vm_timer.start();
-
-  // Initialize system properties.
-  Arguments::init_system_properties();
-
-  // So that JDK version can be used as a discriminator when parsing arguments
-  JDK_Version_init();
-
-  // Update/Initialize System properties after JDK version number is known
-  Arguments::init_version_specific_system_properties();
-
-  // Make sure to initialize log configuration *before* parsing arguments
-  LogConfiguration::initialize(create_vm_timer.begin_time());
-
-  // Parse arguments
-  // Note: this internally calls os::init_container_support()
-  jint parse_result = Arguments::parse(args);
-  if (parse_result != JNI_OK) return parse_result;
-
-  // Initialize NMT right after argument parsing to keep the pre-NMT-init window small.
-  MemTracker::initialize();
-
-  os::init_before_ergo();
-
-  jint ergo_result = Arguments::apply_ergo();
-  if (ergo_result != JNI_OK) return ergo_result;
-
-  // Final check of all ranges after ergonomics which may change values.
-  if (!JVMFlagLimit::check_all_ranges()) {
-    return JNI_EINVAL;
-  }
-
-  // Final check of all 'AfterErgo' constraints after ergonomics which may change values.
-  bool constraint_result = JVMFlagLimit::check_all_constraints(JVMFlagConstraintPhase::AfterErgo);
-  if (!constraint_result) {
-    return JNI_EINVAL;
-  }
-
-  if (PauseAtStartup) {
-    os::pause();
-  }
-
-  HOTSPOT_VM_INIT_BEGIN();
-
-  // Timing (must come after argument parsing)
-  TraceTime timer("Create VM", TRACETIME_LOG(Info, startuptime));
-
-  // Initialize the os module after parsing the args
-  jint os_init_2_result = os::init_2();
-  if (os_init_2_result != JNI_OK) return os_init_2_result;
-
-#ifdef CAN_SHOW_REGISTERS_ON_ASSERT
-  // Initialize assert poison page mechanism.
-  if (ShowRegistersOnAssert) {
-    initialize_assert_poison();
-  }
-#endif // CAN_SHOW_REGISTERS_ON_ASSERT
-
-  SafepointMechanism::initialize();
-
-  jint adjust_after_os_result = Arguments::adjust_after_os();
-  if (adjust_after_os_result != JNI_OK) return adjust_after_os_result;
-
-  // Initialize output stream logging
-  ostream_init_log();
-
-  // Convert -Xrun to -agentlib: if there is no JVM_OnLoad
-  // Must be before create_vm_init_agents()
-  if (Arguments::init_libraries_at_startup()) {
-    convert_vm_init_libraries_to_agents();
-  }
-
-  // Launch -agentlib/-agentpath and converted -Xrun agents
-  if (Arguments::init_agents_at_startup()) {
-    create_vm_init_agents();
-  }
-
-  // Initialize Threads state
-  _number_of_threads = 0;
-  _number_of_non_daemon_threads = 0;
-
-  // Initialize global data structures and create system classes in heap
-  vm_init_globals();
-
-#if INCLUDE_JVMCI
-  if (JVMCICounterSize > 0) {
-    JavaThread::_jvmci_old_thread_counters = NEW_C_HEAP_ARRAY(jlong, JVMCICounterSize, mtJVMCI);
-    memset(JavaThread::_jvmci_old_thread_counters, 0, sizeof(jlong) * JVMCICounterSize);
-  } else {
-    JavaThread::_jvmci_old_thread_counters = NULL;
-  }
-#endif // INCLUDE_JVMCI
-
-  // Initialize OopStorage for threadObj
-  _thread_oop_storage = OopStorageSet::create_strong("Thread OopStorage", mtThread);
-
-  // Attach the main thread to this os thread
-  JavaThread* main_thread = new JavaThread();
-  main_thread->set_thread_state(_thread_in_vm);
-  main_thread->initialize_thread_current();
-  // must do this before set_active_handles
-  main_thread->record_stack_base_and_size();
-  main_thread->register_thread_stack_with_NMT();
-  main_thread->set_active_handles(JNIHandleBlock::allocate_block());
-  MACOS_AARCH64_ONLY(main_thread->init_wx());
-
-  if (!main_thread->set_as_starting_thread()) {
-    vm_shutdown_during_initialization(
-                                      "Failed necessary internal allocation. Out of swap space");
-    main_thread->smr_delete();
-    *canTryAgain = false; // don't let caller call JNI_CreateJavaVM again
-    return JNI_ENOMEM;
-  }
-
-  // Enable guard page *after* os::create_main_thread(), otherwise it would
-  // crash Linux VM, see notes in os_linux.cpp.
-  main_thread->stack_overflow_state()->create_stack_guard_pages();
-
-  // Initialize Java-Level synchronization subsystem
-  ObjectMonitor::Initialize();
-  ObjectSynchronizer::initialize();
-
-  // Initialize global modules
-  jint status = init_globals();
-  if (status != JNI_OK) {
-    main_thread->smr_delete();
-    *canTryAgain = false; // don't let caller call JNI_CreateJavaVM again
-    return status;
-  }
-
-  JFR_ONLY(Jfr::on_create_vm_1();)
-
-  // Should be done after the heap is fully created
-  main_thread->cache_global_variables();
-
-  { MutexLocker mu(Threads_lock);
-    Threads::add(main_thread);
-  }
-
-  // Any JVMTI raw monitors entered in onload will transition into
-  // real raw monitor. VM is setup enough here for raw monitor enter.
-  JvmtiExport::transition_pending_onload_raw_monitors();
-
-  // Create the VMThread
-  { TraceTime timer("Start VMThread", TRACETIME_LOG(Info, startuptime));
-
-    VMThread::create();
-    VMThread* vmthread = VMThread::vm_thread();
-
-    if (!os::create_thread(vmthread, os::vm_thread)) {
-      vm_exit_during_initialization("Cannot create VM thread. "
-                                    "Out of system resources.");
-    }
-
-    // Wait for the VM thread to become ready, and VMThread::run to initialize
-    // Monitors can have spurious returns, must always check another state flag
-    {
-      MonitorLocker ml(Notify_lock);
-      os::start_thread(vmthread);
-      while (!vmthread->is_running()) {
-        ml.wait();
-      }
-    }
-  }
-
-  assert(Universe::is_fully_initialized(), "not initialized");
-  if (VerifyDuringStartup) {
-    // Make sure we're starting with a clean slate.
-    VM_Verify verify_op;
-    VMThread::execute(&verify_op);
-  }
-
-  // We need this to update the java.vm.info property in case any flags used
-  // to initially define it have been changed. This is needed for both CDS
-  // since UseSharedSpaces may be changed after java.vm.info
-  // is initially computed. See Abstract_VM_Version::vm_info_string().
-  // This update must happen before we initialize the java classes, but
-  // after any initialization logic that might modify the flags.
-  Arguments::update_vm_info_property(VM_Version::vm_info_string());
-
-  JavaThread* THREAD = JavaThread::current(); // For exception macros.
-  HandleMark hm(THREAD);
-
-  // Always call even when there are not JVMTI environments yet, since environments
-  // may be attached late and JVMTI must track phases of VM execution
-  JvmtiExport::enter_early_start_phase();
-
-  // Notify JVMTI agents that VM has started (JNI is up) - nop if no agents.
-  JvmtiExport::post_early_vm_start();
-
-  initialize_java_lang_classes(main_thread, CHECK_JNI_ERR);
-
-  quicken_jni_functions();
-
-  // No more stub generation allowed after that point.
-  StubCodeDesc::freeze();
-
-  // Set flag that basic initialization has completed. Used by exceptions and various
-  // debug stuff, that does not work until all basic classes have been initialized.
-  set_init_completed();
-
-  LogConfiguration::post_initialize();
-  Metaspace::post_initialize();
-
-  HOTSPOT_VM_INIT_END();
-
-  // record VM initialization completion time
-#if INCLUDE_MANAGEMENT
-  Management::record_vm_init_completed();
-#endif // INCLUDE_MANAGEMENT
-
-  // Signal Dispatcher needs to be started before VMInit event is posted
-  os::initialize_jdk_signal_support(CHECK_JNI_ERR);
-
-  // Start Attach Listener if +StartAttachListener or it can't be started lazily
-  if (!DisableAttachMechanism) {
-    AttachListener::vm_start();
-    if (StartAttachListener || AttachListener::init_at_startup()) {
-      AttachListener::init();
-    }
-  }
-
-  // Launch -Xrun agents
-  // Must be done in the JVMTI live phase so that for backward compatibility the JDWP
-  // back-end can launch with -Xdebug -Xrunjdwp.
-  if (!EagerXrunInit && Arguments::init_libraries_at_startup()) {
-    create_vm_init_libraries();
-  }
-
-  Chunk::start_chunk_pool_cleaner_task();
-
-  // Start the service thread
-  // The service thread enqueues JVMTI deferred events and does various hashtable
-  // and other cleanups.  Needs to start before the compilers start posting events.
-  ServiceThread::initialize();
-
-  // Start the monitor deflation thread:
-  MonitorDeflationThread::initialize();
-
-  // initialize compiler(s)
-#if defined(COMPILER1) || COMPILER2_OR_JVMCI
-#if INCLUDE_JVMCI
-  bool force_JVMCI_intialization = false;
-  if (EnableJVMCI) {
-    // Initialize JVMCI eagerly when it is explicitly requested.
-    // Or when JVMCILibDumpJNIConfig or JVMCIPrintProperties is enabled.
-    force_JVMCI_intialization = EagerJVMCI || JVMCIPrintProperties || JVMCILibDumpJNIConfig;
-
-    if (!force_JVMCI_intialization) {
-      // 8145270: Force initialization of JVMCI runtime otherwise requests for blocking
-      // compilations via JVMCI will not actually block until JVMCI is initialized.
-      force_JVMCI_intialization = UseJVMCICompiler && (!UseInterpreter || !BackgroundCompilation);
-    }
-  }
-#endif
-  CompileBroker::compilation_init_phase1(CHECK_JNI_ERR);
-  // Postpone completion of compiler initialization to after JVMCI
-  // is initialized to avoid timeouts of blocking compilations.
-  if (JVMCI_ONLY(!force_JVMCI_intialization) NOT_JVMCI(true)) {
-    CompileBroker::compilation_init_phase2();
-  }
-#endif
-
-  // Pre-initialize some JSR292 core classes to avoid deadlock during class loading.
-  // It is done after compilers are initialized, because otherwise compilations of
-  // signature polymorphic MH intrinsics can be missed
-  // (see SystemDictionary::find_method_handle_intrinsic).
-  initialize_jsr292_core_classes(CHECK_JNI_ERR);
-
-  // This will initialize the module system.  Only java.base classes can be
-  // loaded until phase 2 completes
-  call_initPhase2(CHECK_JNI_ERR);
-
-  JFR_ONLY(Jfr::on_create_vm_2();)
-
-  // Always call even when there are not JVMTI environments yet, since environments
-  // may be attached late and JVMTI must track phases of VM execution
-  JvmtiExport::enter_start_phase();
-
-  // Notify JVMTI agents that VM has started (JNI is up) - nop if no agents.
-  JvmtiExport::post_vm_start();
-
-  // Final system initialization including security manager and system class loader
-  call_initPhase3(CHECK_JNI_ERR);
-
-  // cache the system and platform class loaders
-  SystemDictionary::compute_java_loaders(CHECK_JNI_ERR);
-
-#if INCLUDE_CDS
-  // capture the module path info from the ModuleEntryTable
-  ClassLoader::initialize_module_path(THREAD);
-  if (HAS_PENDING_EXCEPTION) {
-    java_lang_Throwable::print(PENDING_EXCEPTION, tty);
-    vm_exit_during_initialization("ClassLoader::initialize_module_path() failed unexpectedly");
-  }
-#endif
-
-#if INCLUDE_JVMCI
-  if (force_JVMCI_intialization) {
-    JVMCI::initialize_compiler(CHECK_JNI_ERR);
-    CompileBroker::compilation_init_phase2();
-  }
-#endif
-
-  // Always call even when there are not JVMTI environments yet, since environments
-  // may be attached late and JVMTI must track phases of VM execution
-  JvmtiExport::enter_live_phase();
-
-  // Make perfmemory accessible
-  PerfMemory::set_accessible(true);
-
-  // Notify JVMTI agents that VM initialization is complete - nop if no agents.
-  JvmtiExport::post_vm_initialized();
-
-  JFR_ONLY(Jfr::on_create_vm_3();)
-
-#if INCLUDE_MANAGEMENT
-  Management::initialize(THREAD);
-
-  if (HAS_PENDING_EXCEPTION) {
-    // management agent fails to start possibly due to
-    // configuration problem and is responsible for printing
-    // stack trace if appropriate. Simply exit VM.
-    vm_exit(1);
-  }
-#endif // INCLUDE_MANAGEMENT
-
-  StatSampler::engage();
-  if (CheckJNICalls)                  JniPeriodicChecker::engage();
-
-#if INCLUDE_RTM_OPT
-  RTMLockingCounters::init();
-#endif
-
-  call_postVMInitHook(THREAD);
-  // The Java side of PostVMInitHook.run must deal with all
-  // exceptions and provide means of diagnosis.
-  if (HAS_PENDING_EXCEPTION) {
-    CLEAR_PENDING_EXCEPTION;
-  }
-
-  {
-    MutexLocker ml(PeriodicTask_lock);
-    // Make sure the WatcherThread can be started by WatcherThread::start()
-    // or by dynamic enrollment.
-    WatcherThread::make_startable();
-    // Start up the WatcherThread if there are any periodic tasks
-    // NOTE:  All PeriodicTasks should be registered by now. If they
-    //   aren't, late joiners might appear to start slowly (we might
-    //   take a while to process their first tick).
-    if (PeriodicTask::num_tasks() > 0) {
-      WatcherThread::start();
-    }
-  }
-
-  create_vm_timer.end();
-#ifdef ASSERT
-  _vm_complete = true;
-#endif
-
-  if (DumpSharedSpaces) {
-    MetaspaceShared::preload_and_dump();
-    ShouldNotReachHere();
-  }
-
-  return JNI_OK;
-}
-
-// type for the Agent_OnLoad and JVM_OnLoad entry points
-extern "C" {
-  typedef jint (JNICALL *OnLoadEntry_t)(JavaVM *, char *, void *);
-}
-// Find a command line agent library and return its entry point for
-//         -agentlib:  -agentpath:   -Xrun
-// num_symbol_entries must be passed-in since only the caller knows the number of symbols in the array.
-static OnLoadEntry_t lookup_on_load(AgentLibrary* agent,
-                                    const char *on_load_symbols[],
-                                    size_t num_symbol_entries) {
-  OnLoadEntry_t on_load_entry = NULL;
-  void *library = NULL;
-
-  if (!agent->valid()) {
-    char buffer[JVM_MAXPATHLEN];
-    char ebuf[1024] = "";
-    const char *name = agent->name();
-    const char *msg = "Could not find agent library ";
-
-    // First check to see if agent is statically linked into executable
-    if (os::find_builtin_agent(agent, on_load_symbols, num_symbol_entries)) {
-      library = agent->os_lib();
-    } else if (agent->is_absolute_path()) {
-      library = os::dll_load(name, ebuf, sizeof ebuf);
-      if (library == NULL) {
-        const char *sub_msg = " in absolute path, with error: ";
-        size_t len = strlen(msg) + strlen(name) + strlen(sub_msg) + strlen(ebuf) + 1;
-        char *buf = NEW_C_HEAP_ARRAY(char, len, mtThread);
-        jio_snprintf(buf, len, "%s%s%s%s", msg, name, sub_msg, ebuf);
-        // If we can't find the agent, exit.
-        vm_exit_during_initialization(buf, NULL);
-        FREE_C_HEAP_ARRAY(char, buf);
-      }
-    } else {
-      // Try to load the agent from the standard dll directory
-      if (os::dll_locate_lib(buffer, sizeof(buffer), Arguments::get_dll_dir(),
-                             name)) {
-        library = os::dll_load(buffer, ebuf, sizeof ebuf);
-      }
-      if (library == NULL) { // Try the library path directory.
-        if (os::dll_build_name(buffer, sizeof(buffer), name)) {
-          library = os::dll_load(buffer, ebuf, sizeof ebuf);
-        }
-        if (library == NULL) {
-          const char *sub_msg = " on the library path, with error: ";
-          const char *sub_msg2 = "\nModule java.instrument may be missing from runtime image.";
-
-          size_t len = strlen(msg) + strlen(name) + strlen(sub_msg) +
-                       strlen(ebuf) + strlen(sub_msg2) + 1;
-          char *buf = NEW_C_HEAP_ARRAY(char, len, mtThread);
-          if (!agent->is_instrument_lib()) {
-            jio_snprintf(buf, len, "%s%s%s%s", msg, name, sub_msg, ebuf);
-          } else {
-            jio_snprintf(buf, len, "%s%s%s%s%s", msg, name, sub_msg, ebuf, sub_msg2);
-          }
-          // If we can't find the agent, exit.
-          vm_exit_during_initialization(buf, NULL);
-          FREE_C_HEAP_ARRAY(char, buf);
-        }
-      }
-    }
-    agent->set_os_lib(library);
-    agent->set_valid();
-  }
-
-  // Find the OnLoad function.
-  on_load_entry =
-    CAST_TO_FN_PTR(OnLoadEntry_t, os::find_agent_function(agent,
-                                                          false,
-                                                          on_load_symbols,
-                                                          num_symbol_entries));
-  return on_load_entry;
-}
-
-// Find the JVM_OnLoad entry point
-static OnLoadEntry_t lookup_jvm_on_load(AgentLibrary* agent) {
-  const char *on_load_symbols[] = JVM_ONLOAD_SYMBOLS;
-  return lookup_on_load(agent, on_load_symbols, sizeof(on_load_symbols) / sizeof(char*));
-}
-
-// Find the Agent_OnLoad entry point
-static OnLoadEntry_t lookup_agent_on_load(AgentLibrary* agent) {
-  const char *on_load_symbols[] = AGENT_ONLOAD_SYMBOLS;
-  return lookup_on_load(agent, on_load_symbols, sizeof(on_load_symbols) / sizeof(char*));
-}
-
-// For backwards compatibility with -Xrun
-// Convert libraries with no JVM_OnLoad, but which have Agent_OnLoad to be
-// treated like -agentpath:
-// Must be called before agent libraries are created
-void Threads::convert_vm_init_libraries_to_agents() {
-  AgentLibrary* agent;
-  AgentLibrary* next;
-
-  for (agent = Arguments::libraries(); agent != NULL; agent = next) {
-    next = agent->next();  // cache the next agent now as this agent may get moved off this list
-    OnLoadEntry_t on_load_entry = lookup_jvm_on_load(agent);
-
-    // If there is an JVM_OnLoad function it will get called later,
-    // otherwise see if there is an Agent_OnLoad
-    if (on_load_entry == NULL) {
-      on_load_entry = lookup_agent_on_load(agent);
-      if (on_load_entry != NULL) {
-        // switch it to the agent list -- so that Agent_OnLoad will be called,
-        // JVM_OnLoad won't be attempted and Agent_OnUnload will
-        Arguments::convert_library_to_agent(agent);
-      } else {
-        vm_exit_during_initialization("Could not find JVM_OnLoad or Agent_OnLoad function in the library", agent->name());
-      }
-    }
-  }
-}
-
-// Create agents for -agentlib:  -agentpath:  and converted -Xrun
-// Invokes Agent_OnLoad
-// Called very early -- before JavaThreads exist
-void Threads::create_vm_init_agents() {
-  extern struct JavaVM_ main_vm;
-  AgentLibrary* agent;
-
-  JvmtiExport::enter_onload_phase();
-
-  for (agent = Arguments::agents(); agent != NULL; agent = agent->next()) {
-    // CDS dumping does not support native JVMTI agent.
-    // CDS dumping supports Java agent if the AllowArchivingWithJavaAgent diagnostic option is specified.
-    if (Arguments::is_dumping_archive()) {
-      if(!agent->is_instrument_lib()) {
-        vm_exit_during_cds_dumping("CDS dumping does not support native JVMTI agent, name", agent->name());
-      } else if (!AllowArchivingWithJavaAgent) {
-        vm_exit_during_cds_dumping(
-          "Must enable AllowArchivingWithJavaAgent in order to run Java agent during CDS dumping");
-      }
-    }
-
-    OnLoadEntry_t  on_load_entry = lookup_agent_on_load(agent);
-
-    if (on_load_entry != NULL) {
-      // Invoke the Agent_OnLoad function
-      jint err = (*on_load_entry)(&main_vm, agent->options(), NULL);
-      if (err != JNI_OK) {
-        vm_exit_during_initialization("agent library failed to init", agent->name());
-      }
-    } else {
-      vm_exit_during_initialization("Could not find Agent_OnLoad function in the agent library", agent->name());
-    }
-  }
-
-  JvmtiExport::enter_primordial_phase();
-}
-
-extern "C" {
-  typedef void (JNICALL *Agent_OnUnload_t)(JavaVM *);
-}
-
-void Threads::shutdown_vm_agents() {
-  // Send any Agent_OnUnload notifications
-  const char *on_unload_symbols[] = AGENT_ONUNLOAD_SYMBOLS;
-  size_t num_symbol_entries = ARRAY_SIZE(on_unload_symbols);
-  extern struct JavaVM_ main_vm;
-  for (AgentLibrary* agent = Arguments::agents(); agent != NULL; agent = agent->next()) {
-
-    // Find the Agent_OnUnload function.
-    Agent_OnUnload_t unload_entry = CAST_TO_FN_PTR(Agent_OnUnload_t,
-                                                   os::find_agent_function(agent,
-                                                   false,
-                                                   on_unload_symbols,
-                                                   num_symbol_entries));
-
-    // Invoke the Agent_OnUnload function
-    if (unload_entry != NULL) {
-      JavaThread* thread = JavaThread::current();
-      ThreadToNativeFromVM ttn(thread);
-      HandleMark hm(thread);
-      (*unload_entry)(&main_vm);
-    }
-  }
-}
-
-// Called for after the VM is initialized for -Xrun libraries which have not been converted to agent libraries
-// Invokes JVM_OnLoad
-void Threads::create_vm_init_libraries() {
-  extern struct JavaVM_ main_vm;
-  AgentLibrary* agent;
-
-  for (agent = Arguments::libraries(); agent != NULL; agent = agent->next()) {
-    OnLoadEntry_t on_load_entry = lookup_jvm_on_load(agent);
-
-    if (on_load_entry != NULL) {
-      // Invoke the JVM_OnLoad function
-      JavaThread* thread = JavaThread::current();
-      ThreadToNativeFromVM ttn(thread);
-      HandleMark hm(thread);
-      jint err = (*on_load_entry)(&main_vm, agent->options(), NULL);
-      if (err != JNI_OK) {
-        vm_exit_during_initialization("-Xrun library failed to init", agent->name());
-      }
-    } else {
-      vm_exit_during_initialization("Could not find JVM_OnLoad function in -Xrun library", agent->name());
-    }
-  }
-}
-
-
-// Last thread running calls java.lang.Shutdown.shutdown()
-void JavaThread::invoke_shutdown_hooks() {
-  HandleMark hm(this);
-
-  // We could get here with a pending exception, if so clear it now or
-  // it will cause MetaspaceShared::link_shared_classes to
-  // fail for dynamic dump.
-  if (this->has_pending_exception()) {
-    this->clear_pending_exception();
-  }
-
-#if INCLUDE_CDS
-  // Link all classes for dynamic CDS dumping before vm exit.
-  // Same operation is being done in JVM_BeforeHalt for handling the
-  // case where the application calls System.exit().
-  if (DynamicArchive::should_dump_at_vm_exit()) {
-    DynamicArchive::prepare_for_dump_at_exit();
-  }
-#endif
-
-  EXCEPTION_MARK;
-  Klass* shutdown_klass =
-    SystemDictionary::resolve_or_null(vmSymbols::java_lang_Shutdown(),
-                                      THREAD);
-  if (shutdown_klass != NULL) {
-    // SystemDictionary::resolve_or_null will return null if there was
-    // an exception.  If we cannot load the Shutdown class, just don't
-    // call Shutdown.shutdown() at all.  This will mean the shutdown hooks
-    // won't be run.  Note that if a shutdown hook was registered,
-    // the Shutdown class would have already been loaded
-    // (Runtime.addShutdownHook will load it).
-    JavaValue result(T_VOID);
-    JavaCalls::call_static(&result,
-                           shutdown_klass,
-                           vmSymbols::shutdown_name(),
-                           vmSymbols::void_method_signature(),
-                           THREAD);
-  }
-  CLEAR_PENDING_EXCEPTION;
-}
-
-// Threads::destroy_vm() is normally called from jni_DestroyJavaVM() when
-// the program falls off the end of main(). Another VM exit path is through
-// vm_exit() when the program calls System.exit() to return a value or when
-// there is a serious error in VM. The two shutdown paths are not exactly
-// the same, but they share Shutdown.shutdown() at Java level and before_exit()
-// and VM_Exit op at VM level.
-//
-// Shutdown sequence:
-//   + Shutdown native memory tracking if it is on
-//   + Wait until we are the last non-daemon thread to execute
-//     <-- every thing is still working at this moment -->
-//   + Call java.lang.Shutdown.shutdown(), which will invoke Java level
-//        shutdown hooks
-//   + Call before_exit(), prepare for VM exit
-//      > run VM level shutdown hooks (they are registered through JVM_OnExit(),
-//        currently the only user of this mechanism is File.deleteOnExit())
-//      > stop StatSampler, watcher thread,
-//        post thread end and vm death events to JVMTI,
-//        stop signal thread
-//   + Call JavaThread::exit(), it will:
-//      > release JNI handle blocks, remove stack guard pages
-//      > remove this thread from Threads list
-//     <-- no more Java code from this thread after this point -->
-//   + Stop VM thread, it will bring the remaining VM to a safepoint and stop
-//     the compiler threads at safepoint
-//     <-- do not use anything that could get blocked by Safepoint -->
-//   + Disable tracing at JNI/JVM barriers
-//   + Set _vm_exited flag for threads that are still running native code
-//   + Call exit_globals()
-//      > deletes tty
-//      > deletes PerfMemory resources
-//   + Delete this thread
-//   + Return to caller
-
-void Threads::destroy_vm() {
-  JavaThread* thread = JavaThread::current();
-
-#ifdef ASSERT
-  _vm_complete = false;
-#endif
-  // Wait until we are the last non-daemon thread to execute
-  {
-    MonitorLocker nu(Threads_lock);
-    while (Threads::number_of_non_daemon_threads() > 1)
-      // This wait should make safepoint checks, wait without a timeout.
-      nu.wait(0);
-  }
-
-  EventShutdown e;
-  if (e.should_commit()) {
-    e.set_reason("No remaining non-daemon Java threads");
-    e.commit();
-  }
-
-  // Hang forever on exit if we are reporting an error.
-  if (ShowMessageBoxOnError && VMError::is_error_reported()) {
-    os::infinite_sleep();
-  }
-  os::wait_for_keypress_at_exit();
-
-  // run Java level shutdown hooks
-  thread->invoke_shutdown_hooks();
-
-  before_exit(thread);
-
-  thread->exit(true);
-
-  // We are no longer on the main thread list but could still be in a
-  // secondary list where another thread may try to interact with us.
-  // So wait until all such interactions are complete before we bring
-  // the VM to the termination safepoint. Normally this would be done
-  // using thread->smr_delete() below where we delete the thread, but
-  // we can't call that after the termination safepoint is active as
-  // we will deadlock on the Threads_lock. Once all interactions are
-  // complete it is safe to directly delete the thread at any time.
-  ThreadsSMRSupport::wait_until_not_protected(thread);
-
-  // Stop VM thread.
-  {
-    // 4945125 The vm thread comes to a safepoint during exit.
-    // GC vm_operations can get caught at the safepoint, and the
-    // heap is unparseable if they are caught. Grab the Heap_lock
-    // to prevent this. The GC vm_operations will not be able to
-    // queue until after the vm thread is dead. After this point,
-    // we'll never emerge out of the safepoint before the VM exits.
-    // Assert that the thread is terminated so that acquiring the
-    // Heap_lock doesn't cause the terminated thread to participate in
-    // the safepoint protocol.
-
-    assert(thread->is_terminated(), "must be terminated here");
-    MutexLocker ml(Heap_lock);
-
-    VMThread::wait_for_vm_thread_exit();
-    assert(SafepointSynchronize::is_at_safepoint(), "VM thread should exit at Safepoint");
-    VMThread::destroy();
-  }
-
-  // Now, all Java threads are gone except daemon threads. Daemon threads
-  // running Java code or in VM are stopped by the Safepoint. However,
-  // daemon threads executing native code are still running.  But they
-  // will be stopped at native=>Java/VM barriers. Note that we can't
-  // simply kill or suspend them, as it is inherently deadlock-prone.
-
-  VM_Exit::set_vm_exited();
-
-  // Clean up ideal graph printers after the VMThread has started
-  // the final safepoint which will block all the Compiler threads.
-  // Note that this Thread has already logically exited so the
-  // clean_up() function's use of a JavaThreadIteratorWithHandle
-  // would be a problem except set_vm_exited() has remembered the
-  // shutdown thread which is granted a policy exception.
-#if defined(COMPILER2) && !defined(PRODUCT)
-  IdealGraphPrinter::clean_up();
-#endif
-
-  notify_vm_shutdown();
-
-  // exit_globals() will delete tty
-  exit_globals();
-
-  // Deleting the shutdown thread here is safe. See comment on
-  // wait_until_not_protected() above.
-  delete thread;
-
-#if INCLUDE_JVMCI
-  if (JVMCICounterSize > 0) {
-    FREE_C_HEAP_ARRAY(jlong, JavaThread::_jvmci_old_thread_counters);
-  }
-#endif
-
-  LogConfiguration::finalize();
-}
-
-
-jboolean Threads::is_supported_jni_version_including_1_1(jint version) {
-  if (version == JNI_VERSION_1_1) return JNI_TRUE;
-  return is_supported_jni_version(version);
-}
-
-
-jboolean Threads::is_supported_jni_version(jint version) {
-  if (version == JNI_VERSION_1_2) return JNI_TRUE;
-  if (version == JNI_VERSION_1_4) return JNI_TRUE;
-  if (version == JNI_VERSION_1_6) return JNI_TRUE;
-  if (version == JNI_VERSION_1_8) return JNI_TRUE;
-  if (version == JNI_VERSION_9) return JNI_TRUE;
-  if (version == JNI_VERSION_10) return JNI_TRUE;
-  if (version == JNI_VERSION_19) return JNI_TRUE;
-  return JNI_FALSE;
-}
-
-
-void Threads::add(JavaThread* p, bool force_daemon) {
-  // The threads lock must be owned at this point
-  assert(Threads_lock->owned_by_self(), "must have threads lock");
-
-  BarrierSet::barrier_set()->on_thread_attach(p);
-
-  // Once a JavaThread is added to the Threads list, smr_delete() has
-  // to be used to delete it. Otherwise we can just delete it directly.
-  p->set_on_thread_list();
-
-  _number_of_threads++;
-  oop threadObj = p->threadObj();
-  bool daemon = true;
-  // Bootstrapping problem: threadObj can be null for initial
-  // JavaThread (or for threads attached via JNI)
-  if ((!force_daemon) && !is_daemon((threadObj))) {
-    _number_of_non_daemon_threads++;
-    daemon = false;
-  }
-
-  ThreadService::add_thread(p, daemon);
-
-  // Maintain fast thread list
-  ThreadsSMRSupport::add_thread(p);
-
-  // Increase the ObjectMonitor ceiling for the new thread.
-  ObjectSynchronizer::inc_in_use_list_ceiling();
-
-  // Possible GC point.
-  Events::log(p, "Thread added: " INTPTR_FORMAT, p2i(p));
-
-  // Make new thread known to active EscapeBarrier
-  EscapeBarrier::thread_added(p);
-}
-
-void Threads::remove(JavaThread* p, bool is_daemon) {
-  // Extra scope needed for Thread_lock, so we can check
-  // that we do not remove thread without safepoint code notice
-  { MonitorLocker ml(Threads_lock);
-
-    // BarrierSet state must be destroyed after the last thread transition
-    // before the thread terminates. Thread transitions result in calls to
-    // StackWatermarkSet::on_safepoint(), which performs GC processing,
-    // requiring the GC state to be alive.
-    BarrierSet::barrier_set()->on_thread_detach(p);
-
-    assert(ThreadsSMRSupport::get_java_thread_list()->includes(p), "p must be present");
-
-    // Maintain fast thread list
-    ThreadsSMRSupport::remove_thread(p);
-
-    _number_of_threads--;
-    if (!is_daemon) {
-      _number_of_non_daemon_threads--;
-
-      // Only one thread left, do a notify on the Threads_lock so a thread waiting
-      // on destroy_vm will wake up.
-      if (number_of_non_daemon_threads() == 1) {
-        ml.notify_all();
-      }
-    }
-    ThreadService::remove_thread(p, is_daemon);
-
-    // Make sure that safepoint code disregard this thread. This is needed since
-    // the thread might mess around with locks after this point. This can cause it
-    // to do callbacks into the safepoint code. However, the safepoint code is not aware
-    // of this thread since it is removed from the queue.
-    p->set_terminated(JavaThread::_thread_terminated);
-
-    // Notify threads waiting in EscapeBarriers
-    EscapeBarrier::thread_removed(p);
-  } // unlock Threads_lock
-
-  // Reduce the ObjectMonitor ceiling for the exiting thread.
-  ObjectSynchronizer::dec_in_use_list_ceiling();
-
-  // Since Events::log uses a lock, we grab it outside the Threads_lock
-  Events::log(p, "Thread exited: " INTPTR_FORMAT, p2i(p));
-}
-
-// Operations on the Threads list for GC.  These are not explicitly locked,
-// but the garbage collector must provide a safe context for them to run.
-// In particular, these things should never be called when the Threads_lock
-// is held by some other thread. (Note: the Safepoint abstraction also
-// uses the Threads_lock to guarantee this property. It also makes sure that
-// all threads gets blocked when exiting or starting).
-
-void Threads::oops_do(OopClosure* f, CodeBlobClosure* cf) {
-  ALL_JAVA_THREADS(p) {
-    p->oops_do(f, cf);
-  }
-  VMThread::vm_thread()->oops_do(f, cf);
-}
-
-void Threads::change_thread_claim_token() {
-  if (++_thread_claim_token == 0) {
-    // On overflow of the token counter, there is a risk of future
-    // collisions between a new global token value and a stale token
-    // for a thread, because not all iterations visit all threads.
-    // (Though it's pretty much a theoretical concern for non-trivial
-    // token counter sizes.)  To deal with the possibility, reset all
-    // the thread tokens to zero on global token overflow.
-    struct ResetClaims : public ThreadClosure {
-      virtual void do_thread(Thread* t) {
-        t->claim_threads_do(false, 0);
-      }
-    } reset_claims;
-    Threads::threads_do(&reset_claims);
-    // On overflow, update the global token to non-zero, to
-    // avoid the special "never claimed" initial thread value.
-    _thread_claim_token = 1;
-  }
-}
-
-#ifdef ASSERT
-void assert_thread_claimed(const char* kind, Thread* t, uintx expected) {
-  const uintx token = t->threads_do_token();
-  assert(token == expected,
-         "%s " PTR_FORMAT " has incorrect value " UINTX_FORMAT " != "
-         UINTX_FORMAT, kind, p2i(t), token, expected);
-}
-
-void Threads::assert_all_threads_claimed() {
-  ALL_JAVA_THREADS(p) {
-    assert_thread_claimed("Thread", p, _thread_claim_token);
-  }
-  assert_thread_claimed("VMThread", VMThread::vm_thread(), _thread_claim_token);
-}
-#endif // ASSERT
-
-class ParallelOopsDoThreadClosure : public ThreadClosure {
-private:
-  OopClosure* _f;
-  CodeBlobClosure* _cf;
-public:
-  ParallelOopsDoThreadClosure(OopClosure* f, CodeBlobClosure* cf) : _f(f), _cf(cf) {}
-  void do_thread(Thread* t) {
-    t->oops_do(_f, _cf);
-  }
-};
-
-void Threads::possibly_parallel_oops_do(bool is_par, OopClosure* f, CodeBlobClosure* cf) {
-  ParallelOopsDoThreadClosure tc(f, cf);
-  possibly_parallel_threads_do(is_par, &tc);
-}
-
-void Threads::metadata_do(MetadataClosure* f) {
-  ALL_JAVA_THREADS(p) {
-    p->metadata_do(f);
-  }
-}
-
-class ThreadHandlesClosure : public ThreadClosure {
-  void (*_f)(Metadata*);
- public:
-  ThreadHandlesClosure(void f(Metadata*)) : _f(f) {}
-  virtual void do_thread(Thread* thread) {
-    thread->metadata_handles_do(_f);
-  }
-};
-
-void Threads::metadata_handles_do(void f(Metadata*)) {
-  // Only walk the Handles in Thread.
-  ThreadHandlesClosure handles_closure(f);
-  threads_do(&handles_closure);
-}
-
-// Get count Java threads that are waiting to enter the specified monitor.
-GrowableArray<JavaThread*>* Threads::get_pending_threads(ThreadsList * t_list,
-                                                         int count,
-                                                         address monitor) {
-  GrowableArray<JavaThread*>* result = new GrowableArray<JavaThread*>(count);
-
-  int i = 0;
-  for (JavaThread* p : *t_list) {
-    if (!p->can_call_java()) continue;
-
-    // The first stage of async deflation does not affect any field
-    // used by this comparison so the ObjectMonitor* is usable here.
-    address pending = (address)p->current_pending_monitor();
-    if (pending == monitor) {             // found a match
-      if (i < count) result->append(p);   // save the first count matches
-      i++;
-    }
-  }
-
-  return result;
-}
-
-
-JavaThread *Threads::owning_thread_from_monitor_owner(ThreadsList * t_list,
-                                                      address owner) {
-  // NULL owner means not locked so we can skip the search
-  if (owner == NULL) return NULL;
-
-  for (JavaThread* p : *t_list) {
-    // first, see if owner is the address of a Java thread
-    if (owner == (address)p) return p;
-  }
-
-  // Cannot assert on lack of success here since this function may be
-  // used by code that is trying to report useful problem information
-  // like deadlock detection.
-  if (UseHeavyMonitors) return NULL;
-
-  // If we didn't find a matching Java thread and we didn't force use of
-  // heavyweight monitors, then the owner is the stack address of the
-  // Lock Word in the owning Java thread's stack.
-  //
-  JavaThread* the_owner = NULL;
-  for (JavaThread* q : *t_list) {
-    if (q->is_lock_owned(owner)) {
-      the_owner = q;
-      break;
-    }
-  }
-
-  // cannot assert on lack of success here; see above comment
-  return the_owner;
-}
-
-class PrintOnClosure : public ThreadClosure {
-private:
-  outputStream* _st;
-
-public:
-  PrintOnClosure(outputStream* st) :
-      _st(st) {}
-
-  virtual void do_thread(Thread* thread) {
-    if (thread != NULL) {
-      thread->print_on(_st);
-      _st->cr();
-    }
-  }
-};
-
-// Threads::print_on() is called at safepoint by VM_PrintThreads operation.
-void Threads::print_on(outputStream* st, bool print_stacks,
-                       bool internal_format, bool print_concurrent_locks,
-                       bool print_extended_info) {
-  char buf[32];
-  st->print_raw_cr(os::local_time_string(buf, sizeof(buf)));
-
-  st->print_cr("Full thread dump %s (%s %s):",
-               VM_Version::vm_name(),
-               VM_Version::vm_release(),
-               VM_Version::vm_info_string());
-  st->cr();
-
-#if INCLUDE_SERVICES
-  // Dump concurrent locks
-  ConcurrentLocksDump concurrent_locks;
-  if (print_concurrent_locks) {
-    concurrent_locks.dump_at_safepoint();
-  }
-#endif // INCLUDE_SERVICES
-
-  ThreadsSMRSupport::print_info_on(st);
-  st->cr();
-
-  ALL_JAVA_THREADS(p) {
-    ResourceMark rm;
-    p->print_on(st, print_extended_info);
-    if (print_stacks) {
-      if (internal_format) {
-        p->trace_stack();
-      } else {
-        p->print_stack_on(st);
-      }
-    }
-    st->cr();
-#if INCLUDE_SERVICES
-    if (print_concurrent_locks) {
-      concurrent_locks.print_locks_on(p, st);
-    }
-#endif // INCLUDE_SERVICES
-  }
-
-  PrintOnClosure cl(st);
-  cl.do_thread(VMThread::vm_thread());
-  Universe::heap()->gc_threads_do(&cl);
-  if (StringDedup::is_enabled()) {
-    StringDedup::threads_do(&cl);
-  }
-  cl.do_thread(WatcherThread::watcher_thread());
-  cl.do_thread(AsyncLogWriter::instance());
-
-  st->flush();
-}
-
-void Threads::print_on_error(Thread* this_thread, outputStream* st, Thread* current, char* buf,
-                             int buflen, bool* found_current) {
-  if (this_thread != NULL) {
-    bool is_current = (current == this_thread);
-    *found_current = *found_current || is_current;
-    st->print("%s", is_current ? "=>" : "  ");
-
-    st->print(PTR_FORMAT, p2i(this_thread));
-    st->print(" ");
-    this_thread->print_on_error(st, buf, buflen);
-    st->cr();
-  }
-}
-
-class PrintOnErrorClosure : public ThreadClosure {
-  outputStream* _st;
-  Thread* _current;
-  char* _buf;
-  int _buflen;
-  bool* _found_current;
- public:
-  PrintOnErrorClosure(outputStream* st, Thread* current, char* buf,
-                      int buflen, bool* found_current) :
-   _st(st), _current(current), _buf(buf), _buflen(buflen), _found_current(found_current) {}
-
-  virtual void do_thread(Thread* thread) {
-    Threads::print_on_error(thread, _st, _current, _buf, _buflen, _found_current);
-  }
-};
-
-// Threads::print_on_error() is called by fatal error handler. It's possible
-// that VM is not at safepoint and/or current thread is inside signal handler.
-// Don't print stack trace, as the stack may not be walkable. Don't allocate
-// memory (even in resource area), it might deadlock the error handler.
-void Threads::print_on_error(outputStream* st, Thread* current, char* buf,
-                             int buflen) {
-  ThreadsSMRSupport::print_info_on(st);
-  st->cr();
-
-  bool found_current = false;
-  st->print_cr("Java Threads: ( => current thread )");
-  ALL_JAVA_THREADS(thread) {
-    print_on_error(thread, st, current, buf, buflen, &found_current);
-  }
-  st->cr();
-
-  st->print_cr("Other Threads:");
-  print_on_error(VMThread::vm_thread(), st, current, buf, buflen, &found_current);
-  print_on_error(WatcherThread::watcher_thread(), st, current, buf, buflen, &found_current);
-  print_on_error(AsyncLogWriter::instance(), st, current, buf, buflen, &found_current);
-
-  if (Universe::heap() != NULL) {
-    PrintOnErrorClosure print_closure(st, current, buf, buflen, &found_current);
-    Universe::heap()->gc_threads_do(&print_closure);
-  }
-
-  if (StringDedup::is_enabled()) {
-    PrintOnErrorClosure print_closure(st, current, buf, buflen, &found_current);
-    StringDedup::threads_do(&print_closure);
-  }
-
-  if (!found_current) {
-    st->cr();
-    st->print("=>" PTR_FORMAT " (exited) ", p2i(current));
-    current->print_on_error(st, buf, buflen);
-    st->cr();
-  }
-  st->cr();
-
-  st->print_cr("Threads with active compile tasks:");
-  print_threads_compiling(st, buf, buflen);
-}
-
-void Threads::print_threads_compiling(outputStream* st, char* buf, int buflen, bool short_form) {
-  ALL_JAVA_THREADS(thread) {
-    if (thread->is_Compiler_thread()) {
-      CompilerThread* ct = (CompilerThread*) thread;
-
-      // Keep task in local variable for NULL check.
-      // ct->_task might be set to NULL by concurring compiler thread
-      // because it completed the compilation. The task is never freed,
-      // though, just returned to a free list.
-      CompileTask* task = ct->task();
-      if (task != NULL) {
-        thread->print_name_on_error(st, buf, buflen);
-        st->print("  ");
-        task->print(st, NULL, short_form, true);
-      }
-    }
-  }
-}
-
-// Ad-hoc mutual exclusion primitives: SpinLock
-//
-// We employ SpinLocks _only for low-contention, fixed-length
-// short-duration critical sections where we're concerned
-// about native mutex_t or HotSpot Mutex:: latency.
-//
-// TODO-FIXME: ListLock should be of type SpinLock.
-// We should make this a 1st-class type, integrated into the lock
-// hierarchy as leaf-locks.  Critically, the SpinLock structure
-// should have sufficient padding to avoid false-sharing and excessive
-// cache-coherency traffic.
-
-
-typedef volatile int SpinLockT;
-
-void Thread::SpinAcquire(volatile int * adr, const char * LockName) {
-  if (Atomic::cmpxchg(adr, 0, 1) == 0) {
-    return;   // normal fast-path return
-  }
-
-  // Slow-path : We've encountered contention -- Spin/Yield/Block strategy.
-  int ctr = 0;
-  int Yields = 0;
-  for (;;) {
-    while (*adr != 0) {
-      ++ctr;
-      if ((ctr & 0xFFF) == 0 || !os::is_MP()) {
-        if (Yields > 5) {
-          os::naked_short_sleep(1);
-        } else {
-          os::naked_yield();
-          ++Yields;
-        }
-      } else {
-        SpinPause();
-      }
-    }
-=======
->>>>>>> 5b583e47
     if (Atomic::cmpxchg(adr, 0, 1) == 0) return;
   }
 }
