--- conflicted
+++ resolved
@@ -2540,31 +2540,6 @@
   }
 }
 
-<<<<<<< HEAD
-// This is a variant of the normal
-// check_special_condition_for_native_trans with slightly different
-// semantics for use by critical native wrappers.  It does all the
-// normal checks but also performs the transition back into
-// thread_in_Java state.  This is required so that critical natives
-// can potentially block and perform a GC if they are the last thread
-// exiting the GCLocker.
-void JavaThread::check_special_condition_for_native_trans_and_transition(JavaThread *thread) {
-  check_special_condition_for_native_trans(thread);
-
-  Thread::WXWriteFromExecSetter wx_write;
-
-  // Finish the transition
-  thread->set_thread_state(_thread_in_Java);
-
-  if (thread->do_critical_native_unlock()) {
-    ThreadInVMfromJavaNoAsyncException tiv(thread);
-    GCLocker::unlock_critical(thread);
-    thread->clear_critical_native_unlock();
-  }
-}
-
-=======
->>>>>>> 3455fa9b
 // We need to guarantee the Threads_lock here, since resumes are not
 // allowed during safepoint synchronization
 // Can only resume from an external suspension
