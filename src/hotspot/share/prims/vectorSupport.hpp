/*
 * Copyright (c) 2021, 2024, Oracle and/or its affiliates. All rights reserved.
 * DO NOT ALTER OR REMOVE COPYRIGHT NOTICES OR THIS FILE HEADER.
 *
 * This code is free software; you can redistribute it and/or modify it
 * under the terms of the GNU General Public License version 2 only, as
 * published by the Free Software Foundation.
 *
 * This code is distributed in the hope that it will be useful, but WITHOUT
 * ANY WARRANTY; without even the implied warranty of MERCHANTABILITY or
 * FITNESS FOR A PARTICULAR PURPOSE.  See the GNU General Public License
 * version 2 for more details (a copy is included in the LICENSE file that
 * accompanied this code).
 *
 * You should have received a copy of the GNU General Public License version
 * 2 along with this work; if not, write to the Free Software Foundation,
 * Inc., 51 Franklin St, Fifth Floor, Boston, MA 02110-1301 USA.
 *
 * Please contact Oracle, 500 Oracle Parkway, Redwood Shores, CA 94065 USA
 * or visit www.oracle.com if you need additional information or have any
 * questions.
 *
 */

#ifndef SHARE_PRIMS_VECTORSUPPORT_HPP
#define SHARE_PRIMS_VECTORSUPPORT_HPP

#include "code/debugInfo.hpp"
#include "jni.h"
#include "memory/allStatic.hpp"
#include "oops/typeArrayOop.hpp"
#include "runtime/registerMap.hpp"
#include "utilities/exceptions.hpp"

extern "C" {
  void JNICALL JVM_RegisterVectorSupportMethods(JNIEnv* env, jclass vsclass);
}

class VectorSupport : AllStatic {
 private:
  static Handle allocate_vector_payload(InstanceKlass* ik, frame* fr, RegisterMap* reg_map, ScopeValue* payload, TRAPS);
  static Handle allocate_vector_payload_helper(InstanceKlass* ik, frame* fr, RegisterMap* reg_map, Location location, TRAPS);

  static void init_payload_element(typeArrayOop arr, BasicType elem_bt, int index, address addr);

  static BasicType klass2bt(InstanceKlass* ik);
  static jint klass2length(InstanceKlass* ik);

 public:

   // Should be aligned with constants in jdk.internal.vm.vector.VectorSupport
  enum VectorOperation {
    // Unary
    VECTOR_OP_ABS     = 0,
    VECTOR_OP_NEG     = 1,
    VECTOR_OP_SQRT    = 2,
    VECTOR_OP_BIT_COUNT = 3,

    // Binary
    VECTOR_OP_ADD     = 4,
    VECTOR_OP_SUB     = 5,
    VECTOR_OP_MUL     = 6,
    VECTOR_OP_DIV     = 7,
    VECTOR_OP_MIN     = 8,
    VECTOR_OP_MAX     = 9,
    VECTOR_OP_AND     = 10,
    VECTOR_OP_OR      = 11,
    VECTOR_OP_XOR     = 12,

    // Ternary
    VECTOR_OP_FMA     = 13,

    // Broadcast int
    VECTOR_OP_LSHIFT  = 14,
    VECTOR_OP_RSHIFT  = 15,
    VECTOR_OP_URSHIFT = 16,

    // Convert
    VECTOR_OP_CAST        = 17,
    VECTOR_OP_UCAST       = 18,
    VECTOR_OP_REINTERPRET = 19,

    // Mask manipulation operations
    VECTOR_OP_MASK_TRUECOUNT = 20,
    VECTOR_OP_MASK_FIRSTTRUE = 21,
    VECTOR_OP_MASK_LASTTRUE  = 22,
    VECTOR_OP_MASK_TOLONG    = 23,

    // Rotate operations
    VECTOR_OP_LROTATE = 24,
    VECTOR_OP_RROTATE = 25,

    VECTOR_OP_COMPRESS = 26,
    VECTOR_OP_EXPAND = 27,
    VECTOR_OP_MASK_COMPRESS = 28,

    VECTOR_OP_TZ_COUNT = 29,
    VECTOR_OP_LZ_COUNT = 30,
    VECTOR_OP_REVERSE  = 31,
    VECTOR_OP_REVERSE_BYTES = 32,
    VECTOR_OP_COMPRESS_BITS = 33,
    VECTOR_OP_EXPAND_BITS = 34,

    // Vector Math Library
    VECTOR_OP_TAN   = 101,
    VECTOR_OP_TANH  = 102,
    VECTOR_OP_SIN   = 103,
    VECTOR_OP_SINH  = 104,
    VECTOR_OP_COS   = 105,
    VECTOR_OP_COSH  = 106,
    VECTOR_OP_ASIN  = 107,
    VECTOR_OP_ACOS  = 108,
    VECTOR_OP_ATAN  = 109,
    VECTOR_OP_ATAN2 = 110,
    VECTOR_OP_CBRT  = 111,
    VECTOR_OP_LOG   = 112,
    VECTOR_OP_LOG10 = 113,
    VECTOR_OP_LOG1P = 114,
    VECTOR_OP_POW   = 115,
    VECTOR_OP_EXP   = 116,
    VECTOR_OP_EXPM1 = 117,
    VECTOR_OP_HYPOT = 118,

<<<<<<< HEAD
    VECTOR_OP_SADD  = 119,
    VECTOR_OP_SSUB  = 120,
    VECTOR_OP_SUADD = 121,
    VECTOR_OP_SUSUB = 122,
    VECTOR_OP_UMIN  = 123,
    VECTOR_OP_UMAX  = 124,

    VECTOR_OP_SVML_START = VECTOR_OP_TAN,
    VECTOR_OP_SVML_END   = VECTOR_OP_HYPOT,
    NUM_SVML_OP = VECTOR_OP_SVML_END - VECTOR_OP_SVML_START + 1
=======
    VECTOR_OP_MATH_START = VECTOR_OP_TAN,
    VECTOR_OP_MATH_END   = VECTOR_OP_HYPOT,
    NUM_VECTOR_OP_MATH   = VECTOR_OP_MATH_END - VECTOR_OP_MATH_START + 1
>>>>>>> 7312eea3
  };

  enum {
    VEC_SIZE_64 = 0,
    VEC_SIZE_128 = 1,
    VEC_SIZE_256 = 2,
    VEC_SIZE_512 = 3,
    VEC_SIZE_SCALABLE = 4,
    NUM_VEC_SIZES = 5
  };

  enum {
    MODE_BROADCAST = 0,
    MODE_BITS_COERCED_LONG_TO_MASK = 1
  };

  static const char* mathname[VectorSupport::NUM_VECTOR_OP_MATH];

  static int vop2ideal(jint vop, BasicType bt);
  static bool has_scalar_op(jint id);
  static bool is_unsigned_op(jint id);

  static instanceOop allocate_vector(InstanceKlass* holder, frame* fr, RegisterMap* reg_map, ObjectValue* sv, TRAPS);

  static bool is_vector(Klass* klass);
  static bool is_vector_mask(Klass* klass);
  static bool is_vector_shuffle(Klass* klass);
};
#endif // SHARE_PRIMS_VECTORSUPPORT_HPP<|MERGE_RESOLUTION|>--- conflicted
+++ resolved
@@ -121,7 +121,6 @@
     VECTOR_OP_EXPM1 = 117,
     VECTOR_OP_HYPOT = 118,
 
-<<<<<<< HEAD
     VECTOR_OP_SADD  = 119,
     VECTOR_OP_SSUB  = 120,
     VECTOR_OP_SUADD = 121,
@@ -129,14 +128,9 @@
     VECTOR_OP_UMIN  = 123,
     VECTOR_OP_UMAX  = 124,
 
-    VECTOR_OP_SVML_START = VECTOR_OP_TAN,
-    VECTOR_OP_SVML_END   = VECTOR_OP_HYPOT,
-    NUM_SVML_OP = VECTOR_OP_SVML_END - VECTOR_OP_SVML_START + 1
-=======
     VECTOR_OP_MATH_START = VECTOR_OP_TAN,
     VECTOR_OP_MATH_END   = VECTOR_OP_HYPOT,
     NUM_VECTOR_OP_MATH   = VECTOR_OP_MATH_END - VECTOR_OP_MATH_START + 1
->>>>>>> 7312eea3
   };
 
   enum {
