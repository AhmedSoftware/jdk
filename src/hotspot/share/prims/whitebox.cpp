--- conflicted
+++ resolved
@@ -3003,12 +3003,9 @@
   {CC"cleanMetaspaces", CC"()V",                      (void*)&WB_CleanMetaspaces},
   {CC"rss", CC"()J",                                  (void*)&WB_Rss},
   {CC"printString", CC"(Ljava/lang/String;I)Ljava/lang/String;", (void*)&WB_PrintString},
-<<<<<<< HEAD
   {CC"lockAndStuckInSafepoint", CC"()V", (void*)&WB_LockAndStuckInSafepoint},
-=======
   {CC"wordSize", CC"()J",                             (void*)&WB_WordSize},
   {CC"rootChunkWordSize", CC"()J",                    (void*)&WB_RootChunkWordSize}
->>>>>>> c78de7bf
 };
 
 
