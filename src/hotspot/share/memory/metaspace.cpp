/*
 * Copyright (c) 2011, 2021, Oracle and/or its affiliates. All rights reserved.
 * DO NOT ALTER OR REMOVE COPYRIGHT NOTICES OR THIS FILE HEADER.
 *
 * This code is free software; you can redistribute it and/or modify it
 * under the terms of the GNU General Public License version 2 only, as
 * published by the Free Software Foundation.
 *
 * This code is distributed in the hope that it will be useful, but WITHOUT
 * ANY WARRANTY; without even the implied warranty of MERCHANTABILITY or
 * FITNESS FOR A PARTICULAR PURPOSE.  See the GNU General Public License
 * version 2 for more details (a copy is included in the LICENSE file that
 * accompanied this code).
 *
 * You should have received a copy of the GNU General Public License version
 * 2 along with this work; if not, write to the Free Software Foundation,
 * Inc., 51 Franklin St, Fifth Floor, Boston, MA 02110-1301 USA.
 *
 * Please contact Oracle, 500 Oracle Parkway, Redwood Shores, CA 94065 USA
 * or visit www.oracle.com if you need additional information or have any
 * questions.
 *
 */

#include "precompiled.hpp"
#include "aot/aotLoader.hpp"
#include "classfile/classLoaderData.hpp"
#include "gc/shared/collectedHeap.hpp"
#include "logging/log.hpp"
#include "logging/logStream.hpp"
#include "memory/filemap.hpp"
#include "memory/classLoaderMetaspace.hpp"
#include "memory/metaspace.hpp"
#include "memory/metaspace/chunkHeaderPool.hpp"
#include "memory/metaspace/chunkManager.hpp"
#include "memory/metaspace/commitLimiter.hpp"
#include "memory/metaspace/metaspaceCommon.hpp"
#include "memory/metaspace/metaspaceContext.hpp"
#include "memory/metaspace/metaspaceReporter.hpp"
#include "memory/metaspace/metaspaceSettings.hpp"
#include "memory/metaspace/metaspaceSizesSnapshot.hpp"
#include "memory/metaspace/runningCounters.hpp"
#include "memory/metaspace/virtualSpaceList.hpp"
#include "memory/metaspaceShared.hpp"
#include "memory/metaspaceTracer.hpp"
#include "memory/metaspaceUtils.hpp"
#include "memory/resourceArea.hpp"
#include "memory/universe.hpp"
#include "oops/compressedOops.hpp"
#include "prims/jvmtiExport.hpp"
#include "runtime/arguments.hpp"
#include "runtime/atomic.hpp"
#include "runtime/globals_extension.hpp"
#include "runtime/init.hpp"
#include "runtime/java.hpp"
#include "services/memTracker.hpp"
#include "utilities/copy.hpp"
#include "utilities/debug.hpp"
#include "utilities/formatBuffer.hpp"
#include "utilities/globalDefinitions.hpp"

using metaspace::ChunkManager;
using metaspace::CommitLimiter;
using metaspace::MetaspaceContext;
using metaspace::MetaspaceReporter;
using metaspace::RunningCounters;
using metaspace::VirtualSpaceList;

size_t MetaspaceUtils::used_words() {
  return RunningCounters::used_words();
}

size_t MetaspaceUtils::used_words(Metaspace::MetadataType mdtype) {
  return mdtype == Metaspace::ClassType ? RunningCounters::used_words_class() : RunningCounters::used_words_nonclass();
}

size_t MetaspaceUtils::reserved_words() {
  return RunningCounters::reserved_words();
}

size_t MetaspaceUtils::reserved_words(Metaspace::MetadataType mdtype) {
  return mdtype == Metaspace::ClassType ? RunningCounters::reserved_words_class() : RunningCounters::reserved_words_nonclass();
}

size_t MetaspaceUtils::committed_words() {
  return RunningCounters::committed_words();
}

size_t MetaspaceUtils::committed_words(Metaspace::MetadataType mdtype) {
  return mdtype == Metaspace::ClassType ? RunningCounters::committed_words_class() : RunningCounters::committed_words_nonclass();
}

void MetaspaceUtils::print_metaspace_change(const metaspace::MetaspaceSizesSnapshot& pre_meta_values) {
  const metaspace::MetaspaceSizesSnapshot meta_values;

  // We print used and committed since these are the most useful at-a-glance vitals for Metaspace:
  // - used tells you how much memory is actually used for metadata
  // - committed tells you how much memory is committed for the purpose of metadata
  // The difference between those two would be waste, which can have various forms (freelists,
  //   unused parts of committed chunks etc)
  //
  // Left out is reserved, since this is not as exciting as the first two values: for class space,
  // it is a constant (to uninformed users, often confusingly large). For non-class space, it would
  // be interesting since free chunks can be uncommitted, but for now it is left out.

  if (Metaspace::using_class_space()) {
    log_info(gc, metaspace)(HEAP_CHANGE_FORMAT" "
                            HEAP_CHANGE_FORMAT" "
                            HEAP_CHANGE_FORMAT,
                            HEAP_CHANGE_FORMAT_ARGS("Metaspace",
                                                    pre_meta_values.used(),
                                                    pre_meta_values.committed(),
                                                    meta_values.used(),
                                                    meta_values.committed()),
                            HEAP_CHANGE_FORMAT_ARGS("NonClass",
                                                    pre_meta_values.non_class_used(),
                                                    pre_meta_values.non_class_committed(),
                                                    meta_values.non_class_used(),
                                                    meta_values.non_class_committed()),
                            HEAP_CHANGE_FORMAT_ARGS("Class",
                                                    pre_meta_values.class_used(),
                                                    pre_meta_values.class_committed(),
                                                    meta_values.class_used(),
                                                    meta_values.class_committed()));
  } else {
    log_info(gc, metaspace)(HEAP_CHANGE_FORMAT,
                            HEAP_CHANGE_FORMAT_ARGS("Metaspace",
                                                    pre_meta_values.used(),
                                                    pre_meta_values.committed(),
                                                    meta_values.used(),
                                                    meta_values.committed()));
  }
}

// This will print out a basic metaspace usage report but
// unlike print_report() is guaranteed not to lock or to walk the CLDG.
void MetaspaceUtils::print_basic_report(outputStream* out, size_t scale) {
  MetaspaceReporter::print_basic_report(out, scale);
}

// Prints a report about the current metaspace state.
// Optional parts can be enabled via flags.
// Function will walk the CLDG and will lock the expand lock; if that is not
// convenient, use print_basic_report() instead.
void MetaspaceUtils::print_report(outputStream* out, size_t scale) {
  const int flags =
      (int)MetaspaceReporter::Option::ShowLoaders |
      (int)MetaspaceReporter::Option::BreakDownByChunkType |
      (int)MetaspaceReporter::Option::ShowClasses;
  MetaspaceReporter::print_report(out, scale, flags);
}

void MetaspaceUtils::print_on(outputStream* out) {

  // Used from all GCs. It first prints out totals, then, separately, the class space portion.

  out->print_cr(" Metaspace       "
                "used "      SIZE_FORMAT "K, "
                "committed " SIZE_FORMAT "K, "
                "reserved "  SIZE_FORMAT "K",
                used_bytes()/K,
                committed_bytes()/K,
                reserved_bytes()/K);

  if (Metaspace::using_class_space()) {
    const Metaspace::MetadataType ct = Metaspace::ClassType;
    out->print_cr("  class space    "
                  "used "      SIZE_FORMAT "K, "
                  "committed " SIZE_FORMAT "K, "
                  "reserved "  SIZE_FORMAT "K",
                  used_bytes(ct)/K,
                  committed_bytes(ct)/K,
                  reserved_bytes(ct)/K);
  }
}

#ifdef ASSERT
void MetaspaceUtils::verify() {
  if (Metaspace::initialized()) {

    // Verify non-class chunkmanager...
    ChunkManager* cm = ChunkManager::chunkmanager_nonclass();
    cm->verify();

    // ... and space list.
    VirtualSpaceList* vsl = VirtualSpaceList::vslist_nonclass();
    vsl->verify();

    if (Metaspace::using_class_space()) {
      // If we use compressed class pointers, verify class chunkmanager...
      cm = ChunkManager::chunkmanager_class();
      cm->verify();

      // ... and class spacelist.
      vsl = VirtualSpaceList::vslist_class();
      vsl->verify();
    }

  }
}
#endif

////////////////////////////////7
// MetaspaceGC methods

volatile size_t MetaspaceGC::_capacity_until_GC = 0;
uint MetaspaceGC::_shrink_factor = 0;

// VM_CollectForMetadataAllocation is the vm operation used to GC.
// Within the VM operation after the GC the attempt to allocate the metadata
// should succeed.  If the GC did not free enough space for the metaspace
// allocation, the HWM is increased so that another virtualspace will be
// allocated for the metadata.  With perm gen the increase in the perm
// gen had bounds, MinMetaspaceExpansion and MaxMetaspaceExpansion.  The
// metaspace policy uses those as the small and large steps for the HWM.
//
// After the GC the compute_new_size() for MetaspaceGC is called to
// resize the capacity of the metaspaces.  The current implementation
// is based on the flags MinMetaspaceFreeRatio and MaxMetaspaceFreeRatio used
// to resize the Java heap by some GC's.  New flags can be implemented
// if really needed.  MinMetaspaceFreeRatio is used to calculate how much
// free space is desirable in the metaspace capacity to decide how much
// to increase the HWM.  MaxMetaspaceFreeRatio is used to decide how much
// free space is desirable in the metaspace capacity before decreasing
// the HWM.

// Calculate the amount to increase the high water mark (HWM).
// Increase by a minimum amount (MinMetaspaceExpansion) so that
// another expansion is not requested too soon.  If that is not
// enough to satisfy the allocation, increase by MaxMetaspaceExpansion.
// If that is still not enough, expand by the size of the allocation
// plus some.
size_t MetaspaceGC::delta_capacity_until_GC(size_t bytes) {
  size_t min_delta = MinMetaspaceExpansion;
  size_t max_delta = MaxMetaspaceExpansion;
  size_t delta = align_up(bytes, Metaspace::commit_alignment());

  if (delta <= min_delta) {
    delta = min_delta;
  } else if (delta <= max_delta) {
    // Don't want to hit the high water mark on the next
    // allocation so make the delta greater than just enough
    // for this allocation.
    delta = max_delta;
  } else {
    // This allocation is large but the next ones are probably not
    // so increase by the minimum.
    delta = delta + min_delta;
  }

  assert_is_aligned(delta, Metaspace::commit_alignment());

  return delta;
}

size_t MetaspaceGC::capacity_until_GC() {
  size_t value = Atomic::load_acquire(&_capacity_until_GC);
  assert(value >= MetaspaceSize, "Not initialized properly?");
  return value;
}

// Try to increase the _capacity_until_GC limit counter by v bytes.
// Returns true if it succeeded. It may fail if either another thread
// concurrently increased the limit or the new limit would be larger
// than MaxMetaspaceSize.
// On success, optionally returns new and old metaspace capacity in
// new_cap_until_GC and old_cap_until_GC respectively.
// On error, optionally sets can_retry to indicate whether if there is
// actually enough space remaining to satisfy the request.
bool MetaspaceGC::inc_capacity_until_GC(size_t v, size_t* new_cap_until_GC, size_t* old_cap_until_GC, bool* can_retry) {
  assert_is_aligned(v, Metaspace::commit_alignment());

  size_t old_capacity_until_GC = _capacity_until_GC;
  size_t new_value = old_capacity_until_GC + v;

  if (new_value < old_capacity_until_GC) {
    // The addition wrapped around, set new_value to aligned max value.
    new_value = align_down(max_uintx, Metaspace::reserve_alignment());
  }

  if (new_value > MaxMetaspaceSize) {
    if (can_retry != NULL) {
      *can_retry = false;
    }
    return false;
  }

  if (can_retry != NULL) {
    *can_retry = true;
  }
  size_t prev_value = Atomic::cmpxchg(&_capacity_until_GC, old_capacity_until_GC, new_value);

  if (old_capacity_until_GC != prev_value) {
    return false;
  }

  if (new_cap_until_GC != NULL) {
    *new_cap_until_GC = new_value;
  }
  if (old_cap_until_GC != NULL) {
    *old_cap_until_GC = old_capacity_until_GC;
  }
  return true;
}

size_t MetaspaceGC::dec_capacity_until_GC(size_t v) {
  assert_is_aligned(v, Metaspace::commit_alignment());

  return Atomic::sub(&_capacity_until_GC, v);
}

void MetaspaceGC::initialize() {
  // Set the high-water mark to MaxMetapaceSize during VM initializaton since
  // we can't do a GC during initialization.
  _capacity_until_GC = MaxMetaspaceSize;
}

void MetaspaceGC::post_initialize() {
  // Reset the high-water mark once the VM initialization is done.
  _capacity_until_GC = MAX2(MetaspaceUtils::committed_bytes(), MetaspaceSize);
}

bool MetaspaceGC::can_expand(size_t word_size, bool is_class) {
  // Check if the compressed class space is full.
  if (is_class && Metaspace::using_class_space()) {
    size_t class_committed = MetaspaceUtils::committed_bytes(Metaspace::ClassType);
    if (class_committed + word_size * BytesPerWord > CompressedClassSpaceSize) {
      log_trace(gc, metaspace, freelist)("Cannot expand %s metaspace by " SIZE_FORMAT " words (CompressedClassSpaceSize = " SIZE_FORMAT " words)",
                (is_class ? "class" : "non-class"), word_size, CompressedClassSpaceSize / sizeof(MetaWord));
      return false;
    }
  }

  // Check if the user has imposed a limit on the metaspace memory.
  size_t committed_bytes = MetaspaceUtils::committed_bytes();
  if (committed_bytes + word_size * BytesPerWord > MaxMetaspaceSize) {
    log_trace(gc, metaspace, freelist)("Cannot expand %s metaspace by " SIZE_FORMAT " words (MaxMetaspaceSize = " SIZE_FORMAT " words)",
              (is_class ? "class" : "non-class"), word_size, MaxMetaspaceSize / sizeof(MetaWord));
    return false;
  }

  return true;
}

size_t MetaspaceGC::allowed_expansion() {
  size_t committed_bytes = MetaspaceUtils::committed_bytes();
  size_t capacity_until_gc = capacity_until_GC();

  assert(capacity_until_gc >= committed_bytes,
         "capacity_until_gc: " SIZE_FORMAT " < committed_bytes: " SIZE_FORMAT,
         capacity_until_gc, committed_bytes);

  size_t left_until_max  = MaxMetaspaceSize - committed_bytes;
  size_t left_until_GC = capacity_until_gc - committed_bytes;
  size_t left_to_commit = MIN2(left_until_GC, left_until_max);
  log_trace(gc, metaspace, freelist)("allowed expansion words: " SIZE_FORMAT
            " (left_until_max: " SIZE_FORMAT ", left_until_GC: " SIZE_FORMAT ".",
            left_to_commit / BytesPerWord, left_until_max / BytesPerWord, left_until_GC / BytesPerWord);

  return left_to_commit / BytesPerWord;
}

void MetaspaceGC::compute_new_size() {
  assert(_shrink_factor <= 100, "invalid shrink factor");
  uint current_shrink_factor = _shrink_factor;
  _shrink_factor = 0;

  // Using committed_bytes() for used_after_gc is an overestimation, since the
  // chunk free lists are included in committed_bytes() and the memory in an
  // un-fragmented chunk free list is available for future allocations.
  // However, if the chunk free lists becomes fragmented, then the memory may
  // not be available for future allocations and the memory is therefore "in use".
  // Including the chunk free lists in the definition of "in use" is therefore
  // necessary. Not including the chunk free lists can cause capacity_until_GC to
  // shrink below committed_bytes() and this has caused serious bugs in the past.
  const size_t used_after_gc = MetaspaceUtils::committed_bytes();
  const size_t capacity_until_GC = MetaspaceGC::capacity_until_GC();

  const double minimum_free_percentage = MinMetaspaceFreeRatio / 100.0;
  const double maximum_used_percentage = 1.0 - minimum_free_percentage;

  const double min_tmp = used_after_gc / maximum_used_percentage;
  size_t minimum_desired_capacity =
    (size_t)MIN2(min_tmp, double(MaxMetaspaceSize));
  // Don't shrink less than the initial generation size
  minimum_desired_capacity = MAX2(minimum_desired_capacity,
                                  MetaspaceSize);

  log_trace(gc, metaspace)("MetaspaceGC::compute_new_size: ");
  log_trace(gc, metaspace)("    minimum_free_percentage: %6.2f  maximum_used_percentage: %6.2f",
                           minimum_free_percentage, maximum_used_percentage);
  log_trace(gc, metaspace)("     used_after_gc       : %6.1fKB", used_after_gc / (double) K);

  size_t shrink_bytes = 0;
  if (capacity_until_GC < minimum_desired_capacity) {
    // If we have less capacity below the metaspace HWM, then
    // increment the HWM.
    size_t expand_bytes = minimum_desired_capacity - capacity_until_GC;
    expand_bytes = align_up(expand_bytes, Metaspace::commit_alignment());
    // Don't expand unless it's significant
    if (expand_bytes >= MinMetaspaceExpansion) {
      size_t new_capacity_until_GC = 0;
      bool succeeded = MetaspaceGC::inc_capacity_until_GC(expand_bytes, &new_capacity_until_GC);
      assert(succeeded, "Should always succesfully increment HWM when at safepoint");

      Metaspace::tracer()->report_gc_threshold(capacity_until_GC,
                                               new_capacity_until_GC,
                                               MetaspaceGCThresholdUpdater::ComputeNewSize);
      log_trace(gc, metaspace)("    expanding:  minimum_desired_capacity: %6.1fKB  expand_bytes: %6.1fKB  MinMetaspaceExpansion: %6.1fKB  new metaspace HWM:  %6.1fKB",
                               minimum_desired_capacity / (double) K,
                               expand_bytes / (double) K,
                               MinMetaspaceExpansion / (double) K,
                               new_capacity_until_GC / (double) K);
    }
    return;
  }

  // No expansion, now see if we want to shrink
  // We would never want to shrink more than this
  assert(capacity_until_GC >= minimum_desired_capacity,
         SIZE_FORMAT " >= " SIZE_FORMAT,
         capacity_until_GC, minimum_desired_capacity);
  size_t max_shrink_bytes = capacity_until_GC - minimum_desired_capacity;

  // Should shrinking be considered?
  if (MaxMetaspaceFreeRatio < 100) {
    const double maximum_free_percentage = MaxMetaspaceFreeRatio / 100.0;
    const double minimum_used_percentage = 1.0 - maximum_free_percentage;
    const double max_tmp = used_after_gc / minimum_used_percentage;
    size_t maximum_desired_capacity = (size_t)MIN2(max_tmp, double(MaxMetaspaceSize));
    maximum_desired_capacity = MAX2(maximum_desired_capacity,
                                    MetaspaceSize);
    log_trace(gc, metaspace)("    maximum_free_percentage: %6.2f  minimum_used_percentage: %6.2f",
                             maximum_free_percentage, minimum_used_percentage);
    log_trace(gc, metaspace)("    minimum_desired_capacity: %6.1fKB  maximum_desired_capacity: %6.1fKB",
                             minimum_desired_capacity / (double) K, maximum_desired_capacity / (double) K);

    assert(minimum_desired_capacity <= maximum_desired_capacity,
           "sanity check");

    if (capacity_until_GC > maximum_desired_capacity) {
      // Capacity too large, compute shrinking size
      shrink_bytes = capacity_until_GC - maximum_desired_capacity;
      // We don't want shrink all the way back to initSize if people call
      // System.gc(), because some programs do that between "phases" and then
      // we'd just have to grow the heap up again for the next phase.  So we
      // damp the shrinking: 0% on the first call, 10% on the second call, 40%
      // on the third call, and 100% by the fourth call.  But if we recompute
      // size without shrinking, it goes back to 0%.
      shrink_bytes = shrink_bytes / 100 * current_shrink_factor;

      shrink_bytes = align_down(shrink_bytes, Metaspace::commit_alignment());

      assert(shrink_bytes <= max_shrink_bytes,
             "invalid shrink size " SIZE_FORMAT " not <= " SIZE_FORMAT,
             shrink_bytes, max_shrink_bytes);
      if (current_shrink_factor == 0) {
        _shrink_factor = 10;
      } else {
        _shrink_factor = MIN2(current_shrink_factor * 4, (uint) 100);
      }
      log_trace(gc, metaspace)("    shrinking:  initThreshold: %.1fK  maximum_desired_capacity: %.1fK",
                               MetaspaceSize / (double) K, maximum_desired_capacity / (double) K);
      log_trace(gc, metaspace)("    shrink_bytes: %.1fK  current_shrink_factor: %d  new shrink factor: %d  MinMetaspaceExpansion: %.1fK",
                               shrink_bytes / (double) K, current_shrink_factor, _shrink_factor, MinMetaspaceExpansion / (double) K);
    }
  }

  // Don't shrink unless it's significant
  if (shrink_bytes >= MinMetaspaceExpansion &&
      ((capacity_until_GC - shrink_bytes) >= MetaspaceSize)) {
    size_t new_capacity_until_GC = MetaspaceGC::dec_capacity_until_GC(shrink_bytes);
    Metaspace::tracer()->report_gc_threshold(capacity_until_GC,
                                             new_capacity_until_GC,
                                             MetaspaceGCThresholdUpdater::ComputeNewSize);
  }
}

//////  Metaspace methods /////

const MetaspaceTracer* Metaspace::_tracer = NULL;

DEBUG_ONLY(bool Metaspace::_frozen = false;)

bool Metaspace::initialized() {
  return metaspace::MetaspaceContext::context_nonclass() != NULL
      LP64_ONLY(&& (using_class_space() ? Metaspace::class_space_is_initialized() : true));
}

#ifdef _LP64

void Metaspace::print_compressed_class_space(outputStream* st) {
  if (VirtualSpaceList::vslist_class() != NULL) {
    MetaWord* base = VirtualSpaceList::vslist_class()->base_of_first_node();
    size_t size = VirtualSpaceList::vslist_class()->word_size_of_first_node();
    MetaWord* top = base + size;
    st->print("Compressed class space mapped at: " PTR_FORMAT "-" PTR_FORMAT ", reserved size: " SIZE_FORMAT,
               p2i(base), p2i(top), (top - base) * BytesPerWord);
    st->cr();
  }
}

// Given a prereserved space, use that to set up the compressed class space list.
void Metaspace::initialize_class_space(ReservedSpace rs) {
  assert(rs.size() >= CompressedClassSpaceSize,
         SIZE_FORMAT " != " SIZE_FORMAT, rs.size(), CompressedClassSpaceSize);
  assert(using_class_space(), "Must be using class space");

  assert(rs.size() == CompressedClassSpaceSize, SIZE_FORMAT " != " SIZE_FORMAT,
         rs.size(), CompressedClassSpaceSize);
  assert(is_aligned(rs.base(), Metaspace::reserve_alignment()) &&
         is_aligned(rs.size(), Metaspace::reserve_alignment()),
         "wrong alignment");

  MetaspaceContext::initialize_class_space_context(rs);

  // This does currently not work because rs may be the result of a split
  // operation and NMT seems not to be able to handle splits.
  // Will be fixed with JDK-8243535.
  // MemTracker::record_virtual_memory_type((address)rs.base(), mtClass);

}

// Returns true if class space has been setup (initialize_class_space).
bool Metaspace::class_space_is_initialized() {
  return MetaspaceContext::context_class() != NULL;
}

// Reserve a range of memory at an address suitable for en/decoding narrow
// Klass pointers (see: CompressedClassPointers::is_valid_base()).
// The returned address shall both be suitable as a compressed class pointers
//  base, and aligned to Metaspace::reserve_alignment (which is equal to or a
//  multiple of allocation granularity).
// On error, returns an unreserved space.
ReservedSpace Metaspace::reserve_address_space_for_compressed_classes(size_t size) {

#if defined(AARCH64) || defined(PPC64)
  const size_t alignment = Metaspace::reserve_alignment();

  // AArch64: Try to align metaspace so that we can decode a compressed
  // klass with a single MOVK instruction. We can do this iff the
  // compressed class base is a multiple of 4G.
  // Additionally, above 32G, ensure the lower LogKlassAlignmentInBytes bits
  // of the upper 32-bits of the address are zero so we can handle a shift
  // when decoding.

  // PPC64: smaller heaps up to 2g will be mapped just below 4g. Then the
  // attempt to place the compressed class space just after the heap fails on
  // Linux 4.1.42 and higher because the launcher is loaded at 4g
  // (ELF_ET_DYN_BASE). In that case we reach here and search the address space
  // below 32g to get a zerobased CCS. For simplicity we reuse the search
  // strategy for AARCH64.

  static const struct {
    address from;
    address to;
    size_t increment;
  } search_ranges[] = {
    {  (address)(4*G),   (address)(32*G),   4*G, },
    {  (address)(32*G),  (address)(1024*G), (4 << LogKlassAlignmentInBytes) * G },
    {  NULL, NULL, 0 }
  };

  for (int i = 0; search_ranges[i].from != NULL; i ++) {
    address a = search_ranges[i].from;
    assert(CompressedKlassPointers::is_valid_base(a), "Sanity");
    while (a < search_ranges[i].to) {
      ReservedSpace rs(size, Metaspace::reserve_alignment(),
                       false /*large_pages*/, (char*)a);
      if (rs.is_reserved()) {
        assert(a == (address)rs.base(), "Sanity");
        return rs;
      }
      a +=  search_ranges[i].increment;
    }
  }
#endif // defined(AARCH64) || defined(PPC64)

#ifdef AARCH64
  // Note: on AARCH64, if the code above does not find any good placement, we
  // have no recourse. We return an empty space and the VM will exit.
  return ReservedSpace();
#else
  // Default implementation: Just reserve anywhere.
  return ReservedSpace(size, Metaspace::reserve_alignment(), false, (char*)NULL);
#endif // AARCH64
}

#endif // _LP64

size_t Metaspace::reserve_alignment_words() {
  return metaspace::Settings::virtual_space_node_reserve_alignment_words();
}

size_t Metaspace::commit_alignment_words() {
  return metaspace::Settings::commit_granule_words();
}

void Metaspace::ergo_initialize() {

  // Must happen before using any setting from Settings::---
  metaspace::Settings::ergo_initialize();

  // MaxMetaspaceSize and CompressedClassSpaceSize:
  //
  // MaxMetaspaceSize is the maximum size, in bytes, of memory we are allowed
  //  to commit for the Metaspace.
  //  It is just a number; a limit we compare against before committing. It
  //  does not have to be aligned to anything.
  //  It gets used as compare value before attempting to increase the metaspace
  //  commit charge. It defaults to max_uintx (unlimited).
  //
  // CompressedClassSpaceSize is the size, in bytes, of the address range we
  //  pre-reserve for the compressed class space (if we use class space).
  //  This size has to be aligned to the metaspace reserve alignment (to the
  //  size of a root chunk). It gets aligned up from whatever value the caller
  //  gave us to the next multiple of root chunk size.
  //
  // Note: Strictly speaking MaxMetaspaceSize and CompressedClassSpaceSize have
  //  very little to do with each other. The notion often encountered:
  //  MaxMetaspaceSize = CompressedClassSpaceSize + <non-class metadata size>
  //  is subtly wrong: MaxMetaspaceSize can besmaller than CompressedClassSpaceSize,
  //  in which case we just would not be able to fully commit the class space range.
  //
  // We still adjust CompressedClassSpaceSize to reasonable limits, mainly to
  //  save on reserved space, and to make ergnonomics less confusing.

  MaxMetaspaceSize = MAX2(MaxMetaspaceSize, commit_alignment());

  if (UseCompressedClassPointers) {
    // Let CCS size not be larger than 80% of MaxMetaspaceSize. Note that is
    // grossly over-dimensioned for most usage scenarios; typical ratio of
    // class space : non class space usage is about 1:6. With many small classes,
    // it can get as low as 1:2. It is not a big deal though since ccs is only
    // reserved and will be committed on demand only.
    size_t max_ccs_size = MaxMetaspaceSize * 0.8;
    size_t adjusted_ccs_size = MIN2(CompressedClassSpaceSize, max_ccs_size);

    // CCS must be aligned to root chunk size, and be at least the size of one
    //  root chunk.
    adjusted_ccs_size = align_up(adjusted_ccs_size, reserve_alignment());
    adjusted_ccs_size = MAX2(adjusted_ccs_size, reserve_alignment());

    // Note: re-adjusting may have us left with a CompressedClassSpaceSize
    //  larger than MaxMetaspaceSize for very small values of MaxMetaspaceSize.
    //  Lets just live with that, its not a big deal.

    if (adjusted_ccs_size != CompressedClassSpaceSize) {
      FLAG_SET_ERGO(CompressedClassSpaceSize, adjusted_ccs_size);
      log_info(metaspace)("Setting CompressedClassSpaceSize to " SIZE_FORMAT ".",
                          CompressedClassSpaceSize);
    }
  }

  // Set MetaspaceSize, MinMetaspaceExpansion and MaxMetaspaceExpansion
  if (MetaspaceSize > MaxMetaspaceSize) {
    MetaspaceSize = MaxMetaspaceSize;
  }

  MetaspaceSize = align_down_bounded(MetaspaceSize, commit_alignment());

  assert(MetaspaceSize <= MaxMetaspaceSize, "MetaspaceSize should be limited by MaxMetaspaceSize");

  MinMetaspaceExpansion = align_down_bounded(MinMetaspaceExpansion, commit_alignment());
  MaxMetaspaceExpansion = align_down_bounded(MaxMetaspaceExpansion, commit_alignment());

}

void Metaspace::global_initialize() {
  MetaspaceGC::initialize(); // <- since we do not prealloc init chunks anymore is this still needed?

  metaspace::ChunkHeaderPool::initialize();

  if (DumpSharedSpaces) {
    assert(!UseSharedSpaces, "sanity");
    MetaspaceShared::initialize_for_static_dump();
  }

  // If UseCompressedClassPointers=1, we have two cases:
  // a) if CDS is active (runtime, Xshare=on), it will create the class space
  //    for us, initialize it and set up CompressedKlassPointers encoding.
  //    Class space will be reserved above the mapped archives.
  // b) if CDS either deactivated (Xshare=off) or a static dump is to be done (Xshare:dump),
  //    we will create the class space on our own. It will be placed above the java heap,
  //    since we assume it has been placed in low
  //    address regions. We may rethink this (see JDK-8244943). Failing that,
  //    it will be placed anywhere.

#if INCLUDE_CDS
  // case (a)
  if (UseSharedSpaces) {
    MetaspaceShared::initialize_runtime_shared_and_meta_spaces();
    // If any of the archived space fails to map, UseSharedSpaces
    // is reset to false.
  }

  if (DynamicDumpSharedSpaces && !UseSharedSpaces) {
    vm_exit_during_initialization("DynamicDumpSharedSpaces is unsupported when base CDS archive is not loaded", NULL);
  }
#endif // INCLUDE_CDS

#ifdef _LP64

  if (using_class_space() && !class_space_is_initialized()) {
    assert(!UseSharedSpaces, "CDS archive is not mapped at this point");

    // case (b)
    ReservedSpace rs;

    // If UseCompressedOops=1 and the java heap has been placed in coops-friendly
    //  territory, i.e. its base is under 32G, then we attempt to place ccs
    //  right above the java heap.
    // Otherwise the lower 32G are still free. We try to place ccs at the lowest
    // allowed mapping address.
    address base = (UseCompressedOops && (uint64_t)CompressedOops::base() < OopEncodingHeapMax) ?
                   CompressedOops::end() : (address)HeapBaseMinAddress;
    base = align_up(base, Metaspace::reserve_alignment());

    const size_t size = align_up(CompressedClassSpaceSize, Metaspace::reserve_alignment());
    if (base != NULL) {
      if (CompressedKlassPointers::is_valid_base(base)) {
        rs = ReservedSpace(size, Metaspace::reserve_alignment(),
                           false /* large */, (char*)base);
      }
    }

    // ...failing that, reserve anywhere, but let platform do optimized placement:
    if (!rs.is_reserved()) {
      rs = Metaspace::reserve_address_space_for_compressed_classes(size);
    }

    // ...failing that, give up.
    if (!rs.is_reserved()) {
      vm_exit_during_initialization(
          err_msg("Could not allocate compressed class space: " SIZE_FORMAT " bytes",
                   CompressedClassSpaceSize));
    }

    // Initialize space
    Metaspace::initialize_class_space(rs);

    // Set up compressed class pointer encoding.
    CompressedKlassPointers::initialize((address)rs.base(), rs.size());
  }

#endif

  // Initialize non-class virtual space list, and its chunk manager:
  MetaspaceContext::initialize_nonclass_space_context();

  _tracer = new MetaspaceTracer();

  // We must prevent the very first address of the ccs from being used to store
  // metadata, since that address would translate to a narrow pointer of 0, and the
  // VM does not distinguish between "narrow 0 as in NULL" and "narrow 0 as in start
  //  of ccs".
  // Before Elastic Metaspace that did not happen due to the fact that every Metachunk
  // had a header and therefore could not allocate anything at offset 0.
#ifdef _LP64
  if (using_class_space()) {
    // The simplest way to fix this is to allocate a tiny dummy chunk right at the
    // start of ccs and do not use it for anything.
    MetaspaceContext::context_class()->cm()->get_chunk(metaspace::chunklevel::HIGHEST_CHUNK_LEVEL);
  }
#endif

#ifdef _LP64
  if (UseCompressedClassPointers) {
    // Note: "cds" would be a better fit but keep this for backward compatibility.
    LogTarget(Info, gc, metaspace) lt;
    if (lt.is_enabled()) {
      ResourceMark rm;
      LogStream ls(lt);
      CDS_ONLY(MetaspaceShared::print_on(&ls);)
      Metaspace::print_compressed_class_space(&ls);
      CompressedKlassPointers::print_mode(&ls);
    }
  }
#endif

}

void Metaspace::post_initialize() {
  MetaspaceGC::post_initialize();
}

size_t Metaspace::max_allocation_word_size() {
  const size_t max_overhead_words = metaspace::get_raw_word_size_for_requested_word_size(1);
  return metaspace::chunklevel::MAX_CHUNK_WORD_SIZE - max_overhead_words;
}

// This version of Metaspace::allocate does not throw OOM but simply returns NULL, and
// is suitable for calling from non-Java threads.
// Callers are responsible for checking null.
MetaWord* Metaspace::allocate(ClassLoaderData* loader_data, size_t word_size,
                              MetaspaceObj::Type type) {
  assert(word_size <= Metaspace::max_allocation_word_size(),
         "allocation size too large (" SIZE_FORMAT ")", word_size);
  assert(!_frozen, "sanity");

  assert(loader_data != NULL, "Should never pass around a NULL loader_data. "
        "ClassLoaderData::the_null_class_loader_data() should have been used.");

  MetadataType mdtype = (type == MetaspaceObj::ClassType) ? ClassType : NonClassType;

  // Try to allocate metadata.
  MetaWord* result = loader_data->metaspace_non_null()->allocate(word_size, mdtype);

  if (result != NULL) {
    // Zero initialize.
    Copy::fill_to_words((HeapWord*)result, word_size, 0);

    log_trace(metaspace)("Metaspace::allocate: type %d return " PTR_FORMAT ".", (int)type, p2i(result));
  }

  return result;
}

MetaWord* Metaspace::allocate(ClassLoaderData* loader_data, size_t word_size,
                              MetaspaceObj::Type type, TRAPS) {

  assert(THREAD->is_Java_thread(), "can't allocate in non-Java thread because we cannot throw exception");

  if (HAS_PENDING_EXCEPTION) {
    assert(false, "Should not allocate with exception pending");
    return NULL;  // caller does a CHECK_NULL too
  }

  MetaWord* result = allocate(loader_data, word_size, type);

  if (result == NULL) {
    MetadataType mdtype = (type == MetaspaceObj::ClassType) ? ClassType : NonClassType;
    tracer()->report_metaspace_allocation_failure(loader_data, word_size, type, mdtype);

    // Allocation failed.
    if (is_init_completed()) {
      // Only start a GC if the bootstrapping has completed.
      // Try to clean out some heap memory and retry. This can prevent premature
      // expansion of the metaspace.
      result = Universe::heap()->satisfy_failed_metadata_allocation(loader_data, word_size, mdtype);
    }

<<<<<<< HEAD
    if (result == NULL) {
      if (DumpSharedSpaces) {
        // CDS dumping keeps loading classes, so if we hit an OOM we probably will keep hitting OOM.
        // We should abort to avoid generating a potentially bad archive.
        vm_exit_during_cds_dumping(err_msg("Failed allocating metaspace object type %s of size " SIZE_FORMAT ". CDS dump aborted.",
            MetaspaceObj::type_name(type), word_size * BytesPerWord),
          err_msg("Please increase MaxMetaspaceSize (currently " SIZE_FORMAT " bytes).", MaxMetaspaceSize));
      }
      report_metadata_oome(loader_data, word_size, type, mdtype, THREAD);
      assert(HAS_PENDING_EXCEPTION, "sanity");
      return NULL;
    }
=======
  if (result == NULL) {
    report_metadata_oome(loader_data, word_size, type, mdtype, THREAD);
    assert(HAS_PENDING_EXCEPTION, "sanity");
    return NULL;
  }
>>>>>>> b8122d6e

    // Zero initialize.
    Copy::fill_to_words((HeapWord*)result, word_size, 0);

    log_trace(metaspace)("Metaspace::allocate: type %d return " PTR_FORMAT ".", (int)type, p2i(result));
  }

  return result;
}

void Metaspace::report_metadata_oome(ClassLoaderData* loader_data, size_t word_size, MetaspaceObj::Type type, MetadataType mdtype, TRAPS) {
  tracer()->report_metadata_oom(loader_data, word_size, type, mdtype);

  // If result is still null, we are out of memory.
  Log(gc, metaspace, freelist, oom) log;
  if (log.is_info()) {
    log.info("Metaspace (%s) allocation failed for size " SIZE_FORMAT,
             is_class_space_allocation(mdtype) ? "class" : "data", word_size);
    ResourceMark rm;
    if (log.is_debug()) {
      if (loader_data->metaspace_or_null() != NULL) {
        LogStream ls(log.debug());
        loader_data->print_value_on(&ls);
      }
    }
    LogStream ls(log.info());
    // In case of an OOM, log out a short but still useful report.
    MetaspaceUtils::print_basic_report(&ls, 0);
  }

  // TODO: this exception text may be wrong and misleading. This needs more thinking. See JDK-8252189.
  bool out_of_compressed_class_space = false;
  if (is_class_space_allocation(mdtype)) {
    ClassLoaderMetaspace* metaspace = loader_data->metaspace_non_null();
    out_of_compressed_class_space =
      MetaspaceUtils::committed_bytes(Metaspace::ClassType) +
      align_up(word_size * BytesPerWord, 4 * M) >
      CompressedClassSpaceSize;
  }

  // -XX:+HeapDumpOnOutOfMemoryError and -XX:OnOutOfMemoryError support
  const char* space_string = out_of_compressed_class_space ?
    "Compressed class space" : "Metaspace";

  report_java_out_of_memory(space_string);

  if (JvmtiExport::should_post_resource_exhausted()) {
    JvmtiExport::post_resource_exhausted(
        JVMTI_RESOURCE_EXHAUSTED_OOM_ERROR,
        space_string);
  }

  if (!is_init_completed()) {
    vm_exit_during_initialization("OutOfMemoryError", space_string);
  }

  if (out_of_compressed_class_space) {
    THROW_OOP(Universe::out_of_memory_error_class_metaspace());
  } else {
    THROW_OOP(Universe::out_of_memory_error_metaspace());
  }
}

const char* Metaspace::metadata_type_name(Metaspace::MetadataType mdtype) {
  switch (mdtype) {
    case Metaspace::ClassType: return "Class";
    case Metaspace::NonClassType: return "Metadata";
    default:
      assert(false, "Got bad mdtype: %d", (int) mdtype);
      return NULL;
  }
}

void Metaspace::purge() {
  ChunkManager* cm = ChunkManager::chunkmanager_nonclass();
  if (cm != NULL) {
    cm->purge();
  }
  if (using_class_space()) {
    cm = ChunkManager::chunkmanager_class();
    if (cm != NULL) {
      cm->purge();
    }
  }
}

bool Metaspace::contains(const void* ptr) {
  if (MetaspaceShared::is_in_shared_metaspace(ptr)) {
    return true;
  }
  return contains_non_shared(ptr);
}

bool Metaspace::contains_non_shared(const void* ptr) {
  if (using_class_space() && VirtualSpaceList::vslist_class()->contains((MetaWord*)ptr)) {
     return true;
  }

  return VirtualSpaceList::vslist_nonclass()->contains((MetaWord*)ptr);
}<|MERGE_RESOLUTION|>--- conflicted
+++ resolved
@@ -840,26 +840,11 @@
       result = Universe::heap()->satisfy_failed_metadata_allocation(loader_data, word_size, mdtype);
     }
 
-<<<<<<< HEAD
     if (result == NULL) {
-      if (DumpSharedSpaces) {
-        // CDS dumping keeps loading classes, so if we hit an OOM we probably will keep hitting OOM.
-        // We should abort to avoid generating a potentially bad archive.
-        vm_exit_during_cds_dumping(err_msg("Failed allocating metaspace object type %s of size " SIZE_FORMAT ". CDS dump aborted.",
-            MetaspaceObj::type_name(type), word_size * BytesPerWord),
-          err_msg("Please increase MaxMetaspaceSize (currently " SIZE_FORMAT " bytes).", MaxMetaspaceSize));
-      }
       report_metadata_oome(loader_data, word_size, type, mdtype, THREAD);
       assert(HAS_PENDING_EXCEPTION, "sanity");
       return NULL;
     }
-=======
-  if (result == NULL) {
-    report_metadata_oome(loader_data, word_size, type, mdtype, THREAD);
-    assert(HAS_PENDING_EXCEPTION, "sanity");
-    return NULL;
-  }
->>>>>>> b8122d6e
 
     // Zero initialize.
     Copy::fill_to_words((HeapWord*)result, word_size, 0);
