/*
 * Copyright (c) 2012, 2021, Oracle and/or its affiliates. All rights reserved.
 * DO NOT ALTER OR REMOVE COPYRIGHT NOTICES OR THIS FILE HEADER.
 *
 * This code is free software; you can redistribute it and/or modify it
 * under the terms of the GNU General Public License version 2 only, as
 * published by the Free Software Foundation.
 *
 * This code is distributed in the hope that it will be useful, but WITHOUT
 * ANY WARRANTY; without even the implied warranty of MERCHANTABILITY or
 * FITNESS FOR A PARTICULAR PURPOSE.  See the GNU General Public License
 * version 2 for more details (a copy is included in the LICENSE file that
 * accompanied this code).
 *
 * You should have received a copy of the GNU General Public License version
 * 2 along with this work; if not, write to the Free Software Foundation,
 * Inc., 51 Franklin St, Fifth Floor, Boston, MA 02110-1301 USA.
 *
 * Please contact Oracle, 500 Oracle Parkway, Redwood Shores, CA 94065 USA
 * or visit www.oracle.com if you need additional information or have any
 * questions.
 *
 */

#include "precompiled.hpp"
#include "jvm_io.h"
#include "classfile/classLoaderDataGraph.hpp"
#include "classfile/classLoaderDataShared.hpp"
#include "classfile/classListParser.hpp"
#include "classfile/classLoaderExt.hpp"
#include "classfile/javaClasses.inline.hpp"
#include "classfile/lambdaFormInvokers.hpp"
#include "classfile/loaderConstraints.hpp"
#include "classfile/placeholders.hpp"
#include "classfile/symbolTable.hpp"
#include "classfile/stringTable.hpp"
#include "classfile/systemDictionary.hpp"
#include "classfile/systemDictionaryShared.hpp"
#include "classfile/vmClasses.hpp"
#include "classfile/vmSymbols.hpp"
#include "code/codeCache.hpp"
#include "gc/shared/gcVMOperations.hpp"
#include "interpreter/bytecodeStream.hpp"
#include "interpreter/bytecodes.hpp"
#include "logging/log.hpp"
#include "logging/logMessage.hpp"
#include "memory/archiveBuilder.hpp"
#include "memory/cppVtables.hpp"
#include "memory/dumpAllocStats.hpp"
#include "memory/filemap.hpp"
#include "memory/heapShared.hpp"
#include "memory/metaspace.hpp"
#include "memory/metaspaceClosure.hpp"
#include "memory/metaspaceShared.hpp"
#include "memory/resourceArea.hpp"
#include "memory/universe.hpp"
#include "oops/compressedOops.inline.hpp"
#include "oops/instanceMirrorKlass.hpp"
#include "oops/klass.inline.hpp"
#include "oops/objArrayOop.hpp"
#include "oops/oop.inline.hpp"
#include "oops/oopHandle.hpp"
#include "prims/jvmtiExport.hpp"
#include "runtime/handles.inline.hpp"
#include "runtime/os.hpp"
#include "runtime/safepointVerifiers.hpp"
#include "runtime/sharedRuntime.hpp"
#include "runtime/timerTrace.hpp"
#include "runtime/vmThread.hpp"
#include "runtime/vmOperations.hpp"
#include "utilities/align.hpp"
#include "utilities/bitMap.inline.hpp"
#include "utilities/ostream.hpp"
#include "utilities/defaultStream.hpp"
#if INCLUDE_G1GC
#include "gc/g1/g1CollectedHeap.inline.hpp"
#endif

ReservedSpace MetaspaceShared::_symbol_rs;
VirtualSpace MetaspaceShared::_symbol_vs;
bool MetaspaceShared::_has_error_classes;
bool MetaspaceShared::_archive_loading_failed = false;
bool MetaspaceShared::_remapped_readwrite = false;
void* MetaspaceShared::_shared_metaspace_static_top = NULL;
intx MetaspaceShared::_relocation_delta;
char* MetaspaceShared::_requested_base_address;
bool MetaspaceShared::_use_optimized_module_handling = true;
bool MetaspaceShared::_use_full_module_graph = true;

// The CDS archive is divided into the following regions:
//     rw  - read-write metadata
//     ro  - read-only metadata and read-only tables
//
//     ca0 - closed archive heap space #0
//     ca1 - closed archive heap space #1 (may be empty)
//     oa0 - open archive heap space #0
//     oa1 - open archive heap space #1 (may be empty)
//
//     bm  - bitmap for relocating the above 7 regions.
//
<<<<<<< HEAD
// The mc, rw, and ro regions are linearly allocated, in the order of mc->rw->ro.
// These regions are aligned with MetaspaceShared::core_region_alignment().
=======
// The rw, and ro regions are linearly allocated, in the order of rw->ro.
// These regions are aligned with MetaspaceShared::reserved_space_alignment().
>>>>>>> 9399e1b7
//
// These 2 regions are populated in the following steps:
// [0] All classes are loaded in MetaspaceShared::preload_classes(). All metadata are
//     temporarily allocated outside of the shared regions.
// [1] We enter a safepoint and allocate a buffer for the rw/ro regions.
// [2] C++ vtables are copied into the rw region.
// [3] ArchiveBuilder copies RW metadata into the rw region.
// [4] ArchiveBuilder copies RO metadata into the ro region.
// [5] SymbolTable, StringTable, SystemDictionary, and a few other read-only data
//     are copied into the ro region as read-only tables.
//
// The ca0/ca1 and oa0/oa1 regions are populated inside HeapShared::archive_java_heap_objects.
// Their layout is independent of the rw/ro regions.

static DumpRegion _symbol_region("symbols");

char* MetaspaceShared::symbol_space_alloc(size_t num_bytes) {
  return _symbol_region.allocate(num_bytes);
}

// os::vm_allocation_granularity() is usually 4K for most OSes. However, on Linux/aarch64,
// it can be either 4K or 64K and on Macosx-arm it is 16K. To generate archives that are
// compatible for both settings. An alternative cds core region alignment can be enabled
// at building time:
//   --enable-compactible-cds-alignment
// Upon successful configuration, the compactible alignment then can be defined as in:
//   os_linux_aarch64.hpp
// which is the highest page size configured on the platform.
size_t MetaspaceShared::core_region_alignment() {
#if defined(CDS_CORE_REGION_ALIGNMENT)
  return CDS_CORE_REGION_ALIGNMENT;
#else
  return (size_t)os::vm_allocation_granularity();
#endif // CDS_CORE_REGION_ALIGNMENT
}

static bool shared_base_valid(char* shared_base) {
#ifdef _LP64
  return CompressedKlassPointers::is_valid_base((address)shared_base);
#else
  return true;
#endif
}

static bool shared_base_too_high(char* specified_base, char* aligned_base, size_t cds_max) {
  if (specified_base != NULL && aligned_base < specified_base) {
    // SharedBaseAddress is very high (e.g., 0xffffffffffffff00) so
    // align_up(SharedBaseAddress, MetaspaceShared::core_region_alignment()) has wrapped around.
    return true;
  }
  if (max_uintx - uintx(aligned_base) < uintx(cds_max)) {
    // The end of the archive will wrap around
    return true;
  }

  return false;
}

static char* compute_shared_base(size_t cds_max) {
  char* specified_base = (char*)SharedBaseAddress;
  char* aligned_base = align_up(specified_base, MetaspaceShared::core_region_alignment());

  const char* err = NULL;
  if (shared_base_too_high(specified_base, aligned_base, cds_max)) {
    err = "too high";
  } else if (!shared_base_valid(aligned_base)) {
    err = "invalid for this platform";
  } else {
    return aligned_base;
  }

  log_warning(cds)("SharedBaseAddress (" INTPTR_FORMAT ") is %s. Reverted to " INTPTR_FORMAT,
                   p2i((void*)SharedBaseAddress), err,
                   p2i((void*)Arguments::default_SharedBaseAddress()));

  specified_base = (char*)Arguments::default_SharedBaseAddress();
  aligned_base = align_up(specified_base, MetaspaceShared::core_region_alignment());

  // Make sure the default value of SharedBaseAddress specified in globals.hpp is sane.
  assert(!shared_base_too_high(specified_base, aligned_base, cds_max), "Sanity");
  assert(shared_base_valid(aligned_base), "Sanity");
  return aligned_base;
}

void MetaspaceShared::initialize_for_static_dump() {
  assert(DumpSharedSpaces, "should be called for dump time only");
  log_info(cds)("Core region alignment: " SIZE_FORMAT, core_region_alignment());
  // The max allowed size for CDS archive. We use this to limit SharedBaseAddress
  // to avoid address space wrap around.
  size_t cds_max;
  const size_t reserve_alignment = core_region_alignment();

#ifdef _LP64
  const uint64_t UnscaledClassSpaceMax = (uint64_t(max_juint) + 1);
  cds_max = align_down(UnscaledClassSpaceMax, reserve_alignment);
#else
  // We don't support archives larger than 256MB on 32-bit due to limited
  //  virtual address space.
  cds_max = align_down(256*M, reserve_alignment);
#endif

  _requested_base_address = compute_shared_base(cds_max);
  SharedBaseAddress = (size_t)_requested_base_address;

  size_t symbol_rs_size = LP64_ONLY(3 * G) NOT_LP64(128 * M);
  _symbol_rs = ReservedSpace(symbol_rs_size);
  if (!_symbol_rs.is_reserved()) {
    vm_exit_during_initialization("Unable to reserve memory for symbols",
                                  err_msg(SIZE_FORMAT " bytes.", symbol_rs_size));
  }
  _symbol_region.init(&_symbol_rs, &_symbol_vs);
}

// Called by universe_post_init()
void MetaspaceShared::post_initialize(TRAPS) {
  if (UseSharedSpaces) {
    int size = FileMapInfo::get_number_of_shared_paths();
    if (size > 0) {
      SystemDictionaryShared::allocate_shared_data_arrays(size, THREAD);
      if (!DynamicDumpSharedSpaces) {
        FileMapInfo* info;
        if (FileMapInfo::dynamic_info() == NULL) {
          info = FileMapInfo::current_info();
        } else {
          info = FileMapInfo::dynamic_info();
        }
        ClassLoaderExt::init_paths_start_index(info->app_class_paths_start_index());
        ClassLoaderExt::init_app_module_paths_start_index(info->app_module_paths_start_index());
      }
    }
  }
}

static GrowableArrayCHeap<OopHandle, mtClassShared>* _extra_interned_strings = NULL;
static GrowableArrayCHeap<Symbol*, mtClassShared>* _extra_symbols = NULL;

void MetaspaceShared::read_extra_data(const char* filename, TRAPS) {
  _extra_interned_strings = new GrowableArrayCHeap<OopHandle, mtClassShared>(10000);
  _extra_symbols = new GrowableArrayCHeap<Symbol*, mtClassShared>(1000);

  HashtableTextDump reader(filename);
  reader.check_version("VERSION: 1.0");

  while (reader.remain() > 0) {
    int utf8_length;
    int prefix_type = reader.scan_prefix(&utf8_length);
    ResourceMark rm(THREAD);
    if (utf8_length == 0x7fffffff) {
      // buf_len will overflown 32-bit value.
      vm_exit_during_initialization(err_msg("string length too large: %d", utf8_length));
    }
    int buf_len = utf8_length+1;
    char* utf8_buffer = NEW_RESOURCE_ARRAY(char, buf_len);
    reader.get_utf8(utf8_buffer, utf8_length);
    utf8_buffer[utf8_length] = '\0';

    if (prefix_type == HashtableTextDump::SymbolPrefix) {
      _extra_symbols->append(SymbolTable::new_permanent_symbol(utf8_buffer));
    } else{
      assert(prefix_type == HashtableTextDump::StringPrefix, "Sanity");
      oop str = StringTable::intern(utf8_buffer, THREAD);

      if (HAS_PENDING_EXCEPTION) {
        log_warning(cds, heap)("[line %d] extra interned string allocation failed; size too large: %d",
                               reader.last_line_no(), utf8_length);
        CLEAR_PENDING_EXCEPTION;
      } else {
#if INCLUDE_G1GC
        if (UseG1GC) {
          typeArrayOop body = java_lang_String::value(str);
          const HeapRegion* hr = G1CollectedHeap::heap()->heap_region_containing(body);
          if (hr->is_humongous()) {
            // Don't keep it alive, so it will be GC'ed before we dump the strings, in order
            // to maximize free heap space and minimize fragmentation.
            log_warning(cds, heap)("[line %d] extra interned string ignored; size too large: %d",
                                reader.last_line_no(), utf8_length);
            continue;
          }
        }
#endif
        // Make sure this string is included in the dumped interned string table.
        assert(str != NULL, "must succeed");
        _extra_interned_strings->append(OopHandle(Universe::vm_global(), str));
      }
    }
  }
}

// Read/write a data stream for restoring/preserving metadata pointers and
// miscellaneous data from/to the shared archive file.

void MetaspaceShared::serialize(SerializeClosure* soc) {
  int tag = 0;
  soc->do_tag(--tag);

  // Verify the sizes of various metadata in the system.
  soc->do_tag(sizeof(Method));
  soc->do_tag(sizeof(ConstMethod));
  soc->do_tag(arrayOopDesc::base_offset_in_bytes(T_BYTE));
  soc->do_tag(sizeof(ConstantPool));
  soc->do_tag(sizeof(ConstantPoolCache));
  soc->do_tag(objArrayOopDesc::base_offset_in_bytes());
  soc->do_tag(typeArrayOopDesc::base_offset_in_bytes(T_BYTE));
  soc->do_tag(sizeof(Symbol));

  // Dump/restore miscellaneous metadata.
  JavaClasses::serialize_offsets(soc);
  Universe::serialize(soc);
  soc->do_tag(--tag);

  // Dump/restore references to commonly used names and signatures.
  vmSymbols::serialize(soc);
  soc->do_tag(--tag);

  // Dump/restore the symbol/string/subgraph_info tables
  SymbolTable::serialize_shared_table_header(soc);
  StringTable::serialize_shared_table_header(soc);
  HeapShared::serialize_subgraph_info_table_header(soc);
  SystemDictionaryShared::serialize_dictionary_headers(soc);

  InstanceMirrorKlass::serialize_offsets(soc);

  // Dump/restore well known classes (pointers)
  SystemDictionaryShared::serialize_vm_classes(soc);
  soc->do_tag(--tag);

  CppVtables::serialize(soc);
  soc->do_tag(--tag);

  CDS_JAVA_HEAP_ONLY(ClassLoaderDataShared::serialize(soc);)

  soc->do_tag(666);
}

static void rewrite_nofast_bytecode(const methodHandle& method) {
  BytecodeStream bcs(method);
  while (!bcs.is_last_bytecode()) {
    Bytecodes::Code opcode = bcs.next();
    switch (opcode) {
    case Bytecodes::_getfield:      *bcs.bcp() = Bytecodes::_nofast_getfield;      break;
    case Bytecodes::_putfield:      *bcs.bcp() = Bytecodes::_nofast_putfield;      break;
    case Bytecodes::_aload_0:       *bcs.bcp() = Bytecodes::_nofast_aload_0;       break;
    case Bytecodes::_iload: {
      if (!bcs.is_wide()) {
        *bcs.bcp() = Bytecodes::_nofast_iload;
      }
      break;
    }
    default: break;
    }
  }
}

// [1] Rewrite all bytecodes as needed, so that the ConstMethod* will not be modified
//     at run time by RewriteBytecodes/RewriteFrequentPairs
// [2] Assign a fingerprint, so one doesn't need to be assigned at run-time.
void MetaspaceShared::rewrite_nofast_bytecodes_and_calculate_fingerprints(Thread* thread, InstanceKlass* ik) {
  for (int i = 0; i < ik->methods()->length(); i++) {
    methodHandle m(thread, ik->methods()->at(i));
    rewrite_nofast_bytecode(m);
    Fingerprinter fp(m);
    // The side effect of this call sets method's fingerprint field.
    fp.fingerprint();
  }
}

class VM_PopulateDumpSharedSpace : public VM_GC_Operation {
private:
  GrowableArray<MemRegion> *_closed_archive_heap_regions;
  GrowableArray<MemRegion> *_open_archive_heap_regions;

  GrowableArray<ArchiveHeapOopmapInfo> *_closed_archive_heap_oopmaps;
  GrowableArray<ArchiveHeapOopmapInfo> *_open_archive_heap_oopmaps;

  void dump_java_heap_objects(GrowableArray<Klass*>* klasses) NOT_CDS_JAVA_HEAP_RETURN;
  void dump_archive_heap_oopmaps() NOT_CDS_JAVA_HEAP_RETURN;
  void dump_archive_heap_oopmaps(GrowableArray<MemRegion>* regions,
                                 GrowableArray<ArchiveHeapOopmapInfo>* oopmaps);
  void dump_shared_symbol_table(GrowableArray<Symbol*>* symbols) {
    log_info(cds)("Dumping symbol table ...");
    SymbolTable::write_to_archive(symbols);
  }
  char* dump_read_only_tables();

public:

  VM_PopulateDumpSharedSpace() : VM_GC_Operation(0, /* total collections, ignored */
                                                 GCCause::_archive_time_gc)
  { }

  bool skip_operation() const { return false; }

  VMOp_Type type() const { return VMOp_PopulateDumpSharedSpace; }
  void doit();   // outline because gdb sucks
  bool allow_nested_vm_operations() const { return true; }
}; // class VM_PopulateDumpSharedSpace

class StaticArchiveBuilder : public ArchiveBuilder {
public:
  StaticArchiveBuilder() : ArchiveBuilder() {}

  virtual void iterate_roots(MetaspaceClosure* it, bool is_relocating_pointers) {
    FileMapInfo::metaspace_pointers_do(it, false);
    SystemDictionaryShared::dumptime_classes_do(it);
    Universe::metaspace_pointers_do(it);
    vmSymbols::metaspace_pointers_do(it);

    // The above code should find all the symbols that are referenced by the
    // archived classes. We just need to add the extra symbols which
    // may not be used by any of the archived classes -- these are usually
    // symbols that we anticipate to be used at run time, so we can store
    // them in the RO region, to be shared across multiple processes.
    if (_extra_symbols != NULL) {
      for (int i = 0; i < _extra_symbols->length(); i++) {
        it->push(_extra_symbols->adr_at(i));
      }
    }
  }
};

char* VM_PopulateDumpSharedSpace::dump_read_only_tables() {
  ArchiveBuilder::OtherROAllocMark mark;

  SystemDictionaryShared::write_to_archive();

  // Write the other data to the output array.
  DumpRegion* ro_region = ArchiveBuilder::current()->ro_region();
  char* start = ro_region->top();
  WriteClosure wc(ro_region);
  MetaspaceShared::serialize(&wc);

  // Write the bitmaps for patching the archive heap regions
  _closed_archive_heap_oopmaps = NULL;
  _open_archive_heap_oopmaps = NULL;
  dump_archive_heap_oopmaps();

  return start;
}

void VM_PopulateDumpSharedSpace::doit() {
  HeapShared::run_full_gc_in_vm_thread();

  // We should no longer allocate anything from the metaspace, so that:
  //
  // (1) Metaspace::allocate might trigger GC if we have run out of
  //     committed metaspace, but we can't GC because we're running
  //     in the VM thread.
  // (2) ArchiveBuilder needs to work with a stable set of MetaspaceObjs.
  Metaspace::freeze();
  DEBUG_ONLY(SystemDictionaryShared::NoClassLoadingMark nclm);

  Thread* THREAD = VMThread::vm_thread();

  FileMapInfo::check_nonempty_dir_in_shared_path_table();

  NOT_PRODUCT(SystemDictionary::verify();)
  // The following guarantee is meant to ensure that no loader constraints
  // exist yet, since the constraints table is not shared.  This becomes
  // more important now that we don't re-initialize vtables/itables for
  // shared classes at runtime, where constraints were previously created.
  guarantee(SystemDictionary::constraints()->number_of_entries() == 0,
            "loader constraints are not saved");

  // At this point, many classes have been loaded.
  // Gather systemDictionary classes in a global array and do everything to
  // that so we don't have to walk the SystemDictionary again.
  SystemDictionaryShared::check_excluded_classes();

  StaticArchiveBuilder builder;
  builder.gather_source_objs();
  builder.reserve_buffer();

  char* cloned_vtables = CppVtables::dumptime_init(&builder);

  builder.dump_rw_metadata();
  builder.dump_ro_metadata();
  builder.relocate_metaspaceobj_embedded_pointers();

  // Dump supported java heap objects
  _closed_archive_heap_regions = NULL;
  _open_archive_heap_regions = NULL;
  dump_java_heap_objects(builder.klasses());

  builder.relocate_roots();
  dump_shared_symbol_table(builder.symbols());

  builder.relocate_vm_classes();

  log_info(cds)("Make classes shareable");
  builder.make_klasses_shareable();

  char* serialized_data = dump_read_only_tables();

  SystemDictionaryShared::adjust_lambda_proxy_class_dictionary();

  // The vtable clones contain addresses of the current process.
  // We don't want to write these addresses into the archive.
  CppVtables::zero_archived_vtables();

  // relocate the data so that it can be mapped to MetaspaceShared::requested_base_address()
  // without runtime relocation.
  builder.relocate_to_requested();

  // Write the archive file
  FileMapInfo* mapinfo = new FileMapInfo(true);
  mapinfo->populate_header(MetaspaceShared::core_region_alignment());
  mapinfo->set_serialized_data(serialized_data);
  mapinfo->set_cloned_vtables(cloned_vtables);
  mapinfo->open_for_write();
  builder.write_archive(mapinfo,
                        _closed_archive_heap_regions,
                        _open_archive_heap_regions,
                        _closed_archive_heap_oopmaps,
                        _open_archive_heap_oopmaps);

  if (PrintSystemDictionaryAtExit) {
    SystemDictionary::print();
  }

  if (AllowArchivingWithJavaAgent) {
    warning("This archive was created with AllowArchivingWithJavaAgent. It should be used "
            "for testing purposes only and should not be used in a production environment");
  }

  // There may be pending VM operations. We have changed some global states
  // (such as vmClasses::_klasses) that may cause these VM operations
  // to fail. For safety, forget these operations and exit the VM directly.
  vm_direct_exit(0);
}

static GrowableArray<ClassLoaderData*>* _loaded_cld = NULL;

class CollectCLDClosure : public CLDClosure {
  void do_cld(ClassLoaderData* cld) {
    if (_loaded_cld == NULL) {
      _loaded_cld = new (ResourceObj::C_HEAP, mtClassShared)GrowableArray<ClassLoaderData*>(10, mtClassShared);
    }
    if (!cld->is_unloading()) {
      cld->inc_keep_alive();
      _loaded_cld->append(cld);
    }
  }
};

bool MetaspaceShared::linking_required(InstanceKlass* ik) {
  // For dynamic CDS dump, only link classes loaded by the builtin class loaders.
  return DumpSharedSpaces ? true : !ik->is_shared_unregistered_class();
}

bool MetaspaceShared::link_class_for_cds(InstanceKlass* ik, TRAPS) {
  // Link the class to cause the bytecodes to be rewritten and the
  // cpcache to be created. Class verification is done according
  // to -Xverify setting.
  bool res = MetaspaceShared::try_link_class(ik, THREAD);
  guarantee(!HAS_PENDING_EXCEPTION, "exception in link_class");

  if (DumpSharedSpaces) {
    // The following function is used to resolve all Strings in the statically
    // dumped classes to archive all the Strings. The archive heap is not supported
    // for the dynamic archive.
    ik->constants()->resolve_class_constants(THREAD);
  }
  return res;
}

void MetaspaceShared::link_and_cleanup_shared_classes(TRAPS) {
  // Collect all loaded ClassLoaderData.
  CollectCLDClosure collect_cld;
  {
    MutexLocker lock(ClassLoaderDataGraph_lock);
    ClassLoaderDataGraph::loaded_cld_do(&collect_cld);
  }

  while (true) {
    bool has_linked = false;
    for (int i = 0; i < _loaded_cld->length(); i++) {
      ClassLoaderData* cld = _loaded_cld->at(i);
      for (Klass* klass = cld->klasses(); klass != NULL; klass = klass->next_link()) {
        if (klass->is_instance_klass()) {
          InstanceKlass* ik = InstanceKlass::cast(klass);
          if (linking_required(ik)) {
            has_linked |= link_class_for_cds(ik, THREAD);
          }
        }
      }
    }

    if (!has_linked) {
      break;
    }
    // Class linking includes verification which may load more classes.
    // Keep scanning until we have linked no more classes.
  }

  for (int i = 0; i < _loaded_cld->length(); i++) {
    ClassLoaderData* cld = _loaded_cld->at(i);
    cld->dec_keep_alive();
  }
}

void MetaspaceShared::prepare_for_dumping() {
  Arguments::assert_is_dumping_archive();
  Arguments::check_unsupported_dumping_properties();

  EXCEPTION_MARK;
  ClassLoader::initialize_shared_path(THREAD);
  if (HAS_PENDING_EXCEPTION) {
    java_lang_Throwable::print(PENDING_EXCEPTION, tty);
    vm_exit_during_initialization("ClassLoader::initialize_shared_path() failed unexpectedly");
  }
}

// Preload classes from a list, populate the shared spaces and dump to a
// file.
void MetaspaceShared::preload_and_dump(TRAPS) {
  { TraceTime timer("Dump Shared Spaces", TRACETIME_LOG(Info, startuptime));
    ResourceMark rm(THREAD);
    char class_list_path_str[JVM_MAXPATHLEN];
    // Preload classes to be shared.
    const char* class_list_path;
    if (SharedClassListFile == NULL) {
      // Construct the path to the class list (in jre/lib)
      // Walk up two directories from the location of the VM and
      // optionally tack on "lib" (depending on platform)
      os::jvm_path(class_list_path_str, sizeof(class_list_path_str));
      for (int i = 0; i < 3; i++) {
        char *end = strrchr(class_list_path_str, *os::file_separator());
        if (end != NULL) *end = '\0';
      }
      int class_list_path_len = (int)strlen(class_list_path_str);
      if (class_list_path_len >= 3) {
        if (strcmp(class_list_path_str + class_list_path_len - 3, "lib") != 0) {
          if (class_list_path_len < JVM_MAXPATHLEN - 4) {
            jio_snprintf(class_list_path_str + class_list_path_len,
                         sizeof(class_list_path_str) - class_list_path_len,
                         "%slib", os::file_separator());
            class_list_path_len += 4;
          }
        }
      }
      if (class_list_path_len < JVM_MAXPATHLEN - 10) {
        jio_snprintf(class_list_path_str + class_list_path_len,
                     sizeof(class_list_path_str) - class_list_path_len,
                     "%sclasslist", os::file_separator());
      }
      class_list_path = class_list_path_str;
    } else {
      class_list_path = SharedClassListFile;
    }

    log_info(cds)("Loading classes to share ...");
    _has_error_classes = false;
    int class_count = preload_classes(class_list_path, THREAD);
    if (ExtraSharedClassListFile) {
      class_count += preload_classes(ExtraSharedClassListFile, THREAD);
    }
    log_info(cds)("Loading classes to share: done.");

    log_info(cds)("Shared spaces: preloaded %d classes", class_count);

    if (SharedArchiveConfigFile) {
      log_info(cds)("Reading extra data from %s ...", SharedArchiveConfigFile);
      read_extra_data(SharedArchiveConfigFile, THREAD);
      log_info(cds)("Reading extra data: done.");
    }

    if (LambdaFormInvokers::lambdaform_lines() != NULL) {
      log_info(cds)("Regenerate MethodHandle Holder classes...");
      LambdaFormInvokers::regenerate_holder_classes(THREAD);
      log_info(cds)("Regenerate MethodHandle Holder classes done.");
    }

    HeapShared::init_for_dumping(THREAD);

    // exercise the manifest processing code to ensure classes used by CDS are always archived
    SystemDictionaryShared::create_jar_manifest("Manifest-Version: 1.0\n", strlen("Manifest-Version: 1.0\n"), THREAD);
    // Rewrite and link classes
    log_info(cds)("Rewriting and linking classes ...");

    // Link any classes which got missed. This would happen if we have loaded classes that
    // were not explicitly specified in the classlist. E.g., if an interface implemented by class K
    // fails verification, all other interfaces that were not specified in the classlist but
    // are implemented by K are not verified.
    link_and_cleanup_shared_classes(CATCH);
    log_info(cds)("Rewriting and linking classes: done");

#if INCLUDE_CDS_JAVA_HEAP
    if (use_full_module_graph()) {
      HeapShared::reset_archived_object_states(THREAD);
    }
#endif

    VM_PopulateDumpSharedSpace op;
    VMThread::execute(&op);
  }
}


int MetaspaceShared::preload_classes(const char* class_list_path, TRAPS) {
  ClassListParser parser(class_list_path);
  int class_count = 0;

  while (parser.parse_one_line()) {
    if (parser.lambda_form_line()) {
      continue;
    }
    Klass* klass = parser.load_current_class(THREAD);
    if (HAS_PENDING_EXCEPTION) {
      if (klass == NULL &&
          (PENDING_EXCEPTION->klass()->name() == vmSymbols::java_lang_ClassNotFoundException())) {
        // print a warning only when the pending exception is class not found
        log_warning(cds)("Preload Warning: Cannot find %s", parser.current_class_name());
      }
      CLEAR_PENDING_EXCEPTION;
    }
    if (klass != NULL) {
      if (log_is_enabled(Trace, cds)) {
        ResourceMark rm(THREAD);
        log_trace(cds)("Shared spaces preloaded: %s", klass->external_name());
      }

      if (klass->is_instance_klass()) {
        InstanceKlass* ik = InstanceKlass::cast(klass);

        // Link the class to cause the bytecodes to be rewritten and the
        // cpcache to be created. The linking is done as soon as classes
        // are loaded in order that the related data structures (klass and
        // cpCache) are located together.
        try_link_class(ik, THREAD);
        guarantee(!HAS_PENDING_EXCEPTION, "exception in link_class");
      }

      class_count++;
    }
  }

  return class_count;
}

// Returns true if the class's status has changed
bool MetaspaceShared::try_link_class(InstanceKlass* ik, TRAPS) {
  Arguments::assert_is_dumping_archive();
  if (ik->is_loaded() && !ik->is_linked() &&
      !SystemDictionaryShared::has_class_failed_verification(ik)) {
    bool saved = BytecodeVerificationLocal;
    if (ik->is_shared_unregistered_class() && ik->class_loader() == NULL) {
      // The verification decision is based on BytecodeVerificationRemote
      // for non-system classes. Since we are using the NULL classloader
      // to load non-system classes for customized class loaders during dumping,
      // we need to temporarily change BytecodeVerificationLocal to be the same as
      // BytecodeVerificationRemote. Note this can cause the parent system
      // classes also being verified. The extra overhead is acceptable during
      // dumping.
      BytecodeVerificationLocal = BytecodeVerificationRemote;
    }
    ik->link_class(THREAD);
    if (HAS_PENDING_EXCEPTION) {
      ResourceMark rm(THREAD);
      log_warning(cds)("Preload Warning: Verification failed for %s",
                    ik->external_name());
      CLEAR_PENDING_EXCEPTION;
      SystemDictionaryShared::set_class_has_failed_verification(ik);
      _has_error_classes = true;
    }
    BytecodeVerificationLocal = saved;
    return true;
  } else {
    return false;
  }
}

#if INCLUDE_CDS_JAVA_HEAP
void VM_PopulateDumpSharedSpace::dump_java_heap_objects(GrowableArray<Klass*>* klasses) {
  if(!HeapShared::is_heap_object_archiving_allowed()) {
    log_info(cds)(
      "Archived java heap is not supported as UseG1GC, "
      "UseCompressedOops and UseCompressedClassPointers are required."
      "Current settings: UseG1GC=%s, UseCompressedOops=%s, UseCompressedClassPointers=%s.",
      BOOL_TO_STR(UseG1GC), BOOL_TO_STR(UseCompressedOops),
      BOOL_TO_STR(UseCompressedClassPointers));
    return;
  }
  // Find all the interned strings that should be dumped.
  int i;
  for (i = 0; i < klasses->length(); i++) {
    Klass* k = klasses->at(i);
    if (k->is_instance_klass()) {
      InstanceKlass* ik = InstanceKlass::cast(k);
      ik->constants()->add_dumped_interned_strings();
    }
  }
  if (_extra_interned_strings != NULL) {
    for (i = 0; i < _extra_interned_strings->length(); i ++) {
      OopHandle string = _extra_interned_strings->at(i);
      HeapShared::add_to_dumped_interned_strings(string.resolve());
    }
  }

  // The closed and open archive heap space has maximum two regions.
  // See FileMapInfo::write_archive_heap_regions() for details.
  _closed_archive_heap_regions = new GrowableArray<MemRegion>(2);
  _open_archive_heap_regions = new GrowableArray<MemRegion>(2);
  HeapShared::archive_java_heap_objects(_closed_archive_heap_regions,
                                        _open_archive_heap_regions);
  ArchiveBuilder::OtherROAllocMark mark;
  HeapShared::write_subgraph_info_table();
}

void VM_PopulateDumpSharedSpace::dump_archive_heap_oopmaps() {
  if (HeapShared::is_heap_object_archiving_allowed()) {
    _closed_archive_heap_oopmaps = new GrowableArray<ArchiveHeapOopmapInfo>(2);
    dump_archive_heap_oopmaps(_closed_archive_heap_regions, _closed_archive_heap_oopmaps);

    _open_archive_heap_oopmaps = new GrowableArray<ArchiveHeapOopmapInfo>(2);
    dump_archive_heap_oopmaps(_open_archive_heap_regions, _open_archive_heap_oopmaps);
  }
}

void VM_PopulateDumpSharedSpace::dump_archive_heap_oopmaps(GrowableArray<MemRegion>* regions,
                                                           GrowableArray<ArchiveHeapOopmapInfo>* oopmaps) {
  for (int i=0; i<regions->length(); i++) {
    ResourceBitMap oopmap = HeapShared::calculate_oopmap(regions->at(i));
    size_t size_in_bits = oopmap.size();
    size_t size_in_bytes = oopmap.size_in_bytes();
    uintptr_t* buffer = (uintptr_t*)NEW_C_HEAP_ARRAY(char, size_in_bytes, mtInternal);
    oopmap.write_to(buffer, size_in_bytes);
    log_info(cds, heap)("Oopmap = " INTPTR_FORMAT " (" SIZE_FORMAT_W(6) " bytes) for heap region "
                        INTPTR_FORMAT " (" SIZE_FORMAT_W(8) " bytes)",
                        p2i(buffer), size_in_bytes,
                        p2i(regions->at(i).start()), regions->at(i).byte_size());

    ArchiveHeapOopmapInfo info;
    info._oopmap = (address)buffer;
    info._oopmap_size_in_bits = size_in_bits;
    info._oopmap_size_in_bytes = size_in_bytes;
    oopmaps->append(info);
  }
}
#endif // INCLUDE_CDS_JAVA_HEAP

void MetaspaceShared::set_shared_metaspace_range(void* base, void *static_top, void* top) {
  assert(base <= static_top && static_top <= top, "must be");
  _shared_metaspace_static_top = static_top;
  MetaspaceObj::set_shared_metaspace_range(base, top);
}

// Return true if given address is in the misc data region
bool MetaspaceShared::is_in_shared_region(const void* p, int idx) {
  return UseSharedSpaces && FileMapInfo::current_info()->is_in_shared_region(p, idx);
}

bool MetaspaceShared::is_shared_dynamic(void* p) {
  if ((p < MetaspaceObj::shared_metaspace_top()) &&
      (p >= _shared_metaspace_static_top)) {
    return true;
  } else {
    return false;
  }
}

void MetaspaceShared::initialize_runtime_shared_and_meta_spaces() {
  assert(UseSharedSpaces, "Must be called when UseSharedSpaces is enabled");
  MapArchiveResult result = MAP_ARCHIVE_OTHER_FAILURE;

  FileMapInfo* static_mapinfo = open_static_archive();
  FileMapInfo* dynamic_mapinfo = NULL;

  if (static_mapinfo != NULL) {
    log_info(cds)("Core region alignment: " SIZE_FORMAT, static_mapinfo->core_region_alignment());
    dynamic_mapinfo = open_dynamic_archive();

    // First try to map at the requested address
    result = map_archives(static_mapinfo, dynamic_mapinfo, true);
    if (result == MAP_ARCHIVE_MMAP_FAILURE) {
      // Mapping has failed (probably due to ASLR). Let's map at an address chosen
      // by the OS.
      log_info(cds)("Try to map archive(s) at an alternative address");
      result = map_archives(static_mapinfo, dynamic_mapinfo, false);
    }
  }

  if (result == MAP_ARCHIVE_SUCCESS) {
    bool dynamic_mapped = (dynamic_mapinfo != NULL && dynamic_mapinfo->is_mapped());
    char* cds_base = static_mapinfo->mapped_base();
    char* cds_end =  dynamic_mapped ? dynamic_mapinfo->mapped_end() : static_mapinfo->mapped_end();
    set_shared_metaspace_range(cds_base, static_mapinfo->mapped_end(), cds_end);
    _relocation_delta = static_mapinfo->relocation_delta();
    if (dynamic_mapped) {
      FileMapInfo::set_shared_path_table(dynamic_mapinfo);
    } else {
      FileMapInfo::set_shared_path_table(static_mapinfo);
    }
    _requested_base_address = static_mapinfo->requested_base_address();
  } else {
    set_shared_metaspace_range(NULL, NULL, NULL);
    UseSharedSpaces = false;
    FileMapInfo::fail_continue("Unable to map shared spaces");
    if (PrintSharedArchiveAndExit) {
      vm_exit_during_initialization("Unable to use shared archive.");
    }
  }

  if (static_mapinfo != NULL && !static_mapinfo->is_mapped()) {
    delete static_mapinfo;
  }
  if (dynamic_mapinfo != NULL && !dynamic_mapinfo->is_mapped()) {
    delete dynamic_mapinfo;
  }
}

FileMapInfo* MetaspaceShared::open_static_archive() {
  FileMapInfo* mapinfo = new FileMapInfo(true);
  if (!mapinfo->initialize()) {
    delete(mapinfo);
    return NULL;
  }
  return mapinfo;
}

FileMapInfo* MetaspaceShared::open_dynamic_archive() {
  if (DynamicDumpSharedSpaces) {
    return NULL;
  }
  if (Arguments::GetSharedDynamicArchivePath() == NULL) {
    return NULL;
  }

  FileMapInfo* mapinfo = new FileMapInfo(false);
  if (!mapinfo->initialize()) {
    delete(mapinfo);
    return NULL;
  }
  return mapinfo;
}

// use_requested_addr:
//  true  = map at FileMapHeader::_requested_base_address
//  false = map at an alternative address picked by OS.
MapArchiveResult MetaspaceShared::map_archives(FileMapInfo* static_mapinfo, FileMapInfo* dynamic_mapinfo,
                                               bool use_requested_addr) {
  if (use_requested_addr && static_mapinfo->requested_base_address() == NULL) {
    log_info(cds)("Archive(s) were created with -XX:SharedBaseAddress=0. Always map at os-selected address.");
    return MAP_ARCHIVE_MMAP_FAILURE;
  }

  PRODUCT_ONLY(if (ArchiveRelocationMode == 1 && use_requested_addr) {
      // For product build only -- this is for benchmarking the cost of doing relocation.
      // For debug builds, the check is done below, after reserving the space, for better test coverage
      // (see comment below).
      log_info(cds)("ArchiveRelocationMode == 1: always map archive(s) at an alternative address");
      return MAP_ARCHIVE_MMAP_FAILURE;
    });

  if (ArchiveRelocationMode == 2 && !use_requested_addr) {
    log_info(cds)("ArchiveRelocationMode == 2: never map archive(s) at an alternative address");
    return MAP_ARCHIVE_MMAP_FAILURE;
  };

  if (dynamic_mapinfo != NULL) {
    // Ensure that the OS won't be able to allocate new memory spaces between the two
    // archives, or else it would mess up the simple comparision in MetaspaceObj::is_shared().
    assert(static_mapinfo->mapping_end_offset() == dynamic_mapinfo->mapping_base_offset(), "no gap");
  }

  ReservedSpace total_space_rs, archive_space_rs, class_space_rs;
  MapArchiveResult result = MAP_ARCHIVE_OTHER_FAILURE;
  char* mapped_base_address = reserve_address_space_for_archives(static_mapinfo,
                                                                 dynamic_mapinfo,
                                                                 use_requested_addr,
                                                                 total_space_rs,
                                                                 archive_space_rs,
                                                                 class_space_rs);
  if (mapped_base_address == NULL) {
    result = MAP_ARCHIVE_MMAP_FAILURE;
    log_debug(cds)("Failed to reserve spaces (use_requested_addr=%u)", (unsigned)use_requested_addr);
  } else {

#ifdef ASSERT
    // Some sanity checks after reserving address spaces for archives
    //  and class space.
    assert(archive_space_rs.is_reserved(), "Sanity");
    if (Metaspace::using_class_space()) {
      // Class space must closely follow the archive space. Both spaces
      //  must be aligned correctly.
      assert(class_space_rs.is_reserved(),
             "A class space should have been reserved");
      assert(class_space_rs.base() >= archive_space_rs.end(),
             "class space should follow the cds archive space");
      assert(is_aligned(archive_space_rs.base(),
                        core_region_alignment()),
             "Archive space misaligned");
      assert(is_aligned(class_space_rs.base(),
                        Metaspace::reserve_alignment()),
             "class space misaligned");
    }
#endif // ASSERT

    log_info(cds)("Reserved archive_space_rs [" INTPTR_FORMAT " - " INTPTR_FORMAT "] (" SIZE_FORMAT ") bytes",
                   p2i(archive_space_rs.base()), p2i(archive_space_rs.end()), archive_space_rs.size());
    log_info(cds)("Reserved class_space_rs   [" INTPTR_FORMAT " - " INTPTR_FORMAT "] (" SIZE_FORMAT ") bytes",
                   p2i(class_space_rs.base()), p2i(class_space_rs.end()), class_space_rs.size());

    if (MetaspaceShared::use_windows_memory_mapping()) {
      // We have now reserved address space for the archives, and will map in
      //  the archive files into this space.
      //
      // Special handling for Windows: on Windows we cannot map a file view
      //  into an existing memory mapping. So, we unmap the address range we
      //  just reserved again, which will make it available for mapping the
      //  archives.
      // Reserving this range has not been for naught however since it makes
      //  us reasonably sure the address range is available.
      //
      // But still it may fail, since between unmapping the range and mapping
      //  in the archive someone else may grab the address space. Therefore
      //  there is a fallback in FileMap::map_region() where we just read in
      //  the archive files sequentially instead of mapping it in. We couple
      //  this with use_requested_addr, since we're going to patch all the
      //  pointers anyway so there's no benefit to mmap.
      if (use_requested_addr) {
        assert(!total_space_rs.is_reserved(), "Should not be reserved for Windows");
        log_info(cds)("Windows mmap workaround: releasing archive space.");
        archive_space_rs.release();
      }
    }
    MapArchiveResult static_result = map_archive(static_mapinfo, mapped_base_address, archive_space_rs);
    MapArchiveResult dynamic_result = (static_result == MAP_ARCHIVE_SUCCESS) ?
                                     map_archive(dynamic_mapinfo, mapped_base_address, archive_space_rs) : MAP_ARCHIVE_OTHER_FAILURE;

    DEBUG_ONLY(if (ArchiveRelocationMode == 1 && use_requested_addr) {
      // This is for simulating mmap failures at the requested address. In
      //  debug builds, we do it here (after all archives have possibly been
      //  mapped), so we can thoroughly test the code for failure handling
      //  (releasing all allocated resource, etc).
      log_info(cds)("ArchiveRelocationMode == 1: always map archive(s) at an alternative address");
      if (static_result == MAP_ARCHIVE_SUCCESS) {
        static_result = MAP_ARCHIVE_MMAP_FAILURE;
      }
      if (dynamic_result == MAP_ARCHIVE_SUCCESS) {
        dynamic_result = MAP_ARCHIVE_MMAP_FAILURE;
      }
    });

    if (static_result == MAP_ARCHIVE_SUCCESS) {
      if (dynamic_result == MAP_ARCHIVE_SUCCESS) {
        result = MAP_ARCHIVE_SUCCESS;
      } else if (dynamic_result == MAP_ARCHIVE_OTHER_FAILURE) {
        assert(dynamic_mapinfo != NULL && !dynamic_mapinfo->is_mapped(), "must have failed");
        // No need to retry mapping the dynamic archive again, as it will never succeed
        // (bad file, etc) -- just keep the base archive.
        log_warning(cds, dynamic)("Unable to use shared archive. The top archive failed to load: %s",
                                  dynamic_mapinfo->full_path());
        result = MAP_ARCHIVE_SUCCESS;
        // TODO, we can give the unused space for the dynamic archive to class_space_rs, but there's no
        // easy API to do that right now.
      } else {
        result = MAP_ARCHIVE_MMAP_FAILURE;
      }
    } else if (static_result == MAP_ARCHIVE_OTHER_FAILURE) {
      result = MAP_ARCHIVE_OTHER_FAILURE;
    } else {
      result = MAP_ARCHIVE_MMAP_FAILURE;
    }
  }

  if (result == MAP_ARCHIVE_SUCCESS) {
    SharedBaseAddress = (size_t)mapped_base_address;
    LP64_ONLY({
        if (Metaspace::using_class_space()) {
          // Set up ccs in metaspace.
          Metaspace::initialize_class_space(class_space_rs);

          // Set up compressed Klass pointer encoding: the encoding range must
          //  cover both archive and class space.
          address cds_base = (address)static_mapinfo->mapped_base();
          address ccs_end = (address)class_space_rs.end();
          assert(ccs_end > cds_base, "Sanity check");
          CompressedKlassPointers::initialize(cds_base, ccs_end - cds_base);

          // map_heap_regions() compares the current narrow oop and klass encodings
          // with the archived ones, so it must be done after all encodings are determined.
          static_mapinfo->map_heap_regions();
        }
      });
    log_info(cds)("optimized module handling: %s", MetaspaceShared::use_optimized_module_handling() ? "enabled" : "disabled");
    log_info(cds)("full module graph: %s", MetaspaceShared::use_full_module_graph() ? "enabled" : "disabled");
  } else {
    unmap_archive(static_mapinfo);
    unmap_archive(dynamic_mapinfo);
    release_reserved_spaces(total_space_rs, archive_space_rs, class_space_rs);
  }

  return result;
}


// This will reserve two address spaces suitable to house Klass structures, one
//  for the cds archives (static archive and optionally dynamic archive) and
//  optionally one move for ccs.
//
// Since both spaces must fall within the compressed class pointer encoding
//  range, they are allocated close to each other.
//
// Space for archives will be reserved first, followed by a potential gap,
//  followed by the space for ccs:
//
// +-- Base address             A        B                     End
// |                            |        |                      |
// v                            v        v                      v
// +-------------+--------------+        +----------------------+
// | static arc  | [dyn. arch]  | [gap]  | compr. class space   |
// +-------------+--------------+        +----------------------+
//
// (The gap may result from different alignment requirements between metaspace
//  and CDS)
//
// If UseCompressedClassPointers is disabled, only one address space will be
//  reserved:
//
// +-- Base address             End
// |                            |
// v                            v
// +-------------+--------------+
// | static arc  | [dyn. arch]  |
// +-------------+--------------+
//
// Base address: If use_archive_base_addr address is true, the Base address is
//  determined by the address stored in the static archive. If
//  use_archive_base_addr address is false, this base address is determined
//  by the platform.
//
// If UseCompressedClassPointers=1, the range encompassing both spaces will be
//  suitable to en/decode narrow Klass pointers: the base will be valid for
//  encoding, the range [Base, End) not surpass KlassEncodingMetaspaceMax.
//
// Return:
//
// - On success:
//    - total_space_rs will be reserved as whole for archive_space_rs and
//      class_space_rs if UseCompressedClassPointers is true.
//      On Windows, try reserve archive_space_rs and class_space_rs
//      separately first if use_archive_base_addr is true.
//    - archive_space_rs will be reserved and large enough to host static and
//      if needed dynamic archive: [Base, A).
//      archive_space_rs.base and size will be aligned to CDS reserve
//      granularity.
//    - class_space_rs: If UseCompressedClassPointers=1, class_space_rs will
//      be reserved. Its start address will be aligned to metaspace reserve
//      alignment, which may differ from CDS alignment. It will follow the cds
//      archive space, close enough such that narrow class pointer encoding
//      covers both spaces.
//      If UseCompressedClassPointers=0, class_space_rs remains unreserved.
// - On error: NULL is returned and the spaces remain unreserved.
char* MetaspaceShared::reserve_address_space_for_archives(FileMapInfo* static_mapinfo,
                                                          FileMapInfo* dynamic_mapinfo,
                                                          bool use_archive_base_addr,
                                                          ReservedSpace& total_space_rs,
                                                          ReservedSpace& archive_space_rs,
                                                          ReservedSpace& class_space_rs) {

  address const base_address = (address) (use_archive_base_addr ? static_mapinfo->requested_base_address() : NULL);
  const size_t archive_space_alignment = core_region_alignment();

  // Size and requested location of the archive_space_rs (for both static and dynamic archives)
  assert(static_mapinfo->mapping_base_offset() == 0, "Must be");
  size_t archive_end_offset  = (dynamic_mapinfo == NULL) ? static_mapinfo->mapping_end_offset() : dynamic_mapinfo->mapping_end_offset();
  size_t archive_space_size = align_up(archive_end_offset, archive_space_alignment);

  // If a base address is given, it must have valid alignment and be suitable as encoding base.
  if (base_address != NULL) {
    assert(is_aligned(base_address, archive_space_alignment),
           "Archive base address invalid: " PTR_FORMAT ".", p2i(base_address));
    if (Metaspace::using_class_space()) {
      assert(CompressedKlassPointers::is_valid_base(base_address),
             "Archive base address invalid: " PTR_FORMAT ".", p2i(base_address));
    }
  }

  if (!Metaspace::using_class_space()) {
    // Get the simple case out of the way first:
    // no compressed class space, simple allocation.
    archive_space_rs = ReservedSpace(archive_space_size, archive_space_alignment,
                                     false /* bool large */, (char*)base_address);
    if (archive_space_rs.is_reserved()) {
      assert(base_address == NULL ||
             (address)archive_space_rs.base() == base_address, "Sanity");
      // Register archive space with NMT.
      MemTracker::record_virtual_memory_type(archive_space_rs.base(), mtClassShared);
      return archive_space_rs.base();
    }
    return NULL;
  }

#ifdef _LP64

  // Complex case: two spaces adjacent to each other, both to be addressable
  //  with narrow class pointers.
  // We reserve the whole range spanning both spaces, then split that range up.

  const size_t class_space_alignment = Metaspace::reserve_alignment();

  // To simplify matters, lets assume that metaspace alignment will always be
  //  equal or a multiple of archive alignment.
  assert(is_power_of_2(class_space_alignment) &&
                       is_power_of_2(archive_space_alignment) &&
                       class_space_alignment >= archive_space_alignment,
                       "Sanity");

  const size_t class_space_size = CompressedClassSpaceSize;
  assert(CompressedClassSpaceSize > 0 &&
         is_aligned(CompressedClassSpaceSize, class_space_alignment),
         "CompressedClassSpaceSize malformed: "
         SIZE_FORMAT, CompressedClassSpaceSize);

  const size_t ccs_begin_offset = align_up(base_address + archive_space_size,
                                           class_space_alignment) - base_address;
  const size_t gap_size = ccs_begin_offset - archive_space_size;

  const size_t total_range_size =
      align_up(archive_space_size + gap_size + class_space_size, core_region_alignment());

  assert(total_range_size > ccs_begin_offset, "must be");
  if (use_windows_memory_mapping() && use_archive_base_addr) {
    if (base_address != nullptr) {
      // On Windows, we cannot safely split a reserved memory space into two (see JDK-8255917).
      // Hence, we optimistically reserve archive space and class space side-by-side. We only
      // do this for use_archive_base_addr=true since for use_archive_base_addr=false case
      // caller will not split the combined space for mapping, instead read the archive data
      // via sequential file IO.
      address ccs_base = base_address + archive_space_size + gap_size;
      archive_space_rs = ReservedSpace(archive_space_size, archive_space_alignment,
                                       false /* large */, (char*)base_address);
      class_space_rs   = ReservedSpace(class_space_size, class_space_alignment,
                                       false /* large */, (char*)ccs_base);
    }
    if (!archive_space_rs.is_reserved() || !class_space_rs.is_reserved()) {
      release_reserved_spaces(total_space_rs, archive_space_rs, class_space_rs);
      return NULL;
    }
  } else {
    if (use_archive_base_addr && base_address != nullptr) {
      total_space_rs = ReservedSpace(total_range_size, archive_space_alignment,
                                     false /* bool large */, (char*) base_address);
    } else {
      // Reserve at any address, but leave it up to the platform to choose a good one.
      total_space_rs = Metaspace::reserve_address_space_for_compressed_classes(total_range_size);
    }

    if (!total_space_rs.is_reserved()) {
      return NULL;
    }

    // Paranoid checks:
    assert(base_address == NULL || (address)total_space_rs.base() == base_address,
           "Sanity (" PTR_FORMAT " vs " PTR_FORMAT ")", p2i(base_address), p2i(total_space_rs.base()));
    assert(is_aligned(total_space_rs.base(), archive_space_alignment), "Sanity");
    assert(total_space_rs.size() == total_range_size, "Sanity");
    assert(CompressedKlassPointers::is_valid_base((address)total_space_rs.base()), "Sanity");

    // Now split up the space into ccs and cds archive. For simplicity, just leave
    //  the gap reserved at the end of the archive space. Do not do real splitting.
    archive_space_rs = total_space_rs.first_part(ccs_begin_offset,
                                                 (size_t)archive_space_alignment);
    class_space_rs = total_space_rs.last_part(ccs_begin_offset);
    MemTracker::record_virtual_memory_split_reserved(total_space_rs.base(), total_space_rs.size(),
                                                     ccs_begin_offset);
  }
  assert(is_aligned(archive_space_rs.base(), archive_space_alignment), "Sanity");
  assert(is_aligned(archive_space_rs.size(), archive_space_alignment), "Sanity");
  assert(is_aligned(class_space_rs.base(), class_space_alignment), "Sanity");
  assert(is_aligned(class_space_rs.size(), class_space_alignment), "Sanity");

  // NMT: fix up the space tags
  MemTracker::record_virtual_memory_type(archive_space_rs.base(), mtClassShared);
  MemTracker::record_virtual_memory_type(class_space_rs.base(), mtClass);

  return archive_space_rs.base();

#else
  ShouldNotReachHere();
  return NULL;
#endif

}

void MetaspaceShared::release_reserved_spaces(ReservedSpace& total_space_rs,
                                              ReservedSpace& archive_space_rs,
                                              ReservedSpace& class_space_rs) {
  if (total_space_rs.is_reserved()) {
    log_debug(cds)("Released shared space (archive + class) " INTPTR_FORMAT, p2i(total_space_rs.base()));
    total_space_rs.release();
  } else {
    if (archive_space_rs.is_reserved()) {
      log_debug(cds)("Released shared space (archive) " INTPTR_FORMAT, p2i(archive_space_rs.base()));
      archive_space_rs.release();
    }
    if (class_space_rs.is_reserved()) {
      log_debug(cds)("Released shared space (classes) " INTPTR_FORMAT, p2i(class_space_rs.base()));
      class_space_rs.release();
    }
  }
}

static int archive_regions[]     = { MetaspaceShared::rw, MetaspaceShared::ro };
static int archive_regions_count = 2;

MapArchiveResult MetaspaceShared::map_archive(FileMapInfo* mapinfo, char* mapped_base_address, ReservedSpace rs) {
  assert(UseSharedSpaces, "must be runtime");
  if (mapinfo == NULL) {
    return MAP_ARCHIVE_SUCCESS; // The dynamic archive has not been specified. No error has happened -- trivially succeeded.
  }

  mapinfo->set_is_mapped(false);
  if (mapinfo->core_region_alignment() != (size_t)core_region_alignment()) {
    log_info(cds)("Unable to map CDS archive -- core_region_alignment() expected: " SIZE_FORMAT
                  " actual: " SIZE_FORMAT, mapinfo->core_region_alignment(), core_region_alignment());
    return MAP_ARCHIVE_OTHER_FAILURE;
  }

  MapArchiveResult result =
    mapinfo->map_regions(archive_regions, archive_regions_count, mapped_base_address, rs);

  if (result != MAP_ARCHIVE_SUCCESS) {
    unmap_archive(mapinfo);
    return result;
  }

  if (!mapinfo->validate_shared_path_table()) {
    unmap_archive(mapinfo);
    return MAP_ARCHIVE_OTHER_FAILURE;
  }

  mapinfo->set_is_mapped(true);
  return MAP_ARCHIVE_SUCCESS;
}

void MetaspaceShared::unmap_archive(FileMapInfo* mapinfo) {
  assert(UseSharedSpaces, "must be runtime");
  if (mapinfo != NULL) {
    mapinfo->unmap_regions(archive_regions, archive_regions_count);
    mapinfo->unmap_region(MetaspaceShared::bm);
    mapinfo->set_is_mapped(false);
  }
}

// Read the miscellaneous data from the shared file, and
// serialize it out to its various destinations.

void MetaspaceShared::initialize_shared_spaces() {
  FileMapInfo *static_mapinfo = FileMapInfo::current_info();

  // Verify various attributes of the archive, plus initialize the
  // shared string/symbol tables
  char* buffer = static_mapinfo->serialized_data();
  intptr_t* array = (intptr_t*)buffer;
  ReadClosure rc(&array);
  serialize(&rc);

  // Initialize the run-time symbol table.
  SymbolTable::create_table();

  static_mapinfo->patch_archived_heap_embedded_pointers();

  // Close the mapinfo file
  static_mapinfo->close();

  static_mapinfo->unmap_region(MetaspaceShared::bm);

  FileMapInfo *dynamic_mapinfo = FileMapInfo::dynamic_info();
  if (dynamic_mapinfo != NULL) {
    intptr_t* buffer = (intptr_t*)dynamic_mapinfo->serialized_data();
    ReadClosure rc(&buffer);
    SymbolTable::serialize_shared_table_header(&rc, false);
    SystemDictionaryShared::serialize_dictionary_headers(&rc, false);
    dynamic_mapinfo->close();
    dynamic_mapinfo->unmap_region(MetaspaceShared::bm);
  }

  if (PrintSharedArchiveAndExit) {
    if (PrintSharedDictionary) {
      tty->print_cr("\nShared classes:\n");
      SystemDictionaryShared::print_on(tty);
    }
    if (FileMapInfo::current_info() == NULL || _archive_loading_failed) {
      tty->print_cr("archive is invalid");
      vm_exit(1);
    } else {
      tty->print_cr("archive is valid");
      vm_exit(0);
    }
  }
}

// JVM/TI RedefineClasses() support:
bool MetaspaceShared::remap_shared_readonly_as_readwrite() {
  assert(SafepointSynchronize::is_at_safepoint(), "must be at safepoint");

  if (UseSharedSpaces) {
    // remap the shared readonly space to shared readwrite, private
    FileMapInfo* mapinfo = FileMapInfo::current_info();
    if (!mapinfo->remap_shared_readonly_as_readwrite()) {
      return false;
    }
    if (FileMapInfo::dynamic_info() != NULL) {
      mapinfo = FileMapInfo::dynamic_info();
      if (!mapinfo->remap_shared_readonly_as_readwrite()) {
        return false;
      }
    }
    _remapped_readwrite = true;
  }
  return true;
}

bool MetaspaceShared::use_full_module_graph() {
#if INCLUDE_CDS_JAVA_HEAP
  if (ClassLoaderDataShared::is_full_module_graph_loaded()) {
    return true;
  }
#endif
  bool result = _use_optimized_module_handling && _use_full_module_graph &&
    (UseSharedSpaces || DumpSharedSpaces) && HeapShared::is_heap_object_archiving_allowed();
  if (result && UseSharedSpaces) {
    // Classes used by the archived full module graph are loaded in JVMTI early phase.
    assert(!(JvmtiExport::should_post_class_file_load_hook() && JvmtiExport::has_early_class_hook_env()),
           "CDS should be disabled if early class hooks are enabled");
  }
  return result;
}

void MetaspaceShared::print_on(outputStream* st) {
  if (UseSharedSpaces) {
    st->print("CDS archive(s) mapped at: ");
    address base = (address)MetaspaceObj::shared_metaspace_base();
    address static_top = (address)_shared_metaspace_static_top;
    address top = (address)MetaspaceObj::shared_metaspace_top();
    st->print("[" PTR_FORMAT "-" PTR_FORMAT "-" PTR_FORMAT "), ", p2i(base), p2i(static_top), p2i(top));
    st->print("size " SIZE_FORMAT ", ", top - base);
    st->print("SharedBaseAddress: " PTR_FORMAT ", ArchiveRelocationMode: %d.", SharedBaseAddress, (int)ArchiveRelocationMode);
  } else {
    st->print("CDS archive(s) not mapped");
  }
  st->cr();
}<|MERGE_RESOLUTION|>--- conflicted
+++ resolved
@@ -98,13 +98,8 @@
 //
 //     bm  - bitmap for relocating the above 7 regions.
 //
-<<<<<<< HEAD
-// The mc, rw, and ro regions are linearly allocated, in the order of mc->rw->ro.
-// These regions are aligned with MetaspaceShared::core_region_alignment().
-=======
 // The rw, and ro regions are linearly allocated, in the order of rw->ro.
 // These regions are aligned with MetaspaceShared::reserved_space_alignment().
->>>>>>> 9399e1b7
 //
 // These 2 regions are populated in the following steps:
 // [0] All classes are loaded in MetaspaceShared::preload_classes(). All metadata are
