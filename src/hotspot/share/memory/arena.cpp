/*
 * Copyright (c) 2017, 2023, Oracle and/or its affiliates. All rights reserved.
<<<<<<< HEAD
 * Copyright (c) 2019, 2023 SAP SE. All rights reserved.
=======
>>>>>>> c6b3f2dd
 * DO NOT ALTER OR REMOVE COPYRIGHT NOTICES OR THIS FILE HEADER.
 *
 * This code is free software; you can redistribute it and/or modify it
 * under the terms of the GNU General Public License version 2 only, as
 * published by the Free Software Foundation.
 *
 * This code is distributed in the hope that it will be useful, but WITHOUT
 * ANY WARRANTY; without even the implied warranty of MERCHANTABILITY or
 * FITNESS FOR A PARTICULAR PURPOSE.  See the GNU General Public License
 * version 2 for more details (a copy is included in the LICENSE file that
 * accompanied this code).
 *
 * You should have received a copy of the GNU General Public License version
 * 2 along with this work; if not, write to the Free Software Foundation,
 * Inc., 51 Franklin St, Fifth Floor, Boston, MA 02110-1301 USA.
 *
 * Please contact Oracle, 500 Oracle Parkway, Redwood Shores, CA 94065 USA
 * or visit www.oracle.com if you need additional information or have any
 * questions.
 *
 */

#include "precompiled.hpp"
#include "memory/allocation.hpp"
#include "memory/allocation.inline.hpp"
#include "memory/resourceArea.hpp"
#include "runtime/os.hpp"
#include "runtime/task.hpp"
#include "runtime/threadCritical.hpp"
#include "services/memTracker.inline.hpp"
#include "utilities/align.hpp"
#include "utilities/debug.hpp"
#include "utilities/ostream.hpp"

// Pre-defined default chunk sizes must be arena-aligned, see Chunk::operator new()
STATIC_ASSERT(is_aligned((int)Chunk::tiny_size, ARENA_AMALLOC_ALIGNMENT));
STATIC_ASSERT(is_aligned((int)Chunk::init_size, ARENA_AMALLOC_ALIGNMENT));
STATIC_ASSERT(is_aligned((int)Chunk::medium_size, ARENA_AMALLOC_ALIGNMENT));
STATIC_ASSERT(is_aligned((int)Chunk::size, ARENA_AMALLOC_ALIGNMENT));
STATIC_ASSERT(is_aligned((int)Chunk::non_pool_size, ARENA_AMALLOC_ALIGNMENT));

//--------------------------------------------------------------------------------------
// ChunkPool implementation

// MT-safe pool of same-sized chunks to reduce malloc/free thrashing
// NB: not using Mutex because pools are used before Threads are initialized
class ChunkPool {
  Chunk*       _first;        // first cached Chunk; its first word points to next chunk
  size_t       _num_chunks;   // number of unused chunks in pool
  const size_t _size;         // (inner payload) size of the chunks this pool serves

  // Our four static pools
  static const int _num_pools = 4;
  static ChunkPool _pools[_num_pools];

 public:
  ChunkPool(size_t size) : _first(nullptr), _num_chunks(0), _size(size) {}

  // Allocate a chunk from the pool; returns null if pool is empty.
  Chunk* allocate() {
    ThreadCritical tc;
    Chunk* c = _first;
    if (_first != nullptr) {
      _first = _first->next();
      _num_chunks--;
    }
    return c;
  }

  // Return a chunk to the pool
  void free(Chunk* chunk) {
    assert(chunk->length() == _size, "wrong pool for this chunk");
    ThreadCritical tc;
    chunk->set_next(_first);
    _first = chunk;
    _num_chunks++;
  }

  // Prune the pool
  void prune() {
    static const int blocksToKeep = 5;
    Chunk* cur = nullptr;
    Chunk* next;
    // if we have more than n chunks, free all of them
    ThreadCritical tc;
    if (_num_chunks > blocksToKeep) {
      // free chunks at end of queue, for better locality
      cur = _first;
      for (size_t i = 0; i < (blocksToKeep - 1); i++) {
        assert(cur != nullptr, "counter out of sync?");
        cur = cur->next();
      }
      assert(cur != nullptr, "counter out of sync?");

      next = cur->next();
      cur->set_next(nullptr);
      cur = next;

      // Free all remaining chunks while in ThreadCritical lock
      // so NMT adjustment is stable.
      while(cur != nullptr) {
        next = cur->next();
        os::free(cur);
        _num_chunks--;
        cur = next;
      }
    }
  }

  static void clean() {
    for (int i = 0; i < _num_pools; i++) {
      _pools[i].prune();
    }
  }

  // Given a (inner payload) size, return the pool responsible for it, or null if the size is non-standard
  static ChunkPool* get_pool_for_size(size_t size) {
    for (int i = 0; i < _num_pools; i++) {
      if (_pools[i]._size == size) {
        return _pools + i;
      }
    }
    return nullptr;
  }

};

ChunkPool ChunkPool::_pools[] = { Chunk::size, Chunk::medium_size, Chunk::init_size, Chunk::tiny_size };

//--------------------------------------------------------------------------------------
// ChunkPoolCleaner implementation
//

class ChunkPoolCleaner : public PeriodicTask {
  enum { CleaningInterval = 5000 };      // cleaning interval in ms

 public:
   ChunkPoolCleaner() : PeriodicTask(CleaningInterval) {}
   void task() {
     ChunkPool::clean();
   }
};

//--------------------------------------------------------------------------------------
// Chunk implementation

void* Chunk::operator new (size_t sizeofChunk, AllocFailType alloc_failmode, size_t length) throw() {
  // - requested_size = sizeof(Chunk)
  // - length = payload size
  // We must ensure that the boundaries of the payload (C and D) are aligned to 64-bit:
  //
  // +-----------+--+--------------------------------------------+
  // |           |g |                                            |
  // | Chunk     |a |               Payload                      |
  // |           |p |                                            |
  // +-----------+--+--------------------------------------------+
  // A           B  C                                            D
  //
  // - The Chunk is allocated from C-heap, therefore its start address (A) should be
  //   64-bit aligned on all our platforms, including 32-bit.
  // - sizeof(Chunk) (B) may not be aligned to 64-bit, and we have to take that into
  //   account when calculating the Payload bottom (C) (see Chunk::bottom())
  // - the payload size (length) must be aligned to 64-bit, which takes care of 64-bit
  //   aligning (D)

  assert(sizeofChunk == sizeof(Chunk), "weird request size");
  assert(is_aligned(length, ARENA_AMALLOC_ALIGNMENT), "chunk payload length misaligned: "
         SIZE_FORMAT ".", length);
  // Try to reuse a freed chunk from the pool
  ChunkPool* pool = ChunkPool::get_pool_for_size(length);
  if (pool != nullptr) {
    Chunk* c = pool->allocate();
    if (c != nullptr) {
      assert(c->length() == length, "wrong length?");
      return c;
    }
  }
  // Either the pool was empty, or this is a non-standard length. Allocate a new Chunk from C-heap.
  size_t bytes = ARENA_ALIGN(sizeofChunk) + length;
  void* p = os::malloc(bytes, mtChunk, CALLER_PC);
  if (p == nullptr && alloc_failmode == AllocFailStrategy::EXIT_OOM) {
    vm_exit_out_of_memory(bytes, OOM_MALLOC_ERROR, "Chunk::new");
  }
  // We rely on arena alignment <= malloc alignment.
  assert(is_aligned(p, ARENA_AMALLOC_ALIGNMENT), "Chunk start address misaligned.");
  return p;
}

void Chunk::operator delete(void* p) {
  // If this is a standard-sized chunk, return it to its pool; otherwise free it.
  Chunk* c = (Chunk*)p;
  ChunkPool* pool = ChunkPool::get_pool_for_size(c->length());
  if (pool != nullptr) {
    pool->free(c);
  } else {
    ThreadCritical tc;  // Free chunks under TC lock so that NMT adjustment is stable.
    os::free(c);
  }
}

Chunk::Chunk(size_t length) : _len(length) {
  _next = nullptr;         // Chain on the linked list
}

void Chunk::chop() {
  Chunk *k = this;
  while( k ) {
    Chunk *tmp = k->next();
    // clear out this chunk (to detect allocation bugs)
    if (ZapResourceArea) memset(k->bottom(), badResourceValue, k->length());
    delete k;                   // Free chunk (was malloc'd)
    k = tmp;
  }
}

void Chunk::next_chop() {
  _next->chop();
  _next = nullptr;
}

void Chunk::start_chunk_pool_cleaner_task() {
#ifdef ASSERT
  static bool task_created = false;
  assert(!task_created, "should not start chuck pool cleaner twice");
  task_created = true;
#endif
  ChunkPoolCleaner* cleaner = new ChunkPoolCleaner();
  cleaner->enroll();
}

//------------------------------Arena------------------------------------------

Arena::Arena(MEMFLAGS flag, size_t init_size) : _flags(flag), _size_in_bytes(0)  {
  init_size = ARENA_ALIGN(init_size);
  _first = _chunk = new (AllocFailStrategy::EXIT_OOM, init_size) Chunk(init_size);
  _hwm = _chunk->bottom();      // Save the cached hwm, max
  _max = _chunk->top();
  MemTracker::record_new_arena(flag);
  set_size_in_bytes(init_size);
}

Arena::Arena(MEMFLAGS flag) : _flags(flag), _size_in_bytes(0) {
  _first = _chunk = new (AllocFailStrategy::EXIT_OOM, Chunk::init_size) Chunk(Chunk::init_size);
  _hwm = _chunk->bottom();      // Save the cached hwm, max
  _max = _chunk->top();
  MemTracker::record_new_arena(flag);
  set_size_in_bytes(Chunk::init_size);
}

Arena *Arena::move_contents(Arena *copy) {
  copy->destruct_contents();
  copy->_chunk = _chunk;
  copy->_hwm   = _hwm;
  copy->_max   = _max;
  copy->_first = _first;

  // workaround rare racing condition, which could double count
  // the arena size by native memory tracking
  size_t size = size_in_bytes();
  set_size_in_bytes(0);
  copy->set_size_in_bytes(size);
  // Destroy original arena
  reset();
  return copy;            // Return Arena with contents
}

Arena::~Arena() {
  destruct_contents();
  MemTracker::record_arena_free(_flags);
}

// Destroy this arenas contents and reset to empty
void Arena::destruct_contents() {
  // reset size before chop to avoid a rare racing condition
  // that can have total arena memory exceed total chunk memory
  set_size_in_bytes(0);
  if (_first != nullptr) {
    _first->chop();
  }
  reset();
}

// This is high traffic method, but many calls actually don't
// change the size
void Arena::set_size_in_bytes(size_t size) {
  if (_size_in_bytes != size) {
    ssize_t delta = size - size_in_bytes();
    _size_in_bytes = size;
    MemTracker::record_arena_size_change(delta, _flags);
  }
}

// Total of all Chunks in arena
size_t Arena::used() const {
  size_t sum = _chunk->length() - (_max-_hwm); // Size leftover in this Chunk
  Chunk *k = _first;
  while( k != _chunk) {         // Whilst have Chunks in a row
    sum += k->length();         // Total size of this Chunk
    k = k->next();              // Bump along to next Chunk
  }
  return sum;                   // Return total consumed space.
}

// Grow a new Chunk
void* Arena::grow(size_t x, AllocFailType alloc_failmode) {
  // Get minimal required size.  Either real big, or even bigger for giant objs
  // (Note: all chunk sizes have to be 64-bit aligned)
  size_t len = MAX2(ARENA_ALIGN(x), (size_t) Chunk::size);

  if (MemTracker::check_exceeds_limit(x, _flags)) {
    return NULL;
  }

  Chunk *k = _chunk;            // Get filled-up chunk address
  _chunk = new (alloc_failmode, len) Chunk(len);

  if (_chunk == nullptr) {
    _chunk = k;                 // restore the previous value of _chunk
    return nullptr;
  }
  if (k) k->set_next(_chunk);   // Append new chunk to end of linked list
  else _first = _chunk;
  _hwm  = _chunk->bottom();     // Save the cached hwm, max
  _max =  _chunk->top();
  set_size_in_bytes(size_in_bytes() + len);
  void* result = _hwm;
  _hwm += x;
  return result;
}



// Reallocate storage in Arena.
void *Arena::Arealloc(void* old_ptr, size_t old_size, size_t new_size, AllocFailType alloc_failmode) {
  if (new_size == 0) {
    Afree(old_ptr, old_size); // like realloc(3)
    return nullptr;
  }
  if (old_ptr == nullptr) {
    assert(old_size == 0, "sanity");
    return Amalloc(new_size, alloc_failmode); // as with realloc(3), a null old ptr is equivalent to malloc(3)
  }
  char *c_old = (char*)old_ptr; // Handy name
  // Stupid fast special case
  if( new_size <= old_size ) {  // Shrink in-place
    if( c_old+old_size == _hwm) // Attempt to free the excess bytes
      _hwm = c_old+new_size;    // Adjust hwm
    return c_old;
  }

  // make sure that new_size is legal
  size_t corrected_new_size = ARENA_ALIGN(new_size);

  // See if we can resize in-place
  if( (c_old+old_size == _hwm) &&       // Adjusting recent thing
      (c_old+corrected_new_size <= _max) ) {      // Still fits where it sits
    _hwm = c_old+corrected_new_size;      // Adjust hwm
    return c_old;               // Return old pointer
  }

  // Oops, got to relocate guts
  void *new_ptr = Amalloc(new_size, alloc_failmode);
  if (new_ptr == nullptr) {
    return nullptr;
  }
  memcpy( new_ptr, c_old, old_size );
  Afree(c_old,old_size);        // Mostly done to keep stats accurate
  return new_ptr;
}


// Determine if pointer belongs to this Arena or not.
bool Arena::contains( const void *ptr ) const {
  if (_chunk == nullptr) return false;
  if( (void*)_chunk->bottom() <= ptr && ptr < (void*)_hwm )
    return true;                // Check for in this chunk
  for (Chunk *c = _first; c; c = c->next()) {
    if (c == _chunk) continue;  // current chunk has been processed
    if ((void*)c->bottom() <= ptr && ptr < (void*)c->top()) {
      return true;              // Check for every chunk in Arena
    }
  }
  return false;                 // Not in any Chunk, so not in Arena
}<|MERGE_RESOLUTION|>--- conflicted
+++ resolved
@@ -1,9 +1,6 @@
 /*
  * Copyright (c) 2017, 2023, Oracle and/or its affiliates. All rights reserved.
-<<<<<<< HEAD
  * Copyright (c) 2019, 2023 SAP SE. All rights reserved.
-=======
->>>>>>> c6b3f2dd
  * DO NOT ALTER OR REMOVE COPYRIGHT NOTICES OR THIS FILE HEADER.
  *
  * This code is free software; you can redistribute it and/or modify it
