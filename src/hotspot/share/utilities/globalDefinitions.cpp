/*
 * Copyright (c) 1997, 2024, Oracle and/or its affiliates. All rights reserved.
 * DO NOT ALTER OR REMOVE COPYRIGHT NOTICES OR THIS FILE HEADER.
 *
 * This code is free software; you can redistribute it and/or modify it
 * under the terms of the GNU General Public License version 2 only, as
 * published by the Free Software Foundation.
 *
 * This code is distributed in the hope that it will be useful, but WITHOUT
 * ANY WARRANTY; without even the implied warranty of MERCHANTABILITY or
 * FITNESS FOR A PARTICULAR PURPOSE.  See the GNU General Public License
 * version 2 for more details (a copy is included in the LICENSE file that
 * accompanied this code).
 *
 * You should have received a copy of the GNU General Public License version
 * 2 along with this work; if not, write to the Free Software Foundation,
 * Inc., 51 Franklin St, Fifth Floor, Boston, MA 02110-1301 USA.
 *
 * Please contact Oracle, 500 Oracle Parkway, Redwood Shores, CA 94065 USA
 * or visit www.oracle.com if you need additional information or have any
 * questions.
 *
 */

#include "precompiled.hpp"
#include "utilities/globalDefinitions.hpp"

// Basic error support

// Info for oops within a java object.  Defaults are zero so
// things will break badly if incorrectly initialized.
int heapOopSize        = 0;
int LogBytesPerHeapOop = 0;
int LogBitsPerHeapOop  = 0;
int BytesPerHeapOop    = 0;
int BitsPerHeapOop     = 0;

// Old CDS options
bool RequireSharedSpaces;
extern "C" {
JNIEXPORT jboolean UseSharedSpaces = true;
}

// Object alignment, in units of HeapWords.
// Defaults are -1 so things will break badly if incorrectly initialized.
int MinObjAlignment            = -1;
int MinObjAlignmentInBytes     = -1;
int MinObjAlignmentInBytesMask = 0;

int LogMinObjAlignment         = -1;
int LogMinObjAlignmentInBytes  = -1;

// Oop encoding heap max
uint64_t OopEncodingHeapMax = 0;

<<<<<<< HEAD
=======
// Something to help porters sleep at night

#ifdef ASSERT
static BasicType char2type(int ch) {
  switch (ch) {
#define EACH_SIG(ch, bt, ignore) \
    case ch: return bt;
    SIGNATURE_TYPES_DO(EACH_SIG, ignore)
#undef EACH_SIG
  }
  return T_ILLEGAL;
}

extern bool signature_constants_sane();
#endif //ASSERT

void basic_types_init() {
#ifdef ASSERT
#ifdef _LP64
  static_assert(min_intx ==  (intx)CONST64(0x8000000000000000), "correct constant");
  static_assert(max_intx ==  CONST64(0x7FFFFFFFFFFFFFFF), "correct constant");
  static_assert(max_uintx == CONST64(0xFFFFFFFFFFFFFFFF), "correct constant");
  static_assert( 8 == sizeof( intx),      "wrong size for basic type");
  static_assert( 8 == sizeof( jobject),   "wrong size for basic type");
#else
  static_assert(min_intx ==  (intx)0x80000000,  "correct constant");
  static_assert(max_intx ==  0x7FFFFFFF,  "correct constant");
  static_assert(max_uintx == 0xFFFFFFFF,  "correct constant");
  static_assert( 4 == sizeof( intx),      "wrong size for basic type");
  static_assert( 4 == sizeof( jobject),   "wrong size for basic type");
#endif
  static_assert( (~max_juint) == 0,  "max_juint has all its bits");
  static_assert( (~max_uintx) == 0,  "max_uintx has all its bits");
  static_assert( (~max_julong) == 0, "max_julong has all its bits");
  static_assert( 1 == sizeof( jbyte),     "wrong size for basic type");
  static_assert( 2 == sizeof( jchar),     "wrong size for basic type");
  static_assert( 2 == sizeof( jshort),    "wrong size for basic type");
  static_assert( 4 == sizeof( juint),     "wrong size for basic type");
  static_assert( 4 == sizeof( jint),      "wrong size for basic type");
  static_assert( 1 == sizeof( jboolean),  "wrong size for basic type");
  static_assert( 8 == sizeof( jlong),     "wrong size for basic type");
  static_assert( 4 == sizeof( jfloat),    "wrong size for basic type");
  static_assert( 8 == sizeof( jdouble),   "wrong size for basic type");
  static_assert( 1 == sizeof( u1),        "wrong size for basic type");
  static_assert( 2 == sizeof( u2),        "wrong size for basic type");
  static_assert( 4 == sizeof( u4),        "wrong size for basic type");
  static_assert(wordSize == BytesPerWord, "should be the same since they're used interchangeably");
  static_assert(wordSize == HeapWordSize, "should be the same since they're also used interchangeably");

  assert(signature_constants_sane(), "");

  int num_type_chars = 0;
  for (int i = 0; i < 99; i++) {
    if (type2char((BasicType)i) != 0) {
      assert(char2type(type2char((BasicType)i)) == i, "proper inverses");
      assert(Signature::basic_type(type2char((BasicType)i)) == i, "proper inverses");
      num_type_chars++;
    }
  }
  assert(num_type_chars == 11, "must have tested the right number of mappings");
  assert(char2type(0) == T_ILLEGAL, "correct illegality");

  {
    for (int i = T_BOOLEAN; i <= T_CONFLICT; i++) {
      BasicType vt = (BasicType)i;
      BasicType ft = type2field[vt];
      switch (vt) {
      // the following types might plausibly show up in memory layouts:
      case T_BOOLEAN:
      case T_BYTE:
      case T_CHAR:
      case T_SHORT:
      case T_INT:
      case T_FLOAT:
      case T_DOUBLE:
      case T_LONG:
      case T_OBJECT:
      case T_ADDRESS:     // random raw pointer
      case T_METADATA:    // metadata pointer
      case T_NARROWOOP:   // compressed pointer
      case T_NARROWKLASS: // compressed klass pointer
      case T_CONFLICT:    // might as well support a bottom type
      case T_VOID:        // padding or other unaddressed word
        // layout type must map to itself
        assert(vt == ft, "");
        break;
      default:
        // non-layout type must map to a (different) layout type
        assert(vt != ft, "");
        assert(ft == type2field[ft], "");
      }
      // every type must map to same-sized layout type:
      assert(type2size[vt] == type2size[ft], "");
    }
  }
  // These are assumed, e.g., when filling HeapWords with juints.
  static_assert(is_power_of_2(sizeof(juint)), "juint must be power of 2");
  static_assert(is_power_of_2(HeapWordSize), "HeapWordSize must be power of 2");
  static_assert((size_t)HeapWordSize >= sizeof(juint),
                "HeapWord should be at least as large as juint");
#endif

  if( JavaPriority1_To_OSPriority != -1 )
    os::java_to_os_priority[1] = JavaPriority1_To_OSPriority;
  if( JavaPriority2_To_OSPriority != -1 )
    os::java_to_os_priority[2] = JavaPriority2_To_OSPriority;
  if( JavaPriority3_To_OSPriority != -1 )
    os::java_to_os_priority[3] = JavaPriority3_To_OSPriority;
  if( JavaPriority4_To_OSPriority != -1 )
    os::java_to_os_priority[4] = JavaPriority4_To_OSPriority;
  if( JavaPriority5_To_OSPriority != -1 )
    os::java_to_os_priority[5] = JavaPriority5_To_OSPriority;
  if( JavaPriority6_To_OSPriority != -1 )
    os::java_to_os_priority[6] = JavaPriority6_To_OSPriority;
  if( JavaPriority7_To_OSPriority != -1 )
    os::java_to_os_priority[7] = JavaPriority7_To_OSPriority;
  if( JavaPriority8_To_OSPriority != -1 )
    os::java_to_os_priority[8] = JavaPriority8_To_OSPriority;
  if( JavaPriority9_To_OSPriority != -1 )
    os::java_to_os_priority[9] = JavaPriority9_To_OSPriority;
  if(JavaPriority10_To_OSPriority != -1 )
    os::java_to_os_priority[10] = JavaPriority10_To_OSPriority;

  // Set the size of basic types here (after argument parsing but before
  // stub generation).
  if (UseCompressedOops) {
    // Size info for oops within java objects is fixed
    heapOopSize        = jintSize;
    LogBytesPerHeapOop = LogBytesPerInt;
    LogBitsPerHeapOop  = LogBitsPerInt;
    BytesPerHeapOop    = BytesPerInt;
    BitsPerHeapOop     = BitsPerInt;
  } else {
    heapOopSize        = oopSize;
    LogBytesPerHeapOop = LogBytesPerWord;
    LogBitsPerHeapOop  = LogBitsPerWord;
    BytesPerHeapOop    = BytesPerWord;
    BitsPerHeapOop     = BitsPerWord;
  }
  _type2aelembytes[T_OBJECT] = heapOopSize;
  _type2aelembytes[T_ARRAY]  = heapOopSize;
}


>>>>>>> 3be11089
// Map BasicType to signature character
char type2char_tab[T_CONFLICT+1] = {
  0, 0, 0, 0,
  JVM_SIGNATURE_BOOLEAN, JVM_SIGNATURE_CHAR,
  JVM_SIGNATURE_FLOAT,   JVM_SIGNATURE_DOUBLE,
  JVM_SIGNATURE_BYTE,    JVM_SIGNATURE_SHORT,
  JVM_SIGNATURE_INT,     JVM_SIGNATURE_LONG,
  JVM_SIGNATURE_CLASS,   JVM_SIGNATURE_ARRAY,
  JVM_SIGNATURE_VOID,    0,
  0, 0, 0, 0
};

// Map BasicType to Java type name
const char* type2name_tab[T_CONFLICT+1] = {
  nullptr, nullptr, nullptr, nullptr,
  "boolean",
  "char",
  "float",
  "double",
  "byte",
  "short",
  "int",
  "long",
  "object",
  "array",
  "void",
  "*address*",
  "*narrowoop*",
  "*metadata*",
  "*narrowklass*",
  "*conflict*"
};
const char* type2name(BasicType t) {
  if (t < ARRAY_SIZE(type2name_tab)) {
    return type2name_tab[t];
  } else if (t == T_ILLEGAL) {
    return "*illegal*";
  } else {
    fatal("invalid type %d", t);
    return "invalid type";
  }
}



BasicType name2type(const char* name) {
  for (int i = T_BOOLEAN; i <= T_VOID; i++) {
    BasicType t = (BasicType)i;
    if (type2name_tab[t] != nullptr && 0 == strcmp(type2name_tab[t], name))
      return t;
  }
  return T_ILLEGAL;
}

// Map BasicType to size in words
int type2size[T_CONFLICT+1]={ -1, 0, 0, 0, 1, 1, 1, 2, 1, 1, 1, 2, 1, 1, 0, 1, 1, 1, 1, -1};

BasicType type2field[T_CONFLICT+1] = {
  (BasicType)0,            // 0,
  (BasicType)0,            // 1,
  (BasicType)0,            // 2,
  (BasicType)0,            // 3,
  T_BOOLEAN,               // T_BOOLEAN  =  4,
  T_CHAR,                  // T_CHAR     =  5,
  T_FLOAT,                 // T_FLOAT    =  6,
  T_DOUBLE,                // T_DOUBLE   =  7,
  T_BYTE,                  // T_BYTE     =  8,
  T_SHORT,                 // T_SHORT    =  9,
  T_INT,                   // T_INT      = 10,
  T_LONG,                  // T_LONG     = 11,
  T_OBJECT,                // T_OBJECT   = 12,
  T_OBJECT,                // T_ARRAY    = 13,
  T_VOID,                  // T_VOID     = 14,
  T_ADDRESS,               // T_ADDRESS  = 15,
  T_NARROWOOP,             // T_NARROWOOP= 16,
  T_METADATA,              // T_METADATA = 17,
  T_NARROWKLASS,           // T_NARROWKLASS = 18,
  T_CONFLICT               // T_CONFLICT = 19,
};


BasicType type2wfield[T_CONFLICT+1] = {
  (BasicType)0,            // 0,
  (BasicType)0,            // 1,
  (BasicType)0,            // 2,
  (BasicType)0,            // 3,
  T_INT,     // T_BOOLEAN  =  4,
  T_INT,     // T_CHAR     =  5,
  T_FLOAT,   // T_FLOAT    =  6,
  T_DOUBLE,  // T_DOUBLE   =  7,
  T_INT,     // T_BYTE     =  8,
  T_INT,     // T_SHORT    =  9,
  T_INT,     // T_INT      = 10,
  T_LONG,    // T_LONG     = 11,
  T_OBJECT,  // T_OBJECT   = 12,
  T_OBJECT,  // T_ARRAY    = 13,
  T_VOID,    // T_VOID     = 14,
  T_ADDRESS, // T_ADDRESS  = 15,
  T_NARROWOOP, // T_NARROWOOP  = 16,
  T_METADATA,  // T_METADATA   = 17,
  T_NARROWKLASS, // T_NARROWKLASS  = 18,
  T_CONFLICT // T_CONFLICT = 19,
};


int _type2aelembytes[T_CONFLICT+1] = {
  0,                         // 0
  0,                         // 1
  0,                         // 2
  0,                         // 3
  T_BOOLEAN_aelem_bytes,     // T_BOOLEAN  =  4,
  T_CHAR_aelem_bytes,        // T_CHAR     =  5,
  T_FLOAT_aelem_bytes,       // T_FLOAT    =  6,
  T_DOUBLE_aelem_bytes,      // T_DOUBLE   =  7,
  T_BYTE_aelem_bytes,        // T_BYTE     =  8,
  T_SHORT_aelem_bytes,       // T_SHORT    =  9,
  T_INT_aelem_bytes,         // T_INT      = 10,
  T_LONG_aelem_bytes,        // T_LONG     = 11,
  T_OBJECT_aelem_bytes,      // T_OBJECT   = 12,
  T_ARRAY_aelem_bytes,       // T_ARRAY    = 13,
  0,                         // T_VOID     = 14,
  T_OBJECT_aelem_bytes,      // T_ADDRESS  = 15,
  T_NARROWOOP_aelem_bytes,   // T_NARROWOOP= 16,
  T_OBJECT_aelem_bytes,      // T_METADATA = 17,
  T_NARROWKLASS_aelem_bytes, // T_NARROWKLASS= 18,
  0                          // T_CONFLICT = 19,
};

#ifdef ASSERT
int type2aelembytes(BasicType t, bool allow_address) {
  assert((allow_address || t != T_ADDRESS) && t <= T_CONFLICT, "unexpected basic type");
  return _type2aelembytes[t];
}
#endif

// Support for 64-bit integer arithmetic

// The following code is mostly taken from JVM typedefs_md.h and system_md.c

static const jlong high_bit   = (jlong)1 << (jlong)63;
static const jlong other_bits = ~high_bit;

jlong float2long(jfloat f) {
  jlong tmp = (jlong) f;
  if (tmp != high_bit) {
    return tmp;
  } else {
    if (g_isnan((jdouble)f)) {
      return 0;
    }
    if (f < 0) {
      return high_bit;
    } else {
      return other_bits;
    }
  }
}


jlong double2long(jdouble f) {
  jlong tmp = (jlong) f;
  if (tmp != high_bit) {
    return tmp;
  } else {
    if (g_isnan(f)) {
      return 0;
    }
    if (f < 0) {
      return high_bit;
    } else {
      return other_bits;
    }
  }
}

// least common multiple
size_t lcm(size_t a, size_t b) {
    size_t cur, div, next;

    cur = MAX2(a, b);
    div = MIN2(a, b);

    assert(div != 0, "lcm requires positive arguments");


    while ((next = cur % div) != 0) {
        cur = div; div = next;
    }


    julong result = julong(a) * b / div;
    assert(result <= (size_t)max_uintx, "Integer overflow in lcm");

    return size_t(result);
}


// Test that nth_bit macro and friends behave as
// expected, even with low-precedence operators.

STATIC_ASSERT(nth_bit(3)   == 0x8);
STATIC_ASSERT(nth_bit(1|2) == 0x8);

STATIC_ASSERT(right_n_bits(3)   == 0x7);
STATIC_ASSERT(right_n_bits(1|2) == 0x7);

// Check for Flush-To-Zero mode

// On some processors faster execution can be achieved by setting a
// mode to return zero for extremely small results, rather than an
// IEEE-754 subnormal number. This mode is not compatible with the
// Java Language Standard.

// We need the addition of _large_subnormal and _small_subnormal to be
// performed at runtime. _small_subnormal is volatile so that
// expressions involving it cannot be evaluated at compile time.
static const double large_subnormal_double
  = jdouble_cast(0x0030000000000000); // 0x1.0p-1020;
static const volatile double small_subnormal_double
  = jdouble_cast(0x0000000000000003); // 0x0.0000000000003p-1022;

// Quickly test to make sure IEEE-754 subnormal numbers are correctly
// handled.
bool IEEE_subnormal_handling_OK() {
  // _small_subnormal is the smallest subnormal number that has two
  // bits set. _large_subnormal is a number such that, when
  // _small_subnormal is added to it, must be rounded according to the
  // mode. These two tests detect the rounding mode in use. If
  // subnormals are turned off (i.e. subnormals-are-zero) flush-to-
  // zero mode is in use.

  return (large_subnormal_double + small_subnormal_double > large_subnormal_double
          && -large_subnormal_double - small_subnormal_double < -large_subnormal_double);
}<|MERGE_RESOLUTION|>--- conflicted
+++ resolved
@@ -23,7 +23,11 @@
  */
 
 #include "precompiled.hpp"
+#include "runtime/globals.hpp"
+#include "runtime/os.hpp"
+#include "runtime/signature.hpp"
 #include "utilities/globalDefinitions.hpp"
+#include "utilities/powerOfTwo.hpp"
 
 // Basic error support
 
@@ -53,8 +57,6 @@
 // Oop encoding heap max
 uint64_t OopEncodingHeapMax = 0;
 
-<<<<<<< HEAD
-=======
 // Something to help porters sleep at night
 
 #ifdef ASSERT
@@ -199,7 +201,6 @@
 }
 
 
->>>>>>> 3be11089
 // Map BasicType to signature character
 char type2char_tab[T_CONFLICT+1] = {
   0, 0, 0, 0,
@@ -417,9 +418,9 @@
 // performed at runtime. _small_subnormal is volatile so that
 // expressions involving it cannot be evaluated at compile time.
 static const double large_subnormal_double
-  = jdouble_cast(0x0030000000000000); // 0x1.0p-1020;
+  = PrimitiveConversions::cast<jdouble>(0x0030000000000000ll); // 0x1.0p-1020;
 static const volatile double small_subnormal_double
-  = jdouble_cast(0x0000000000000003); // 0x0.0000000000003p-1022;
+  = PrimitiveConversions::cast<jdouble>(0x0000000000000003ll); // 0x0.0000000000003p-1022;
 
 // Quickly test to make sure IEEE-754 subnormal numbers are correctly
 // handled.
