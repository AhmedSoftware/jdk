/*
 * Copyright (c) 1998, 2024, Oracle and/or its affiliates. All rights reserved.
 * DO NOT ALTER OR REMOVE COPYRIGHT NOTICES OR THIS FILE HEADER.
 *
 * This code is free software; you can redistribute it and/or modify it
 * under the terms of the GNU General Public License version 2 only, as
 * published by the Free Software Foundation.
 *
 * This code is distributed in the hope that it will be useful, but WITHOUT
 * ANY WARRANTY; without even the implied warranty of MERCHANTABILITY or
 * FITNESS FOR A PARTICULAR PURPOSE.  See the GNU General Public License
 * version 2 for more details (a copy is included in the LICENSE file that
 * accompanied this code).
 *
 * You should have received a copy of the GNU General Public License version
 * 2 along with this work; if not, write to the Free Software Foundation,
 * Inc., 51 Franklin St, Fifth Floor, Boston, MA 02110-1301 USA.
 *
 * Please contact Oracle, 500 Oracle Parkway, Redwood Shores, CA 94065 USA
 * or visit www.oracle.com if you need additional information or have any
 * questions.
 *
 */

#ifndef SHARE_UTILITIES_GLOBALDEFINITIONS_GCC_HPP
#define SHARE_UTILITIES_GLOBALDEFINITIONS_GCC_HPP

#include "jni.h"

// This file holds compiler-dependent includes,
// globally used constants & types, class (forward)
// declarations and a few frequently used utility functions.

#if defined(_AIX)
#include <alloca.h>
#endif
#include <ctype.h>
#include <inttypes.h>
#include <string.h>
#include <stdarg.h>
#include <stddef.h>
#include <stdint.h>
#include <stdio.h>
#include <stdlib.h>
// In stdlib.h on AIX malloc is defined as a macro causing
// compiler errors when resolving them in different depths as it
// happens in the log tags. This avoids the macro.
#if (defined(__VEC__) || defined(__AIXVEC)) && defined(AIX) \
    && defined(__open_xl_version__) && __open_xl_version__ >= 17
  #undef malloc
  extern void *malloc(size_t) asm("vec_malloc");
#endif
#include <wchar.h>

#include <math.h>
#include <time.h>
#include <fcntl.h>
#include <dlfcn.h>
#include <pthread.h>

#include <limits.h>
#include <errno.h>

<<<<<<< HEAD
#if defined(LINUX) || defined(_ALLBSD_SOURCE) || defined(_AIX)
#include <inttypes.h>
=======
#if defined(LINUX) || defined(_ALLBSD_SOURCE)
>>>>>>> e0fd6c4c
#include <signal.h>
#ifndef __OpenBSD__
#include <ucontext.h>
#endif
#ifdef __APPLE__
  #include <AvailabilityMacros.h>
  #include <mach/mach.h>
#endif
#include <sys/time.h>
#endif // LINUX || _ALLBSD_SOURCE

// NULL vs NULL_WORD:
// On Linux NULL is defined as a special type '__null'. Assigning __null to
// integer variable will cause gcc warning. Use NULL_WORD in places where a
// pointer is stored as integer value.  On some platforms, sizeof(intptr_t) >
// sizeof(void*), so here we want something which is integer type, but has the
// same size as a pointer.
#ifdef __GNUC__
  #ifdef _LP64
    #define NULL_WORD  0L
  #else
    // Cast 0 to intptr_t rather than int32_t since they are not the same type
    // on platforms such as Mac OS X.
    #define NULL_WORD  ((intptr_t)0)
  #endif
#else
  #define NULL_WORD  NULL
#endif

<<<<<<< HEAD
#if !defined(LINUX) && !defined(_ALLBSD_SOURCE) && !defined(_AIX)
// Compiler-specific primitive types
typedef unsigned short     uint16_t;
#ifndef _UINT32_T
#define _UINT32_T
typedef unsigned int       uint32_t;
#endif // _UINT32_T

#if !defined(_SYS_INT_TYPES_H)
#ifndef _UINT64_T
#define _UINT64_T
typedef unsigned long long uint64_t;
#endif // _UINT64_T
// %%%% how to access definition of intptr_t portably in 5.5 onward?
typedef int                     intptr_t;
typedef unsigned int            uintptr_t;
// If this gets an error, figure out a symbol XXX that implies the
// prior definition of intptr_t, and add "&& !defined(XXX)" above.
#endif // _SYS_INT_TYPES_H

#endif // !LINUX && !_ALLBSD_SOURCE

=======
>>>>>>> e0fd6c4c
// checking for nanness
#if defined(__APPLE__)
inline int g_isnan(double f) { return isnan(f); }
#elif defined(LINUX) || defined(_ALLBSD_SOURCE) || defined(_AIX)
inline int g_isnan(float  f) { return isnan(f); }
inline int g_isnan(double f) { return isnan(f); }
#else
#error "missing platform-specific definition here"
#endif

#define CAN_USE_NAN_DEFINE 1


// Checking for finiteness

inline int g_isfinite(jfloat  f)                 { return isfinite(f); }
inline int g_isfinite(jdouble f)                 { return isfinite(f); }


// Formatting.
#ifdef _LP64
# ifdef __APPLE__
# define FORMAT64_MODIFIER "ll"
# else
# define FORMAT64_MODIFIER "l"
# endif
#else // !_LP64
#define FORMAT64_MODIFIER "ll"
#endif // _LP64

// gcc warns about applying offsetof() to non-POD object or calculating
// offset directly when base address is null. The -Wno-invalid-offsetof
// option could be used to suppress this warning, but we instead just
// avoid the use of offsetof().
//
// FIXME: This macro is complex and rather arcane. Perhaps we should
// use offsetof() instead, with the invalid-offsetof warning
// temporarily disabled.
#define offset_of(klass,field)                          \
([]() {                                                 \
  alignas(16) char space[sizeof (klass)];               \
  klass* dummyObj = (klass*)space;                      \
  char* c = (char*)(void*)&dummyObj->field;             \
  return (size_t)(c - space);                           \
}())


#if defined(_LP64) && defined(__APPLE__)
#define JLONG_FORMAT          "%ld"
#define JLONG_FORMAT_W(width) "%" #width "ld"
#endif // _LP64 && __APPLE__

#define THREAD_LOCAL __thread

// Inlining support
#define NOINLINE     __attribute__ ((noinline))
#define ALWAYSINLINE inline __attribute__ ((always_inline))
#define ATTRIBUTE_FLATTEN __attribute__ ((flatten))

#endif // SHARE_UTILITIES_GLOBALDEFINITIONS_GCC_HPP<|MERGE_RESOLUTION|>--- conflicted
+++ resolved
@@ -61,12 +61,7 @@
 #include <limits.h>
 #include <errno.h>
 
-<<<<<<< HEAD
 #if defined(LINUX) || defined(_ALLBSD_SOURCE) || defined(_AIX)
-#include <inttypes.h>
-=======
-#if defined(LINUX) || defined(_ALLBSD_SOURCE)
->>>>>>> e0fd6c4c
 #include <signal.h>
 #ifndef __OpenBSD__
 #include <ucontext.h>
@@ -96,31 +91,6 @@
   #define NULL_WORD  NULL
 #endif
 
-<<<<<<< HEAD
-#if !defined(LINUX) && !defined(_ALLBSD_SOURCE) && !defined(_AIX)
-// Compiler-specific primitive types
-typedef unsigned short     uint16_t;
-#ifndef _UINT32_T
-#define _UINT32_T
-typedef unsigned int       uint32_t;
-#endif // _UINT32_T
-
-#if !defined(_SYS_INT_TYPES_H)
-#ifndef _UINT64_T
-#define _UINT64_T
-typedef unsigned long long uint64_t;
-#endif // _UINT64_T
-// %%%% how to access definition of intptr_t portably in 5.5 onward?
-typedef int                     intptr_t;
-typedef unsigned int            uintptr_t;
-// If this gets an error, figure out a symbol XXX that implies the
-// prior definition of intptr_t, and add "&& !defined(XXX)" above.
-#endif // _SYS_INT_TYPES_H
-
-#endif // !LINUX && !_ALLBSD_SOURCE
-
-=======
->>>>>>> e0fd6c4c
 // checking for nanness
 #if defined(__APPLE__)
 inline int g_isnan(double f) { return isnan(f); }
