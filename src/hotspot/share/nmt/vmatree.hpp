--- conflicted
+++ resolved
@@ -205,15 +205,10 @@
     return register_mapping(from, from + sz, StateType::Committed, metadata, use_tag_inplace);
   }
 
-<<<<<<< HEAD
   SummaryDiff set_tag(position from, size size, MemTag tag);
 
-  SummaryDiff commit_mapping(position from, size sz, const RegionData& metadata) {
-    return register_mapping(from, from + sz, StateType::Committed, metadata);
-=======
   SummaryDiff uncommit_mapping(position from, position sz, const RegionData& metadata) {
     return register_mapping(from, from + sz, StateType::Reserved, metadata, true);
->>>>>>> 2c31c8ee
   }
 
   SummaryDiff release_mapping(position from, size sz) {
