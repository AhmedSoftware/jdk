/*
 * Copyright (c) 1997, 2022, Oracle and/or its affiliates. All rights reserved.
 * DO NOT ALTER OR REMOVE COPYRIGHT NOTICES OR THIS FILE HEADER.
 *
 * This code is free software; you can redistribute it and/or modify it
 * under the terms of the GNU General Public License version 2 only, as
 * published by the Free Software Foundation.
 *
 * This code is distributed in the hope that it will be useful, but WITHOUT
 * ANY WARRANTY; without even the implied warranty of MERCHANTABILITY or
 * FITNESS FOR A PARTICULAR PURPOSE.  See the GNU General Public License
 * version 2 for more details (a copy is included in the LICENSE file that
 * accompanied this code).
 *
 * You should have received a copy of the GNU General Public License version
 * 2 along with this work; if not, write to the Free Software Foundation,
 * Inc., 51 Franklin St, Fifth Floor, Boston, MA 02110-1301 USA.
 *
 * Please contact Oracle, 500 Oracle Parkway, Redwood Shores, CA 94065 USA
 * or visit www.oracle.com if you need additional information or have any
 * questions.
 *
 */

#ifndef SHARE_INTERPRETER_OOPMAPCACHE_HPP
#define SHARE_INTERPRETER_OOPMAPCACHE_HPP

#include "oops/generateOopMap.hpp"
#include "runtime/mutex.hpp"

// A Cache for storing (method, bci) -> oopMap.
// The memory management system uses the cache when locating object
// references in an interpreted frame.
//
// OopMapCache's are allocated lazily per InstanceKlass.

// The oopMap (InterpreterOopMap) is stored as a bit mask. If the
// bit_mask can fit into two words it is stored in
// the _bit_mask array, otherwise it is allocated on the heap.
// For OopMapCacheEntry the bit_mask is allocated in the C heap
// because these entries persist between garbage collections.
// For InterpreterOopMap the bit_mask is allocated in
// a resource area for better performance.  InterpreterOopMap
// should only be created and deleted during same garbage collection.
//
// If ENABBLE_ZAP_DEAD_LOCALS is defined, two bits are used
// per entry instead of one. In all cases,
// the first bit is set to indicate oops as opposed to other
// values. If the second bit is available,
// it is set for dead values. We get the following encoding:
//
// 00 live value
// 01 live oop
// 10 dead value
// 11 <unused>                                   (we cannot distinguish between dead oops or values with the current oop map generator)


class OffsetClosure  {
 public:
  virtual void offset_do(int offset) = 0;
};

class OopMapCacheEntry;

class InterpreterOopMap: ResourceObj {
  friend class OopMapCache;

 public:
  enum {
    N                = 4,                // the number of words reserved
                                         // for inlined mask storage
    small_mask_limit = N * BitsPerWord,  // the maximum number of bits
                                         // available for small masks,
                                         // small_mask_limit can be set to 0
                                         // for testing bit_mask allocation

    bits_per_entry   = 2,
    dead_bit_number  = 1,
    oop_bit_number   = 0
  };

 private:
  Method*        _method;         // the method for which the mask is valid
  unsigned short _bci;            // the bci    for which the mask is valid
  int            _mask_size;      // the mask size in bits
  int            _expression_stack_size; // the size of the expression stack in slots

 protected:
  intptr_t       _bit_mask[N];    // the bit mask if
                                  // mask_size <= small_mask_limit,
                                  // ptr to bit mask otherwise
                                  // "protected" so that sub classes can
                                  // access it without using trickery in
<<<<<<< HEAD
                                  // methd bit_mask().
  int            _num_oops;
=======
                                  // method bit_mask().
>>>>>>> 5291ec8d
#ifdef ASSERT
  bool _resource_allocate_bit_mask;
#endif

  // access methods
  Method*        method() const                  { return _method; }
  void           set_method(Method* v)           { _method = v; }
  int            bci() const                     { return _bci; }
  void           set_bci(int v)                  { _bci = v; }
  int            mask_size() const               { return _mask_size; }
  void           set_mask_size(int v)            { _mask_size = v; }
  // Test bit mask size and return either the in-line bit mask or allocated
  // bit mask.
  uintptr_t*  bit_mask() const                   { return (uintptr_t*)(mask_size() <= small_mask_limit ? (intptr_t)_bit_mask : _bit_mask[0]); }

  // return the word size of_bit_mask.  mask_size() <= 4 * MAX_USHORT
  size_t mask_word_size() const {
    return (mask_size() + BitsPerWord - 1) / BitsPerWord;
  }

  uintptr_t entry_at(int offset) const           { int i = offset * bits_per_entry; return bit_mask()[i / BitsPerWord] >> (i % BitsPerWord); }

  void set_expression_stack_size(int sz)         { _expression_stack_size = sz; }

  // Lookup
  bool match(const methodHandle& method, int bci) const { return _method == method() && _bci == bci; }
  bool is_empty() const;

  // Initialization
  void initialize();

 public:
  InterpreterOopMap();
  ~InterpreterOopMap();

  // Copy the OopMapCacheEntry in parameter "from" into this
  // InterpreterOopMap.  If the _bit_mask[0] in "from" points to
  // allocated space (i.e., the bit mask was to large to hold
  // in-line), allocate the space from a Resource area.
  void resource_copy(OopMapCacheEntry* from);

  void iterate_oop(OffsetClosure* oop_closure) const;
  void print() const;

  int number_of_entries() const                  { return mask_size() / bits_per_entry; }
  bool is_dead(int offset) const                 { return (entry_at(offset) & (1 << dead_bit_number)) != 0; }
  bool is_oop (int offset) const                 { return (entry_at(offset) & (1 << oop_bit_number )) != 0; }
  int  num_oops() const                          { return _num_oops; }

  int expression_stack_size() const              { return _expression_stack_size; }

};

class OopMapCache : public CHeapObj<mtClass> {
 static OopMapCacheEntry* volatile _old_entries;
 private:
  enum { _size        = 32,     // Use fixed size for now
         _probe_depth = 3       // probe depth in case of collisions
  };

  OopMapCacheEntry* volatile * _array;

  unsigned int hash_value_for(const methodHandle& method, int bci) const;
  OopMapCacheEntry* entry_at(int i) const;
  bool put_at(int i, OopMapCacheEntry* entry, OopMapCacheEntry* old);

  static void enqueue_for_cleanup(OopMapCacheEntry* entry);

  void flush();

 public:
  OopMapCache();
  ~OopMapCache();                                // free up memory

  // flush cache entry is occupied by an obsolete method
  void flush_obsolete_entries();

  // Returns the oopMap for (method, bci) in parameter "entry".
  // Returns false if an oop map was not found.
  void lookup(const methodHandle& method, int bci, InterpreterOopMap* entry);

  // Compute an oop map without updating the cache or grabbing any locks (for debugging)
  static void compute_one_oop_map(const methodHandle& method, int bci, InterpreterOopMap* entry);
  static void cleanup_old_entries();
};

#endif // SHARE_INTERPRETER_OOPMAPCACHE_HPP<|MERGE_RESOLUTION|>--- conflicted
+++ resolved
@@ -91,12 +91,8 @@
                                   // ptr to bit mask otherwise
                                   // "protected" so that sub classes can
                                   // access it without using trickery in
-<<<<<<< HEAD
-                                  // methd bit_mask().
+                                  // method bit_mask().
   int            _num_oops;
-=======
-                                  // method bit_mask().
->>>>>>> 5291ec8d
 #ifdef ASSERT
   bool _resource_allocate_bit_mask;
 #endif
