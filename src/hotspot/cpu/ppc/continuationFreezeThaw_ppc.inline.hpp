/*
 * Copyright (c) 2019, 2023, Oracle and/or its affiliates. All rights reserved.
 * DO NOT ALTER OR REMOVE COPYRIGHT NOTICES OR THIS FILE HEADER.
 *
 * This code is free software; you can redistribute it and/or modify it
 * under the terms of the GNU General Public License version 2 only, as
 * published by the Free Software Foundation.
 *
 * This code is distributed in the hope that it will be useful, but WITHOUT
 * ANY WARRANTY; without even the implied warranty of MERCHANTABILITY or
 * FITNESS FOR A PARTICULAR PURPOSE.  See the GNU General Public License
 * version 2 for more details (a copy is included in the LICENSE file that
 * accompanied this code).
 *
 * You should have received a copy of the GNU General Public License version
 * 2 along with this work; if not, write to the Free Software Foundation,
 * Inc., 51 Franklin St, Fifth Floor, Boston, MA 02110-1301 USA.
 *
 * Please contact Oracle, 500 Oracle Parkway, Redwood Shores, CA 94065 USA
 * or visit www.oracle.com if you need additional information or have any
 * questions.
 *
 */

#ifndef CPU_PPC_CONTINUATION_PPC_INLINE_HPP
#define CPU_PPC_CONTINUATION_PPC_INLINE_HPP

#include "oops/stackChunkOop.inline.hpp"
#include "runtime/frame.hpp"
#include "runtime/frame.inline.hpp"

inline void patch_callee_link(const frame& f, intptr_t* fp) {
  *ContinuationHelper::Frame::callee_link_address(f) = fp;
}

inline void patch_callee_link_relative(const frame& f, intptr_t* fp) {
  intptr_t* la = (intptr_t*)ContinuationHelper::Frame::callee_link_address(f);
  intptr_t new_value = fp - la;
  *la = new_value;
}

////// Freeze

// Fast path

inline void FreezeBase::patch_stack_pd(intptr_t* frame_sp, intptr_t* heap_sp) {
  // Nothing to do. The backchain is reconstructed when thawing (see Thaw<ConfigT>::patch_caller_links())
}

// Slow path

template<typename FKind>
inline frame FreezeBase::sender(const frame& f) {
  assert(FKind::is_instance(f), "");
  if (FKind::interpreted) {
    return frame(f.sender_sp(), f.sender_pc(), f.interpreter_frame_sender_sp());
  }

  intptr_t* sender_sp = f.sender_sp();
  address sender_pc = f.sender_pc();
  assert(sender_sp != f.sp(), "must have changed");

  int slot = 0;
  CodeBlob* sender_cb = CodeCache::find_blob_and_oopmap(sender_pc, slot);
  return sender_cb != nullptr
    ? frame(sender_sp, sender_sp, nullptr, sender_pc, sender_cb, slot == -1 ? nullptr : sender_cb->oop_map_for_slot(slot, sender_pc))
    : frame(sender_sp, sender_pc, sender_sp);
}

void FreezeBase::adjust_interpreted_frame_unextended_sp(frame& f) {
  // nothing to do
}

static inline void relativize_one(intptr_t* const vfp, intptr_t* const hfp, int offset) {
  assert(*(hfp + offset) == *(vfp + offset), "");
  intptr_t* addr = hfp + offset;
  intptr_t value = *(intptr_t**)addr - vfp;
  *addr = value;
}

inline void FreezeBase::relativize_interpreted_frame_metadata(const frame& f, const frame& hf) {
  intptr_t* vfp = f.fp();
  intptr_t* hfp = hf.fp();
  assert(f.fp() > (intptr_t*)f.interpreter_frame_esp(), "");

  // There is alignment padding between vfp and f's locals array in the original
  // frame, because we freeze the padding (see recurse_freeze_interpreted_frame)
  // in order to keep the same relativized locals pointer, we don't need to change it here.

<<<<<<< HEAD
  relativize_one(vfp, hfp, ijava_idx(monitors));

  // Make sure that esp is already relativized.
  assert(hf.at_absolute(ijava_idx(esp)) <= hf.at_absolute(ijava_idx(monitors)), "");

=======
  // Make sure that monitors is already relativized.
  assert(hf.at_absolute(ijava_idx(monitors)) <= -(frame::ijava_state_size / wordSize), "");

  relativize_one(vfp, hfp, ijava_idx(esp));
>>>>>>> 1be35573
  // top_frame_sp is already relativized

  // hfp == hf.sp() + (f.fp() - f.sp()) is not true on ppc because the stack frame has room for
  // the maximal expression stack and the expression stack in the heap frame is trimmed.
  assert(hf.fp() == hf.interpreter_frame_esp() + (f.fp() - f.interpreter_frame_esp()), "");
  assert(hf.fp()                 <= (intptr_t*)hf.at(ijava_idx(locals)), "");
}

inline void FreezeBase::set_top_frame_metadata_pd(const frame& hf) {
  stackChunkOop chunk = _cont.tail();
  assert(chunk->is_in_chunk(hf.sp()), "hf.sp()=" PTR_FORMAT, p2i(hf.sp()));

  hf.own_abi()->lr = (uint64_t)hf.pc();
  if (hf.is_interpreted_frame()) {
    patch_callee_link_relative(hf, hf.fp());
  }
#ifdef ASSERT
  else {
    // See also FreezeBase::patch_pd()
    patch_callee_link(hf, (intptr_t*)badAddress);
  }
#endif
}

//
// Heap frames differ from stack frames in the following aspects
//
// - they are just word aligned
// - the unextended sp of interpreted frames is set such that
//   unextended sp + frame::metadata_words_at_top + 1 points to the last call parameter
//   (the comment at the file end explains the unextended sp for interpreted frames on the stack)
//
// The difference in respect to the unextended sp is required to comply with shared code.
// Furthermore fast frozen and compiled frames have invalid back links (see
// Thaw<ConfigT>::patch_caller_links() and FreezeBase::patch_pd())
//
// === New Interpreted Frame ==========================================================================================
//
// ### Interpreted Caller: Overlap new frame with Caller
//
//     Caller on entry                                     New frame with resized Caller
//
//     | frame::java_abi        |                          |                        |
//     |                        |<- FP of caller           | Caller's SP            |<- FP of caller
//     ==========================                          ==========================
//     | ijava_state            |                          | ijava_state            |
//     |                        |                          |                        |
//     |------------------------|                  -----   |------------------------|
//     | P0                     |                    ^     | L0 aka P0              |
//     | :                      |                    |     | :      :               |
//     | Pn                     |<- unext. SP        |     | :      Pn              |<- unext. SP
//     |------------------------|   + metadata     overlap | :                      |   + metadata
//     | frame::java_abi        |                    |     | Lm                     |
//     | (metadata_words_at_top)|<- SP == unext. SP  v     |------------------------|<- unextended SP of caller (1)
//     ==========================   of caller      -----   | frame::java_abi        |
//                                                         | (metadata_words_at_top)|<- new SP of caller / FP of new frame
//      overlap = stack_argsize(f)                         ==========================       ^
//                + frame::metadata_words_at_top           | ijava_state            |       |
//                                                         |                        |       |
//      Where f is the frame to be relocated on the heap.  |------------------------|       |
//      See also StackChunkFrameStream::frame_size().      | Expressions            |   FP - esp of f
//                                                         | P0                     |       |
//                                                         | :                      |       |
//                            |  Growth  |                 | Pi                     |       v
//                            v          v                 |------------------------|      ---
//                                                         | frame::java_abi        |
//                                                         | (metadata_words_at_top)|<- unextended SP /
//                                                         ==========================   SP of new frame
// ### Compiled Caller: No Overlap
//
//     The caller is resized to accomodate the callee's locals and abi but there is _no_ overlap with
//     the original caller frame.
//
//     Caller on entry                                     New frame with resized Caller
//
//     | frame::java_abi        |                          |                        |
//     | (metadata_words_at_top)|<- FP of caller           | Caller's SP            |<- FP of caller
//     ==========================                          ==========================
//     |                        |                          |                        |
//     |                        |                          |                        |
//     |------------------------|                          |------------------------|
//     | frame::java_abi        |                          | frame::java_abi        |
//     | (metadata_words_at_top)|<- SP == unext. SP        | (metadata_words_at_top)|<- unext. SP of caller
//     ==========================   of caller              |------------------------|
//                                                         | L0 aka P0              |
//                                                         | :      :               |
//                                                         | :      Pn              |
//      overlap = 0                                        | Lm                     |
//                                                         |------------------------|
//      f is the frame to be relocated on the heap         | frame::java_abi        |
//                                                         | (metadata_words_at_top)|<- new SP of caller / FP of new frame
//                                                         ==========================       ^
//                                                         | ijava_state            |       |
//                             |  Growth  |                |                        |       |
//                             v          v                |------------------------|       |
//                                                         | Expressions            |   FP - esp of f
//                                                         | P0                     |       |
//                                                         | :                      |       |
//                                                         | Pi                     |       v
//                                                         |------------------------|      ---
//                                                         | frame::java_abi        |
//                                                         | (metadata_words_at_top)|<- unextended SP /
//                                                         ==========================   SP of new frame
//
// (1) Caller's unextended SP is preserved in callee's frame::ijava_state::sender_sp
//     (See ContinuationHelper::InterpretedFrame::patch_sender_sp). This is required
//     by StackChunkFrameStream<frame_kind>::next_for_interpreter_frame().
//
// === New Compiled Frame =============================================================================================
//
// ### Interpreted Caller: No Overlap
//
//     The caller is resized to accomodate the callee's stack arguments and abi but there is _no_ overlap with
//     the original caller frame.
//
//     Note: a new ABI is added to the caller even if there are no stackargs.
//     This is necessary to comply with shared code.
//
//     Caller on entry                                     New frame with resized Caller
//
//     | frame::java_abi        |                          | frame::java_abi        |
//     | (metadata_words_at_top)|<- FP of caller           | (metadata_words_at_top)|<- FP of caller
//     ==========================                          ==========================
//     | ijava_state            |                          | ijava_state            |
//     |                        |                          |                        |
//     |------------------------|                          |------------------------|
//     | P0                     |                          | P0                     |
//     | :                      |                          | :                      |
//     | Pn                     |<- unext. SP              | Pn                     |<- unext. SP
//     |------------------------|   + metadata             |------------------------|   + metadata
//     | frame::java_abi        |                          | frame::java_abi        |
//     | (metadata_words_at_top)|<- SP == unext. SP        | (metadata_words_at_top)|<- unextended SP of caller (1)
//     ==========================   of caller              |------------------------|
//                                                         | Stack Args             |
//      overlap = 0                                        | (if any)               |
//                                                         |------------------------|
//      f is the frame to be relocated on the heap         | frame::java_abi        |
//                                                         | (metadata_words_at_top)|<- new SP of caller / FP of new frame
//                                                         ==========================
//                                                         |                        |
//                             |  Growth  |                |                        |
//                             v          v                |------------------------|
//                                                         | frame::java_abi        |
//                                                         | (metadata_words_at_top)|<- SP == unext. SP of new frame
//                                                         ==========================
//
// ### Compiled Caller: Stackargs + ABI Overlap
//
//     Caller on entry                                     New frame with resized Caller
//
//     | frame::java_abi        |                          | frame::java_abi        |
//     | (metadata_words_at_top)|<- FP of caller           | (metadata_words_at_top)|<- FP of caller
//     ==========================                          ==========================
//     |                        |                          |                        |
//     |                        |                          |                        |
//     |------------------------|                   -----  |------------------------|
//     | Stack Args             |                     ^    | Stack Args             |
//     | (if any)               |                     |    | (if any)               |
//     |------------------------|                  overlap |------------------------|
//     | frame::java_abi        |                     |    | frame::java_abi        |
//     | (metadata_words_at_top)|<- SP == unext. SP   v    | (metadata_words_at_top)|<- SP == unext. SP of caller
//     ==========================   of caller       -----  ==========================   / FP of new frame
//                                                         |                        |
//      overlap = stack_argsize(f)                         |                        |
//                + frame::metadata_words_at_top           |------------------------|
//                                                         | frame::java_abi        |
//      Where f is the frame to be relocated on the heap.  | (metadata_words_at_top)|<- SP == unext. SP of new frame
//      See also StackChunkFrameStream::frame_size().      ==========================
//
template<typename FKind>
frame FreezeBase::new_heap_frame(frame& f, frame& caller) {
  assert(FKind::is_instance(f), "");

  intptr_t *sp, *fp;
  if (FKind::interpreted) {
    intptr_t locals_offset = *f.addr_at(ijava_idx(locals));
    // If the caller.is_empty(), i.e. we're freezing into an empty chunk, then we set
    // the chunk's argsize in finalize_freeze and make room for it above the unextended_sp
    // See also comment on StackChunkFrameStream<frame_kind>::interpreter_frame_size()
    int overlap =
        (caller.is_interpreted_frame() || caller.is_empty())
        ? ContinuationHelper::InterpretedFrame::stack_argsize(f) + frame::metadata_words_at_top
        : 0;
    fp = caller.unextended_sp() - 1 - locals_offset + overlap;
    // esp points one slot below the last argument
    intptr_t* x86_64_like_unextended_sp = f.interpreter_frame_esp() + 1 - frame::metadata_words_at_top;
    sp = fp - (f.fp() - x86_64_like_unextended_sp);

    assert (sp <= fp && (fp <= caller.unextended_sp() || caller.is_interpreted_frame()),
            "sp=" PTR_FORMAT " fp=" PTR_FORMAT " caller.unextended_sp()=" PTR_FORMAT " caller.is_interpreted_frame()=%d",
            p2i(sp), p2i(fp), p2i(caller.unextended_sp()), caller.is_interpreted_frame());
    caller.set_sp(fp);

    assert(_cont.tail()->is_in_chunk(sp), "");

    frame hf(sp, sp, fp, f.pc(), nullptr, nullptr, true /* on_heap */);
    // frame_top() and frame_bottom() read these before relativize_interpreted_frame_metadata() is called
    *hf.addr_at(ijava_idx(locals)) = locals_offset;
    *hf.addr_at(ijava_idx(esp))    = f.interpreter_frame_esp() - f.fp();
    return hf;
  } else {
    int fsize = FKind::size(f);
    sp = caller.unextended_sp() - fsize;
    if (caller.is_interpreted_frame()) {
      // If the caller is interpreted, our stackargs are not supposed to overlap with it
      // so we make more room by moving sp down by argsize
      int argsize = FKind::stack_argsize(f);
      sp -= argsize + frame::metadata_words_at_top;
    }
    fp = sp + fsize;
    caller.set_sp(fp);

    assert(_cont.tail()->is_in_chunk(sp), "");

    return frame(sp, sp, fp, f.pc(), nullptr, nullptr, true /* on_heap */);
  }
}

inline void FreezeBase::patch_pd(frame& hf, const frame& caller) {
  if (caller.is_interpreted_frame()) {
    assert(!caller.is_empty(), "");
    patch_callee_link_relative(caller, caller.fp());
  }
#ifdef ASSERT
  else {
    // For compiled frames the back link is actually redundant. It gets computed
    // as unextended_sp + frame_size.

    // Note the difference on x86_64: the link is not made relative if the caller
    // is a compiled frame because there rbp is used as a non-volatile register by
    // c1/c2 so it could be a computed value local to the caller.

    // See also:
    // - FreezeBase::set_top_frame_metadata_pd
    // - StackChunkFrameStream<frame_kind>::fp()
    // - UseContinuationFastPath: compiled frames are copied in a batch w/o patching the back link.
    //   The backlinks are restored when thawing (see Thaw<ConfigT>::patch_caller_links())
    patch_callee_link(hf, (intptr_t*)badAddress);
  }
#endif
}

//////// Thaw

// Fast path

inline void ThawBase::prefetch_chunk_pd(void* start, int size) {
  size <<= LogBytesPerWord;
  Prefetch::read(start, size);
  Prefetch::read(start, size - 64);
}

// Set back chain links of fast thawed frames such that *sp == callers_sp.
// See https://refspecs.linuxfoundation.org/ELF/ppc64/PPC-elf64abi.html#STACK
template <typename ConfigT>
inline void Thaw<ConfigT>::patch_caller_links(intptr_t* sp, intptr_t* bottom) {
  for (intptr_t* callers_sp; sp < bottom; sp = callers_sp) {
    address pc = (address)((frame::java_abi*) sp)->lr;
    assert(pc != nullptr, "");
    // see ThawBase::patch_return() which gets called just before
    bool is_entry_frame = pc == StubRoutines::cont_returnBarrier() || pc == _cont.entryPC();
    if (is_entry_frame) {
      callers_sp = _cont.entryFP();
    } else {
      CodeBlob* cb = CodeCache::find_blob(pc);
      callers_sp = sp + cb->frame_size();
    }
    // set the back link
    ((frame::java_abi*) sp)->callers_sp = (intptr_t) callers_sp;
  }
}

// Slow path

inline frame ThawBase::new_entry_frame() {
  intptr_t* sp = _cont.entrySP();
  return frame(sp, _cont.entryPC(), sp, _cont.entryFP());
}

// === New Interpreted Frame ================================================================================================================
//
// ### Non-Interpreted Caller (compiled, enterSpecial): No Overlap
//
//     Heap Frame `hf`                                   `hf` gets copied to stack _without_ overlapping the caller
//
//     |                      |                            Non-Interpreted |                      |
//     |                      |<- bottom                   Caller          |----------------------|
//     |----------------------|    ^                                       | frame::java_abi      |<- unextended SP
//     | L0 aka P0            |    |                                   --- ========================
//     | :      :             |    |                                    ^  | L0 aka P0            |
//     | :      Pn            |    |                                    |  | :      :             | Parameters do
//     | :                    |    |                                    |  | :      Pn            | not overlap with
//     | Lm                   |    |                                    |  | :                    | caller!
//     |----------------------| `fsize`                                 |  | :                    |
//     | frame::java_abi      |    |                                       | :                    |
//     ========================    |                     `fsize` + padding | Lm                   |
//     |                      |    |                                       |----------------------|
//     | ijava_state          |    |                                    |  | Opt. Align. Padding  |
//     |                      |    |                                    |  |----------------------|
//     |----------------------|    |                                    |  | frame::java_abi      |<- new SP of caller
//     | L0 aka P0            |    |                                    |  ========================   / FP of new frame
//     | :      :             |    |                                    |  |                      |   (aligned)
//     | :      Pn            |<- unext. SP + metadata                  |  | ijava_state          |
//     | :                    |    |                                    |  |                      |
//     | Lm                   |    |                                    |  |----------------------|
//     |----------------------|    v                                    |  | P0                   |
//     | frame::java_abi      |<- SP / unextended SP                    |  | :                    |
//     ========================                                         |  | Pi                   |<- unextended SP + metadata
//                                                                      |  |----------------------|
//                                           | Growth |                 v  | frame::java_abi      |<- unextended SP / SP of new frame
//                                           v        v                --- ========================   (not yet aligned(1))
//
//
// ### Interpreted Caller: Overlap with Caller
//
//     Caller                                                              New frame with resized/aligned Caller
//
//     |                      |                                            |                      |
//     | ijava_state          |                                            | ijava_state          |
//     |----------------------|                                            |----------------------|
//     | non param. expr.     |                                     bottom | non param. expr.     |
//     | - - - - - - - - - -  |                           ---           ^  | - - - - - - - - - -  |
//     | P0                   |                            ^            |  | L0 aka P0            |
//     | :                    |                            |            |  | :      :             |
//     | Pn                   |<- unextended SP           overlap       |  | :      Pn            |<- unextended SP
//     |----------------------|   + metadata_words_at_top  |            |  | :                    |   + metadata_words_at_top
//     | frame::java_abi      |<- unextended SP            v            |  | :                    |   (unaligned)
//     ========================   / SP of new frame       ---           |  | :                    |   of caller
//                                (not yet aligned(1))                  |  | Lm                   |
//                                                                `fsize`  |----------------------|
//       overlap = stack_argsize(hf)                              + padding| Opt. Align. Padding  |
//                 + frame::metadata_words_at_top                       |  |----------------------|
//                                                                      |  | frame::java_abi      |<- new SP of caller
//                                                                      |  ========================   / FP of new frame
//                                                                      |  |                      |   (aligned)
//                                  | Growth |                          |  | ijava_state          |
//                                  v        v                          |  |                      |
//                                                                      |  |----------------------|
//                                                                      |  | P0                   |
//                                                                      |  | :                    |
//                                                                      |  | Pi                   |<- unextended SP
//                                                                      |  |----------------------|    + metadata_words_at_top
//                                                                      v  | frame::java_abi      |<- unextended SP / SP of new frame
//                                                                     --- ========================   (not yet aligned(1))
//
//
//  (1) The SP / unextended SP of the new interpreted frame is not aligned. It
//      gets aligned when its callee is pushed on stack or in finish_thaw() if
//      it is the top frame. This allows addressing parameters: unextended SP + metadata_words_at_top
//
//  (2) If caller is interpreted then its ijava_state::top_frame_sp will be used as sender sp
//      of the new frame (see ContinuationHelper::InterpretedFrame::patch_sender_sp() and diagram at the end of this file)
//
//  (3) The size of alignment padding required when thawing frames is accounted for
//      in FreezeBase::_align_size.
//
// === New Compiled Frame ===================================================================================================================
//
//        Compiled Caller                              Interpreted Caller
//
//        - stackargs+abi overlap with caller          - gets resized for stackargs
//        - no alignment padding                       - SP gets aligned
//                                                     - no overlap with orig.
//                                                       caller
//   O C
//   r a  |                      |                     |                      |
//   i l  |                      |                     |                      |
//   g l  |----------------------|                     |                      |
//   i e  | Stack Args           |                     |                      |
//   n r  | (if any)             |                     |----------------------|
//   a    |----------------------|                     | frame::java_abi      |
//   l    | frame::java_abi      |<- unext. SP / SP    | (unused)             |<- unal.unext.SP
//  - - - ======================== - - - - - - - - - - |----------------------|- - - - - - - - - - - - - - - - - - - - - - - - - - - -
//    N   |                      |                     | Opt. Align. Padding  |
//    e   |                      |                     |----------------------|
//    w   |----------------------|                     | Stack Args           |
//        | frame::java_abi      |<- unext. SP / SP    | (if any)             |
//    F   ========================                     |----------------------|
//    r                                                | frame::java_abi      |<- caller's SP
//    a                                                ======================== / new frame's FP
//    m                                                |                      |   (aligned)
//    e                                                |                      |
//                                                     |----------------------|
//                                                     | frame::java_abi      |<- unext. SP / SP
//                                                     ========================
//
//  If the new frame is at the bottom just above the ContinuationEntry frame then the stackargs
//  don't overlap the caller either even though it is compiled because the size is not
//  limited/known. In contrast to the interpreted caller case the abi overlaps with the caller
//  if there are no stackargs. This is to comply with shared code (see e.g. StackChunkFrameStream::frame_size())
//
template<typename FKind> frame ThawBase::new_stack_frame(const frame& hf, frame& caller, bool bottom) {
  assert(FKind::is_instance(hf), "");

  assert(is_aligned(caller.fp(), frame::frame_alignment), "");
  assert(is_aligned(caller.sp(), frame::frame_alignment), "");
  if (FKind::interpreted) {
    // Note: we have to overlap with the caller, at least if it is interpreted, to match the
    // max_thawing_size calculation during freeze. See also comment above.
    intptr_t* heap_sp = hf.unextended_sp();
    const int fsize = ContinuationHelper::InterpretedFrame::frame_bottom(hf) - hf.unextended_sp();
    const int overlap = !caller.is_interpreted_frame() ? 0
                        : ContinuationHelper::InterpretedFrame::stack_argsize(hf) + frame::metadata_words_at_top;
    intptr_t* frame_sp = caller.unextended_sp() + overlap - fsize;
    intptr_t* fp = frame_sp + (hf.fp() - heap_sp);
    // align fp
    int padding = fp - align_down(fp, frame::frame_alignment);
    fp -= padding;
    // alignment of sp is done by callee or in finish_thaw()
    frame_sp -= padding;

    // On ppc esp points to the next free slot on the expression stack and sp + metadata points to the last parameter
    DEBUG_ONLY(intptr_t* esp = fp + *hf.addr_at(ijava_idx(esp));)
    assert(frame_sp + frame::metadata_words_at_top == esp+1, " frame_sp=" PTR_FORMAT " esp=" PTR_FORMAT, p2i(frame_sp), p2i(esp));
    caller.set_sp(fp);
    frame f(frame_sp, hf.pc(), frame_sp, fp);
    // we need to set the locals so that the caller of new_stack_frame() can call
    // ContinuationHelper::InterpretedFrame::frame_bottom
    // copy relativized locals from the heap frame
    *f.addr_at(ijava_idx(locals)) = *hf.addr_at(ijava_idx(locals));

    return f;
  } else {
    int fsize = FKind::size(hf);
    int argsize = hf.compiled_frame_stack_argsize();
    intptr_t* frame_sp = caller.sp() - fsize;

    if ((bottom && argsize > 0) || caller.is_interpreted_frame()) {
      frame_sp -= argsize + frame::metadata_words_at_top;
      frame_sp = align_down(frame_sp, frame::alignment_in_bytes);
      caller.set_sp(frame_sp + fsize);
    }

    assert(hf.cb() != nullptr, "");
    assert(hf.oop_map() != nullptr, "");
    intptr_t* fp = frame_sp + fsize;
    return frame(frame_sp, frame_sp, fp, hf.pc(), hf.cb(), hf.oop_map(), false);
  }
}

inline intptr_t* ThawBase::align(const frame& hf, intptr_t* frame_sp, frame& caller, bool bottom) {
  // Unused. Alignment is done directly in new_stack_frame() / finish_thaw().
  return nullptr;
}

static inline void derelativize_one(intptr_t* const fp, int offset) {
  intptr_t* addr = fp + offset;
  *addr = (intptr_t)(fp + *addr);
}

inline void ThawBase::derelativize_interpreted_frame_metadata(const frame& hf, const frame& f) {
  intptr_t* vfp = f.fp();

<<<<<<< HEAD
  derelativize_one(vfp, ijava_idx(monitors));

  // Make sure that esp is still relativized.
  assert(f.at_absolute(ijava_idx(esp)) <= f.at_absolute(ijava_idx(monitors)), "");

=======
  // Make sure that monitors is still relativized.
  assert(f.at_absolute(ijava_idx(monitors)) <= -(frame::ijava_state_size / wordSize), "");

  derelativize_one(vfp, ijava_idx(esp));
>>>>>>> 1be35573
  // Keep top_frame_sp relativized.
}

inline void ThawBase::patch_pd(frame& f, const frame& caller) {
  patch_callee_link(caller, caller.fp());
  // Prevent assertion if f gets deoptimized right away before it's fully initialized
  f.mark_not_fully_initialized();
}

//
// Interpreter Calling Procedure on PPC
//
// Caller                                   Resized Caller before the Call                New Callee Frame
//
//   - SP/FP are 16 byte aligned.           - The unused part of the expression stack     - The caller's original SP is passed as
//     Padding is added as necessary.         is removed                                    sender SP (in R21_sender_SP) also by
//   - SP is _not_ used as esp              - Slots for the callee's nonparameter locals    compiled callers. It is saved in the
//     (expression stack pointer)             are added.                                    ijava_state::sender_sp slot and
//   - Has reserved slots for the           - The large ABI is replaced with a minimal      restored when returning.
//     maximal expression stack               ABI.                                          This removes a c2i extension if there
//   - Has a larger ABI section on          - The original SP was saved in                  is one.
//     top that is required to call           ijava_state::top_frame_sp slot.             - ijava_state::sender_sp will be set
//     C++ code                               From there it is restored as SP _after_       as the caller's unextended sp when
//                                            returning from a call. This reverts the       iterating stack frames
//                                            resizing described above. It is also          (see frame::unextended_sp() and
//                                            required to undo potential i2c extensions     frame::sender_for_interpreter_frame())
//                                            if the calle should be compiled.
//                                          - Note that unextended SP < SP
//                                            is possible on ppc.
//
// |                      |                 |                      |                      |                      |
// | (frame::java_abi)    |                 | (frame::java_abi)    |                      | (frame::java_abi)    |
// | 4 words              |                 | 4 words              |                      | 4 words              |
// | Caller's SP          |<- FP of caller  | Caller's SP          |<- FP of caller       | Caller's SP          |<- FP of caller
// ========================   (aligned)     ========================                      ========================
// | frame::              |                 | frame::              |                      | frame::              |
// | ijava_state          |                 | ijava_state          |                      | ijava_state          |
// |                      |                 |                      |                      |                      |
// |----------------------|                 |----------------------|                      |----------------------|
// | P0                   |                 | L0 aka P0            |                      | L0 aka P0            |
// |                      |                 | :                    |                      | :                    |
// | Pn                   |                 | :      Pn            |                      | :      Pn            |
// |----------------------|                 | :                    |                      | :                    |
// |                      |                 | Lm                   |                      | Lm                   |
// | Reserved Expr. Stack |                 |----------------------|                      |----------------------|
// |                      |                 | Opt. Alignm. Padding |                      | Opt. Alignm. Padding |
// |                      |<- ConstMethod   |----------------------|                      |----------------------|
// |----------------------|   ::_max_stack  |                      |                      |                      |
// | Opt. Alignm. Padding |                 | (frame::java_abi)    |                      | (frame::java_abi)    |
// |----------------------|                 | 4 words              |                      | 4 words              |
// | Large ABI            |                 | Caller's SP          |<- new SP of caller   | Caller's SP          |<- SP of caller /
// | for C++ calls        |                 ========================   (aligned)          ========================   FP of callee
// | (frame::             |                                                               | frame::              |   (aligned)
// |  native_abi_reg_args)|                                                               | ijava_state          |
// |                      |                                                               |                      |
// |                      |                                                               |----------------------|
// |                      |                                                               |                      |
// | Caller's SP          |<- SP of caller                          <- unextended SP      | Reserved Expr. Stack |<- unextended SP
// ========================   (aligned)                                of caller          |                      |   of caller
//                                                                     (aligned)          |                      |
//                                                                                        |                      |
//                                                                                        |                      |
//                                                                                        |                      |
//                                                                                        |                      |<- ConstMethod
//                                                                                        |----------------------|   ::_max_stack
//                         Resize Caller                    Push new Callee Frame         | Opt. Alignm. Padding |
//                     -------------------->              ------------------------>       |----------------------|
//                     (ABI, expressions, locals)                                         | Large ABI            |
//                                                                                        | for C++ calls        |
//                                                                                        | (frame::             |
//                                                                                        |  native_abi_reg_args)|
//                                                |  Growth  |                            |                      |
//                                                v          v                            |                      |
//                                                                                        |                      |
//                                                                                        | Caller's SP          |<- SP of callee
//                                                                                        ========================   (aligned)
//
//
#endif // CPU_PPC_CONTINUATION_PPC_INLINE_HPP<|MERGE_RESOLUTION|>--- conflicted
+++ resolved
@@ -87,18 +87,12 @@
   // frame, because we freeze the padding (see recurse_freeze_interpreted_frame)
   // in order to keep the same relativized locals pointer, we don't need to change it here.
 
-<<<<<<< HEAD
-  relativize_one(vfp, hfp, ijava_idx(monitors));
+  // Make sure that monitors is already relativized.
+  assert(hf.at_absolute(ijava_idx(monitors)) <= -(frame::ijava_state_size / wordSize), "");
 
   // Make sure that esp is already relativized.
   assert(hf.at_absolute(ijava_idx(esp)) <= hf.at_absolute(ijava_idx(monitors)), "");
 
-=======
-  // Make sure that monitors is already relativized.
-  assert(hf.at_absolute(ijava_idx(monitors)) <= -(frame::ijava_state_size / wordSize), "");
-
-  relativize_one(vfp, hfp, ijava_idx(esp));
->>>>>>> 1be35573
   // top_frame_sp is already relativized
 
   // hfp == hf.sp() + (f.fp() - f.sp()) is not true on ppc because the stack frame has room for
@@ -552,18 +546,12 @@
 inline void ThawBase::derelativize_interpreted_frame_metadata(const frame& hf, const frame& f) {
   intptr_t* vfp = f.fp();
 
-<<<<<<< HEAD
-  derelativize_one(vfp, ijava_idx(monitors));
+  // Make sure that monitors is still relativized.
+  assert(f.at_absolute(ijava_idx(monitors)) <= -(frame::ijava_state_size / wordSize), "");
 
   // Make sure that esp is still relativized.
   assert(f.at_absolute(ijava_idx(esp)) <= f.at_absolute(ijava_idx(monitors)), "");
 
-=======
-  // Make sure that monitors is still relativized.
-  assert(f.at_absolute(ijava_idx(monitors)) <= -(frame::ijava_state_size / wordSize), "");
-
-  derelativize_one(vfp, ijava_idx(esp));
->>>>>>> 1be35573
   // Keep top_frame_sp relativized.
 }
 
