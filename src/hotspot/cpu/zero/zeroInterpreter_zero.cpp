/*
 * Copyright (c) 2003, 2021, Oracle and/or its affiliates. All rights reserved.
 * Copyright 2007, 2008, 2009, 2010, 2011 Red Hat, Inc.
 * DO NOT ALTER OR REMOVE COPYRIGHT NOTICES OR THIS FILE HEADER.
 *
 * This code is free software; you can redistribute it and/or modify it
 * under the terms of the GNU General Public License version 2 only, as
 * published by the Free Software Foundation.
 *
 * This code is distributed in the hope that it will be useful, but WITHOUT
 * ANY WARRANTY; without even the implied warranty of MERCHANTABILITY or
 * FITNESS FOR A PARTICULAR PURPOSE.  See the GNU General Public License
 * version 2 for more details (a copy is included in the LICENSE file that
 * accompanied this code).
 *
 * You should have received a copy of the GNU General Public License version
 * 2 along with this work; if not, write to the Free Software Foundation,
 * Inc., 51 Franklin St, Fifth Floor, Boston, MA 02110-1301 USA.
 *
 * Please contact Oracle, 500 Oracle Parkway, Redwood Shores, CA 94065 USA
 * or visit www.oracle.com if you need additional information or have any
 * questions.
 *
 */

#include "precompiled.hpp"
#include "asm/assembler.hpp"
#include "interpreter/interpreter.hpp"
#include "interpreter/interpreterRuntime.hpp"
#include "interpreter/zero/bytecodeInterpreter.hpp"
#include "interpreter/zero/zeroInterpreter.hpp"
#include "interpreter/zero/zeroInterpreterGenerator.hpp"
#include "oops/access.inline.hpp"
#include "oops/cpCache.inline.hpp"
#include "oops/klass.inline.hpp"
#include "oops/methodData.hpp"
#include "oops/method.hpp"
#include "oops/oop.inline.hpp"
#include "prims/jvmtiExport.hpp"
#include "runtime/frame.inline.hpp"
#include "runtime/handles.inline.hpp"
#include "runtime/interfaceSupport.inline.hpp"
#include "runtime/jniHandles.inline.hpp"
#include "runtime/timer.hpp"
#include "runtime/timerTrace.hpp"
#include "utilities/debug.hpp"
#include "utilities/macros.hpp"

#include "entry_zero.hpp"
#include "stack_zero.inline.hpp"

void ZeroInterpreter::initialize_stub() {
  if (_code != NULL) return;

  // generate interpreter
  int code_size = InterpreterCodeSize;
  NOT_PRODUCT(code_size *= 4;)  // debug uses extra interpreter code space
  _code = new StubQueue(new InterpreterCodeletInterface, code_size, NULL,
                         "Interpreter");
}

void ZeroInterpreter::initialize_code() {
  AbstractInterpreter::initialize();

  // generate interpreter
  { ResourceMark rm;
    TraceTime timer("Interpreter generation", TRACETIME_LOG(Info, startuptime));
    ZeroInterpreterGenerator g(_code);
    if (PrintInterpreter) print();
  }
<<<<<<< HEAD

  // Allow c++ interpreter to do one initialization now that switches are set, etc.
  BytecodeInterpreter start_msg(BytecodeInterpreter::initialize);
  if (JvmtiExport::can_post_interpreter_events()) {
    if (RewriteBytecodes) {
      BytecodeInterpreter::run<true, true>(&start_msg);
    } else {
      BytecodeInterpreter::run<true, false>(&start_msg);
    }
  } else {
    if (RewriteBytecodes) {
      BytecodeInterpreter::run<false, true>(&start_msg);
    } else {
      BytecodeInterpreter::run<false, false>(&start_msg);
    }
  }
=======
>>>>>>> 3613ce7c
}

void ZeroInterpreter::invoke_method(Method* method, address entry_point, TRAPS) {
  ((ZeroEntry *) entry_point)->invoke(method, THREAD);
}

void ZeroInterpreter::invoke_osr(Method* method,
                                address   entry_point,
                                address   osr_buf,
                                TRAPS) {
  ((ZeroEntry *) entry_point)->invoke_osr(method, osr_buf, THREAD);
}



InterpreterCodelet* ZeroInterpreter::codelet_containing(address pc) {
  // FIXME: I'm pretty sure _code is null and this is never called, which is why it's copied.
  return (InterpreterCodelet*)_code->stub_containing(pc);
}
#define fixup_after_potential_safepoint()       \
  method = istate->method()

#define CALL_VM_NOCHECK_NOFIX(func)             \
  thread->set_last_Java_frame();                \
  func;                                         \
  thread->reset_last_Java_frame();

#define CALL_VM_NOCHECK(func)                   \
  CALL_VM_NOCHECK_NOFIX(func)                   \
  fixup_after_potential_safepoint()

int ZeroInterpreter::normal_entry(Method* method, intptr_t UNUSED, TRAPS) {
  JavaThread *thread = THREAD;

  // Allocate and initialize our frame.
  InterpreterFrame *frame = InterpreterFrame::build(method, CHECK_0);
  thread->push_zero_frame(frame);

  // Execute those bytecodes!
  main_loop(0, THREAD);

  // No deoptimized frames on the stack
  return 0;
}

int ZeroInterpreter::Reference_get_entry(Method* method, intptr_t UNUSED, TRAPS) {
  JavaThread* thread = THREAD;
  ZeroStack* stack = thread->zero_stack();
  intptr_t* topOfStack = stack->sp();

  oop ref = STACK_OBJECT(0);

  // Shortcut if reference is known NULL
  if (ref == NULL) {
    return normal_entry(method, 0, THREAD);
  }

  // Read the referent with weaker semantics, and let GCs handle the rest.
  const int referent_offset = java_lang_ref_Reference::referent_offset();
  oop obj = HeapAccess<IN_HEAP | ON_WEAK_OOP_REF>::oop_load_at(ref, referent_offset);

  SET_STACK_OBJECT(obj, 0);

  // No deoptimized frames on the stack
  return 0;
}

intptr_t narrow(BasicType type, intptr_t result) {
  // mask integer result to narrower return type.
  switch (type) {
    case T_BOOLEAN:
      return result&1;
    case T_BYTE:
      return (intptr_t)(jbyte)result;
    case T_CHAR:
      return (intptr_t)(uintptr_t)(jchar)result;
    case T_SHORT:
      return (intptr_t)(jshort)result;
    case T_OBJECT:  // nothing to do fall through
    case T_ARRAY:
    case T_LONG:
    case T_INT:
    case T_FLOAT:
    case T_DOUBLE:
    case T_VOID:
      return result;
    default:
      ShouldNotReachHere();
      return result; // silence compiler warnings
  }
}


void ZeroInterpreter::main_loop(int recurse, TRAPS) {
  JavaThread *thread = THREAD;
  ZeroStack *stack = thread->zero_stack();

  // If we are entering from a deopt we may need to call
  // ourself a few times in order to get to our frame.
  if (recurse)
    main_loop(recurse - 1, THREAD);

  InterpreterFrame *frame = thread->top_zero_frame()->as_interpreter_frame();
  interpreterState istate = frame->interpreter_state();
  Method* method = istate->method();

  intptr_t *result = NULL;
  int result_slots = 0;

  while (true) {
    // We can set up the frame anchor with everything we want at
    // this point as we are thread_in_Java and no safepoints can
    // occur until we go to vm mode.  We do have to clear flags
    // on return from vm but that is it.
    thread->set_last_Java_frame();

    // Call the interpreter
    if (JvmtiExport::can_post_interpreter_events()) {
      if (RewriteBytecodes) {
        BytecodeInterpreter::run<true, true>(istate);
      } else {
        BytecodeInterpreter::run<true, false>(istate);
      }
    } else {
      if (RewriteBytecodes) {
        BytecodeInterpreter::run<false, true>(istate);
      } else {
        BytecodeInterpreter::run<false, false>(istate);
      }
    }
    fixup_after_potential_safepoint();

    // If we are unwinding, notify the stack watermarks machinery.
    // Should do this before resetting the frame anchor.
    if (istate->msg() == BytecodeInterpreter::return_from_method ||
        istate->msg() == BytecodeInterpreter::do_osr) {
      stack_watermark_unwind_check(thread);
    } else {
      assert(istate->msg() == BytecodeInterpreter::call_method ||
             istate->msg() == BytecodeInterpreter::more_monitors ||
             istate->msg() == BytecodeInterpreter::throwing_exception,
             "Should be one of these otherwise");
    }

    // Clear the frame anchor
    thread->reset_last_Java_frame();

    // Examine the message from the interpreter to decide what to do
    if (istate->msg() == BytecodeInterpreter::call_method) {
      Method* callee = istate->callee();

      // Trim back the stack to put the parameters at the top
      stack->set_sp(istate->stack() + 1);

      // Make the call
      Interpreter::invoke_method(callee, istate->callee_entry_point(), THREAD);
      fixup_after_potential_safepoint();

      // Convert the result
      istate->set_stack(stack->sp() - 1);

      // Restore the stack
      stack->set_sp(istate->stack_limit() + 1);

      // Resume the interpreter
      istate->set_msg(BytecodeInterpreter::method_resume);
    }
    else if (istate->msg() == BytecodeInterpreter::more_monitors) {
      int monitor_words = frame::interpreter_frame_monitor_size();

      // Allocate the space
      stack->overflow_check(monitor_words, THREAD);
      if (HAS_PENDING_EXCEPTION)
        break;
      stack->alloc(monitor_words * wordSize);

      // Move the expression stack contents
      for (intptr_t *p = istate->stack() + 1; p < istate->stack_base(); p++)
        *(p - monitor_words) = *p;

      // Move the expression stack pointers
      istate->set_stack_limit(istate->stack_limit() - monitor_words);
      istate->set_stack(istate->stack() - monitor_words);
      istate->set_stack_base(istate->stack_base() - monitor_words);

      // Zero the new monitor so the interpreter can find it.
      ((BasicObjectLock *) istate->stack_base())->set_obj(NULL);

      // Resume the interpreter
      istate->set_msg(BytecodeInterpreter::got_monitors);
    }
    else if (istate->msg() == BytecodeInterpreter::return_from_method) {
      // Copy the result into the caller's frame
      result_slots = type2size[method->result_type()];
      assert(result_slots >= 0 && result_slots <= 2, "what?");
      result = istate->stack() + result_slots;
      break;
    }
    else if (istate->msg() == BytecodeInterpreter::throwing_exception) {
      assert(HAS_PENDING_EXCEPTION, "should do");
      break;
    }
    else if (istate->msg() == BytecodeInterpreter::do_osr) {
      // Unwind the current frame
      thread->pop_zero_frame();

      // Remove any extension of the previous frame
      int extra_locals = method->max_locals() - method->size_of_parameters();
      stack->set_sp(stack->sp() + extra_locals);

      // Jump into the OSR method
      Interpreter::invoke_osr(
        method, istate->osr_entry(), istate->osr_buf(), THREAD);
      return;
    }
    else {
      ShouldNotReachHere();
    }
  }

  // Unwind the current frame
  thread->pop_zero_frame();

  // Pop our local variables
  stack->set_sp(stack->sp() + method->max_locals());

  // Push our result
  for (int i = 0; i < result_slots; i++) {
    // Adjust result to smaller
    union {
      intptr_t res;
      jint res_jint;
    };
    res = result[-i];
    if (result_slots == 1) {
      BasicType t = method->result_type();
      if (is_subword_type(t)) {
        res_jint = (jint)narrow(t, res_jint);
      }
    }
    stack->push(res);
  }
}

int ZeroInterpreter::native_entry(Method* method, intptr_t UNUSED, TRAPS) {
  // Make sure method is native and not abstract
  assert(method->is_native() && !method->is_abstract(), "should be");

  JavaThread *thread = THREAD;
  ZeroStack *stack = thread->zero_stack();

  // Allocate and initialize our frame
  InterpreterFrame *frame = InterpreterFrame::build(method, CHECK_0);
  thread->push_zero_frame(frame);
  interpreterState istate = frame->interpreter_state();
  intptr_t *locals = istate->locals();

  // Lock if necessary
  BasicObjectLock *monitor;
  monitor = NULL;
  if (method->is_synchronized()) {
    monitor = (BasicObjectLock*) istate->stack_base();
    oop lockee = monitor->obj();
    markWord disp = lockee->mark().set_unlocked();
    monitor->lock()->set_displaced_header(disp);
    bool call_vm = UseHeavyMonitors;
    if (call_vm || lockee->cas_set_mark(markWord::from_pointer(monitor), disp) != disp) {
      // Is it simple recursive case?
      if (!call_vm && thread->is_lock_owned((address) disp.clear_lock_bits().to_pointer())) {
        monitor->lock()->set_displaced_header(markWord::from_pointer(NULL));
      } else {
        CALL_VM_NOCHECK(InterpreterRuntime::monitorenter(thread, monitor));
        if (HAS_PENDING_EXCEPTION)
          goto unwind_and_return;
      }
    }
  }

  // Get the signature handler
  InterpreterRuntime::SignatureHandler *handler; {
    address handlerAddr = method->signature_handler();
    if (handlerAddr == NULL) {
      CALL_VM_NOCHECK(InterpreterRuntime::prepare_native_call(thread, method));
      if (HAS_PENDING_EXCEPTION)
        goto unlock_unwind_and_return;

      handlerAddr = method->signature_handler();
      assert(handlerAddr != NULL, "eh?");
    }
    if (handlerAddr == (address) InterpreterRuntime::slow_signature_handler) {
      CALL_VM_NOCHECK(handlerAddr =
        InterpreterRuntime::slow_signature_handler(thread, method, NULL,NULL));
      if (HAS_PENDING_EXCEPTION)
        goto unlock_unwind_and_return;
    }
    handler = \
      InterpreterRuntime::SignatureHandler::from_handlerAddr(handlerAddr);
  }

  // Get the native function entry point
  address function;
  function = method->native_function();
  assert(function != NULL, "should be set if signature handler is");

  // Build the argument list
  stack->overflow_check(handler->argument_count() * 2, THREAD);
  if (HAS_PENDING_EXCEPTION)
    goto unlock_unwind_and_return;

  void **arguments;
  void *mirror; {
    arguments =
      (void **) stack->alloc(handler->argument_count() * sizeof(void **));
    void **dst = arguments;

    void *env = thread->jni_environment();
    *(dst++) = &env;

    if (method->is_static()) {
      istate->set_oop_temp(
        method->constants()->pool_holder()->java_mirror());
      mirror = istate->oop_temp_addr();
      *(dst++) = &mirror;
    }

    intptr_t *src = locals;
    for (int i = dst - arguments; i < handler->argument_count(); i++) {
      ffi_type *type = handler->argument_type(i);
      if (type == &ffi_type_pointer) {
        if (*src) {
          stack->push((intptr_t) src);
          *(dst++) = stack->sp();
        }
        else {
          *(dst++) = src;
        }
        src--;
      }
      else if (type->size == 4) {
        *(dst++) = src--;
      }
      else if (type->size == 8) {
        src--;
        *(dst++) = src--;
      }
      else {
        ShouldNotReachHere();
      }
    }
  }

  // Set up the Java frame anchor
  thread->set_last_Java_frame();

  // Change the thread state to _thread_in_native
  ThreadStateTransition::transition_from_java(thread, _thread_in_native);

  // Make the call
  intptr_t result[4 - LogBytesPerWord];
  ffi_call(handler->cif(), (void (*)()) function, result, arguments);

  // Change the thread state back to _thread_in_Java and ensure it
  // is seen by the GC thread.
  // ThreadStateTransition::transition_from_native() cannot be used
  // here because it does not check for asynchronous exceptions.
  // We have to manage the transition ourself.
  thread->set_thread_state_fence(_thread_in_native_trans);

  // Handle safepoint operations, pending suspend requests,
  // and pending asynchronous exceptions.
  if (SafepointMechanism::should_process(thread) ||
      thread->has_special_condition_for_native_trans()) {
    JavaThread::check_special_condition_for_native_trans(thread);
    CHECK_UNHANDLED_OOPS_ONLY(thread->clear_unhandled_oops());
  }

  // Finally we can change the thread state to _thread_in_Java.
  thread->set_thread_state(_thread_in_Java);
  fixup_after_potential_safepoint();

  // Notify the stack watermarks machinery that we are unwinding.
  // Should do this before resetting the frame anchor.
  stack_watermark_unwind_check(thread);

  // Clear the frame anchor
  thread->reset_last_Java_frame();

  // If the result was an oop then unbox it and store it in
  // oop_temp where the garbage collector can see it before
  // we release the handle it might be protected by.
  if (handler->result_type() == &ffi_type_pointer) {
    if (result[0] == 0) {
      istate->set_oop_temp(NULL);
    } else {
      jobject handle = reinterpret_cast<jobject>(result[0]);
      istate->set_oop_temp(JNIHandles::resolve(handle));
    }
  }

  // Reset handle block
  thread->active_handles()->clear();

 unlock_unwind_and_return:

  // Unlock if necessary
  if (monitor) {
    BasicLock *lock = monitor->lock();
    markWord header = lock->displaced_header();
    oop rcvr = monitor->obj();
    monitor->set_obj(NULL);

    if (header.to_pointer() != NULL) {
      markWord old_header = markWord::encode(lock);
      if (rcvr->cas_set_mark(header, old_header) != old_header) {
        monitor->set_obj(rcvr);
        InterpreterRuntime::monitorexit(monitor);
      }
    }
  }

 unwind_and_return:

  // Unwind the current activation
  thread->pop_zero_frame();

  // Pop our parameters
  stack->set_sp(stack->sp() + method->size_of_parameters());

  // Push our result
  if (!HAS_PENDING_EXCEPTION) {
    BasicType type = method->result_type();
    stack->set_sp(stack->sp() - type2size[type]);

    switch (type) {
    case T_VOID:
      break;

    case T_BOOLEAN:
#ifndef VM_LITTLE_ENDIAN
      result[0] <<= (BitsPerWord - BitsPerByte);
#endif
      SET_LOCALS_INT(*(jboolean *) result != 0, 0);
      break;

    case T_CHAR:
#ifndef VM_LITTLE_ENDIAN
      result[0] <<= (BitsPerWord - BitsPerShort);
#endif
      SET_LOCALS_INT(*(jchar *) result, 0);
      break;

    case T_BYTE:
#ifndef VM_LITTLE_ENDIAN
      result[0] <<= (BitsPerWord - BitsPerByte);
#endif
      SET_LOCALS_INT(*(jbyte *) result, 0);
      break;

    case T_SHORT:
#ifndef VM_LITTLE_ENDIAN
      result[0] <<= (BitsPerWord - BitsPerShort);
#endif
      SET_LOCALS_INT(*(jshort *) result, 0);
      break;

    case T_INT:
#ifndef VM_LITTLE_ENDIAN
      result[0] <<= (BitsPerWord - BitsPerInt);
#endif
      SET_LOCALS_INT(*(jint *) result, 0);
      break;

    case T_LONG:
      SET_LOCALS_LONG(*(jlong *) result, 0);
      break;

    case T_FLOAT:
      SET_LOCALS_FLOAT(*(jfloat *) result, 0);
      break;

    case T_DOUBLE:
      SET_LOCALS_DOUBLE(*(jdouble *) result, 0);
      break;

    case T_OBJECT:
    case T_ARRAY:
      SET_LOCALS_OBJECT(istate->oop_temp(), 0);
      break;

    default:
      ShouldNotReachHere();
    }
  }

  // Already did every pending exception check here.
  // If HAS_PENDING_EXCEPTION is true, the interpreter would handle the rest.
  if (CheckJNICalls) {
    THREAD->clear_pending_jni_exception_check();
  }

  // No deoptimized frames on the stack
  return 0;
}

int ZeroInterpreter::getter_entry(Method* method, intptr_t UNUSED, TRAPS) {
  JavaThread* thread = THREAD;
  // Drop into the slow path if we need a safepoint check
  if (SafepointMechanism::should_process(thread)) {
    return normal_entry(method, 0, THREAD);
  }

  // Read the field index from the bytecode:
  //  0:  aload_0
  //  1:  getfield
  //  2:    index
  //  3:    index
  //  4:  return
  //
  // NB this is not raw bytecode: index is in machine order

  assert(method->is_getter(), "Expect the particular bytecode shape");
  u1* code = method->code_base();
  u2 index = Bytes::get_native_u2(&code[2]);

  // Get the entry from the constant pool cache, and drop into
  // the slow path if it has not been resolved
  ConstantPoolCache* cache = method->constants()->cache();
  ConstantPoolCacheEntry* entry = cache->entry_at(index);
  if (!entry->is_resolved(Bytecodes::_getfield)) {
    return normal_entry(method, 0, THREAD);
  }

  ZeroStack* stack = thread->zero_stack();
  intptr_t* topOfStack = stack->sp();

  // Load the object pointer and drop into the slow path
  // if we have a NullPointerException
  oop object = STACK_OBJECT(0);
  if (object == NULL) {
    return normal_entry(method, 0, THREAD);
  }

  // If needed, allocate additional slot on stack: we already have one
  // for receiver, and double/long need another one.
  switch (entry->flag_state()) {
    case ltos:
    case dtos:
      stack->overflow_check(1, CHECK_0);
      stack->alloc(wordSize);
      topOfStack = stack->sp();
      break;
  }

  // Read the field to stack(0)
  int offset = entry->f2_as_index();
  if (entry->is_volatile()) {
    if (support_IRIW_for_not_multiple_copy_atomic_cpu) {
      OrderAccess::fence();
    }
    switch (entry->flag_state()) {
      case btos:
      case ztos: SET_STACK_INT(object->byte_field_acquire(offset),      0); break;
      case ctos: SET_STACK_INT(object->char_field_acquire(offset),      0); break;
      case stos: SET_STACK_INT(object->short_field_acquire(offset),     0); break;
      case itos: SET_STACK_INT(object->int_field_acquire(offset),       0); break;
      case ltos: SET_STACK_LONG(object->long_field_acquire(offset),     0); break;
      case ftos: SET_STACK_FLOAT(object->float_field_acquire(offset),   0); break;
      case dtos: SET_STACK_DOUBLE(object->double_field_acquire(offset), 0); break;
      case atos: SET_STACK_OBJECT(object->obj_field_acquire(offset),    0); break;
      default:
        ShouldNotReachHere();
    }
  } else {
    switch (entry->flag_state()) {
      case btos:
      case ztos: SET_STACK_INT(object->byte_field(offset),      0); break;
      case ctos: SET_STACK_INT(object->char_field(offset),      0); break;
      case stos: SET_STACK_INT(object->short_field(offset),     0); break;
      case itos: SET_STACK_INT(object->int_field(offset),       0); break;
      case ltos: SET_STACK_LONG(object->long_field(offset),     0); break;
      case ftos: SET_STACK_FLOAT(object->float_field(offset),   0); break;
      case dtos: SET_STACK_DOUBLE(object->double_field(offset), 0); break;
      case atos: SET_STACK_OBJECT(object->obj_field(offset),    0); break;
      default:
        ShouldNotReachHere();
    }
  }

  // No deoptimized frames on the stack
  return 0;
}

int ZeroInterpreter::setter_entry(Method* method, intptr_t UNUSED, TRAPS) {
  JavaThread* thread = THREAD;
  // Drop into the slow path if we need a safepoint check
  if (SafepointMechanism::should_process(thread)) {
    return normal_entry(method, 0, THREAD);
  }

  // Read the field index from the bytecode:
  //  0:  aload_0
  //  1:  *load_1
  //  2:  putfield
  //  3:    index
  //  4:    index
  //  5:  return
  //
  // NB this is not raw bytecode: index is in machine order

  assert(method->is_setter(), "Expect the particular bytecode shape");
  u1* code = method->code_base();
  u2 index = Bytes::get_native_u2(&code[3]);

  // Get the entry from the constant pool cache, and drop into
  // the slow path if it has not been resolved
  ConstantPoolCache* cache = method->constants()->cache();
  ConstantPoolCacheEntry* entry = cache->entry_at(index);
  if (!entry->is_resolved(Bytecodes::_putfield)) {
    return normal_entry(method, 0, THREAD);
  }

  ZeroStack* stack = thread->zero_stack();
  intptr_t* topOfStack = stack->sp();

  // Figure out where the receiver is. If there is a long/double
  // operand on stack top, then receiver is two slots down.
  oop object = NULL;
  switch (entry->flag_state()) {
    case ltos:
    case dtos:
      object = STACK_OBJECT(-2);
      break;
    default:
      object = STACK_OBJECT(-1);
      break;
  }

  // Load the receiver pointer and drop into the slow path
  // if we have a NullPointerException
  if (object == NULL) {
    return normal_entry(method, 0, THREAD);
  }

  // Store the stack(0) to field
  int offset = entry->f2_as_index();
  if (entry->is_volatile()) {
    switch (entry->flag_state()) {
      case btos: object->release_byte_field_put(offset,   STACK_INT(0));     break;
      case ztos: object->release_byte_field_put(offset,   STACK_INT(0) & 1); break; // only store LSB
      case ctos: object->release_char_field_put(offset,   STACK_INT(0));     break;
      case stos: object->release_short_field_put(offset,  STACK_INT(0));     break;
      case itos: object->release_int_field_put(offset,    STACK_INT(0));     break;
      case ltos: object->release_long_field_put(offset,   STACK_LONG(0));    break;
      case ftos: object->release_float_field_put(offset,  STACK_FLOAT(0));   break;
      case dtos: object->release_double_field_put(offset, STACK_DOUBLE(0));  break;
      case atos: object->release_obj_field_put(offset,    STACK_OBJECT(0));  break;
      default:
        ShouldNotReachHere();
    }
    OrderAccess::storeload();
  } else {
    switch (entry->flag_state()) {
      case btos: object->byte_field_put(offset,   STACK_INT(0));     break;
      case ztos: object->byte_field_put(offset,   STACK_INT(0) & 1); break; // only store LSB
      case ctos: object->char_field_put(offset,   STACK_INT(0));     break;
      case stos: object->short_field_put(offset,  STACK_INT(0));     break;
      case itos: object->int_field_put(offset,    STACK_INT(0));     break;
      case ltos: object->long_field_put(offset,   STACK_LONG(0));    break;
      case ftos: object->float_field_put(offset,  STACK_FLOAT(0));   break;
      case dtos: object->double_field_put(offset, STACK_DOUBLE(0));  break;
      case atos: object->obj_field_put(offset,    STACK_OBJECT(0));  break;
      default:
        ShouldNotReachHere();
    }
  }

  // Nothing is returned, pop out parameters
  stack->set_sp(stack->sp() + method->size_of_parameters());

  // No deoptimized frames on the stack
  return 0;
}

int ZeroInterpreter::empty_entry(Method* method, intptr_t UNUSED, TRAPS) {
  JavaThread *thread = THREAD;
  ZeroStack *stack = thread->zero_stack();

  // Drop into the slow path if we need a safepoint check
  if (SafepointMechanism::should_process(thread)) {
    return normal_entry(method, 0, THREAD);
  }

  // Pop our parameters
  stack->set_sp(stack->sp() + method->size_of_parameters());

  // No deoptimized frames on the stack
  return 0;
}

InterpreterFrame *InterpreterFrame::build(Method* const method, TRAPS) {
  JavaThread *thread = THREAD;
  ZeroStack *stack = thread->zero_stack();

  // Calculate the size of the frame we'll build, including
  // any adjustments to the caller's frame that we'll make.
  int extra_locals  = 0;
  int monitor_words = 0;
  int stack_words   = 0;

  if (!method->is_native()) {
    extra_locals = method->max_locals() - method->size_of_parameters();
    stack_words  = method->max_stack();
  }
  if (method->is_synchronized()) {
    monitor_words = frame::interpreter_frame_monitor_size();
  }
  stack->overflow_check(
    extra_locals + header_words + monitor_words + stack_words, CHECK_NULL);

  // Adjust the caller's stack frame to accomodate any additional
  // local variables we have contiguously with our parameters.
  for (int i = 0; i < extra_locals; i++)
    stack->push(0);

  intptr_t *locals;
  if (method->is_native())
    locals = stack->sp() + (method->size_of_parameters() - 1);
  else
    locals = stack->sp() + (method->max_locals() - 1);

  stack->push(0); // next_frame, filled in later
  intptr_t *fp = stack->sp();
  assert(fp - stack->sp() == next_frame_off, "should be");

  stack->push(INTERPRETER_FRAME);
  assert(fp - stack->sp() == frame_type_off, "should be");

  interpreterState istate =
    (interpreterState) stack->alloc(sizeof(BytecodeInterpreter));
  assert(fp - stack->sp() == istate_off, "should be");

  istate->set_locals(locals);
  istate->set_method(method);
  istate->set_mirror(method->method_holder()->java_mirror());
  istate->set_self_link(istate);
  istate->set_prev_link(NULL);
  istate->set_thread(thread);
  istate->set_bcp(method->is_native() ? NULL : method->code_base());
  istate->set_constants(method->constants()->cache());
  istate->set_msg(BytecodeInterpreter::method_entry);
  istate->set_oop_temp(NULL);
  istate->set_callee(NULL);

  istate->set_monitor_base((BasicObjectLock *) stack->sp());
  if (method->is_synchronized()) {
    BasicObjectLock *monitor =
      (BasicObjectLock *) stack->alloc(monitor_words * wordSize);
    oop object;
    if (method->is_static())
      object = method->constants()->pool_holder()->java_mirror();
    else
      object = cast_to_oop((void*)locals[0]);
    monitor->set_obj(object);
  }

  istate->set_stack_base(stack->sp());
  istate->set_stack(stack->sp() - 1);
  if (stack_words)
    stack->alloc(stack_words * wordSize);
  istate->set_stack_limit(stack->sp() - 1);

  return (InterpreterFrame *) fp;
}

InterpreterFrame *InterpreterFrame::build(int size, TRAPS) {
  ZeroStack *stack = THREAD->zero_stack();

  int size_in_words = size >> LogBytesPerWord;
  assert(size_in_words * wordSize == size, "unaligned");
  assert(size_in_words >= header_words, "too small");
  stack->overflow_check(size_in_words, CHECK_NULL);

  stack->push(0); // next_frame, filled in later
  intptr_t *fp = stack->sp();
  assert(fp - stack->sp() == next_frame_off, "should be");

  stack->push(INTERPRETER_FRAME);
  assert(fp - stack->sp() == frame_type_off, "should be");

  interpreterState istate =
    (interpreterState) stack->alloc(sizeof(BytecodeInterpreter));
  assert(fp - stack->sp() == istate_off, "should be");
  istate->set_self_link(NULL); // mark invalid

  stack->alloc((size_in_words - header_words) * wordSize);

  return (InterpreterFrame *) fp;
}

address ZeroInterpreter::return_entry(TosState state, int length, Bytecodes::Code code) {
  ShouldNotCallThis();
  return NULL;
}

address ZeroInterpreter::deopt_entry(TosState state, int length) {
  return NULL;
}

address ZeroInterpreter::remove_activation_preserving_args_entry() {
  // Do an uncommon trap type entry. c++ interpreter will know
  // to pop frame and preserve the args
  return Interpreter::deopt_entry(vtos, 0);
}

address ZeroInterpreter::remove_activation_early_entry(TosState state) {
  return NULL;
}

// Helper for figuring out if frames are interpreter frames

bool ZeroInterpreter::contains(address pc) {
  return false; // make frame::print_value_on work
}

void ZeroInterpreter::stack_watermark_unwind_check(JavaThread* thread) {
  // If frame pointer is in the danger zone, notify the runtime that
  // it needs to act before continuing the unwinding.
  uintptr_t fp = (uintptr_t)thread->last_Java_fp();
  uintptr_t watermark = thread->poll_data()->get_polling_word();
  if (fp > watermark) {
    InterpreterRuntime::at_unwind(thread);
  }
}<|MERGE_RESOLUTION|>--- conflicted
+++ resolved
@@ -68,25 +68,6 @@
     ZeroInterpreterGenerator g(_code);
     if (PrintInterpreter) print();
   }
-<<<<<<< HEAD
-
-  // Allow c++ interpreter to do one initialization now that switches are set, etc.
-  BytecodeInterpreter start_msg(BytecodeInterpreter::initialize);
-  if (JvmtiExport::can_post_interpreter_events()) {
-    if (RewriteBytecodes) {
-      BytecodeInterpreter::run<true, true>(&start_msg);
-    } else {
-      BytecodeInterpreter::run<true, false>(&start_msg);
-    }
-  } else {
-    if (RewriteBytecodes) {
-      BytecodeInterpreter::run<false, true>(&start_msg);
-    } else {
-      BytecodeInterpreter::run<false, false>(&start_msg);
-    }
-  }
-=======
->>>>>>> 3613ce7c
 }
 
 void ZeroInterpreter::invoke_method(Method* method, address entry_point, TRAPS) {
