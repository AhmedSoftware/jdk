/*
 * Copyright (c) 1997, 2022, Oracle and/or its affiliates. All rights reserved.
 * Copyright (c) 2014, 2020, Red Hat Inc. All rights reserved.
 * Copyright (c) 2020, 2022, Huawei Technologies Co., Ltd. All rights reserved.
 * DO NOT ALTER OR REMOVE COPYRIGHT NOTICES OR THIS FILE HEADER.
 *
 * This code is free software; you can redistribute it and/or modify it
 * under the terms of the GNU General Public License version 2 only, as
 * published by the Free Software Foundation.
 *
 * This code is distributed in the hope that it will be useful, but WITHOUT
 * ANY WARRANTY; without even the implied warranty of MERCHANTABILITY or
 * FITNESS FOR A PARTICULAR PURPOSE.  See the GNU General Public License
 * version 2 for more details (a copy is included in the LICENSE file that
 * accompanied this code).
 *
 * You should have received a copy of the GNU General Public License version
 * 2 along with this work; if not, write to the Free Software Foundation,
 * Inc., 51 Franklin St, Fifth Floor, Boston, MA 02110-1301 USA.
 *
 * Please contact Oracle, 500 Oracle Parkway, Redwood Shores, CA 94065 USA
 * or visit www.oracle.com if you need additional information or have any
 * questions.
 *
 */

#include "precompiled.hpp"
#include "asm/assembler.hpp"
#include "asm/assembler.inline.hpp"
#include "compiler/disassembler.hpp"
#include "gc/shared/barrierSet.hpp"
#include "gc/shared/barrierSetAssembler.hpp"
#include "gc/shared/cardTable.hpp"
#include "gc/shared/cardTableBarrierSet.hpp"
#include "interpreter/bytecodeHistogram.hpp"
#include "interpreter/interpreter.hpp"
#include "memory/resourceArea.hpp"
#include "memory/universe.hpp"
#include "nativeInst_riscv.hpp"
#include "oops/accessDecorators.hpp"
#include "oops/compressedOops.inline.hpp"
#include "oops/klass.inline.hpp"
#include "oops/oop.hpp"
#include "runtime/interfaceSupport.inline.hpp"
#include "runtime/javaThread.hpp"
#include "runtime/jniHandles.inline.hpp"
#include "runtime/sharedRuntime.hpp"
#include "runtime/stubRoutines.hpp"
#include "utilities/powerOfTwo.hpp"
#ifdef COMPILER2
#include "opto/compile.hpp"
#include "opto/node.hpp"
#include "opto/output.hpp"
#endif

#ifdef PRODUCT
#define BLOCK_COMMENT(str) /* nothing */
#else
#define BLOCK_COMMENT(str) block_comment(str)
#endif
#define BIND(label) bind(label); __ BLOCK_COMMENT(#label ":")

static void pass_arg0(MacroAssembler* masm, Register arg) {
  if (c_rarg0 != arg) {
    assert_cond(masm != NULL);
    masm->mv(c_rarg0, arg);
  }
}

static void pass_arg1(MacroAssembler* masm, Register arg) {
  if (c_rarg1 != arg) {
    assert_cond(masm != NULL);
    masm->mv(c_rarg1, arg);
  }
}

static void pass_arg2(MacroAssembler* masm, Register arg) {
  if (c_rarg2 != arg) {
    assert_cond(masm != NULL);
    masm->mv(c_rarg2, arg);
  }
}

static void pass_arg3(MacroAssembler* masm, Register arg) {
  if (c_rarg3 != arg) {
    assert_cond(masm != NULL);
    masm->mv(c_rarg3, arg);
  }
}

int MacroAssembler::align(int modulus, int extra_offset) {
  CompressibleRegion cr(this);
  intptr_t before = offset();
  while ((offset() + extra_offset) % modulus != 0) { nop(); }
  return (int)(offset() - before);
}

void MacroAssembler::call_VM_helper(Register oop_result, address entry_point, int number_of_arguments, bool check_exceptions) {
  call_VM_base(oop_result, noreg, noreg, entry_point, number_of_arguments, check_exceptions);
}

// Implementation of call_VM versions

void MacroAssembler::call_VM(Register oop_result,
                             address entry_point,
                             bool check_exceptions) {
  call_VM_helper(oop_result, entry_point, 0, check_exceptions);
}

void MacroAssembler::call_VM(Register oop_result,
                             address entry_point,
                             Register arg_1,
                             bool check_exceptions) {
  pass_arg1(this, arg_1);
  call_VM_helper(oop_result, entry_point, 1, check_exceptions);
}

void MacroAssembler::call_VM(Register oop_result,
                             address entry_point,
                             Register arg_1,
                             Register arg_2,
                             bool check_exceptions) {
  assert(arg_1 != c_rarg2, "smashed arg");
  pass_arg2(this, arg_2);
  pass_arg1(this, arg_1);
  call_VM_helper(oop_result, entry_point, 2, check_exceptions);
}

void MacroAssembler::call_VM(Register oop_result,
                             address entry_point,
                             Register arg_1,
                             Register arg_2,
                             Register arg_3,
                             bool check_exceptions) {
  assert(arg_1 != c_rarg3, "smashed arg");
  assert(arg_2 != c_rarg3, "smashed arg");
  pass_arg3(this, arg_3);

  assert(arg_1 != c_rarg2, "smashed arg");
  pass_arg2(this, arg_2);

  pass_arg1(this, arg_1);
  call_VM_helper(oop_result, entry_point, 3, check_exceptions);
}

void MacroAssembler::call_VM(Register oop_result,
                             Register last_java_sp,
                             address entry_point,
                             int number_of_arguments,
                             bool check_exceptions) {
  call_VM_base(oop_result, xthread, last_java_sp, entry_point, number_of_arguments, check_exceptions);
}

void MacroAssembler::call_VM(Register oop_result,
                             Register last_java_sp,
                             address entry_point,
                             Register arg_1,
                             bool check_exceptions) {
  pass_arg1(this, arg_1);
  call_VM(oop_result, last_java_sp, entry_point, 1, check_exceptions);
}

void MacroAssembler::call_VM(Register oop_result,
                             Register last_java_sp,
                             address entry_point,
                             Register arg_1,
                             Register arg_2,
                             bool check_exceptions) {

  assert(arg_1 != c_rarg2, "smashed arg");
  pass_arg2(this, arg_2);
  pass_arg1(this, arg_1);
  call_VM(oop_result, last_java_sp, entry_point, 2, check_exceptions);
}

void MacroAssembler::call_VM(Register oop_result,
                             Register last_java_sp,
                             address entry_point,
                             Register arg_1,
                             Register arg_2,
                             Register arg_3,
                             bool check_exceptions) {
  assert(arg_1 != c_rarg3, "smashed arg");
  assert(arg_2 != c_rarg3, "smashed arg");
  pass_arg3(this, arg_3);
  assert(arg_1 != c_rarg2, "smashed arg");
  pass_arg2(this, arg_2);
  pass_arg1(this, arg_1);
  call_VM(oop_result, last_java_sp, entry_point, 3, check_exceptions);
}

// these are no-ops overridden by InterpreterMacroAssembler
void MacroAssembler::check_and_handle_earlyret(Register java_thread) {}
void MacroAssembler::check_and_handle_popframe(Register java_thread) {}

// Calls to C land
//
// When entering C land, the fp, & esp of the last Java frame have to be recorded
// in the (thread-local) JavaThread object. When leaving C land, the last Java fp
// has to be reset to 0. This is required to allow proper stack traversal.
void MacroAssembler::set_last_Java_frame(Register last_java_sp,
                                         Register last_java_fp,
                                         Register last_java_pc,
                                         Register tmp) {

  if (last_java_pc->is_valid()) {
      sd(last_java_pc, Address(xthread,
                               JavaThread::frame_anchor_offset() +
                               JavaFrameAnchor::last_Java_pc_offset()));
  }

  // determine last_java_sp register
  if (last_java_sp == sp) {
    mv(tmp, sp);
    last_java_sp = tmp;
  } else if (!last_java_sp->is_valid()) {
    last_java_sp = esp;
  }

  sd(last_java_sp, Address(xthread, JavaThread::last_Java_sp_offset()));

  // last_java_fp is optional
  if (last_java_fp->is_valid()) {
    sd(last_java_fp, Address(xthread, JavaThread::last_Java_fp_offset()));
  }
}

void MacroAssembler::set_last_Java_frame(Register last_java_sp,
                                         Register last_java_fp,
                                         address  last_java_pc,
                                         Register tmp) {
  assert(last_java_pc != NULL, "must provide a valid PC");

  la(tmp, last_java_pc);
  sd(tmp, Address(xthread, JavaThread::frame_anchor_offset() + JavaFrameAnchor::last_Java_pc_offset()));

  set_last_Java_frame(last_java_sp, last_java_fp, noreg, tmp);
}

void MacroAssembler::set_last_Java_frame(Register last_java_sp,
                                         Register last_java_fp,
                                         Label &L,
                                         Register tmp) {
  if (L.is_bound()) {
    set_last_Java_frame(last_java_sp, last_java_fp, target(L), tmp);
  } else {
    InstructionMark im(this);
    L.add_patch_at(code(), locator());
    set_last_Java_frame(last_java_sp, last_java_fp, pc() /* Patched later */, tmp);
  }
}

void MacroAssembler::reset_last_Java_frame(bool clear_fp) {
  // we must set sp to zero to clear frame
  sd(zr, Address(xthread, JavaThread::last_Java_sp_offset()));

  // must clear fp, so that compiled frames are not confused; it is
  // possible that we need it only for debugging
  if (clear_fp) {
    sd(zr, Address(xthread, JavaThread::last_Java_fp_offset()));
  }

  // Always clear the pc because it could have been set by make_walkable()
  sd(zr, Address(xthread, JavaThread::last_Java_pc_offset()));
}

void MacroAssembler::call_VM_base(Register oop_result,
                                  Register java_thread,
                                  Register last_java_sp,
                                  address  entry_point,
                                  int      number_of_arguments,
                                  bool     check_exceptions) {
   // determine java_thread register
  if (!java_thread->is_valid()) {
    java_thread = xthread;
  }
  // determine last_java_sp register
  if (!last_java_sp->is_valid()) {
    last_java_sp = esp;
  }

  // debugging support
  assert(number_of_arguments >= 0   , "cannot have negative number of arguments");
  assert(java_thread == xthread, "unexpected register");

  assert(java_thread != oop_result  , "cannot use the same register for java_thread & oop_result");
  assert(java_thread != last_java_sp, "cannot use the same register for java_thread & last_java_sp");

  // push java thread (becomes first argument of C function)
  mv(c_rarg0, java_thread);

  // set last Java frame before call
  assert(last_java_sp != fp, "can't use fp");

  Label l;
  set_last_Java_frame(last_java_sp, fp, l, t0);

  // do the call, remove parameters
  MacroAssembler::call_VM_leaf_base(entry_point, number_of_arguments, &l);

  // reset last Java frame
  // Only interpreter should have to clear fp
  reset_last_Java_frame(true);

   // C++ interp handles this in the interpreter
  check_and_handle_popframe(java_thread);
  check_and_handle_earlyret(java_thread);

  if (check_exceptions) {
    // check for pending exceptions (java_thread is set upon return)
    ld(t0, Address(java_thread, in_bytes(Thread::pending_exception_offset())));
    Label ok;
    beqz(t0, ok);
    int32_t offset = 0;
    la_patchable(t0, RuntimeAddress(StubRoutines::forward_exception_entry()), offset);
    jalr(x0, t0, offset);
    bind(ok);
  }

  // get oop result if there is one and reset the value in the thread
  if (oop_result->is_valid()) {
    get_vm_result(oop_result, java_thread);
  }
}

void MacroAssembler::get_vm_result(Register oop_result, Register java_thread) {
  ld(oop_result, Address(java_thread, JavaThread::vm_result_offset()));
  sd(zr, Address(java_thread, JavaThread::vm_result_offset()));
  verify_oop_msg(oop_result, "broken oop in call_VM_base");
}

void MacroAssembler::get_vm_result_2(Register metadata_result, Register java_thread) {
  ld(metadata_result, Address(java_thread, JavaThread::vm_result_2_offset()));
  sd(zr, Address(java_thread, JavaThread::vm_result_2_offset()));
}

void MacroAssembler::clinit_barrier(Register klass, Register tmp, Label* L_fast_path, Label* L_slow_path) {
  assert(L_fast_path != NULL || L_slow_path != NULL, "at least one is required");
  assert_different_registers(klass, xthread, tmp);

  Label L_fallthrough, L_tmp;
  if (L_fast_path == NULL) {
    L_fast_path = &L_fallthrough;
  } else if (L_slow_path == NULL) {
    L_slow_path = &L_fallthrough;
  }

  // Fast path check: class is fully initialized
  lbu(tmp, Address(klass, InstanceKlass::init_state_offset()));
  sub(tmp, tmp, InstanceKlass::fully_initialized);
  beqz(tmp, *L_fast_path);

  // Fast path check: current thread is initializer thread
  ld(tmp, Address(klass, InstanceKlass::init_thread_offset()));

  if (L_slow_path == &L_fallthrough) {
    beq(xthread, tmp, *L_fast_path);
    bind(*L_slow_path);
  } else if (L_fast_path == &L_fallthrough) {
    bne(xthread, tmp, *L_slow_path);
    bind(*L_fast_path);
  } else {
    Unimplemented();
  }
}

void MacroAssembler::_verify_oop(Register reg, const char* s, const char* file, int line) {
  if (!VerifyOops) { return; }

  // Pass register number to verify_oop_subroutine
  const char* b = NULL;
  {
    ResourceMark rm;
    stringStream ss;
    ss.print("verify_oop: %s: %s (%s:%d)", reg->name(), s, file, line);
    b = code_string(ss.as_string());
  }
  BLOCK_COMMENT("verify_oop {");

  push_reg(RegSet::of(ra, t0, t1, c_rarg0), sp);

  mv(c_rarg0, reg); // c_rarg0 : x10
  // The length of the instruction sequence emitted should be independent
  // of the value of the local char buffer address so that the size of mach
  // nodes for scratch emit and normal emit matches.
  mv(t0, (address)b);

  // call indirectly to solve generation ordering problem
  int32_t offset = 0;
  la_patchable(t1, ExternalAddress(StubRoutines::verify_oop_subroutine_entry_address()), offset);
  ld(t1, Address(t1, offset));
  jalr(t1);

  pop_reg(RegSet::of(ra, t0, t1, c_rarg0), sp);

  BLOCK_COMMENT("} verify_oop");
}

void MacroAssembler::_verify_oop_addr(Address addr, const char* s, const char* file, int line) {
  if (!VerifyOops) {
    return;
  }

  const char* b = NULL;
  {
    ResourceMark rm;
    stringStream ss;
    ss.print("verify_oop_addr: %s (%s:%d)", s, file, line);
    b = code_string(ss.as_string());
  }
  BLOCK_COMMENT("verify_oop_addr {");

  push_reg(RegSet::of(ra, t0, t1, c_rarg0), sp);

  if (addr.uses(sp)) {
    la(x10, addr);
    ld(x10, Address(x10, 4 * wordSize));
  } else {
    ld(x10, addr);
  }

  // The length of the instruction sequence emitted should be independent
  // of the value of the local char buffer address so that the size of mach
  // nodes for scratch emit and normal emit matches.
  mv(t0, (address)b);

  // call indirectly to solve generation ordering problem
  int32_t offset = 0;
  la_patchable(t1, ExternalAddress(StubRoutines::verify_oop_subroutine_entry_address()), offset);
  ld(t1, Address(t1, offset));
  jalr(t1);

  pop_reg(RegSet::of(ra, t0, t1, c_rarg0), sp);

  BLOCK_COMMENT("} verify_oop_addr");
}

Address MacroAssembler::argument_address(RegisterOrConstant arg_slot,
                                         int extra_slot_offset) {
  // cf. TemplateTable::prepare_invoke(), if (load_receiver).
  int stackElementSize = Interpreter::stackElementSize;
  int offset = Interpreter::expr_offset_in_bytes(extra_slot_offset+0);
#ifdef ASSERT
  int offset1 = Interpreter::expr_offset_in_bytes(extra_slot_offset+1);
  assert(offset1 - offset == stackElementSize, "correct arithmetic");
#endif
  if (arg_slot.is_constant()) {
    return Address(esp, arg_slot.as_constant() * stackElementSize + offset);
  } else {
    assert_different_registers(t0, arg_slot.as_register());
    shadd(t0, arg_slot.as_register(), esp, t0, exact_log2(stackElementSize));
    return Address(t0, offset);
  }
}

#ifndef PRODUCT
extern "C" void findpc(intptr_t x);
#endif

void MacroAssembler::debug64(char* msg, int64_t pc, int64_t regs[])
{
  // In order to get locks to work, we need to fake a in_VM state
  if (ShowMessageBoxOnError) {
    JavaThread* thread = JavaThread::current();
    JavaThreadState saved_state = thread->thread_state();
    thread->set_thread_state(_thread_in_vm);
#ifndef PRODUCT
    if (CountBytecodes || TraceBytecodes || StopInterpreterAt) {
      ttyLocker ttyl;
      BytecodeCounter::print();
    }
#endif
    if (os::message_box(msg, "Execution stopped, print registers?")) {
      ttyLocker ttyl;
      tty->print_cr(" pc = 0x%016lx", pc);
#ifndef PRODUCT
      tty->cr();
      findpc(pc);
      tty->cr();
#endif
      tty->print_cr(" x0 = 0x%016lx", regs[0]);
      tty->print_cr(" x1 = 0x%016lx", regs[1]);
      tty->print_cr(" x2 = 0x%016lx", regs[2]);
      tty->print_cr(" x3 = 0x%016lx", regs[3]);
      tty->print_cr(" x4 = 0x%016lx", regs[4]);
      tty->print_cr(" x5 = 0x%016lx", regs[5]);
      tty->print_cr(" x6 = 0x%016lx", regs[6]);
      tty->print_cr(" x7 = 0x%016lx", regs[7]);
      tty->print_cr(" x8 = 0x%016lx", regs[8]);
      tty->print_cr(" x9 = 0x%016lx", regs[9]);
      tty->print_cr("x10 = 0x%016lx", regs[10]);
      tty->print_cr("x11 = 0x%016lx", regs[11]);
      tty->print_cr("x12 = 0x%016lx", regs[12]);
      tty->print_cr("x13 = 0x%016lx", regs[13]);
      tty->print_cr("x14 = 0x%016lx", regs[14]);
      tty->print_cr("x15 = 0x%016lx", regs[15]);
      tty->print_cr("x16 = 0x%016lx", regs[16]);
      tty->print_cr("x17 = 0x%016lx", regs[17]);
      tty->print_cr("x18 = 0x%016lx", regs[18]);
      tty->print_cr("x19 = 0x%016lx", regs[19]);
      tty->print_cr("x20 = 0x%016lx", regs[20]);
      tty->print_cr("x21 = 0x%016lx", regs[21]);
      tty->print_cr("x22 = 0x%016lx", regs[22]);
      tty->print_cr("x23 = 0x%016lx", regs[23]);
      tty->print_cr("x24 = 0x%016lx", regs[24]);
      tty->print_cr("x25 = 0x%016lx", regs[25]);
      tty->print_cr("x26 = 0x%016lx", regs[26]);
      tty->print_cr("x27 = 0x%016lx", regs[27]);
      tty->print_cr("x28 = 0x%016lx", regs[28]);
      tty->print_cr("x30 = 0x%016lx", regs[30]);
      tty->print_cr("x31 = 0x%016lx", regs[31]);
      BREAKPOINT;
    }
  }
  fatal("DEBUG MESSAGE: %s", msg);
}

void MacroAssembler::resolve_jobject(Register value, Register thread, Register tmp) {
  Label done, not_weak;
  beqz(value, done);           // Use NULL as-is.

  // Test for jweak tag.
  andi(t0, value, JNIHandles::weak_tag_mask);
  beqz(t0, not_weak);

  // Resolve jweak.
  access_load_at(T_OBJECT, IN_NATIVE | ON_PHANTOM_OOP_REF, value,
                 Address(value, -JNIHandles::weak_tag_value), tmp, thread);
  verify_oop(value);
  j(done);

  bind(not_weak);
  // Resolve (untagged) jobject.
  access_load_at(T_OBJECT, IN_NATIVE, value, Address(value, 0), tmp, thread);
  verify_oop(value);
  bind(done);
}

void MacroAssembler::stop(const char* msg) {
  BLOCK_COMMENT(msg);
  illegal_instruction(Assembler::csr::time);
  emit_int64((uintptr_t)msg);
}

void MacroAssembler::unimplemented(const char* what) {
  const char* buf = NULL;
  {
    ResourceMark rm;
    stringStream ss;
    ss.print("unimplemented: %s", what);
    buf = code_string(ss.as_string());
  }
  stop(buf);
}

void MacroAssembler::emit_static_call_stub() {
  // CompiledDirectStaticCall::set_to_interpreted knows the
  // exact layout of this stub.

  mov_metadata(xmethod, (Metadata*)NULL);

  // Jump to the entry point of the i2c stub.
  int32_t offset = 0;
  movptr_with_offset(t0, 0, offset);
  jalr(x0, t0, offset);
}

void MacroAssembler::call_VM_leaf_base(address entry_point,
                                       int number_of_arguments,
                                       Label *retaddr) {
  int32_t offset = 0;
  push_reg(RegSet::of(t0, xmethod), sp);   // push << t0 & xmethod >> to sp
  movptr_with_offset(t0, entry_point, offset);
  jalr(x1, t0, offset);
  if (retaddr != NULL) {
    bind(*retaddr);
  }
  pop_reg(RegSet::of(t0, xmethod), sp);   // pop << t0 & xmethod >> from sp
}

void MacroAssembler::call_VM_leaf(address entry_point, int number_of_arguments) {
  call_VM_leaf_base(entry_point, number_of_arguments);
}

void MacroAssembler::call_VM_leaf(address entry_point, Register arg_0) {
  pass_arg0(this, arg_0);
  call_VM_leaf_base(entry_point, 1);
}

void MacroAssembler::call_VM_leaf(address entry_point, Register arg_0, Register arg_1) {
  pass_arg0(this, arg_0);
  pass_arg1(this, arg_1);
  call_VM_leaf_base(entry_point, 2);
}

void MacroAssembler::call_VM_leaf(address entry_point, Register arg_0,
                                  Register arg_1, Register arg_2) {
  pass_arg0(this, arg_0);
  pass_arg1(this, arg_1);
  pass_arg2(this, arg_2);
  call_VM_leaf_base(entry_point, 3);
}

void MacroAssembler::super_call_VM_leaf(address entry_point, Register arg_0) {
  pass_arg0(this, arg_0);
  MacroAssembler::call_VM_leaf_base(entry_point, 1);
}

void MacroAssembler::super_call_VM_leaf(address entry_point, Register arg_0, Register arg_1) {

  assert(arg_0 != c_rarg1, "smashed arg");
  pass_arg1(this, arg_1);
  pass_arg0(this, arg_0);
  MacroAssembler::call_VM_leaf_base(entry_point, 2);
}

void MacroAssembler::super_call_VM_leaf(address entry_point, Register arg_0, Register arg_1, Register arg_2) {
  assert(arg_0 != c_rarg2, "smashed arg");
  assert(arg_1 != c_rarg2, "smashed arg");
  pass_arg2(this, arg_2);
  assert(arg_0 != c_rarg1, "smashed arg");
  pass_arg1(this, arg_1);
  pass_arg0(this, arg_0);
  MacroAssembler::call_VM_leaf_base(entry_point, 3);
}

void MacroAssembler::super_call_VM_leaf(address entry_point, Register arg_0, Register arg_1, Register arg_2, Register arg_3) {
  assert(arg_0 != c_rarg3, "smashed arg");
  assert(arg_1 != c_rarg3, "smashed arg");
  assert(arg_2 != c_rarg3, "smashed arg");
  pass_arg3(this, arg_3);
  assert(arg_0 != c_rarg2, "smashed arg");
  assert(arg_1 != c_rarg2, "smashed arg");
  pass_arg2(this, arg_2);
  assert(arg_0 != c_rarg1, "smashed arg");
  pass_arg1(this, arg_1);
  pass_arg0(this, arg_0);
  MacroAssembler::call_VM_leaf_base(entry_point, 4);
}

void MacroAssembler::nop() {
  addi(x0, x0, 0);
}

void MacroAssembler::mv(Register Rd, Register Rs) {
  if (Rd != Rs) {
    addi(Rd, Rs, 0);
  }
}

void MacroAssembler::notr(Register Rd, Register Rs) {
  xori(Rd, Rs, -1);
}

void MacroAssembler::neg(Register Rd, Register Rs) {
  sub(Rd, x0, Rs);
}

void MacroAssembler::negw(Register Rd, Register Rs) {
  subw(Rd, x0, Rs);
}

void MacroAssembler::sext_w(Register Rd, Register Rs) {
  addiw(Rd, Rs, 0);
}

void MacroAssembler::zext_b(Register Rd, Register Rs) {
  andi(Rd, Rs, 0xFF);
}

void MacroAssembler::seqz(Register Rd, Register Rs) {
  sltiu(Rd, Rs, 1);
}

void MacroAssembler::snez(Register Rd, Register Rs) {
  sltu(Rd, x0, Rs);
}

void MacroAssembler::sltz(Register Rd, Register Rs) {
  slt(Rd, Rs, x0);
}

void MacroAssembler::sgtz(Register Rd, Register Rs) {
  slt(Rd, x0, Rs);
}

void MacroAssembler::fmv_s(FloatRegister Rd, FloatRegister Rs) {
  if (Rd != Rs) {
    fsgnj_s(Rd, Rs, Rs);
  }
}

void MacroAssembler::fabs_s(FloatRegister Rd, FloatRegister Rs) {
  fsgnjx_s(Rd, Rs, Rs);
}

void MacroAssembler::fneg_s(FloatRegister Rd, FloatRegister Rs) {
  fsgnjn_s(Rd, Rs, Rs);
}

void MacroAssembler::fmv_d(FloatRegister Rd, FloatRegister Rs) {
  if (Rd != Rs) {
    fsgnj_d(Rd, Rs, Rs);
  }
}

void MacroAssembler::fabs_d(FloatRegister Rd, FloatRegister Rs) {
  fsgnjx_d(Rd, Rs, Rs);
}

void MacroAssembler::fneg_d(FloatRegister Rd, FloatRegister Rs) {
  fsgnjn_d(Rd, Rs, Rs);
}

void MacroAssembler::vmnot_m(VectorRegister vd, VectorRegister vs) {
  vmnand_mm(vd, vs, vs);
}

void MacroAssembler::vncvt_x_x_w(VectorRegister vd, VectorRegister vs, VectorMask vm) {
  vnsrl_wx(vd, vs, x0, vm);
}

void MacroAssembler::vfneg_v(VectorRegister vd, VectorRegister vs) {
  vfsgnjn_vv(vd, vs, vs);
}

void MacroAssembler::la(Register Rd, const address &dest) {
  int64_t offset = dest - pc();
  if (is_offset_in_range(offset, 32)) {
    auipc(Rd, (int32_t)offset + 0x800);  //0x800, Note:the 11th sign bit
    addi(Rd, Rd, ((int64_t)offset << 52) >> 52);
  } else {
    movptr(Rd, dest);
  }
}

void MacroAssembler::la(Register Rd, const Address &adr) {
  InstructionMark im(this);
  code_section()->relocate(inst_mark(), adr.rspec());
  relocInfo::relocType rtype = adr.rspec().reloc()->type();

  switch (adr.getMode()) {
    case Address::literal: {
      if (rtype == relocInfo::none) {
        li(Rd, (intptr_t)(adr.target()));
      } else {
        movptr(Rd, adr.target());
      }
      break;
    }
    case Address::base_plus_offset: {
      int32_t offset = 0;
      baseOffset(Rd, adr, offset);
      addi(Rd, Rd, offset);
      break;
    }
    default:
      ShouldNotReachHere();
  }
}

void MacroAssembler::la(Register Rd, Label &label) {
  la(Rd, target(label));
}

#define INSN(NAME)                                                                \
  void MacroAssembler::NAME##z(Register Rs, const address &dest) {                \
    NAME(Rs, zr, dest);                                                           \
  }                                                                               \
  void MacroAssembler::NAME##z(Register Rs, Label &l, bool is_far) {              \
    NAME(Rs, zr, l, is_far);                                                      \
  }                                                                               \

  INSN(beq);
  INSN(bne);
  INSN(blt);
  INSN(ble);
  INSN(bge);
  INSN(bgt);

#undef INSN

// Float compare branch instructions

#define INSN(NAME, FLOATCMP, BRANCH)                                                                                   \
  void MacroAssembler::float_##NAME(FloatRegister Rs1, FloatRegister Rs2, Label &l, bool is_far, bool is_unordered) {  \
    FLOATCMP##_s(t0, Rs1, Rs2);                                                                                        \
    BRANCH(t0, l, is_far);                                                                                             \
  }                                                                                                                    \
  void MacroAssembler::double_##NAME(FloatRegister Rs1, FloatRegister Rs2, Label &l, bool is_far, bool is_unordered) { \
    FLOATCMP##_d(t0, Rs1, Rs2);                                                                                        \
    BRANCH(t0, l, is_far);                                                                                             \
  }

  INSN(beq, feq, bnez);
  INSN(bne, feq, beqz);

#undef INSN


#define INSN(NAME, FLOATCMP1, FLOATCMP2)                                              \
  void MacroAssembler::float_##NAME(FloatRegister Rs1, FloatRegister Rs2, Label &l,   \
                                    bool is_far, bool is_unordered) {                 \
    if (is_unordered) {                                                               \
      /* jump if either source is NaN or condition is expected */                     \
      FLOATCMP2##_s(t0, Rs2, Rs1);                                                    \
      beqz(t0, l, is_far);                                                            \
    } else {                                                                          \
      /* jump if no NaN in source and condition is expected */                        \
      FLOATCMP1##_s(t0, Rs1, Rs2);                                                    \
      bnez(t0, l, is_far);                                                            \
    }                                                                                 \
  }                                                                                   \
  void MacroAssembler::double_##NAME(FloatRegister Rs1, FloatRegister Rs2, Label &l,  \
                                     bool is_far, bool is_unordered) {                \
    if (is_unordered) {                                                               \
      /* jump if either source is NaN or condition is expected */                     \
      FLOATCMP2##_d(t0, Rs2, Rs1);                                                    \
      beqz(t0, l, is_far);                                                            \
    } else {                                                                          \
      /* jump if no NaN in source and condition is expected */                        \
      FLOATCMP1##_d(t0, Rs1, Rs2);                                                    \
      bnez(t0, l, is_far);                                                            \
    }                                                                                 \
  }

  INSN(ble, fle, flt);
  INSN(blt, flt, fle);

#undef INSN

#define INSN(NAME, CMP)                                                              \
  void MacroAssembler::float_##NAME(FloatRegister Rs1, FloatRegister Rs2, Label &l,  \
                                    bool is_far, bool is_unordered) {                \
    float_##CMP(Rs2, Rs1, l, is_far, is_unordered);                                  \
  }                                                                                  \
  void MacroAssembler::double_##NAME(FloatRegister Rs1, FloatRegister Rs2, Label &l, \
                                     bool is_far, bool is_unordered) {               \
    double_##CMP(Rs2, Rs1, l, is_far, is_unordered);                                 \
  }

  INSN(bgt, blt);
  INSN(bge, ble);

#undef INSN


#define INSN(NAME, CSR)                       \
  void MacroAssembler::NAME(Register Rd) {    \
    csrr(Rd, CSR);                            \
  }

  INSN(rdinstret,  CSR_INSTERT);
  INSN(rdcycle,    CSR_CYCLE);
  INSN(rdtime,     CSR_TIME);
  INSN(frcsr,      CSR_FCSR);
  INSN(frrm,       CSR_FRM);
  INSN(frflags,    CSR_FFLAGS);

#undef INSN

void MacroAssembler::csrr(Register Rd, unsigned csr) {
  csrrs(Rd, csr, x0);
}

#define INSN(NAME, OPFUN)                                      \
  void MacroAssembler::NAME(unsigned csr, Register Rs) {       \
    OPFUN(x0, csr, Rs);                                        \
  }

  INSN(csrw, csrrw);
  INSN(csrs, csrrs);
  INSN(csrc, csrrc);

#undef INSN

#define INSN(NAME, OPFUN)                                      \
  void MacroAssembler::NAME(unsigned csr, unsigned imm) {      \
    OPFUN(x0, csr, imm);                                       \
  }

  INSN(csrwi, csrrwi);
  INSN(csrsi, csrrsi);
  INSN(csrci, csrrci);

#undef INSN

#define INSN(NAME, CSR)                                      \
  void MacroAssembler::NAME(Register Rd, Register Rs) {      \
    csrrw(Rd, CSR, Rs);                                      \
  }

  INSN(fscsr,   CSR_FCSR);
  INSN(fsrm,    CSR_FRM);
  INSN(fsflags, CSR_FFLAGS);

#undef INSN

#define INSN(NAME)                              \
  void MacroAssembler::NAME(Register Rs) {      \
    NAME(x0, Rs);                               \
  }

  INSN(fscsr);
  INSN(fsrm);
  INSN(fsflags);

#undef INSN

void MacroAssembler::fsrmi(Register Rd, unsigned imm) {
  guarantee(imm < 5, "Rounding Mode is invalid in Rounding Mode register");
  csrrwi(Rd, CSR_FRM, imm);
}

void MacroAssembler::fsflagsi(Register Rd, unsigned imm) {
   csrrwi(Rd, CSR_FFLAGS, imm);
}

#define INSN(NAME)                             \
  void MacroAssembler::NAME(unsigned imm) {    \
    NAME(x0, imm);                             \
  }

  INSN(fsrmi);
  INSN(fsflagsi);

#undef INSN

void MacroAssembler::push_reg(Register Rs)
{
  addi(esp, esp, 0 - wordSize);
  sd(Rs, Address(esp, 0));
}

void MacroAssembler::pop_reg(Register Rd)
{
  ld(Rd, esp, 0);
  addi(esp, esp, wordSize);
}

int MacroAssembler::bitset_to_regs(unsigned int bitset, unsigned char* regs) {
  int count = 0;
  // Scan bitset to accumulate register pairs
  for (int reg = 31; reg >= 0; reg--) {
    if ((1U << 31) & bitset) {
      regs[count++] = reg;
    }
    bitset <<= 1;
  }
  return count;
}

// Push lots of registers in the bit set supplied.  Don't push sp.
// Return the number of words pushed
int MacroAssembler::push_reg(unsigned int bitset, Register stack) {
  DEBUG_ONLY(int words_pushed = 0;)
  CompressibleRegion cr(this);

  unsigned char regs[32];
  int count = bitset_to_regs(bitset, regs);
  // reserve one slot to align for odd count
  int offset = is_even(count) ? 0 : wordSize;

  if (count) {
    addi(stack, stack, - count * wordSize - offset);
  }
  for (int i = count - 1; i >= 0; i--) {
    sd(as_Register(regs[i]), Address(stack, (count - 1 - i) * wordSize + offset));
    DEBUG_ONLY(words_pushed ++;)
  }

  assert(words_pushed == count, "oops, pushed != count");

  return count;
}

int MacroAssembler::pop_reg(unsigned int bitset, Register stack) {
  DEBUG_ONLY(int words_popped = 0;)
  CompressibleRegion cr(this);

  unsigned char regs[32];
  int count = bitset_to_regs(bitset, regs);
  // reserve one slot to align for odd count
  int offset = is_even(count) ? 0 : wordSize;

  for (int i = count - 1; i >= 0; i--) {
    ld(as_Register(regs[i]), Address(stack, (count - 1 - i) * wordSize + offset));
    DEBUG_ONLY(words_popped ++;)
  }

  if (count) {
    addi(stack, stack, count * wordSize + offset);
  }
  assert(words_popped == count, "oops, popped != count");

  return count;
}

// Push float registers in the bitset, except sp.
// Return the number of heapwords pushed.
int MacroAssembler::push_fp(unsigned int bitset, Register stack) {
  CompressibleRegion cr(this);
  int words_pushed = 0;
  unsigned char regs[32];
  int count = bitset_to_regs(bitset, regs);
  int push_slots = count + (count & 1);

  if (count) {
    addi(stack, stack, -push_slots * wordSize);
  }

  for (int i = count - 1; i >= 0; i--) {
    fsd(as_FloatRegister(regs[i]), Address(stack, (push_slots - 1 - i) * wordSize));
    words_pushed++;
  }

  assert(words_pushed == count, "oops, pushed(%d) != count(%d)", words_pushed, count);
  return count;
}

int MacroAssembler::pop_fp(unsigned int bitset, Register stack) {
  CompressibleRegion cr(this);
  int words_popped = 0;
  unsigned char regs[32];
  int count = bitset_to_regs(bitset, regs);
  int pop_slots = count + (count & 1);

  for (int i = count - 1; i >= 0; i--) {
    fld(as_FloatRegister(regs[i]), Address(stack, (pop_slots - 1 - i) * wordSize));
    words_popped++;
  }

  if (count) {
    addi(stack, stack, pop_slots * wordSize);
  }

  assert(words_popped == count, "oops, popped(%d) != count(%d)", words_popped, count);
  return count;
}

#ifdef COMPILER2
int MacroAssembler::push_vp(unsigned int bitset, Register stack) {
  CompressibleRegion cr(this);
  int vector_size_in_bytes = Matcher::scalable_vector_reg_size(T_BYTE);

  // Scan bitset to accumulate register pairs
  unsigned char regs[32];
  int count = 0;
  for (int reg = 31; reg >= 0; reg--) {
    if ((1U << 31) & bitset) {
      regs[count++] = reg;
    }
    bitset <<= 1;
  }

  for (int i = 0; i < count; i++) {
    sub(stack, stack, vector_size_in_bytes);
    vs1r_v(as_VectorRegister(regs[i]), stack);
  }

  return count * vector_size_in_bytes / wordSize;
}

int MacroAssembler::pop_vp(unsigned int bitset, Register stack) {
  CompressibleRegion cr(this);
  int vector_size_in_bytes = Matcher::scalable_vector_reg_size(T_BYTE);

  // Scan bitset to accumulate register pairs
  unsigned char regs[32];
  int count = 0;
  for (int reg = 31; reg >= 0; reg--) {
    if ((1U << 31) & bitset) {
      regs[count++] = reg;
    }
    bitset <<= 1;
  }

  for (int i = count - 1; i >= 0; i--) {
    vl1r_v(as_VectorRegister(regs[i]), stack);
    add(stack, stack, vector_size_in_bytes);
  }

  return count * vector_size_in_bytes / wordSize;
}
#endif // COMPILER2

void MacroAssembler::push_call_clobbered_registers_except(RegSet exclude) {
  CompressibleRegion cr(this);
  // Push integer registers x7, x10-x17, x28-x31.
  push_reg(RegSet::of(x7) + RegSet::range(x10, x17) + RegSet::range(x28, x31) - exclude, sp);

  // Push float registers f0-f7, f10-f17, f28-f31.
  addi(sp, sp, - wordSize * 20);
  int offset = 0;
  for (int i = 0; i < 32; i++) {
    if (i <= f7->encoding() || i >= f28->encoding() || (i >= f10->encoding() && i <= f17->encoding())) {
      fsd(as_FloatRegister(i), Address(sp, wordSize * (offset ++)));
    }
  }
}

void MacroAssembler::pop_call_clobbered_registers_except(RegSet exclude) {
  CompressibleRegion cr(this);
  int offset = 0;
  for (int i = 0; i < 32; i++) {
    if (i <= f7->encoding() || i >= f28->encoding() || (i >= f10->encoding() && i <= f17->encoding())) {
      fld(as_FloatRegister(i), Address(sp, wordSize * (offset ++)));
    }
  }
  addi(sp, sp, wordSize * 20);

  pop_reg(RegSet::of(x7) + RegSet::range(x10, x17) + RegSet::range(x28, x31) - exclude, sp);
}

void MacroAssembler::push_CPU_state(bool save_vectors, int vector_size_in_bytes) {
  CompressibleRegion cr(this);
  // integer registers, except zr(x0) & ra(x1) & sp(x2) & gp(x3) & tp(x4)
  push_reg(0xffffffe0, sp);

  // float registers
  addi(sp, sp, - 32 * wordSize);
  for (int i = 0; i < 32; i++) {
    fsd(as_FloatRegister(i), Address(sp, i * wordSize));
  }

  // vector registers
  if (save_vectors) {
    sub(sp, sp, vector_size_in_bytes * VectorRegisterImpl::number_of_registers);
    vsetvli(t0, x0, Assembler::e64, Assembler::m8);
    for (int i = 0; i < VectorRegisterImpl::number_of_registers; i += 8) {
      add(t0, sp, vector_size_in_bytes * i);
      vse64_v(as_VectorRegister(i), t0);
    }
  }
}

void MacroAssembler::pop_CPU_state(bool restore_vectors, int vector_size_in_bytes) {
  CompressibleRegion cr(this);
  // vector registers
  if (restore_vectors) {
    vsetvli(t0, x0, Assembler::e64, Assembler::m8);
    for (int i = 0; i < VectorRegisterImpl::number_of_registers; i += 8) {
      vle64_v(as_VectorRegister(i), sp);
      add(sp, sp, vector_size_in_bytes * 8);
    }
  }

  // float registers
  for (int i = 0; i < 32; i++) {
    fld(as_FloatRegister(i), Address(sp, i * wordSize));
  }
  addi(sp, sp, 32 * wordSize);

  // integer registers, except zr(x0) & ra(x1) & sp(x2) & gp(x3) & tp(x4)
  pop_reg(0xffffffe0, sp);
}

static int patch_offset_in_jal(address branch, int64_t offset) {
  assert(is_imm_in_range(offset, 20, 1), "offset is too large to be patched in one jal insrusction!\n");
  Assembler::patch(branch, 31, 31, (offset >> 20) & 0x1);                       // offset[20]    ==> branch[31]
  Assembler::patch(branch, 30, 21, (offset >> 1)  & 0x3ff);                     // offset[10:1]  ==> branch[30:21]
  Assembler::patch(branch, 20, 20, (offset >> 11) & 0x1);                       // offset[11]    ==> branch[20]
  Assembler::patch(branch, 19, 12, (offset >> 12) & 0xff);                      // offset[19:12] ==> branch[19:12]
  return NativeInstruction::instruction_size;                                   // only one instruction
}

static int patch_offset_in_conditional_branch(address branch, int64_t offset) {
  assert(is_imm_in_range(offset, 12, 1), "offset is too large to be patched in one beq/bge/bgeu/blt/bltu/bne insrusction!\n");
  Assembler::patch(branch, 31, 31, (offset >> 12) & 0x1);                       // offset[12]    ==> branch[31]
  Assembler::patch(branch, 30, 25, (offset >> 5)  & 0x3f);                      // offset[10:5]  ==> branch[30:25]
  Assembler::patch(branch, 7,  7,  (offset >> 11) & 0x1);                       // offset[11]    ==> branch[7]
  Assembler::patch(branch, 11, 8,  (offset >> 1)  & 0xf);                       // offset[4:1]   ==> branch[11:8]
  return NativeInstruction::instruction_size;                                   // only one instruction
}

static int patch_offset_in_pc_relative(address branch, int64_t offset) {
  const int PC_RELATIVE_INSTRUCTION_NUM = 2;                                    // auipc, addi/jalr/load
  Assembler::patch(branch, 31, 12, ((offset + 0x800) >> 12) & 0xfffff);         // Auipc.          offset[31:12]  ==> branch[31:12]
  Assembler::patch(branch + 4, 31, 20, offset & 0xfff);                         // Addi/Jalr/Load. offset[11:0]   ==> branch[31:20]
  return PC_RELATIVE_INSTRUCTION_NUM * NativeInstruction::instruction_size;
}

static int patch_addr_in_movptr(address branch, address target) {
  const int MOVPTR_INSTRUCTIONS_NUM = 6;                                        // lui + addi + slli + addi + slli + addi/jalr/load
  int32_t lower = ((intptr_t)target << 35) >> 35;
  int64_t upper = ((intptr_t)target - lower) >> 29;
  Assembler::patch(branch + 0,  31, 12, upper & 0xfffff);                       // Lui.             target[48:29] + target[28] ==> branch[31:12]
  Assembler::patch(branch + 4,  31, 20, (lower >> 17) & 0xfff);                 // Addi.            target[28:17] ==> branch[31:20]
  Assembler::patch(branch + 12, 31, 20, (lower >> 6) & 0x7ff);                  // Addi.            target[16: 6] ==> branch[31:20]
  Assembler::patch(branch + 20, 31, 20, lower & 0x3f);                          // Addi/Jalr/Load.  target[ 5: 0] ==> branch[31:20]
  return MOVPTR_INSTRUCTIONS_NUM * NativeInstruction::instruction_size;
}

static int patch_imm_in_li64(address branch, address target) {
  const int LI64_INSTRUCTIONS_NUM = 8;                                          // lui + addi + slli + addi + slli + addi + slli + addi
  int64_t lower = (intptr_t)target & 0xffffffff;
  lower = lower - ((lower << 44) >> 44);
  int64_t tmp_imm = ((uint64_t)((intptr_t)target & 0xffffffff00000000)) + (uint64_t)lower;
  int32_t upper =  (tmp_imm - (int32_t)lower) >> 32;
  int64_t tmp_upper = upper, tmp_lower = upper;
  tmp_lower = (tmp_lower << 52) >> 52;
  tmp_upper -= tmp_lower;
  tmp_upper >>= 12;
  // Load upper 32 bits. Upper = target[63:32], but if target[31] = 1 or (target[31:20] == 0x7ff && target[19] == 1),
  // upper = target[63:32] + 1.
  Assembler::patch(branch + 0,  31, 12, tmp_upper & 0xfffff);                       // Lui.
  Assembler::patch(branch + 4,  31, 20, tmp_lower & 0xfff);                         // Addi.
  // Load the rest 32 bits.
  Assembler::patch(branch + 12, 31, 20, ((int32_t)lower >> 20) & 0xfff);            // Addi.
  Assembler::patch(branch + 20, 31, 20, (((intptr_t)target << 44) >> 52) & 0xfff);  // Addi.
  Assembler::patch(branch + 28, 31, 20, (intptr_t)target & 0xff);                   // Addi.
  return LI64_INSTRUCTIONS_NUM * NativeInstruction::instruction_size;
}

static int patch_imm_in_li32(address branch, int32_t target) {
  const int LI32_INSTRUCTIONS_NUM = 2;                                          // lui + addiw
  int64_t upper = (intptr_t)target;
  int32_t lower = (((int32_t)target) << 20) >> 20;
  upper -= lower;
  upper = (int32_t)upper;
  Assembler::patch(branch + 0,  31, 12, (upper >> 12) & 0xfffff);               // Lui.
  Assembler::patch(branch + 4,  31, 20, lower & 0xfff);                         // Addiw.
  return LI32_INSTRUCTIONS_NUM * NativeInstruction::instruction_size;
}

static long get_offset_of_jal(address insn_addr) {
  assert_cond(insn_addr != NULL);
  long offset = 0;
  unsigned insn = *(unsigned*)insn_addr;
  long val = (long)Assembler::sextract(insn, 31, 12);
  offset |= ((val >> 19) & 0x1) << 20;
  offset |= (val & 0xff) << 12;
  offset |= ((val >> 8) & 0x1) << 11;
  offset |= ((val >> 9) & 0x3ff) << 1;
  offset = (offset << 43) >> 43;
  return offset;
}

static long get_offset_of_conditional_branch(address insn_addr) {
  long offset = 0;
  assert_cond(insn_addr != NULL);
  unsigned insn = *(unsigned*)insn_addr;
  offset = (long)Assembler::sextract(insn, 31, 31);
  offset = (offset << 12) | (((long)(Assembler::sextract(insn, 7, 7) & 0x1)) << 11);
  offset = offset | (((long)(Assembler::sextract(insn, 30, 25) & 0x3f)) << 5);
  offset = offset | (((long)(Assembler::sextract(insn, 11, 8) & 0xf)) << 1);
  offset = (offset << 41) >> 41;
  return offset;
}

static long get_offset_of_pc_relative(address insn_addr) {
  long offset = 0;
  assert_cond(insn_addr != NULL);
  offset = ((long)(Assembler::sextract(((unsigned*)insn_addr)[0], 31, 12))) << 12;                                  // Auipc.
  offset += ((long)Assembler::sextract(((unsigned*)insn_addr)[1], 31, 20));                                         // Addi/Jalr/Load.
  offset = (offset << 32) >> 32;
  return offset;
}

static address get_target_of_movptr(address insn_addr) {
  assert_cond(insn_addr != NULL);
  intptr_t target_address = (((int64_t)Assembler::sextract(((unsigned*)insn_addr)[0], 31, 12)) & 0xfffff) << 29;    // Lui.
  target_address += ((int64_t)Assembler::sextract(((unsigned*)insn_addr)[1], 31, 20)) << 17;                        // Addi.
  target_address += ((int64_t)Assembler::sextract(((unsigned*)insn_addr)[3], 31, 20)) << 6;                         // Addi.
  target_address += ((int64_t)Assembler::sextract(((unsigned*)insn_addr)[5], 31, 20));                              // Addi/Jalr/Load.
  return (address) target_address;
}

static address get_target_of_li64(address insn_addr) {
  assert_cond(insn_addr != NULL);
  intptr_t target_address = (((int64_t)Assembler::sextract(((unsigned*)insn_addr)[0], 31, 12)) & 0xfffff) << 44;    // Lui.
  target_address += ((int64_t)Assembler::sextract(((unsigned*)insn_addr)[1], 31, 20)) << 32;                        // Addi.
  target_address += ((int64_t)Assembler::sextract(((unsigned*)insn_addr)[3], 31, 20)) << 20;                        // Addi.
  target_address += ((int64_t)Assembler::sextract(((unsigned*)insn_addr)[5], 31, 20)) << 8;                         // Addi.
  target_address += ((int64_t)Assembler::sextract(((unsigned*)insn_addr)[7], 31, 20));                              // Addi.
  return (address)target_address;
}

static address get_target_of_li32(address insn_addr) {
  assert_cond(insn_addr != NULL);
  intptr_t target_address = (((int64_t)Assembler::sextract(((unsigned*)insn_addr)[0], 31, 12)) & 0xfffff) << 12;    // Lui.
  target_address += ((int64_t)Assembler::sextract(((unsigned*)insn_addr)[1], 31, 20));                              // Addiw.
  return (address)target_address;
}

// Patch any kind of instruction; there may be several instructions.
// Return the total length (in bytes) of the instructions.
int MacroAssembler::pd_patch_instruction_size(address branch, address target) {
  assert_cond(branch != NULL);
  int64_t offset = target - branch;
  if (NativeInstruction::is_jal_at(branch)) {                         // jal
    return patch_offset_in_jal(branch, offset);
  } else if (NativeInstruction::is_branch_at(branch)) {               // beq/bge/bgeu/blt/bltu/bne
    return patch_offset_in_conditional_branch(branch, offset);
  } else if (NativeInstruction::is_pc_relative_at(branch)) {          // auipc, addi/jalr/load
    return patch_offset_in_pc_relative(branch, offset);
  } else if (NativeInstruction::is_movptr_at(branch)) {               // movptr
    return patch_addr_in_movptr(branch, target);
  } else if (NativeInstruction::is_li64_at(branch)) {                 // li64
    return patch_imm_in_li64(branch, target);
  } else if (NativeInstruction::is_li32_at(branch)) {                 // li32
    int64_t imm = (intptr_t)target;
    return patch_imm_in_li32(branch, (int32_t)imm);
  } else {
#ifdef ASSERT
    tty->print_cr("pd_patch_instruction_size: instruction 0x%x at " INTPTR_FORMAT " could not be patched!\n",
                  *(unsigned*)branch, p2i(branch));
    Disassembler::decode(branch - 16, branch + 16);
#endif
    ShouldNotReachHere();
    return -1;
  }
}

address MacroAssembler::target_addr_for_insn(address insn_addr) {
  long offset = 0;
  assert_cond(insn_addr != NULL);
  if (NativeInstruction::is_jal_at(insn_addr)) {                     // jal
    offset = get_offset_of_jal(insn_addr);
  } else if (NativeInstruction::is_branch_at(insn_addr)) {           // beq/bge/bgeu/blt/bltu/bne
    offset = get_offset_of_conditional_branch(insn_addr);
  } else if (NativeInstruction::is_pc_relative_at(insn_addr)) {      // auipc, addi/jalr/load
    offset = get_offset_of_pc_relative(insn_addr);
  } else if (NativeInstruction::is_movptr_at(insn_addr)) {           // movptr
    return get_target_of_movptr(insn_addr);
  } else if (NativeInstruction::is_li64_at(insn_addr)) {             // li64
    return get_target_of_li64(insn_addr);
  } else if (NativeInstruction::is_li32_at(insn_addr)) {             // li32
    return get_target_of_li32(insn_addr);
  } else {
    ShouldNotReachHere();
  }
  return address(((uintptr_t)insn_addr + offset));
}

int MacroAssembler::patch_oop(address insn_addr, address o) {
  // OOPs are either narrow (32 bits) or wide (48 bits).  We encode
  // narrow OOPs by setting the upper 16 bits in the first
  // instruction.
  if (NativeInstruction::is_li32_at(insn_addr)) {
    // Move narrow OOP
    uint32_t n = CompressedOops::narrow_oop_value(cast_to_oop(o));
    return patch_imm_in_li32(insn_addr, (int32_t)n);
  } else if (NativeInstruction::is_movptr_at(insn_addr)) {
    // Move wide OOP
    return patch_addr_in_movptr(insn_addr, o);
  }
  ShouldNotReachHere();
  return -1;
}

void MacroAssembler::reinit_heapbase() {
  if (UseCompressedOops) {
    if (Universe::is_fully_initialized()) {
      mv(xheapbase, CompressedOops::ptrs_base());
    } else {
      int32_t offset = 0;
      la_patchable(xheapbase, ExternalAddress((address)CompressedOops::ptrs_base_addr()), offset);
      ld(xheapbase, Address(xheapbase, offset));
    }
  }
}

void MacroAssembler::mv(Register Rd, Address dest) {
  assert(dest.getMode() == Address::literal, "Address mode should be Address::literal");
  code_section()->relocate(pc(), dest.rspec());
  movptr(Rd, dest.target());
}

void MacroAssembler::mv(Register Rd, address addr) {
  // Here in case of use with relocation, use fix length instruction
  // movptr instead of li
  movptr(Rd, addr);
}

void MacroAssembler::mv(Register Rd, RegisterOrConstant src) {
  if (src.is_register()) {
    mv(Rd, src.as_register());
  } else {
    mv(Rd, src.as_constant());
  }
}

void MacroAssembler::andrw(Register Rd, Register Rs1, Register Rs2) {
  andr(Rd, Rs1, Rs2);
  // addw: The result is clipped to 32 bits, then the sign bit is extended,
  // and the result is stored in Rd
  addw(Rd, Rd, zr);
}

void MacroAssembler::orrw(Register Rd, Register Rs1, Register Rs2) {
  orr(Rd, Rs1, Rs2);
  // addw: The result is clipped to 32 bits, then the sign bit is extended,
  // and the result is stored in Rd
  addw(Rd, Rd, zr);
}

void MacroAssembler::xorrw(Register Rd, Register Rs1, Register Rs2) {
  xorr(Rd, Rs1, Rs2);
  // addw: The result is clipped to 32 bits, then the sign bit is extended,
  // and the result is stored in Rd
  addw(Rd, Rd, zr);
}

// Note: load_unsigned_short used to be called load_unsigned_word.
int MacroAssembler::load_unsigned_short(Register dst, Address src) {
  int off = offset();
  lhu(dst, src);
  return off;
}

int MacroAssembler::load_unsigned_byte(Register dst, Address src) {
  int off = offset();
  lbu(dst, src);
  return off;
}

int MacroAssembler::load_signed_short(Register dst, Address src) {
  int off = offset();
  lh(dst, src);
  return off;
}

int MacroAssembler::load_signed_byte(Register dst, Address src) {
  int off = offset();
  lb(dst, src);
  return off;
}

void MacroAssembler::load_sized_value(Register dst, Address src, size_t size_in_bytes, bool is_signed, Register dst2) {
  switch (size_in_bytes) {
    case  8:  ld(dst, src); break;
    case  4:  is_signed ? lw(dst, src) : lwu(dst, src); break;
    case  2:  is_signed ? load_signed_short(dst, src) : load_unsigned_short(dst, src); break;
    case  1:  is_signed ? load_signed_byte( dst, src) : load_unsigned_byte( dst, src); break;
    default:  ShouldNotReachHere();
  }
}

void MacroAssembler::store_sized_value(Address dst, Register src, size_t size_in_bytes, Register src2) {
  switch (size_in_bytes) {
    case  8:  sd(src, dst); break;
    case  4:  sw(src, dst); break;
    case  2:  sh(src, dst); break;
    case  1:  sb(src, dst); break;
    default:  ShouldNotReachHere();
  }
}

// reverse bytes in halfword in lower 16 bits and sign-extend
// Rd[15:0] = Rs[7:0] Rs[15:8] (sign-extend to 64 bits)
void MacroAssembler::revb_h_h(Register Rd, Register Rs, Register tmp) {
  if (UseZbb) {
    rev8(Rd, Rs);
    srai(Rd, Rd, 48);
    return;
  }
  assert_different_registers(Rs, tmp);
  assert_different_registers(Rd, tmp);
  srli(tmp, Rs, 8);
  andi(tmp, tmp, 0xFF);
  slli(Rd, Rs, 56);
  srai(Rd, Rd, 48); // sign-extend
  orr(Rd, Rd, tmp);
}

// reverse bytes in lower word and sign-extend
// Rd[31:0] = Rs[7:0] Rs[15:8] Rs[23:16] Rs[31:24] (sign-extend to 64 bits)
void MacroAssembler::revb_w_w(Register Rd, Register Rs, Register tmp1, Register tmp2) {
  if (UseZbb) {
    rev8(Rd, Rs);
    srai(Rd, Rd, 32);
    return;
  }
  assert_different_registers(Rs, tmp1, tmp2);
  assert_different_registers(Rd, tmp1, tmp2);
  revb_h_w_u(Rd, Rs, tmp1, tmp2);
  slli(tmp2, Rd, 48);
  srai(tmp2, tmp2, 32); // sign-extend
  srli(Rd, Rd, 16);
  orr(Rd, Rd, tmp2);
}

// reverse bytes in halfword in lower 16 bits and zero-extend
// Rd[15:0] = Rs[7:0] Rs[15:8] (zero-extend to 64 bits)
void MacroAssembler::revb_h_h_u(Register Rd, Register Rs, Register tmp) {
  if (UseZbb) {
    rev8(Rd, Rs);
    srli(Rd, Rd, 48);
    return;
  }
  assert_different_registers(Rs, tmp);
  assert_different_registers(Rd, tmp);
  srli(tmp, Rs, 8);
  andi(tmp, tmp, 0xFF);
  andi(Rd, Rs, 0xFF);
  slli(Rd, Rd, 8);
  orr(Rd, Rd, tmp);
}

// reverse bytes in halfwords in lower 32 bits and zero-extend
// Rd[31:0] = Rs[23:16] Rs[31:24] Rs[7:0] Rs[15:8] (zero-extend to 64 bits)
void MacroAssembler::revb_h_w_u(Register Rd, Register Rs, Register tmp1, Register tmp2) {
  if (UseZbb) {
    rev8(Rd, Rs);
    rori(Rd, Rd, 32);
    roriw(Rd, Rd, 16);
    zero_extend(Rd, Rd, 32);
    return;
  }
  assert_different_registers(Rs, tmp1, tmp2);
  assert_different_registers(Rd, tmp1, tmp2);
  srli(tmp2, Rs, 16);
  revb_h_h_u(tmp2, tmp2, tmp1);
  revb_h_h_u(Rd, Rs, tmp1);
  slli(tmp2, tmp2, 16);
  orr(Rd, Rd, tmp2);
}

// This method is only used for revb_h
// Rd = Rs[47:0] Rs[55:48] Rs[63:56]
void MacroAssembler::revb_h_helper(Register Rd, Register Rs, Register tmp1, Register tmp2) {
  assert_different_registers(Rs, tmp1, tmp2);
  assert_different_registers(Rd, tmp1);
  srli(tmp1, Rs, 48);
  andi(tmp2, tmp1, 0xFF);
  slli(tmp2, tmp2, 8);
  srli(tmp1, tmp1, 8);
  orr(tmp1, tmp1, tmp2);
  slli(Rd, Rs, 16);
  orr(Rd, Rd, tmp1);
}

// reverse bytes in each halfword
// Rd[63:0] = Rs[55:48] Rs[63:56] Rs[39:32] Rs[47:40] Rs[23:16] Rs[31:24] Rs[7:0] Rs[15:8]
void MacroAssembler::revb_h(Register Rd, Register Rs, Register tmp1, Register tmp2) {
  if (UseZbb) {
    assert_different_registers(Rs, tmp1);
    assert_different_registers(Rd, tmp1);
    rev8(Rd, Rs);
    zero_extend(tmp1, Rd, 32);
    roriw(tmp1, tmp1, 16);
    slli(tmp1, tmp1, 32);
    srli(Rd, Rd, 32);
    roriw(Rd, Rd, 16);
    zero_extend(Rd, Rd, 32);
    orr(Rd, Rd, tmp1);
    return;
  }
  assert_different_registers(Rs, tmp1, tmp2);
  assert_different_registers(Rd, tmp1, tmp2);
  revb_h_helper(Rd, Rs, tmp1, tmp2);
  for (int i = 0; i < 3; ++i) {
    revb_h_helper(Rd, Rd, tmp1, tmp2);
  }
}

// reverse bytes in each word
// Rd[63:0] = Rs[39:32] Rs[47:40] Rs[55:48] Rs[63:56] Rs[7:0] Rs[15:8] Rs[23:16] Rs[31:24]
void MacroAssembler::revb_w(Register Rd, Register Rs, Register tmp1, Register tmp2) {
  if (UseZbb) {
    rev8(Rd, Rs);
    rori(Rd, Rd, 32);
    return;
  }
  assert_different_registers(Rs, tmp1, tmp2);
  assert_different_registers(Rd, tmp1, tmp2);
  revb(Rd, Rs, tmp1, tmp2);
  ror_imm(Rd, Rd, 32);
}

// reverse bytes in doubleword
// Rd[63:0] = Rs[7:0] Rs[15:8] Rs[23:16] Rs[31:24] Rs[39:32] Rs[47,40] Rs[55,48] Rs[63:56]
void MacroAssembler::revb(Register Rd, Register Rs, Register tmp1, Register tmp2) {
  if (UseZbb) {
    rev8(Rd, Rs);
    return;
  }
  assert_different_registers(Rs, tmp1, tmp2);
  assert_different_registers(Rd, tmp1, tmp2);
  andi(tmp1, Rs, 0xFF);
  slli(tmp1, tmp1, 8);
  for (int step = 8; step < 56; step += 8) {
    srli(tmp2, Rs, step);
    andi(tmp2, tmp2, 0xFF);
    orr(tmp1, tmp1, tmp2);
    slli(tmp1, tmp1, 8);
  }
  srli(Rd, Rs, 56);
  andi(Rd, Rd, 0xFF);
  orr(Rd, tmp1, Rd);
}

// rotate right with shift bits
void MacroAssembler::ror_imm(Register dst, Register src, uint32_t shift, Register tmp)
{
  if (UseZbb) {
    rori(dst, src, shift);
    return;
  }

  assert_different_registers(dst, tmp);
  assert_different_registers(src, tmp);
  assert(shift < 64, "shift amount must be < 64");
  slli(tmp, src, 64 - shift);
  srli(dst, src, shift);
  orr(dst, dst, tmp);
}

void MacroAssembler::andi(Register Rd, Register Rn, int64_t imm, Register tmp) {
  if (is_imm_in_range(imm, 12, 0)) {
    and_imm12(Rd, Rn, imm);
  } else {
    assert_different_registers(Rn, tmp);
    li(tmp, imm);
    andr(Rd, Rn, tmp);
  }
}

void MacroAssembler::orptr(Address adr, RegisterOrConstant src, Register tmp1, Register tmp2) {
  ld(tmp1, adr);
  if (src.is_register()) {
    orr(tmp1, tmp1, src.as_register());
  } else {
    if (is_imm_in_range(src.as_constant(), 12, 0)) {
      ori(tmp1, tmp1, src.as_constant());
    } else {
      assert_different_registers(tmp1, tmp2);
      li(tmp2, src.as_constant());
      orr(tmp1, tmp1, tmp2);
    }
  }
  sd(tmp1, adr);
}

void MacroAssembler::cmp_klass(Register oop, Register trial_klass, Register tmp, Label &L) {
  if (UseCompressedClassPointers) {
      lwu(tmp, Address(oop, oopDesc::klass_offset_in_bytes()));
    if (CompressedKlassPointers::base() == NULL) {
      slli(tmp, tmp, CompressedKlassPointers::shift());
      beq(trial_klass, tmp, L);
      return;
    }
    decode_klass_not_null(tmp);
  } else {
    ld(tmp, Address(oop, oopDesc::klass_offset_in_bytes()));
  }
  beq(trial_klass, tmp, L);
}

// Move an oop into a register.
void MacroAssembler::movoop(Register dst, jobject obj) {
  int oop_index;
  if (obj == NULL) {
    oop_index = oop_recorder()->allocate_oop_index(obj);
  } else {
#ifdef ASSERT
    {
      ThreadInVMfromUnknown tiv;
      assert(Universe::heap()->is_in(JNIHandles::resolve(obj)), "should be real oop");
    }
#endif
    oop_index = oop_recorder()->find_index(obj);
  }
  RelocationHolder rspec = oop_Relocation::spec(oop_index);

  // nmethod entry barrier necessitate using the constant pool. They have to be
  // ordered with respected to oop access.
<<<<<<< HEAD
  if (BarrierSet::barrier_set()->barrier_set_nmethod() != NULL) {
=======
  // Using immediate literals would necessitate fence.i.
  BarrierSet* bs = BarrierSet::barrier_set();
  if ((bs->barrier_set_nmethod() != NULL && bs->barrier_set_assembler()->nmethod_patching_type() == NMethodPatchingType::conc_data_patch) || !immediate) {
>>>>>>> bc6ac6f7
    address dummy = address(uintptr_t(pc()) & -wordSize); // A nearby aligned address
    ld_constant(dst, Address(dummy, rspec));
  } else
    mv(dst, Address((address)obj, rspec));
}

// Move a metadata address into a register.
void MacroAssembler::mov_metadata(Register dst, Metadata* obj) {
  int oop_index;
  if (obj == NULL) {
    oop_index = oop_recorder()->allocate_metadata_index(obj);
  } else {
    oop_index = oop_recorder()->find_index(obj);
  }
  RelocationHolder rspec = metadata_Relocation::spec(oop_index);
  mv(dst, Address((address)obj, rspec));
}

// Writes to stack successive pages until offset reached to check for
// stack overflow + shadow pages.  This clobbers tmp.
void MacroAssembler::bang_stack_size(Register size, Register tmp) {
  assert_different_registers(tmp, size, t0);
  // Bang stack for total size given plus shadow page size.
  // Bang one page at a time because large size can bang beyond yellow and
  // red zones.
  mv(t0, os::vm_page_size());
  Label loop;
  bind(loop);
  sub(tmp, sp, t0);
  subw(size, size, t0);
  sd(size, Address(tmp));
  bgtz(size, loop);

  // Bang down shadow pages too.
  // At this point, (tmp-0) is the last address touched, so don't
  // touch it again.  (It was touched as (tmp-pagesize) but then tmp
  // was post-decremented.)  Skip this address by starting at i=1, and
  // touch a few more pages below.  N.B.  It is important to touch all
  // the way down to and including i=StackShadowPages.
  for (int i = 0; i < (int)(StackOverflow::stack_shadow_zone_size() / os::vm_page_size()) - 1; i++) {
    // this could be any sized move but this is can be a debugging crumb
    // so the bigger the better.
    sub(tmp, tmp, os::vm_page_size());
    sd(size, Address(tmp, 0));
  }
}

SkipIfEqual::SkipIfEqual(MacroAssembler* masm, const bool* flag_addr, bool value) {
  assert_cond(masm != NULL);
  int32_t offset = 0;
  _masm = masm;
  _masm->la_patchable(t0, ExternalAddress((address)flag_addr), offset);
  _masm->lbu(t0, Address(t0, offset));
  _masm->beqz(t0, _label);
}

SkipIfEqual::~SkipIfEqual() {
  assert_cond(_masm != NULL);
  _masm->bind(_label);
  _masm = NULL;
}

void MacroAssembler::load_mirror(Register dst, Register method, Register tmp) {
  const int mirror_offset = in_bytes(Klass::java_mirror_offset());
  ld(dst, Address(xmethod, Method::const_offset()));
  ld(dst, Address(dst, ConstMethod::constants_offset()));
  ld(dst, Address(dst, ConstantPool::pool_holder_offset_in_bytes()));
  ld(dst, Address(dst, mirror_offset));
  resolve_oop_handle(dst, tmp);
}

void MacroAssembler::resolve_oop_handle(Register result, Register tmp) {
  // OopHandle::resolve is an indirection.
  assert_different_registers(result, tmp);
  access_load_at(T_OBJECT, IN_NATIVE, result, Address(result, 0), tmp, noreg);
}

// ((WeakHandle)result).resolve()
void MacroAssembler::resolve_weak_handle(Register result, Register tmp) {
  assert_different_registers(result, tmp);
  Label resolved;

  // A null weak handle resolves to null.
  beqz(result, resolved);

  // Only 64 bit platforms support GCs that require a tmp register
  // Only IN_HEAP loads require a thread_tmp register
  // WeakHandle::resolve is an indirection like jweak.
  access_load_at(T_OBJECT, IN_NATIVE | ON_PHANTOM_OOP_REF,
                 result, Address(result), tmp, noreg /* tmp_thread */);
  bind(resolved);
}

void MacroAssembler::access_load_at(BasicType type, DecoratorSet decorators,
                                    Register dst, Address src,
                                    Register tmp1, Register thread_tmp) {
  BarrierSetAssembler *bs = BarrierSet::barrier_set()->barrier_set_assembler();
  decorators = AccessInternal::decorator_fixup(decorators);
  bool as_raw = (decorators & AS_RAW) != 0;
  if (as_raw) {
    bs->BarrierSetAssembler::load_at(this, decorators, type, dst, src, tmp1, thread_tmp);
  } else {
    bs->load_at(this, decorators, type, dst, src, tmp1, thread_tmp);
  }
}

void MacroAssembler::null_check(Register reg, int offset) {
  if (needs_explicit_null_check(offset)) {
    // provoke OS NULL exception if reg = NULL by
    // accessing M[reg] w/o changing any registers
    // NOTE: this is plenty to provoke a segv
    ld(zr, Address(reg, 0));
  } else {
    // nothing to do, (later) access of M[reg + offset]
    // will provoke OS NULL exception if reg = NULL
  }
}

void MacroAssembler::access_store_at(BasicType type, DecoratorSet decorators,
                                     Address dst, Register src,
                                     Register tmp1, Register thread_tmp) {
  BarrierSetAssembler *bs = BarrierSet::barrier_set()->barrier_set_assembler();
  decorators = AccessInternal::decorator_fixup(decorators);
  bool as_raw = (decorators & AS_RAW) != 0;
  if (as_raw) {
    bs->BarrierSetAssembler::store_at(this, decorators, type, dst, src, tmp1, thread_tmp);
  } else {
    bs->store_at(this, decorators, type, dst, src, tmp1, thread_tmp);
  }
}

// Algorithm must match CompressedOops::encode.
void MacroAssembler::encode_heap_oop(Register d, Register s) {
  verify_oop_msg(s, "broken oop in encode_heap_oop");
  if (CompressedOops::base() == NULL) {
    if (CompressedOops::shift() != 0) {
      assert (LogMinObjAlignmentInBytes == CompressedOops::shift(), "decode alg wrong");
      srli(d, s, LogMinObjAlignmentInBytes);
    } else {
      mv(d, s);
    }
  } else {
    Label notNull;
    sub(d, s, xheapbase);
    bgez(d, notNull);
    mv(d, zr);
    bind(notNull);
    if (CompressedOops::shift() != 0) {
      assert (LogMinObjAlignmentInBytes == CompressedOops::shift(), "decode alg wrong");
      srli(d, d, CompressedOops::shift());
    }
  }
}

void MacroAssembler::load_klass(Register dst, Register src) {
  if (UseCompressedClassPointers) {
    lwu(dst, Address(src, oopDesc::klass_offset_in_bytes()));
    decode_klass_not_null(dst);
  } else {
    ld(dst, Address(src, oopDesc::klass_offset_in_bytes()));
  }
}

void MacroAssembler::store_klass(Register dst, Register src) {
  // FIXME: Should this be a store release? concurrent gcs assumes
  // klass length is valid if klass field is not null.
  if (UseCompressedClassPointers) {
    encode_klass_not_null(src);
    sw(src, Address(dst, oopDesc::klass_offset_in_bytes()));
  } else {
    sd(src, Address(dst, oopDesc::klass_offset_in_bytes()));
  }
}

void MacroAssembler::store_klass_gap(Register dst, Register src) {
  if (UseCompressedClassPointers) {
    // Store to klass gap in destination
    sw(src, Address(dst, oopDesc::klass_gap_offset_in_bytes()));
  }
}

void  MacroAssembler::decode_klass_not_null(Register r) {
  decode_klass_not_null(r, r);
}

void MacroAssembler::decode_klass_not_null(Register dst, Register src, Register tmp) {
  assert(UseCompressedClassPointers, "should only be used for compressed headers");

  if (CompressedKlassPointers::base() == NULL) {
    if (CompressedKlassPointers::shift() != 0) {
      assert(LogKlassAlignmentInBytes == CompressedKlassPointers::shift(), "decode alg wrong");
      slli(dst, src, LogKlassAlignmentInBytes);
    } else {
      mv(dst, src);
    }
    return;
  }

  Register xbase = dst;
  if (dst == src) {
    xbase = tmp;
  }

  assert_different_registers(src, xbase);
  li(xbase, (uintptr_t)CompressedKlassPointers::base());

  if (CompressedKlassPointers::shift() != 0) {
    assert(LogKlassAlignmentInBytes == CompressedKlassPointers::shift(), "decode alg wrong");
    assert_different_registers(t0, xbase);
    shadd(dst, src, xbase, t0, LogKlassAlignmentInBytes);
  } else {
    add(dst, xbase, src);
  }

  if (xbase == xheapbase) { reinit_heapbase(); }
}

void MacroAssembler::encode_klass_not_null(Register r) {
  encode_klass_not_null(r, r);
}

void MacroAssembler::encode_klass_not_null(Register dst, Register src, Register tmp) {
  assert(UseCompressedClassPointers, "should only be used for compressed headers");

  if (CompressedKlassPointers::base() == NULL) {
    if (CompressedKlassPointers::shift() != 0) {
      assert(LogKlassAlignmentInBytes == CompressedKlassPointers::shift(), "decode alg wrong");
      srli(dst, src, LogKlassAlignmentInBytes);
    } else {
      mv(dst, src);
    }
    return;
  }

  if (((uint64_t)(uintptr_t)CompressedKlassPointers::base() & 0xffffffff) == 0 &&
      CompressedKlassPointers::shift() == 0) {
    zero_extend(dst, src, 32);
    return;
  }

  Register xbase = dst;
  if (dst == src) {
    xbase = tmp;
  }

  assert_different_registers(src, xbase);
  li(xbase, (intptr_t)CompressedKlassPointers::base());
  sub(dst, src, xbase);
  if (CompressedKlassPointers::shift() != 0) {
    assert(LogKlassAlignmentInBytes == CompressedKlassPointers::shift(), "decode alg wrong");
    srli(dst, dst, LogKlassAlignmentInBytes);
  }
  if (xbase == xheapbase) {
    reinit_heapbase();
  }
}

void  MacroAssembler::decode_heap_oop_not_null(Register r) {
  decode_heap_oop_not_null(r, r);
}

void MacroAssembler::decode_heap_oop_not_null(Register dst, Register src) {
  assert(UseCompressedOops, "should only be used for compressed headers");
  assert(Universe::heap() != NULL, "java heap should be initialized");
  // Cannot assert, unverified entry point counts instructions (see .ad file)
  // vtableStubs also counts instructions in pd_code_size_limit.
  // Also do not verify_oop as this is called by verify_oop.
  if (CompressedOops::shift() != 0) {
    assert(LogMinObjAlignmentInBytes == CompressedOops::shift(), "decode alg wrong");
    slli(dst, src, LogMinObjAlignmentInBytes);
    if (CompressedOops::base() != NULL) {
      add(dst, xheapbase, dst);
    }
  } else {
    assert(CompressedOops::base() == NULL, "sanity");
    mv(dst, src);
  }
}

void  MacroAssembler::decode_heap_oop(Register d, Register s) {
  if (CompressedOops::base() == NULL) {
    if (CompressedOops::shift() != 0 || d != s) {
      slli(d, s, CompressedOops::shift());
    }
  } else {
    Label done;
    mv(d, s);
    beqz(s, done);
    shadd(d, s, xheapbase, d, LogMinObjAlignmentInBytes);
    bind(done);
  }
  verify_oop_msg(d, "broken oop in decode_heap_oop");
}

void MacroAssembler::store_heap_oop(Address dst, Register src, Register tmp1,
                                    Register thread_tmp, DecoratorSet decorators) {
  access_store_at(T_OBJECT, IN_HEAP | decorators, dst, src, tmp1, thread_tmp);
}

void MacroAssembler::load_heap_oop(Register dst, Address src, Register tmp1,
                                   Register thread_tmp, DecoratorSet decorators) {
  access_load_at(T_OBJECT, IN_HEAP | decorators, dst, src, tmp1, thread_tmp);
}

void MacroAssembler::load_heap_oop_not_null(Register dst, Address src, Register tmp1,
                                            Register thread_tmp, DecoratorSet decorators) {
  access_load_at(T_OBJECT, IN_HEAP | IS_NOT_NULL, dst, src, tmp1, thread_tmp);
}

// Used for storing NULLs.
void MacroAssembler::store_heap_oop_null(Address dst) {
  access_store_at(T_OBJECT, IN_HEAP, dst, noreg, noreg, noreg);
}

int MacroAssembler::corrected_idivl(Register result, Register rs1, Register rs2,
                                    bool want_remainder)
{
  // Full implementation of Java idiv and irem.  The function
  // returns the (pc) offset of the div instruction - may be needed
  // for implicit exceptions.
  //
  // input : rs1: dividend
  //         rs2: divisor
  //
  // result: either
  //         quotient  (= rs1 idiv rs2)
  //         remainder (= rs1 irem rs2)


  int idivl_offset = offset();
  if (!want_remainder) {
    divw(result, rs1, rs2);
  } else {
    remw(result, rs1, rs2); // result = rs1 % rs2;
  }
  return idivl_offset;
}

int MacroAssembler::corrected_idivq(Register result, Register rs1, Register rs2,
                                    bool want_remainder)
{
  // Full implementation of Java ldiv and lrem.  The function
  // returns the (pc) offset of the div instruction - may be needed
  // for implicit exceptions.
  //
  // input : rs1: dividend
  //         rs2: divisor
  //
  // result: either
  //         quotient  (= rs1 idiv rs2)
  //         remainder (= rs1 irem rs2)

  int idivq_offset = offset();
  if (!want_remainder) {
    div(result, rs1, rs2);
  } else {
    rem(result, rs1, rs2); // result = rs1 % rs2;
  }
  return idivq_offset;
}

// Look up the method for a megamorpic invkkeinterface call.
// The target method is determined by <intf_klass, itable_index>.
// The receiver klass is in recv_klass.
// On success, the result will be in method_result, and execution falls through.
// On failure, execution transfers to the given label.
void MacroAssembler::lookup_interface_method(Register recv_klass,
                                             Register intf_klass,
                                             RegisterOrConstant itable_index,
                                             Register method_result,
                                             Register scan_tmp,
                                             Label& L_no_such_interface,
                                             bool return_method) {
  assert_different_registers(recv_klass, intf_klass, scan_tmp);
  assert_different_registers(method_result, intf_klass, scan_tmp);
  assert(recv_klass != method_result || !return_method,
         "recv_klass can be destroyed when mehtid isn't needed");
  assert(itable_index.is_constant() || itable_index.as_register() == method_result,
         "caller must be same register for non-constant itable index as for method");

  // Compute start of first itableOffsetEntry (which is at the end of the vtable).
  int vtable_base = in_bytes(Klass::vtable_start_offset());
  int itentry_off = itableMethodEntry::method_offset_in_bytes();
  int scan_step   = itableOffsetEntry::size() * wordSize;
  int vte_size    = vtableEntry::size_in_bytes();
  assert(vte_size == wordSize, "else adjust times_vte_scale");

  lwu(scan_tmp, Address(recv_klass, Klass::vtable_length_offset()));

  // %%% Could store the aligned, prescaled offset in the klassoop.
  shadd(scan_tmp, scan_tmp, recv_klass, scan_tmp, 3);
  add(scan_tmp, scan_tmp, vtable_base);

  if (return_method) {
    // Adjust recv_klass by scaled itable_index, so we can free itable_index.
    assert(itableMethodEntry::size() * wordSize == wordSize, "adjust the scaling in the code below");
    if (itable_index.is_register()) {
      slli(t0, itable_index.as_register(), 3);
    } else {
      li(t0, itable_index.as_constant() << 3);
    }
    add(recv_klass, recv_klass, t0);
    if (itentry_off) {
      add(recv_klass, recv_klass, itentry_off);
    }
  }

  Label search, found_method;

  ld(method_result, Address(scan_tmp, itableOffsetEntry::interface_offset_in_bytes()));
  beq(intf_klass, method_result, found_method);
  bind(search);
  // Check that the previous entry is non-null. A null entry means that
  // the receiver class doesn't implement the interface, and wasn't the
  // same as when the caller was compiled.
  beqz(method_result, L_no_such_interface, /* is_far */ true);
  addi(scan_tmp, scan_tmp, scan_step);
  ld(method_result, Address(scan_tmp, itableOffsetEntry::interface_offset_in_bytes()));
  bne(intf_klass, method_result, search);

  bind(found_method);

  // Got a hit.
  if (return_method) {
    lwu(scan_tmp, Address(scan_tmp, itableOffsetEntry::offset_offset_in_bytes()));
    add(method_result, recv_klass, scan_tmp);
    ld(method_result, Address(method_result));
  }
}

// virtual method calling
void MacroAssembler::lookup_virtual_method(Register recv_klass,
                                           RegisterOrConstant vtable_index,
                                           Register method_result) {
  const int base = in_bytes(Klass::vtable_start_offset());
  assert(vtableEntry::size() * wordSize == 8,
         "adjust the scaling in the code below");
  int vtable_offset_in_bytes = base + vtableEntry::method_offset_in_bytes();

  if (vtable_index.is_register()) {
    shadd(method_result, vtable_index.as_register(), recv_klass, method_result, LogBytesPerWord);
    ld(method_result, Address(method_result, vtable_offset_in_bytes));
  } else {
    vtable_offset_in_bytes += vtable_index.as_constant() * wordSize;
    ld(method_result, form_address(method_result, recv_klass, vtable_offset_in_bytes));
  }
}

void MacroAssembler::membar(uint32_t order_constraint) {
  address prev = pc() - NativeMembar::instruction_size;
  address last = code()->last_insn();

  if (last != NULL && nativeInstruction_at(last)->is_membar() && prev == last) {
    NativeMembar *bar = NativeMembar_at(prev);
    // We are merging two memory barrier instructions.  On RISCV we
    // can do this simply by ORing them together.
    bar->set_kind(bar->get_kind() | order_constraint);
    BLOCK_COMMENT("merged membar");
  } else {
    code()->set_last_insn(pc());

    uint32_t predecessor = 0;
    uint32_t successor = 0;

    membar_mask_to_pred_succ(order_constraint, predecessor, successor);
    fence(predecessor, successor);
  }
}

// Form an address from base + offset in Rd. Rd my or may not
// actually be used: you must use the Address that is returned. It
// is up to you to ensure that the shift provided matches the size
// of your data.
Address MacroAssembler::form_address(Register Rd, Register base, long byte_offset) {
  if (is_offset_in_range(byte_offset, 12)) { // 12: imm in range 2^12
    return Address(base, byte_offset);
  }

  // Do it the hard way
  mv(Rd, byte_offset);
  add(Rd, base, Rd);
  return Address(Rd);
}

void MacroAssembler::check_klass_subtype(Register sub_klass,
                                         Register super_klass,
                                         Register tmp_reg,
                                         Label& L_success) {
  Label L_failure;
  check_klass_subtype_fast_path(sub_klass, super_klass, tmp_reg, &L_success, &L_failure, NULL);
  check_klass_subtype_slow_path(sub_klass, super_klass, tmp_reg, noreg, &L_success, NULL);
  bind(L_failure);
}

void MacroAssembler::safepoint_poll(Label& slow_path, bool at_return, bool acquire, bool in_nmethod) {
  ld(t0, Address(xthread, JavaThread::polling_word_offset()));
  if (acquire) {
    membar(MacroAssembler::LoadLoad | MacroAssembler::LoadStore);
  }
  if (at_return) {
    bgtu(in_nmethod ? sp : fp, t0, slow_path, true /* is_far */);
  } else {
    andi(t0, t0, SafepointMechanism::poll_bit());
    bnez(t0, slow_path, true /* is_far */);
  }
}

void MacroAssembler::cmpxchgptr(Register oldv, Register newv, Register addr, Register tmp,
                                Label &succeed, Label *fail) {
  // oldv holds comparison value
  // newv holds value to write in exchange
  // addr identifies memory word to compare against/update
  Label retry_load, nope;
  bind(retry_load);
  // Load reserved from the memory location
  lr_d(tmp, addr, Assembler::aqrl);
  // Fail and exit if it is not what we expect
  bne(tmp, oldv, nope);
  // If the store conditional succeeds, tmp will be zero
  sc_d(tmp, newv, addr, Assembler::rl);
  beqz(tmp, succeed);
  // Retry only when the store conditional failed
  j(retry_load);

  bind(nope);
  membar(AnyAny);
  mv(oldv, tmp);
  if (fail != NULL) {
    j(*fail);
  }
}

void MacroAssembler::cmpxchg_obj_header(Register oldv, Register newv, Register obj, Register tmp,
                                        Label &succeed, Label *fail) {
  assert(oopDesc::mark_offset_in_bytes() == 0, "assumption");
  cmpxchgptr(oldv, newv, obj, tmp, succeed, fail);
}

void MacroAssembler::load_reserved(Register addr,
                                   enum operand_size size,
                                   Assembler::Aqrl acquire) {
  switch (size) {
    case int64:
      lr_d(t0, addr, acquire);
      break;
    case int32:
      lr_w(t0, addr, acquire);
      break;
    case uint32:
      lr_w(t0, addr, acquire);
      zero_extend(t0, t0, 32);
      break;
    default:
      ShouldNotReachHere();
  }
}

void MacroAssembler::store_conditional(Register addr,
                                       Register new_val,
                                       enum operand_size size,
                                       Assembler::Aqrl release) {
  switch (size) {
    case int64:
      sc_d(t0, new_val, addr, release);
      break;
    case int32:
    case uint32:
      sc_w(t0, new_val, addr, release);
      break;
    default:
      ShouldNotReachHere();
  }
}


void MacroAssembler::cmpxchg_narrow_value_helper(Register addr, Register expected,
                                                 Register new_val,
                                                 enum operand_size size,
                                                 Register tmp1, Register tmp2, Register tmp3) {
  assert(size == int8 || size == int16, "unsupported operand size");

  Register aligned_addr = t1, shift = tmp1, mask = tmp2, not_mask = tmp3;

  andi(shift, addr, 3);
  slli(shift, shift, 3);

  andi(aligned_addr, addr, ~3);

  if (size == int8) {
    addi(mask, zr, 0xff);
  } else {
    // size == int16 case
    addi(mask, zr, -1);
    zero_extend(mask, mask, 16);
  }
  sll(mask, mask, shift);

  xori(not_mask, mask, -1);

  sll(expected, expected, shift);
  andr(expected, expected, mask);

  sll(new_val, new_val, shift);
  andr(new_val, new_val, mask);
}

// cmpxchg_narrow_value will kill t0, t1, expected, new_val and tmps.
// It's designed to implement compare and swap byte/boolean/char/short by lr.w/sc.w,
// which are forced to work with 4-byte aligned address.
void MacroAssembler::cmpxchg_narrow_value(Register addr, Register expected,
                                          Register new_val,
                                          enum operand_size size,
                                          Assembler::Aqrl acquire, Assembler::Aqrl release,
                                          Register result, bool result_as_bool,
                                          Register tmp1, Register tmp2, Register tmp3) {
  Register aligned_addr = t1, shift = tmp1, mask = tmp2, not_mask = tmp3, old = result, tmp = t0;
  assert_different_registers(addr, old, mask, not_mask, new_val, expected, shift, tmp);
  cmpxchg_narrow_value_helper(addr, expected, new_val, size, tmp1, tmp2, tmp3);

  Label retry, fail, done;

  bind(retry);
  lr_w(old, aligned_addr, acquire);
  andr(tmp, old, mask);
  bne(tmp, expected, fail);

  andr(tmp, old, not_mask);
  orr(tmp, tmp, new_val);
  sc_w(tmp, tmp, aligned_addr, release);
  bnez(tmp, retry);

  if (result_as_bool) {
    li(result, 1);
    j(done);

    bind(fail);
    mv(result, zr);

    bind(done);
  } else {
    andr(tmp, old, mask);

    bind(fail);
    srl(result, tmp, shift);

    if (size == int8) {
      sign_extend(result, result, 8);
    } else {
      // size == int16 case
      sign_extend(result, result, 16);
    }
  }
}

// weak_cmpxchg_narrow_value is a weak version of cmpxchg_narrow_value, to implement
// the weak CAS stuff. The major difference is that it just failed when store conditional
// failed.
void MacroAssembler::weak_cmpxchg_narrow_value(Register addr, Register expected,
                                               Register new_val,
                                               enum operand_size size,
                                               Assembler::Aqrl acquire, Assembler::Aqrl release,
                                               Register result,
                                               Register tmp1, Register tmp2, Register tmp3) {
  Register aligned_addr = t1, shift = tmp1, mask = tmp2, not_mask = tmp3, old = result, tmp = t0;
  assert_different_registers(addr, old, mask, not_mask, new_val, expected, shift, tmp);
  cmpxchg_narrow_value_helper(addr, expected, new_val, size, tmp1, tmp2, tmp3);

  Label fail, done;

  lr_w(old, aligned_addr, acquire);
  andr(tmp, old, mask);
  bne(tmp, expected, fail);

  andr(tmp, old, not_mask);
  orr(tmp, tmp, new_val);
  sc_w(tmp, tmp, aligned_addr, release);
  bnez(tmp, fail);

  // Success
  li(result, 1);
  j(done);

  // Fail
  bind(fail);
  mv(result, zr);

  bind(done);
}

void MacroAssembler::cmpxchg(Register addr, Register expected,
                             Register new_val,
                             enum operand_size size,
                             Assembler::Aqrl acquire, Assembler::Aqrl release,
                             Register result, bool result_as_bool) {
  assert(size != int8 && size != int16, "unsupported operand size");

  Label retry_load, done, ne_done;
  bind(retry_load);
  load_reserved(addr, size, acquire);
  bne(t0, expected, ne_done);
  store_conditional(addr, new_val, size, release);
  bnez(t0, retry_load);

  // equal, succeed
  if (result_as_bool) {
    li(result, 1);
  } else {
    mv(result, expected);
  }
  j(done);

  // not equal, failed
  bind(ne_done);
  if (result_as_bool) {
    mv(result, zr);
  } else {
    mv(result, t0);
  }

  bind(done);
}

void MacroAssembler::cmpxchg_weak(Register addr, Register expected,
                                  Register new_val,
                                  enum operand_size size,
                                  Assembler::Aqrl acquire, Assembler::Aqrl release,
                                  Register result) {
  Label fail, done;
  load_reserved(addr, size, acquire);
  bne(t0, expected, fail);
  store_conditional(addr, new_val, size, release);
  bnez(t0, fail);

  // Success
  li(result, 1);
  j(done);

  // Fail
  bind(fail);
  mv(result, zr);

  bind(done);
}

#define ATOMIC_OP(NAME, AOP, ACQUIRE, RELEASE)                                              \
void MacroAssembler::atomic_##NAME(Register prev, RegisterOrConstant incr, Register addr) { \
  prev = prev->is_valid() ? prev : zr;                                                      \
  if (incr.is_register()) {                                                                 \
    AOP(prev, addr, incr.as_register(), (Assembler::Aqrl)(ACQUIRE | RELEASE));              \
  } else {                                                                                  \
    mv(t0, incr.as_constant());                                                             \
    AOP(prev, addr, t0, (Assembler::Aqrl)(ACQUIRE | RELEASE));                              \
  }                                                                                         \
  return;                                                                                   \
}

ATOMIC_OP(add, amoadd_d, Assembler::relaxed, Assembler::relaxed)
ATOMIC_OP(addw, amoadd_w, Assembler::relaxed, Assembler::relaxed)
ATOMIC_OP(addal, amoadd_d, Assembler::aq, Assembler::rl)
ATOMIC_OP(addalw, amoadd_w, Assembler::aq, Assembler::rl)

#undef ATOMIC_OP

#define ATOMIC_XCHG(OP, AOP, ACQUIRE, RELEASE)                                       \
void MacroAssembler::atomic_##OP(Register prev, Register newv, Register addr) {      \
  prev = prev->is_valid() ? prev : zr;                                               \
  AOP(prev, addr, newv, (Assembler::Aqrl)(ACQUIRE | RELEASE));                       \
  return;                                                                            \
}

ATOMIC_XCHG(xchg, amoswap_d, Assembler::relaxed, Assembler::relaxed)
ATOMIC_XCHG(xchgw, amoswap_w, Assembler::relaxed, Assembler::relaxed)
ATOMIC_XCHG(xchgal, amoswap_d, Assembler::aq, Assembler::rl)
ATOMIC_XCHG(xchgalw, amoswap_w, Assembler::aq, Assembler::rl)

#undef ATOMIC_XCHG

#define ATOMIC_XCHGU(OP1, OP2)                                                       \
void MacroAssembler::atomic_##OP1(Register prev, Register newv, Register addr) {     \
  atomic_##OP2(prev, newv, addr);                                                    \
  zero_extend(prev, prev, 32);                                                       \
  return;                                                                            \
}

ATOMIC_XCHGU(xchgwu, xchgw)
ATOMIC_XCHGU(xchgalwu, xchgalw)

#undef ATOMIC_XCHGU

void MacroAssembler::far_jump(Address entry, CodeBuffer *cbuf, Register tmp) {
  assert(ReservedCodeCacheSize < 4*G, "branch out of range");
  assert(CodeCache::find_blob(entry.target()) != NULL,
         "destination of far call not found in code cache");
  int32_t offset = 0;
  if (far_branches()) {
    // We can use auipc + jalr here because we know that the total size of
    // the code cache cannot exceed 2Gb.
    la_patchable(tmp, entry, offset);
    if (cbuf != NULL) { cbuf->set_insts_mark(); }
    jalr(x0, tmp, offset);
  } else {
    if (cbuf != NULL) { cbuf->set_insts_mark(); }
    j(entry);
  }
}

void MacroAssembler::far_call(Address entry, CodeBuffer *cbuf, Register tmp) {
  assert(ReservedCodeCacheSize < 4*G, "branch out of range");
  assert(CodeCache::find_blob(entry.target()) != NULL,
         "destination of far call not found in code cache");
  int32_t offset = 0;
  if (far_branches()) {
    // We can use auipc + jalr here because we know that the total size of
    // the code cache cannot exceed 2Gb.
    la_patchable(tmp, entry, offset);
    if (cbuf != NULL) { cbuf->set_insts_mark(); }
    jalr(x1, tmp, offset); // link
  } else {
    if (cbuf != NULL) { cbuf->set_insts_mark(); }
    jal(entry); // link
  }
}

void MacroAssembler::check_klass_subtype_fast_path(Register sub_klass,
                                                   Register super_klass,
                                                   Register tmp_reg,
                                                   Label* L_success,
                                                   Label* L_failure,
                                                   Label* L_slow_path,
                                                   Register super_check_offset) {
  assert_different_registers(sub_klass, super_klass, tmp_reg);
  bool must_load_sco = (super_check_offset == noreg);
  if (must_load_sco) {
    assert(tmp_reg != noreg, "supply either a temp or a register offset");
  } else {
    assert_different_registers(sub_klass, super_klass, super_check_offset);
  }

  Label L_fallthrough;
  int label_nulls = 0;
  if (L_success == NULL)   { L_success   = &L_fallthrough; label_nulls++; }
  if (L_failure == NULL)   { L_failure   = &L_fallthrough; label_nulls++; }
  if (L_slow_path == NULL) { L_slow_path = &L_fallthrough; label_nulls++; }
  assert(label_nulls <= 1, "at most one NULL in batch");

  int sc_offset = in_bytes(Klass::secondary_super_cache_offset());
  int sco_offset = in_bytes(Klass::super_check_offset_offset());
  Address super_check_offset_addr(super_klass, sco_offset);

  // Hacked jmp, which may only be used just before L_fallthrough.
#define final_jmp(label)                                                \
  if (&(label) == &L_fallthrough) { /*do nothing*/ }                    \
  else                            j(label)             /*omit semi*/

  // If the pointers are equal, we are done (e.g., String[] elements).
  // This self-check enables sharing of secondary supertype arrays among
  // non-primary types such as array-of-interface. Otherwise, each such
  // type would need its own customized SSA.
  // We move this check to the front of the fast path because many
  // type checks are in fact trivially successful in this manner,
  // so we get a nicely predicted branch right at the start of the check.
  beq(sub_klass, super_klass, *L_success);

  // Check the supertype display:
  if (must_load_sco) {
    lwu(tmp_reg, super_check_offset_addr);
    super_check_offset = tmp_reg;
  }
  add(t0, sub_klass, super_check_offset);
  Address super_check_addr(t0);
  ld(t0, super_check_addr); // load displayed supertype

  // This check has worked decisively for primary supers.
  // Secondary supers are sought in the super_cache ('super_cache_addr').
  // (Secondary supers are interfaces and very deeply nested subtypes.)
  // This works in the same check above because of a tricky aliasing
  // between the super_Cache and the primary super display elements.
  // (The 'super_check_addr' can address either, as the case requires.)
  // Note that the cache is updated below if it does not help us find
  // what we need immediately.
  // So if it was a primary super, we can just fail immediately.
  // Otherwise, it's the slow path for us (no success at this point).

  beq(super_klass, t0, *L_success);
  mv(t1, sc_offset);
  if (L_failure == &L_fallthrough) {
    beq(super_check_offset, t1, *L_slow_path);
  } else {
    bne(super_check_offset, t1, *L_failure, /* is_far */ true);
    final_jmp(*L_slow_path);
  }

  bind(L_fallthrough);

#undef final_jmp
}

// Scans count pointer sized words at [addr] for occurrence of value,
// generic
void MacroAssembler::repne_scan(Register addr, Register value, Register count,
                                Register tmp) {
  Label Lloop, Lexit;
  beqz(count, Lexit);
  bind(Lloop);
  ld(tmp, addr);
  beq(value, tmp, Lexit);
  add(addr, addr, wordSize);
  sub(count, count, 1);
  bnez(count, Lloop);
  bind(Lexit);
}

void MacroAssembler::check_klass_subtype_slow_path(Register sub_klass,
                                                   Register super_klass,
                                                   Register tmp1_reg,
                                                   Register tmp2_reg,
                                                   Label* L_success,
                                                   Label* L_failure) {
  assert_different_registers(sub_klass, super_klass, tmp1_reg);
  if (tmp2_reg != noreg) {
    assert_different_registers(sub_klass, super_klass, tmp1_reg, tmp2_reg, t0);
  }
#define IS_A_TEMP(reg) ((reg) == tmp1_reg || (reg) == tmp2_reg)

  Label L_fallthrough;
  int label_nulls = 0;
  if (L_success == NULL)   { L_success   = &L_fallthrough; label_nulls++; }
  if (L_failure == NULL)   { L_failure   = &L_fallthrough; label_nulls++; }

  assert(label_nulls <= 1, "at most one NULL in the batch");

  // A couple of useful fields in sub_klass:
  int ss_offset = in_bytes(Klass::secondary_supers_offset());
  int sc_offset = in_bytes(Klass::secondary_super_cache_offset());
  Address secondary_supers_addr(sub_klass, ss_offset);
  Address super_cache_addr(     sub_klass, sc_offset);

  BLOCK_COMMENT("check_klass_subtype_slow_path");

  // Do a linear scan of the secondary super-klass chain.
  // This code is rarely used, so simplicity is a virtue here.
  // The repne_scan instruction uses fixed registers, which we must spill.
  // Don't worry too much about pre-existing connections with the input regs.

  assert(sub_klass != x10, "killed reg"); // killed by mv(x10, super)
  assert(sub_klass != x12, "killed reg"); // killed by la(x12, &pst_counter)

  RegSet pushed_registers;
  if (!IS_A_TEMP(x12)) {
    pushed_registers += x12;
  }
  if (!IS_A_TEMP(x15)) {
    pushed_registers += x15;
  }

  if (super_klass != x10) {
    if (!IS_A_TEMP(x10)) {
      pushed_registers += x10;
    }
  }

  push_reg(pushed_registers, sp);

  // Get super_klass value into x10 (even if it was in x15 or x12)
  mv(x10, super_klass);

#ifndef PRODUCT
  mv(t1, (address)&SharedRuntime::_partial_subtype_ctr);
  Address pst_counter_addr(t1);
  ld(t0, pst_counter_addr);
  add(t0, t0, 1);
  sd(t0, pst_counter_addr);
#endif // PRODUCT

  // We will consult the secondary-super array.
  ld(x15, secondary_supers_addr);
  // Load the array length.
  lwu(x12, Address(x15, Array<Klass*>::length_offset_in_bytes()));
  // Skip to start of data.
  add(x15, x15, Array<Klass*>::base_offset_in_bytes());

  // Set t0 to an obvious invalid value, falling through by default
  li(t0, -1);
  // Scan X12 words at [X15] for an occurrence of X10.
  repne_scan(x15, x10, x12, t0);

  // pop will restore x10, so we should use a temp register to keep its value
  mv(t1, x10);

  // Unspill the temp registers:
  pop_reg(pushed_registers, sp);

  bne(t1, t0, *L_failure);

  // Success. Cache the super we found an proceed in triumph.
  sd(super_klass, super_cache_addr);

  if (L_success != &L_fallthrough) {
    j(*L_success);
  }

#undef IS_A_TEMP

  bind(L_fallthrough);
}

// Defines obj, preserves var_size_in_bytes, okay for tmp2 == var_size_in_bytes.
void MacroAssembler::tlab_allocate(Register obj,
                                   Register var_size_in_bytes,
                                   int con_size_in_bytes,
                                   Register tmp1,
                                   Register tmp2,
                                   Label& slow_case,
                                   bool is_far) {
  BarrierSetAssembler *bs = BarrierSet::barrier_set()->barrier_set_assembler();
  bs->tlab_allocate(this, obj, var_size_in_bytes, con_size_in_bytes, tmp1, tmp2, slow_case, is_far);
}

// get_thread() can be called anywhere inside generated code so we
// need to save whatever non-callee save context might get clobbered
// by the call to Thread::current() or, indeed, the call setup code.
void MacroAssembler::get_thread(Register thread) {
  // save all call-clobbered regs except thread
  RegSet saved_regs = RegSet::range(x5, x7) + RegSet::range(x10, x17) +
                      RegSet::range(x28, x31) + ra - thread;
  push_reg(saved_regs, sp);

  int32_t offset = 0;
  movptr_with_offset(ra, CAST_FROM_FN_PTR(address, Thread::current), offset);
  jalr(ra, ra, offset);
  if (thread != x10) {
    mv(thread, x10);
  }

  // restore pushed registers
  pop_reg(saved_regs, sp);
}

void MacroAssembler::load_byte_map_base(Register reg) {
  CardTable::CardValue* byte_map_base =
    ((CardTableBarrierSet*)(BarrierSet::barrier_set()))->card_table()->byte_map_base();
  li(reg, (uint64_t)byte_map_base);
}

void MacroAssembler::la_patchable(Register reg1, const Address &dest, int32_t &offset) {
  relocInfo::relocType rtype = dest.rspec().reloc()->type();
  unsigned long low_address = (uintptr_t)CodeCache::low_bound();
  unsigned long high_address = (uintptr_t)CodeCache::high_bound();
  unsigned long dest_address = (uintptr_t)dest.target();
  long offset_low = dest_address - low_address;
  long offset_high = dest_address - high_address;

  assert(is_valid_riscv64_address(dest.target()), "bad address");
  assert(dest.getMode() == Address::literal, "la_patchable must be applied to a literal address");

  InstructionMark im(this);
  code_section()->relocate(inst_mark(), dest.rspec());
  // RISC-V doesn't compute a page-aligned address, in order to partially
  // compensate for the use of *signed* offsets in its base+disp12
  // addressing mode (RISC-V's PC-relative reach remains asymmetric
  // [-(2G + 2K), 2G - 2k).
  if (offset_high >= -((1L << 31) + (1L << 11)) && offset_low < (1L << 31) - (1L << 11)) {
    int64_t distance = dest.target() - pc();
    auipc(reg1, (int32_t)distance + 0x800);
    offset = ((int32_t)distance << 20) >> 20;
  } else {
    movptr_with_offset(reg1, dest.target(), offset);
  }
}

void MacroAssembler::build_frame(int framesize) {
  assert(framesize >= 2, "framesize must include space for FP/RA");
  assert(framesize % (2*wordSize) == 0, "must preserve 2*wordSize alignment");
  sub(sp, sp, framesize);
  sd(fp, Address(sp, framesize - 2 * wordSize));
  sd(ra, Address(sp, framesize - wordSize));
  if (PreserveFramePointer) { add(fp, sp, framesize); }
}

void MacroAssembler::remove_frame(int framesize) {
  assert(framesize >= 2, "framesize must include space for FP/RA");
  assert(framesize % (2*wordSize) == 0, "must preserve 2*wordSize alignment");
  ld(fp, Address(sp, framesize - 2 * wordSize));
  ld(ra, Address(sp, framesize - wordSize));
  add(sp, sp, framesize);
}

void MacroAssembler::reserved_stack_check() {
    // testing if reserved zone needs to be enabled
    Label no_reserved_zone_enabling;

    ld(t0, Address(xthread, JavaThread::reserved_stack_activation_offset()));
    bltu(sp, t0, no_reserved_zone_enabling);

    enter();   // RA and FP are live.
    mv(c_rarg0, xthread);
    int32_t offset = 0;
    la_patchable(t0, RuntimeAddress(CAST_FROM_FN_PTR(address, SharedRuntime::enable_stack_reserved_zone)), offset);
    jalr(x1, t0, offset);
    leave();

    // We have already removed our own frame.
    // throw_delayed_StackOverflowError will think that it's been
    // called by our caller.
    offset = 0;
    la_patchable(t0, RuntimeAddress(StubRoutines::throw_delayed_StackOverflowError_entry()), offset);
    jalr(x0, t0, offset);
    should_not_reach_here();

    bind(no_reserved_zone_enabling);
}

// Move the address of the polling page into dest.
void MacroAssembler::get_polling_page(Register dest, relocInfo::relocType rtype) {
  ld(dest, Address(xthread, JavaThread::polling_page_offset()));
}

// Read the polling page.  The address of the polling page must
// already be in r.
address MacroAssembler::read_polling_page(Register r, int32_t offset, relocInfo::relocType rtype) {
  address mark;
  {
    InstructionMark im(this);
    code_section()->relocate(inst_mark(), rtype);
    lwu(zr, Address(r, offset));
    mark = inst_mark();
  }
  return mark;
}

void  MacroAssembler::set_narrow_oop(Register dst, jobject obj) {
#ifdef ASSERT
  {
    ThreadInVMfromUnknown tiv;
    assert (UseCompressedOops, "should only be used for compressed oops");
    assert (Universe::heap() != NULL, "java heap should be initialized");
    assert (oop_recorder() != NULL, "this assembler needs an OopRecorder");
    assert(Universe::heap()->is_in(JNIHandles::resolve(obj)), "should be real oop");
  }
#endif
  int oop_index = oop_recorder()->find_index(obj);
  InstructionMark im(this);
  RelocationHolder rspec = oop_Relocation::spec(oop_index);
  code_section()->relocate(inst_mark(), rspec);
  li32(dst, 0xDEADBEEF);
  zero_extend(dst, dst, 32);
}

void  MacroAssembler::set_narrow_klass(Register dst, Klass* k) {
  assert (UseCompressedClassPointers, "should only be used for compressed headers");
  assert (oop_recorder() != NULL, "this assembler needs an OopRecorder");
  int index = oop_recorder()->find_index(k);
  assert(!Universe::heap()->is_in(k), "should not be an oop");

  InstructionMark im(this);
  RelocationHolder rspec = metadata_Relocation::spec(index);
  code_section()->relocate(inst_mark(), rspec);
  narrowKlass nk = CompressedKlassPointers::encode(k);
  li32(dst, nk);
  zero_extend(dst, dst, 32);
}

// Maybe emit a call via a trampoline.  If the code cache is small
// trampolines won't be emitted.
address MacroAssembler::trampoline_call(Address entry, CodeBuffer* cbuf) {
  assert(JavaThread::current()->is_Compiler_thread(), "just checking");
  assert(entry.rspec().type() == relocInfo::runtime_call_type ||
         entry.rspec().type() == relocInfo::opt_virtual_call_type ||
         entry.rspec().type() == relocInfo::static_call_type ||
         entry.rspec().type() == relocInfo::virtual_call_type, "wrong reloc type");

  // We need a trampoline if branches are far.
  if (far_branches()) {
    bool in_scratch_emit_size = false;
#ifdef COMPILER2
    // We don't want to emit a trampoline if C2 is generating dummy
    // code during its branch shortening phase.
    CompileTask* task = ciEnv::current()->task();
    in_scratch_emit_size =
      (task != NULL && is_c2_compile(task->comp_level()) &&
       Compile::current()->output()->in_scratch_emit_size());
#endif
    if (!in_scratch_emit_size) {
      address stub = emit_trampoline_stub(offset(), entry.target());
      if (stub == NULL) {
        postcond(pc() == badAddress);
        return NULL; // CodeCache is full
      }
    }
  }

  if (cbuf != NULL) { cbuf->set_insts_mark(); }
  relocate(entry.rspec());
  if (!far_branches()) {
    jal(entry.target());
  } else {
    jal(pc());
  }
  // just need to return a non-null address
  postcond(pc() != badAddress);
  return pc();
}

address MacroAssembler::ic_call(address entry, jint method_index) {
  RelocationHolder rh = virtual_call_Relocation::spec(pc(), method_index);
  movptr(t1, (address)Universe::non_oop_word());
  assert_cond(entry != NULL);
  return trampoline_call(Address(entry, rh));
}

// Emit a trampoline stub for a call to a target which is too far away.
//
// code sequences:
//
// call-site:
//   branch-and-link to <destination> or <trampoline stub>
//
// Related trampoline stub for this call site in the stub section:
//   load the call target from the constant pool
//   branch (RA still points to the call site above)

address MacroAssembler::emit_trampoline_stub(int insts_call_instruction_offset,
                                             address dest) {
  address stub = start_a_stub(NativeInstruction::instruction_size
                            + NativeCallTrampolineStub::instruction_size);
  if (stub == NULL) {
    return NULL;  // CodeBuffer::expand failed
  }

  // Create a trampoline stub relocation which relates this trampoline stub
  // with the call instruction at insts_call_instruction_offset in the
  // instructions code-section.

  // Make sure the address of destination 8-byte aligned after 3 instructions.
  align(wordSize, NativeCallTrampolineStub::data_offset);

  relocate(trampoline_stub_Relocation::spec(code()->insts()->start() +
                                            insts_call_instruction_offset));
  const int stub_start_offset = offset();

  // Now, create the trampoline stub's code:
  // - load the call
  // - call
  Label target;
  ld(t0, target);  // auipc + ld
  jr(t0);          // jalr
  bind(target);
  assert(offset() - stub_start_offset == NativeCallTrampolineStub::data_offset,
         "should be");
  assert(offset() % wordSize == 0, "bad alignment");
  emit_int64((intptr_t)dest);

  const address stub_start_addr = addr_at(stub_start_offset);

  assert(is_NativeCallTrampolineStub_at(stub_start_addr), "doesn't look like a trampoline");

  end_a_stub();
  return stub_start_addr;
}

Address MacroAssembler::add_memory_helper(const Address dst) {
  switch (dst.getMode()) {
    case Address::base_plus_offset:
      // This is the expected mode, although we allow all the other
      // forms below.
      return form_address(t1, dst.base(), dst.offset());
    default:
      la(t1, dst);
      return Address(t1);
  }
}

void MacroAssembler::increment(const Address dst, int64_t value) {
  assert(((dst.getMode() == Address::base_plus_offset &&
           is_offset_in_range(dst.offset(), 12)) || is_imm_in_range(value, 12, 0)),
          "invalid value and address mode combination");
  Address adr = add_memory_helper(dst);
  assert(!adr.uses(t0), "invalid dst for address increment");
  ld(t0, adr);
  add(t0, t0, value, t1);
  sd(t0, adr);
}

void MacroAssembler::incrementw(const Address dst, int32_t value) {
  assert(((dst.getMode() == Address::base_plus_offset &&
           is_offset_in_range(dst.offset(), 12)) || is_imm_in_range(value, 12, 0)),
          "invalid value and address mode combination");
  Address adr = add_memory_helper(dst);
  assert(!adr.uses(t0), "invalid dst for address increment");
  lwu(t0, adr);
  addw(t0, t0, value, t1);
  sw(t0, adr);
}

void MacroAssembler::decrement(const Address dst, int64_t value) {
  assert(((dst.getMode() == Address::base_plus_offset &&
           is_offset_in_range(dst.offset(), 12)) || is_imm_in_range(value, 12, 0)),
          "invalid value and address mode combination");
  Address adr = add_memory_helper(dst);
  assert(!adr.uses(t0), "invalid dst for address decrement");
  ld(t0, adr);
  sub(t0, t0, value, t1);
  sd(t0, adr);
}

void MacroAssembler::decrementw(const Address dst, int32_t value) {
  assert(((dst.getMode() == Address::base_plus_offset &&
           is_offset_in_range(dst.offset(), 12)) || is_imm_in_range(value, 12, 0)),
          "invalid value and address mode combination");
  Address adr = add_memory_helper(dst);
  assert(!adr.uses(t0), "invalid dst for address decrement");
  lwu(t0, adr);
  subw(t0, t0, value, t1);
  sw(t0, adr);
}

void MacroAssembler::cmpptr(Register src1, Address src2, Label& equal) {
  assert_different_registers(src1, t0);
  int32_t offset;
  la_patchable(t0, src2, offset);
  ld(t0, Address(t0, offset));
  beq(src1, t0, equal);
}

void MacroAssembler::load_method_holder_cld(Register result, Register method) {
  load_method_holder(result, method);
  ld(result, Address(result, InstanceKlass::class_loader_data_offset()));
}

void MacroAssembler::load_method_holder(Register holder, Register method) {
  ld(holder, Address(method, Method::const_offset()));                      // ConstMethod*
  ld(holder, Address(holder, ConstMethod::constants_offset()));             // ConstantPool*
  ld(holder, Address(holder, ConstantPool::pool_holder_offset_in_bytes())); // InstanceKlass*
}

// string indexof
// compute index by trailing zeros
void MacroAssembler::compute_index(Register haystack, Register trailing_zeros,
                                   Register match_mask, Register result,
                                   Register ch2, Register tmp,
                                   bool haystack_isL)
{
  int haystack_chr_shift = haystack_isL ? 0 : 1;
  srl(match_mask, match_mask, trailing_zeros);
  srli(match_mask, match_mask, 1);
  srli(tmp, trailing_zeros, LogBitsPerByte);
  if (!haystack_isL) andi(tmp, tmp, 0xE);
  add(haystack, haystack, tmp);
  ld(ch2, Address(haystack));
  if (!haystack_isL) srli(tmp, tmp, haystack_chr_shift);
  add(result, result, tmp);
}

// string indexof
// Find pattern element in src, compute match mask,
// only the first occurrence of 0x80/0x8000 at low bits is the valid match index
// match mask patterns and corresponding indices would be like:
// - 0x8080808080808080 (Latin1)
// -   7 6 5 4 3 2 1 0  (match index)
// - 0x8000800080008000 (UTF16)
// -   3   2   1   0    (match index)
void MacroAssembler::compute_match_mask(Register src, Register pattern, Register match_mask,
                                        Register mask1, Register mask2)
{
  xorr(src, pattern, src);
  sub(match_mask, src, mask1);
  orr(src, src, mask2);
  notr(src, src);
  andr(match_mask, match_mask, src);
}

#ifdef COMPILER2
// Code for BigInteger::mulAdd intrinsic
// out     = x10
// in      = x11
// offset  = x12  (already out.length-offset)
// len     = x13
// k       = x14
// tmp     = x28
//
// pseudo code from java implementation:
// long kLong = k & LONG_MASK;
// carry = 0;
// offset = out.length-offset - 1;
// for (int j = len - 1; j >= 0; j--) {
//     product = (in[j] & LONG_MASK) * kLong + (out[offset] & LONG_MASK) + carry;
//     out[offset--] = (int)product;
//     carry = product >>> 32;
// }
// return (int)carry;
void MacroAssembler::mul_add(Register out, Register in, Register offset,
                             Register len, Register k, Register tmp) {
  Label L_tail_loop, L_unroll, L_end;
  mv(tmp, out);
  mv(out, zr);
  blez(len, L_end);
  zero_extend(k, k, 32);
  slliw(t0, offset, LogBytesPerInt);
  add(offset, tmp, t0);
  slliw(t0, len, LogBytesPerInt);
  add(in, in, t0);

  const int unroll = 8;
  li(tmp, unroll);
  blt(len, tmp, L_tail_loop);
  bind(L_unroll);
  for (int i = 0; i < unroll; i++) {
    sub(in, in, BytesPerInt);
    lwu(t0, Address(in, 0));
    mul(t1, t0, k);
    add(t0, t1, out);
    sub(offset, offset, BytesPerInt);
    lwu(t1, Address(offset, 0));
    add(t0, t0, t1);
    sw(t0, Address(offset, 0));
    srli(out, t0, 32);
  }
  subw(len, len, tmp);
  bge(len, tmp, L_unroll);

  bind(L_tail_loop);
  blez(len, L_end);
  sub(in, in, BytesPerInt);
  lwu(t0, Address(in, 0));
  mul(t1, t0, k);
  add(t0, t1, out);
  sub(offset, offset, BytesPerInt);
  lwu(t1, Address(offset, 0));
  add(t0, t0, t1);
  sw(t0, Address(offset, 0));
  srli(out, t0, 32);
  subw(len, len, 1);
  j(L_tail_loop);

  bind(L_end);
}

// add two unsigned input and output carry
void MacroAssembler::cad(Register dst, Register src1, Register src2, Register carry)
{
  assert_different_registers(dst, carry);
  assert_different_registers(dst, src2);
  add(dst, src1, src2);
  sltu(carry, dst, src2);
}

// add two input with carry
void MacroAssembler::adc(Register dst, Register src1, Register src2, Register carry)
{
  assert_different_registers(dst, carry);
  add(dst, src1, src2);
  add(dst, dst, carry);
}

// add two unsigned input with carry and output carry
void MacroAssembler::cadc(Register dst, Register src1, Register src2, Register carry)
{
  assert_different_registers(dst, src2);
  adc(dst, src1, src2, carry);
  sltu(carry, dst, src2);
}

void MacroAssembler::add2_with_carry(Register final_dest_hi, Register dest_hi, Register dest_lo,
                                     Register src1, Register src2, Register carry)
{
  cad(dest_lo, dest_lo, src1, carry);
  add(dest_hi, dest_hi, carry);
  cad(dest_lo, dest_lo, src2, carry);
  add(final_dest_hi, dest_hi, carry);
}

/**
 * Multiply 32 bit by 32 bit first loop.
 */
void MacroAssembler::multiply_32_x_32_loop(Register x, Register xstart, Register x_xstart,
                                           Register y, Register y_idx, Register z,
                                           Register carry, Register product,
                                           Register idx, Register kdx)
{
  // jlong carry, x[], y[], z[];
  // for (int idx=ystart, kdx=ystart+1+xstart; idx >= 0; idx--, kdx--) {
  //     long product = y[idx] * x[xstart] + carry;
  //     z[kdx] = (int)product;
  //     carry = product >>> 32;
  // }
  // z[xstart] = (int)carry;

  Label L_first_loop, L_first_loop_exit;
  blez(idx, L_first_loop_exit);

  shadd(t0, xstart, x, t0, LogBytesPerInt);
  lwu(x_xstart, Address(t0, 0));

  bind(L_first_loop);
  subw(idx, idx, 1);
  shadd(t0, idx, y, t0, LogBytesPerInt);
  lwu(y_idx, Address(t0, 0));
  mul(product, x_xstart, y_idx);
  add(product, product, carry);
  srli(carry, product, 32);
  subw(kdx, kdx, 1);
  shadd(t0, kdx, z, t0, LogBytesPerInt);
  sw(product, Address(t0, 0));
  bgtz(idx, L_first_loop);

  bind(L_first_loop_exit);
}

/**
 * Multiply 64 bit by 64 bit first loop.
 */
void MacroAssembler::multiply_64_x_64_loop(Register x, Register xstart, Register x_xstart,
                                           Register y, Register y_idx, Register z,
                                           Register carry, Register product,
                                           Register idx, Register kdx)
{
  //
  //  jlong carry, x[], y[], z[];
  //  for (int idx=ystart, kdx=ystart+1+xstart; idx >= 0; idx--, kdx--) {
  //    huge_128 product = y[idx] * x[xstart] + carry;
  //    z[kdx] = (jlong)product;
  //    carry  = (jlong)(product >>> 64);
  //  }
  //  z[xstart] = carry;
  //

  Label L_first_loop, L_first_loop_exit;
  Label L_one_x, L_one_y, L_multiply;

  subw(xstart, xstart, 1);
  bltz(xstart, L_one_x);

  shadd(t0, xstart, x, t0, LogBytesPerInt);
  ld(x_xstart, Address(t0, 0));
  ror_imm(x_xstart, x_xstart, 32); // convert big-endian to little-endian

  bind(L_first_loop);
  subw(idx, idx, 1);
  bltz(idx, L_first_loop_exit);
  subw(idx, idx, 1);
  bltz(idx, L_one_y);

  shadd(t0, idx, y, t0, LogBytesPerInt);
  ld(y_idx, Address(t0, 0));
  ror_imm(y_idx, y_idx, 32); // convert big-endian to little-endian
  bind(L_multiply);

  mulhu(t0, x_xstart, y_idx);
  mul(product, x_xstart, y_idx);
  cad(product, product, carry, t1);
  adc(carry, t0, zr, t1);

  subw(kdx, kdx, 2);
  ror_imm(product, product, 32); // back to big-endian
  shadd(t0, kdx, z, t0, LogBytesPerInt);
  sd(product, Address(t0, 0));

  j(L_first_loop);

  bind(L_one_y);
  lwu(y_idx, Address(y, 0));
  j(L_multiply);

  bind(L_one_x);
  lwu(x_xstart, Address(x, 0));
  j(L_first_loop);

  bind(L_first_loop_exit);
}

/**
 * Multiply 128 bit by 128 bit. Unrolled inner loop.
 *
 */
void MacroAssembler::multiply_128_x_128_loop(Register y, Register z,
                                             Register carry, Register carry2,
                                             Register idx, Register jdx,
                                             Register yz_idx1, Register yz_idx2,
                                             Register tmp, Register tmp3, Register tmp4,
                                             Register tmp6, Register product_hi)
{
  //   jlong carry, x[], y[], z[];
  //   int kdx = xstart+1;
  //   for (int idx=ystart-2; idx >= 0; idx -= 2) { // Third loop
  //     huge_128 tmp3 = (y[idx+1] * product_hi) + z[kdx+idx+1] + carry;
  //     jlong carry2  = (jlong)(tmp3 >>> 64);
  //     huge_128 tmp4 = (y[idx]   * product_hi) + z[kdx+idx] + carry2;
  //     carry  = (jlong)(tmp4 >>> 64);
  //     z[kdx+idx+1] = (jlong)tmp3;
  //     z[kdx+idx] = (jlong)tmp4;
  //   }
  //   idx += 2;
  //   if (idx > 0) {
  //     yz_idx1 = (y[idx] * product_hi) + z[kdx+idx] + carry;
  //     z[kdx+idx] = (jlong)yz_idx1;
  //     carry  = (jlong)(yz_idx1 >>> 64);
  //   }
  //

  Label L_third_loop, L_third_loop_exit, L_post_third_loop_done;

  srliw(jdx, idx, 2);

  bind(L_third_loop);

  subw(jdx, jdx, 1);
  bltz(jdx, L_third_loop_exit);
  subw(idx, idx, 4);

  shadd(t0, idx, y, t0, LogBytesPerInt);
  ld(yz_idx2, Address(t0, 0));
  ld(yz_idx1, Address(t0, wordSize));

  shadd(tmp6, idx, z, t0, LogBytesPerInt);

  ror_imm(yz_idx1, yz_idx1, 32); // convert big-endian to little-endian
  ror_imm(yz_idx2, yz_idx2, 32);

  ld(t1, Address(tmp6, 0));
  ld(t0, Address(tmp6, wordSize));

  mul(tmp3, product_hi, yz_idx1); //  yz_idx1 * product_hi -> tmp4:tmp3
  mulhu(tmp4, product_hi, yz_idx1);

  ror_imm(t0, t0, 32, tmp); // convert big-endian to little-endian
  ror_imm(t1, t1, 32, tmp);

  mul(tmp, product_hi, yz_idx2); //  yz_idx2 * product_hi -> carry2:tmp
  mulhu(carry2, product_hi, yz_idx2);

  cad(tmp3, tmp3, carry, carry);
  adc(tmp4, tmp4, zr, carry);
  cad(tmp3, tmp3, t0, t0);
  cadc(tmp4, tmp4, tmp, t0);
  adc(carry, carry2, zr, t0);
  cad(tmp4, tmp4, t1, carry2);
  adc(carry, carry, zr, carry2);

  ror_imm(tmp3, tmp3, 32); // convert little-endian to big-endian
  ror_imm(tmp4, tmp4, 32);
  sd(tmp4, Address(tmp6, 0));
  sd(tmp3, Address(tmp6, wordSize));

  j(L_third_loop);

  bind(L_third_loop_exit);

  andi(idx, idx, 0x3);
  beqz(idx, L_post_third_loop_done);

  Label L_check_1;
  subw(idx, idx, 2);
  bltz(idx, L_check_1);

  shadd(t0, idx, y, t0, LogBytesPerInt);
  ld(yz_idx1, Address(t0, 0));
  ror_imm(yz_idx1, yz_idx1, 32);

  mul(tmp3, product_hi, yz_idx1); //  yz_idx1 * product_hi -> tmp4:tmp3
  mulhu(tmp4, product_hi, yz_idx1);

  shadd(t0, idx, z, t0, LogBytesPerInt);
  ld(yz_idx2, Address(t0, 0));
  ror_imm(yz_idx2, yz_idx2, 32, tmp);

  add2_with_carry(carry, tmp4, tmp3, carry, yz_idx2, tmp);

  ror_imm(tmp3, tmp3, 32, tmp);
  sd(tmp3, Address(t0, 0));

  bind(L_check_1);

  andi(idx, idx, 0x1);
  subw(idx, idx, 1);
  bltz(idx, L_post_third_loop_done);
  shadd(t0, idx, y, t0, LogBytesPerInt);
  lwu(tmp4, Address(t0, 0));
  mul(tmp3, tmp4, product_hi); //  tmp4 * product_hi -> carry2:tmp3
  mulhu(carry2, tmp4, product_hi);

  shadd(t0, idx, z, t0, LogBytesPerInt);
  lwu(tmp4, Address(t0, 0));

  add2_with_carry(carry2, carry2, tmp3, tmp4, carry, t0);

  shadd(t0, idx, z, t0, LogBytesPerInt);
  sw(tmp3, Address(t0, 0));

  slli(t0, carry2, 32);
  srli(carry, tmp3, 32);
  orr(carry, carry, t0);

  bind(L_post_third_loop_done);
}

/**
 * Code for BigInteger::multiplyToLen() intrinsic.
 *
 * x10: x
 * x11: xlen
 * x12: y
 * x13: ylen
 * x14: z
 * x15: zlen
 * x16: tmp1
 * x17: tmp2
 * x7:  tmp3
 * x28: tmp4
 * x29: tmp5
 * x30: tmp6
 * x31: tmp7
 */
void MacroAssembler::multiply_to_len(Register x, Register xlen, Register y, Register ylen,
                                     Register z, Register zlen,
                                     Register tmp1, Register tmp2, Register tmp3, Register tmp4,
                                     Register tmp5, Register tmp6, Register product_hi)
{
  assert_different_registers(x, xlen, y, ylen, z, zlen, tmp1, tmp2, tmp3, tmp4, tmp5, tmp6);

  const Register idx = tmp1;
  const Register kdx = tmp2;
  const Register xstart = tmp3;

  const Register y_idx = tmp4;
  const Register carry = tmp5;
  const Register product = xlen;
  const Register x_xstart = zlen; // reuse register

  mv(idx, ylen); // idx = ylen;
  mv(kdx, zlen); // kdx = xlen+ylen;
  mv(carry, zr); // carry = 0;

  Label L_multiply_64_x_64_loop, L_done;

  subw(xstart, xlen, 1);
  bltz(xstart, L_done);

  const Register jdx = tmp1;

  if (AvoidUnalignedAccesses) {
    // Check if x and y are both 8-byte aligned.
    orr(t0, xlen, ylen);
    andi(t0, t0, 0x1);
    beqz(t0, L_multiply_64_x_64_loop);

    multiply_32_x_32_loop(x, xstart, x_xstart, y, y_idx, z, carry, product, idx, kdx);
    shadd(t0, xstart, z, t0, LogBytesPerInt);
    sw(carry, Address(t0, 0));

    Label L_second_loop_unaligned;
    bind(L_second_loop_unaligned);
    mv(carry, zr);
    mv(jdx, ylen);
    subw(xstart, xstart, 1);
    bltz(xstart, L_done);
    sub(sp, sp, 2 * wordSize);
    sd(z, Address(sp, 0));
    sd(zr, Address(sp, wordSize));
    shadd(t0, xstart, z, t0, LogBytesPerInt);
    addi(z, t0, 4);
    shadd(t0, xstart, x, t0, LogBytesPerInt);
    lwu(product, Address(t0, 0));
    Label L_third_loop, L_third_loop_exit;

    blez(jdx, L_third_loop_exit);

    bind(L_third_loop);
    subw(jdx, jdx, 1);
    shadd(t0, jdx, y, t0, LogBytesPerInt);
    lwu(t0, Address(t0, 0));
    mul(t1, t0, product);
    add(t0, t1, carry);
    shadd(tmp6, jdx, z, t1, LogBytesPerInt);
    lwu(t1, Address(tmp6, 0));
    add(t0, t0, t1);
    sw(t0, Address(tmp6, 0));
    srli(carry, t0, 32);
    bgtz(jdx, L_third_loop);

    bind(L_third_loop_exit);
    ld(z, Address(sp, 0));
    addi(sp, sp, 2 * wordSize);
    shadd(t0, xstart, z, t0, LogBytesPerInt);
    sw(carry, Address(t0, 0));

    j(L_second_loop_unaligned);
  }

  bind(L_multiply_64_x_64_loop);
  multiply_64_x_64_loop(x, xstart, x_xstart, y, y_idx, z, carry, product, idx, kdx);

  Label L_second_loop_aligned;
  beqz(kdx, L_second_loop_aligned);

  Label L_carry;
  subw(kdx, kdx, 1);
  beqz(kdx, L_carry);

  shadd(t0, kdx, z, t0, LogBytesPerInt);
  sw(carry, Address(t0, 0));
  srli(carry, carry, 32);
  subw(kdx, kdx, 1);

  bind(L_carry);
  shadd(t0, kdx, z, t0, LogBytesPerInt);
  sw(carry, Address(t0, 0));

  // Second and third (nested) loops.
  //
  // for (int i = xstart-1; i >= 0; i--) { // Second loop
  //   carry = 0;
  //   for (int jdx=ystart, k=ystart+1+i; jdx >= 0; jdx--, k--) { // Third loop
  //     long product = (y[jdx] & LONG_MASK) * (x[i] & LONG_MASK) +
  //                    (z[k] & LONG_MASK) + carry;
  //     z[k] = (int)product;
  //     carry = product >>> 32;
  //   }
  //   z[i] = (int)carry;
  // }
  //
  // i = xlen, j = tmp1, k = tmp2, carry = tmp5, x[i] = product_hi

  bind(L_second_loop_aligned);
  mv(carry, zr); // carry = 0;
  mv(jdx, ylen); // j = ystart+1

  subw(xstart, xstart, 1); // i = xstart-1;
  bltz(xstart, L_done);

  sub(sp, sp, 4 * wordSize);
  sd(z, Address(sp, 0));

  Label L_last_x;
  shadd(t0, xstart, z, t0, LogBytesPerInt);
  addi(z, t0, 4);
  subw(xstart, xstart, 1); // i = xstart-1;
  bltz(xstart, L_last_x);

  shadd(t0, xstart, x, t0, LogBytesPerInt);
  ld(product_hi, Address(t0, 0));
  ror_imm(product_hi, product_hi, 32); // convert big-endian to little-endian

  Label L_third_loop_prologue;
  bind(L_third_loop_prologue);

  sd(ylen, Address(sp, wordSize));
  sd(x, Address(sp, 2 * wordSize));
  sd(xstart, Address(sp, 3 * wordSize));
  multiply_128_x_128_loop(y, z, carry, x, jdx, ylen, product,
                          tmp2, x_xstart, tmp3, tmp4, tmp6, product_hi);
  ld(z, Address(sp, 0));
  ld(ylen, Address(sp, wordSize));
  ld(x, Address(sp, 2 * wordSize));
  ld(xlen, Address(sp, 3 * wordSize)); // copy old xstart -> xlen
  addi(sp, sp, 4 * wordSize);

  addiw(tmp3, xlen, 1);
  shadd(t0, tmp3, z, t0, LogBytesPerInt);
  sw(carry, Address(t0, 0));

  subw(tmp3, tmp3, 1);
  bltz(tmp3, L_done);

  srli(carry, carry, 32);
  shadd(t0, tmp3, z, t0, LogBytesPerInt);
  sw(carry, Address(t0, 0));
  j(L_second_loop_aligned);

  // Next infrequent code is moved outside loops.
  bind(L_last_x);
  lwu(product_hi, Address(x, 0));
  j(L_third_loop_prologue);

  bind(L_done);
}
#endif

// Count bits of trailing zero chars from lsb to msb until first non-zero element.
// For LL case, one byte for one element, so shift 8 bits once, and for other case,
// shift 16 bits once.
void MacroAssembler::ctzc_bit(Register Rd, Register Rs, bool isLL, Register tmp1, Register tmp2)
{
  if (UseZbb) {
    assert_different_registers(Rd, Rs, tmp1);
    int step = isLL ? 8 : 16;
    ctz(Rd, Rs);
    andi(tmp1, Rd, step - 1);
    sub(Rd, Rd, tmp1);
    return;
  }
  assert_different_registers(Rd, Rs, tmp1, tmp2);
  Label Loop;
  int step = isLL ? 8 : 16;
  li(Rd, -step);
  mv(tmp2, Rs);

  bind(Loop);
  addi(Rd, Rd, step);
  andi(tmp1, tmp2, ((1 << step) - 1));
  srli(tmp2, tmp2, step);
  beqz(tmp1, Loop);
}

// This instruction reads adjacent 4 bytes from the lower half of source register,
// inflate into a register, for example:
// Rs: A7A6A5A4A3A2A1A0
// Rd: 00A300A200A100A0
void MacroAssembler::inflate_lo32(Register Rd, Register Rs, Register tmp1, Register tmp2)
{
  assert_different_registers(Rd, Rs, tmp1, tmp2);
  li(tmp1, 0xFF);
  mv(Rd, zr);
  for (int i = 0; i <= 3; i++)
  {
    andr(tmp2, Rs, tmp1);
    if (i) {
      slli(tmp2, tmp2, i * 8);
    }
    orr(Rd, Rd, tmp2);
    if (i != 3) {
      slli(tmp1, tmp1, 8);
    }
  }
}

// This instruction reads adjacent 4 bytes from the upper half of source register,
// inflate into a register, for example:
// Rs: A7A6A5A4A3A2A1A0
// Rd: 00A700A600A500A4
void MacroAssembler::inflate_hi32(Register Rd, Register Rs, Register tmp1, Register tmp2)
{
  assert_different_registers(Rd, Rs, tmp1, tmp2);
  li(tmp1, 0xFF00000000);
  mv(Rd, zr);
  for (int i = 0; i <= 3; i++)
  {
    andr(tmp2, Rs, tmp1);
    orr(Rd, Rd, tmp2);
    srli(Rd, Rd, 8);
    if (i != 3) {
      slli(tmp1, tmp1, 8);
    }
  }
}

// The size of the blocks erased by the zero_blocks stub.  We must
// handle anything smaller than this ourselves in zero_words().
const int MacroAssembler::zero_words_block_size = 8;

// zero_words() is used by C2 ClearArray patterns.  It is as small as
// possible, handling small word counts locally and delegating
// anything larger to the zero_blocks stub.  It is expanded many times
// in compiled code, so it is important to keep it short.

// ptr:   Address of a buffer to be zeroed.
// cnt:   Count in HeapWords.
//
// ptr, cnt, and t0 are clobbered.
address MacroAssembler::zero_words(Register ptr, Register cnt)
{
  assert(is_power_of_2(zero_words_block_size), "adjust this");
  assert(ptr == x28 && cnt == x29, "mismatch in register usage");
  assert_different_registers(cnt, t0);

  BLOCK_COMMENT("zero_words {");
  mv(t0, zero_words_block_size);
  Label around, done, done16;
  bltu(cnt, t0, around);
  {
    RuntimeAddress zero_blocks = RuntimeAddress(StubRoutines::riscv::zero_blocks());
    assert(zero_blocks.target() != NULL, "zero_blocks stub has not been generated");
    if (StubRoutines::riscv::complete()) {
      address tpc = trampoline_call(zero_blocks);
      if (tpc == NULL) {
        DEBUG_ONLY(reset_labels(around));
        postcond(pc() == badAddress);
        return NULL;
      }
    } else {
      jal(zero_blocks);
    }
  }
  bind(around);
  for (int i = zero_words_block_size >> 1; i > 1; i >>= 1) {
    Label l;
    andi(t0, cnt, i);
    beqz(t0, l);
    for (int j = 0; j < i; j++) {
      sd(zr, Address(ptr, 0));
      addi(ptr, ptr, 8);
    }
    bind(l);
  }
  {
    Label l;
    andi(t0, cnt, 1);
    beqz(t0, l);
    sd(zr, Address(ptr, 0));
    bind(l);
  }
  BLOCK_COMMENT("} zero_words");
  postcond(pc() != badAddress);
  return pc();
}

#define SmallArraySize (18 * BytesPerLong)

// base:  Address of a buffer to be zeroed, 8 bytes aligned.
// cnt:   Immediate count in HeapWords.
void MacroAssembler::zero_words(Register base, u_int64_t cnt)
{
  assert_different_registers(base, t0, t1);

  BLOCK_COMMENT("zero_words {");

  if (cnt <= SmallArraySize / BytesPerLong) {
    for (int i = 0; i < (int)cnt; i++) {
      sd(zr, Address(base, i * wordSize));
    }
  } else {
    const int unroll = 8; // Number of sd(zr, adr), instructions we'll unroll
    int remainder = cnt % unroll;
    for (int i = 0; i < remainder; i++) {
      sd(zr, Address(base, i * wordSize));
    }

    Label loop;
    Register cnt_reg = t0;
    Register loop_base = t1;
    cnt = cnt - remainder;
    li(cnt_reg, cnt);
    add(loop_base, base, remainder * wordSize);
    bind(loop);
    sub(cnt_reg, cnt_reg, unroll);
    for (int i = 0; i < unroll; i++) {
      sd(zr, Address(loop_base, i * wordSize));
    }
    add(loop_base, loop_base, unroll * wordSize);
    bnez(cnt_reg, loop);
  }

  BLOCK_COMMENT("} zero_words");
}

// base:   Address of a buffer to be filled, 8 bytes aligned.
// cnt:    Count in 8-byte unit.
// value:  Value to be filled with.
// base will point to the end of the buffer after filling.
void MacroAssembler::fill_words(Register base, Register cnt, Register value)
{
//  Algorithm:
//
//    t0 = cnt & 7
//    cnt -= t0
//    p += t0
//    switch (t0):
//      switch start:
//      do while cnt
//        cnt -= 8
//          p[-8] = value
//        case 7:
//          p[-7] = value
//        case 6:
//          p[-6] = value
//          // ...
//        case 1:
//          p[-1] = value
//        case 0:
//          p += 8
//      do-while end
//    switch end

  assert_different_registers(base, cnt, value, t0, t1);

  Label fini, skip, entry, loop;
  const int unroll = 8; // Number of sd instructions we'll unroll

  beqz(cnt, fini);

  andi(t0, cnt, unroll - 1);
  sub(cnt, cnt, t0);
  // align 8, so first sd n % 8 = mod, next loop sd 8 * n.
  shadd(base, t0, base, t1, 3);
  la(t1, entry);
  slli(t0, t0, 2); // sd_inst_nums * 4; t0 is cnt % 8, so t1 = t1 - sd_inst_nums * 4, 4 is sizeof(inst)
  sub(t1, t1, t0);
  jr(t1);

  bind(loop);
  add(base, base, unroll * 8);
  for (int i = -unroll; i < 0; i++) {
    sd(value, Address(base, i * 8));
  }
  bind(entry);
  sub(cnt, cnt, unroll);
  bgez(cnt, loop);

  bind(fini);
}

#define FCVT_SAFE(FLOATCVT, FLOATEQ)                                                             \
void MacroAssembler:: FLOATCVT##_safe(Register dst, FloatRegister src, Register tmp) {           \
  Label L_Okay;                                                                                  \
  fscsr(zr);                                                                                     \
  FLOATCVT(dst, src);                                                                            \
  frcsr(tmp);                                                                                    \
  andi(tmp, tmp, 0x1E);                                                                          \
  beqz(tmp, L_Okay);                                                                             \
  FLOATEQ(tmp, src, src);                                                                        \
  bnez(tmp, L_Okay);                                                                             \
  mv(dst, zr);                                                                                   \
  bind(L_Okay);                                                                                  \
}

FCVT_SAFE(fcvt_w_s, feq_s)
FCVT_SAFE(fcvt_l_s, feq_s)
FCVT_SAFE(fcvt_w_d, feq_d)
FCVT_SAFE(fcvt_l_d, feq_d)

#undef FCVT_SAFE

#define FCMP(FLOATTYPE, FLOATSIG)                                                       \
void MacroAssembler::FLOATTYPE##_compare(Register result, FloatRegister Rs1,            \
                                         FloatRegister Rs2, int unordered_result) {     \
  Label Ldone;                                                                          \
  if (unordered_result < 0) {                                                           \
    /* we want -1 for unordered or less than, 0 for equal and 1 for greater than. */    \
    /* installs 1 if gt else 0 */                                                       \
    flt_##FLOATSIG(result, Rs2, Rs1);                                                   \
    /* Rs1 > Rs2, install 1 */                                                          \
    bgtz(result, Ldone);                                                                \
    feq_##FLOATSIG(result, Rs1, Rs2);                                                   \
    addi(result, result, -1);                                                           \
    /* Rs1 = Rs2, install 0 */                                                          \
    /* NaN or Rs1 < Rs2, install -1 */                                                  \
    bind(Ldone);                                                                        \
  } else {                                                                              \
    /* we want -1 for less than, 0 for equal and 1 for unordered or greater than. */    \
    /* installs 1 if gt or unordered else 0 */                                          \
    flt_##FLOATSIG(result, Rs1, Rs2);                                                   \
    /* Rs1 < Rs2, install -1 */                                                         \
    bgtz(result, Ldone);                                                                \
    feq_##FLOATSIG(result, Rs1, Rs2);                                                   \
    addi(result, result, -1);                                                           \
    /* Rs1 = Rs2, install 0 */                                                          \
    /* NaN or Rs1 > Rs2, install 1 */                                                   \
    bind(Ldone);                                                                        \
    neg(result, result);                                                                \
  }                                                                                     \
}

FCMP(float, s);
FCMP(double, d);

#undef FCMP

// Zero words; len is in bytes
// Destroys all registers except addr
// len must be a nonzero multiple of wordSize
void MacroAssembler::zero_memory(Register addr, Register len, Register tmp) {
  assert_different_registers(addr, len, tmp, t0, t1);

#ifdef ASSERT
  {
    Label L;
    andi(t0, len, BytesPerWord - 1);
    beqz(t0, L);
    stop("len is not a multiple of BytesPerWord");
    bind(L);
  }
#endif // ASSERT

#ifndef PRODUCT
  block_comment("zero memory");
#endif // PRODUCT

  Label loop;
  Label entry;

  // Algorithm:
  //
  //  t0 = cnt & 7
  //  cnt -= t0
  //  p += t0
  //  switch (t0) {
  //    do {
  //      cnt -= 8
  //        p[-8] = 0
  //      case 7:
  //        p[-7] = 0
  //      case 6:
  //        p[-6] = 0
  //        ...
  //      case 1:
  //        p[-1] = 0
  //      case 0:
  //        p += 8
  //     } while (cnt)
  //  }

  const int unroll = 8;   // Number of sd(zr) instructions we'll unroll

  srli(len, len, LogBytesPerWord);
  andi(t0, len, unroll - 1);  // t0 = cnt % unroll
  sub(len, len, t0);          // cnt -= unroll
  // tmp always points to the end of the region we're about to zero
  shadd(tmp, t0, addr, t1, LogBytesPerWord);
  la(t1, entry);
  slli(t0, t0, 2);
  sub(t1, t1, t0);
  jr(t1);
  bind(loop);
  sub(len, len, unroll);
  for (int i = -unroll; i < 0; i++) {
    Assembler::sd(zr, Address(tmp, i * wordSize));
  }
  bind(entry);
  add(tmp, tmp, unroll * wordSize);
  bnez(len, loop);
}

// shift left by shamt and add
// Rd = (Rs1 << shamt) + Rs2
void MacroAssembler::shadd(Register Rd, Register Rs1, Register Rs2, Register tmp, int shamt) {
  if (UseZba) {
    if (shamt == 1) {
      sh1add(Rd, Rs1, Rs2);
      return;
    } else if (shamt == 2) {
      sh2add(Rd, Rs1, Rs2);
      return;
    } else if (shamt == 3) {
      sh3add(Rd, Rs1, Rs2);
      return;
    }
  }

  if (shamt != 0) {
    slli(tmp, Rs1, shamt);
    add(Rd, Rs2, tmp);
  } else {
    add(Rd, Rs1, Rs2);
  }
}

void MacroAssembler::zero_extend(Register dst, Register src, int bits) {
  if (UseZba && bits == 32) {
    zext_w(dst, src);
    return;
  }

  if (UseZbb && bits == 16) {
    zext_h(dst, src);
    return;
  }

  if (bits == 8) {
    zext_b(dst, src);
  } else {
    slli(dst, src, XLEN - bits);
    srli(dst, dst, XLEN - bits);
  }
}

void MacroAssembler::sign_extend(Register dst, Register src, int bits) {
  if (UseZbb) {
    if (bits == 8) {
      sext_b(dst, src);
      return;
    } else if (bits == 16) {
      sext_h(dst, src);
      return;
    }
  }

  if (bits == 32) {
    sext_w(dst, src);
  } else {
    slli(dst, src, XLEN - bits);
    srai(dst, dst, XLEN - bits);
  }
}

void MacroAssembler::cmp_l2i(Register dst, Register src1, Register src2, Register tmp)
{
  if (src1 == src2) {
    mv(dst, zr);
    return;
  }
  Label done;
  Register left = src1;
  Register right = src2;
  if (dst == src1) {
    assert_different_registers(dst, src2, tmp);
    mv(tmp, src1);
    left = tmp;
  } else if (dst == src2) {
    assert_different_registers(dst, src1, tmp);
    mv(tmp, src2);
    right = tmp;
  }

  // installs 1 if gt else 0
  slt(dst, right, left);
  bnez(dst, done);
  slt(dst, left, right);
  // dst = -1 if lt; else if eq , dst = 0
  neg(dst, dst);
  bind(done);
}<|MERGE_RESOLUTION|>--- conflicted
+++ resolved
@@ -1664,19 +1664,12 @@
   }
   RelocationHolder rspec = oop_Relocation::spec(oop_index);
 
-  // nmethod entry barrier necessitate using the constant pool. They have to be
-  // ordered with respected to oop access.
-<<<<<<< HEAD
-  if (BarrierSet::barrier_set()->barrier_set_nmethod() != NULL) {
-=======
-  // Using immediate literals would necessitate fence.i.
-  BarrierSet* bs = BarrierSet::barrier_set();
-  if ((bs->barrier_set_nmethod() != NULL && bs->barrier_set_assembler()->nmethod_patching_type() == NMethodPatchingType::conc_data_patch) || !immediate) {
->>>>>>> bc6ac6f7
+  if (BarrierSet::barrier_set()->barrier_set_assembler()->supports_instruction_patching()) {
+    mv(dst, Address((address)obj, rspec));
+  } else {
     address dummy = address(uintptr_t(pc()) & -wordSize); // A nearby aligned address
     ld_constant(dst, Address(dummy, rspec));
-  } else
-    mv(dst, Address((address)obj, rspec));
+  }
 }
 
 // Move a metadata address into a register.
