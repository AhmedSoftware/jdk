/*
 * Copyright (c) 1997, 2022, Oracle and/or its affiliates. All rights reserved.
 * Copyright (c) 2014, 2020, Red Hat Inc. All rights reserved.
 * Copyright (c) 2020, 2022, Huawei Technologies Co., Ltd. All rights reserved.
 * DO NOT ALTER OR REMOVE COPYRIGHT NOTICES OR THIS FILE HEADER.
 *
 * This code is free software; you can redistribute it and/or modify it
 * under the terms of the GNU General Public License version 2 only, as
 * published by the Free Software Foundation.
 *
 * This code is distributed in the hope that it will be useful, but WITHOUT
 * ANY WARRANTY; without even the implied warranty of MERCHANTABILITY or
 * FITNESS FOR A PARTICULAR PURPOSE.  See the GNU General Public License
 * version 2 for more details (a copy is included in the LICENSE file that
 * accompanied this code).
 *
 * You should have received a copy of the GNU General Public License version
 * 2 along with this work; if not, write to the Free Software Foundation,
 * Inc., 51 Franklin St, Fifth Floor, Boston, MA 02110-1301 USA.
 *
 * Please contact Oracle, 500 Oracle Parkway, Redwood Shores, CA 94065 USA
 * or visit www.oracle.com if you need additional information or have any
 * questions.
 *
 */

#include "precompiled.hpp"
#include "asm/assembler.hpp"
#include "asm/assembler.inline.hpp"
#include "compiler/disassembler.hpp"
#include "gc/shared/barrierSet.hpp"
#include "gc/shared/barrierSetAssembler.hpp"
#include "gc/shared/cardTable.hpp"
#include "gc/shared/cardTableBarrierSet.hpp"
#include "interpreter/bytecodeHistogram.hpp"
#include "interpreter/interpreter.hpp"
#include "memory/resourceArea.hpp"
#include "memory/universe.hpp"
#include "nativeInst_riscv.hpp"
#include "oops/accessDecorators.hpp"
#include "oops/compressedOops.inline.hpp"
#include "oops/klass.inline.hpp"
#include "oops/oop.hpp"
#include "runtime/interfaceSupport.inline.hpp"
#include "runtime/javaThread.hpp"
#include "runtime/jniHandles.inline.hpp"
#include "runtime/sharedRuntime.hpp"
#include "runtime/stubRoutines.hpp"
#include "utilities/powerOfTwo.hpp"
#ifdef COMPILER2
#include "opto/compile.hpp"
#include "opto/node.hpp"
#include "opto/output.hpp"
#endif

#ifdef PRODUCT
#define BLOCK_COMMENT(str) /* nothing */
#else
#define BLOCK_COMMENT(str) block_comment(str)
#endif
#define BIND(label) bind(label); __ BLOCK_COMMENT(#label ":")

static void pass_arg0(MacroAssembler* masm, Register arg) {
  if (c_rarg0 != arg) {
    masm->mv(c_rarg0, arg);
  }
}

static void pass_arg1(MacroAssembler* masm, Register arg) {
  if (c_rarg1 != arg) {
    masm->mv(c_rarg1, arg);
  }
}

static void pass_arg2(MacroAssembler* masm, Register arg) {
  if (c_rarg2 != arg) {
    masm->mv(c_rarg2, arg);
  }
}

static void pass_arg3(MacroAssembler* masm, Register arg) {
  if (c_rarg3 != arg) {
    masm->mv(c_rarg3, arg);
  }
}

int MacroAssembler::align(int modulus, int extra_offset) {
  CompressibleRegion cr(this);
  intptr_t before = offset();
  while ((offset() + extra_offset) % modulus != 0) { nop(); }
  return (int)(offset() - before);
}

void MacroAssembler::call_VM_helper(Register oop_result, address entry_point, int number_of_arguments, bool check_exceptions) {
  call_VM_base(oop_result, noreg, noreg, entry_point, number_of_arguments, check_exceptions);
}

// Implementation of call_VM versions

void MacroAssembler::call_VM(Register oop_result,
                             address entry_point,
                             bool check_exceptions) {
  call_VM_helper(oop_result, entry_point, 0, check_exceptions);
}

void MacroAssembler::call_VM(Register oop_result,
                             address entry_point,
                             Register arg_1,
                             bool check_exceptions) {
  pass_arg1(this, arg_1);
  call_VM_helper(oop_result, entry_point, 1, check_exceptions);
}

void MacroAssembler::call_VM(Register oop_result,
                             address entry_point,
                             Register arg_1,
                             Register arg_2,
                             bool check_exceptions) {
  assert(arg_1 != c_rarg2, "smashed arg");
  pass_arg2(this, arg_2);
  pass_arg1(this, arg_1);
  call_VM_helper(oop_result, entry_point, 2, check_exceptions);
}

void MacroAssembler::call_VM(Register oop_result,
                             address entry_point,
                             Register arg_1,
                             Register arg_2,
                             Register arg_3,
                             bool check_exceptions) {
  assert(arg_1 != c_rarg3, "smashed arg");
  assert(arg_2 != c_rarg3, "smashed arg");
  pass_arg3(this, arg_3);

  assert(arg_1 != c_rarg2, "smashed arg");
  pass_arg2(this, arg_2);

  pass_arg1(this, arg_1);
  call_VM_helper(oop_result, entry_point, 3, check_exceptions);
}

void MacroAssembler::call_VM(Register oop_result,
                             Register last_java_sp,
                             address entry_point,
                             int number_of_arguments,
                             bool check_exceptions) {
  call_VM_base(oop_result, xthread, last_java_sp, entry_point, number_of_arguments, check_exceptions);
}

void MacroAssembler::call_VM(Register oop_result,
                             Register last_java_sp,
                             address entry_point,
                             Register arg_1,
                             bool check_exceptions) {
  pass_arg1(this, arg_1);
  call_VM(oop_result, last_java_sp, entry_point, 1, check_exceptions);
}

void MacroAssembler::call_VM(Register oop_result,
                             Register last_java_sp,
                             address entry_point,
                             Register arg_1,
                             Register arg_2,
                             bool check_exceptions) {

  assert(arg_1 != c_rarg2, "smashed arg");
  pass_arg2(this, arg_2);
  pass_arg1(this, arg_1);
  call_VM(oop_result, last_java_sp, entry_point, 2, check_exceptions);
}

void MacroAssembler::call_VM(Register oop_result,
                             Register last_java_sp,
                             address entry_point,
                             Register arg_1,
                             Register arg_2,
                             Register arg_3,
                             bool check_exceptions) {
  assert(arg_1 != c_rarg3, "smashed arg");
  assert(arg_2 != c_rarg3, "smashed arg");
  pass_arg3(this, arg_3);
  assert(arg_1 != c_rarg2, "smashed arg");
  pass_arg2(this, arg_2);
  pass_arg1(this, arg_1);
  call_VM(oop_result, last_java_sp, entry_point, 3, check_exceptions);
}

// these are no-ops overridden by InterpreterMacroAssembler
void MacroAssembler::check_and_handle_earlyret(Register java_thread) {}
void MacroAssembler::check_and_handle_popframe(Register java_thread) {}

// Calls to C land
//
// When entering C land, the fp, & esp of the last Java frame have to be recorded
// in the (thread-local) JavaThread object. When leaving C land, the last Java fp
// has to be reset to 0. This is required to allow proper stack traversal.
void MacroAssembler::set_last_Java_frame(Register last_java_sp,
                                         Register last_java_fp,
                                         Register last_java_pc,
                                         Register tmp) {

  if (last_java_pc->is_valid()) {
      sd(last_java_pc, Address(xthread,
                               JavaThread::frame_anchor_offset() +
                               JavaFrameAnchor::last_Java_pc_offset()));
  }

  // determine last_java_sp register
  if (last_java_sp == sp) {
    mv(tmp, sp);
    last_java_sp = tmp;
  } else if (!last_java_sp->is_valid()) {
    last_java_sp = esp;
  }

  sd(last_java_sp, Address(xthread, JavaThread::last_Java_sp_offset()));

  // last_java_fp is optional
  if (last_java_fp->is_valid()) {
    sd(last_java_fp, Address(xthread, JavaThread::last_Java_fp_offset()));
  }
}

void MacroAssembler::set_last_Java_frame(Register last_java_sp,
                                         Register last_java_fp,
                                         address  last_java_pc,
                                         Register tmp) {
  assert(last_java_pc != NULL, "must provide a valid PC");

  la(tmp, last_java_pc);
  sd(tmp, Address(xthread, JavaThread::frame_anchor_offset() + JavaFrameAnchor::last_Java_pc_offset()));

  set_last_Java_frame(last_java_sp, last_java_fp, noreg, tmp);
}

void MacroAssembler::set_last_Java_frame(Register last_java_sp,
                                         Register last_java_fp,
                                         Label &L,
                                         Register tmp) {
  if (L.is_bound()) {
    set_last_Java_frame(last_java_sp, last_java_fp, target(L), tmp);
  } else {
    L.add_patch_at(code(), locator());
    set_last_Java_frame(last_java_sp, last_java_fp, pc() /* Patched later */, tmp);
  }
}

void MacroAssembler::reset_last_Java_frame(bool clear_fp) {
  // we must set sp to zero to clear frame
  sd(zr, Address(xthread, JavaThread::last_Java_sp_offset()));

  // must clear fp, so that compiled frames are not confused; it is
  // possible that we need it only for debugging
  if (clear_fp) {
    sd(zr, Address(xthread, JavaThread::last_Java_fp_offset()));
  }

  // Always clear the pc because it could have been set by make_walkable()
  sd(zr, Address(xthread, JavaThread::last_Java_pc_offset()));
}

void MacroAssembler::call_VM_base(Register oop_result,
                                  Register java_thread,
                                  Register last_java_sp,
                                  address  entry_point,
                                  int      number_of_arguments,
                                  bool     check_exceptions) {
   // determine java_thread register
  if (!java_thread->is_valid()) {
    java_thread = xthread;
  }
  // determine last_java_sp register
  if (!last_java_sp->is_valid()) {
    last_java_sp = esp;
  }

  // debugging support
  assert(number_of_arguments >= 0   , "cannot have negative number of arguments");
  assert(java_thread == xthread, "unexpected register");

  assert(java_thread != oop_result  , "cannot use the same register for java_thread & oop_result");
  assert(java_thread != last_java_sp, "cannot use the same register for java_thread & last_java_sp");

  // push java thread (becomes first argument of C function)
  mv(c_rarg0, java_thread);

  // set last Java frame before call
  assert(last_java_sp != fp, "can't use fp");

  Label l;
  set_last_Java_frame(last_java_sp, fp, l, t0);

  // do the call, remove parameters
  MacroAssembler::call_VM_leaf_base(entry_point, number_of_arguments, &l);

  // reset last Java frame
  // Only interpreter should have to clear fp
  reset_last_Java_frame(true);

   // C++ interp handles this in the interpreter
  check_and_handle_popframe(java_thread);
  check_and_handle_earlyret(java_thread);

  if (check_exceptions) {
    // check for pending exceptions (java_thread is set upon return)
    ld(t0, Address(java_thread, in_bytes(Thread::pending_exception_offset())));
    Label ok;
    beqz(t0, ok);
    int32_t offset = 0;
    la_patchable(t0, RuntimeAddress(StubRoutines::forward_exception_entry()), offset);
    jalr(x0, t0, offset);
    bind(ok);
  }

  // get oop result if there is one and reset the value in the thread
  if (oop_result->is_valid()) {
    get_vm_result(oop_result, java_thread);
  }
}

void MacroAssembler::get_vm_result(Register oop_result, Register java_thread) {
  ld(oop_result, Address(java_thread, JavaThread::vm_result_offset()));
  sd(zr, Address(java_thread, JavaThread::vm_result_offset()));
  verify_oop_msg(oop_result, "broken oop in call_VM_base");
}

void MacroAssembler::get_vm_result_2(Register metadata_result, Register java_thread) {
  ld(metadata_result, Address(java_thread, JavaThread::vm_result_2_offset()));
  sd(zr, Address(java_thread, JavaThread::vm_result_2_offset()));
}

void MacroAssembler::clinit_barrier(Register klass, Register tmp, Label* L_fast_path, Label* L_slow_path) {
  assert(L_fast_path != NULL || L_slow_path != NULL, "at least one is required");
  assert_different_registers(klass, xthread, tmp);

  Label L_fallthrough, L_tmp;
  if (L_fast_path == NULL) {
    L_fast_path = &L_fallthrough;
  } else if (L_slow_path == NULL) {
    L_slow_path = &L_fallthrough;
  }

  // Fast path check: class is fully initialized
  lbu(tmp, Address(klass, InstanceKlass::init_state_offset()));
  sub(tmp, tmp, InstanceKlass::fully_initialized);
  beqz(tmp, *L_fast_path);

  // Fast path check: current thread is initializer thread
  ld(tmp, Address(klass, InstanceKlass::init_thread_offset()));

  if (L_slow_path == &L_fallthrough) {
    beq(xthread, tmp, *L_fast_path);
    bind(*L_slow_path);
  } else if (L_fast_path == &L_fallthrough) {
    bne(xthread, tmp, *L_slow_path);
    bind(*L_fast_path);
  } else {
    Unimplemented();
  }
}

void MacroAssembler::_verify_oop(Register reg, const char* s, const char* file, int line) {
  if (!VerifyOops) { return; }

  // Pass register number to verify_oop_subroutine
  const char* b = NULL;
  {
    ResourceMark rm;
    stringStream ss;
    ss.print("verify_oop: %s: %s (%s:%d)", reg->name(), s, file, line);
    b = code_string(ss.as_string());
  }
  BLOCK_COMMENT("verify_oop {");

  push_reg(RegSet::of(ra, t0, t1, c_rarg0), sp);

  mv(c_rarg0, reg); // c_rarg0 : x10
  // The length of the instruction sequence emitted should be independent
  // of the value of the local char buffer address so that the size of mach
  // nodes for scratch emit and normal emit matches.
  movptr(t0, (address)b);

  // call indirectly to solve generation ordering problem
  int32_t offset = 0;
  la_patchable(t1, ExternalAddress(StubRoutines::verify_oop_subroutine_entry_address()), offset);
  ld(t1, Address(t1, offset));
  jalr(t1);

  pop_reg(RegSet::of(ra, t0, t1, c_rarg0), sp);

  BLOCK_COMMENT("} verify_oop");
}

void MacroAssembler::_verify_oop_addr(Address addr, const char* s, const char* file, int line) {
  if (!VerifyOops) {
    return;
  }

  const char* b = NULL;
  {
    ResourceMark rm;
    stringStream ss;
    ss.print("verify_oop_addr: %s (%s:%d)", s, file, line);
    b = code_string(ss.as_string());
  }
  BLOCK_COMMENT("verify_oop_addr {");

  push_reg(RegSet::of(ra, t0, t1, c_rarg0), sp);

  if (addr.uses(sp)) {
    la(x10, addr);
    ld(x10, Address(x10, 4 * wordSize));
  } else {
    ld(x10, addr);
  }

  // The length of the instruction sequence emitted should be independent
  // of the value of the local char buffer address so that the size of mach
  // nodes for scratch emit and normal emit matches.
  movptr(t0, (address)b);

  // call indirectly to solve generation ordering problem
  int32_t offset = 0;
  la_patchable(t1, ExternalAddress(StubRoutines::verify_oop_subroutine_entry_address()), offset);
  ld(t1, Address(t1, offset));
  jalr(t1);

  pop_reg(RegSet::of(ra, t0, t1, c_rarg0), sp);

  BLOCK_COMMENT("} verify_oop_addr");
}

Address MacroAssembler::argument_address(RegisterOrConstant arg_slot,
                                         int extra_slot_offset) {
  // cf. TemplateTable::prepare_invoke(), if (load_receiver).
  int stackElementSize = Interpreter::stackElementSize;
  int offset = Interpreter::expr_offset_in_bytes(extra_slot_offset+0);
#ifdef ASSERT
  int offset1 = Interpreter::expr_offset_in_bytes(extra_slot_offset+1);
  assert(offset1 - offset == stackElementSize, "correct arithmetic");
#endif
  if (arg_slot.is_constant()) {
    return Address(esp, arg_slot.as_constant() * stackElementSize + offset);
  } else {
    assert_different_registers(t0, arg_slot.as_register());
    shadd(t0, arg_slot.as_register(), esp, t0, exact_log2(stackElementSize));
    return Address(t0, offset);
  }
}

#ifndef PRODUCT
extern "C" void findpc(intptr_t x);
#endif

void MacroAssembler::debug64(char* msg, int64_t pc, int64_t regs[])
{
  // In order to get locks to work, we need to fake a in_VM state
  if (ShowMessageBoxOnError) {
    JavaThread* thread = JavaThread::current();
    JavaThreadState saved_state = thread->thread_state();
    thread->set_thread_state(_thread_in_vm);
#ifndef PRODUCT
    if (CountBytecodes || TraceBytecodes || StopInterpreterAt) {
      ttyLocker ttyl;
      BytecodeCounter::print();
    }
#endif
    if (os::message_box(msg, "Execution stopped, print registers?")) {
      ttyLocker ttyl;
      tty->print_cr(" pc = 0x%016lx", pc);
#ifndef PRODUCT
      tty->cr();
      findpc(pc);
      tty->cr();
#endif
      tty->print_cr(" x0 = 0x%016lx", regs[0]);
      tty->print_cr(" x1 = 0x%016lx", regs[1]);
      tty->print_cr(" x2 = 0x%016lx", regs[2]);
      tty->print_cr(" x3 = 0x%016lx", regs[3]);
      tty->print_cr(" x4 = 0x%016lx", regs[4]);
      tty->print_cr(" x5 = 0x%016lx", regs[5]);
      tty->print_cr(" x6 = 0x%016lx", regs[6]);
      tty->print_cr(" x7 = 0x%016lx", regs[7]);
      tty->print_cr(" x8 = 0x%016lx", regs[8]);
      tty->print_cr(" x9 = 0x%016lx", regs[9]);
      tty->print_cr("x10 = 0x%016lx", regs[10]);
      tty->print_cr("x11 = 0x%016lx", regs[11]);
      tty->print_cr("x12 = 0x%016lx", regs[12]);
      tty->print_cr("x13 = 0x%016lx", regs[13]);
      tty->print_cr("x14 = 0x%016lx", regs[14]);
      tty->print_cr("x15 = 0x%016lx", regs[15]);
      tty->print_cr("x16 = 0x%016lx", regs[16]);
      tty->print_cr("x17 = 0x%016lx", regs[17]);
      tty->print_cr("x18 = 0x%016lx", regs[18]);
      tty->print_cr("x19 = 0x%016lx", regs[19]);
      tty->print_cr("x20 = 0x%016lx", regs[20]);
      tty->print_cr("x21 = 0x%016lx", regs[21]);
      tty->print_cr("x22 = 0x%016lx", regs[22]);
      tty->print_cr("x23 = 0x%016lx", regs[23]);
      tty->print_cr("x24 = 0x%016lx", regs[24]);
      tty->print_cr("x25 = 0x%016lx", regs[25]);
      tty->print_cr("x26 = 0x%016lx", regs[26]);
      tty->print_cr("x27 = 0x%016lx", regs[27]);
      tty->print_cr("x28 = 0x%016lx", regs[28]);
      tty->print_cr("x30 = 0x%016lx", regs[30]);
      tty->print_cr("x31 = 0x%016lx", regs[31]);
      BREAKPOINT;
    }
  }
  fatal("DEBUG MESSAGE: %s", msg);
}

void MacroAssembler::resolve_jobject(Register value, Register tmp1, Register tmp2) {
  Label done, not_weak;
  beqz(value, done);           // Use NULL as-is.

  // Test for jweak tag.
  andi(t0, value, JNIHandles::weak_tag_mask);
  beqz(t0, not_weak);

  // Resolve jweak.
  access_load_at(T_OBJECT, IN_NATIVE | ON_PHANTOM_OOP_REF, value,
                 Address(value, -JNIHandles::weak_tag_value), tmp1, tmp2);
  verify_oop(value);
  j(done);

  bind(not_weak);
  // Resolve (untagged) jobject.
  access_load_at(T_OBJECT, IN_NATIVE, value, Address(value, 0), tmp1, tmp2);
  verify_oop(value);
  bind(done);
}

void MacroAssembler::stop(const char* msg) {
  BLOCK_COMMENT(msg);
  illegal_instruction(Assembler::csr::time);
  emit_int64((uintptr_t)msg);
}

void MacroAssembler::unimplemented(const char* what) {
  const char* buf = NULL;
  {
    ResourceMark rm;
    stringStream ss;
    ss.print("unimplemented: %s", what);
    buf = code_string(ss.as_string());
  }
  stop(buf);
}

void MacroAssembler::emit_static_call_stub() {
  // CompiledDirectStaticCall::set_to_interpreted knows the
  // exact layout of this stub.

  mov_metadata(xmethod, (Metadata*)NULL);

  // Jump to the entry point of the i2c stub.
  int32_t offset = 0;
  movptr_with_offset(t0, 0, offset);
  jalr(x0, t0, offset);
}

void MacroAssembler::call_VM_leaf_base(address entry_point,
                                       int number_of_arguments,
                                       Label *retaddr) {
  int32_t offset = 0;
  push_reg(RegSet::of(t0, xmethod), sp);   // push << t0 & xmethod >> to sp
  movptr_with_offset(t0, entry_point, offset);
  jalr(x1, t0, offset);
  if (retaddr != NULL) {
    bind(*retaddr);
  }
  pop_reg(RegSet::of(t0, xmethod), sp);   // pop << t0 & xmethod >> from sp
}

void MacroAssembler::call_VM_leaf(address entry_point, int number_of_arguments) {
  call_VM_leaf_base(entry_point, number_of_arguments);
}

void MacroAssembler::call_VM_leaf(address entry_point, Register arg_0) {
  pass_arg0(this, arg_0);
  call_VM_leaf_base(entry_point, 1);
}

void MacroAssembler::call_VM_leaf(address entry_point, Register arg_0, Register arg_1) {
  pass_arg0(this, arg_0);
  pass_arg1(this, arg_1);
  call_VM_leaf_base(entry_point, 2);
}

void MacroAssembler::call_VM_leaf(address entry_point, Register arg_0,
                                  Register arg_1, Register arg_2) {
  pass_arg0(this, arg_0);
  pass_arg1(this, arg_1);
  pass_arg2(this, arg_2);
  call_VM_leaf_base(entry_point, 3);
}

void MacroAssembler::super_call_VM_leaf(address entry_point, Register arg_0) {
  pass_arg0(this, arg_0);
  MacroAssembler::call_VM_leaf_base(entry_point, 1);
}

void MacroAssembler::super_call_VM_leaf(address entry_point, Register arg_0, Register arg_1) {

  assert(arg_0 != c_rarg1, "smashed arg");
  pass_arg1(this, arg_1);
  pass_arg0(this, arg_0);
  MacroAssembler::call_VM_leaf_base(entry_point, 2);
}

void MacroAssembler::super_call_VM_leaf(address entry_point, Register arg_0, Register arg_1, Register arg_2) {
  assert(arg_0 != c_rarg2, "smashed arg");
  assert(arg_1 != c_rarg2, "smashed arg");
  pass_arg2(this, arg_2);
  assert(arg_0 != c_rarg1, "smashed arg");
  pass_arg1(this, arg_1);
  pass_arg0(this, arg_0);
  MacroAssembler::call_VM_leaf_base(entry_point, 3);
}

void MacroAssembler::super_call_VM_leaf(address entry_point, Register arg_0, Register arg_1, Register arg_2, Register arg_3) {
  assert(arg_0 != c_rarg3, "smashed arg");
  assert(arg_1 != c_rarg3, "smashed arg");
  assert(arg_2 != c_rarg3, "smashed arg");
  pass_arg3(this, arg_3);
  assert(arg_0 != c_rarg2, "smashed arg");
  assert(arg_1 != c_rarg2, "smashed arg");
  pass_arg2(this, arg_2);
  assert(arg_0 != c_rarg1, "smashed arg");
  pass_arg1(this, arg_1);
  pass_arg0(this, arg_0);
  MacroAssembler::call_VM_leaf_base(entry_point, 4);
}

void MacroAssembler::nop() {
  addi(x0, x0, 0);
}

void MacroAssembler::mv(Register Rd, Register Rs) {
  if (Rd != Rs) {
    addi(Rd, Rs, 0);
  }
}

void MacroAssembler::notr(Register Rd, Register Rs) {
  xori(Rd, Rs, -1);
}

void MacroAssembler::neg(Register Rd, Register Rs) {
  sub(Rd, x0, Rs);
}

void MacroAssembler::negw(Register Rd, Register Rs) {
  subw(Rd, x0, Rs);
}

void MacroAssembler::sext_w(Register Rd, Register Rs) {
  addiw(Rd, Rs, 0);
}

void MacroAssembler::zext_b(Register Rd, Register Rs) {
  andi(Rd, Rs, 0xFF);
}

void MacroAssembler::seqz(Register Rd, Register Rs) {
  sltiu(Rd, Rs, 1);
}

void MacroAssembler::snez(Register Rd, Register Rs) {
  sltu(Rd, x0, Rs);
}

void MacroAssembler::sltz(Register Rd, Register Rs) {
  slt(Rd, Rs, x0);
}

void MacroAssembler::sgtz(Register Rd, Register Rs) {
  slt(Rd, x0, Rs);
}

void MacroAssembler::fmv_s(FloatRegister Rd, FloatRegister Rs) {
  if (Rd != Rs) {
    fsgnj_s(Rd, Rs, Rs);
  }
}

void MacroAssembler::fabs_s(FloatRegister Rd, FloatRegister Rs) {
  fsgnjx_s(Rd, Rs, Rs);
}

void MacroAssembler::fneg_s(FloatRegister Rd, FloatRegister Rs) {
  fsgnjn_s(Rd, Rs, Rs);
}

void MacroAssembler::fmv_d(FloatRegister Rd, FloatRegister Rs) {
  if (Rd != Rs) {
    fsgnj_d(Rd, Rs, Rs);
  }
}

void MacroAssembler::fabs_d(FloatRegister Rd, FloatRegister Rs) {
  fsgnjx_d(Rd, Rs, Rs);
}

void MacroAssembler::fneg_d(FloatRegister Rd, FloatRegister Rs) {
  fsgnjn_d(Rd, Rs, Rs);
}

void MacroAssembler::vmnot_m(VectorRegister vd, VectorRegister vs) {
  vmnand_mm(vd, vs, vs);
}

void MacroAssembler::vncvt_x_x_w(VectorRegister vd, VectorRegister vs, VectorMask vm) {
  vnsrl_wx(vd, vs, x0, vm);
}

void MacroAssembler::vfneg_v(VectorRegister vd, VectorRegister vs) {
  vfsgnjn_vv(vd, vs, vs);
}

void MacroAssembler::la(Register Rd, const address &dest) {
  int64_t offset = dest - pc();
  if (is_offset_in_range(offset, 32)) {
    auipc(Rd, (int32_t)offset + 0x800);  //0x800, Note:the 11th sign bit
    addi(Rd, Rd, ((int64_t)offset << 52) >> 52);
  } else {
    movptr(Rd, dest);
  }
}

void MacroAssembler::la(Register Rd, const Address &adr) {
  code_section()->relocate(pc(), adr.rspec());
  relocInfo::relocType rtype = adr.rspec().reloc()->type();

  switch (adr.getMode()) {
    case Address::literal: {
      if (rtype == relocInfo::none) {
        mv(Rd, (intptr_t)(adr.target()));
      } else {
        movptr(Rd, adr.target());
      }
      break;
    }
    case Address::base_plus_offset: {
      int32_t offset = 0;
      baseOffset(Rd, adr, offset);
      addi(Rd, Rd, offset);
      break;
    }
    default:
      ShouldNotReachHere();
  }
}

void MacroAssembler::la(Register Rd, Label &label) {
  la(Rd, target(label));
}

#define INSN(NAME)                                                                \
  void MacroAssembler::NAME##z(Register Rs, const address &dest) {                \
    NAME(Rs, zr, dest);                                                           \
  }                                                                               \
  void MacroAssembler::NAME##z(Register Rs, Label &l, bool is_far) {              \
    NAME(Rs, zr, l, is_far);                                                      \
  }                                                                               \

  INSN(beq);
  INSN(bne);
  INSN(blt);
  INSN(ble);
  INSN(bge);
  INSN(bgt);

#undef INSN

// Float compare branch instructions

#define INSN(NAME, FLOATCMP, BRANCH)                                                                                   \
  void MacroAssembler::float_##NAME(FloatRegister Rs1, FloatRegister Rs2, Label &l, bool is_far, bool is_unordered) {  \
    FLOATCMP##_s(t0, Rs1, Rs2);                                                                                        \
    BRANCH(t0, l, is_far);                                                                                             \
  }                                                                                                                    \
  void MacroAssembler::double_##NAME(FloatRegister Rs1, FloatRegister Rs2, Label &l, bool is_far, bool is_unordered) { \
    FLOATCMP##_d(t0, Rs1, Rs2);                                                                                        \
    BRANCH(t0, l, is_far);                                                                                             \
  }

  INSN(beq, feq, bnez);
  INSN(bne, feq, beqz);

#undef INSN


#define INSN(NAME, FLOATCMP1, FLOATCMP2)                                              \
  void MacroAssembler::float_##NAME(FloatRegister Rs1, FloatRegister Rs2, Label &l,   \
                                    bool is_far, bool is_unordered) {                 \
    if (is_unordered) {                                                               \
      /* jump if either source is NaN or condition is expected */                     \
      FLOATCMP2##_s(t0, Rs2, Rs1);                                                    \
      beqz(t0, l, is_far);                                                            \
    } else {                                                                          \
      /* jump if no NaN in source and condition is expected */                        \
      FLOATCMP1##_s(t0, Rs1, Rs2);                                                    \
      bnez(t0, l, is_far);                                                            \
    }                                                                                 \
  }                                                                                   \
  void MacroAssembler::double_##NAME(FloatRegister Rs1, FloatRegister Rs2, Label &l,  \
                                     bool is_far, bool is_unordered) {                \
    if (is_unordered) {                                                               \
      /* jump if either source is NaN or condition is expected */                     \
      FLOATCMP2##_d(t0, Rs2, Rs1);                                                    \
      beqz(t0, l, is_far);                                                            \
    } else {                                                                          \
      /* jump if no NaN in source and condition is expected */                        \
      FLOATCMP1##_d(t0, Rs1, Rs2);                                                    \
      bnez(t0, l, is_far);                                                            \
    }                                                                                 \
  }

  INSN(ble, fle, flt);
  INSN(blt, flt, fle);

#undef INSN

#define INSN(NAME, CMP)                                                              \
  void MacroAssembler::float_##NAME(FloatRegister Rs1, FloatRegister Rs2, Label &l,  \
                                    bool is_far, bool is_unordered) {                \
    float_##CMP(Rs2, Rs1, l, is_far, is_unordered);                                  \
  }                                                                                  \
  void MacroAssembler::double_##NAME(FloatRegister Rs1, FloatRegister Rs2, Label &l, \
                                     bool is_far, bool is_unordered) {               \
    double_##CMP(Rs2, Rs1, l, is_far, is_unordered);                                 \
  }

  INSN(bgt, blt);
  INSN(bge, ble);

#undef INSN


#define INSN(NAME, CSR)                       \
  void MacroAssembler::NAME(Register Rd) {    \
    csrr(Rd, CSR);                            \
  }

  INSN(rdinstret,  CSR_INSTERT);
  INSN(rdcycle,    CSR_CYCLE);
  INSN(rdtime,     CSR_TIME);
  INSN(frcsr,      CSR_FCSR);
  INSN(frrm,       CSR_FRM);
  INSN(frflags,    CSR_FFLAGS);

#undef INSN

void MacroAssembler::csrr(Register Rd, unsigned csr) {
  csrrs(Rd, csr, x0);
}

#define INSN(NAME, OPFUN)                                      \
  void MacroAssembler::NAME(unsigned csr, Register Rs) {       \
    OPFUN(x0, csr, Rs);                                        \
  }

  INSN(csrw, csrrw);
  INSN(csrs, csrrs);
  INSN(csrc, csrrc);

#undef INSN

#define INSN(NAME, OPFUN)                                      \
  void MacroAssembler::NAME(unsigned csr, unsigned imm) {      \
    OPFUN(x0, csr, imm);                                       \
  }

  INSN(csrwi, csrrwi);
  INSN(csrsi, csrrsi);
  INSN(csrci, csrrci);

#undef INSN

#define INSN(NAME, CSR)                                      \
  void MacroAssembler::NAME(Register Rd, Register Rs) {      \
    csrrw(Rd, CSR, Rs);                                      \
  }

  INSN(fscsr,   CSR_FCSR);
  INSN(fsrm,    CSR_FRM);
  INSN(fsflags, CSR_FFLAGS);

#undef INSN

#define INSN(NAME)                              \
  void MacroAssembler::NAME(Register Rs) {      \
    NAME(x0, Rs);                               \
  }

  INSN(fscsr);
  INSN(fsrm);
  INSN(fsflags);

#undef INSN

void MacroAssembler::fsrmi(Register Rd, unsigned imm) {
  guarantee(imm < 5, "Rounding Mode is invalid in Rounding Mode register");
  csrrwi(Rd, CSR_FRM, imm);
}

void MacroAssembler::fsflagsi(Register Rd, unsigned imm) {
   csrrwi(Rd, CSR_FFLAGS, imm);
}

#define INSN(NAME)                             \
  void MacroAssembler::NAME(unsigned imm) {    \
    NAME(x0, imm);                             \
  }

  INSN(fsrmi);
  INSN(fsflagsi);

#undef INSN

void MacroAssembler::push_reg(Register Rs)
{
  addi(esp, esp, 0 - wordSize);
  sd(Rs, Address(esp, 0));
}

void MacroAssembler::pop_reg(Register Rd)
{
  ld(Rd, esp, 0);
  addi(esp, esp, wordSize);
}

int MacroAssembler::bitset_to_regs(unsigned int bitset, unsigned char* regs) {
  int count = 0;
  // Scan bitset to accumulate register pairs
  for (int reg = 31; reg >= 0; reg--) {
    if ((1U << 31) & bitset) {
      regs[count++] = reg;
    }
    bitset <<= 1;
  }
  return count;
}

// Push integer registers in the bitset supplied. Don't push sp.
// Return the number of words pushed
int MacroAssembler::push_reg(unsigned int bitset, Register stack) {
  DEBUG_ONLY(int words_pushed = 0;)
  CompressibleRegion cr(this);

  unsigned char regs[32];
  int count = bitset_to_regs(bitset, regs);
  // reserve one slot to align for odd count
  int offset = is_even(count) ? 0 : wordSize;

  if (count) {
    addi(stack, stack, -count * wordSize - offset);
  }
  for (int i = count - 1; i >= 0; i--) {
    sd(as_Register(regs[i]), Address(stack, (count - 1 - i) * wordSize + offset));
    DEBUG_ONLY(words_pushed++;)
  }

  assert(words_pushed == count, "oops, pushed != count");

  return count;
}

int MacroAssembler::pop_reg(unsigned int bitset, Register stack) {
  DEBUG_ONLY(int words_popped = 0;)
  CompressibleRegion cr(this);

  unsigned char regs[32];
  int count = bitset_to_regs(bitset, regs);
  // reserve one slot to align for odd count
  int offset = is_even(count) ? 0 : wordSize;

  for (int i = count - 1; i >= 0; i--) {
    ld(as_Register(regs[i]), Address(stack, (count - 1 - i) * wordSize + offset));
    DEBUG_ONLY(words_popped++;)
  }

  if (count) {
    addi(stack, stack, count * wordSize + offset);
  }
  assert(words_popped == count, "oops, popped != count");

  return count;
}

// Push floating-point registers in the bitset supplied.
// Return the number of words pushed
int MacroAssembler::push_fp(unsigned int bitset, Register stack) {
  CompressibleRegion cr(this);
  DEBUG_ONLY(int words_pushed = 0;)
  unsigned char regs[32];
  int count = bitset_to_regs(bitset, regs);
  int push_slots = count + (count & 1);

  if (count) {
    addi(stack, stack, -push_slots * wordSize);
  }

  for (int i = count - 1; i >= 0; i--) {
    fsd(as_FloatRegister(regs[i]), Address(stack, (push_slots - 1 - i) * wordSize));
    DEBUG_ONLY(words_pushed++;)
  }

  assert(words_pushed == count, "oops, pushed(%d) != count(%d)", words_pushed, count);

  return count;
}

int MacroAssembler::pop_fp(unsigned int bitset, Register stack) {
  CompressibleRegion cr(this);
  DEBUG_ONLY(int words_popped = 0;)
  unsigned char regs[32];
  int count = bitset_to_regs(bitset, regs);
  int pop_slots = count + (count & 1);

  for (int i = count - 1; i >= 0; i--) {
    fld(as_FloatRegister(regs[i]), Address(stack, (pop_slots - 1 - i) * wordSize));
    DEBUG_ONLY(words_popped++;)
  }

  if (count) {
    addi(stack, stack, pop_slots * wordSize);
  }

  assert(words_popped == count, "oops, popped(%d) != count(%d)", words_popped, count);

  return count;
}

#ifdef COMPILER2
// Push vector registers in the bitset supplied.
// Return the number of words pushed
int MacroAssembler::push_v(unsigned int bitset, Register stack) {
  CompressibleRegion cr(this);
  int vector_size_in_bytes = Matcher::scalable_vector_reg_size(T_BYTE);

  // Scan bitset to accumulate register pairs
  unsigned char regs[32];
  int count = bitset_to_regs(bitset, regs);

  for (int i = 0; i < count; i++) {
    sub(stack, stack, vector_size_in_bytes);
    vs1r_v(as_VectorRegister(regs[i]), stack);
  }

  return count * vector_size_in_bytes / wordSize;
}

int MacroAssembler::pop_v(unsigned int bitset, Register stack) {
  CompressibleRegion cr(this);
  int vector_size_in_bytes = Matcher::scalable_vector_reg_size(T_BYTE);

  // Scan bitset to accumulate register pairs
  unsigned char regs[32];
  int count = bitset_to_regs(bitset, regs);

  for (int i = count - 1; i >= 0; i--) {
    vl1r_v(as_VectorRegister(regs[i]), stack);
    add(stack, stack, vector_size_in_bytes);
  }

  return count * vector_size_in_bytes / wordSize;
}
#endif // COMPILER2

void MacroAssembler::push_call_clobbered_registers_except(RegSet exclude) {
  CompressibleRegion cr(this);
  // Push integer registers x7, x10-x17, x28-x31.
  push_reg(RegSet::of(x7) + RegSet::range(x10, x17) + RegSet::range(x28, x31) - exclude, sp);

  // Push float registers f0-f7, f10-f17, f28-f31.
  addi(sp, sp, - wordSize * 20);
  int offset = 0;
  for (int i = 0; i < 32; i++) {
    if (i <= f7->encoding() || i >= f28->encoding() || (i >= f10->encoding() && i <= f17->encoding())) {
      fsd(as_FloatRegister(i), Address(sp, wordSize * (offset++)));
    }
  }
}

void MacroAssembler::pop_call_clobbered_registers_except(RegSet exclude) {
  CompressibleRegion cr(this);
  int offset = 0;
  for (int i = 0; i < 32; i++) {
    if (i <= f7->encoding() || i >= f28->encoding() || (i >= f10->encoding() && i <= f17->encoding())) {
      fld(as_FloatRegister(i), Address(sp, wordSize * (offset++)));
    }
  }
  addi(sp, sp, wordSize * 20);

  pop_reg(RegSet::of(x7) + RegSet::range(x10, x17) + RegSet::range(x28, x31) - exclude, sp);
}

void MacroAssembler::push_CPU_state(bool save_vectors, int vector_size_in_bytes) {
  CompressibleRegion cr(this);
  // integer registers, except zr(x0) & ra(x1) & sp(x2) & gp(x3) & tp(x4)
  push_reg(RegSet::range(x5, x31), sp);

  // float registers
  addi(sp, sp, - 32 * wordSize);
  for (int i = 0; i < 32; i++) {
    fsd(as_FloatRegister(i), Address(sp, i * wordSize));
  }

  // vector registers
  if (save_vectors) {
    sub(sp, sp, vector_size_in_bytes * VectorRegister::number_of_registers);
    vsetvli(t0, x0, Assembler::e64, Assembler::m8);
    for (int i = 0; i < VectorRegister::number_of_registers; i += 8) {
      add(t0, sp, vector_size_in_bytes * i);
      vse64_v(as_VectorRegister(i), t0);
    }
  }
}

void MacroAssembler::pop_CPU_state(bool restore_vectors, int vector_size_in_bytes) {
  CompressibleRegion cr(this);
  // vector registers
  if (restore_vectors) {
    vsetvli(t0, x0, Assembler::e64, Assembler::m8);
    for (int i = 0; i < VectorRegister::number_of_registers; i += 8) {
      vle64_v(as_VectorRegister(i), sp);
      add(sp, sp, vector_size_in_bytes * 8);
    }
  }

  // float registers
  for (int i = 0; i < 32; i++) {
    fld(as_FloatRegister(i), Address(sp, i * wordSize));
  }
  addi(sp, sp, 32 * wordSize);

  // integer registers, except zr(x0) & ra(x1) & sp(x2) & gp(x3) & tp(x4)
  pop_reg(RegSet::range(x5, x31), sp);
}

static int patch_offset_in_jal(address branch, int64_t offset) {
  assert(is_imm_in_range(offset, 20, 1), "offset is too large to be patched in one jal insrusction!\n");
  Assembler::patch(branch, 31, 31, (offset >> 20) & 0x1);                       // offset[20]    ==> branch[31]
  Assembler::patch(branch, 30, 21, (offset >> 1)  & 0x3ff);                     // offset[10:1]  ==> branch[30:21]
  Assembler::patch(branch, 20, 20, (offset >> 11) & 0x1);                       // offset[11]    ==> branch[20]
  Assembler::patch(branch, 19, 12, (offset >> 12) & 0xff);                      // offset[19:12] ==> branch[19:12]
  return NativeInstruction::instruction_size;                                   // only one instruction
}

static int patch_offset_in_conditional_branch(address branch, int64_t offset) {
  assert(is_imm_in_range(offset, 12, 1), "offset is too large to be patched in one beq/bge/bgeu/blt/bltu/bne insrusction!\n");
  Assembler::patch(branch, 31, 31, (offset >> 12) & 0x1);                       // offset[12]    ==> branch[31]
  Assembler::patch(branch, 30, 25, (offset >> 5)  & 0x3f);                      // offset[10:5]  ==> branch[30:25]
  Assembler::patch(branch, 7,  7,  (offset >> 11) & 0x1);                       // offset[11]    ==> branch[7]
  Assembler::patch(branch, 11, 8,  (offset >> 1)  & 0xf);                       // offset[4:1]   ==> branch[11:8]
  return NativeInstruction::instruction_size;                                   // only one instruction
}

static int patch_offset_in_pc_relative(address branch, int64_t offset) {
  const int PC_RELATIVE_INSTRUCTION_NUM = 2;                                    // auipc, addi/jalr/load
  Assembler::patch(branch, 31, 12, ((offset + 0x800) >> 12) & 0xfffff);         // Auipc.          offset[31:12]  ==> branch[31:12]
  Assembler::patch(branch + 4, 31, 20, offset & 0xfff);                         // Addi/Jalr/Load. offset[11:0]   ==> branch[31:20]
  return PC_RELATIVE_INSTRUCTION_NUM * NativeInstruction::instruction_size;
}

static int patch_addr_in_movptr(address branch, address target) {
  const int MOVPTR_INSTRUCTIONS_NUM = 6;                                        // lui + addi + slli + addi + slli + addi/jalr/load
  int32_t lower = ((intptr_t)target << 35) >> 35;
  int64_t upper = ((intptr_t)target - lower) >> 29;
  Assembler::patch(branch + 0,  31, 12, upper & 0xfffff);                       // Lui.             target[48:29] + target[28] ==> branch[31:12]
  Assembler::patch(branch + 4,  31, 20, (lower >> 17) & 0xfff);                 // Addi.            target[28:17] ==> branch[31:20]
  Assembler::patch(branch + 12, 31, 20, (lower >> 6) & 0x7ff);                  // Addi.            target[16: 6] ==> branch[31:20]
  Assembler::patch(branch + 20, 31, 20, lower & 0x3f);                          // Addi/Jalr/Load.  target[ 5: 0] ==> branch[31:20]
  return MOVPTR_INSTRUCTIONS_NUM * NativeInstruction::instruction_size;
}

static int patch_imm_in_li64(address branch, address target) {
  const int LI64_INSTRUCTIONS_NUM = 8;                                          // lui + addi + slli + addi + slli + addi + slli + addi
  int64_t lower = (intptr_t)target & 0xffffffff;
  lower = lower - ((lower << 44) >> 44);
  int64_t tmp_imm = ((uint64_t)((intptr_t)target & 0xffffffff00000000)) + (uint64_t)lower;
  int32_t upper =  (tmp_imm - (int32_t)lower) >> 32;
  int64_t tmp_upper = upper, tmp_lower = upper;
  tmp_lower = (tmp_lower << 52) >> 52;
  tmp_upper -= tmp_lower;
  tmp_upper >>= 12;
  // Load upper 32 bits. Upper = target[63:32], but if target[31] = 1 or (target[31:20] == 0x7ff && target[19] == 1),
  // upper = target[63:32] + 1.
  Assembler::patch(branch + 0,  31, 12, tmp_upper & 0xfffff);                       // Lui.
  Assembler::patch(branch + 4,  31, 20, tmp_lower & 0xfff);                         // Addi.
  // Load the rest 32 bits.
  Assembler::patch(branch + 12, 31, 20, ((int32_t)lower >> 20) & 0xfff);            // Addi.
  Assembler::patch(branch + 20, 31, 20, (((intptr_t)target << 44) >> 52) & 0xfff);  // Addi.
  Assembler::patch(branch + 28, 31, 20, (intptr_t)target & 0xff);                   // Addi.
  return LI64_INSTRUCTIONS_NUM * NativeInstruction::instruction_size;
}

static int patch_imm_in_li32(address branch, int32_t target) {
  const int LI32_INSTRUCTIONS_NUM = 2;                                          // lui + addiw
  int64_t upper = (intptr_t)target;
  int32_t lower = (((int32_t)target) << 20) >> 20;
  upper -= lower;
  upper = (int32_t)upper;
  Assembler::patch(branch + 0,  31, 12, (upper >> 12) & 0xfffff);               // Lui.
  Assembler::patch(branch + 4,  31, 20, lower & 0xfff);                         // Addiw.
  return LI32_INSTRUCTIONS_NUM * NativeInstruction::instruction_size;
}

static long get_offset_of_jal(address insn_addr) {
  assert_cond(insn_addr != NULL);
  long offset = 0;
  unsigned insn = *(unsigned*)insn_addr;
  long val = (long)Assembler::sextract(insn, 31, 12);
  offset |= ((val >> 19) & 0x1) << 20;
  offset |= (val & 0xff) << 12;
  offset |= ((val >> 8) & 0x1) << 11;
  offset |= ((val >> 9) & 0x3ff) << 1;
  offset = (offset << 43) >> 43;
  return offset;
}

static long get_offset_of_conditional_branch(address insn_addr) {
  long offset = 0;
  assert_cond(insn_addr != NULL);
  unsigned insn = *(unsigned*)insn_addr;
  offset = (long)Assembler::sextract(insn, 31, 31);
  offset = (offset << 12) | (((long)(Assembler::sextract(insn, 7, 7) & 0x1)) << 11);
  offset = offset | (((long)(Assembler::sextract(insn, 30, 25) & 0x3f)) << 5);
  offset = offset | (((long)(Assembler::sextract(insn, 11, 8) & 0xf)) << 1);
  offset = (offset << 41) >> 41;
  return offset;
}

static long get_offset_of_pc_relative(address insn_addr) {
  long offset = 0;
  assert_cond(insn_addr != NULL);
  offset = ((long)(Assembler::sextract(((unsigned*)insn_addr)[0], 31, 12))) << 12;                                  // Auipc.
  offset += ((long)Assembler::sextract(((unsigned*)insn_addr)[1], 31, 20));                                         // Addi/Jalr/Load.
  offset = (offset << 32) >> 32;
  return offset;
}

static address get_target_of_movptr(address insn_addr) {
  assert_cond(insn_addr != NULL);
  intptr_t target_address = (((int64_t)Assembler::sextract(((unsigned*)insn_addr)[0], 31, 12)) & 0xfffff) << 29;    // Lui.
  target_address += ((int64_t)Assembler::sextract(((unsigned*)insn_addr)[1], 31, 20)) << 17;                        // Addi.
  target_address += ((int64_t)Assembler::sextract(((unsigned*)insn_addr)[3], 31, 20)) << 6;                         // Addi.
  target_address += ((int64_t)Assembler::sextract(((unsigned*)insn_addr)[5], 31, 20));                              // Addi/Jalr/Load.
  return (address) target_address;
}

static address get_target_of_li64(address insn_addr) {
  assert_cond(insn_addr != NULL);
  intptr_t target_address = (((int64_t)Assembler::sextract(((unsigned*)insn_addr)[0], 31, 12)) & 0xfffff) << 44;    // Lui.
  target_address += ((int64_t)Assembler::sextract(((unsigned*)insn_addr)[1], 31, 20)) << 32;                        // Addi.
  target_address += ((int64_t)Assembler::sextract(((unsigned*)insn_addr)[3], 31, 20)) << 20;                        // Addi.
  target_address += ((int64_t)Assembler::sextract(((unsigned*)insn_addr)[5], 31, 20)) << 8;                         // Addi.
  target_address += ((int64_t)Assembler::sextract(((unsigned*)insn_addr)[7], 31, 20));                              // Addi.
  return (address)target_address;
}

static address get_target_of_li32(address insn_addr) {
  assert_cond(insn_addr != NULL);
  intptr_t target_address = (((int64_t)Assembler::sextract(((unsigned*)insn_addr)[0], 31, 12)) & 0xfffff) << 12;    // Lui.
  target_address += ((int64_t)Assembler::sextract(((unsigned*)insn_addr)[1], 31, 20));                              // Addiw.
  return (address)target_address;
}

// Patch any kind of instruction; there may be several instructions.
// Return the total length (in bytes) of the instructions.
int MacroAssembler::pd_patch_instruction_size(address branch, address target) {
  assert_cond(branch != NULL);
  int64_t offset = target - branch;
  if (NativeInstruction::is_jal_at(branch)) {                         // jal
    return patch_offset_in_jal(branch, offset);
  } else if (NativeInstruction::is_branch_at(branch)) {               // beq/bge/bgeu/blt/bltu/bne
    return patch_offset_in_conditional_branch(branch, offset);
  } else if (NativeInstruction::is_pc_relative_at(branch)) {          // auipc, addi/jalr/load
    return patch_offset_in_pc_relative(branch, offset);
  } else if (NativeInstruction::is_movptr_at(branch)) {               // movptr
    return patch_addr_in_movptr(branch, target);
  } else if (NativeInstruction::is_li64_at(branch)) {                 // li64
    return patch_imm_in_li64(branch, target);
  } else if (NativeInstruction::is_li32_at(branch)) {                 // li32
    int64_t imm = (intptr_t)target;
    return patch_imm_in_li32(branch, (int32_t)imm);
  } else {
#ifdef ASSERT
    tty->print_cr("pd_patch_instruction_size: instruction 0x%x at " INTPTR_FORMAT " could not be patched!\n",
                  *(unsigned*)branch, p2i(branch));
    Disassembler::decode(branch - 16, branch + 16);
#endif
    ShouldNotReachHere();
    return -1;
  }
}

address MacroAssembler::target_addr_for_insn(address insn_addr) {
  long offset = 0;
  assert_cond(insn_addr != NULL);
  if (NativeInstruction::is_jal_at(insn_addr)) {                     // jal
    offset = get_offset_of_jal(insn_addr);
  } else if (NativeInstruction::is_branch_at(insn_addr)) {           // beq/bge/bgeu/blt/bltu/bne
    offset = get_offset_of_conditional_branch(insn_addr);
  } else if (NativeInstruction::is_pc_relative_at(insn_addr)) {      // auipc, addi/jalr/load
    offset = get_offset_of_pc_relative(insn_addr);
  } else if (NativeInstruction::is_movptr_at(insn_addr)) {           // movptr
    return get_target_of_movptr(insn_addr);
  } else if (NativeInstruction::is_li64_at(insn_addr)) {             // li64
    return get_target_of_li64(insn_addr);
  } else if (NativeInstruction::is_li32_at(insn_addr)) {             // li32
    return get_target_of_li32(insn_addr);
  } else {
    ShouldNotReachHere();
  }
  return address(((uintptr_t)insn_addr + offset));
}

int MacroAssembler::patch_oop(address insn_addr, address o) {
  // OOPs are either narrow (32 bits) or wide (48 bits).  We encode
  // narrow OOPs by setting the upper 16 bits in the first
  // instruction.
  if (NativeInstruction::is_li32_at(insn_addr)) {
    // Move narrow OOP
    uint32_t n = CompressedOops::narrow_oop_value(cast_to_oop(o));
    return patch_imm_in_li32(insn_addr, (int32_t)n);
  } else if (NativeInstruction::is_movptr_at(insn_addr)) {
    // Move wide OOP
    return patch_addr_in_movptr(insn_addr, o);
  }
  ShouldNotReachHere();
  return -1;
}

void MacroAssembler::reinit_heapbase() {
  if (UseCompressedOops) {
    if (Universe::is_fully_initialized()) {
      mv(xheapbase, CompressedOops::ptrs_base());
    } else {
      int32_t offset = 0;
      la_patchable(xheapbase, ExternalAddress(CompressedOops::ptrs_base_addr()), offset);
      ld(xheapbase, Address(xheapbase, offset));
    }
  }
}

void MacroAssembler::mv(Register Rd, Address dest) {
  assert(dest.getMode() == Address::literal, "Address mode should be Address::literal");
  code_section()->relocate(pc(), dest.rspec());
  movptr(Rd, dest.target());
}

void MacroAssembler::mv(Register Rd, RegisterOrConstant src) {
  if (src.is_register()) {
    mv(Rd, src.as_register());
  } else {
    mv(Rd, src.as_constant());
  }
}

void MacroAssembler::andrw(Register Rd, Register Rs1, Register Rs2) {
  andr(Rd, Rs1, Rs2);
  // addw: The result is clipped to 32 bits, then the sign bit is extended,
  // and the result is stored in Rd
  addw(Rd, Rd, zr);
}

void MacroAssembler::orrw(Register Rd, Register Rs1, Register Rs2) {
  orr(Rd, Rs1, Rs2);
  // addw: The result is clipped to 32 bits, then the sign bit is extended,
  // and the result is stored in Rd
  addw(Rd, Rd, zr);
}

void MacroAssembler::xorrw(Register Rd, Register Rs1, Register Rs2) {
  xorr(Rd, Rs1, Rs2);
  // addw: The result is clipped to 32 bits, then the sign bit is extended,
  // and the result is stored in Rd
  addw(Rd, Rd, zr);
}

// Note: load_unsigned_short used to be called load_unsigned_word.
int MacroAssembler::load_unsigned_short(Register dst, Address src) {
  int off = offset();
  lhu(dst, src);
  return off;
}

int MacroAssembler::load_unsigned_byte(Register dst, Address src) {
  int off = offset();
  lbu(dst, src);
  return off;
}

int MacroAssembler::load_signed_short(Register dst, Address src) {
  int off = offset();
  lh(dst, src);
  return off;
}

int MacroAssembler::load_signed_byte(Register dst, Address src) {
  int off = offset();
  lb(dst, src);
  return off;
}

void MacroAssembler::load_sized_value(Register dst, Address src, size_t size_in_bytes, bool is_signed, Register dst2) {
  switch (size_in_bytes) {
    case  8:  ld(dst, src); break;
    case  4:  is_signed ? lw(dst, src) : lwu(dst, src); break;
    case  2:  is_signed ? load_signed_short(dst, src) : load_unsigned_short(dst, src); break;
    case  1:  is_signed ? load_signed_byte( dst, src) : load_unsigned_byte( dst, src); break;
    default:  ShouldNotReachHere();
  }
}

void MacroAssembler::store_sized_value(Address dst, Register src, size_t size_in_bytes, Register src2) {
  switch (size_in_bytes) {
    case  8:  sd(src, dst); break;
    case  4:  sw(src, dst); break;
    case  2:  sh(src, dst); break;
    case  1:  sb(src, dst); break;
    default:  ShouldNotReachHere();
  }
}

// reverse bytes in halfword in lower 16 bits and sign-extend
// Rd[15:0] = Rs[7:0] Rs[15:8] (sign-extend to 64 bits)
void MacroAssembler::revb_h_h(Register Rd, Register Rs, Register tmp) {
  if (UseZbb) {
    rev8(Rd, Rs);
    srai(Rd, Rd, 48);
    return;
  }
  assert_different_registers(Rs, tmp);
  assert_different_registers(Rd, tmp);
  srli(tmp, Rs, 8);
  andi(tmp, tmp, 0xFF);
  slli(Rd, Rs, 56);
  srai(Rd, Rd, 48); // sign-extend
  orr(Rd, Rd, tmp);
}

// reverse bytes in lower word and sign-extend
// Rd[31:0] = Rs[7:0] Rs[15:8] Rs[23:16] Rs[31:24] (sign-extend to 64 bits)
void MacroAssembler::revb_w_w(Register Rd, Register Rs, Register tmp1, Register tmp2) {
  if (UseZbb) {
    rev8(Rd, Rs);
    srai(Rd, Rd, 32);
    return;
  }
  assert_different_registers(Rs, tmp1, tmp2);
  assert_different_registers(Rd, tmp1, tmp2);
  revb_h_w_u(Rd, Rs, tmp1, tmp2);
  slli(tmp2, Rd, 48);
  srai(tmp2, tmp2, 32); // sign-extend
  srli(Rd, Rd, 16);
  orr(Rd, Rd, tmp2);
}

// reverse bytes in halfword in lower 16 bits and zero-extend
// Rd[15:0] = Rs[7:0] Rs[15:8] (zero-extend to 64 bits)
void MacroAssembler::revb_h_h_u(Register Rd, Register Rs, Register tmp) {
  if (UseZbb) {
    rev8(Rd, Rs);
    srli(Rd, Rd, 48);
    return;
  }
  assert_different_registers(Rs, tmp);
  assert_different_registers(Rd, tmp);
  srli(tmp, Rs, 8);
  andi(tmp, tmp, 0xFF);
  andi(Rd, Rs, 0xFF);
  slli(Rd, Rd, 8);
  orr(Rd, Rd, tmp);
}

// reverse bytes in halfwords in lower 32 bits and zero-extend
// Rd[31:0] = Rs[23:16] Rs[31:24] Rs[7:0] Rs[15:8] (zero-extend to 64 bits)
void MacroAssembler::revb_h_w_u(Register Rd, Register Rs, Register tmp1, Register tmp2) {
  if (UseZbb) {
    rev8(Rd, Rs);
    rori(Rd, Rd, 32);
    roriw(Rd, Rd, 16);
    zero_extend(Rd, Rd, 32);
    return;
  }
  assert_different_registers(Rs, tmp1, tmp2);
  assert_different_registers(Rd, tmp1, tmp2);
  srli(tmp2, Rs, 16);
  revb_h_h_u(tmp2, tmp2, tmp1);
  revb_h_h_u(Rd, Rs, tmp1);
  slli(tmp2, tmp2, 16);
  orr(Rd, Rd, tmp2);
}

// This method is only used for revb_h
// Rd = Rs[47:0] Rs[55:48] Rs[63:56]
void MacroAssembler::revb_h_helper(Register Rd, Register Rs, Register tmp1, Register tmp2) {
  assert_different_registers(Rs, tmp1, tmp2);
  assert_different_registers(Rd, tmp1);
  srli(tmp1, Rs, 48);
  andi(tmp2, tmp1, 0xFF);
  slli(tmp2, tmp2, 8);
  srli(tmp1, tmp1, 8);
  orr(tmp1, tmp1, tmp2);
  slli(Rd, Rs, 16);
  orr(Rd, Rd, tmp1);
}

// reverse bytes in each halfword
// Rd[63:0] = Rs[55:48] Rs[63:56] Rs[39:32] Rs[47:40] Rs[23:16] Rs[31:24] Rs[7:0] Rs[15:8]
void MacroAssembler::revb_h(Register Rd, Register Rs, Register tmp1, Register tmp2) {
  if (UseZbb) {
    assert_different_registers(Rs, tmp1);
    assert_different_registers(Rd, tmp1);
    rev8(Rd, Rs);
    zero_extend(tmp1, Rd, 32);
    roriw(tmp1, tmp1, 16);
    slli(tmp1, tmp1, 32);
    srli(Rd, Rd, 32);
    roriw(Rd, Rd, 16);
    zero_extend(Rd, Rd, 32);
    orr(Rd, Rd, tmp1);
    return;
  }
  assert_different_registers(Rs, tmp1, tmp2);
  assert_different_registers(Rd, tmp1, tmp2);
  revb_h_helper(Rd, Rs, tmp1, tmp2);
  for (int i = 0; i < 3; ++i) {
    revb_h_helper(Rd, Rd, tmp1, tmp2);
  }
}

// reverse bytes in each word
// Rd[63:0] = Rs[39:32] Rs[47:40] Rs[55:48] Rs[63:56] Rs[7:0] Rs[15:8] Rs[23:16] Rs[31:24]
void MacroAssembler::revb_w(Register Rd, Register Rs, Register tmp1, Register tmp2) {
  if (UseZbb) {
    rev8(Rd, Rs);
    rori(Rd, Rd, 32);
    return;
  }
  assert_different_registers(Rs, tmp1, tmp2);
  assert_different_registers(Rd, tmp1, tmp2);
  revb(Rd, Rs, tmp1, tmp2);
  ror_imm(Rd, Rd, 32);
}

// reverse bytes in doubleword
// Rd[63:0] = Rs[7:0] Rs[15:8] Rs[23:16] Rs[31:24] Rs[39:32] Rs[47,40] Rs[55,48] Rs[63:56]
void MacroAssembler::revb(Register Rd, Register Rs, Register tmp1, Register tmp2) {
  if (UseZbb) {
    rev8(Rd, Rs);
    return;
  }
  assert_different_registers(Rs, tmp1, tmp2);
  assert_different_registers(Rd, tmp1, tmp2);
  andi(tmp1, Rs, 0xFF);
  slli(tmp1, tmp1, 8);
  for (int step = 8; step < 56; step += 8) {
    srli(tmp2, Rs, step);
    andi(tmp2, tmp2, 0xFF);
    orr(tmp1, tmp1, tmp2);
    slli(tmp1, tmp1, 8);
  }
  srli(Rd, Rs, 56);
  andi(Rd, Rd, 0xFF);
  orr(Rd, tmp1, Rd);
}

// rotate right with shift bits
void MacroAssembler::ror_imm(Register dst, Register src, uint32_t shift, Register tmp)
{
  if (UseZbb) {
    rori(dst, src, shift);
    return;
  }

  assert_different_registers(dst, tmp);
  assert_different_registers(src, tmp);
  assert(shift < 64, "shift amount must be < 64");
  slli(tmp, src, 64 - shift);
  srli(dst, src, shift);
  orr(dst, dst, tmp);
}

void MacroAssembler::andi(Register Rd, Register Rn, int64_t imm, Register tmp) {
  if (is_imm_in_range(imm, 12, 0)) {
    and_imm12(Rd, Rn, imm);
  } else {
    assert_different_registers(Rn, tmp);
    mv(tmp, imm);
    andr(Rd, Rn, tmp);
  }
}

void MacroAssembler::orptr(Address adr, RegisterOrConstant src, Register tmp1, Register tmp2) {
  ld(tmp1, adr);
  if (src.is_register()) {
    orr(tmp1, tmp1, src.as_register());
  } else {
    if (is_imm_in_range(src.as_constant(), 12, 0)) {
      ori(tmp1, tmp1, src.as_constant());
    } else {
      assert_different_registers(tmp1, tmp2);
      mv(tmp2, src.as_constant());
      orr(tmp1, tmp1, tmp2);
    }
  }
  sd(tmp1, adr);
}

void MacroAssembler::cmp_klass(Register oop, Register trial_klass, Register tmp, Label &L) {
  if (UseCompressedClassPointers) {
      lwu(tmp, Address(oop, oopDesc::klass_offset_in_bytes()));
    if (CompressedKlassPointers::base() == NULL) {
      slli(tmp, tmp, CompressedKlassPointers::shift());
      beq(trial_klass, tmp, L);
      return;
    }
    decode_klass_not_null(tmp);
  } else {
    ld(tmp, Address(oop, oopDesc::klass_offset_in_bytes()));
  }
  beq(trial_klass, tmp, L);
}

// Move an oop into a register.
void MacroAssembler::movoop(Register dst, jobject obj) {
  int oop_index;
  if (obj == NULL) {
    oop_index = oop_recorder()->allocate_oop_index(obj);
  } else {
#ifdef ASSERT
    {
      ThreadInVMfromUnknown tiv;
      assert(Universe::heap()->is_in(JNIHandles::resolve(obj)), "should be real oop");
    }
#endif
    oop_index = oop_recorder()->find_index(obj);
  }
  RelocationHolder rspec = oop_Relocation::spec(oop_index);

  if (BarrierSet::barrier_set()->barrier_set_assembler()->supports_instruction_patching()) {
    mv(dst, Address((address)obj, rspec));
  } else {
    address dummy = address(uintptr_t(pc()) & -wordSize); // A nearby aligned address
    ld_constant(dst, Address(dummy, rspec));
  }
}

// Move a metadata address into a register.
void MacroAssembler::mov_metadata(Register dst, Metadata* obj) {
  int oop_index;
  if (obj == NULL) {
    oop_index = oop_recorder()->allocate_metadata_index(obj);
  } else {
    oop_index = oop_recorder()->find_index(obj);
  }
  RelocationHolder rspec = metadata_Relocation::spec(oop_index);
  mv(dst, Address((address)obj, rspec));
}

// Writes to stack successive pages until offset reached to check for
// stack overflow + shadow pages.  This clobbers tmp.
void MacroAssembler::bang_stack_size(Register size, Register tmp) {
  assert_different_registers(tmp, size, t0);
  // Bang stack for total size given plus shadow page size.
  // Bang one page at a time because large size can bang beyond yellow and
  // red zones.
  mv(t0, os::vm_page_size());
  Label loop;
  bind(loop);
  sub(tmp, sp, t0);
  subw(size, size, t0);
  sd(size, Address(tmp));
  bgtz(size, loop);

  // Bang down shadow pages too.
  // At this point, (tmp-0) is the last address touched, so don't
  // touch it again.  (It was touched as (tmp-pagesize) but then tmp
  // was post-decremented.)  Skip this address by starting at i=1, and
  // touch a few more pages below.  N.B.  It is important to touch all
  // the way down to and including i=StackShadowPages.
  for (int i = 0; i < (int)(StackOverflow::stack_shadow_zone_size() / os::vm_page_size()) - 1; i++) {
    // this could be any sized move but this is can be a debugging crumb
    // so the bigger the better.
    sub(tmp, tmp, os::vm_page_size());
    sd(size, Address(tmp, 0));
  }
}

SkipIfEqual::SkipIfEqual(MacroAssembler* masm, const bool* flag_addr, bool value) {
  int32_t offset = 0;
  _masm = masm;
  _masm->la_patchable(t0, ExternalAddress((address)flag_addr), offset);
  _masm->lbu(t0, Address(t0, offset));
  _masm->beqz(t0, _label);
}

SkipIfEqual::~SkipIfEqual() {
  _masm->bind(_label);
  _masm = NULL;
}

void MacroAssembler::load_mirror(Register dst, Register method, Register tmp1, Register tmp2) {
  const int mirror_offset = in_bytes(Klass::java_mirror_offset());
  ld(dst, Address(xmethod, Method::const_offset()));
  ld(dst, Address(dst, ConstMethod::constants_offset()));
  ld(dst, Address(dst, ConstantPool::pool_holder_offset_in_bytes()));
  ld(dst, Address(dst, mirror_offset));
  resolve_oop_handle(dst, tmp1, tmp2);
}

void MacroAssembler::resolve_oop_handle(Register result, Register tmp1, Register tmp2) {
  // OopHandle::resolve is an indirection.
  assert_different_registers(result, tmp1, tmp2);
  access_load_at(T_OBJECT, IN_NATIVE, result, Address(result, 0), tmp1, tmp2);
}

// ((WeakHandle)result).resolve()
void MacroAssembler::resolve_weak_handle(Register result, Register tmp1, Register tmp2) {
  assert_different_registers(result, tmp1, tmp2);
  Label resolved;

  // A null weak handle resolves to null.
  beqz(result, resolved);

  // Only 64 bit platforms support GCs that require a tmp register
  // Only IN_HEAP loads require a thread_tmp register
  // WeakHandle::resolve is an indirection like jweak.
  access_load_at(T_OBJECT, IN_NATIVE | ON_PHANTOM_OOP_REF,
                 result, Address(result), tmp1, tmp2);
  bind(resolved);
}

void MacroAssembler::access_load_at(BasicType type, DecoratorSet decorators,
                                    Register dst, Address src,
                                    Register tmp1, Register tmp2) {
  BarrierSetAssembler *bs = BarrierSet::barrier_set()->barrier_set_assembler();
  decorators = AccessInternal::decorator_fixup(decorators);
  bool as_raw = (decorators & AS_RAW) != 0;
  if (as_raw) {
    bs->BarrierSetAssembler::load_at(this, decorators, type, dst, src, tmp1, tmp2);
  } else {
    bs->load_at(this, decorators, type, dst, src, tmp1, tmp2);
  }
}

void MacroAssembler::null_check(Register reg, int offset) {
  if (needs_explicit_null_check(offset)) {
    // provoke OS NULL exception if reg = NULL by
    // accessing M[reg] w/o changing any registers
    // NOTE: this is plenty to provoke a segv
    ld(zr, Address(reg, 0));
  } else {
    // nothing to do, (later) access of M[reg + offset]
    // will provoke OS NULL exception if reg = NULL
  }
}

void MacroAssembler::access_store_at(BasicType type, DecoratorSet decorators,
                                     Address dst, Register src,
                                     Register tmp1, Register tmp2, Register tmp3) {
  BarrierSetAssembler *bs = BarrierSet::barrier_set()->barrier_set_assembler();
  decorators = AccessInternal::decorator_fixup(decorators);
  bool as_raw = (decorators & AS_RAW) != 0;
  if (as_raw) {
    bs->BarrierSetAssembler::store_at(this, decorators, type, dst, src, tmp1, tmp2, tmp3);
  } else {
    bs->store_at(this, decorators, type, dst, src, tmp1, tmp2, tmp3);
  }
}

// Algorithm must match CompressedOops::encode.
void MacroAssembler::encode_heap_oop(Register d, Register s) {
  verify_oop_msg(s, "broken oop in encode_heap_oop");
  if (CompressedOops::base() == NULL) {
    if (CompressedOops::shift() != 0) {
      assert (LogMinObjAlignmentInBytes == CompressedOops::shift(), "decode alg wrong");
      srli(d, s, LogMinObjAlignmentInBytes);
    } else {
      mv(d, s);
    }
  } else {
    Label notNull;
    sub(d, s, xheapbase);
    bgez(d, notNull);
    mv(d, zr);
    bind(notNull);
    if (CompressedOops::shift() != 0) {
      assert (LogMinObjAlignmentInBytes == CompressedOops::shift(), "decode alg wrong");
      srli(d, d, CompressedOops::shift());
    }
  }
}

void MacroAssembler::load_klass(Register dst, Register src) {
  if (UseCompressedClassPointers) {
    lwu(dst, Address(src, oopDesc::klass_offset_in_bytes()));
    decode_klass_not_null(dst);
  } else {
    ld(dst, Address(src, oopDesc::klass_offset_in_bytes()));
  }
}

void MacroAssembler::store_klass(Register dst, Register src) {
  // FIXME: Should this be a store release? concurrent gcs assumes
  // klass length is valid if klass field is not null.
  if (UseCompressedClassPointers) {
    encode_klass_not_null(src);
    sw(src, Address(dst, oopDesc::klass_offset_in_bytes()));
  } else {
    sd(src, Address(dst, oopDesc::klass_offset_in_bytes()));
  }
}

void MacroAssembler::store_klass_gap(Register dst, Register src) {
  if (UseCompressedClassPointers) {
    // Store to klass gap in destination
    sw(src, Address(dst, oopDesc::klass_gap_offset_in_bytes()));
  }
}

void  MacroAssembler::decode_klass_not_null(Register r) {
  decode_klass_not_null(r, r);
}

void MacroAssembler::decode_klass_not_null(Register dst, Register src, Register tmp) {
  assert(UseCompressedClassPointers, "should only be used for compressed headers");

  if (CompressedKlassPointers::base() == NULL) {
    if (CompressedKlassPointers::shift() != 0) {
      assert(LogKlassAlignmentInBytes == CompressedKlassPointers::shift(), "decode alg wrong");
      slli(dst, src, LogKlassAlignmentInBytes);
    } else {
      mv(dst, src);
    }
    return;
  }

  Register xbase = dst;
  if (dst == src) {
    xbase = tmp;
  }

  assert_different_registers(src, xbase);
  mv(xbase, (uintptr_t)CompressedKlassPointers::base());

  if (CompressedKlassPointers::shift() != 0) {
    assert(LogKlassAlignmentInBytes == CompressedKlassPointers::shift(), "decode alg wrong");
    assert_different_registers(t0, xbase);
    shadd(dst, src, xbase, t0, LogKlassAlignmentInBytes);
  } else {
    add(dst, xbase, src);
  }

  if (xbase == xheapbase) { reinit_heapbase(); }
}

void MacroAssembler::encode_klass_not_null(Register r) {
  encode_klass_not_null(r, r);
}

void MacroAssembler::encode_klass_not_null(Register dst, Register src, Register tmp) {
  assert(UseCompressedClassPointers, "should only be used for compressed headers");

  if (CompressedKlassPointers::base() == NULL) {
    if (CompressedKlassPointers::shift() != 0) {
      assert(LogKlassAlignmentInBytes == CompressedKlassPointers::shift(), "decode alg wrong");
      srli(dst, src, LogKlassAlignmentInBytes);
    } else {
      mv(dst, src);
    }
    return;
  }

  if (((uint64_t)(uintptr_t)CompressedKlassPointers::base() & 0xffffffff) == 0 &&
      CompressedKlassPointers::shift() == 0) {
    zero_extend(dst, src, 32);
    return;
  }

  Register xbase = dst;
  if (dst == src) {
    xbase = tmp;
  }

  assert_different_registers(src, xbase);
  mv(xbase, (intptr_t)CompressedKlassPointers::base());
  sub(dst, src, xbase);
  if (CompressedKlassPointers::shift() != 0) {
    assert(LogKlassAlignmentInBytes == CompressedKlassPointers::shift(), "decode alg wrong");
    srli(dst, dst, LogKlassAlignmentInBytes);
  }
  if (xbase == xheapbase) {
    reinit_heapbase();
  }
}

void  MacroAssembler::decode_heap_oop_not_null(Register r) {
  decode_heap_oop_not_null(r, r);
}

void MacroAssembler::decode_heap_oop_not_null(Register dst, Register src) {
  assert(UseCompressedOops, "should only be used for compressed headers");
  assert(Universe::heap() != NULL, "java heap should be initialized");
  // Cannot assert, unverified entry point counts instructions (see .ad file)
  // vtableStubs also counts instructions in pd_code_size_limit.
  // Also do not verify_oop as this is called by verify_oop.
  if (CompressedOops::shift() != 0) {
    assert(LogMinObjAlignmentInBytes == CompressedOops::shift(), "decode alg wrong");
    slli(dst, src, LogMinObjAlignmentInBytes);
    if (CompressedOops::base() != NULL) {
      add(dst, xheapbase, dst);
    }
  } else {
    assert(CompressedOops::base() == NULL, "sanity");
    mv(dst, src);
  }
}

void  MacroAssembler::decode_heap_oop(Register d, Register s) {
  if (CompressedOops::base() == NULL) {
    if (CompressedOops::shift() != 0 || d != s) {
      slli(d, s, CompressedOops::shift());
    }
  } else {
    Label done;
    mv(d, s);
    beqz(s, done);
    shadd(d, s, xheapbase, d, LogMinObjAlignmentInBytes);
    bind(done);
  }
  verify_oop_msg(d, "broken oop in decode_heap_oop");
}

void MacroAssembler::store_heap_oop(Address dst, Register src, Register tmp1,
                                    Register tmp2, Register tmp3, DecoratorSet decorators) {
  access_store_at(T_OBJECT, IN_HEAP | decorators, dst, src, tmp1, tmp2, tmp3);
}

void MacroAssembler::load_heap_oop(Register dst, Address src, Register tmp1,
                                   Register tmp2, DecoratorSet decorators) {
  access_load_at(T_OBJECT, IN_HEAP | decorators, dst, src, tmp1, tmp2);
}

void MacroAssembler::load_heap_oop_not_null(Register dst, Address src, Register tmp1,
                                            Register tmp2, DecoratorSet decorators) {
  access_load_at(T_OBJECT, IN_HEAP | IS_NOT_NULL, dst, src, tmp1, tmp2);
}

// Used for storing NULLs.
void MacroAssembler::store_heap_oop_null(Address dst) {
  access_store_at(T_OBJECT, IN_HEAP, dst, noreg, noreg, noreg, noreg);
}

int MacroAssembler::corrected_idivl(Register result, Register rs1, Register rs2,
                                    bool want_remainder)
{
  // Full implementation of Java idiv and irem.  The function
  // returns the (pc) offset of the div instruction - may be needed
  // for implicit exceptions.
  //
  // input : rs1: dividend
  //         rs2: divisor
  //
  // result: either
  //         quotient  (= rs1 idiv rs2)
  //         remainder (= rs1 irem rs2)


  int idivl_offset = offset();
  if (!want_remainder) {
    divw(result, rs1, rs2);
  } else {
    remw(result, rs1, rs2); // result = rs1 % rs2;
  }
  return idivl_offset;
}

int MacroAssembler::corrected_idivq(Register result, Register rs1, Register rs2,
                                    bool want_remainder)
{
  // Full implementation of Java ldiv and lrem.  The function
  // returns the (pc) offset of the div instruction - may be needed
  // for implicit exceptions.
  //
  // input : rs1: dividend
  //         rs2: divisor
  //
  // result: either
  //         quotient  (= rs1 idiv rs2)
  //         remainder (= rs1 irem rs2)

  int idivq_offset = offset();
  if (!want_remainder) {
    div(result, rs1, rs2);
  } else {
    rem(result, rs1, rs2); // result = rs1 % rs2;
  }
  return idivq_offset;
}

// Look up the method for a megamorpic invkkeinterface call.
// The target method is determined by <intf_klass, itable_index>.
// The receiver klass is in recv_klass.
// On success, the result will be in method_result, and execution falls through.
// On failure, execution transfers to the given label.
void MacroAssembler::lookup_interface_method(Register recv_klass,
                                             Register intf_klass,
                                             RegisterOrConstant itable_index,
                                             Register method_result,
                                             Register scan_tmp,
                                             Label& L_no_such_interface,
                                             bool return_method) {
  assert_different_registers(recv_klass, intf_klass, scan_tmp);
  assert_different_registers(method_result, intf_klass, scan_tmp);
  assert(recv_klass != method_result || !return_method,
         "recv_klass can be destroyed when mehtid isn't needed");
  assert(itable_index.is_constant() || itable_index.as_register() == method_result,
         "caller must be same register for non-constant itable index as for method");

  // Compute start of first itableOffsetEntry (which is at the end of the vtable).
  int vtable_base = in_bytes(Klass::vtable_start_offset());
  int itentry_off = itableMethodEntry::method_offset_in_bytes();
  int scan_step   = itableOffsetEntry::size() * wordSize;
  int vte_size    = vtableEntry::size_in_bytes();
  assert(vte_size == wordSize, "else adjust times_vte_scale");

  lwu(scan_tmp, Address(recv_klass, Klass::vtable_length_offset()));

  // %%% Could store the aligned, prescaled offset in the klassoop.
  shadd(scan_tmp, scan_tmp, recv_klass, scan_tmp, 3);
  add(scan_tmp, scan_tmp, vtable_base);

  if (return_method) {
    // Adjust recv_klass by scaled itable_index, so we can free itable_index.
    assert(itableMethodEntry::size() * wordSize == wordSize, "adjust the scaling in the code below");
    if (itable_index.is_register()) {
      slli(t0, itable_index.as_register(), 3);
    } else {
      mv(t0, itable_index.as_constant() << 3);
    }
    add(recv_klass, recv_klass, t0);
    if (itentry_off) {
      add(recv_klass, recv_klass, itentry_off);
    }
  }

  Label search, found_method;

  ld(method_result, Address(scan_tmp, itableOffsetEntry::interface_offset_in_bytes()));
  beq(intf_klass, method_result, found_method);
  bind(search);
  // Check that the previous entry is non-null. A null entry means that
  // the receiver class doesn't implement the interface, and wasn't the
  // same as when the caller was compiled.
  beqz(method_result, L_no_such_interface, /* is_far */ true);
  addi(scan_tmp, scan_tmp, scan_step);
  ld(method_result, Address(scan_tmp, itableOffsetEntry::interface_offset_in_bytes()));
  bne(intf_klass, method_result, search);

  bind(found_method);

  // Got a hit.
  if (return_method) {
    lwu(scan_tmp, Address(scan_tmp, itableOffsetEntry::offset_offset_in_bytes()));
    add(method_result, recv_klass, scan_tmp);
    ld(method_result, Address(method_result));
  }
}

// virtual method calling
void MacroAssembler::lookup_virtual_method(Register recv_klass,
                                           RegisterOrConstant vtable_index,
                                           Register method_result) {
  const int base = in_bytes(Klass::vtable_start_offset());
  assert(vtableEntry::size() * wordSize == 8,
         "adjust the scaling in the code below");
  int vtable_offset_in_bytes = base + vtableEntry::method_offset_in_bytes();

  if (vtable_index.is_register()) {
    shadd(method_result, vtable_index.as_register(), recv_klass, method_result, LogBytesPerWord);
    ld(method_result, Address(method_result, vtable_offset_in_bytes));
  } else {
    vtable_offset_in_bytes += vtable_index.as_constant() * wordSize;
    ld(method_result, form_address(method_result, recv_klass, vtable_offset_in_bytes));
  }
}

void MacroAssembler::membar(uint32_t order_constraint) {
  address prev = pc() - NativeMembar::instruction_size;
  address last = code()->last_insn();

  if (last != NULL && nativeInstruction_at(last)->is_membar() && prev == last) {
    NativeMembar *bar = NativeMembar_at(prev);
    // We are merging two memory barrier instructions.  On RISCV we
    // can do this simply by ORing them together.
    bar->set_kind(bar->get_kind() | order_constraint);
    BLOCK_COMMENT("merged membar");
  } else {
    code()->set_last_insn(pc());

    uint32_t predecessor = 0;
    uint32_t successor = 0;

    membar_mask_to_pred_succ(order_constraint, predecessor, successor);
    fence(predecessor, successor);
  }
}

// Form an address from base + offset in Rd. Rd my or may not
// actually be used: you must use the Address that is returned. It
// is up to you to ensure that the shift provided matches the size
// of your data.
Address MacroAssembler::form_address(Register Rd, Register base, long byte_offset) {
  if (is_offset_in_range(byte_offset, 12)) { // 12: imm in range 2^12
    return Address(base, byte_offset);
  }

  // Do it the hard way
  mv(Rd, byte_offset);
  add(Rd, base, Rd);
  return Address(Rd);
}

void MacroAssembler::check_klass_subtype(Register sub_klass,
                                         Register super_klass,
                                         Register tmp_reg,
                                         Label& L_success) {
  Label L_failure;
  check_klass_subtype_fast_path(sub_klass, super_klass, tmp_reg, &L_success, &L_failure, NULL);
  check_klass_subtype_slow_path(sub_klass, super_klass, tmp_reg, noreg, &L_success, NULL);
  bind(L_failure);
}

void MacroAssembler::safepoint_poll(Label& slow_path, bool at_return, bool acquire, bool in_nmethod) {
  ld(t0, Address(xthread, JavaThread::polling_word_offset()));
  if (acquire) {
    membar(MacroAssembler::LoadLoad | MacroAssembler::LoadStore);
  }
  if (at_return) {
    bgtu(in_nmethod ? sp : fp, t0, slow_path, true /* is_far */);
  } else {
    andi(t0, t0, SafepointMechanism::poll_bit());
    bnez(t0, slow_path, true /* is_far */);
  }
}

void MacroAssembler::cmpxchgptr(Register oldv, Register newv, Register addr, Register tmp,
                                Label &succeed, Label *fail) {
  // oldv holds comparison value
  // newv holds value to write in exchange
  // addr identifies memory word to compare against/update
  Label retry_load, nope;
  bind(retry_load);
  // Load reserved from the memory location
  lr_d(tmp, addr, Assembler::aqrl);
  // Fail and exit if it is not what we expect
  bne(tmp, oldv, nope);
  // If the store conditional succeeds, tmp will be zero
  sc_d(tmp, newv, addr, Assembler::rl);
  beqz(tmp, succeed);
  // Retry only when the store conditional failed
  j(retry_load);

  bind(nope);
  membar(AnyAny);
  mv(oldv, tmp);
  if (fail != NULL) {
    j(*fail);
  }
}

void MacroAssembler::cmpxchg_obj_header(Register oldv, Register newv, Register obj, Register tmp,
                                        Label &succeed, Label *fail) {
  assert(oopDesc::mark_offset_in_bytes() == 0, "assumption");
  cmpxchgptr(oldv, newv, obj, tmp, succeed, fail);
}

void MacroAssembler::load_reserved(Register addr,
                                   enum operand_size size,
                                   Assembler::Aqrl acquire) {
  switch (size) {
    case int64:
      lr_d(t0, addr, acquire);
      break;
    case int32:
      lr_w(t0, addr, acquire);
      break;
    case uint32:
      lr_w(t0, addr, acquire);
      zero_extend(t0, t0, 32);
      break;
    default:
      ShouldNotReachHere();
  }
}

void MacroAssembler::store_conditional(Register addr,
                                       Register new_val,
                                       enum operand_size size,
                                       Assembler::Aqrl release) {
  switch (size) {
    case int64:
      sc_d(t0, new_val, addr, release);
      break;
    case int32:
    case uint32:
      sc_w(t0, new_val, addr, release);
      break;
    default:
      ShouldNotReachHere();
  }
}


void MacroAssembler::cmpxchg_narrow_value_helper(Register addr, Register expected,
                                                 Register new_val,
                                                 enum operand_size size,
                                                 Register tmp1, Register tmp2, Register tmp3) {
  assert(size == int8 || size == int16, "unsupported operand size");

  Register aligned_addr = t1, shift = tmp1, mask = tmp2, not_mask = tmp3;

  andi(shift, addr, 3);
  slli(shift, shift, 3);

  andi(aligned_addr, addr, ~3);

  if (size == int8) {
    mv(mask, 0xff);
  } else {
    // size == int16 case
    mv(mask, -1);
    zero_extend(mask, mask, 16);
  }
  sll(mask, mask, shift);

  xori(not_mask, mask, -1);

  sll(expected, expected, shift);
  andr(expected, expected, mask);

  sll(new_val, new_val, shift);
  andr(new_val, new_val, mask);
}

// cmpxchg_narrow_value will kill t0, t1, expected, new_val and tmps.
// It's designed to implement compare and swap byte/boolean/char/short by lr.w/sc.w,
// which are forced to work with 4-byte aligned address.
void MacroAssembler::cmpxchg_narrow_value(Register addr, Register expected,
                                          Register new_val,
                                          enum operand_size size,
                                          Assembler::Aqrl acquire, Assembler::Aqrl release,
                                          Register result, bool result_as_bool,
                                          Register tmp1, Register tmp2, Register tmp3) {
  Register aligned_addr = t1, shift = tmp1, mask = tmp2, not_mask = tmp3, old = result, tmp = t0;
  assert_different_registers(addr, old, mask, not_mask, new_val, expected, shift, tmp);
  cmpxchg_narrow_value_helper(addr, expected, new_val, size, tmp1, tmp2, tmp3);

  Label retry, fail, done;

  bind(retry);
  lr_w(old, aligned_addr, acquire);
  andr(tmp, old, mask);
  bne(tmp, expected, fail);

  andr(tmp, old, not_mask);
  orr(tmp, tmp, new_val);
  sc_w(tmp, tmp, aligned_addr, release);
  bnez(tmp, retry);

  if (result_as_bool) {
    mv(result, 1);
    j(done);

    bind(fail);
    mv(result, zr);

    bind(done);
  } else {
    andr(tmp, old, mask);

    bind(fail);
    srl(result, tmp, shift);

    if (size == int8) {
      sign_extend(result, result, 8);
    } else {
      // size == int16 case
      sign_extend(result, result, 16);
    }
  }
}

// weak_cmpxchg_narrow_value is a weak version of cmpxchg_narrow_value, to implement
// the weak CAS stuff. The major difference is that it just failed when store conditional
// failed.
void MacroAssembler::weak_cmpxchg_narrow_value(Register addr, Register expected,
                                               Register new_val,
                                               enum operand_size size,
                                               Assembler::Aqrl acquire, Assembler::Aqrl release,
                                               Register result,
                                               Register tmp1, Register tmp2, Register tmp3) {
  Register aligned_addr = t1, shift = tmp1, mask = tmp2, not_mask = tmp3, old = result, tmp = t0;
  assert_different_registers(addr, old, mask, not_mask, new_val, expected, shift, tmp);
  cmpxchg_narrow_value_helper(addr, expected, new_val, size, tmp1, tmp2, tmp3);

  Label fail, done;

  lr_w(old, aligned_addr, acquire);
  andr(tmp, old, mask);
  bne(tmp, expected, fail);

  andr(tmp, old, not_mask);
  orr(tmp, tmp, new_val);
  sc_w(tmp, tmp, aligned_addr, release);
  bnez(tmp, fail);

  // Success
  mv(result, 1);
  j(done);

  // Fail
  bind(fail);
  mv(result, zr);

  bind(done);
}

void MacroAssembler::cmpxchg(Register addr, Register expected,
                             Register new_val,
                             enum operand_size size,
                             Assembler::Aqrl acquire, Assembler::Aqrl release,
                             Register result, bool result_as_bool) {
  assert(size != int8 && size != int16, "unsupported operand size");

  Label retry_load, done, ne_done;
  bind(retry_load);
  load_reserved(addr, size, acquire);
  bne(t0, expected, ne_done);
  store_conditional(addr, new_val, size, release);
  bnez(t0, retry_load);

  // equal, succeed
  if (result_as_bool) {
    mv(result, 1);
  } else {
    mv(result, expected);
  }
  j(done);

  // not equal, failed
  bind(ne_done);
  if (result_as_bool) {
    mv(result, zr);
  } else {
    mv(result, t0);
  }

  bind(done);
}

void MacroAssembler::cmpxchg_weak(Register addr, Register expected,
                                  Register new_val,
                                  enum operand_size size,
                                  Assembler::Aqrl acquire, Assembler::Aqrl release,
                                  Register result) {
  Label fail, done;
  load_reserved(addr, size, acquire);
  bne(t0, expected, fail);
  store_conditional(addr, new_val, size, release);
  bnez(t0, fail);

  // Success
  mv(result, 1);
  j(done);

  // Fail
  bind(fail);
  mv(result, zr);

  bind(done);
}

#define ATOMIC_OP(NAME, AOP, ACQUIRE, RELEASE)                                              \
void MacroAssembler::atomic_##NAME(Register prev, RegisterOrConstant incr, Register addr) { \
  prev = prev->is_valid() ? prev : zr;                                                      \
  if (incr.is_register()) {                                                                 \
    AOP(prev, addr, incr.as_register(), (Assembler::Aqrl)(ACQUIRE | RELEASE));              \
  } else {                                                                                  \
    mv(t0, incr.as_constant());                                                             \
    AOP(prev, addr, t0, (Assembler::Aqrl)(ACQUIRE | RELEASE));                              \
  }                                                                                         \
  return;                                                                                   \
}

ATOMIC_OP(add, amoadd_d, Assembler::relaxed, Assembler::relaxed)
ATOMIC_OP(addw, amoadd_w, Assembler::relaxed, Assembler::relaxed)
ATOMIC_OP(addal, amoadd_d, Assembler::aq, Assembler::rl)
ATOMIC_OP(addalw, amoadd_w, Assembler::aq, Assembler::rl)

#undef ATOMIC_OP

#define ATOMIC_XCHG(OP, AOP, ACQUIRE, RELEASE)                                       \
void MacroAssembler::atomic_##OP(Register prev, Register newv, Register addr) {      \
  prev = prev->is_valid() ? prev : zr;                                               \
  AOP(prev, addr, newv, (Assembler::Aqrl)(ACQUIRE | RELEASE));                       \
  return;                                                                            \
}

ATOMIC_XCHG(xchg, amoswap_d, Assembler::relaxed, Assembler::relaxed)
ATOMIC_XCHG(xchgw, amoswap_w, Assembler::relaxed, Assembler::relaxed)
ATOMIC_XCHG(xchgal, amoswap_d, Assembler::aq, Assembler::rl)
ATOMIC_XCHG(xchgalw, amoswap_w, Assembler::aq, Assembler::rl)

#undef ATOMIC_XCHG

#define ATOMIC_XCHGU(OP1, OP2)                                                       \
void MacroAssembler::atomic_##OP1(Register prev, Register newv, Register addr) {     \
  atomic_##OP2(prev, newv, addr);                                                    \
  zero_extend(prev, prev, 32);                                                       \
  return;                                                                            \
}

ATOMIC_XCHGU(xchgwu, xchgw)
ATOMIC_XCHGU(xchgalwu, xchgalw)

#undef ATOMIC_XCHGU

void MacroAssembler::far_jump(Address entry, Register tmp) {
  assert(ReservedCodeCacheSize < 4*G, "branch out of range");
  assert(CodeCache::find_blob(entry.target()) != NULL,
         "destination of far call not found in code cache");
  assert(entry.rspec().type() == relocInfo::external_word_type
        || entry.rspec().type() == relocInfo::runtime_call_type
        || entry.rspec().type() == relocInfo::none, "wrong entry relocInfo type");
  int32_t offset = 0;
  if (far_branches()) {
    // We can use auipc + jalr here because we know that the total size of
    // the code cache cannot exceed 2Gb.
    la_patchable(tmp, entry, offset);
    jalr(x0, tmp, offset);
  } else {
    j(entry);
  }
}

void MacroAssembler::far_call(Address entry, Register tmp) {
  assert(ReservedCodeCacheSize < 4*G, "branch out of range");
  assert(CodeCache::find_blob(entry.target()) != NULL,
         "destination of far call not found in code cache");
  assert(entry.rspec().type() == relocInfo::external_word_type
        || entry.rspec().type() == relocInfo::runtime_call_type
        || entry.rspec().type() == relocInfo::none, "wrong entry relocInfo type");
  int32_t offset = 0;
  if (far_branches()) {
    // We can use auipc + jalr here because we know that the total size of
    // the code cache cannot exceed 2Gb.
    la_patchable(tmp, entry, offset);
    jalr(x1, tmp, offset); // link
  } else {
    jal(entry); // link
  }
}

void MacroAssembler::check_klass_subtype_fast_path(Register sub_klass,
                                                   Register super_klass,
                                                   Register tmp_reg,
                                                   Label* L_success,
                                                   Label* L_failure,
                                                   Label* L_slow_path,
                                                   Register super_check_offset) {
  assert_different_registers(sub_klass, super_klass, tmp_reg);
  bool must_load_sco = (super_check_offset == noreg);
  if (must_load_sco) {
    assert(tmp_reg != noreg, "supply either a temp or a register offset");
  } else {
    assert_different_registers(sub_klass, super_klass, super_check_offset);
  }

  Label L_fallthrough;
  int label_nulls = 0;
  if (L_success == NULL)   { L_success   = &L_fallthrough; label_nulls++; }
  if (L_failure == NULL)   { L_failure   = &L_fallthrough; label_nulls++; }
  if (L_slow_path == NULL) { L_slow_path = &L_fallthrough; label_nulls++; }
  assert(label_nulls <= 1, "at most one NULL in batch");

  int sc_offset = in_bytes(Klass::secondary_super_cache_offset());
  int sco_offset = in_bytes(Klass::super_check_offset_offset());
  Address super_check_offset_addr(super_klass, sco_offset);

  // Hacked jmp, which may only be used just before L_fallthrough.
#define final_jmp(label)                                                \
  if (&(label) == &L_fallthrough) { /*do nothing*/ }                    \
  else                            j(label)             /*omit semi*/

  // If the pointers are equal, we are done (e.g., String[] elements).
  // This self-check enables sharing of secondary supertype arrays among
  // non-primary types such as array-of-interface. Otherwise, each such
  // type would need its own customized SSA.
  // We move this check to the front of the fast path because many
  // type checks are in fact trivially successful in this manner,
  // so we get a nicely predicted branch right at the start of the check.
  beq(sub_klass, super_klass, *L_success);

  // Check the supertype display:
  if (must_load_sco) {
    lwu(tmp_reg, super_check_offset_addr);
    super_check_offset = tmp_reg;
  }
  add(t0, sub_klass, super_check_offset);
  Address super_check_addr(t0);
  ld(t0, super_check_addr); // load displayed supertype

  // This check has worked decisively for primary supers.
  // Secondary supers are sought in the super_cache ('super_cache_addr').
  // (Secondary supers are interfaces and very deeply nested subtypes.)
  // This works in the same check above because of a tricky aliasing
  // between the super_Cache and the primary super display elements.
  // (The 'super_check_addr' can address either, as the case requires.)
  // Note that the cache is updated below if it does not help us find
  // what we need immediately.
  // So if it was a primary super, we can just fail immediately.
  // Otherwise, it's the slow path for us (no success at this point).

  beq(super_klass, t0, *L_success);
  mv(t1, sc_offset);
  if (L_failure == &L_fallthrough) {
    beq(super_check_offset, t1, *L_slow_path);
  } else {
    bne(super_check_offset, t1, *L_failure, /* is_far */ true);
    final_jmp(*L_slow_path);
  }

  bind(L_fallthrough);

#undef final_jmp
}

// Scans count pointer sized words at [addr] for occurrence of value,
// generic
void MacroAssembler::repne_scan(Register addr, Register value, Register count,
                                Register tmp) {
  Label Lloop, Lexit;
  beqz(count, Lexit);
  bind(Lloop);
  ld(tmp, addr);
  beq(value, tmp, Lexit);
  add(addr, addr, wordSize);
  sub(count, count, 1);
  bnez(count, Lloop);
  bind(Lexit);
}

void MacroAssembler::check_klass_subtype_slow_path(Register sub_klass,
                                                   Register super_klass,
                                                   Register tmp1_reg,
                                                   Register tmp2_reg,
                                                   Label* L_success,
                                                   Label* L_failure) {
  assert_different_registers(sub_klass, super_klass, tmp1_reg);
  if (tmp2_reg != noreg) {
    assert_different_registers(sub_klass, super_klass, tmp1_reg, tmp2_reg, t0);
  }
#define IS_A_TEMP(reg) ((reg) == tmp1_reg || (reg) == tmp2_reg)

  Label L_fallthrough;
  int label_nulls = 0;
  if (L_success == NULL)   { L_success   = &L_fallthrough; label_nulls++; }
  if (L_failure == NULL)   { L_failure   = &L_fallthrough; label_nulls++; }

  assert(label_nulls <= 1, "at most one NULL in the batch");

  // A couple of useful fields in sub_klass:
  int ss_offset = in_bytes(Klass::secondary_supers_offset());
  int sc_offset = in_bytes(Klass::secondary_super_cache_offset());
  Address secondary_supers_addr(sub_klass, ss_offset);
  Address super_cache_addr(     sub_klass, sc_offset);

  BLOCK_COMMENT("check_klass_subtype_slow_path");

  // Do a linear scan of the secondary super-klass chain.
  // This code is rarely used, so simplicity is a virtue here.
  // The repne_scan instruction uses fixed registers, which we must spill.
  // Don't worry too much about pre-existing connections with the input regs.

  assert(sub_klass != x10, "killed reg"); // killed by mv(x10, super)
  assert(sub_klass != x12, "killed reg"); // killed by la(x12, &pst_counter)

  RegSet pushed_registers;
  if (!IS_A_TEMP(x12)) {
    pushed_registers += x12;
  }
  if (!IS_A_TEMP(x15)) {
    pushed_registers += x15;
  }

  if (super_klass != x10) {
    if (!IS_A_TEMP(x10)) {
      pushed_registers += x10;
    }
  }

  push_reg(pushed_registers, sp);

  // Get super_klass value into x10 (even if it was in x15 or x12)
  mv(x10, super_klass);

#ifndef PRODUCT
  mv(t1, (address)&SharedRuntime::_partial_subtype_ctr);
  Address pst_counter_addr(t1);
  ld(t0, pst_counter_addr);
  add(t0, t0, 1);
  sd(t0, pst_counter_addr);
#endif // PRODUCT

  // We will consult the secondary-super array.
  ld(x15, secondary_supers_addr);
  // Load the array length.
  lwu(x12, Address(x15, Array<Klass*>::length_offset_in_bytes()));
  // Skip to start of data.
  add(x15, x15, Array<Klass*>::base_offset_in_bytes());

  // Set t0 to an obvious invalid value, falling through by default
  mv(t0, -1);
  // Scan X12 words at [X15] for an occurrence of X10.
  repne_scan(x15, x10, x12, t0);

  // pop will restore x10, so we should use a temp register to keep its value
  mv(t1, x10);

  // Unspill the temp registers:
  pop_reg(pushed_registers, sp);

  bne(t1, t0, *L_failure);

  // Success. Cache the super we found an proceed in triumph.
  sd(super_klass, super_cache_addr);

  if (L_success != &L_fallthrough) {
    j(*L_success);
  }

#undef IS_A_TEMP

  bind(L_fallthrough);
}

// Defines obj, preserves var_size_in_bytes, okay for tmp2 == var_size_in_bytes.
void MacroAssembler::tlab_allocate(Register obj,
                                   Register var_size_in_bytes,
                                   int con_size_in_bytes,
                                   Register tmp1,
                                   Register tmp2,
                                   Label& slow_case,
                                   bool is_far) {
  BarrierSetAssembler *bs = BarrierSet::barrier_set()->barrier_set_assembler();
  bs->tlab_allocate(this, obj, var_size_in_bytes, con_size_in_bytes, tmp1, tmp2, slow_case, is_far);
}

// get_thread() can be called anywhere inside generated code so we
// need to save whatever non-callee save context might get clobbered
// by the call to Thread::current() or, indeed, the call setup code.
void MacroAssembler::get_thread(Register thread) {
  // save all call-clobbered regs except thread
  RegSet saved_regs = RegSet::range(x5, x7) + RegSet::range(x10, x17) +
                      RegSet::range(x28, x31) + ra - thread;
  push_reg(saved_regs, sp);

  mv(ra, CAST_FROM_FN_PTR(address, Thread::current));
  jalr(ra);
  if (thread != c_rarg0) {
    mv(thread, c_rarg0);
  }

  // restore pushed registers
  pop_reg(saved_regs, sp);
}

void MacroAssembler::load_byte_map_base(Register reg) {
  CardTable::CardValue* byte_map_base =
    ((CardTableBarrierSet*)(BarrierSet::barrier_set()))->card_table()->byte_map_base();
  mv(reg, (uint64_t)byte_map_base);
}

void MacroAssembler::la_patchable(Register reg1, const Address &dest, int32_t &offset) {
  relocInfo::relocType rtype = dest.rspec().reloc()->type();
  unsigned long low_address = (uintptr_t)CodeCache::low_bound();
  unsigned long high_address = (uintptr_t)CodeCache::high_bound();
  unsigned long dest_address = (uintptr_t)dest.target();
  long offset_low = dest_address - low_address;
  long offset_high = dest_address - high_address;

  assert(is_valid_riscv64_address(dest.target()), "bad address");
  assert(dest.getMode() == Address::literal, "la_patchable must be applied to a literal address");

  code_section()->relocate(pc(), dest.rspec());
  // RISC-V doesn't compute a page-aligned address, in order to partially
  // compensate for the use of *signed* offsets in its base+disp12
  // addressing mode (RISC-V's PC-relative reach remains asymmetric
  // [-(2G + 2K), 2G - 2K).
  if (offset_high >= -((1L << 31) + (1L << 11)) && offset_low < (1L << 31) - (1L << 11)) {
    int64_t distance = dest.target() - pc();
    auipc(reg1, (int32_t)distance + 0x800);
    offset = ((int32_t)distance << 20) >> 20;
  } else {
    movptr_with_offset(reg1, dest.target(), offset);
  }
}

void MacroAssembler::build_frame(int framesize) {
  assert(framesize >= 2, "framesize must include space for FP/RA");
  assert(framesize % (2*wordSize) == 0, "must preserve 2*wordSize alignment");
  sub(sp, sp, framesize);
  sd(fp, Address(sp, framesize - 2 * wordSize));
  sd(ra, Address(sp, framesize - wordSize));
  if (PreserveFramePointer) { add(fp, sp, framesize); }
}

void MacroAssembler::remove_frame(int framesize) {
  assert(framesize >= 2, "framesize must include space for FP/RA");
  assert(framesize % (2*wordSize) == 0, "must preserve 2*wordSize alignment");
  ld(fp, Address(sp, framesize - 2 * wordSize));
  ld(ra, Address(sp, framesize - wordSize));
  add(sp, sp, framesize);
}

void MacroAssembler::reserved_stack_check() {
    // testing if reserved zone needs to be enabled
    Label no_reserved_zone_enabling;

    ld(t0, Address(xthread, JavaThread::reserved_stack_activation_offset()));
    bltu(sp, t0, no_reserved_zone_enabling);

    enter();   // RA and FP are live.
    mv(c_rarg0, xthread);
    int32_t offset = 0;
    la_patchable(t0, RuntimeAddress(CAST_FROM_FN_PTR(address, SharedRuntime::enable_stack_reserved_zone)), offset);
    jalr(x1, t0, offset);
    leave();

    // We have already removed our own frame.
    // throw_delayed_StackOverflowError will think that it's been
    // called by our caller.
    offset = 0;
    la_patchable(t0, RuntimeAddress(StubRoutines::throw_delayed_StackOverflowError_entry()), offset);
    jalr(x0, t0, offset);
    should_not_reach_here();

    bind(no_reserved_zone_enabling);
}

// Move the address of the polling page into dest.
void MacroAssembler::get_polling_page(Register dest, relocInfo::relocType rtype) {
  ld(dest, Address(xthread, JavaThread::polling_page_offset()));
}

// Read the polling page.  The address of the polling page must
// already be in r.
void MacroAssembler::read_polling_page(Register r, int32_t offset, relocInfo::relocType rtype) {
  code_section()->relocate(pc(), rtype);
  lwu(zr, Address(r, offset));
}

void  MacroAssembler::set_narrow_oop(Register dst, jobject obj) {
#ifdef ASSERT
  {
    ThreadInVMfromUnknown tiv;
    assert (UseCompressedOops, "should only be used for compressed oops");
    assert (Universe::heap() != NULL, "java heap should be initialized");
    assert (oop_recorder() != NULL, "this assembler needs an OopRecorder");
    assert(Universe::heap()->is_in(JNIHandles::resolve(obj)), "should be real oop");
  }
#endif
  int oop_index = oop_recorder()->find_index(obj);
  RelocationHolder rspec = oop_Relocation::spec(oop_index);
  code_section()->relocate(pc(), rspec);
  li32(dst, 0xDEADBEEF);
  zero_extend(dst, dst, 32);
}

void  MacroAssembler::set_narrow_klass(Register dst, Klass* k) {
  assert (UseCompressedClassPointers, "should only be used for compressed headers");
  assert (oop_recorder() != NULL, "this assembler needs an OopRecorder");
  int index = oop_recorder()->find_index(k);
  assert(!Universe::heap()->is_in(k), "should not be an oop");

  RelocationHolder rspec = metadata_Relocation::spec(index);
  code_section()->relocate(pc(), rspec);
  narrowKlass nk = CompressedKlassPointers::encode(k);
  li32(dst, nk);
  zero_extend(dst, dst, 32);
}

// Maybe emit a call via a trampoline.  If the code cache is small
// trampolines won't be emitted.
address MacroAssembler::trampoline_call(Address entry) {
  assert(JavaThread::current()->is_Compiler_thread(), "just checking");
  assert(entry.rspec().type() == relocInfo::runtime_call_type ||
         entry.rspec().type() == relocInfo::opt_virtual_call_type ||
         entry.rspec().type() == relocInfo::static_call_type ||
         entry.rspec().type() == relocInfo::virtual_call_type, "wrong reloc type");

  // We need a trampoline if branches are far.
  if (far_branches()) {
    bool in_scratch_emit_size = false;
#ifdef COMPILER2
    // We don't want to emit a trampoline if C2 is generating dummy
    // code during its branch shortening phase.
    CompileTask* task = ciEnv::current()->task();
    in_scratch_emit_size =
      (task != NULL && is_c2_compile(task->comp_level()) &&
       Compile::current()->output()->in_scratch_emit_size());
#endif
    if (!in_scratch_emit_size) {
      address stub = emit_trampoline_stub(offset(), entry.target());
      if (stub == NULL) {
        postcond(pc() == badAddress);
        return NULL; // CodeCache is full
      }
    }
  }

  address call_pc = pc();
#ifdef ASSERT
  if (entry.rspec().type() != relocInfo::runtime_call_type) {
    assert_alignment(call_pc);
  }
#endif
  relocate(entry.rspec());
  if (!far_branches()) {
    jal(entry.target());
  } else {
    jal(pc());
  }

  postcond(pc() != badAddress);
  return call_pc;
}

address MacroAssembler::ic_call(address entry, jint method_index) {
  RelocationHolder rh = virtual_call_Relocation::spec(pc(), method_index);
  movptr(t1, (address)Universe::non_oop_word());
  assert_cond(entry != NULL);
  return trampoline_call(Address(entry, rh));
}

// Emit a trampoline stub for a call to a target which is too far away.
//
// code sequences:
//
// call-site:
//   branch-and-link to <destination> or <trampoline stub>
//
// Related trampoline stub for this call site in the stub section:
//   load the call target from the constant pool
//   branch (RA still points to the call site above)

address MacroAssembler::emit_trampoline_stub(int insts_call_instruction_offset,
                                             address dest) {
  address stub = start_a_stub(NativeInstruction::instruction_size
                            + NativeCallTrampolineStub::instruction_size);
  if (stub == NULL) {
    return NULL;  // CodeBuffer::expand failed
  }

  // Create a trampoline stub relocation which relates this trampoline stub
  // with the call instruction at insts_call_instruction_offset in the
  // instructions code-section.

  // Make sure the address of destination 8-byte aligned after 3 instructions.
  align(wordSize, NativeCallTrampolineStub::data_offset);

  relocate(trampoline_stub_Relocation::spec(code()->insts()->start() +
                                            insts_call_instruction_offset));
  const int stub_start_offset = offset();

  // Now, create the trampoline stub's code:
  // - load the call
  // - call
  Label target;
  ld(t0, target);  // auipc + ld
  jr(t0);          // jalr
  bind(target);
  assert(offset() - stub_start_offset == NativeCallTrampolineStub::data_offset,
         "should be");
  assert(offset() % wordSize == 0, "bad alignment");
  emit_int64((intptr_t)dest);

  const address stub_start_addr = addr_at(stub_start_offset);

  assert(is_NativeCallTrampolineStub_at(stub_start_addr), "doesn't look like a trampoline");

  end_a_stub();
  return stub_start_addr;
}

Address MacroAssembler::add_memory_helper(const Address dst) {
  switch (dst.getMode()) {
    case Address::base_plus_offset:
      // This is the expected mode, although we allow all the other
      // forms below.
      return form_address(t1, dst.base(), dst.offset());
    default:
      la(t1, dst);
      return Address(t1);
  }
}

void MacroAssembler::increment(const Address dst, int64_t value) {
  assert(((dst.getMode() == Address::base_plus_offset &&
           is_offset_in_range(dst.offset(), 12)) || is_imm_in_range(value, 12, 0)),
          "invalid value and address mode combination");
  Address adr = add_memory_helper(dst);
  assert(!adr.uses(t0), "invalid dst for address increment");
  ld(t0, adr);
  add(t0, t0, value, t1);
  sd(t0, adr);
}

void MacroAssembler::incrementw(const Address dst, int32_t value) {
  assert(((dst.getMode() == Address::base_plus_offset &&
           is_offset_in_range(dst.offset(), 12)) || is_imm_in_range(value, 12, 0)),
          "invalid value and address mode combination");
  Address adr = add_memory_helper(dst);
  assert(!adr.uses(t0), "invalid dst for address increment");
  lwu(t0, adr);
  addw(t0, t0, value, t1);
  sw(t0, adr);
}

void MacroAssembler::decrement(const Address dst, int64_t value) {
  assert(((dst.getMode() == Address::base_plus_offset &&
           is_offset_in_range(dst.offset(), 12)) || is_imm_in_range(value, 12, 0)),
          "invalid value and address mode combination");
  Address adr = add_memory_helper(dst);
  assert(!adr.uses(t0), "invalid dst for address decrement");
  ld(t0, adr);
  sub(t0, t0, value, t1);
  sd(t0, adr);
}

void MacroAssembler::decrementw(const Address dst, int32_t value) {
  assert(((dst.getMode() == Address::base_plus_offset &&
           is_offset_in_range(dst.offset(), 12)) || is_imm_in_range(value, 12, 0)),
          "invalid value and address mode combination");
  Address adr = add_memory_helper(dst);
  assert(!adr.uses(t0), "invalid dst for address decrement");
  lwu(t0, adr);
  subw(t0, t0, value, t1);
  sw(t0, adr);
}

void MacroAssembler::cmpptr(Register src1, Address src2, Label& equal) {
  assert_different_registers(src1, t0);
  int32_t offset;
  la_patchable(t0, src2, offset);
  ld(t0, Address(t0, offset));
  beq(src1, t0, equal);
}

void MacroAssembler::load_method_holder_cld(Register result, Register method) {
  load_method_holder(result, method);
  ld(result, Address(result, InstanceKlass::class_loader_data_offset()));
}

void MacroAssembler::load_method_holder(Register holder, Register method) {
  ld(holder, Address(method, Method::const_offset()));                      // ConstMethod*
  ld(holder, Address(holder, ConstMethod::constants_offset()));             // ConstantPool*
  ld(holder, Address(holder, ConstantPool::pool_holder_offset_in_bytes())); // InstanceKlass*
}

// string indexof
// compute index by trailing zeros
void MacroAssembler::compute_index(Register haystack, Register trailing_zeros,
                                   Register match_mask, Register result,
                                   Register ch2, Register tmp,
                                   bool haystack_isL)
{
  int haystack_chr_shift = haystack_isL ? 0 : 1;
  srl(match_mask, match_mask, trailing_zeros);
  srli(match_mask, match_mask, 1);
  srli(tmp, trailing_zeros, LogBitsPerByte);
  if (!haystack_isL) andi(tmp, tmp, 0xE);
  add(haystack, haystack, tmp);
  ld(ch2, Address(haystack));
  if (!haystack_isL) srli(tmp, tmp, haystack_chr_shift);
  add(result, result, tmp);
}

// string indexof
// Find pattern element in src, compute match mask,
// only the first occurrence of 0x80/0x8000 at low bits is the valid match index
// match mask patterns and corresponding indices would be like:
// - 0x8080808080808080 (Latin1)
// -   7 6 5 4 3 2 1 0  (match index)
// - 0x8000800080008000 (UTF16)
// -   3   2   1   0    (match index)
void MacroAssembler::compute_match_mask(Register src, Register pattern, Register match_mask,
                                        Register mask1, Register mask2)
{
  xorr(src, pattern, src);
  sub(match_mask, src, mask1);
  orr(src, src, mask2);
  notr(src, src);
  andr(match_mask, match_mask, src);
}

#ifdef COMPILER2
// Code for BigInteger::mulAdd intrinsic
// out     = x10
// in      = x11
// offset  = x12  (already out.length-offset)
// len     = x13
// k       = x14
// tmp     = x28
//
// pseudo code from java implementation:
// long kLong = k & LONG_MASK;
// carry = 0;
// offset = out.length-offset - 1;
// for (int j = len - 1; j >= 0; j--) {
//     product = (in[j] & LONG_MASK) * kLong + (out[offset] & LONG_MASK) + carry;
//     out[offset--] = (int)product;
//     carry = product >>> 32;
// }
// return (int)carry;
void MacroAssembler::mul_add(Register out, Register in, Register offset,
                             Register len, Register k, Register tmp) {
  Label L_tail_loop, L_unroll, L_end;
  mv(tmp, out);
  mv(out, zr);
  blez(len, L_end);
  zero_extend(k, k, 32);
  slliw(t0, offset, LogBytesPerInt);
  add(offset, tmp, t0);
  slliw(t0, len, LogBytesPerInt);
  add(in, in, t0);

  const int unroll = 8;
  mv(tmp, unroll);
  blt(len, tmp, L_tail_loop);
  bind(L_unroll);
  for (int i = 0; i < unroll; i++) {
    sub(in, in, BytesPerInt);
    lwu(t0, Address(in, 0));
    mul(t1, t0, k);
    add(t0, t1, out);
    sub(offset, offset, BytesPerInt);
    lwu(t1, Address(offset, 0));
    add(t0, t0, t1);
    sw(t0, Address(offset, 0));
    srli(out, t0, 32);
  }
  subw(len, len, tmp);
  bge(len, tmp, L_unroll);

  bind(L_tail_loop);
  blez(len, L_end);
  sub(in, in, BytesPerInt);
  lwu(t0, Address(in, 0));
  mul(t1, t0, k);
  add(t0, t1, out);
  sub(offset, offset, BytesPerInt);
  lwu(t1, Address(offset, 0));
  add(t0, t0, t1);
  sw(t0, Address(offset, 0));
  srli(out, t0, 32);
  subw(len, len, 1);
  j(L_tail_loop);

  bind(L_end);
}

// add two unsigned input and output carry
void MacroAssembler::cad(Register dst, Register src1, Register src2, Register carry)
{
  assert_different_registers(dst, carry);
  assert_different_registers(dst, src2);
  add(dst, src1, src2);
  sltu(carry, dst, src2);
}

// add two input with carry
void MacroAssembler::adc(Register dst, Register src1, Register src2, Register carry)
{
  assert_different_registers(dst, carry);
  add(dst, src1, src2);
  add(dst, dst, carry);
}

// add two unsigned input with carry and output carry
void MacroAssembler::cadc(Register dst, Register src1, Register src2, Register carry)
{
  assert_different_registers(dst, src2);
  adc(dst, src1, src2, carry);
  sltu(carry, dst, src2);
}

void MacroAssembler::add2_with_carry(Register final_dest_hi, Register dest_hi, Register dest_lo,
                                     Register src1, Register src2, Register carry)
{
  cad(dest_lo, dest_lo, src1, carry);
  add(dest_hi, dest_hi, carry);
  cad(dest_lo, dest_lo, src2, carry);
  add(final_dest_hi, dest_hi, carry);
}

/**
 * Multiply 32 bit by 32 bit first loop.
 */
void MacroAssembler::multiply_32_x_32_loop(Register x, Register xstart, Register x_xstart,
                                           Register y, Register y_idx, Register z,
                                           Register carry, Register product,
                                           Register idx, Register kdx)
{
  // jlong carry, x[], y[], z[];
  // for (int idx=ystart, kdx=ystart+1+xstart; idx >= 0; idx--, kdx--) {
  //     long product = y[idx] * x[xstart] + carry;
  //     z[kdx] = (int)product;
  //     carry = product >>> 32;
  // }
  // z[xstart] = (int)carry;

  Label L_first_loop, L_first_loop_exit;
  blez(idx, L_first_loop_exit);

  shadd(t0, xstart, x, t0, LogBytesPerInt);
  lwu(x_xstart, Address(t0, 0));

  bind(L_first_loop);
  subw(idx, idx, 1);
  shadd(t0, idx, y, t0, LogBytesPerInt);
  lwu(y_idx, Address(t0, 0));
  mul(product, x_xstart, y_idx);
  add(product, product, carry);
  srli(carry, product, 32);
  subw(kdx, kdx, 1);
  shadd(t0, kdx, z, t0, LogBytesPerInt);
  sw(product, Address(t0, 0));
  bgtz(idx, L_first_loop);

  bind(L_first_loop_exit);
}

/**
 * Multiply 64 bit by 64 bit first loop.
 */
void MacroAssembler::multiply_64_x_64_loop(Register x, Register xstart, Register x_xstart,
                                           Register y, Register y_idx, Register z,
                                           Register carry, Register product,
                                           Register idx, Register kdx)
{
  //
  //  jlong carry, x[], y[], z[];
  //  for (int idx=ystart, kdx=ystart+1+xstart; idx >= 0; idx--, kdx--) {
  //    huge_128 product = y[idx] * x[xstart] + carry;
  //    z[kdx] = (jlong)product;
  //    carry  = (jlong)(product >>> 64);
  //  }
  //  z[xstart] = carry;
  //

  Label L_first_loop, L_first_loop_exit;
  Label L_one_x, L_one_y, L_multiply;

  subw(xstart, xstart, 1);
  bltz(xstart, L_one_x);

  shadd(t0, xstart, x, t0, LogBytesPerInt);
  ld(x_xstart, Address(t0, 0));
  ror_imm(x_xstart, x_xstart, 32); // convert big-endian to little-endian

  bind(L_first_loop);
  subw(idx, idx, 1);
  bltz(idx, L_first_loop_exit);
  subw(idx, idx, 1);
  bltz(idx, L_one_y);

  shadd(t0, idx, y, t0, LogBytesPerInt);
  ld(y_idx, Address(t0, 0));
  ror_imm(y_idx, y_idx, 32); // convert big-endian to little-endian
  bind(L_multiply);

  mulhu(t0, x_xstart, y_idx);
  mul(product, x_xstart, y_idx);
  cad(product, product, carry, t1);
  adc(carry, t0, zr, t1);

  subw(kdx, kdx, 2);
  ror_imm(product, product, 32); // back to big-endian
  shadd(t0, kdx, z, t0, LogBytesPerInt);
  sd(product, Address(t0, 0));

  j(L_first_loop);

  bind(L_one_y);
  lwu(y_idx, Address(y, 0));
  j(L_multiply);

  bind(L_one_x);
  lwu(x_xstart, Address(x, 0));
  j(L_first_loop);

  bind(L_first_loop_exit);
}

/**
 * Multiply 128 bit by 128 bit. Unrolled inner loop.
 *
 */
void MacroAssembler::multiply_128_x_128_loop(Register y, Register z,
                                             Register carry, Register carry2,
                                             Register idx, Register jdx,
                                             Register yz_idx1, Register yz_idx2,
                                             Register tmp, Register tmp3, Register tmp4,
                                             Register tmp6, Register product_hi)
{
  //   jlong carry, x[], y[], z[];
  //   int kdx = xstart+1;
  //   for (int idx=ystart-2; idx >= 0; idx -= 2) { // Third loop
  //     huge_128 tmp3 = (y[idx+1] * product_hi) + z[kdx+idx+1] + carry;
  //     jlong carry2  = (jlong)(tmp3 >>> 64);
  //     huge_128 tmp4 = (y[idx]   * product_hi) + z[kdx+idx] + carry2;
  //     carry  = (jlong)(tmp4 >>> 64);
  //     z[kdx+idx+1] = (jlong)tmp3;
  //     z[kdx+idx] = (jlong)tmp4;
  //   }
  //   idx += 2;
  //   if (idx > 0) {
  //     yz_idx1 = (y[idx] * product_hi) + z[kdx+idx] + carry;
  //     z[kdx+idx] = (jlong)yz_idx1;
  //     carry  = (jlong)(yz_idx1 >>> 64);
  //   }
  //

  Label L_third_loop, L_third_loop_exit, L_post_third_loop_done;

  srliw(jdx, idx, 2);

  bind(L_third_loop);

  subw(jdx, jdx, 1);
  bltz(jdx, L_third_loop_exit);
  subw(idx, idx, 4);

  shadd(t0, idx, y, t0, LogBytesPerInt);
  ld(yz_idx2, Address(t0, 0));
  ld(yz_idx1, Address(t0, wordSize));

  shadd(tmp6, idx, z, t0, LogBytesPerInt);

  ror_imm(yz_idx1, yz_idx1, 32); // convert big-endian to little-endian
  ror_imm(yz_idx2, yz_idx2, 32);

  ld(t1, Address(tmp6, 0));
  ld(t0, Address(tmp6, wordSize));

  mul(tmp3, product_hi, yz_idx1); //  yz_idx1 * product_hi -> tmp4:tmp3
  mulhu(tmp4, product_hi, yz_idx1);

  ror_imm(t0, t0, 32, tmp); // convert big-endian to little-endian
  ror_imm(t1, t1, 32, tmp);

  mul(tmp, product_hi, yz_idx2); //  yz_idx2 * product_hi -> carry2:tmp
  mulhu(carry2, product_hi, yz_idx2);

  cad(tmp3, tmp3, carry, carry);
  adc(tmp4, tmp4, zr, carry);
  cad(tmp3, tmp3, t0, t0);
  cadc(tmp4, tmp4, tmp, t0);
  adc(carry, carry2, zr, t0);
  cad(tmp4, tmp4, t1, carry2);
  adc(carry, carry, zr, carry2);

  ror_imm(tmp3, tmp3, 32); // convert little-endian to big-endian
  ror_imm(tmp4, tmp4, 32);
  sd(tmp4, Address(tmp6, 0));
  sd(tmp3, Address(tmp6, wordSize));

  j(L_third_loop);

  bind(L_third_loop_exit);

  andi(idx, idx, 0x3);
  beqz(idx, L_post_third_loop_done);

  Label L_check_1;
  subw(idx, idx, 2);
  bltz(idx, L_check_1);

  shadd(t0, idx, y, t0, LogBytesPerInt);
  ld(yz_idx1, Address(t0, 0));
  ror_imm(yz_idx1, yz_idx1, 32);

  mul(tmp3, product_hi, yz_idx1); //  yz_idx1 * product_hi -> tmp4:tmp3
  mulhu(tmp4, product_hi, yz_idx1);

  shadd(t0, idx, z, t0, LogBytesPerInt);
  ld(yz_idx2, Address(t0, 0));
  ror_imm(yz_idx2, yz_idx2, 32, tmp);

  add2_with_carry(carry, tmp4, tmp3, carry, yz_idx2, tmp);

  ror_imm(tmp3, tmp3, 32, tmp);
  sd(tmp3, Address(t0, 0));

  bind(L_check_1);

  andi(idx, idx, 0x1);
  subw(idx, idx, 1);
  bltz(idx, L_post_third_loop_done);
  shadd(t0, idx, y, t0, LogBytesPerInt);
  lwu(tmp4, Address(t0, 0));
  mul(tmp3, tmp4, product_hi); //  tmp4 * product_hi -> carry2:tmp3
  mulhu(carry2, tmp4, product_hi);

  shadd(t0, idx, z, t0, LogBytesPerInt);
  lwu(tmp4, Address(t0, 0));

  add2_with_carry(carry2, carry2, tmp3, tmp4, carry, t0);

  shadd(t0, idx, z, t0, LogBytesPerInt);
  sw(tmp3, Address(t0, 0));

  slli(t0, carry2, 32);
  srli(carry, tmp3, 32);
  orr(carry, carry, t0);

  bind(L_post_third_loop_done);
}

/**
 * Code for BigInteger::multiplyToLen() intrinsic.
 *
 * x10: x
 * x11: xlen
 * x12: y
 * x13: ylen
 * x14: z
 * x15: zlen
 * x16: tmp1
 * x17: tmp2
 * x7:  tmp3
 * x28: tmp4
 * x29: tmp5
 * x30: tmp6
 * x31: tmp7
 */
void MacroAssembler::multiply_to_len(Register x, Register xlen, Register y, Register ylen,
                                     Register z, Register zlen,
                                     Register tmp1, Register tmp2, Register tmp3, Register tmp4,
                                     Register tmp5, Register tmp6, Register product_hi)
{
  assert_different_registers(x, xlen, y, ylen, z, zlen, tmp1, tmp2, tmp3, tmp4, tmp5, tmp6);

  const Register idx = tmp1;
  const Register kdx = tmp2;
  const Register xstart = tmp3;

  const Register y_idx = tmp4;
  const Register carry = tmp5;
  const Register product = xlen;
  const Register x_xstart = zlen; // reuse register

  mv(idx, ylen); // idx = ylen;
  mv(kdx, zlen); // kdx = xlen+ylen;
  mv(carry, zr); // carry = 0;

  Label L_multiply_64_x_64_loop, L_done;

  subw(xstart, xlen, 1);
  bltz(xstart, L_done);

  const Register jdx = tmp1;

  if (AvoidUnalignedAccesses) {
    // Check if x and y are both 8-byte aligned.
    orr(t0, xlen, ylen);
    andi(t0, t0, 0x1);
    beqz(t0, L_multiply_64_x_64_loop);

    multiply_32_x_32_loop(x, xstart, x_xstart, y, y_idx, z, carry, product, idx, kdx);
    shadd(t0, xstart, z, t0, LogBytesPerInt);
    sw(carry, Address(t0, 0));

    Label L_second_loop_unaligned;
    bind(L_second_loop_unaligned);
    mv(carry, zr);
    mv(jdx, ylen);
    subw(xstart, xstart, 1);
    bltz(xstart, L_done);
    sub(sp, sp, 2 * wordSize);
    sd(z, Address(sp, 0));
    sd(zr, Address(sp, wordSize));
    shadd(t0, xstart, z, t0, LogBytesPerInt);
    addi(z, t0, 4);
    shadd(t0, xstart, x, t0, LogBytesPerInt);
    lwu(product, Address(t0, 0));
    Label L_third_loop, L_third_loop_exit;

    blez(jdx, L_third_loop_exit);

    bind(L_third_loop);
    subw(jdx, jdx, 1);
    shadd(t0, jdx, y, t0, LogBytesPerInt);
    lwu(t0, Address(t0, 0));
    mul(t1, t0, product);
    add(t0, t1, carry);
    shadd(tmp6, jdx, z, t1, LogBytesPerInt);
    lwu(t1, Address(tmp6, 0));
    add(t0, t0, t1);
    sw(t0, Address(tmp6, 0));
    srli(carry, t0, 32);
    bgtz(jdx, L_third_loop);

    bind(L_third_loop_exit);
    ld(z, Address(sp, 0));
    addi(sp, sp, 2 * wordSize);
    shadd(t0, xstart, z, t0, LogBytesPerInt);
    sw(carry, Address(t0, 0));

    j(L_second_loop_unaligned);
  }

  bind(L_multiply_64_x_64_loop);
  multiply_64_x_64_loop(x, xstart, x_xstart, y, y_idx, z, carry, product, idx, kdx);

  Label L_second_loop_aligned;
  beqz(kdx, L_second_loop_aligned);

  Label L_carry;
  subw(kdx, kdx, 1);
  beqz(kdx, L_carry);

  shadd(t0, kdx, z, t0, LogBytesPerInt);
  sw(carry, Address(t0, 0));
  srli(carry, carry, 32);
  subw(kdx, kdx, 1);

  bind(L_carry);
  shadd(t0, kdx, z, t0, LogBytesPerInt);
  sw(carry, Address(t0, 0));

  // Second and third (nested) loops.
  //
  // for (int i = xstart-1; i >= 0; i--) { // Second loop
  //   carry = 0;
  //   for (int jdx=ystart, k=ystart+1+i; jdx >= 0; jdx--, k--) { // Third loop
  //     long product = (y[jdx] & LONG_MASK) * (x[i] & LONG_MASK) +
  //                    (z[k] & LONG_MASK) + carry;
  //     z[k] = (int)product;
  //     carry = product >>> 32;
  //   }
  //   z[i] = (int)carry;
  // }
  //
  // i = xlen, j = tmp1, k = tmp2, carry = tmp5, x[i] = product_hi

  bind(L_second_loop_aligned);
  mv(carry, zr); // carry = 0;
  mv(jdx, ylen); // j = ystart+1

  subw(xstart, xstart, 1); // i = xstart-1;
  bltz(xstart, L_done);

  sub(sp, sp, 4 * wordSize);
  sd(z, Address(sp, 0));

  Label L_last_x;
  shadd(t0, xstart, z, t0, LogBytesPerInt);
  addi(z, t0, 4);
  subw(xstart, xstart, 1); // i = xstart-1;
  bltz(xstart, L_last_x);

  shadd(t0, xstart, x, t0, LogBytesPerInt);
  ld(product_hi, Address(t0, 0));
  ror_imm(product_hi, product_hi, 32); // convert big-endian to little-endian

  Label L_third_loop_prologue;
  bind(L_third_loop_prologue);

  sd(ylen, Address(sp, wordSize));
  sd(x, Address(sp, 2 * wordSize));
  sd(xstart, Address(sp, 3 * wordSize));
  multiply_128_x_128_loop(y, z, carry, x, jdx, ylen, product,
                          tmp2, x_xstart, tmp3, tmp4, tmp6, product_hi);
  ld(z, Address(sp, 0));
  ld(ylen, Address(sp, wordSize));
  ld(x, Address(sp, 2 * wordSize));
  ld(xlen, Address(sp, 3 * wordSize)); // copy old xstart -> xlen
  addi(sp, sp, 4 * wordSize);

  addiw(tmp3, xlen, 1);
  shadd(t0, tmp3, z, t0, LogBytesPerInt);
  sw(carry, Address(t0, 0));

  subw(tmp3, tmp3, 1);
  bltz(tmp3, L_done);

  srli(carry, carry, 32);
  shadd(t0, tmp3, z, t0, LogBytesPerInt);
  sw(carry, Address(t0, 0));
  j(L_second_loop_aligned);

  // Next infrequent code is moved outside loops.
  bind(L_last_x);
  lwu(product_hi, Address(x, 0));
  j(L_third_loop_prologue);

  bind(L_done);
}
#endif

// Count bits of trailing zero chars from lsb to msb until first non-zero element.
// For LL case, one byte for one element, so shift 8 bits once, and for other case,
// shift 16 bits once.
void MacroAssembler::ctzc_bit(Register Rd, Register Rs, bool isLL, Register tmp1, Register tmp2)
{
  if (UseZbb) {
    assert_different_registers(Rd, Rs, tmp1);
    int step = isLL ? 8 : 16;
    ctz(Rd, Rs);
    andi(tmp1, Rd, step - 1);
    sub(Rd, Rd, tmp1);
    return;
  }
  assert_different_registers(Rd, Rs, tmp1, tmp2);
  Label Loop;
  int step = isLL ? 8 : 16;
  mv(Rd, -step);
  mv(tmp2, Rs);

  bind(Loop);
  addi(Rd, Rd, step);
  andi(tmp1, tmp2, ((1 << step) - 1));
  srli(tmp2, tmp2, step);
  beqz(tmp1, Loop);
}

// This instruction reads adjacent 4 bytes from the lower half of source register,
// inflate into a register, for example:
// Rs: A7A6A5A4A3A2A1A0
// Rd: 00A300A200A100A0
void MacroAssembler::inflate_lo32(Register Rd, Register Rs, Register tmp1, Register tmp2)
{
  assert_different_registers(Rd, Rs, tmp1, tmp2);
  mv(tmp1, 0xFF);
  mv(Rd, zr);
  for (int i = 0; i <= 3; i++)
  {
    andr(tmp2, Rs, tmp1);
    if (i) {
      slli(tmp2, tmp2, i * 8);
    }
    orr(Rd, Rd, tmp2);
    if (i != 3) {
      slli(tmp1, tmp1, 8);
    }
  }
}

// This instruction reads adjacent 4 bytes from the upper half of source register,
// inflate into a register, for example:
// Rs: A7A6A5A4A3A2A1A0
// Rd: 00A700A600A500A4
void MacroAssembler::inflate_hi32(Register Rd, Register Rs, Register tmp1, Register tmp2)
{
  assert_different_registers(Rd, Rs, tmp1, tmp2);
  mv(tmp1, 0xFF00000000);
  mv(Rd, zr);
  for (int i = 0; i <= 3; i++)
  {
    andr(tmp2, Rs, tmp1);
    orr(Rd, Rd, tmp2);
    srli(Rd, Rd, 8);
    if (i != 3) {
      slli(tmp1, tmp1, 8);
    }
  }
}

// The size of the blocks erased by the zero_blocks stub.  We must
// handle anything smaller than this ourselves in zero_words().
const int MacroAssembler::zero_words_block_size = 8;

// zero_words() is used by C2 ClearArray patterns.  It is as small as
// possible, handling small word counts locally and delegating
// anything larger to the zero_blocks stub.  It is expanded many times
// in compiled code, so it is important to keep it short.

// ptr:   Address of a buffer to be zeroed.
// cnt:   Count in HeapWords.
//
// ptr, cnt, and t0 are clobbered.
address MacroAssembler::zero_words(Register ptr, Register cnt)
{
  assert(is_power_of_2(zero_words_block_size), "adjust this");
  assert(ptr == x28 && cnt == x29, "mismatch in register usage");
  assert_different_registers(cnt, t0);

  BLOCK_COMMENT("zero_words {");
  mv(t0, zero_words_block_size);
  Label around, done, done16;
  bltu(cnt, t0, around);
  {
    RuntimeAddress zero_blocks = RuntimeAddress(StubRoutines::riscv::zero_blocks());
    assert(zero_blocks.target() != NULL, "zero_blocks stub has not been generated");
    if (StubRoutines::riscv::complete()) {
      address tpc = trampoline_call(zero_blocks);
      if (tpc == NULL) {
        DEBUG_ONLY(reset_labels(around));
        postcond(pc() == badAddress);
        return NULL;
      }
    } else {
      jal(zero_blocks);
    }
  }
  bind(around);
  for (int i = zero_words_block_size >> 1; i > 1; i >>= 1) {
    Label l;
    andi(t0, cnt, i);
    beqz(t0, l);
    for (int j = 0; j < i; j++) {
      sd(zr, Address(ptr, 0));
      addi(ptr, ptr, 8);
    }
    bind(l);
  }
  {
    Label l;
    andi(t0, cnt, 1);
    beqz(t0, l);
    sd(zr, Address(ptr, 0));
    bind(l);
  }
  BLOCK_COMMENT("} zero_words");
  postcond(pc() != badAddress);
  return pc();
}

#define SmallArraySize (18 * BytesPerLong)

// base:  Address of a buffer to be zeroed, 8 bytes aligned.
// cnt:   Immediate count in HeapWords.
void MacroAssembler::zero_words(Register base, u_int64_t cnt)
{
  assert_different_registers(base, t0, t1);

  BLOCK_COMMENT("zero_words {");

  if (cnt <= SmallArraySize / BytesPerLong) {
    for (int i = 0; i < (int)cnt; i++) {
      sd(zr, Address(base, i * wordSize));
    }
  } else {
    const int unroll = 8; // Number of sd(zr, adr), instructions we'll unroll
    int remainder = cnt % unroll;
    for (int i = 0; i < remainder; i++) {
      sd(zr, Address(base, i * wordSize));
    }

    Label loop;
    Register cnt_reg = t0;
    Register loop_base = t1;
    cnt = cnt - remainder;
    mv(cnt_reg, cnt);
    add(loop_base, base, remainder * wordSize);
    bind(loop);
    sub(cnt_reg, cnt_reg, unroll);
    for (int i = 0; i < unroll; i++) {
      sd(zr, Address(loop_base, i * wordSize));
    }
    add(loop_base, loop_base, unroll * wordSize);
    bnez(cnt_reg, loop);
  }

  BLOCK_COMMENT("} zero_words");
}

// base:   Address of a buffer to be filled, 8 bytes aligned.
// cnt:    Count in 8-byte unit.
// value:  Value to be filled with.
// base will point to the end of the buffer after filling.
void MacroAssembler::fill_words(Register base, Register cnt, Register value)
{
//  Algorithm:
//
//    t0 = cnt & 7
//    cnt -= t0
//    p += t0
//    switch (t0):
//      switch start:
//      do while cnt
//        cnt -= 8
//          p[-8] = value
//        case 7:
//          p[-7] = value
//        case 6:
//          p[-6] = value
//          // ...
//        case 1:
//          p[-1] = value
//        case 0:
//          p += 8
//      do-while end
//    switch end

  assert_different_registers(base, cnt, value, t0, t1);

  Label fini, skip, entry, loop;
  const int unroll = 8; // Number of sd instructions we'll unroll

  beqz(cnt, fini);

  andi(t0, cnt, unroll - 1);
  sub(cnt, cnt, t0);
  // align 8, so first sd n % 8 = mod, next loop sd 8 * n.
  shadd(base, t0, base, t1, 3);
  la(t1, entry);
  slli(t0, t0, 2); // sd_inst_nums * 4; t0 is cnt % 8, so t1 = t1 - sd_inst_nums * 4, 4 is sizeof(inst)
  sub(t1, t1, t0);
  jr(t1);

  bind(loop);
  add(base, base, unroll * 8);
  for (int i = -unroll; i < 0; i++) {
    sd(value, Address(base, i * 8));
  }
  bind(entry);
  sub(cnt, cnt, unroll);
  bgez(cnt, loop);

  bind(fini);
}

#define FCVT_SAFE(FLOATCVT, FLOATEQ)                                                             \
void MacroAssembler:: FLOATCVT##_safe(Register dst, FloatRegister src, Register tmp) {           \
  Label L_Okay;                                                                                  \
  fscsr(zr);                                                                                     \
  FLOATCVT(dst, src);                                                                            \
  frcsr(tmp);                                                                                    \
  andi(tmp, tmp, 0x1E);                                                                          \
  beqz(tmp, L_Okay);                                                                             \
  FLOATEQ(tmp, src, src);                                                                        \
  bnez(tmp, L_Okay);                                                                             \
  mv(dst, zr);                                                                                   \
  bind(L_Okay);                                                                                  \
}

FCVT_SAFE(fcvt_w_s, feq_s)
FCVT_SAFE(fcvt_l_s, feq_s)
FCVT_SAFE(fcvt_w_d, feq_d)
FCVT_SAFE(fcvt_l_d, feq_d)

#undef FCVT_SAFE

#define FCMP(FLOATTYPE, FLOATSIG)                                                       \
void MacroAssembler::FLOATTYPE##_compare(Register result, FloatRegister Rs1,            \
                                         FloatRegister Rs2, int unordered_result) {     \
  Label Ldone;                                                                          \
  if (unordered_result < 0) {                                                           \
    /* we want -1 for unordered or less than, 0 for equal and 1 for greater than. */    \
    /* installs 1 if gt else 0 */                                                       \
    flt_##FLOATSIG(result, Rs2, Rs1);                                                   \
    /* Rs1 > Rs2, install 1 */                                                          \
    bgtz(result, Ldone);                                                                \
    feq_##FLOATSIG(result, Rs1, Rs2);                                                   \
    addi(result, result, -1);                                                           \
    /* Rs1 = Rs2, install 0 */                                                          \
    /* NaN or Rs1 < Rs2, install -1 */                                                  \
    bind(Ldone);                                                                        \
  } else {                                                                              \
    /* we want -1 for less than, 0 for equal and 1 for unordered or greater than. */    \
    /* installs 1 if gt or unordered else 0 */                                          \
    flt_##FLOATSIG(result, Rs1, Rs2);                                                   \
    /* Rs1 < Rs2, install -1 */                                                         \
    bgtz(result, Ldone);                                                                \
    feq_##FLOATSIG(result, Rs1, Rs2);                                                   \
    addi(result, result, -1);                                                           \
    /* Rs1 = Rs2, install 0 */                                                          \
    /* NaN or Rs1 > Rs2, install 1 */                                                   \
    bind(Ldone);                                                                        \
    neg(result, result);                                                                \
  }                                                                                     \
}

FCMP(float, s);
FCMP(double, d);

#undef FCMP

// Zero words; len is in bytes
// Destroys all registers except addr
// len must be a nonzero multiple of wordSize
void MacroAssembler::zero_memory(Register addr, Register len, Register tmp) {
  assert_different_registers(addr, len, tmp, t0, t1);

#ifdef ASSERT
  {
    Label L;
    andi(t0, len, BytesPerWord - 1);
    beqz(t0, L);
    stop("len is not a multiple of BytesPerWord");
    bind(L);
  }
#endif // ASSERT

#ifndef PRODUCT
  block_comment("zero memory");
#endif // PRODUCT

  Label loop;
  Label entry;

  // Algorithm:
  //
  //  t0 = cnt & 7
  //  cnt -= t0
  //  p += t0
  //  switch (t0) {
  //    do {
  //      cnt -= 8
  //        p[-8] = 0
  //      case 7:
  //        p[-7] = 0
  //      case 6:
  //        p[-6] = 0
  //        ...
  //      case 1:
  //        p[-1] = 0
  //      case 0:
  //        p += 8
  //     } while (cnt)
  //  }

  const int unroll = 8;   // Number of sd(zr) instructions we'll unroll

  srli(len, len, LogBytesPerWord);
  andi(t0, len, unroll - 1);  // t0 = cnt % unroll
  sub(len, len, t0);          // cnt -= unroll
  // tmp always points to the end of the region we're about to zero
  shadd(tmp, t0, addr, t1, LogBytesPerWord);
  la(t1, entry);
  slli(t0, t0, 2);
  sub(t1, t1, t0);
  jr(t1);
  bind(loop);
  sub(len, len, unroll);
  for (int i = -unroll; i < 0; i++) {
    Assembler::sd(zr, Address(tmp, i * wordSize));
  }
  bind(entry);
  add(tmp, tmp, unroll * wordSize);
  bnez(len, loop);
}

// shift left by shamt and add
// Rd = (Rs1 << shamt) + Rs2
void MacroAssembler::shadd(Register Rd, Register Rs1, Register Rs2, Register tmp, int shamt) {
  if (UseZba) {
    if (shamt == 1) {
      sh1add(Rd, Rs1, Rs2);
      return;
    } else if (shamt == 2) {
      sh2add(Rd, Rs1, Rs2);
      return;
    } else if (shamt == 3) {
      sh3add(Rd, Rs1, Rs2);
      return;
    }
  }

  if (shamt != 0) {
    slli(tmp, Rs1, shamt);
    add(Rd, Rs2, tmp);
  } else {
    add(Rd, Rs1, Rs2);
  }
}

void MacroAssembler::zero_extend(Register dst, Register src, int bits) {
  if (UseZba && bits == 32) {
    zext_w(dst, src);
    return;
  }

  if (UseZbb && bits == 16) {
    zext_h(dst, src);
    return;
  }

  if (bits == 8) {
    zext_b(dst, src);
  } else {
    slli(dst, src, XLEN - bits);
    srli(dst, dst, XLEN - bits);
  }
}

void MacroAssembler::sign_extend(Register dst, Register src, int bits) {
  if (UseZbb) {
    if (bits == 8) {
      sext_b(dst, src);
      return;
    } else if (bits == 16) {
      sext_h(dst, src);
      return;
    }
  }

  if (bits == 32) {
    sext_w(dst, src);
  } else {
    slli(dst, src, XLEN - bits);
    srai(dst, dst, XLEN - bits);
  }
}

void MacroAssembler::cmp_l2i(Register dst, Register src1, Register src2, Register tmp)
{
  if (src1 == src2) {
    mv(dst, zr);
    return;
  }
  Label done;
  Register left = src1;
  Register right = src2;
  if (dst == src1) {
    assert_different_registers(dst, src2, tmp);
    mv(tmp, src1);
    left = tmp;
  } else if (dst == src2) {
    assert_different_registers(dst, src1, tmp);
    mv(tmp, src2);
    right = tmp;
  }

  // installs 1 if gt else 0
  slt(dst, right, left);
  bnez(dst, done);
  slt(dst, left, right);
  // dst = -1 if lt; else if eq , dst = 0
  neg(dst, dst);
  bind(done);
}

<<<<<<< HEAD
void MacroAssembler::rt_call(address dest) {
  CodeBlob *cb = CodeCache::find_blob(dest);
  if (cb) {
    far_call(RuntimeAddress(dest));
  } else {
    int32_t offset = 0;
    la_patchable(t0, RuntimeAddress(dest), offset);
    jalr(x1, t0, offset);
  }
}

=======
>>>>>>> bc2af47e
// The java_calling_convention describes stack locations as ideal slots on
// a frame with no abi restrictions. Since we must observe abi restrictions
// (like the placement of the register window) the slots must be biased by
// the following value.
static int reg2offset_in(VMReg r) {
  // Account for saved fp and ra
  // This should really be in_preserve_stack_slots
  return r->reg2stack() * VMRegImpl::stack_slot_size;
}

static int reg2offset_out(VMReg r) {
  return (r->reg2stack() + SharedRuntime::out_preserve_stack_slots()) * VMRegImpl::stack_slot_size;
}

<<<<<<< HEAD
void MacroAssembler::move_float_to_integer_or_stack(VMRegPair src, VMRegPair dst) {
  if (src.first()->is_stack()) {
    if (dst.first()->is_stack()) {
      lwu(t0, Address(fp, reg2offset_in(src.first())));
      sw(t0, Address(sp, reg2offset_out(dst.first())));
    } else if (dst.first()->is_Register()) {
      lwu(dst.first()->as_Register(), Address(fp, reg2offset_in(src.first())));
    } else {
      ShouldNotReachHere();
    }
  } else if (src.first() != dst.first()) {
    // java abi will not use integer reg to pass a float.
    if (src.first()->is_FloatRegister()) {
      if (dst.first()->is_Register())
        fmv_x_w(dst.first()->as_Register(), src.first()->as_FloatRegister());
      else
        fsw(src.first()->as_FloatRegister(), Address(sp, reg2offset_out(dst.first())));
    } else
      ShouldNotReachHere();
  }
}

void MacroAssembler::move_double_to_integer_or_stack(VMRegPair src, VMRegPair dst) {
  if (src.first()->is_stack()) {
    if (dst.first()->is_stack()) {
      ld(t0, Address(fp, reg2offset_in(src.first())));
      sd(t0, Address(sp, reg2offset_out(dst.first())));
    } else if (dst.first()->is_Register()) {
      ld(dst.first()->as_Register(), Address(fp, reg2offset_in(src.first())));
    } else {
      ShouldNotReachHere();
    }
  } else if (src.first() != dst.first()) {
    if (src.first()->is_FloatRegister()) {
      if (dst.first()->is_Register())
        fmv_x_d(dst.first()->as_Register(), src.first()->as_FloatRegister());
      else
        fsd(src.first()->as_FloatRegister(), Address(sp, reg2offset_out(dst.first())));
    } else
      ShouldNotReachHere();
  }
}

=======
>>>>>>> bc2af47e
// On 64 bit we will store integer like items to the stack as
// 64 bits items (riscv64 abi) even though java would only store
// 32bits for a parameter. On 32bit it will simply be 32 bits
// So this routine will do 32->32 on 32bit and 32->64 on 64bit
<<<<<<< HEAD
void MacroAssembler::move32_64(VMRegPair src, VMRegPair dst) {
  if (src.first()->is_stack()) {
    if (dst.first()->is_stack()) {
      // stack to stack
      ld(t0, Address(fp, reg2offset_in(src.first())));
      sd(t0, Address(sp, reg2offset_out(dst.first())));
=======
void MacroAssembler::move32_64(VMRegPair src, VMRegPair dst, Register tmp) {
  if (src.first()->is_stack()) {
    if (dst.first()->is_stack()) {
      // stack to stack
      ld(tmp, Address(fp, reg2offset_in(src.first())));
      sd(tmp, Address(sp, reg2offset_out(dst.first())));
>>>>>>> bc2af47e
    } else {
      // stack to reg
      lw(dst.first()->as_Register(), Address(fp, reg2offset_in(src.first())));
    }
  } else if (dst.first()->is_stack()) {
    // reg to stack
    sd(src.first()->as_Register(), Address(sp, reg2offset_out(dst.first())));
  } else {
    if (dst.first() != src.first()) {
      // 32bits extend sign
      addw(dst.first()->as_Register(), src.first()->as_Register(), zr);
    }
  }
}

<<<<<<< HEAD
// A long move
void MacroAssembler::long_move(VMRegPair src, VMRegPair dst) {
  if (src.first()->is_stack()) {
    if (dst.first()->is_stack()) {
      // stack to stack
      ld(t0, Address(fp, reg2offset_in(src.first())));
      sd(t0, Address(sp, reg2offset_out(dst.first())));
=======
// An oop arg. Must pass a handle not the oop itself
void MacroAssembler::object_move(OopMap* map,
                                 int oop_handle_offset,
                                 int framesize_in_slots,
                                 VMRegPair src,
                                 VMRegPair dst,
                                 bool is_receiver,
                                 int* receiver_offset) {
  assert_cond(map != NULL && receiver_offset != NULL);
  // must pass a handle. First figure out the location we use as a handle
  Register rHandle = dst.first()->is_stack() ? t1 : dst.first()->as_Register();

  // See if oop is NULL if it is we need no handle

  if (src.first()->is_stack()) {
    // Oop is already on the stack as an argument
    int offset_in_older_frame = src.first()->reg2stack() + SharedRuntime::out_preserve_stack_slots();
    map->set_oop(VMRegImpl::stack2reg(offset_in_older_frame + framesize_in_slots));
    if (is_receiver) {
      *receiver_offset = (offset_in_older_frame + framesize_in_slots) * VMRegImpl::stack_slot_size;
    }

    ld(t0, Address(fp, reg2offset_in(src.first())));
    la(rHandle, Address(fp, reg2offset_in(src.first())));
    // conditionally move a NULL
    Label notZero1;
    bnez(t0, notZero1);
    mv(rHandle, zr);
    bind(notZero1);
  } else {

    // Oop is in a register we must store it to the space we reserve
    // on the stack for oop_handles and pass a handle if oop is non-NULL

    const Register rOop = src.first()->as_Register();
    int oop_slot = -1;
    if (rOop == j_rarg0) {
      oop_slot = 0;
    } else if (rOop == j_rarg1) {
      oop_slot = 1;
    } else if (rOop == j_rarg2) {
      oop_slot = 2;
    } else if (rOop == j_rarg3) {
      oop_slot = 3;
    } else if (rOop == j_rarg4) {
      oop_slot = 4;
    } else if (rOop == j_rarg5) {
      oop_slot = 5;
    } else if (rOop == j_rarg6) {
      oop_slot = 6;
    } else {
      assert(rOop == j_rarg7, "wrong register");
      oop_slot = 7;
    }

    oop_slot = oop_slot * VMRegImpl::slots_per_word + oop_handle_offset;
    int offset = oop_slot * VMRegImpl::stack_slot_size;

    map->set_oop(VMRegImpl::stack2reg(oop_slot));
    // Store oop in handle area, may be NULL
    sd(rOop, Address(sp, offset));
    if (is_receiver) {
      *receiver_offset = offset;
    }

    //rOop maybe the same as rHandle
    if (rOop == rHandle) {
      Label isZero;
      beqz(rOop, isZero);
      la(rHandle, Address(sp, offset));
      bind(isZero);
    } else {
      Label notZero2;
      la(rHandle, Address(sp, offset));
      bnez(rOop, notZero2);
      mv(rHandle, zr);
      bind(notZero2);
    }
  }

  // If arg is on the stack then place it otherwise it is already in correct reg.
  if (dst.first()->is_stack()) {
    sd(rHandle, Address(sp, reg2offset_out(dst.first())));
  }
}

// A float arg may have to do float reg int reg conversion
void MacroAssembler::float_move(VMRegPair src, VMRegPair dst, Register tmp) {
  assert(src.first()->is_stack() && dst.first()->is_stack() ||
         src.first()->is_reg() && dst.first()->is_reg() ||
         src.first()->is_stack() && dst.first()->is_reg(), "Unexpected error");
  if (src.first()->is_stack()) {
    if (dst.first()->is_stack()) {
      lwu(tmp, Address(fp, reg2offset_in(src.first())));
      sw(tmp, Address(sp, reg2offset_out(dst.first())));
    } else if (dst.first()->is_Register()) {
      lwu(dst.first()->as_Register(), Address(fp, reg2offset_in(src.first())));
    } else {
      ShouldNotReachHere();
    }
  } else if (src.first() != dst.first()) {
    if (src.is_single_phys_reg() && dst.is_single_phys_reg()) {
      fmv_s(dst.first()->as_FloatRegister(), src.first()->as_FloatRegister());
    } else {
      ShouldNotReachHere();
    }
  }
}

// A long move
void MacroAssembler::long_move(VMRegPair src, VMRegPair dst, Register tmp) {
  if (src.first()->is_stack()) {
    if (dst.first()->is_stack()) {
      // stack to stack
      ld(tmp, Address(fp, reg2offset_in(src.first())));
      sd(tmp, Address(sp, reg2offset_out(dst.first())));
>>>>>>> bc2af47e
    } else {
      // stack to reg
      ld(dst.first()->as_Register(), Address(fp, reg2offset_in(src.first())));
    }
  } else if (dst.first()->is_stack()) {
    // reg to stack
    sd(src.first()->as_Register(), Address(sp, reg2offset_out(dst.first())));
  } else {
    if (dst.first() != src.first()) {
      mv(dst.first()->as_Register(), src.first()->as_Register());
    }
  }
}

// A double move
<<<<<<< HEAD
void MacroAssembler::double_move(VMRegPair src, VMRegPair dst) {
  assert(src.first()->is_stack() && dst.first()->is_stack() ||
         src.first()->is_reg() && dst.first()->is_reg() || src.first()->is_stack() && dst.first()->is_reg(),
         "Unexpected error");
  if (src.first()->is_stack()) {
    if (dst.first()->is_stack()) {
      ld(t0, Address(fp, reg2offset_in(src.first())));
      sd(t0, Address(sp, reg2offset_out(dst.first())));
    } else if (dst.first()->is_Register()) {
=======
void MacroAssembler::double_move(VMRegPair src, VMRegPair dst, Register tmp) {
  assert(src.first()->is_stack() && dst.first()->is_stack() ||
         src.first()->is_reg() && dst.first()->is_reg() ||
         src.first()->is_stack() && dst.first()->is_reg(), "Unexpected error");
  if (src.first()->is_stack()) {
    if (dst.first()->is_stack()) {
      ld(tmp, Address(fp, reg2offset_in(src.first())));
      sd(tmp, Address(sp, reg2offset_out(dst.first())));
    } else if (dst.first()-> is_Register()) {
>>>>>>> bc2af47e
      ld(dst.first()->as_Register(), Address(fp, reg2offset_in(src.first())));
    } else {
      ShouldNotReachHere();
    }
  } else if (src.first() != dst.first()) {
    if (src.is_single_phys_reg() && dst.is_single_phys_reg()) {
      fmv_d(dst.first()->as_FloatRegister(), src.first()->as_FloatRegister());
    } else {
      ShouldNotReachHere();
    }
  }
}

<<<<<<< HEAD
// A float arg may have to do float reg int reg conversion
void MacroAssembler::float_move(VMRegPair src, VMRegPair dst) {
  assert(src.first()->is_stack() && dst.first()->is_stack() ||
         src.first()->is_reg() && dst.first()->is_reg() || src.first()->is_stack() && dst.first()->is_reg(),
         "Unexpected error");
  if (src.first()->is_stack()) {
    if (dst.first()->is_stack()) {
      lwu(t0, Address(fp, reg2offset_in(src.first())));
      sw(t0, Address(sp, reg2offset_out(dst.first())));
    } else if (dst.first()->is_Register()) {
      lwu(dst.first()->as_Register(), Address(fp, reg2offset_in(src.first())));
    } else {
      ShouldNotReachHere();
    }
  } else if (src.first() != dst.first()) {
    if (src.is_single_phys_reg() && dst.is_single_phys_reg()) {
      fmv_s(dst.first()->as_FloatRegister(), src.first()->as_FloatRegister());
    } else {
      ShouldNotReachHere();
    }
=======
void MacroAssembler::rt_call(address dest, Register tmp) {
  CodeBlob *cb = CodeCache::find_blob(dest);
  if (cb) {
    far_call(RuntimeAddress(dest));
  } else {
    int32_t offset = 0;
    la_patchable(tmp, RuntimeAddress(dest), offset);
    jalr(x1, tmp, offset);
>>>>>>> bc2af47e
  }
}<|MERGE_RESOLUTION|>--- conflicted
+++ resolved
@@ -3952,20 +3952,6 @@
   bind(done);
 }
 
-<<<<<<< HEAD
-void MacroAssembler::rt_call(address dest) {
-  CodeBlob *cb = CodeCache::find_blob(dest);
-  if (cb) {
-    far_call(RuntimeAddress(dest));
-  } else {
-    int32_t offset = 0;
-    la_patchable(t0, RuntimeAddress(dest), offset);
-    jalr(x1, t0, offset);
-  }
-}
-
-=======
->>>>>>> bc2af47e
 // The java_calling_convention describes stack locations as ideal slots on
 // a frame with no abi restrictions. Since we must observe abi restrictions
 // (like the placement of the register window) the slots must be biased by
@@ -3980,71 +3966,16 @@
   return (r->reg2stack() + SharedRuntime::out_preserve_stack_slots()) * VMRegImpl::stack_slot_size;
 }
 
-<<<<<<< HEAD
-void MacroAssembler::move_float_to_integer_or_stack(VMRegPair src, VMRegPair dst) {
-  if (src.first()->is_stack()) {
-    if (dst.first()->is_stack()) {
-      lwu(t0, Address(fp, reg2offset_in(src.first())));
-      sw(t0, Address(sp, reg2offset_out(dst.first())));
-    } else if (dst.first()->is_Register()) {
-      lwu(dst.first()->as_Register(), Address(fp, reg2offset_in(src.first())));
-    } else {
-      ShouldNotReachHere();
-    }
-  } else if (src.first() != dst.first()) {
-    // java abi will not use integer reg to pass a float.
-    if (src.first()->is_FloatRegister()) {
-      if (dst.first()->is_Register())
-        fmv_x_w(dst.first()->as_Register(), src.first()->as_FloatRegister());
-      else
-        fsw(src.first()->as_FloatRegister(), Address(sp, reg2offset_out(dst.first())));
-    } else
-      ShouldNotReachHere();
-  }
-}
-
-void MacroAssembler::move_double_to_integer_or_stack(VMRegPair src, VMRegPair dst) {
-  if (src.first()->is_stack()) {
-    if (dst.first()->is_stack()) {
-      ld(t0, Address(fp, reg2offset_in(src.first())));
-      sd(t0, Address(sp, reg2offset_out(dst.first())));
-    } else if (dst.first()->is_Register()) {
-      ld(dst.first()->as_Register(), Address(fp, reg2offset_in(src.first())));
-    } else {
-      ShouldNotReachHere();
-    }
-  } else if (src.first() != dst.first()) {
-    if (src.first()->is_FloatRegister()) {
-      if (dst.first()->is_Register())
-        fmv_x_d(dst.first()->as_Register(), src.first()->as_FloatRegister());
-      else
-        fsd(src.first()->as_FloatRegister(), Address(sp, reg2offset_out(dst.first())));
-    } else
-      ShouldNotReachHere();
-  }
-}
-
-=======
->>>>>>> bc2af47e
 // On 64 bit we will store integer like items to the stack as
 // 64 bits items (riscv64 abi) even though java would only store
 // 32bits for a parameter. On 32bit it will simply be 32 bits
 // So this routine will do 32->32 on 32bit and 32->64 on 64bit
-<<<<<<< HEAD
-void MacroAssembler::move32_64(VMRegPair src, VMRegPair dst) {
-  if (src.first()->is_stack()) {
-    if (dst.first()->is_stack()) {
-      // stack to stack
-      ld(t0, Address(fp, reg2offset_in(src.first())));
-      sd(t0, Address(sp, reg2offset_out(dst.first())));
-=======
 void MacroAssembler::move32_64(VMRegPair src, VMRegPair dst, Register tmp) {
   if (src.first()->is_stack()) {
     if (dst.first()->is_stack()) {
       // stack to stack
       ld(tmp, Address(fp, reg2offset_in(src.first())));
       sd(tmp, Address(sp, reg2offset_out(dst.first())));
->>>>>>> bc2af47e
     } else {
       // stack to reg
       lw(dst.first()->as_Register(), Address(fp, reg2offset_in(src.first())));
@@ -4060,15 +3991,6 @@
   }
 }
 
-<<<<<<< HEAD
-// A long move
-void MacroAssembler::long_move(VMRegPair src, VMRegPair dst) {
-  if (src.first()->is_stack()) {
-    if (dst.first()->is_stack()) {
-      // stack to stack
-      ld(t0, Address(fp, reg2offset_in(src.first())));
-      sd(t0, Address(sp, reg2offset_out(dst.first())));
-=======
 // An oop arg. Must pass a handle not the oop itself
 void MacroAssembler::object_move(OopMap* map,
                                  int oop_handle_offset,
@@ -4185,7 +4107,6 @@
       // stack to stack
       ld(tmp, Address(fp, reg2offset_in(src.first())));
       sd(tmp, Address(sp, reg2offset_out(dst.first())));
->>>>>>> bc2af47e
     } else {
       // stack to reg
       ld(dst.first()->as_Register(), Address(fp, reg2offset_in(src.first())));
@@ -4201,17 +4122,6 @@
 }
 
 // A double move
-<<<<<<< HEAD
-void MacroAssembler::double_move(VMRegPair src, VMRegPair dst) {
-  assert(src.first()->is_stack() && dst.first()->is_stack() ||
-         src.first()->is_reg() && dst.first()->is_reg() || src.first()->is_stack() && dst.first()->is_reg(),
-         "Unexpected error");
-  if (src.first()->is_stack()) {
-    if (dst.first()->is_stack()) {
-      ld(t0, Address(fp, reg2offset_in(src.first())));
-      sd(t0, Address(sp, reg2offset_out(dst.first())));
-    } else if (dst.first()->is_Register()) {
-=======
 void MacroAssembler::double_move(VMRegPair src, VMRegPair dst, Register tmp) {
   assert(src.first()->is_stack() && dst.first()->is_stack() ||
          src.first()->is_reg() && dst.first()->is_reg() ||
@@ -4221,7 +4131,6 @@
       ld(tmp, Address(fp, reg2offset_in(src.first())));
       sd(tmp, Address(sp, reg2offset_out(dst.first())));
     } else if (dst.first()-> is_Register()) {
->>>>>>> bc2af47e
       ld(dst.first()->as_Register(), Address(fp, reg2offset_in(src.first())));
     } else {
       ShouldNotReachHere();
@@ -4235,28 +4144,50 @@
   }
 }
 
-<<<<<<< HEAD
-// A float arg may have to do float reg int reg conversion
-void MacroAssembler::float_move(VMRegPair src, VMRegPair dst) {
-  assert(src.first()->is_stack() && dst.first()->is_stack() ||
-         src.first()->is_reg() && dst.first()->is_reg() || src.first()->is_stack() && dst.first()->is_reg(),
-         "Unexpected error");
+
+void MacroAssembler::move_float_to_integer_or_stack(VMRegPair src, VMRegPair dst, Register tmp) {
   if (src.first()->is_stack()) {
     if (dst.first()->is_stack()) {
-      lwu(t0, Address(fp, reg2offset_in(src.first())));
-      sw(t0, Address(sp, reg2offset_out(dst.first())));
+      lwu(tmp, Address(fp, reg2offset_in(src.first())));
+      sw(tmp, Address(sp, reg2offset_out(dst.first())));
     } else if (dst.first()->is_Register()) {
       lwu(dst.first()->as_Register(), Address(fp, reg2offset_in(src.first())));
     } else {
       ShouldNotReachHere();
     }
   } else if (src.first() != dst.first()) {
-    if (src.is_single_phys_reg() && dst.is_single_phys_reg()) {
-      fmv_s(dst.first()->as_FloatRegister(), src.first()->as_FloatRegister());
+    // java abi will not use integer reg to pass a float.
+    if (src.first()->is_FloatRegister()) {
+      if (dst.first()->is_Register())
+        fmv_x_w(dst.first()->as_Register(), src.first()->as_FloatRegister());
+      else
+        fsw(src.first()->as_FloatRegister(), Address(sp, reg2offset_out(dst.first())));
+    } else
+      ShouldNotReachHere();
+  }
+}
+
+void MacroAssembler::move_double_to_integer_or_stack(VMRegPair src, VMRegPair dst, Register tmp) {
+  if (src.first()->is_stack()) {
+    if (dst.first()->is_stack()) {
+      ld(tmp, Address(fp, reg2offset_in(src.first())));
+      sd(tmp, Address(sp, reg2offset_out(dst.first())));
+    } else if (dst.first()->is_Register()) {
+      ld(dst.first()->as_Register(), Address(fp, reg2offset_in(src.first())));
     } else {
       ShouldNotReachHere();
     }
-=======
+  } else if (src.first() != dst.first()) {
+    if (src.first()->is_FloatRegister()) {
+      if (dst.first()->is_Register())
+        fmv_x_d(dst.first()->as_Register(), src.first()->as_FloatRegister());
+      else
+        fsd(src.first()->as_FloatRegister(), Address(sp, reg2offset_out(dst.first())));
+    } else
+      ShouldNotReachHere();
+  }
+}
+
 void MacroAssembler::rt_call(address dest, Register tmp) {
   CodeBlob *cb = CodeCache::find_blob(dest);
   if (cb) {
@@ -4265,6 +4196,5 @@
     int32_t offset = 0;
     la_patchable(tmp, RuntimeAddress(dest), offset);
     jalr(x1, tmp, offset);
->>>>>>> bc2af47e
   }
 }