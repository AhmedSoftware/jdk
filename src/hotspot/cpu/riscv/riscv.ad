//
// Copyright (c) 2003, 2024, Oracle and/or its affiliates. All rights reserved.
// Copyright (c) 2014, 2020, Red Hat Inc. All rights reserved.
// Copyright (c) 2020, 2024, Huawei Technologies Co., Ltd. All rights reserved.
// DO NOT ALTER OR REMOVE COPYRIGHT NOTICES OR THIS FILE HEADER.
//
// This code is free software; you can redistribute it and/or modify it
// under the terms of the GNU General Public License version 2 only, as
// published by the Free Software Foundation.
//
// This code is distributed in the hope that it will be useful, but WITHOUT
// ANY WARRANTY; without even the implied warranty of MERCHANTABILITY or
// FITNESS FOR A PARTICULAR PURPOSE.  See the GNU General Public License
// version 2 for more details (a copy is included in the LICENSE file that
// accompanied this code).
//
// You should have received a copy of the GNU General Public License version
// 2 along with this work; if not, write to the Free Software Foundation,
// Inc., 51 Franklin St, Fifth Floor, Boston, MA 02110-1301 USA.
//
// Please contact Oracle, 500 Oracle Parkway, Redwood Shores, CA 94065 USA
// or visit www.oracle.com if you need additional information or have any
// questions.
//
//

// RISCV Architecture Description File

//----------REGISTER DEFINITION BLOCK------------------------------------------
// This information is used by the matcher and the register allocator to
// describe individual registers and classes of registers within the target
// architecture.

register %{
//----------Architecture Description Register Definitions----------------------
// General Registers
// "reg_def"  name ( register save type, C convention save type,
//                   ideal register type, encoding );
// Register Save Types:
//
// NS  = No-Save:       The register allocator assumes that these registers
//                      can be used without saving upon entry to the method, &
//                      that they do not need to be saved at call sites.
//
// SOC = Save-On-Call:  The register allocator assumes that these registers
//                      can be used without saving upon entry to the method,
//                      but that they must be saved at call sites.
//
// SOE = Save-On-Entry: The register allocator assumes that these registers
//                      must be saved before using them upon entry to the
//                      method, but they do not need to be saved at call
//                      sites.
//
// AS  = Always-Save:   The register allocator assumes that these registers
//                      must be saved before using them upon entry to the
//                      method, & that they must be saved at call sites.
//
// Ideal Register Type is used to determine how to save & restore a
// register.  Op_RegI will get spilled with LoadI/StoreI, Op_RegP will get
// spilled with LoadP/StoreP.  If the register supports both, use Op_RegI.
//
// The encoding number is the actual bit-pattern placed into the opcodes.

// We must define the 64 bit int registers in two 32 bit halves, the
// real lower register and a virtual upper half register. upper halves
// are used by the register allocator but are not actually supplied as
// operands to memory ops.
//
// follow the C1 compiler in making registers
//
//   x7, x9-x17, x27-x31 volatile (caller save)
//   x0-x4, x8, x23 system (no save, no allocate)
//   x5-x6 non-allocatable (so we can use them as temporary regs)

//
// as regards Java usage. we don't use any callee save registers
// because this makes it difficult to de-optimise a frame (see comment
// in x86 implementation of Deoptimization::unwind_callee_save_values)
//

// General Registers

reg_def R0      ( NS,  NS,  Op_RegI, 0,  x0->as_VMReg()         ); // zr
reg_def R0_H    ( NS,  NS,  Op_RegI, 0,  x0->as_VMReg()->next() );
reg_def R1      ( NS,  SOC, Op_RegI, 1,  x1->as_VMReg()         ); // ra
reg_def R1_H    ( NS,  SOC, Op_RegI, 1,  x1->as_VMReg()->next() );
reg_def R2      ( NS,  NS,  Op_RegI, 2,  x2->as_VMReg()         ); // sp
reg_def R2_H    ( NS,  NS,  Op_RegI, 2,  x2->as_VMReg()->next() );
reg_def R3      ( NS,  NS,  Op_RegI, 3,  x3->as_VMReg()         ); // gp
reg_def R3_H    ( NS,  NS,  Op_RegI, 3,  x3->as_VMReg()->next() );
reg_def R4      ( NS,  NS,  Op_RegI, 4,  x4->as_VMReg()         ); // tp
reg_def R4_H    ( NS,  NS,  Op_RegI, 4,  x4->as_VMReg()->next() );
reg_def R7      ( SOC, SOC, Op_RegI, 7,  x7->as_VMReg()         );
reg_def R7_H    ( SOC, SOC, Op_RegI, 7,  x7->as_VMReg()->next() );
reg_def R8      ( NS,  SOE, Op_RegI, 8,  x8->as_VMReg()         ); // fp
reg_def R8_H    ( NS,  SOE, Op_RegI, 8,  x8->as_VMReg()->next() );
reg_def R9      ( SOC, SOE, Op_RegI, 9,  x9->as_VMReg()         );
reg_def R9_H    ( SOC, SOE, Op_RegI, 9,  x9->as_VMReg()->next() );
reg_def R10     ( SOC, SOC, Op_RegI, 10, x10->as_VMReg()        );
reg_def R10_H   ( SOC, SOC, Op_RegI, 10, x10->as_VMReg()->next());
reg_def R11     ( SOC, SOC, Op_RegI, 11, x11->as_VMReg()        );
reg_def R11_H   ( SOC, SOC, Op_RegI, 11, x11->as_VMReg()->next());
reg_def R12     ( SOC, SOC, Op_RegI, 12, x12->as_VMReg()        );
reg_def R12_H   ( SOC, SOC, Op_RegI, 12, x12->as_VMReg()->next());
reg_def R13     ( SOC, SOC, Op_RegI, 13, x13->as_VMReg()        );
reg_def R13_H   ( SOC, SOC, Op_RegI, 13, x13->as_VMReg()->next());
reg_def R14     ( SOC, SOC, Op_RegI, 14, x14->as_VMReg()        );
reg_def R14_H   ( SOC, SOC, Op_RegI, 14, x14->as_VMReg()->next());
reg_def R15     ( SOC, SOC, Op_RegI, 15, x15->as_VMReg()        );
reg_def R15_H   ( SOC, SOC, Op_RegI, 15, x15->as_VMReg()->next());
reg_def R16     ( SOC, SOC, Op_RegI, 16, x16->as_VMReg()        );
reg_def R16_H   ( SOC, SOC, Op_RegI, 16, x16->as_VMReg()->next());
reg_def R17     ( SOC, SOC, Op_RegI, 17, x17->as_VMReg()        );
reg_def R17_H   ( SOC, SOC, Op_RegI, 17, x17->as_VMReg()->next());
reg_def R18     ( SOC, SOE, Op_RegI, 18, x18->as_VMReg()        );
reg_def R18_H   ( SOC, SOE, Op_RegI, 18, x18->as_VMReg()->next());
reg_def R19     ( SOC, SOE, Op_RegI, 19, x19->as_VMReg()        );
reg_def R19_H   ( SOC, SOE, Op_RegI, 19, x19->as_VMReg()->next());
reg_def R20     ( SOC, SOE, Op_RegI, 20, x20->as_VMReg()        ); // caller esp
reg_def R20_H   ( SOC, SOE, Op_RegI, 20, x20->as_VMReg()->next());
reg_def R21     ( SOC, SOE, Op_RegI, 21, x21->as_VMReg()        );
reg_def R21_H   ( SOC, SOE, Op_RegI, 21, x21->as_VMReg()->next());
reg_def R22     ( SOC, SOE, Op_RegI, 22, x22->as_VMReg()        );
reg_def R22_H   ( SOC, SOE, Op_RegI, 22, x22->as_VMReg()->next());
reg_def R23     ( NS,  SOE, Op_RegI, 23, x23->as_VMReg()        ); // java thread
reg_def R23_H   ( NS,  SOE, Op_RegI, 23, x23->as_VMReg()->next());
reg_def R24     ( SOC, SOE, Op_RegI, 24, x24->as_VMReg()        );
reg_def R24_H   ( SOC, SOE, Op_RegI, 24, x24->as_VMReg()->next());
reg_def R25     ( SOC, SOE, Op_RegI, 25, x25->as_VMReg()        );
reg_def R25_H   ( SOC, SOE, Op_RegI, 25, x25->as_VMReg()->next());
reg_def R26     ( SOC, SOE, Op_RegI, 26, x26->as_VMReg()        );
reg_def R26_H   ( SOC, SOE, Op_RegI, 26, x26->as_VMReg()->next());
reg_def R27     ( SOC, SOE, Op_RegI, 27, x27->as_VMReg()        ); // heapbase
reg_def R27_H   ( SOC, SOE, Op_RegI, 27, x27->as_VMReg()->next());
reg_def R28     ( SOC, SOC, Op_RegI, 28, x28->as_VMReg()        );
reg_def R28_H   ( SOC, SOC, Op_RegI, 28, x28->as_VMReg()->next());
reg_def R29     ( SOC, SOC, Op_RegI, 29, x29->as_VMReg()        );
reg_def R29_H   ( SOC, SOC, Op_RegI, 29, x29->as_VMReg()->next());
reg_def R30     ( SOC, SOC, Op_RegI, 30, x30->as_VMReg()        );
reg_def R30_H   ( SOC, SOC, Op_RegI, 30, x30->as_VMReg()->next());
reg_def R31     ( SOC, SOC, Op_RegI, 31, x31->as_VMReg()        );
reg_def R31_H   ( SOC, SOC, Op_RegI, 31, x31->as_VMReg()->next());

// ----------------------------
// Float/Double Registers
// ----------------------------

// Double Registers

// The rules of ADL require that double registers be defined in pairs.
// Each pair must be two 32-bit values, but not necessarily a pair of
// single float registers. In each pair, ADLC-assigned register numbers
// must be adjacent, with the lower number even. Finally, when the
// CPU stores such a register pair to memory, the word associated with
// the lower ADLC-assigned number must be stored to the lower address.

// RISCV has 32 floating-point registers. Each can store a single
// or double precision floating-point value.

// for Java use float registers f0-f31 are always save on call whereas
// the platform ABI treats f8-f9 and f18-f27 as callee save). Other
// float registers are SOC as per the platform spec

reg_def F0    ( SOC, SOC, Op_RegF,  0,  f0->as_VMReg()          );
reg_def F0_H  ( SOC, SOC, Op_RegF,  0,  f0->as_VMReg()->next()  );
reg_def F1    ( SOC, SOC, Op_RegF,  1,  f1->as_VMReg()          );
reg_def F1_H  ( SOC, SOC, Op_RegF,  1,  f1->as_VMReg()->next()  );
reg_def F2    ( SOC, SOC, Op_RegF,  2,  f2->as_VMReg()          );
reg_def F2_H  ( SOC, SOC, Op_RegF,  2,  f2->as_VMReg()->next()  );
reg_def F3    ( SOC, SOC, Op_RegF,  3,  f3->as_VMReg()          );
reg_def F3_H  ( SOC, SOC, Op_RegF,  3,  f3->as_VMReg()->next()  );
reg_def F4    ( SOC, SOC, Op_RegF,  4,  f4->as_VMReg()          );
reg_def F4_H  ( SOC, SOC, Op_RegF,  4,  f4->as_VMReg()->next()  );
reg_def F5    ( SOC, SOC, Op_RegF,  5,  f5->as_VMReg()          );
reg_def F5_H  ( SOC, SOC, Op_RegF,  5,  f5->as_VMReg()->next()  );
reg_def F6    ( SOC, SOC, Op_RegF,  6,  f6->as_VMReg()          );
reg_def F6_H  ( SOC, SOC, Op_RegF,  6,  f6->as_VMReg()->next()  );
reg_def F7    ( SOC, SOC, Op_RegF,  7,  f7->as_VMReg()          );
reg_def F7_H  ( SOC, SOC, Op_RegF,  7,  f7->as_VMReg()->next()  );
reg_def F8    ( SOC, SOE, Op_RegF,  8,  f8->as_VMReg()          );
reg_def F8_H  ( SOC, SOE, Op_RegF,  8,  f8->as_VMReg()->next()  );
reg_def F9    ( SOC, SOE, Op_RegF,  9,  f9->as_VMReg()          );
reg_def F9_H  ( SOC, SOE, Op_RegF,  9,  f9->as_VMReg()->next()  );
reg_def F10   ( SOC, SOC, Op_RegF,  10, f10->as_VMReg()         );
reg_def F10_H ( SOC, SOC, Op_RegF,  10, f10->as_VMReg()->next() );
reg_def F11   ( SOC, SOC, Op_RegF,  11, f11->as_VMReg()         );
reg_def F11_H ( SOC, SOC, Op_RegF,  11, f11->as_VMReg()->next() );
reg_def F12   ( SOC, SOC, Op_RegF,  12, f12->as_VMReg()         );
reg_def F12_H ( SOC, SOC, Op_RegF,  12, f12->as_VMReg()->next() );
reg_def F13   ( SOC, SOC, Op_RegF,  13, f13->as_VMReg()         );
reg_def F13_H ( SOC, SOC, Op_RegF,  13, f13->as_VMReg()->next() );
reg_def F14   ( SOC, SOC, Op_RegF,  14, f14->as_VMReg()         );
reg_def F14_H ( SOC, SOC, Op_RegF,  14, f14->as_VMReg()->next() );
reg_def F15   ( SOC, SOC, Op_RegF,  15, f15->as_VMReg()         );
reg_def F15_H ( SOC, SOC, Op_RegF,  15, f15->as_VMReg()->next() );
reg_def F16   ( SOC, SOC, Op_RegF,  16, f16->as_VMReg()         );
reg_def F16_H ( SOC, SOC, Op_RegF,  16, f16->as_VMReg()->next() );
reg_def F17   ( SOC, SOC, Op_RegF,  17, f17->as_VMReg()         );
reg_def F17_H ( SOC, SOC, Op_RegF,  17, f17->as_VMReg()->next() );
reg_def F18   ( SOC, SOE, Op_RegF,  18, f18->as_VMReg()         );
reg_def F18_H ( SOC, SOE, Op_RegF,  18, f18->as_VMReg()->next() );
reg_def F19   ( SOC, SOE, Op_RegF,  19, f19->as_VMReg()         );
reg_def F19_H ( SOC, SOE, Op_RegF,  19, f19->as_VMReg()->next() );
reg_def F20   ( SOC, SOE, Op_RegF,  20, f20->as_VMReg()         );
reg_def F20_H ( SOC, SOE, Op_RegF,  20, f20->as_VMReg()->next() );
reg_def F21   ( SOC, SOE, Op_RegF,  21, f21->as_VMReg()         );
reg_def F21_H ( SOC, SOE, Op_RegF,  21, f21->as_VMReg()->next() );
reg_def F22   ( SOC, SOE, Op_RegF,  22, f22->as_VMReg()         );
reg_def F22_H ( SOC, SOE, Op_RegF,  22, f22->as_VMReg()->next() );
reg_def F23   ( SOC, SOE, Op_RegF,  23, f23->as_VMReg()         );
reg_def F23_H ( SOC, SOE, Op_RegF,  23, f23->as_VMReg()->next() );
reg_def F24   ( SOC, SOE, Op_RegF,  24, f24->as_VMReg()         );
reg_def F24_H ( SOC, SOE, Op_RegF,  24, f24->as_VMReg()->next() );
reg_def F25   ( SOC, SOE, Op_RegF,  25, f25->as_VMReg()         );
reg_def F25_H ( SOC, SOE, Op_RegF,  25, f25->as_VMReg()->next() );
reg_def F26   ( SOC, SOE, Op_RegF,  26, f26->as_VMReg()         );
reg_def F26_H ( SOC, SOE, Op_RegF,  26, f26->as_VMReg()->next() );
reg_def F27   ( SOC, SOE, Op_RegF,  27, f27->as_VMReg()         );
reg_def F27_H ( SOC, SOE, Op_RegF,  27, f27->as_VMReg()->next() );
reg_def F28   ( SOC, SOC, Op_RegF,  28, f28->as_VMReg()         );
reg_def F28_H ( SOC, SOC, Op_RegF,  28, f28->as_VMReg()->next() );
reg_def F29   ( SOC, SOC, Op_RegF,  29, f29->as_VMReg()         );
reg_def F29_H ( SOC, SOC, Op_RegF,  29, f29->as_VMReg()->next() );
reg_def F30   ( SOC, SOC, Op_RegF,  30, f30->as_VMReg()         );
reg_def F30_H ( SOC, SOC, Op_RegF,  30, f30->as_VMReg()->next() );
reg_def F31   ( SOC, SOC, Op_RegF,  31, f31->as_VMReg()         );
reg_def F31_H ( SOC, SOC, Op_RegF,  31, f31->as_VMReg()->next() );

// ----------------------------
// Vector Registers
// ----------------------------

// For RVV vector registers, we simply extend vector register size to 4
// 'logical' slots. This is nominally 128 bits but it actually covers
// all possible 'physical' RVV vector register lengths from 128 ~ 1024
// bits. The 'physical' RVV vector register length is detected during
// startup, so the register allocator is able to identify the correct
// number of bytes needed for an RVV spill/unspill.

reg_def V0    ( SOC, SOC, Op_VecA, 0,  v0->as_VMReg()           );
reg_def V0_H  ( SOC, SOC, Op_VecA, 0,  v0->as_VMReg()->next()   );
reg_def V0_J  ( SOC, SOC, Op_VecA, 0,  v0->as_VMReg()->next(2)  );
reg_def V0_K  ( SOC, SOC, Op_VecA, 0,  v0->as_VMReg()->next(3)  );

reg_def V1    ( SOC, SOC, Op_VecA, 1,  v1->as_VMReg()           );
reg_def V1_H  ( SOC, SOC, Op_VecA, 1,  v1->as_VMReg()->next()   );
reg_def V1_J  ( SOC, SOC, Op_VecA, 1,  v1->as_VMReg()->next(2)  );
reg_def V1_K  ( SOC, SOC, Op_VecA, 1,  v1->as_VMReg()->next(3)  );

reg_def V2    ( SOC, SOC, Op_VecA, 2,  v2->as_VMReg()           );
reg_def V2_H  ( SOC, SOC, Op_VecA, 2,  v2->as_VMReg()->next()   );
reg_def V2_J  ( SOC, SOC, Op_VecA, 2,  v2->as_VMReg()->next(2)  );
reg_def V2_K  ( SOC, SOC, Op_VecA, 2,  v2->as_VMReg()->next(3)  );

reg_def V3    ( SOC, SOC, Op_VecA, 3,  v3->as_VMReg()           );
reg_def V3_H  ( SOC, SOC, Op_VecA, 3,  v3->as_VMReg()->next()   );
reg_def V3_J  ( SOC, SOC, Op_VecA, 3,  v3->as_VMReg()->next(2)  );
reg_def V3_K  ( SOC, SOC, Op_VecA, 3,  v3->as_VMReg()->next(3)  );

reg_def V4    ( SOC, SOC, Op_VecA, 4,  v4->as_VMReg()           );
reg_def V4_H  ( SOC, SOC, Op_VecA, 4,  v4->as_VMReg()->next()   );
reg_def V4_J  ( SOC, SOC, Op_VecA, 4,  v4->as_VMReg()->next(2)  );
reg_def V4_K  ( SOC, SOC, Op_VecA, 4,  v4->as_VMReg()->next(3)  );

reg_def V5    ( SOC, SOC, Op_VecA, 5,  v5->as_VMReg()           );
reg_def V5_H  ( SOC, SOC, Op_VecA, 5,  v5->as_VMReg()->next()   );
reg_def V5_J  ( SOC, SOC, Op_VecA, 5,  v5->as_VMReg()->next(2)  );
reg_def V5_K  ( SOC, SOC, Op_VecA, 5,  v5->as_VMReg()->next(3)  );

reg_def V6    ( SOC, SOC, Op_VecA, 6,  v6->as_VMReg()           );
reg_def V6_H  ( SOC, SOC, Op_VecA, 6,  v6->as_VMReg()->next()   );
reg_def V6_J  ( SOC, SOC, Op_VecA, 6,  v6->as_VMReg()->next(2)  );
reg_def V6_K  ( SOC, SOC, Op_VecA, 6,  v6->as_VMReg()->next(3)  );

reg_def V7    ( SOC, SOC, Op_VecA, 7,  v7->as_VMReg()           );
reg_def V7_H  ( SOC, SOC, Op_VecA, 7,  v7->as_VMReg()->next()   );
reg_def V7_J  ( SOC, SOC, Op_VecA, 7,  v7->as_VMReg()->next(2)  );
reg_def V7_K  ( SOC, SOC, Op_VecA, 7,  v7->as_VMReg()->next(3)  );

reg_def V8    ( SOC, SOC, Op_VecA, 8,  v8->as_VMReg()           );
reg_def V8_H  ( SOC, SOC, Op_VecA, 8,  v8->as_VMReg()->next()   );
reg_def V8_J  ( SOC, SOC, Op_VecA, 8,  v8->as_VMReg()->next(2)  );
reg_def V8_K  ( SOC, SOC, Op_VecA, 8,  v8->as_VMReg()->next(3)  );

reg_def V9    ( SOC, SOC, Op_VecA, 9,  v9->as_VMReg()           );
reg_def V9_H  ( SOC, SOC, Op_VecA, 9,  v9->as_VMReg()->next()   );
reg_def V9_J  ( SOC, SOC, Op_VecA, 9,  v9->as_VMReg()->next(2)  );
reg_def V9_K  ( SOC, SOC, Op_VecA, 9,  v9->as_VMReg()->next(3)  );

reg_def V10   ( SOC, SOC, Op_VecA, 10, v10->as_VMReg()          );
reg_def V10_H ( SOC, SOC, Op_VecA, 10, v10->as_VMReg()->next()  );
reg_def V10_J ( SOC, SOC, Op_VecA, 10, v10->as_VMReg()->next(2) );
reg_def V10_K ( SOC, SOC, Op_VecA, 10, v10->as_VMReg()->next(3) );

reg_def V11   ( SOC, SOC, Op_VecA, 11, v11->as_VMReg()          );
reg_def V11_H ( SOC, SOC, Op_VecA, 11, v11->as_VMReg()->next()  );
reg_def V11_J ( SOC, SOC, Op_VecA, 11, v11->as_VMReg()->next(2) );
reg_def V11_K ( SOC, SOC, Op_VecA, 11, v11->as_VMReg()->next(3) );

reg_def V12   ( SOC, SOC, Op_VecA, 12, v12->as_VMReg()          );
reg_def V12_H ( SOC, SOC, Op_VecA, 12, v12->as_VMReg()->next()  );
reg_def V12_J ( SOC, SOC, Op_VecA, 12, v12->as_VMReg()->next(2) );
reg_def V12_K ( SOC, SOC, Op_VecA, 12, v12->as_VMReg()->next(3) );

reg_def V13   ( SOC, SOC, Op_VecA, 13, v13->as_VMReg()          );
reg_def V13_H ( SOC, SOC, Op_VecA, 13, v13->as_VMReg()->next()  );
reg_def V13_J ( SOC, SOC, Op_VecA, 13, v13->as_VMReg()->next(2) );
reg_def V13_K ( SOC, SOC, Op_VecA, 13, v13->as_VMReg()->next(3) );

reg_def V14   ( SOC, SOC, Op_VecA, 14, v14->as_VMReg()          );
reg_def V14_H ( SOC, SOC, Op_VecA, 14, v14->as_VMReg()->next()  );
reg_def V14_J ( SOC, SOC, Op_VecA, 14, v14->as_VMReg()->next(2) );
reg_def V14_K ( SOC, SOC, Op_VecA, 14, v14->as_VMReg()->next(3) );

reg_def V15   ( SOC, SOC, Op_VecA, 15, v15->as_VMReg()          );
reg_def V15_H ( SOC, SOC, Op_VecA, 15, v15->as_VMReg()->next()  );
reg_def V15_J ( SOC, SOC, Op_VecA, 15, v15->as_VMReg()->next(2) );
reg_def V15_K ( SOC, SOC, Op_VecA, 15, v15->as_VMReg()->next(3) );

reg_def V16   ( SOC, SOC, Op_VecA, 16, v16->as_VMReg()          );
reg_def V16_H ( SOC, SOC, Op_VecA, 16, v16->as_VMReg()->next()  );
reg_def V16_J ( SOC, SOC, Op_VecA, 16, v16->as_VMReg()->next(2) );
reg_def V16_K ( SOC, SOC, Op_VecA, 16, v16->as_VMReg()->next(3) );

reg_def V17   ( SOC, SOC, Op_VecA, 17, v17->as_VMReg()          );
reg_def V17_H ( SOC, SOC, Op_VecA, 17, v17->as_VMReg()->next()  );
reg_def V17_J ( SOC, SOC, Op_VecA, 17, v17->as_VMReg()->next(2) );
reg_def V17_K ( SOC, SOC, Op_VecA, 17, v17->as_VMReg()->next(3) );

reg_def V18   ( SOC, SOC, Op_VecA, 18, v18->as_VMReg()          );
reg_def V18_H ( SOC, SOC, Op_VecA, 18, v18->as_VMReg()->next()  );
reg_def V18_J ( SOC, SOC, Op_VecA, 18, v18->as_VMReg()->next(2) );
reg_def V18_K ( SOC, SOC, Op_VecA, 18, v18->as_VMReg()->next(3) );

reg_def V19   ( SOC, SOC, Op_VecA, 19, v19->as_VMReg()          );
reg_def V19_H ( SOC, SOC, Op_VecA, 19, v19->as_VMReg()->next()  );
reg_def V19_J ( SOC, SOC, Op_VecA, 19, v19->as_VMReg()->next(2) );
reg_def V19_K ( SOC, SOC, Op_VecA, 19, v19->as_VMReg()->next(3) );

reg_def V20   ( SOC, SOC, Op_VecA, 20, v20->as_VMReg()          );
reg_def V20_H ( SOC, SOC, Op_VecA, 20, v20->as_VMReg()->next()  );
reg_def V20_J ( SOC, SOC, Op_VecA, 20, v20->as_VMReg()->next(2) );
reg_def V20_K ( SOC, SOC, Op_VecA, 20, v20->as_VMReg()->next(3) );

reg_def V21   ( SOC, SOC, Op_VecA, 21, v21->as_VMReg()          );
reg_def V21_H ( SOC, SOC, Op_VecA, 21, v21->as_VMReg()->next()  );
reg_def V21_J ( SOC, SOC, Op_VecA, 21, v21->as_VMReg()->next(2) );
reg_def V21_K ( SOC, SOC, Op_VecA, 21, v21->as_VMReg()->next(3) );

reg_def V22   ( SOC, SOC, Op_VecA, 22, v22->as_VMReg()          );
reg_def V22_H ( SOC, SOC, Op_VecA, 22, v22->as_VMReg()->next()  );
reg_def V22_J ( SOC, SOC, Op_VecA, 22, v22->as_VMReg()->next(2) );
reg_def V22_K ( SOC, SOC, Op_VecA, 22, v22->as_VMReg()->next(3) );

reg_def V23   ( SOC, SOC, Op_VecA, 23, v23->as_VMReg()          );
reg_def V23_H ( SOC, SOC, Op_VecA, 23, v23->as_VMReg()->next()  );
reg_def V23_J ( SOC, SOC, Op_VecA, 23, v23->as_VMReg()->next(2) );
reg_def V23_K ( SOC, SOC, Op_VecA, 23, v23->as_VMReg()->next(3) );

reg_def V24   ( SOC, SOC, Op_VecA, 24, v24->as_VMReg()          );
reg_def V24_H ( SOC, SOC, Op_VecA, 24, v24->as_VMReg()->next()  );
reg_def V24_J ( SOC, SOC, Op_VecA, 24, v24->as_VMReg()->next(2) );
reg_def V24_K ( SOC, SOC, Op_VecA, 24, v24->as_VMReg()->next(3) );

reg_def V25   ( SOC, SOC, Op_VecA, 25, v25->as_VMReg()          );
reg_def V25_H ( SOC, SOC, Op_VecA, 25, v25->as_VMReg()->next()  );
reg_def V25_J ( SOC, SOC, Op_VecA, 25, v25->as_VMReg()->next(2) );
reg_def V25_K ( SOC, SOC, Op_VecA, 25, v25->as_VMReg()->next(3) );

reg_def V26   ( SOC, SOC, Op_VecA, 26, v26->as_VMReg()          );
reg_def V26_H ( SOC, SOC, Op_VecA, 26, v26->as_VMReg()->next()  );
reg_def V26_J ( SOC, SOC, Op_VecA, 26, v26->as_VMReg()->next(2) );
reg_def V26_K ( SOC, SOC, Op_VecA, 26, v26->as_VMReg()->next(3) );

reg_def V27   ( SOC, SOC, Op_VecA, 27, v27->as_VMReg()          );
reg_def V27_H ( SOC, SOC, Op_VecA, 27, v27->as_VMReg()->next()  );
reg_def V27_J ( SOC, SOC, Op_VecA, 27, v27->as_VMReg()->next(2) );
reg_def V27_K ( SOC, SOC, Op_VecA, 27, v27->as_VMReg()->next(3) );

reg_def V28   ( SOC, SOC, Op_VecA, 28, v28->as_VMReg()          );
reg_def V28_H ( SOC, SOC, Op_VecA, 28, v28->as_VMReg()->next()  );
reg_def V28_J ( SOC, SOC, Op_VecA, 28, v28->as_VMReg()->next(2) );
reg_def V28_K ( SOC, SOC, Op_VecA, 28, v28->as_VMReg()->next(3) );

reg_def V29   ( SOC, SOC, Op_VecA, 29, v29->as_VMReg()          );
reg_def V29_H ( SOC, SOC, Op_VecA, 29, v29->as_VMReg()->next()  );
reg_def V29_J ( SOC, SOC, Op_VecA, 29, v29->as_VMReg()->next(2) );
reg_def V29_K ( SOC, SOC, Op_VecA, 29, v29->as_VMReg()->next(3) );

reg_def V30   ( SOC, SOC, Op_VecA, 30, v30->as_VMReg()          );
reg_def V30_H ( SOC, SOC, Op_VecA, 30, v30->as_VMReg()->next()  );
reg_def V30_J ( SOC, SOC, Op_VecA, 30, v30->as_VMReg()->next(2) );
reg_def V30_K ( SOC, SOC, Op_VecA, 30, v30->as_VMReg()->next(3) );

reg_def V31   ( SOC, SOC, Op_VecA, 31, v31->as_VMReg()          );
reg_def V31_H ( SOC, SOC, Op_VecA, 31, v31->as_VMReg()->next()  );
reg_def V31_J ( SOC, SOC, Op_VecA, 31, v31->as_VMReg()->next(2) );
reg_def V31_K ( SOC, SOC, Op_VecA, 31, v31->as_VMReg()->next(3) );

// ----------------------------
// Special Registers
// ----------------------------

// On riscv, the physical flag register is missing, so we use t1 instead,
// to bridge the RegFlag semantics in share/opto

reg_def RFLAGS   (SOC, SOC, Op_RegFlags, 6, x6->as_VMReg()        );

// Specify priority of register selection within phases of register
// allocation.  Highest priority is first.  A useful heuristic is to
// give registers a low priority when they are required by machine
// instructions, like EAX and EDX on I486, and choose no-save registers
// before save-on-call, & save-on-call before save-on-entry.  Registers
// which participate in fixed calling sequences should come last.
// Registers which are used as pairs must fall on an even boundary.

alloc_class chunk0(
    // volatiles
    R7,  R7_H,
    R28, R28_H,
    R29, R29_H,
    R30, R30_H,
    R31, R31_H,

    // arg registers
    R10, R10_H,
    R11, R11_H,
    R12, R12_H,
    R13, R13_H,
    R14, R14_H,
    R15, R15_H,
    R16, R16_H,
    R17, R17_H,

    // non-volatiles
    R9,  R9_H,
    R18, R18_H,
    R19, R19_H,
    R20, R20_H,
    R21, R21_H,
    R22, R22_H,
    R24, R24_H,
    R25, R25_H,
    R26, R26_H,

    // non-allocatable registers
    R23, R23_H, // java thread
    R27, R27_H, // heapbase
    R4,  R4_H,  // thread
    R8,  R8_H,  // fp
    R0,  R0_H,  // zero
    R1,  R1_H,  // ra
    R2,  R2_H,  // sp
    R3,  R3_H,  // gp
);

alloc_class chunk1(

    // no save
    F0,  F0_H,
    F1,  F1_H,
    F2,  F2_H,
    F3,  F3_H,
    F4,  F4_H,
    F5,  F5_H,
    F6,  F6_H,
    F7,  F7_H,
    F28, F28_H,
    F29, F29_H,
    F30, F30_H,
    F31, F31_H,

    // arg registers
    F10, F10_H,
    F11, F11_H,
    F12, F12_H,
    F13, F13_H,
    F14, F14_H,
    F15, F15_H,
    F16, F16_H,
    F17, F17_H,

    // non-volatiles
    F8,  F8_H,
    F9,  F9_H,
    F18, F18_H,
    F19, F19_H,
    F20, F20_H,
    F21, F21_H,
    F22, F22_H,
    F23, F23_H,
    F24, F24_H,
    F25, F25_H,
    F26, F26_H,
    F27, F27_H,
);

alloc_class chunk2(
    V0, V0_H, V0_J, V0_K,
    V1, V1_H, V1_J, V1_K,
    V2, V2_H, V2_J, V2_K,
    V3, V3_H, V3_J, V3_K,
    V4, V4_H, V4_J, V4_K,
    V5, V5_H, V5_J, V5_K,
    V6, V6_H, V6_J, V6_K,
    V7, V7_H, V7_J, V7_K,
    V8, V8_H, V8_J, V8_K,
    V9, V9_H, V9_J, V9_K,
    V10, V10_H, V10_J, V10_K,
    V11, V11_H, V11_J, V11_K,
    V12, V12_H, V12_J, V12_K,
    V13, V13_H, V13_J, V13_K,
    V14, V14_H, V14_J, V14_K,
    V15, V15_H, V15_J, V15_K,
    V16, V16_H, V16_J, V16_K,
    V17, V17_H, V17_J, V17_K,
    V18, V18_H, V18_J, V18_K,
    V19, V19_H, V19_J, V19_K,
    V20, V20_H, V20_J, V20_K,
    V21, V21_H, V21_J, V21_K,
    V22, V22_H, V22_J, V22_K,
    V23, V23_H, V23_J, V23_K,
    V24, V24_H, V24_J, V24_K,
    V25, V25_H, V25_J, V25_K,
    V26, V26_H, V26_J, V26_K,
    V27, V27_H, V27_J, V27_K,
    V28, V28_H, V28_J, V28_K,
    V29, V29_H, V29_J, V29_K,
    V30, V30_H, V30_J, V30_K,
    V31, V31_H, V31_J, V31_K,
);

alloc_class chunk3(RFLAGS);

//----------Architecture Description Register Classes--------------------------
// Several register classes are automatically defined based upon information in
// this architecture description.
// 1) reg_class inline_cache_reg           ( /* as def'd in frame section */ )
// 2) reg_class stack_slots( /* one chunk of stack-based "registers" */ )
//

// Class for all 32 bit general purpose registers
reg_class all_reg32(
    R0,
    R1,
    R2,
    R3,
    R4,
    R7,
    R8,
    R9,
    R10,
    R11,
    R12,
    R13,
    R14,
    R15,
    R16,
    R17,
    R18,
    R19,
    R20,
    R21,
    R22,
    R23,
    R24,
    R25,
    R26,
    R27,
    R28,
    R29,
    R30,
    R31
);

// Class for any 32 bit integer registers (excluding zr)
reg_class any_reg32 %{
  return _ANY_REG32_mask;
%}

// Singleton class for R10 int register
reg_class int_r10_reg(R10);

// Singleton class for R12 int register
reg_class int_r12_reg(R12);

// Singleton class for R13 int register
reg_class int_r13_reg(R13);

// Singleton class for R14 int register
reg_class int_r14_reg(R14);

// Class for all long integer registers
reg_class all_reg(
    R0,  R0_H,
    R1,  R1_H,
    R2,  R2_H,
    R3,  R3_H,
    R4,  R4_H,
    R7,  R7_H,
    R8,  R8_H,
    R9,  R9_H,
    R10, R10_H,
    R11, R11_H,
    R12, R12_H,
    R13, R13_H,
    R14, R14_H,
    R15, R15_H,
    R16, R16_H,
    R17, R17_H,
    R18, R18_H,
    R19, R19_H,
    R20, R20_H,
    R21, R21_H,
    R22, R22_H,
    R23, R23_H,
    R24, R24_H,
    R25, R25_H,
    R26, R26_H,
    R27, R27_H,
    R28, R28_H,
    R29, R29_H,
    R30, R30_H,
    R31, R31_H
);

// Class for all long integer registers (excluding zr)
reg_class any_reg %{
  return _ANY_REG_mask;
%}

// Class for non-allocatable 32 bit registers
reg_class non_allocatable_reg32(
    R0,                       // zr
    R1,                       // ra
    R2,                       // sp
    R3,                       // gp
    R4,                       // tp
    R23                       // java thread
);

// Class for non-allocatable 64 bit registers
reg_class non_allocatable_reg(
    R0,  R0_H,                // zr
    R1,  R1_H,                // ra
    R2,  R2_H,                // sp
    R3,  R3_H,                // gp
    R4,  R4_H,                // tp
    R23, R23_H                // java thread
);

// Class for all non-special integer registers
reg_class no_special_reg32 %{
  return _NO_SPECIAL_REG32_mask;
%}

// Class for all non-special long integer registers
reg_class no_special_reg %{
  return _NO_SPECIAL_REG_mask;
%}

reg_class ptr_reg %{
  return _PTR_REG_mask;
%}

// Class for all non_special pointer registers
reg_class no_special_ptr_reg %{
  return _NO_SPECIAL_PTR_REG_mask;
%}

// Class for all non_special pointer registers (excluding fp)
reg_class no_special_no_fp_ptr_reg %{
  return _NO_SPECIAL_NO_FP_PTR_REG_mask;
%}

// Class for 64 bit register r10
reg_class r10_reg(
    R10, R10_H
);

// Class for 64 bit register r11
reg_class r11_reg(
    R11, R11_H
);

// Class for 64 bit register r12
reg_class r12_reg(
    R12, R12_H
);

// Class for 64 bit register r13
reg_class r13_reg(
    R13, R13_H
);

// Class for 64 bit register r14
reg_class r14_reg(
    R14, R14_H
);

// Class for 64 bit register r15
reg_class r15_reg(
    R15, R15_H
);

// Class for 64 bit register r16
reg_class r16_reg(
    R16, R16_H
);

// Class for method register
reg_class method_reg(
    R31, R31_H
);

// Class for java thread register
reg_class java_thread_reg(
    R23, R23_H
);

reg_class r28_reg(
    R28, R28_H
);

reg_class r29_reg(
    R29, R29_H
);

reg_class r30_reg(
    R30, R30_H
);

reg_class r31_reg(
    R31, R31_H
);

// Class for zero registesr
reg_class zr_reg(
    R0, R0_H
);

// Class for thread register
reg_class thread_reg(
    R4, R4_H
);

// Class for frame pointer register
reg_class fp_reg(
    R8, R8_H
);

// Class for link register
reg_class ra_reg(
    R1, R1_H
);

// Class for long sp register
reg_class sp_reg(
    R2, R2_H
);

// Class for all float registers
reg_class float_reg(
    F0,
    F1,
    F2,
    F3,
    F4,
    F5,
    F6,
    F7,
    F8,
    F9,
    F10,
    F11,
    F12,
    F13,
    F14,
    F15,
    F16,
    F17,
    F18,
    F19,
    F20,
    F21,
    F22,
    F23,
    F24,
    F25,
    F26,
    F27,
    F28,
    F29,
    F30,
    F31
);

// Double precision float registers have virtual `high halves' that
// are needed by the allocator.
// Class for all double registers
reg_class double_reg(
    F0,  F0_H,
    F1,  F1_H,
    F2,  F2_H,
    F3,  F3_H,
    F4,  F4_H,
    F5,  F5_H,
    F6,  F6_H,
    F7,  F7_H,
    F8,  F8_H,
    F9,  F9_H,
    F10, F10_H,
    F11, F11_H,
    F12, F12_H,
    F13, F13_H,
    F14, F14_H,
    F15, F15_H,
    F16, F16_H,
    F17, F17_H,
    F18, F18_H,
    F19, F19_H,
    F20, F20_H,
    F21, F21_H,
    F22, F22_H,
    F23, F23_H,
    F24, F24_H,
    F25, F25_H,
    F26, F26_H,
    F27, F27_H,
    F28, F28_H,
    F29, F29_H,
    F30, F30_H,
    F31, F31_H
);

// Class for RVV vector registers
// Note: v0, v30 and v31 are used as mask registers.
reg_class vectora_reg(
    V1, V1_H, V1_J, V1_K,
    V2, V2_H, V2_J, V2_K,
    V3, V3_H, V3_J, V3_K,
    V4, V4_H, V4_J, V4_K,
    V5, V5_H, V5_J, V5_K,
    V6, V6_H, V6_J, V6_K,
    V7, V7_H, V7_J, V7_K,
    V8, V8_H, V8_J, V8_K,
    V9, V9_H, V9_J, V9_K,
    V10, V10_H, V10_J, V10_K,
    V11, V11_H, V11_J, V11_K,
    V12, V12_H, V12_J, V12_K,
    V13, V13_H, V13_J, V13_K,
    V14, V14_H, V14_J, V14_K,
    V15, V15_H, V15_J, V15_K,
    V16, V16_H, V16_J, V16_K,
    V17, V17_H, V17_J, V17_K,
    V18, V18_H, V18_J, V18_K,
    V19, V19_H, V19_J, V19_K,
    V20, V20_H, V20_J, V20_K,
    V21, V21_H, V21_J, V21_K,
    V22, V22_H, V22_J, V22_K,
    V23, V23_H, V23_J, V23_K,
    V24, V24_H, V24_J, V24_K,
    V25, V25_H, V25_J, V25_K,
    V26, V26_H, V26_J, V26_K,
    V27, V27_H, V27_J, V27_K,
    V28, V28_H, V28_J, V28_K,
    V29, V29_H, V29_J, V29_K
);

// Class for 64 bit register f0
reg_class f0_reg(
    F0, F0_H
);

// Class for 64 bit register f1
reg_class f1_reg(
    F1, F1_H
);

// Class for 64 bit register f2
reg_class f2_reg(
    F2, F2_H
);

// Class for 64 bit register f3
reg_class f3_reg(
    F3, F3_H
);

// class for vector register v1
reg_class v1_reg(
    V1, V1_H, V1_J, V1_K
);

// class for vector register v2
reg_class v2_reg(
    V2, V2_H, V2_J, V2_K
);

// class for vector register v3
reg_class v3_reg(
    V3, V3_H, V3_J, V3_K
);

// class for vector register v4
reg_class v4_reg(
    V4, V4_H, V4_J, V4_K
);

// class for vector register v5
reg_class v5_reg(
    V5, V5_H, V5_J, V5_K
);

// class for vector register v6
reg_class v6_reg(
    V6, V6_H, V6_J, V6_K
);

// class for vector register v7
reg_class v7_reg(
    V7, V7_H, V7_J, V7_K
);

// class for vector register v8
reg_class v8_reg(
    V8, V8_H, V8_J, V8_K
);

// class for vector register v9
reg_class v9_reg(
    V9, V9_H, V9_J, V9_K
);

// class for vector register v10
reg_class v10_reg(
    V10, V10_H, V10_J, V10_K
);

// class for vector register v11
reg_class v11_reg(
    V11, V11_H, V11_J, V11_K
);

// class for vector register v12
reg_class v12_reg(
    V12, V12_H, V12_J, V12_K
);

// class for vector register v13
reg_class v13_reg(
    V13, V13_H, V13_J, V13_K
);

// class for vector register v14
reg_class v14_reg(
    V14, V14_H, V14_J, V14_K
);

// class for vector register v15
reg_class v15_reg(
    V15, V15_H, V15_J, V15_K
);

// class for condition codes
reg_class reg_flags(RFLAGS);

// Class for RVV v0 mask register
// https://github.com/riscv/riscv-v-spec/blob/master/v-spec.adoc#53-vector-masking
// The mask value used to control execution of a masked vector
// instruction is always supplied by vector register v0.
reg_class vmask_reg_v0 (
    V0
);

// Class for RVV mask registers
// We need two more vmask registers to do the vector mask logical ops,
// so define v30, v31 as mask register too.
reg_class vmask_reg (
    V0,
    V30,
    V31
);
%}

//----------DEFINITION BLOCK---------------------------------------------------
// Define name --> value mappings to inform the ADLC of an integer valued name
// Current support includes integer values in the range [0, 0x7FFFFFFF]
// Format:
//        int_def  <name>         ( <int_value>, <expression>);
// Generated Code in ad_<arch>.hpp
//        #define  <name>   (<expression>)
//        // value == <int_value>
// Generated code in ad_<arch>.cpp adlc_verification()
//        assert( <name> == <int_value>, "Expect (<expression>) to equal <int_value>");
//

// we follow the ppc-aix port in using a simple cost model which ranks
// register operations as cheap, memory ops as more expensive and
// branches as most expensive. the first two have a low as well as a
// normal cost. huge cost appears to be a way of saying don't do
// something

definitions %{
  // The default cost (of a register move instruction).
  int_def DEFAULT_COST         (  100,               100);
  int_def ALU_COST             (  100,  1 * DEFAULT_COST);          // unknown, const, arith, shift, slt,
                                                                    // multi, auipc, nop, logical, move
  int_def LOAD_COST            (  300,  3 * DEFAULT_COST);          // load, fpload
  int_def STORE_COST           (  100,  1 * DEFAULT_COST);          // store, fpstore
  int_def XFER_COST            (  300,  3 * DEFAULT_COST);          // mfc, mtc, fcvt, fmove, fcmp
  int_def FMVX_COST            (  100,  1 * DEFAULT_COST);          // shuffles with no conversion
  int_def BRANCH_COST          (  200,  2 * DEFAULT_COST);          // branch, jmp, call
  int_def IMUL_COST            ( 1000, 10 * DEFAULT_COST);          // imul
  int_def IDIVSI_COST          ( 3400, 34 * DEFAULT_COST);          // idivsi
  int_def IDIVDI_COST          ( 6600, 66 * DEFAULT_COST);          // idivdi
  int_def FMUL_SINGLE_COST     (  500,  5 * DEFAULT_COST);          // fmul, fmadd
  int_def FMUL_DOUBLE_COST     (  700,  7 * DEFAULT_COST);          // fmul, fmadd
  int_def FDIV_COST            ( 2000, 20 * DEFAULT_COST);          // fdiv
  int_def FSQRT_COST           ( 2500, 25 * DEFAULT_COST);          // fsqrt
  int_def VOLATILE_REF_COST    ( 1000, 10 * DEFAULT_COST);
  int_def CACHE_MISS_COST      ( 2000, 20 * DEFAULT_COST);          // typicall cache miss penalty
%}



//----------SOURCE BLOCK-------------------------------------------------------
// This is a block of C++ code which provides values, functions, and
// definitions necessary in the rest of the architecture description

source_hpp %{

#include "asm/macroAssembler.hpp"
#include "gc/shared/barrierSetAssembler.hpp"
#include "gc/shared/cardTable.hpp"
#include "gc/shared/cardTableBarrierSet.hpp"
#include "gc/shared/collectedHeap.hpp"
#include "opto/addnode.hpp"
#include "opto/convertnode.hpp"
#include "runtime/objectMonitor.hpp"

extern RegMask _ANY_REG32_mask;
extern RegMask _ANY_REG_mask;
extern RegMask _PTR_REG_mask;
extern RegMask _NO_SPECIAL_REG32_mask;
extern RegMask _NO_SPECIAL_REG_mask;
extern RegMask _NO_SPECIAL_PTR_REG_mask;
extern RegMask _NO_SPECIAL_NO_FP_PTR_REG_mask;

class CallStubImpl {

  //--------------------------------------------------------------
  //---<  Used for optimization in Compile::shorten_branches  >---
  //--------------------------------------------------------------

 public:
  // Size of call trampoline stub.
  static uint size_call_trampoline() {
    return 0; // no call trampolines on this platform
  }

  // number of relocations needed by a call trampoline stub
  static uint reloc_call_trampoline() {
    return 0; // no call trampolines on this platform
  }
};

class HandlerImpl {

 public:

  static int emit_exception_handler(C2_MacroAssembler *masm);
  static int emit_deopt_handler(C2_MacroAssembler* masm);

  static uint size_exception_handler() {
    return MacroAssembler::far_branch_size();
  }

  static uint size_deopt_handler() {
    // count auipc + far branch
    return NativeInstruction::instruction_size + MacroAssembler::far_branch_size();
  }
};

class Node::PD {
public:
  enum NodeFlags {
    _last_flag = Node::_last_flag
  };
};

bool is_CAS(int opcode, bool maybe_volatile);

// predicate controlling translation of CompareAndSwapX
bool needs_acquiring_load_reserved(const Node *load);

// predicate controlling addressing modes
bool size_fits_all_mem_uses(AddPNode* addp, int shift);
%}

source %{

// Derived RegMask with conditionally allocatable registers

RegMask _ANY_REG32_mask;
RegMask _ANY_REG_mask;
RegMask _PTR_REG_mask;
RegMask _NO_SPECIAL_REG32_mask;
RegMask _NO_SPECIAL_REG_mask;
RegMask _NO_SPECIAL_PTR_REG_mask;
RegMask _NO_SPECIAL_NO_FP_PTR_REG_mask;

void reg_mask_init() {

  _ANY_REG32_mask = _ALL_REG32_mask;
  _ANY_REG32_mask.Remove(OptoReg::as_OptoReg(x0->as_VMReg()));

  _ANY_REG_mask = _ALL_REG_mask;
  _ANY_REG_mask.SUBTRACT(_ZR_REG_mask);

  _PTR_REG_mask = _ALL_REG_mask;
  _PTR_REG_mask.SUBTRACT(_ZR_REG_mask);

  _NO_SPECIAL_REG32_mask = _ALL_REG32_mask;
  _NO_SPECIAL_REG32_mask.SUBTRACT(_NON_ALLOCATABLE_REG32_mask);

  _NO_SPECIAL_REG_mask = _ALL_REG_mask;
  _NO_SPECIAL_REG_mask.SUBTRACT(_NON_ALLOCATABLE_REG_mask);

  _NO_SPECIAL_PTR_REG_mask = _ALL_REG_mask;
  _NO_SPECIAL_PTR_REG_mask.SUBTRACT(_NON_ALLOCATABLE_REG_mask);

  // x27 is not allocatable when compressed oops is on
  if (UseCompressedOops) {
    _NO_SPECIAL_REG32_mask.Remove(OptoReg::as_OptoReg(x27->as_VMReg()));
    _NO_SPECIAL_REG_mask.Remove(OptoReg::as_OptoReg(x27->as_VMReg()));
    _NO_SPECIAL_PTR_REG_mask.Remove(OptoReg::as_OptoReg(x27->as_VMReg()));
  }

  // x8 is not allocatable when PreserveFramePointer is on
  if (PreserveFramePointer) {
    _NO_SPECIAL_REG32_mask.Remove(OptoReg::as_OptoReg(x8->as_VMReg()));
    _NO_SPECIAL_REG_mask.Remove(OptoReg::as_OptoReg(x8->as_VMReg()));
    _NO_SPECIAL_PTR_REG_mask.Remove(OptoReg::as_OptoReg(x8->as_VMReg()));
  }

  _NO_SPECIAL_NO_FP_PTR_REG_mask = _NO_SPECIAL_PTR_REG_mask;
  _NO_SPECIAL_NO_FP_PTR_REG_mask.Remove(OptoReg::as_OptoReg(x8->as_VMReg()));
}

void PhaseOutput::pd_perform_mach_node_analysis() {
}

int MachNode::pd_alignment_required() const {
  return 1;
}

int MachNode::compute_padding(int current_offset) const {
  return 0;
}

// is_CAS(int opcode, bool maybe_volatile)
//
// return true if opcode is one of the possible CompareAndSwapX
// values otherwise false.
bool is_CAS(int opcode, bool maybe_volatile)
{
  switch (opcode) {
    // We handle these
    case Op_CompareAndSwapI:
    case Op_CompareAndSwapL:
    case Op_CompareAndSwapP:
    case Op_CompareAndSwapN:
    case Op_ShenandoahCompareAndSwapP:
    case Op_ShenandoahCompareAndSwapN:
    case Op_CompareAndSwapB:
    case Op_CompareAndSwapS:
    case Op_GetAndSetI:
    case Op_GetAndSetL:
    case Op_GetAndSetP:
    case Op_GetAndSetN:
    case Op_GetAndAddI:
    case Op_GetAndAddL:
      return true;
    case Op_CompareAndExchangeI:
    case Op_CompareAndExchangeN:
    case Op_CompareAndExchangeB:
    case Op_CompareAndExchangeS:
    case Op_CompareAndExchangeL:
    case Op_CompareAndExchangeP:
    case Op_WeakCompareAndSwapB:
    case Op_WeakCompareAndSwapS:
    case Op_WeakCompareAndSwapI:
    case Op_WeakCompareAndSwapL:
    case Op_WeakCompareAndSwapP:
    case Op_WeakCompareAndSwapN:
    case Op_ShenandoahWeakCompareAndSwapP:
    case Op_ShenandoahWeakCompareAndSwapN:
    case Op_ShenandoahCompareAndExchangeP:
    case Op_ShenandoahCompareAndExchangeN:
      return maybe_volatile;
    default:
      return false;
  }
}

// predicate controlling translation of CAS
//
// returns true if CAS needs to use an acquiring load otherwise false
bool needs_acquiring_load_reserved(const Node *n)
{
  assert(n != nullptr && is_CAS(n->Opcode(), true), "expecting a compare and swap");

  LoadStoreNode* ldst = n->as_LoadStore();
  if (n != nullptr && is_CAS(n->Opcode(), false)) {
    assert(ldst != nullptr && ldst->trailing_membar() != nullptr, "expected trailing membar");
  } else {
    return ldst != nullptr && ldst->trailing_membar() != nullptr;
  }
  // so we can just return true here
  return true;
}
#define __ masm->

// advance declarations for helper functions to convert register
// indices to register objects

// the ad file has to provide implementations of certain methods
// expected by the generic code
//
// REQUIRED FUNCTIONALITY

//=============================================================================

// !!!!! Special hack to get all types of calls to specify the byte offset
//       from the start of the call to the point where the return address
//       will point.

int MachCallStaticJavaNode::ret_addr_offset()
{
  if (UseTrampolines) {
    return 1 * NativeInstruction::instruction_size; // jal
  }
  return 3 * NativeInstruction::instruction_size; // auipc + ld + jalr
}

int MachCallDynamicJavaNode::ret_addr_offset()
{
  if (UseTrampolines) {
    return NativeMovConstReg::movptr2_instruction_size +  NativeInstruction::instruction_size; // movptr2, jal
  }
  return NativeMovConstReg::movptr2_instruction_size + (3 * NativeInstruction::instruction_size); // movptr2, auipc + ld + jal
}

int MachCallRuntimeNode::ret_addr_offset() {
  // For generated stubs the call will be:
  //   auipc + ld + jalr
  // Using trampos:
  //   jal(addr)
  // or with far branches
  //   jal(trampoline_stub)
  // for real runtime callouts it will be 9 instructions
  // see riscv_enc_java_to_runtime
  //   la(t0, retaddr)                ->  auipc + addi
  //   addi(sp, sp, -2 * wordSize)    ->  addi
<<<<<<< HEAD
  //   sd(t1, Address(sp, wordSize))  ->  sd
  //   jalr(t1)                       ->  jalr
  if (CodeCache::contains(_entry_point)) {
=======
  //   sd(t0, Address(sp, wordSize))  ->  sd
  //   movptr(t1, addr, offset, t0)   ->  lui + lui + slli + add
  //   jalr(t1, offset)               ->  jalr
  CodeBlob *cb = CodeCache::find_blob(_entry_point);
  if (cb != nullptr) {
>>>>>>> cbda7580
    if (UseTrampolines) {
      return 1 * NativeInstruction::instruction_size;
    }
    return 3 * NativeInstruction::instruction_size;
  } else {
    return 9 * NativeInstruction::instruction_size;
  }
}

//
// Compute padding required for nodes which need alignment
//

// With RVC a call instruction may get 2-byte aligned.
// The address of the call instruction needs to be 4-byte aligned to
// ensure that it does not span a cache line so that it can be patched.
int CallStaticJavaDirectNode::compute_padding(int current_offset) const
{
  // to make sure the address of jal 4-byte aligned.
  return align_up(current_offset, alignment_required()) - current_offset;
}

// With RVC a call instruction may get 2-byte aligned.
// The address of the call instruction needs to be 4-byte aligned to
// ensure that it does not span a cache line so that it can be patched.
int CallDynamicJavaDirectNode::compute_padding(int current_offset) const
{
  // skip the movptr2 in MacroAssembler::ic_call():
  // lui, lui, slli, add, addi
  // Though movptr2() has already 4-byte aligned with or without RVC,
  // We need to prevent from further changes by explicitly calculating the size.
  current_offset += NativeMovConstReg::movptr2_instruction_size;
  // to make sure the address of jal 4-byte aligned.
  return align_up(current_offset, alignment_required()) - current_offset;
}

//=============================================================================

#ifndef PRODUCT
void MachBreakpointNode::format(PhaseRegAlloc *ra_, outputStream *st) const {
  assert_cond(st != nullptr);
  st->print("BREAKPOINT");
}
#endif

void MachBreakpointNode::emit(C2_MacroAssembler *masm, PhaseRegAlloc *ra_) const {
  __ ebreak();
}

uint MachBreakpointNode::size(PhaseRegAlloc *ra_) const {
  return MachNode::size(ra_);
}

//=============================================================================

#ifndef PRODUCT
  void MachNopNode::format(PhaseRegAlloc*, outputStream* st) const {
    st->print("nop \t# %d bytes pad for loops and calls", _count);
  }
#endif

  void MachNopNode::emit(C2_MacroAssembler *masm, PhaseRegAlloc*) const {
    Assembler::CompressibleRegion cr(masm); // nops shall be 2-byte under RVC for alignment purposes.
    for (int i = 0; i < _count; i++) {
      __ nop();
    }
  }

  uint MachNopNode::size(PhaseRegAlloc*) const {
    return _count * (UseRVC ? NativeInstruction::compressed_instruction_size : NativeInstruction::instruction_size);
  }

//=============================================================================
const RegMask& MachConstantBaseNode::_out_RegMask = RegMask::Empty;

int ConstantTable::calculate_table_base_offset() const {
  return 0;  // absolute addressing, no offset
}

bool MachConstantBaseNode::requires_postalloc_expand() const { return false; }
void MachConstantBaseNode::postalloc_expand(GrowableArray <Node *> *nodes, PhaseRegAlloc *ra_) {
  ShouldNotReachHere();
}

void MachConstantBaseNode::emit(C2_MacroAssembler* masm, PhaseRegAlloc* ra_) const {
  // Empty encoding
}

uint MachConstantBaseNode::size(PhaseRegAlloc* ra_) const {
  return 0;
}

#ifndef PRODUCT
void MachConstantBaseNode::format(PhaseRegAlloc* ra_, outputStream* st) const {
  assert_cond(st != nullptr);
  st->print("-- \t// MachConstantBaseNode (empty encoding)");
}
#endif

#ifndef PRODUCT
void MachPrologNode::format(PhaseRegAlloc *ra_, outputStream *st) const {
  assert_cond(st != nullptr && ra_ != nullptr);
  Compile* C = ra_->C;

  int framesize = C->output()->frame_slots() << LogBytesPerInt;

  if (C->output()->need_stack_bang(framesize)) {
    st->print("# stack bang size=%d\n\t", framesize);
  }

  st->print("sd  fp, [sp, #%d]\n\t", - 2 * wordSize);
  st->print("sd  ra, [sp, #%d]\n\t", - wordSize);
  if (PreserveFramePointer) { st->print("sub  fp, sp, #%d\n\t", 2 * wordSize); }
  st->print("sub sp, sp, #%d\n\t", framesize);

  if (C->stub_function() == nullptr && BarrierSet::barrier_set()->barrier_set_nmethod() != nullptr) {
    st->print("ld  t0, [guard]\n\t");
    st->print("membar LoadLoad\n\t");
    st->print("ld  t1, [xthread, #thread_disarmed_guard_value_offset]\n\t");
    st->print("beq t0, t1, skip\n\t");
    st->print("jalr #nmethod_entry_barrier_stub\n\t");
    st->print("j skip\n\t");
    st->print("guard: int\n\t");
    st->print("skip:\n\t");
  }
}
#endif

void MachPrologNode::emit(C2_MacroAssembler *masm, PhaseRegAlloc *ra_) const {
  assert_cond(ra_ != nullptr);
  Compile* C = ra_->C;

  // n.b. frame size includes space for return pc and fp
  const int framesize = C->output()->frame_size_in_bytes();

  // insert a nop at the start of the prolog so we can patch in a
  // branch if we need to invalidate the method later
  {
    Assembler::IncompressibleRegion ir(masm);  // keep the nop as 4 bytes for patching.
    MacroAssembler::assert_alignment(__ pc());
    __ nop();  // 4 bytes
  }

  assert_cond(C != nullptr);

  if (C->clinit_barrier_on_entry()) {
    assert(!C->method()->holder()->is_not_initialized(), "initialization should have been started");

    Label L_skip_barrier;

    __ mov_metadata(t1, C->method()->holder()->constant_encoding());
    __ clinit_barrier(t1, t0, &L_skip_barrier);
    __ far_jump(RuntimeAddress(SharedRuntime::get_handle_wrong_method_stub()));
    __ bind(L_skip_barrier);
  }

  int bangsize = C->output()->bang_size_in_bytes();
  if (C->output()->need_stack_bang(bangsize)) {
    __ generate_stack_overflow_check(bangsize);
  }

  __ build_frame(framesize);

  if (C->stub_function() == nullptr) {
    BarrierSetAssembler* bs = BarrierSet::barrier_set()->barrier_set_assembler();
    if (BarrierSet::barrier_set()->barrier_set_nmethod() != nullptr) {
      // Dummy labels for just measuring the code size
      Label dummy_slow_path;
      Label dummy_continuation;
      Label dummy_guard;
      Label* slow_path = &dummy_slow_path;
      Label* continuation = &dummy_continuation;
      Label* guard = &dummy_guard;
      if (!Compile::current()->output()->in_scratch_emit_size()) {
        // Use real labels from actual stub when not emitting code for purpose of measuring its size
        C2EntryBarrierStub* stub = new (Compile::current()->comp_arena()) C2EntryBarrierStub();
        Compile::current()->output()->add_stub(stub);
        slow_path = &stub->entry();
        continuation = &stub->continuation();
        guard = &stub->guard();
      }
      // In the C2 code, we move the non-hot part of nmethod entry barriers out-of-line to a stub.
      bs->nmethod_entry_barrier(masm, slow_path, continuation, guard);
    }
  }

  if (VerifyStackAtCalls) {
    Unimplemented();
  }

  C->output()->set_frame_complete(__ offset());

  if (C->has_mach_constant_base_node()) {
    // NOTE: We set the table base offset here because users might be
    // emitted before MachConstantBaseNode.
    ConstantTable& constant_table = C->output()->constant_table();
    constant_table.set_table_base_offset(constant_table.calculate_table_base_offset());
  }
}

uint MachPrologNode::size(PhaseRegAlloc* ra_) const
{
  assert_cond(ra_ != nullptr);
  return MachNode::size(ra_); // too many variables; just compute it
                              // the hard way
}

int MachPrologNode::reloc() const
{
  return 0;
}

//=============================================================================

#ifndef PRODUCT
void MachEpilogNode::format(PhaseRegAlloc *ra_, outputStream *st) const {
  assert_cond(st != nullptr && ra_ != nullptr);
  Compile* C = ra_->C;
  assert_cond(C != nullptr);
  int framesize = C->output()->frame_size_in_bytes();

  st->print("# pop frame %d\n\t", framesize);

  if (framesize == 0) {
    st->print("ld  ra, [sp,#%d]\n\t", (2 * wordSize));
    st->print("ld  fp, [sp,#%d]\n\t", (3 * wordSize));
    st->print("add sp, sp, #%d\n\t", (2 * wordSize));
  } else {
    st->print("add  sp, sp, #%d\n\t", framesize);
    st->print("ld  ra, [sp,#%d]\n\t", - 2 * wordSize);
    st->print("ld  fp, [sp,#%d]\n\t", - wordSize);
  }

  if (do_polling() && C->is_method_compilation()) {
    st->print("# test polling word\n\t");
    st->print("ld t0, [xthread,#%d]\n\t", in_bytes(JavaThread::polling_word_offset()));
    st->print("bgtu sp, t0, #slow_path");
  }
}
#endif

void MachEpilogNode::emit(C2_MacroAssembler *masm, PhaseRegAlloc *ra_) const {
  assert_cond(ra_ != nullptr);
  Compile* C = ra_->C;
  assert_cond(C != nullptr);
  int framesize = C->output()->frame_size_in_bytes();

  __ remove_frame(framesize);

  if (StackReservedPages > 0 && C->has_reserved_stack_access()) {
    __ reserved_stack_check();
  }

  if (do_polling() && C->is_method_compilation()) {
    Label dummy_label;
    Label* code_stub = &dummy_label;
    if (!C->output()->in_scratch_emit_size()) {
      C2SafepointPollStub* stub = new (C->comp_arena()) C2SafepointPollStub(__ offset());
      C->output()->add_stub(stub);
      code_stub = &stub->entry();
    }
    __ relocate(relocInfo::poll_return_type);
    __ safepoint_poll(*code_stub, true /* at_return */, false /* acquire */, true /* in_nmethod */);
  }
}

uint MachEpilogNode::size(PhaseRegAlloc *ra_) const {
  assert_cond(ra_ != nullptr);
  // Variable size. Determine dynamically.
  return MachNode::size(ra_);
}

int MachEpilogNode::reloc() const {
  // Return number of relocatable values contained in this instruction.
  return 1; // 1 for polling page.
}
const Pipeline * MachEpilogNode::pipeline() const {
  return MachNode::pipeline_class();
}

//=============================================================================

// Figure out which register class each belongs in: rc_int, rc_float or
// rc_stack.
enum RC { rc_bad, rc_int, rc_float, rc_vector, rc_stack };

static enum RC rc_class(OptoReg::Name reg) {

  if (reg == OptoReg::Bad) {
    return rc_bad;
  }

  // we have 30 int registers * 2 halves
  // (t0 and t1 are omitted)
  int slots_of_int_registers = Register::max_slots_per_register * (Register::number_of_registers - 2);
  if (reg < slots_of_int_registers) {
    return rc_int;
  }

  // we have 32 float register * 2 halves
  int slots_of_float_registers = FloatRegister::max_slots_per_register * FloatRegister::number_of_registers;
  if (reg < slots_of_int_registers + slots_of_float_registers) {
    return rc_float;
  }

  // we have 32 vector register * 4 halves
  int slots_of_vector_registers = VectorRegister::max_slots_per_register * VectorRegister::number_of_registers;
  if (reg < slots_of_int_registers + slots_of_float_registers + slots_of_vector_registers) {
    return rc_vector;
  }

  // Between vector regs & stack is the flags regs.
  assert(OptoReg::is_stack(reg), "blow up if spilling flags");

  return rc_stack;
}

uint MachSpillCopyNode::implementation(C2_MacroAssembler *masm, PhaseRegAlloc *ra_, bool do_size, outputStream *st) const {
  assert_cond(ra_ != nullptr);
  Compile* C = ra_->C;

  // Get registers to move.
  OptoReg::Name src_hi = ra_->get_reg_second(in(1));
  OptoReg::Name src_lo = ra_->get_reg_first(in(1));
  OptoReg::Name dst_hi = ra_->get_reg_second(this);
  OptoReg::Name dst_lo = ra_->get_reg_first(this);

  enum RC src_hi_rc = rc_class(src_hi);
  enum RC src_lo_rc = rc_class(src_lo);
  enum RC dst_hi_rc = rc_class(dst_hi);
  enum RC dst_lo_rc = rc_class(dst_lo);

  assert(src_lo != OptoReg::Bad && dst_lo != OptoReg::Bad, "must move at least 1 register");

  if (src_hi != OptoReg::Bad && !bottom_type()->isa_vectmask()) {
    assert((src_lo & 1) == 0 && src_lo + 1 == src_hi &&
           (dst_lo & 1) == 0 && dst_lo + 1 == dst_hi,
           "expected aligned-adjacent pairs");
  }

  if (src_lo == dst_lo && src_hi == dst_hi) {
    return 0;            // Self copy, no move.
  }

  bool is64 = (src_lo & 1) == 0 && src_lo + 1 == src_hi &&
              (dst_lo & 1) == 0 && dst_lo + 1 == dst_hi;
  int src_offset = ra_->reg2offset(src_lo);
  int dst_offset = ra_->reg2offset(dst_lo);

  if (bottom_type()->isa_vect() != nullptr) {
    uint ireg = ideal_reg();
    if (ireg == Op_VecA && masm) {
      int vector_reg_size_in_bytes = Matcher::scalable_vector_reg_size(T_BYTE);
      if (src_lo_rc == rc_stack && dst_lo_rc == rc_stack) {
        // stack to stack
        __ spill_copy_vector_stack_to_stack(src_offset, dst_offset,
                                            vector_reg_size_in_bytes);
      } else if (src_lo_rc == rc_vector && dst_lo_rc == rc_stack) {
        // vpr to stack
        __ spill(as_VectorRegister(Matcher::_regEncode[src_lo]), ra_->reg2offset(dst_lo));
      } else if (src_lo_rc == rc_stack && dst_lo_rc == rc_vector) {
        // stack to vpr
        __ unspill(as_VectorRegister(Matcher::_regEncode[dst_lo]), ra_->reg2offset(src_lo));
      } else if (src_lo_rc == rc_vector && dst_lo_rc == rc_vector) {
        // vpr to vpr
        __ vmv1r_v(as_VectorRegister(Matcher::_regEncode[dst_lo]), as_VectorRegister(Matcher::_regEncode[src_lo]));
      } else {
        ShouldNotReachHere();
      }
    } else if (bottom_type()->isa_vectmask() && masm) {
      int vmask_size_in_bytes = Matcher::scalable_predicate_reg_slots() * 32 / 8;
      if (src_lo_rc == rc_stack && dst_lo_rc == rc_stack) {
        // stack to stack
        __ spill_copy_vmask_stack_to_stack(src_offset, dst_offset,
                                           vmask_size_in_bytes);
      } else if (src_lo_rc == rc_vector && dst_lo_rc == rc_stack) {
        // vmask to stack
        __ spill_vmask(as_VectorRegister(Matcher::_regEncode[src_lo]), ra_->reg2offset(dst_lo));
      } else if (src_lo_rc == rc_stack && dst_lo_rc == rc_vector) {
        // stack to vmask
        __ unspill_vmask(as_VectorRegister(Matcher::_regEncode[dst_lo]), ra_->reg2offset(src_lo));
      } else if (src_lo_rc == rc_vector && dst_lo_rc == rc_vector) {
        // vmask to vmask
        __ vmv1r_v(as_VectorRegister(Matcher::_regEncode[dst_lo]), as_VectorRegister(Matcher::_regEncode[src_lo]));
      } else {
        ShouldNotReachHere();
      }
    }
  } else if (masm != nullptr) {
    switch (src_lo_rc) {
      case rc_int:
        if (dst_lo_rc == rc_int) {  // gpr --> gpr copy
          if (!is64 && this->ideal_reg() != Op_RegI) { // zero extended for narrow oop or klass
            __ zero_extend(as_Register(Matcher::_regEncode[dst_lo]), as_Register(Matcher::_regEncode[src_lo]), 32);
          } else {
            __ mv(as_Register(Matcher::_regEncode[dst_lo]), as_Register(Matcher::_regEncode[src_lo]));
          }
        } else if (dst_lo_rc == rc_float) { // gpr --> fpr copy
          if (is64) {
            __ fmv_d_x(as_FloatRegister(Matcher::_regEncode[dst_lo]),
                       as_Register(Matcher::_regEncode[src_lo]));
          } else {
            __ fmv_w_x(as_FloatRegister(Matcher::_regEncode[dst_lo]),
                       as_Register(Matcher::_regEncode[src_lo]));
          }
        } else {                    // gpr --> stack spill
          assert(dst_lo_rc == rc_stack, "spill to bad register class");
          __ spill(as_Register(Matcher::_regEncode[src_lo]), is64, dst_offset);
        }
        break;
      case rc_float:
        if (dst_lo_rc == rc_int) {  // fpr --> gpr copy
          if (is64) {
            __ fmv_x_d(as_Register(Matcher::_regEncode[dst_lo]),
                       as_FloatRegister(Matcher::_regEncode[src_lo]));
          } else {
            __ fmv_x_w(as_Register(Matcher::_regEncode[dst_lo]),
                       as_FloatRegister(Matcher::_regEncode[src_lo]));
          }
        } else if (dst_lo_rc == rc_float) { // fpr --> fpr copy
          if (is64) {
            __ fmv_d(as_FloatRegister(Matcher::_regEncode[dst_lo]),
                     as_FloatRegister(Matcher::_regEncode[src_lo]));
          } else {
            __ fmv_s(as_FloatRegister(Matcher::_regEncode[dst_lo]),
                     as_FloatRegister(Matcher::_regEncode[src_lo]));
          }
        } else {                    // fpr --> stack spill
          assert(dst_lo_rc == rc_stack, "spill to bad register class");
          __ spill(as_FloatRegister(Matcher::_regEncode[src_lo]),
                   is64, dst_offset);
        }
        break;
      case rc_stack:
        if (dst_lo_rc == rc_int) {  // stack --> gpr load
          if (this->ideal_reg() == Op_RegI) {
            __ unspill(as_Register(Matcher::_regEncode[dst_lo]), is64, src_offset);
          } else { // // zero extended for narrow oop or klass
            __ unspillu(as_Register(Matcher::_regEncode[dst_lo]), is64, src_offset);
          }
        } else if (dst_lo_rc == rc_float) { // stack --> fpr load
          __ unspill(as_FloatRegister(Matcher::_regEncode[dst_lo]),
                     is64, src_offset);
        } else {                    // stack --> stack copy
          assert(dst_lo_rc == rc_stack, "spill to bad register class");
          if (this->ideal_reg() == Op_RegI) {
            __ unspill(t0, is64, src_offset);
          } else { // zero extended for narrow oop or klass
            __ unspillu(t0, is64, src_offset);
          }
          __ spill(t0, is64, dst_offset);
        }
        break;
      default:
        ShouldNotReachHere();
    }
  }

  if (st != nullptr) {
    st->print("spill ");
    if (src_lo_rc == rc_stack) {
      st->print("[sp, #%d] -> ", src_offset);
    } else {
      st->print("%s -> ", Matcher::regName[src_lo]);
    }
    if (dst_lo_rc == rc_stack) {
      st->print("[sp, #%d]", dst_offset);
    } else {
      st->print("%s", Matcher::regName[dst_lo]);
    }
    if (bottom_type()->isa_vect() && !bottom_type()->isa_vectmask()) {
      int vsize = 0;
      if (ideal_reg() == Op_VecA) {
        vsize = Matcher::scalable_vector_reg_size(T_BYTE) * 8;
      } else {
        ShouldNotReachHere();
      }
      st->print("\t# vector spill size = %d", vsize);
    } else if (ideal_reg() == Op_RegVectMask) {
      assert(Matcher::supports_scalable_vector(), "bad register type for spill");
      int vsize = Matcher::scalable_predicate_reg_slots() * 32;
      st->print("\t# vmask spill size = %d", vsize);
    } else {
      st->print("\t# spill size = %d", is64 ? 64 : 32);
    }
  }

  return 0;
}

#ifndef PRODUCT
void MachSpillCopyNode::format(PhaseRegAlloc *ra_, outputStream *st) const {
  if (ra_ == nullptr) {
    st->print("N%d = SpillCopy(N%d)", _idx, in(1)->_idx);
  } else {
    implementation(nullptr, ra_, false, st);
  }
}
#endif

void MachSpillCopyNode::emit(C2_MacroAssembler *masm, PhaseRegAlloc *ra_) const {
  implementation(masm, ra_, false, nullptr);
}

uint MachSpillCopyNode::size(PhaseRegAlloc *ra_) const {
  return MachNode::size(ra_);
}

//=============================================================================

#ifndef PRODUCT
void BoxLockNode::format(PhaseRegAlloc *ra_, outputStream *st) const {
  assert_cond(ra_ != nullptr && st != nullptr);
  int offset = ra_->reg2offset(in_RegMask(0).find_first_elem());
  int reg = ra_->get_reg_first(this);
  st->print("add %s, sp, #%d\t# box lock",
            Matcher::regName[reg], offset);
}
#endif

void BoxLockNode::emit(C2_MacroAssembler *masm, PhaseRegAlloc *ra_) const {
  Assembler::IncompressibleRegion ir(masm);  // Fixed length: see BoxLockNode::size()

  assert_cond(ra_ != nullptr);
  int offset = ra_->reg2offset(in_RegMask(0).find_first_elem());
  int reg    = ra_->get_encode(this);

  if (Assembler::is_simm12(offset)) {
    __ addi(as_Register(reg), sp, offset);
  } else {
    __ li32(t0, offset);
    __ add(as_Register(reg), sp, t0);
  }
}

uint BoxLockNode::size(PhaseRegAlloc *ra_) const {
  // BoxLockNode is not a MachNode, so we can't just call MachNode::size(ra_).
  int offset = ra_->reg2offset(in_RegMask(0).find_first_elem());

  if (Assembler::is_simm12(offset)) {
    return NativeInstruction::instruction_size;
  } else {
    return 3 * NativeInstruction::instruction_size; // lui + addiw + add;
  }
}

//=============================================================================

#ifndef PRODUCT
void MachUEPNode::format(PhaseRegAlloc* ra_, outputStream* st) const
{
  assert_cond(st != nullptr);
  st->print_cr("# MachUEPNode");
  if (UseCompressedClassPointers) {
    st->print_cr("\tlwu t1, [j_rarg0 + oopDesc::klass_offset_in_bytes()]\t# compressed klass");
    st->print_cr("\tlwu t2, [t0      + CompiledICData::speculated_klass_offset()]\t# compressed klass");
  } else {
    st->print_cr("\tld t1, [j_rarg0 + oopDesc::klass_offset_in_bytes()]\t# compressed klass");
    st->print_cr("\tld t2, [t0      + CompiledICData::speculated_klass_offset()]\t# compressed klass");
  }
  st->print_cr("\tbeq t1, t2, ic_hit");
  st->print_cr("\tj, SharedRuntime::_ic_miss_stub\t # Inline cache check");
  st->print_cr("\tic_hit:");
}
#endif

void MachUEPNode::emit(C2_MacroAssembler* masm, PhaseRegAlloc* ra_) const
{
  // This is the unverified entry point.
  __ ic_check(CodeEntryAlignment);

  // Verified entry point must be properly 4 bytes aligned for patching by NativeJump::patch_verified_entry().
  // ic_check() aligns to CodeEntryAlignment >= InteriorEntryAlignment(min 16) > NativeInstruction::instruction_size(4).
  assert(((__ offset()) % CodeEntryAlignment) == 0, "Misaligned verified entry point");
}

uint MachUEPNode::size(PhaseRegAlloc* ra_) const
{
  assert_cond(ra_ != nullptr);
  return MachNode::size(ra_);
}

// REQUIRED EMIT CODE

//=============================================================================

// Emit exception handler code.
int HandlerImpl::emit_exception_handler(C2_MacroAssembler* masm)
{
  // auipc t1, #exception_blob_entry_point
  // jr (offset)t1
  // Note that the code buffer's insts_mark is always relative to insts.
  // That's why we must use the macroassembler to generate a handler.
  address base = __ start_a_stub(size_exception_handler());
  if (base == nullptr) {
    ciEnv::current()->record_failure("CodeCache is full");
    return 0;  // CodeBuffer::expand failed
  }
  int offset = __ offset();
  __ far_jump(RuntimeAddress(OptoRuntime::exception_blob()->entry_point()));
  assert(__ offset() - offset <= (int) size_exception_handler(), "overflow");
  __ end_a_stub();
  return offset;
}

// Emit deopt handler code.
int HandlerImpl::emit_deopt_handler(C2_MacroAssembler* masm)
{
  address base = __ start_a_stub(size_deopt_handler());
  if (base == nullptr) {
    ciEnv::current()->record_failure("CodeCache is full");
    return 0;  // CodeBuffer::expand failed
  }
  int offset = __ offset();

  __ auipc(ra, 0);
  __ far_jump(RuntimeAddress(SharedRuntime::deopt_blob()->unpack()));

  assert(__ offset() - offset <= (int) size_deopt_handler(), "overflow");
  __ end_a_stub();
  return offset;

}
// REQUIRED MATCHER CODE

//=============================================================================

bool Matcher::match_rule_supported(int opcode) {
  if (!has_match_rule(opcode)) {
    return false;
  }

  switch (opcode) {
    case Op_OnSpinWait:
      return VM_Version::supports_on_spin_wait();
    case Op_CacheWB:           // fall through
    case Op_CacheWBPreSync:    // fall through
    case Op_CacheWBPostSync:
      if (!VM_Version::supports_data_cache_line_flush()) {
        return false;
      }
      break;

    case Op_ExpandBits:        // fall through
    case Op_CompressBits:      // fall through
      guarantee(UseRVV == (MaxVectorSize >= 16), "UseRVV and MaxVectorSize not matched");
    case Op_StrCompressedCopy: // fall through
    case Op_StrInflatedCopy:   // fall through
    case Op_CountPositives:    // fall through
    case Op_EncodeISOArray:
      return UseRVV;

    // Current test shows that, it brings performance gain when MaxVectorSize >= 32, but brings
    // regression when MaxVectorSize == 16. So only enable the intrinsic when MaxVectorSize >= 32.
    case Op_RoundVF:
      return UseRVV && MaxVectorSize >= 32;

    // For double, current test shows that even with MaxVectorSize == 32, there is still some regression.
    // Although there is no hardware to verify it for now, from the trend of performance data on hardwares
    // (with vlenb == 16 and 32 respectively), it's promising to bring better performance rather than
    // regression for double when MaxVectorSize == 64+. So only enable the intrinsic when MaxVectorSize >= 64.
    case Op_RoundVD:
      return UseRVV && MaxVectorSize >= 64;

    case Op_PopCountI:
    case Op_PopCountL:
      return UsePopCountInstruction;

    case Op_ReverseBytesI:
    case Op_ReverseBytesL:
    case Op_ReverseBytesS:
    case Op_ReverseBytesUS:
    case Op_RotateRight:
    case Op_RotateLeft:
    case Op_CountLeadingZerosI:
    case Op_CountLeadingZerosL:
    case Op_CountTrailingZerosI:
    case Op_CountTrailingZerosL:
      return UseZbb;

    case Op_FmaF:
    case Op_FmaD:
    case Op_FmaVF:
    case Op_FmaVD:
      return UseFMA;

    case Op_ConvHF2F:
    case Op_ConvF2HF:
      return UseZfh;
  }

  return true; // Per default match rules are supported.
}

const RegMask* Matcher::predicate_reg_mask(void) {
  return &_VMASK_REG_mask;
}

// Vector calling convention not yet implemented.
bool Matcher::supports_vector_calling_convention(void) {
  return EnableVectorSupport && UseVectorStubs;
}

OptoRegPair Matcher::vector_return_value(uint ideal_reg) {
  assert(EnableVectorSupport && UseVectorStubs, "sanity");
  assert(ideal_reg == Op_VecA, "sanity");
  // check more info at https://github.com/riscv-non-isa/riscv-elf-psabi-doc/blob/master/riscv-cc.adoc
  int lo = V8_num;
  int hi = V8_K_num;
  return OptoRegPair(hi, lo);
}

// Is this branch offset short enough that a short branch can be used?
//
// NOTE: If the platform does not provide any short branch variants, then
//       this method should return false for offset 0.
// |---label(L1)-----|
// |-----------------|
// |-----------------|----------eq: float-------------------
// |-----------------| // far_cmpD_branch   |   cmpD_branch
// |------- ---------|    feq;              |      feq;
// |-far_cmpD_branch-|    beqz done;        |      bnez L;
// |-----------------|    j L;              |
// |-----------------|    bind(done);       |
// |-----------------|--------------------------------------
// |-----------------| // so shortBrSize = br_size - 4;
// |-----------------| // so offs = offset - shortBrSize + 4;
// |---label(L2)-----|
bool Matcher::is_short_branch_offset(int rule, int br_size, int offset) {
  // The passed offset is relative to address of the branch.
  int shortBrSize = br_size - 4;
  int offs = offset - shortBrSize + 4;
  return (-4096 <= offs && offs < 4096);
}

// Vector width in bytes.
int Matcher::vector_width_in_bytes(BasicType bt) {
  if (UseRVV) {
    // The MaxVectorSize should have been set by detecting RVV max vector register size when check UseRVV.
    // MaxVectorSize == VM_Version::_initial_vector_length
    int size = MaxVectorSize;
    // Minimum 2 values in vector
    if (size < 2 * type2aelembytes(bt)) size = 0;
    // But never < 4
    if (size < 4) size = 0;
    return size;
  }
  return 0;
}

// Limits on vector size (number of elements) loaded into vector.
int Matcher::max_vector_size(const BasicType bt) {
  return vector_width_in_bytes(bt) / type2aelembytes(bt);
}

int Matcher::min_vector_size(const BasicType bt) {
  int max_size = max_vector_size(bt);
  // Limit the min vector size to 8 bytes.
  int size = 8 / type2aelembytes(bt);
  if (bt == T_BYTE) {
    // To support vector api shuffle/rearrange.
    size = 4;
  } else if (bt == T_BOOLEAN) {
    // To support vector api load/store mask.
    size = 2;
  }
  if (size < 2) size = 2;
  return MIN2(size, max_size);
}

int Matcher::max_vector_size_auto_vectorization(const BasicType bt) {
  return Matcher::max_vector_size(bt);
}

// Vector ideal reg.
uint Matcher::vector_ideal_reg(int len) {
  assert(MaxVectorSize >= len, "");
  if (UseRVV) {
    return Op_VecA;
  }

  ShouldNotReachHere();
  return 0;
}

int Matcher::scalable_vector_reg_size(const BasicType bt) {
  return Matcher::max_vector_size(bt);
}

MachOper* Matcher::pd_specialize_generic_vector_operand(MachOper* original_opnd, uint ideal_reg, bool is_temp) {
  ShouldNotReachHere(); // generic vector operands not supported
  return nullptr;
}

bool Matcher::is_reg2reg_move(MachNode* m) {
  ShouldNotReachHere(); // generic vector operands not supported
  return false;
}

bool Matcher::is_generic_vector(MachOper* opnd) {
  ShouldNotReachHere(); // generic vector operands not supported
  return false;
}

// Return whether or not this register is ever used as an argument.
// This function is used on startup to build the trampoline stubs in
// generateOptoStub.  Registers not mentioned will be killed by the VM
// call in the trampoline, and arguments in those registers not be
// available to the callee.
bool Matcher::can_be_java_arg(int reg)
{
  return
    reg ==  R10_num || reg == R10_H_num ||
    reg ==  R11_num || reg == R11_H_num ||
    reg ==  R12_num || reg == R12_H_num ||
    reg ==  R13_num || reg == R13_H_num ||
    reg ==  R14_num || reg == R14_H_num ||
    reg ==  R15_num || reg == R15_H_num ||
    reg ==  R16_num || reg == R16_H_num ||
    reg ==  R17_num || reg == R17_H_num ||
    reg ==  F10_num || reg == F10_H_num ||
    reg ==  F11_num || reg == F11_H_num ||
    reg ==  F12_num || reg == F12_H_num ||
    reg ==  F13_num || reg == F13_H_num ||
    reg ==  F14_num || reg == F14_H_num ||
    reg ==  F15_num || reg == F15_H_num ||
    reg ==  F16_num || reg == F16_H_num ||
    reg ==  F17_num || reg == F17_H_num;
}

bool Matcher::is_spillable_arg(int reg)
{
  return can_be_java_arg(reg);
}

uint Matcher::int_pressure_limit()
{
  // A derived pointer is live at CallNode and then is flagged by RA
  // as a spilled LRG. Spilling heuristics(Spill-USE) explicitly skip
  // derived pointers and lastly fail to spill after reaching maximum
  // number of iterations. Lowering the default pressure threshold to
  // (_NO_SPECIAL_REG32_mask.Size() minus 1) forces CallNode to become
  // a high register pressure area of the code so that split_DEF can
  // generate DefinitionSpillCopy for the derived pointer.
  uint default_int_pressure_threshold = _NO_SPECIAL_REG32_mask.Size() - 1;
  if (!PreserveFramePointer) {
    // When PreserveFramePointer is off, frame pointer is allocatable,
    // but different from other SOC registers, it is excluded from
    // fatproj's mask because its save type is No-Save. Decrease 1 to
    // ensure high pressure at fatproj when PreserveFramePointer is off.
    // See check_pressure_at_fatproj().
    default_int_pressure_threshold--;
  }
  return (INTPRESSURE == -1) ? default_int_pressure_threshold : INTPRESSURE;
}

uint Matcher::float_pressure_limit()
{
  // _FLOAT_REG_mask is generated by adlc from the float_reg register class.
  return (FLOATPRESSURE == -1) ? _FLOAT_REG_mask.Size() : FLOATPRESSURE;
}

bool Matcher::use_asm_for_ldiv_by_con(jlong divisor) {
  return false;
}

RegMask Matcher::divI_proj_mask() {
  ShouldNotReachHere();
  return RegMask();
}

// Register for MODI projection of divmodI.
RegMask Matcher::modI_proj_mask() {
  ShouldNotReachHere();
  return RegMask();
}

// Register for DIVL projection of divmodL.
RegMask Matcher::divL_proj_mask() {
  ShouldNotReachHere();
  return RegMask();
}

// Register for MODL projection of divmodL.
RegMask Matcher::modL_proj_mask() {
  ShouldNotReachHere();
  return RegMask();
}

const RegMask Matcher::method_handle_invoke_SP_save_mask() {
  return FP_REG_mask();
}

bool size_fits_all_mem_uses(AddPNode* addp, int shift) {
  assert_cond(addp != nullptr);
  for (DUIterator_Fast imax, i = addp->fast_outs(imax); i < imax; i++) {
    Node* u = addp->fast_out(i);
    if (u != nullptr && u->is_Mem()) {
      int opsize = u->as_Mem()->memory_size();
      assert(opsize > 0, "unexpected memory operand size");
      if (u->as_Mem()->memory_size() != (1 << shift)) {
        return false;
      }
    }
  }
  return true;
}

// Binary src (Replicate scalar/immediate)
static bool is_vector_scalar_bitwise_pattern(Node* n, Node* m) {
  if (n == nullptr || m == nullptr) {
    return false;
  }

  if (m->Opcode() != Op_Replicate) {
    return false;
  }

  switch (n->Opcode()) {
    case Op_AndV:
    case Op_OrV:
    case Op_XorV:
    case Op_AddVB:
    case Op_AddVS:
    case Op_AddVI:
    case Op_AddVL:
    case Op_SubVB:
    case Op_SubVS:
    case Op_SubVI:
    case Op_SubVL:
    case Op_MulVB:
    case Op_MulVS:
    case Op_MulVI:
    case Op_MulVL: {
      return true;
    }
    default:
      return false;
  }
}

// (XorV src (Replicate m1))
// (XorVMask src (MaskAll m1))
static bool is_vector_bitwise_not_pattern(Node* n, Node* m) {
  if (n != nullptr && m != nullptr) {
    return (n->Opcode() == Op_XorV || n->Opcode() == Op_XorVMask) &&
           VectorNode::is_all_ones_vector(m);
  }
  return false;
}

// Should the Matcher clone input 'm' of node 'n'?
bool Matcher::pd_clone_node(Node* n, Node* m, Matcher::MStack& mstack) {
  assert_cond(m != nullptr);
  if (is_vshift_con_pattern(n, m) || // ShiftV src (ShiftCntV con)
      is_vector_bitwise_not_pattern(n, m) ||
      is_vector_scalar_bitwise_pattern(n, m) ||
      is_encode_and_store_pattern(n, m)) {
    mstack.push(m, Visit);
    return true;
  }
  return false;
}

// Should the Matcher clone shifts on addressing modes, expecting them
// to be subsumed into complex addressing expressions or compute them
// into registers?
bool Matcher::pd_clone_address_expressions(AddPNode* m, Matcher::MStack& mstack, VectorSet& address_visited) {
  return clone_base_plus_offset_address(m, mstack, address_visited);
}

%}



//----------ENCODING BLOCK-----------------------------------------------------
// This block specifies the encoding classes used by the compiler to
// output byte streams.  Encoding classes are parameterized macros
// used by Machine Instruction Nodes in order to generate the bit
// encoding of the instruction.  Operands specify their base encoding
// interface with the interface keyword.  There are currently
// supported four interfaces, REG_INTER, CONST_INTER, MEMORY_INTER, &
// COND_INTER.  REG_INTER causes an operand to generate a function
// which returns its register number when queried.  CONST_INTER causes
// an operand to generate a function which returns the value of the
// constant when queried.  MEMORY_INTER causes an operand to generate
// four functions which return the Base Register, the Index Register,
// the Scale Value, and the Offset Value of the operand when queried.
// COND_INTER causes an operand to generate six functions which return
// the encoding code (ie - encoding bits for the instruction)
// associated with each basic boolean condition for a conditional
// instruction.
//
// Instructions specify two basic values for encoding.  Again, a
// function is available to check if the constant displacement is an
// oop. They use the ins_encode keyword to specify their encoding
// classes (which must be a sequence of enc_class names, and their
// parameters, specified in the encoding block), and they use the
// opcode keyword to specify, in order, their primary, secondary, and
// tertiary opcode.  Only the opcode sections which a particular
// instruction needs for encoding need to be specified.
encode %{
  // BEGIN Non-volatile memory access

  enc_class riscv_enc_mov_imm(iRegIorL dst, immIorL src) %{
    int64_t con = (int64_t)$src$$constant;
    Register dst_reg = as_Register($dst$$reg);
    __ mv(dst_reg, con);
  %}

  enc_class riscv_enc_mov_p(iRegP dst, immP src) %{
    Register dst_reg = as_Register($dst$$reg);
    address con = (address)$src$$constant;
    if (con == nullptr || con == (address)1) {
      ShouldNotReachHere();
    } else {
      relocInfo::relocType rtype = $src->constant_reloc();
      if (rtype == relocInfo::oop_type) {
        __ movoop(dst_reg, (jobject)con);
      } else if (rtype == relocInfo::metadata_type) {
        __ mov_metadata(dst_reg, (Metadata*)con);
      } else {
        assert(rtype == relocInfo::none, "unexpected reloc type");
        __ mv(dst_reg, $src$$constant);
      }
    }
  %}

  enc_class riscv_enc_mov_p1(iRegP dst) %{
    Register dst_reg = as_Register($dst$$reg);
    __ mv(dst_reg, 1);
  %}

  enc_class riscv_enc_mov_byte_map_base(iRegP dst) %{
    __ load_byte_map_base($dst$$Register);
  %}

  enc_class riscv_enc_mov_n(iRegN dst, immN src) %{
    Register dst_reg = as_Register($dst$$reg);
    address con = (address)$src$$constant;
    if (con == nullptr) {
      ShouldNotReachHere();
    } else {
      relocInfo::relocType rtype = $src->constant_reloc();
      assert(rtype == relocInfo::oop_type, "unexpected reloc type");
      __ set_narrow_oop(dst_reg, (jobject)con);
    }
  %}

  enc_class riscv_enc_mov_zero(iRegNorP dst) %{
    Register dst_reg = as_Register($dst$$reg);
    __ mv(dst_reg, zr);
  %}

  enc_class riscv_enc_mov_nk(iRegN dst, immNKlass src) %{
    Register dst_reg = as_Register($dst$$reg);
    address con = (address)$src$$constant;
    if (con == nullptr) {
      ShouldNotReachHere();
    } else {
      relocInfo::relocType rtype = $src->constant_reloc();
      assert(rtype == relocInfo::metadata_type, "unexpected reloc type");
      __ set_narrow_klass(dst_reg, (Klass *)con);
    }
  %}

  enc_class riscv_enc_cmpxchgw(iRegINoSp res, memory mem, iRegI oldval, iRegI newval) %{
    __ cmpxchg(as_Register($mem$$base), $oldval$$Register, $newval$$Register, Assembler::int32,
               /*acquire*/ Assembler::relaxed, /*release*/ Assembler::rl, $res$$Register,
               /*result as bool*/ true);
  %}

  enc_class riscv_enc_cmpxchgn(iRegINoSp res, memory mem, iRegI oldval, iRegI newval) %{
    __ cmpxchg(as_Register($mem$$base), $oldval$$Register, $newval$$Register, Assembler::uint32,
               /*acquire*/ Assembler::relaxed, /*release*/ Assembler::rl, $res$$Register,
               /*result as bool*/ true);
  %}

  enc_class riscv_enc_cmpxchg(iRegINoSp res, memory mem, iRegL oldval, iRegL newval) %{
    __ cmpxchg(as_Register($mem$$base), $oldval$$Register, $newval$$Register, Assembler::int64,
               /*acquire*/ Assembler::relaxed, /*release*/ Assembler::rl, $res$$Register,
               /*result as bool*/ true);
  %}

  enc_class riscv_enc_cmpxchgw_acq(iRegINoSp res, memory mem, iRegI oldval, iRegI newval) %{
    __ cmpxchg(as_Register($mem$$base), $oldval$$Register, $newval$$Register, Assembler::int32,
               /*acquire*/ Assembler::aq, /*release*/ Assembler::rl, $res$$Register,
               /*result as bool*/ true);
  %}

  enc_class riscv_enc_cmpxchgn_acq(iRegINoSp res, memory mem, iRegI oldval, iRegI newval) %{
    __ cmpxchg(as_Register($mem$$base), $oldval$$Register, $newval$$Register, Assembler::uint32,
               /*acquire*/ Assembler::aq, /*release*/ Assembler::rl, $res$$Register,
               /*result as bool*/ true);
  %}

  enc_class riscv_enc_cmpxchg_acq(iRegINoSp res, memory mem, iRegL oldval, iRegL newval) %{
    __ cmpxchg(as_Register($mem$$base), $oldval$$Register, $newval$$Register, Assembler::int64,
               /*acquire*/ Assembler::aq, /*release*/ Assembler::rl, $res$$Register,
               /*result as bool*/ true);
  %}

  // compare and branch instruction encodings

  enc_class riscv_enc_j(label lbl) %{
    Label* L = $lbl$$label;
    __ j(*L);
  %}

  enc_class riscv_enc_far_cmpULtGe_imm0_branch(cmpOpULtGe cmp, iRegIorL op1, label lbl) %{
    Label* L = $lbl$$label;
    switch ($cmp$$cmpcode) {
      case(BoolTest::ge):
        __ j(*L);
        break;
      case(BoolTest::lt):
        break;
      default:
        Unimplemented();
    }
  %}

  // call instruction encodings

  enc_class riscv_enc_partial_subtype_check(iRegP sub, iRegP super, iRegP temp, iRegP result) %{
    Register sub_reg = as_Register($sub$$reg);
    Register super_reg = as_Register($super$$reg);
    Register temp_reg = as_Register($temp$$reg);
    Register result_reg = as_Register($result$$reg);
    Register cr_reg = t1;

    Label miss;
    Label done;
    __ check_klass_subtype_slow_path(sub_reg, super_reg, temp_reg, result_reg,
                                     nullptr, &miss);
    if ($primary) {
      __ mv(result_reg, zr);
    } else {
      __ mv(cr_reg, zr);
      __ j(done);
    }

    __ bind(miss);
    if (!$primary) {
      __ mv(cr_reg, 1);
    }

    __ bind(done);
  %}

  enc_class riscv_enc_java_static_call(method meth) %{
    Assembler::IncompressibleRegion ir(masm);  // Fixed length: see ret_addr_offset

    address addr = (address)$meth$$method;
    address call = nullptr;
    assert_cond(addr != nullptr);
    if (!_method) {
      // A call to a runtime wrapper, e.g. new, new_typeArray_Java, uncommon_trap.
      call = __ reloc_call(Address(addr, relocInfo::runtime_call_type));
      if (call == nullptr) {
        ciEnv::current()->record_failure("CodeCache is full");
        return;
      }
    } else if (_method->intrinsic_id() == vmIntrinsicID::_ensureMaterializedForStackWalk) {
      // The NOP here is purely to ensure that eliding a call to
      // JVM_EnsureMaterializedForStackWalk doesn't change the code size.
      __ nop();
      if (!UseTrampolines) {
        __ nop();
        __ nop();
      }
      __ block_comment("call JVM_EnsureMaterializedForStackWalk (elided)");
    } else {
      int method_index = resolved_method_index(masm);
      RelocationHolder rspec = _optimized_virtual ? opt_virtual_call_Relocation::spec(method_index)
                                                  : static_call_Relocation::spec(method_index);
      call = __ reloc_call(Address(addr, rspec));
      if (call == nullptr) {
        ciEnv::current()->record_failure("CodeCache is full");
        return;
      }

      if (CodeBuffer::supports_shared_stubs() && _method->can_be_statically_bound()) {
        // Calls of the same statically bound method can share
        // a stub to the interpreter.
        __ code()->shared_stub_to_interp_for(_method, call - (__ begin()));
      } else {
        // Emit stub for static call
        address stub = CompiledDirectCall::emit_to_interp_stub(masm, call);
        if (stub == nullptr) {
          ciEnv::current()->record_failure("CodeCache is full");
          return;
        }
      }
    }

    __ post_call_nop();
  %}

  enc_class riscv_enc_java_dynamic_call(method meth) %{
    Assembler::IncompressibleRegion ir(masm);  // Fixed length: see ret_addr_offset
    int method_index = resolved_method_index(masm);
    address call = __ ic_call((address)$meth$$method, method_index);
    if (call == nullptr) {
      ciEnv::current()->record_failure("CodeCache is full");
      return;
    }

    __ post_call_nop();
  %}

  enc_class riscv_enc_call_epilog() %{
    if (VerifyStackAtCalls) {
      // Check that stack depth is unchanged: find majik cookie on stack
      __ call_Unimplemented();
    }
  %}

  enc_class riscv_enc_java_to_runtime(method meth) %{
    Assembler::IncompressibleRegion ir(masm);  // Fixed length: see ret_addr_offset

    // some calls to generated routines (arraycopy code) are scheduled
    // by C2 as runtime calls. if so we can call them using a jr (they
    // will be in a reachable segment) otherwise we have to use a jalr
    // which loads the absolute address into a register.
    address entry = (address)$meth$$method;
    if (CodeCache::contains(entry)) {
      address call = __ reloc_call(Address(entry, relocInfo::runtime_call_type));
      if (call == nullptr) {
        ciEnv::current()->record_failure("CodeCache is full");
        return;
      }
      __ post_call_nop();
    } else {
      Label retaddr;
      __ la(t0, retaddr);
      // Leave a breadcrumb for JavaFrameAnchor::capture_last_Java_pc()
      __ addi(sp, sp, -2 * wordSize);
      __ sd(t0, Address(sp, wordSize));
      int32_t offset = 0;
      // No relocation needed
      __ movptr(t1, entry, offset, t0); // lui + lui + slli + add
      __ jalr(t1, offset);
      __ bind(retaddr);
      __ post_call_nop();
      __ addi(sp, sp, 2 * wordSize);
    }
  %}

  // arithmetic encodings

  enc_class riscv_enc_divw(iRegI dst, iRegI src1, iRegI src2) %{
    Register dst_reg = as_Register($dst$$reg);
    Register src1_reg = as_Register($src1$$reg);
    Register src2_reg = as_Register($src2$$reg);
    __ corrected_idivl(dst_reg, src1_reg, src2_reg, /* want_remainder */ false, /* is_signed */ true);
  %}

  enc_class riscv_enc_divuw(iRegI dst, iRegI src1, iRegI src2) %{
    Register dst_reg = as_Register($dst$$reg);
    Register src1_reg = as_Register($src1$$reg);
    Register src2_reg = as_Register($src2$$reg);
    __ corrected_idivl(dst_reg, src1_reg, src2_reg, /* want_remainder */ false, /* is_signed */ false);
  %}

  enc_class riscv_enc_div(iRegI dst, iRegI src1, iRegI src2) %{
    Register dst_reg = as_Register($dst$$reg);
    Register src1_reg = as_Register($src1$$reg);
    Register src2_reg = as_Register($src2$$reg);
    __ corrected_idivq(dst_reg, src1_reg, src2_reg, /* want_remainder */ false, /* is_signed */ true);
  %}

  enc_class riscv_enc_divu(iRegI dst, iRegI src1, iRegI src2) %{
    Register dst_reg = as_Register($dst$$reg);
    Register src1_reg = as_Register($src1$$reg);
    Register src2_reg = as_Register($src2$$reg);
    __ corrected_idivq(dst_reg, src1_reg, src2_reg, /* want_remainder */ false, /* is_signed */ false);
  %}

  enc_class riscv_enc_modw(iRegI dst, iRegI src1, iRegI src2) %{
    Register dst_reg = as_Register($dst$$reg);
    Register src1_reg = as_Register($src1$$reg);
    Register src2_reg = as_Register($src2$$reg);
    __ corrected_idivl(dst_reg, src1_reg, src2_reg, /* want_remainder */ true, /* is_signed */ true);
  %}

  enc_class riscv_enc_moduw(iRegI dst, iRegI src1, iRegI src2) %{
    Register dst_reg = as_Register($dst$$reg);
    Register src1_reg = as_Register($src1$$reg);
    Register src2_reg = as_Register($src2$$reg);
    __ corrected_idivl(dst_reg, src1_reg, src2_reg, /* want_remainder */ true, /* is_signed */ false);
  %}

  enc_class riscv_enc_mod(iRegI dst, iRegI src1, iRegI src2) %{
    Register dst_reg = as_Register($dst$$reg);
    Register src1_reg = as_Register($src1$$reg);
    Register src2_reg = as_Register($src2$$reg);
    __ corrected_idivq(dst_reg, src1_reg, src2_reg, /* want_remainder */ true, /* is_signed */ true);
  %}

  enc_class riscv_enc_modu(iRegI dst, iRegI src1, iRegI src2) %{
    Register dst_reg = as_Register($dst$$reg);
    Register src1_reg = as_Register($src1$$reg);
    Register src2_reg = as_Register($src2$$reg);
    __ corrected_idivq(dst_reg, src1_reg, src2_reg, /* want_remainder */ true, /* is_signed */ false);
  %}

  enc_class riscv_enc_tail_call(iRegP jump_target) %{
    Register target_reg = as_Register($jump_target$$reg);
    __ jr(target_reg);
  %}

  enc_class riscv_enc_tail_jmp(iRegP jump_target) %{
    Register target_reg = as_Register($jump_target$$reg);
    // exception oop should be in x10
    // ret addr has been popped into ra
    // callee expects it in x13
    __ mv(x13, ra);
    __ jr(target_reg);
  %}

  enc_class riscv_enc_rethrow() %{
    __ far_jump(RuntimeAddress(OptoRuntime::rethrow_stub()));
  %}

  enc_class riscv_enc_ret() %{
    __ ret();
  %}

%}

//----------FRAME--------------------------------------------------------------
// Definition of frame structure and management information.
//
//  S T A C K   L A Y O U T    Allocators stack-slot number
//                             |   (to get allocators register number
//  G  Owned by    |        |  v    add OptoReg::stack0())
//  r   CALLER     |        |
//  o     |        +--------+      pad to even-align allocators stack-slot
//  w     V        |  pad0  |        numbers; owned by CALLER
//  t   -----------+--------+----> Matcher::_in_arg_limit, unaligned
//  h     ^        |   in   |  5
//        |        |  args  |  4   Holes in incoming args owned by SELF
//  |     |        |        |  3
//  |     |        +--------+
//  V     |        | old out|      Empty on Intel, window on Sparc
//        |    old |preserve|      Must be even aligned.
//        |     SP-+--------+----> Matcher::_old_SP, even aligned
//        |        |   in   |  3   area for Intel ret address
//     Owned by    |preserve|      Empty on Sparc.
//       SELF      +--------+
//        |        |  pad2  |  2   pad to align old SP
//        |        +--------+  1
//        |        | locks  |  0
//        |        +--------+----> OptoReg::stack0(), even aligned
//        |        |  pad1  | 11   pad to align new SP
//        |        +--------+
//        |        |        | 10
//        |        | spills |  9   spills
//        V        |        |  8   (pad0 slot for callee)
//      -----------+--------+----> Matcher::_out_arg_limit, unaligned
//        ^        |  out   |  7
//        |        |  args  |  6   Holes in outgoing args owned by CALLEE
//     Owned by    +--------+
//      CALLEE     | new out|  6   Empty on Intel, window on Sparc
//        |    new |preserve|      Must be even-aligned.
//        |     SP-+--------+----> Matcher::_new_SP, even aligned
//        |        |        |
//
// Note 1: Only region 8-11 is determined by the allocator.  Region 0-5 is
//         known from SELF's arguments and the Java calling convention.
//         Region 6-7 is determined per call site.
// Note 2: If the calling convention leaves holes in the incoming argument
//         area, those holes are owned by SELF.  Holes in the outgoing area
//         are owned by the CALLEE.  Holes should not be necessary in the
//         incoming area, as the Java calling convention is completely under
//         the control of the AD file.  Doubles can be sorted and packed to
//         avoid holes.  Holes in the outgoing arguments may be necessary for
//         varargs C calling conventions.
// Note 3: Region 0-3 is even aligned, with pad2 as needed.  Region 3-5 is
//         even aligned with pad0 as needed.
//         Region 6 is even aligned.  Region 6-7 is NOT even aligned;
//           (the latter is true on Intel but is it false on RISCV?)
//         region 6-11 is even aligned; it may be padded out more so that
//         the region from SP to FP meets the minimum stack alignment.
// Note 4: For I2C adapters, the incoming FP may not meet the minimum stack
//         alignment.  Region 11, pad1, may be dynamically extended so that
//         SP meets the minimum alignment.

frame %{
  // These three registers define part of the calling convention
  // between compiled code and the interpreter.

  // Inline Cache Register or methodOop for I2C.
  inline_cache_reg(R31);

  // Optional: name the operand used by cisc-spilling to access [stack_pointer + offset]
  cisc_spilling_operand_name(indOffset);

  // Number of stack slots consumed by locking an object
  // generate Compile::sync_stack_slots
  // VMRegImpl::slots_per_word = wordSize / stack_slot_size = 8 / 4 = 2
  sync_stack_slots(1 * VMRegImpl::slots_per_word);

  // Compiled code's Frame Pointer
  frame_pointer(R2);

  // Interpreter stores its frame pointer in a register which is
  // stored to the stack by I2CAdaptors.
  // I2CAdaptors convert from interpreted java to compiled java.
  interpreter_frame_pointer(R8);

  // Stack alignment requirement
  stack_alignment(StackAlignmentInBytes); // Alignment size in bytes (128-bit -> 16 bytes)

  // Number of outgoing stack slots killed above the out_preserve_stack_slots
  // for calls to C.  Supports the var-args backing area for register parms.
  varargs_C_out_slots_killed(frame::arg_reg_save_area_bytes / BytesPerInt);

  // The after-PROLOG location of the return address.  Location of
  // return address specifies a type (REG or STACK) and a number
  // representing the register number (i.e. - use a register name) or
  // stack slot.
  // Ret Addr is on stack in slot 0 if no locks or verification or alignment.
  // Otherwise, it is above the locks and verification slot and alignment word
  // TODO this may well be correct but need to check why that - 2 is there
  // ppc port uses 0 but we definitely need to allow for fixed_slots
  // which folds in the space used for monitors
  return_addr(STACK - 2 +
              align_up((Compile::current()->in_preserve_stack_slots() +
                        Compile::current()->fixed_slots()),
                       stack_alignment_in_slots()));

  // Location of compiled Java return values.  Same as C for now.
  return_value
  %{
    assert(ideal_reg >= Op_RegI && ideal_reg <= Op_RegL,
           "only return normal values");

    static const int lo[Op_RegL + 1] = { // enum name
      0,                                 // Op_Node
      0,                                 // Op_Set
      R10_num,                           // Op_RegN
      R10_num,                           // Op_RegI
      R10_num,                           // Op_RegP
      F10_num,                           // Op_RegF
      F10_num,                           // Op_RegD
      R10_num                            // Op_RegL
    };

    static const int hi[Op_RegL + 1] = { // enum name
      0,                                 // Op_Node
      0,                                 // Op_Set
      OptoReg::Bad,                      // Op_RegN
      OptoReg::Bad,                      // Op_RegI
      R10_H_num,                         // Op_RegP
      OptoReg::Bad,                      // Op_RegF
      F10_H_num,                         // Op_RegD
      R10_H_num                          // Op_RegL
    };

    return OptoRegPair(hi[ideal_reg], lo[ideal_reg]);
  %}
%}

//----------ATTRIBUTES---------------------------------------------------------
//----------Operand Attributes-------------------------------------------------
op_attrib op_cost(1);        // Required cost attribute

//----------Instruction Attributes---------------------------------------------
ins_attrib ins_cost(DEFAULT_COST); // Required cost attribute
ins_attrib ins_size(32);        // Required size attribute (in bits)
ins_attrib ins_short_branch(0); // Required flag: is this instruction
                                // a non-matching short branch variant
                                // of some long branch?
ins_attrib ins_alignment(4);    // Required alignment attribute (must
                                // be a power of 2) specifies the
                                // alignment that some part of the
                                // instruction (not necessarily the
                                // start) requires.  If > 1, a
                                // compute_padding() function must be
                                // provided for the instruction

//----------OPERANDS-----------------------------------------------------------
// Operand definitions must precede instruction definitions for correct parsing
// in the ADLC because operands constitute user defined types which are used in
// instruction definitions.

//----------Simple Operands----------------------------------------------------

// Integer operands 32 bit
// 32 bit immediate
operand immI()
%{
  match(ConI);

  op_cost(0);
  format %{ %}
  interface(CONST_INTER);
%}

// 32 bit zero
operand immI0()
%{
  predicate(n->get_int() == 0);
  match(ConI);

  op_cost(0);
  format %{ %}
  interface(CONST_INTER);
%}

// 32 bit unit increment
operand immI_1()
%{
  predicate(n->get_int() == 1);
  match(ConI);

  op_cost(0);
  format %{ %}
  interface(CONST_INTER);
%}

// 32 bit unit decrement
operand immI_M1()
%{
  predicate(n->get_int() == -1);
  match(ConI);

  op_cost(0);
  format %{ %}
  interface(CONST_INTER);
%}

// Unsigned Integer Immediate:  6-bit int, greater than 32
operand uimmI6_ge32() %{
  predicate(((unsigned int)(n->get_int()) < 64) && (n->get_int() >= 32));
  match(ConI);
  op_cost(0);
  format %{ %}
  interface(CONST_INTER);
%}

operand immI_le_4()
%{
  predicate(n->get_int() <= 4);
  match(ConI);

  op_cost(0);
  format %{ %}
  interface(CONST_INTER);
%}

operand immI_16()
%{
  predicate(n->get_int() == 16);
  match(ConI);
  op_cost(0);
  format %{ %}
  interface(CONST_INTER);
%}

operand immI_24()
%{
  predicate(n->get_int() == 24);
  match(ConI);
  op_cost(0);
  format %{ %}
  interface(CONST_INTER);
%}

operand immI_31()
%{
  predicate(n->get_int() == 31);
  match(ConI);

  op_cost(0);
  format %{ %}
  interface(CONST_INTER);
%}

operand immI_63()
%{
  predicate(n->get_int() == 63);
  match(ConI);

  op_cost(0);
  format %{ %}
  interface(CONST_INTER);
%}

// 32 bit integer valid for add immediate
operand immIAdd()
%{
  predicate(Assembler::is_simm12((int64_t)n->get_int()));
  match(ConI);
  op_cost(0);
  format %{ %}
  interface(CONST_INTER);
%}

// 32 bit integer valid for sub immediate
operand immISub()
%{
  predicate(Assembler::is_simm12(-(int64_t)n->get_int()));
  match(ConI);
  op_cost(0);
  format %{ %}
  interface(CONST_INTER);
%}

// 5 bit signed value.
operand immI5()
%{
  predicate(n->get_int() <= 15 && n->get_int() >= -16);
  match(ConI);

  op_cost(0);
  format %{ %}
  interface(CONST_INTER);
%}

// 5 bit signed value (simm5)
operand immL5()
%{
  predicate(n->get_long() <= 15 && n->get_long() >= -16);
  match(ConL);

  op_cost(0);
  format %{ %}
  interface(CONST_INTER);
%}

// Integer operands 64 bit
// 64 bit immediate
operand immL()
%{
  match(ConL);

  op_cost(0);
  format %{ %}
  interface(CONST_INTER);
%}

// 64 bit zero
operand immL0()
%{
  predicate(n->get_long() == 0);
  match(ConL);

  op_cost(0);
  format %{ %}
  interface(CONST_INTER);
%}

// Pointer operands
// Pointer Immediate
operand immP()
%{
  match(ConP);

  op_cost(0);
  format %{ %}
  interface(CONST_INTER);
%}

// Null Pointer Immediate
operand immP0()
%{
  predicate(n->get_ptr() == 0);
  match(ConP);

  op_cost(0);
  format %{ %}
  interface(CONST_INTER);
%}

// Pointer Immediate One
// this is used in object initialization (initial object header)
operand immP_1()
%{
  predicate(n->get_ptr() == 1);
  match(ConP);

  op_cost(0);
  format %{ %}
  interface(CONST_INTER);
%}

// Card Table Byte Map Base
operand immByteMapBase()
%{
  // Get base of card map
  predicate(BarrierSet::barrier_set()->is_a(BarrierSet::CardTableBarrierSet) &&
            (CardTable::CardValue*)n->get_ptr() ==
             ((CardTableBarrierSet*)(BarrierSet::barrier_set()))->card_table()->byte_map_base());
  match(ConP);

  op_cost(0);
  format %{ %}
  interface(CONST_INTER);
%}

// Int Immediate: low 16-bit mask
operand immI_16bits()
%{
  predicate(n->get_int() == 0xFFFF);
  match(ConI);
  op_cost(0);
  format %{ %}
  interface(CONST_INTER);
%}

operand immIpowerOf2() %{
  predicate(is_power_of_2((juint)(n->get_int())));
  match(ConI);
  op_cost(0);
  format %{ %}
  interface(CONST_INTER);
%}

// Long Immediate: low 32-bit mask
operand immL_32bits()
%{
  predicate(n->get_long() == 0xFFFFFFFFL);
  match(ConL);
  op_cost(0);
  format %{ %}
  interface(CONST_INTER);
%}

// 64 bit unit decrement
operand immL_M1()
%{
  predicate(n->get_long() == -1);
  match(ConL);

  op_cost(0);
  format %{ %}
  interface(CONST_INTER);
%}


// 64 bit integer valid for add immediate
operand immLAdd()
%{
  predicate(Assembler::is_simm12(n->get_long()));
  match(ConL);
  op_cost(0);
  format %{ %}
  interface(CONST_INTER);
%}

// 64 bit integer valid for sub immediate
operand immLSub()
%{
  predicate(Assembler::is_simm12(-(n->get_long())));
  match(ConL);
  op_cost(0);
  format %{ %}
  interface(CONST_INTER);
%}

// Narrow pointer operands
// Narrow Pointer Immediate
operand immN()
%{
  match(ConN);

  op_cost(0);
  format %{ %}
  interface(CONST_INTER);
%}

// Narrow Null Pointer Immediate
operand immN0()
%{
  predicate(n->get_narrowcon() == 0);
  match(ConN);

  op_cost(0);
  format %{ %}
  interface(CONST_INTER);
%}

operand immNKlass()
%{
  match(ConNKlass);

  op_cost(0);
  format %{ %}
  interface(CONST_INTER);
%}

// Float and Double operands
// Double Immediate
operand immD()
%{
  match(ConD);
  op_cost(0);
  format %{ %}
  interface(CONST_INTER);
%}

// Double Immediate: +0.0d
operand immD0()
%{
  predicate(jlong_cast(n->getd()) == 0);
  match(ConD);

  op_cost(0);
  format %{ %}
  interface(CONST_INTER);
%}

// Float Immediate
operand immF()
%{
  match(ConF);
  op_cost(0);
  format %{ %}
  interface(CONST_INTER);
%}

// Float Immediate: +0.0f.
operand immF0()
%{
  predicate(jint_cast(n->getf()) == 0);
  match(ConF);

  op_cost(0);
  format %{ %}
  interface(CONST_INTER);
%}

operand immIOffset()
%{
  predicate(Assembler::is_simm12(n->get_int()));
  match(ConI);
  op_cost(0);
  format %{ %}
  interface(CONST_INTER);
%}

operand immLOffset()
%{
  predicate(Assembler::is_simm12(n->get_long()));
  match(ConL);
  op_cost(0);
  format %{ %}
  interface(CONST_INTER);
%}

// Scale values
operand immIScale()
%{
  predicate(1 <= n->get_int() && (n->get_int() <= 3));
  match(ConI);

  op_cost(0);
  format %{ %}
  interface(CONST_INTER);
%}

// Integer 32 bit Register Operands
operand iRegI()
%{
  constraint(ALLOC_IN_RC(any_reg32));
  match(RegI);
  match(iRegINoSp);
  op_cost(0);
  format %{ %}
  interface(REG_INTER);
%}

// Integer 32 bit Register not Special
operand iRegINoSp()
%{
  constraint(ALLOC_IN_RC(no_special_reg32));
  match(RegI);
  op_cost(0);
  format %{ %}
  interface(REG_INTER);
%}

// Register R10 only
operand iRegI_R10()
%{
  constraint(ALLOC_IN_RC(int_r10_reg));
  match(RegI);
  match(iRegINoSp);
  op_cost(0);
  format %{ %}
  interface(REG_INTER);
%}

// Register R12 only
operand iRegI_R12()
%{
  constraint(ALLOC_IN_RC(int_r12_reg));
  match(RegI);
  match(iRegINoSp);
  op_cost(0);
  format %{ %}
  interface(REG_INTER);
%}

// Register R13 only
operand iRegI_R13()
%{
  constraint(ALLOC_IN_RC(int_r13_reg));
  match(RegI);
  match(iRegINoSp);
  op_cost(0);
  format %{ %}
  interface(REG_INTER);
%}

// Register R14 only
operand iRegI_R14()
%{
  constraint(ALLOC_IN_RC(int_r14_reg));
  match(RegI);
  match(iRegINoSp);
  op_cost(0);
  format %{ %}
  interface(REG_INTER);
%}

// Integer 64 bit Register Operands
operand iRegL()
%{
  constraint(ALLOC_IN_RC(any_reg));
  match(RegL);
  match(iRegLNoSp);
  op_cost(0);
  format %{ %}
  interface(REG_INTER);
%}

// Integer 64 bit Register not Special
operand iRegLNoSp()
%{
  constraint(ALLOC_IN_RC(no_special_reg));
  match(RegL);
  match(iRegL_R10);
  format %{ %}
  interface(REG_INTER);
%}

// Long 64 bit Register R29 only
operand iRegL_R29()
%{
  constraint(ALLOC_IN_RC(r29_reg));
  match(RegL);
  match(iRegLNoSp);
  op_cost(0);
  format %{ %}
  interface(REG_INTER);
%}

// Long 64 bit Register R30 only
operand iRegL_R30()
%{
  constraint(ALLOC_IN_RC(r30_reg));
  match(RegL);
  match(iRegLNoSp);
  op_cost(0);
  format %{ %}
  interface(REG_INTER);
%}

// Pointer Register Operands
// Pointer Register
operand iRegP()
%{
  constraint(ALLOC_IN_RC(ptr_reg));
  match(RegP);
  match(iRegPNoSp);
  match(iRegP_R10);
  match(iRegP_R15);
  match(javaThread_RegP);
  op_cost(0);
  format %{ %}
  interface(REG_INTER);
%}

// Pointer 64 bit Register not Special
operand iRegPNoSp()
%{
  constraint(ALLOC_IN_RC(no_special_ptr_reg));
  match(RegP);
  op_cost(0);
  format %{ %}
  interface(REG_INTER);
%}

// This operand is not allowed to use fp even if
// fp is not used to hold the frame pointer.
operand iRegPNoSpNoFp()
%{
  constraint(ALLOC_IN_RC(no_special_no_fp_ptr_reg));
  match(RegP);
  match(iRegPNoSp);
  op_cost(0);
  format %{ %}
  interface(REG_INTER);
%}

operand iRegP_R10()
%{
  constraint(ALLOC_IN_RC(r10_reg));
  match(RegP);
  // match(iRegP);
  match(iRegPNoSp);
  op_cost(0);
  format %{ %}
  interface(REG_INTER);
%}

// Pointer 64 bit Register R11 only
operand iRegP_R11()
%{
  constraint(ALLOC_IN_RC(r11_reg));
  match(RegP);
  match(iRegPNoSp);
  op_cost(0);
  format %{ %}
  interface(REG_INTER);
%}

operand iRegP_R12()
%{
  constraint(ALLOC_IN_RC(r12_reg));
  match(RegP);
  // match(iRegP);
  match(iRegPNoSp);
  op_cost(0);
  format %{ %}
  interface(REG_INTER);
%}

// Pointer 64 bit Register R13 only
operand iRegP_R13()
%{
  constraint(ALLOC_IN_RC(r13_reg));
  match(RegP);
  match(iRegPNoSp);
  op_cost(0);
  format %{ %}
  interface(REG_INTER);
%}

operand iRegP_R14()
%{
  constraint(ALLOC_IN_RC(r14_reg));
  match(RegP);
  // match(iRegP);
  match(iRegPNoSp);
  op_cost(0);
  format %{ %}
  interface(REG_INTER);
%}

operand iRegP_R15()
%{
  constraint(ALLOC_IN_RC(r15_reg));
  match(RegP);
  // match(iRegP);
  match(iRegPNoSp);
  op_cost(0);
  format %{ %}
  interface(REG_INTER);
%}

operand iRegP_R16()
%{
  constraint(ALLOC_IN_RC(r16_reg));
  match(RegP);
  match(iRegPNoSp);
  op_cost(0);
  format %{ %}
  interface(REG_INTER);
%}

// Pointer 64 bit Register R28 only
operand iRegP_R28()
%{
  constraint(ALLOC_IN_RC(r28_reg));
  match(RegP);
  match(iRegPNoSp);
  op_cost(0);
  format %{ %}
  interface(REG_INTER);
%}

// Pointer 64 bit Register R30 only
operand iRegP_R30()
%{
  constraint(ALLOC_IN_RC(r30_reg));
  match(RegP);
  match(iRegPNoSp);
  op_cost(0);
  format %{ %}
  interface(REG_INTER);
%}

// Pointer 64 bit Register R31 only
operand iRegP_R31()
%{
  constraint(ALLOC_IN_RC(r31_reg));
  match(RegP);
  match(iRegPNoSp);
  op_cost(0);
  format %{ %}
  interface(REG_INTER);
%}

// Pointer Register Operands
// Narrow Pointer Register
operand iRegN()
%{
  constraint(ALLOC_IN_RC(any_reg32));
  match(RegN);
  match(iRegNNoSp);
  op_cost(0);
  format %{ %}
  interface(REG_INTER);
%}

// Integer 64 bit Register not Special
operand iRegNNoSp()
%{
  constraint(ALLOC_IN_RC(no_special_reg32));
  match(RegN);
  op_cost(0);
  format %{ %}
  interface(REG_INTER);
%}

// Long 64 bit Register R10 only
operand iRegL_R10()
%{
  constraint(ALLOC_IN_RC(r10_reg));
  match(RegL);
  match(iRegLNoSp);
  op_cost(0);
  format %{ %}
  interface(REG_INTER);
%}

// Float Register
// Float register operands
operand fRegF()
%{
  constraint(ALLOC_IN_RC(float_reg));
  match(RegF);

  op_cost(0);
  format %{ %}
  interface(REG_INTER);
%}

// Double Register
// Double register operands
operand fRegD()
%{
  constraint(ALLOC_IN_RC(double_reg));
  match(RegD);

  op_cost(0);
  format %{ %}
  interface(REG_INTER);
%}

// Generic vector class. This will be used for
// all vector operands.
operand vReg()
%{
  constraint(ALLOC_IN_RC(vectora_reg));
  match(VecA);
  op_cost(0);
  format %{ %}
  interface(REG_INTER);
%}

operand vReg_V1()
%{
  constraint(ALLOC_IN_RC(v1_reg));
  match(VecA);
  match(vReg);
  op_cost(0);
  format %{ %}
  interface(REG_INTER);
%}

operand vReg_V2()
%{
  constraint(ALLOC_IN_RC(v2_reg));
  match(VecA);
  match(vReg);
  op_cost(0);
  format %{ %}
  interface(REG_INTER);
%}

operand vReg_V3()
%{
  constraint(ALLOC_IN_RC(v3_reg));
  match(VecA);
  match(vReg);
  op_cost(0);
  format %{ %}
  interface(REG_INTER);
%}

operand vReg_V4()
%{
  constraint(ALLOC_IN_RC(v4_reg));
  match(VecA);
  match(vReg);
  op_cost(0);
  format %{ %}
  interface(REG_INTER);
%}

operand vReg_V5()
%{
  constraint(ALLOC_IN_RC(v5_reg));
  match(VecA);
  match(vReg);
  op_cost(0);
  format %{ %}
  interface(REG_INTER);
%}

operand vReg_V6()
%{
  constraint(ALLOC_IN_RC(v6_reg));
  match(VecA);
  match(vReg);
  op_cost(0);
  format %{ %}
  interface(REG_INTER);
%}

operand vReg_V7()
%{
  constraint(ALLOC_IN_RC(v7_reg));
  match(VecA);
  match(vReg);
  op_cost(0);
  format %{ %}
  interface(REG_INTER);
%}

operand vReg_V8()
%{
  constraint(ALLOC_IN_RC(v8_reg));
  match(VecA);
  match(vReg);
  op_cost(0);
  format %{ %}
  interface(REG_INTER);
%}

operand vReg_V9()
%{
  constraint(ALLOC_IN_RC(v9_reg));
  match(VecA);
  match(vReg);
  op_cost(0);
  format %{ %}
  interface(REG_INTER);
%}

operand vReg_V10()
%{
  constraint(ALLOC_IN_RC(v10_reg));
  match(VecA);
  match(vReg);
  op_cost(0);
  format %{ %}
  interface(REG_INTER);
%}

operand vReg_V11()
%{
  constraint(ALLOC_IN_RC(v11_reg));
  match(VecA);
  match(vReg);
  op_cost(0);
  format %{ %}
  interface(REG_INTER);
%}

operand vReg_V12()
%{
  constraint(ALLOC_IN_RC(v12_reg));
  match(VecA);
  match(vReg);
  op_cost(0);
  format %{ %}
  interface(REG_INTER);
%}

operand vReg_V13()
%{
  constraint(ALLOC_IN_RC(v13_reg));
  match(VecA);
  match(vReg);
  op_cost(0);
  format %{ %}
  interface(REG_INTER);
%}

operand vReg_V14()
%{
  constraint(ALLOC_IN_RC(v14_reg));
  match(VecA);
  match(vReg);
  op_cost(0);
  format %{ %}
  interface(REG_INTER);
%}

operand vReg_V15()
%{
  constraint(ALLOC_IN_RC(v15_reg));
  match(VecA);
  match(vReg);
  op_cost(0);
  format %{ %}
  interface(REG_INTER);
%}

operand vRegMask()
%{
  constraint(ALLOC_IN_RC(vmask_reg));
  match(RegVectMask);
  match(vRegMask_V0);
  op_cost(0);
  format %{ %}
  interface(REG_INTER);
%}

// The mask value used to control execution of a masked
// vector instruction is always supplied by vector register v0.
operand vRegMask_V0()
%{
  constraint(ALLOC_IN_RC(vmask_reg_v0));
  match(RegVectMask);
  match(vRegMask);
  op_cost(0);
  format %{ %}
  interface(REG_INTER);
%}

// Java Thread Register
operand javaThread_RegP(iRegP reg)
%{
  constraint(ALLOC_IN_RC(java_thread_reg)); // java_thread_reg
  match(reg);
  op_cost(0);
  format %{ %}
  interface(REG_INTER);
%}

//----------Memory Operands----------------------------------------------------
// RISCV has only base_plus_offset and literal address mode, so no need to use
// index and scale. Here set index as 0xffffffff and scale as 0x0.
operand indirect(iRegP reg)
%{
  constraint(ALLOC_IN_RC(ptr_reg));
  match(reg);
  op_cost(0);
  format %{ "[$reg]" %}
  interface(MEMORY_INTER) %{
    base($reg);
    index(0xffffffff);
    scale(0x0);
    disp(0x0);
  %}
%}

operand indOffI(iRegP reg, immIOffset off)
%{
  constraint(ALLOC_IN_RC(ptr_reg));
  match(AddP reg off);
  op_cost(0);
  format %{ "[$reg, $off]" %}
  interface(MEMORY_INTER) %{
    base($reg);
    index(0xffffffff);
    scale(0x0);
    disp($off);
  %}
%}

operand indOffL(iRegP reg, immLOffset off)
%{
  constraint(ALLOC_IN_RC(ptr_reg));
  match(AddP reg off);
  op_cost(0);
  format %{ "[$reg, $off]" %}
  interface(MEMORY_INTER) %{
    base($reg);
    index(0xffffffff);
    scale(0x0);
    disp($off);
  %}
%}

operand indirectN(iRegN reg)
%{
  predicate(CompressedOops::shift() == 0);
  constraint(ALLOC_IN_RC(ptr_reg));
  match(DecodeN reg);
  op_cost(0);
  format %{ "[$reg]\t# narrow" %}
  interface(MEMORY_INTER) %{
    base($reg);
    index(0xffffffff);
    scale(0x0);
    disp(0x0);
  %}
%}

operand indOffIN(iRegN reg, immIOffset off)
%{
  predicate(CompressedOops::shift() == 0);
  constraint(ALLOC_IN_RC(ptr_reg));
  match(AddP (DecodeN reg) off);
  op_cost(0);
  format %{ "[$reg, $off]\t# narrow" %}
  interface(MEMORY_INTER) %{
    base($reg);
    index(0xffffffff);
    scale(0x0);
    disp($off);
  %}
%}

operand indOffLN(iRegN reg, immLOffset off)
%{
  predicate(CompressedOops::shift() == 0);
  constraint(ALLOC_IN_RC(ptr_reg));
  match(AddP (DecodeN reg) off);
  op_cost(0);
  format %{ "[$reg, $off]\t# narrow" %}
  interface(MEMORY_INTER) %{
    base($reg);
    index(0xffffffff);
    scale(0x0);
    disp($off);
  %}
%}

//----------Special Memory Operands--------------------------------------------
// Stack Slot Operand - This operand is used for loading and storing temporary
//                      values on the stack where a match requires a value to
//                      flow through memory.
operand stackSlotI(sRegI reg)
%{
  constraint(ALLOC_IN_RC(stack_slots));
  // No match rule because this operand is only generated in matching
  // match(RegI);
  format %{ "[$reg]" %}
  interface(MEMORY_INTER) %{
    base(0x02);  // RSP
    index(0xffffffff);  // No Index
    scale(0x0);  // No Scale
    disp($reg);  // Stack Offset
  %}
%}

operand stackSlotF(sRegF reg)
%{
  constraint(ALLOC_IN_RC(stack_slots));
  // No match rule because this operand is only generated in matching
  // match(RegF);
  format %{ "[$reg]" %}
  interface(MEMORY_INTER) %{
    base(0x02);  // RSP
    index(0xffffffff);  // No Index
    scale(0x0);  // No Scale
    disp($reg);  // Stack Offset
  %}
%}

operand stackSlotD(sRegD reg)
%{
  constraint(ALLOC_IN_RC(stack_slots));
  // No match rule because this operand is only generated in matching
  // match(RegD);
  format %{ "[$reg]" %}
  interface(MEMORY_INTER) %{
    base(0x02);  // RSP
    index(0xffffffff);  // No Index
    scale(0x0);  // No Scale
    disp($reg);  // Stack Offset
  %}
%}

operand stackSlotL(sRegL reg)
%{
  constraint(ALLOC_IN_RC(stack_slots));
  // No match rule because this operand is only generated in matching
  // match(RegL);
  format %{ "[$reg]" %}
  interface(MEMORY_INTER) %{
    base(0x02);  // RSP
    index(0xffffffff);  // No Index
    scale(0x0);  // No Scale
    disp($reg);  // Stack Offset
  %}
%}

// Special operand allowing long args to int ops to be truncated for free

operand iRegL2I(iRegL reg) %{

  op_cost(0);

  match(ConvL2I reg);

  format %{ "l2i($reg)" %}

  interface(REG_INTER)
%}


// Comparison Operands
// NOTE: Label is a predefined operand which should not be redefined in
//       the AD file. It is generically handled within the ADLC.

//----------Conditional Branch Operands----------------------------------------
// Comparison Op  - This is the operation of the comparison, and is limited to
//                  the following set of codes:
//                  L (<), LE (<=), G (>), GE (>=), E (==), NE (!=)
//
// Other attributes of the comparison, such as unsignedness, are specified
// by the comparison instruction that sets a condition code flags register.
// That result is represented by a flags operand whose subtype is appropriate
// to the unsignedness (etc.) of the comparison.
//
// Later, the instruction which matches both the Comparison Op (a Bool) and
// the flags (produced by the Cmp) specifies the coding of the comparison op
// by matching a specific subtype of Bool operand below, such as cmpOpU.


// used for signed integral comparisons and fp comparisons
operand cmpOp()
%{
  match(Bool);

  format %{ "" %}

  // the values in interface derives from struct BoolTest::mask
  interface(COND_INTER) %{
    equal(0x0, "eq");
    greater(0x1, "gt");
    overflow(0x2, "overflow");
    less(0x3, "lt");
    not_equal(0x4, "ne");
    less_equal(0x5, "le");
    no_overflow(0x6, "no_overflow");
    greater_equal(0x7, "ge");
  %}
%}

// used for unsigned integral comparisons
operand cmpOpU()
%{
  match(Bool);

  format %{ "" %}
  // the values in interface derives from struct BoolTest::mask
  interface(COND_INTER) %{
    equal(0x0, "eq");
    greater(0x1, "gtu");
    overflow(0x2, "overflow");
    less(0x3, "ltu");
    not_equal(0x4, "ne");
    less_equal(0x5, "leu");
    no_overflow(0x6, "no_overflow");
    greater_equal(0x7, "geu");
  %}
%}

// used for certain integral comparisons which can be
// converted to bxx instructions
operand cmpOpEqNe()
%{
  match(Bool);
  op_cost(0);
  predicate(n->as_Bool()->_test._test == BoolTest::ne ||
            n->as_Bool()->_test._test == BoolTest::eq);

  format %{ "" %}
  interface(COND_INTER) %{
    equal(0x0, "eq");
    greater(0x1, "gt");
    overflow(0x2, "overflow");
    less(0x3, "lt");
    not_equal(0x4, "ne");
    less_equal(0x5, "le");
    no_overflow(0x6, "no_overflow");
    greater_equal(0x7, "ge");
  %}
%}

operand cmpOpULtGe()
%{
  match(Bool);
  op_cost(0);
  predicate(n->as_Bool()->_test._test == BoolTest::lt ||
            n->as_Bool()->_test._test == BoolTest::ge);

  format %{ "" %}
  interface(COND_INTER) %{
    equal(0x0, "eq");
    greater(0x1, "gtu");
    overflow(0x2, "overflow");
    less(0x3, "ltu");
    not_equal(0x4, "ne");
    less_equal(0x5, "leu");
    no_overflow(0x6, "no_overflow");
    greater_equal(0x7, "geu");
  %}
%}

operand cmpOpUEqNeLeGt()
%{
  match(Bool);
  op_cost(0);
  predicate(n->as_Bool()->_test._test == BoolTest::ne ||
            n->as_Bool()->_test._test == BoolTest::eq ||
            n->as_Bool()->_test._test == BoolTest::le ||
            n->as_Bool()->_test._test == BoolTest::gt);

  format %{ "" %}
  interface(COND_INTER) %{
    equal(0x0, "eq");
    greater(0x1, "gtu");
    overflow(0x2, "overflow");
    less(0x3, "ltu");
    not_equal(0x4, "ne");
    less_equal(0x5, "leu");
    no_overflow(0x6, "no_overflow");
    greater_equal(0x7, "geu");
  %}
%}


// Flags register, used as output of compare logic
operand rFlagsReg()
%{
  constraint(ALLOC_IN_RC(reg_flags));
  match(RegFlags);

  op_cost(0);
  format %{ "RFLAGS" %}
  interface(REG_INTER);
%}

// Special Registers

// Method Register
operand inline_cache_RegP(iRegP reg)
%{
  constraint(ALLOC_IN_RC(method_reg)); // inline_cache_reg
  match(reg);
  match(iRegPNoSp);
  op_cost(0);
  format %{ %}
  interface(REG_INTER);
%}

//----------OPERAND CLASSES----------------------------------------------------
// Operand Classes are groups of operands that are used as to simplify
// instruction definitions by not requiring the AD writer to specify
// separate instructions for every form of operand when the
// instruction accepts multiple operand types with the same basic
// encoding and format. The classic case of this is memory operands.

// memory is used to define read/write location for load/store
// instruction defs. we can turn a memory op into an Address

opclass memory(indirect, indOffI, indOffL, indirectN, indOffIN, indOffLN);

// iRegIorL2I is used for src inputs in rules for 32 bit int (I)
// operations. it allows the src to be either an iRegI or a (ConvL2I
// iRegL). in the latter case the l2i normally planted for a ConvL2I
// can be elided because the 32-bit instruction will just employ the
// lower 32 bits anyway.
//
// n.b. this does not elide all L2I conversions. if the truncated
// value is consumed by more than one operation then the ConvL2I
// cannot be bundled into the consuming nodes so an l2i gets planted
// (actually an addiw $dst, $src, 0) and the downstream instructions
// consume the result of the L2I as an iRegI input. That's a shame since
// the addiw is actually redundant but its not too costly.

opclass iRegIorL2I(iRegI, iRegL2I);
opclass iRegIorL(iRegI, iRegL);
opclass iRegNorP(iRegN, iRegP);
opclass iRegILNP(iRegI, iRegL, iRegN, iRegP);
opclass iRegILNPNoSp(iRegINoSp, iRegLNoSp, iRegNNoSp, iRegPNoSp);
opclass immIorL(immI, immL);

//----------PIPELINE-----------------------------------------------------------
// Rules which define the behavior of the target architectures pipeline.

// For specific pipelines, e.g. generic RISC-V, define the stages of that pipeline
//pipe_desc(ID, EX, MEM, WR);
#define ID   S0
#define EX   S1
#define MEM  S2
#define WR   S3

// Integer ALU reg operation
pipeline %{

attributes %{
  // RISC-V instructions are of fixed length
  fixed_size_instructions;           // Fixed size instructions TODO does
  max_instructions_per_bundle = 2;   // Generic RISC-V 1, Sifive Series 7 2
  // RISC-V instructions come in 32-bit word units
  instruction_unit_size = 4;         // An instruction is 4 bytes long
  instruction_fetch_unit_size = 64;  // The processor fetches one line
  instruction_fetch_units = 1;       // of 64 bytes

  // List of nop instructions
  nops( MachNop );
%}

// We don't use an actual pipeline model so don't care about resources
// or description. we do use pipeline classes to introduce fixed
// latencies

//----------RESOURCES----------------------------------------------------------
// Resources are the functional units available to the machine

// Generic RISC-V pipeline
// 1 decoder
// 1 instruction decoded per cycle
// 1 load/store ops per cycle, 1 branch, 1 FPU
// 1 mul, 1 div

resources ( DECODE,
            ALU,
            MUL,
            DIV,
            BRANCH,
            LDST,
            FPU);

//----------PIPELINE DESCRIPTION-----------------------------------------------
// Pipeline Description specifies the stages in the machine's pipeline

// Define the pipeline as a generic 6 stage pipeline
pipe_desc(S0, S1, S2, S3, S4, S5);

//----------PIPELINE CLASSES---------------------------------------------------
// Pipeline Classes describe the stages in which input and output are
// referenced by the hardware pipeline.

pipe_class fp_dop_reg_reg_s(fRegF dst, fRegF src1, fRegF src2)
%{
  single_instruction;
  src1   : S1(read);
  src2   : S2(read);
  dst    : S5(write);
  DECODE : ID;
  FPU    : S5;
%}

pipe_class fp_dop_reg_reg_d(fRegD dst, fRegD src1, fRegD src2)
%{
  src1   : S1(read);
  src2   : S2(read);
  dst    : S5(write);
  DECODE : ID;
  FPU    : S5;
%}

pipe_class fp_uop_s(fRegF dst, fRegF src)
%{
  single_instruction;
  src    : S1(read);
  dst    : S5(write);
  DECODE : ID;
  FPU    : S5;
%}

pipe_class fp_uop_d(fRegD dst, fRegD src)
%{
  single_instruction;
  src    : S1(read);
  dst    : S5(write);
  DECODE : ID;
  FPU    : S5;
%}

pipe_class fp_d2f(fRegF dst, fRegD src)
%{
  single_instruction;
  src    : S1(read);
  dst    : S5(write);
  DECODE : ID;
  FPU    : S5;
%}

pipe_class fp_f2d(fRegD dst, fRegF src)
%{
  single_instruction;
  src    : S1(read);
  dst    : S5(write);
  DECODE : ID;
  FPU    : S5;
%}

pipe_class fp_f2i(iRegINoSp dst, fRegF src)
%{
  single_instruction;
  src    : S1(read);
  dst    : S5(write);
  DECODE : ID;
  FPU    : S5;
%}

pipe_class fp_f2l(iRegLNoSp dst, fRegF src)
%{
  single_instruction;
  src    : S1(read);
  dst    : S5(write);
  DECODE : ID;
  FPU    : S5;
%}

pipe_class fp_i2f(fRegF dst, iRegIorL2I src)
%{
  single_instruction;
  src    : S1(read);
  dst    : S5(write);
  DECODE : ID;
  FPU    : S5;
%}

pipe_class fp_l2f(fRegF dst, iRegL src)
%{
  single_instruction;
  src    : S1(read);
  dst    : S5(write);
  DECODE : ID;
  FPU    : S5;
%}

pipe_class fp_d2i(iRegINoSp dst, fRegD src)
%{
  single_instruction;
  src    : S1(read);
  dst    : S5(write);
  DECODE : ID;
  FPU    : S5;
%}

pipe_class fp_d2l(iRegLNoSp dst, fRegD src)
%{
  single_instruction;
  src    : S1(read);
  dst    : S5(write);
  DECODE : ID;
  FPU    : S5;
%}

pipe_class fp_i2d(fRegD dst, iRegIorL2I src)
%{
  single_instruction;
  src    : S1(read);
  dst    : S5(write);
  DECODE : ID;
  FPU    : S5;
%}

pipe_class fp_l2d(fRegD dst, iRegIorL2I src)
%{
  single_instruction;
  src    : S1(read);
  dst    : S5(write);
  DECODE : ID;
  FPU    : S5;
%}

pipe_class fp_div_s(fRegF dst, fRegF src1, fRegF src2)
%{
  single_instruction;
  src1   : S1(read);
  src2   : S2(read);
  dst    : S5(write);
  DECODE : ID;
  FPU    : S5;
%}

pipe_class fp_div_d(fRegD dst, fRegD src1, fRegD src2)
%{
  single_instruction;
  src1   : S1(read);
  src2   : S2(read);
  dst    : S5(write);
  DECODE : ID;
  FPU    : S5;
%}

pipe_class fp_sqrt_s(fRegF dst, fRegF src1, fRegF src2)
%{
  single_instruction;
  src1   : S1(read);
  src2   : S2(read);
  dst    : S5(write);
  DECODE : ID;
  FPU    : S5;
%}

pipe_class fp_sqrt_d(fRegD dst, fRegD src1, fRegD src2)
%{
  single_instruction;
  src1   : S1(read);
  src2   : S2(read);
  dst    : S5(write);
  DECODE : ID;
  FPU    : S5;
%}

pipe_class fp_load_constant_s(fRegF dst)
%{
  single_instruction;
  dst    : S5(write);
  DECODE : ID;
  FPU    : S5;
%}

pipe_class fp_load_constant_d(fRegD dst)
%{
  single_instruction;
  dst    : S5(write);
  DECODE : ID;
  FPU    : S5;
%}

pipe_class fp_load_mem_s(fRegF dst, memory mem)
%{
  single_instruction;
  mem    : S1(read);
  dst    : S5(write);
  DECODE : ID;
  LDST   : MEM;
%}

pipe_class fp_load_mem_d(fRegD dst, memory mem)
%{
  single_instruction;
  mem    : S1(read);
  dst    : S5(write);
  DECODE : ID;
  LDST   : MEM;
%}

pipe_class fp_store_reg_s(fRegF src, memory mem)
%{
  single_instruction;
  src    : S1(read);
  mem    : S5(write);
  DECODE : ID;
  LDST   : MEM;
%}

pipe_class fp_store_reg_d(fRegD src, memory mem)
%{
  single_instruction;
  src    : S1(read);
  mem    : S5(write);
  DECODE : ID;
  LDST   : MEM;
%}

//------- Integer ALU operations --------------------------

// Integer ALU reg-reg operation
// Operands needs in ID, result generated in EX
// E.g.  ADD   Rd, Rs1, Rs2
pipe_class ialu_reg_reg(iRegI dst, iRegI src1, iRegI src2)
%{
  single_instruction;
  dst    : EX(write);
  src1   : ID(read);
  src2   : ID(read);
  DECODE : ID;
  ALU    : EX;
%}

// Integer ALU reg operation with constant shift
// E.g. SLLI    Rd, Rs1, #shift
pipe_class ialu_reg_shift(iRegI dst, iRegI src1)
%{
  single_instruction;
  dst    : EX(write);
  src1   : ID(read);
  DECODE : ID;
  ALU    : EX;
%}

// Integer ALU reg-reg operation with variable shift
// both operands must be available in ID
// E.g. SLL   Rd, Rs1, Rs2
pipe_class ialu_reg_reg_vshift(iRegI dst, iRegI src1, iRegI src2)
%{
  single_instruction;
  dst    : EX(write);
  src1   : ID(read);
  src2   : ID(read);
  DECODE : ID;
  ALU    : EX;
%}

// Integer ALU reg operation
// E.g. NEG   Rd, Rs2
pipe_class ialu_reg(iRegI dst, iRegI src)
%{
  single_instruction;
  dst    : EX(write);
  src    : ID(read);
  DECODE : ID;
  ALU    : EX;
%}

// Integer ALU reg immediate operation
// E.g. ADDI   Rd, Rs1, #imm
pipe_class ialu_reg_imm(iRegI dst, iRegI src1)
%{
  single_instruction;
  dst    : EX(write);
  src1   : ID(read);
  DECODE : ID;
  ALU    : EX;
%}

// Integer ALU immediate operation (no source operands)
// E.g. LI    Rd, #imm
pipe_class ialu_imm(iRegI dst)
%{
  single_instruction;
  dst    : EX(write);
  DECODE : ID;
  ALU    : EX;
%}

//------- Multiply pipeline operations --------------------

// Multiply reg-reg
// E.g. MULW   Rd, Rs1, Rs2
pipe_class imul_reg_reg(iRegI dst, iRegI src1, iRegI src2)
%{
  single_instruction;
  dst    : WR(write);
  src1   : ID(read);
  src2   : ID(read);
  DECODE : ID;
  MUL    : WR;
%}

// E.g. MUL   RD, Rs1, Rs2
pipe_class lmul_reg_reg(iRegL dst, iRegL src1, iRegL src2)
%{
  single_instruction;
  fixed_latency(3); // Maximum latency for 64 bit mul
  dst    : WR(write);
  src1   : ID(read);
  src2   : ID(read);
  DECODE : ID;
  MUL    : WR;
%}

//------- Divide pipeline operations --------------------

// E.g. DIVW   Rd, Rs1, Rs2
pipe_class idiv_reg_reg(iRegI dst, iRegI src1, iRegI src2)
%{
  single_instruction;
  fixed_latency(8); // Maximum latency for 32 bit divide
  dst    : WR(write);
  src1   : ID(read);
  src2   : ID(read);
  DECODE : ID;
  DIV    : WR;
%}

// E.g. DIV   RD, Rs1, Rs2
pipe_class ldiv_reg_reg(iRegL dst, iRegL src1, iRegL src2)
%{
  single_instruction;
  fixed_latency(16); // Maximum latency for 64 bit divide
  dst    : WR(write);
  src1   : ID(read);
  src2   : ID(read);
  DECODE : ID;
  DIV    : WR;
%}

//------- Load pipeline operations ------------------------

// Load - prefetch
// Eg.  PREFETCH_W  mem
pipe_class iload_prefetch(memory mem)
%{
  single_instruction;
  mem    : ID(read);
  DECODE : ID;
  LDST   : MEM;
%}

// Load - reg, mem
// E.g. LA    Rd, mem
pipe_class iload_reg_mem(iRegI dst, memory mem)
%{
  single_instruction;
  dst    : WR(write);
  mem    : ID(read);
  DECODE : ID;
  LDST   : MEM;
%}

// Load - reg, reg
// E.g. LD    Rd, Rs
pipe_class iload_reg_reg(iRegI dst, iRegI src)
%{
  single_instruction;
  dst    : WR(write);
  src    : ID(read);
  DECODE : ID;
  LDST   : MEM;
%}

//------- Store pipeline operations -----------------------

// Store - zr, mem
// E.g. SD    zr, mem
pipe_class istore_mem(memory mem)
%{
  single_instruction;
  mem    : ID(read);
  DECODE : ID;
  LDST   : MEM;
%}

// Store - reg, mem
// E.g. SD    Rs, mem
pipe_class istore_reg_mem(iRegI src, memory mem)
%{
  single_instruction;
  mem    : ID(read);
  src    : EX(read);
  DECODE : ID;
  LDST   : MEM;
%}

// Store - reg, reg
// E.g. SD    Rs2, Rs1
pipe_class istore_reg_reg(iRegI dst, iRegI src)
%{
  single_instruction;
  dst    : ID(read);
  src    : EX(read);
  DECODE : ID;
  LDST   : MEM;
%}

//------- Control transfer pipeline operations ------------

// Branch
pipe_class pipe_branch()
%{
  single_instruction;
  DECODE : ID;
  BRANCH : EX;
%}

// Branch
pipe_class pipe_branch_reg(iRegI src)
%{
  single_instruction;
  src    : ID(read);
  DECODE : ID;
  BRANCH : EX;
%}

// Compare & Branch
// E.g. BEQ   Rs1, Rs2, L
pipe_class pipe_cmp_branch(iRegI src1, iRegI src2)
%{
  single_instruction;
  src1   : ID(read);
  src2   : ID(read);
  DECODE : ID;
  BRANCH : EX;
%}

// E.g. BEQZ Rs, L
pipe_class pipe_cmpz_branch(iRegI src)
%{
  single_instruction;
  src    : ID(read);
  DECODE : ID;
  BRANCH : EX;
%}

//------- Synchronisation operations ----------------------
// Any operation requiring serialization
// E.g. FENCE/Atomic Ops/Load Acquire/Store Release
pipe_class pipe_serial()
%{
  single_instruction;
  force_serialization;
  fixed_latency(16);
  DECODE : ID;
  LDST   : MEM;
%}

pipe_class pipe_slow()
%{
  instruction_count(10);
  multiple_bundles;
  force_serialization;
  fixed_latency(16);
  DECODE : ID;
  LDST   : MEM;
%}

// Empty pipeline class
pipe_class pipe_class_empty()
%{
  single_instruction;
  fixed_latency(0);
%}

// Default pipeline class.
pipe_class pipe_class_default()
%{
  single_instruction;
  fixed_latency(2);
%}

// Pipeline class for compares.
pipe_class pipe_class_compare()
%{
  single_instruction;
  fixed_latency(16);
%}

// Pipeline class for memory operations.
pipe_class pipe_class_memory()
%{
  single_instruction;
  fixed_latency(16);
%}

// Pipeline class for call.
pipe_class pipe_class_call()
%{
  single_instruction;
  fixed_latency(100);
%}

// Define the class for the Nop node.
define %{
   MachNop = pipe_class_empty;
%}
%}
//----------INSTRUCTIONS-------------------------------------------------------
//
// match      -- States which machine-independent subtree may be replaced
//               by this instruction.
// ins_cost   -- The estimated cost of this instruction is used by instruction
//               selection to identify a minimum cost tree of machine
//               instructions that matches a tree of machine-independent
//               instructions.
// format     -- A string providing the disassembly for this instruction.
//               The value of an instruction's operand may be inserted
//               by referring to it with a '$' prefix.
// opcode     -- Three instruction opcodes may be provided.  These are referred
//               to within an encode class as $primary, $secondary, and $tertiary
//               rrspectively.  The primary opcode is commonly used to
//               indicate the type of machine instruction, while secondary
//               and tertiary are often used for prefix options or addressing
//               modes.
// ins_encode -- A list of encode classes with parameters. The encode class
//               name must have been defined in an 'enc_class' specification
//               in the encode section of the architecture description.

// ============================================================================
// Memory (Load/Store) Instructions

// Load Instructions

// Load Byte (8 bit signed)
instruct loadB(iRegINoSp dst, memory mem)
%{
  match(Set dst (LoadB mem));

  ins_cost(LOAD_COST);
  format %{ "lb  $dst, $mem\t# byte, #@loadB" %}

  ins_encode %{
    __ lb(as_Register($dst$$reg), Address(as_Register($mem$$base), $mem$$disp));
  %}

  ins_pipe(iload_reg_mem);
%}

// Load Byte (8 bit signed) into long
instruct loadB2L(iRegLNoSp dst, memory mem)
%{
  match(Set dst (ConvI2L (LoadB mem)));

  ins_cost(LOAD_COST);
  format %{ "lb  $dst, $mem\t# byte, #@loadB2L" %}

  ins_encode %{
    __ lb(as_Register($dst$$reg), Address(as_Register($mem$$base), $mem$$disp));
  %}

  ins_pipe(iload_reg_mem);
%}

// Load Byte (8 bit unsigned)
instruct loadUB(iRegINoSp dst, memory mem)
%{
  match(Set dst (LoadUB mem));

  ins_cost(LOAD_COST);
  format %{ "lbu  $dst, $mem\t# byte, #@loadUB" %}

  ins_encode %{
    __ lbu(as_Register($dst$$reg), Address(as_Register($mem$$base), $mem$$disp));
  %}

  ins_pipe(iload_reg_mem);
%}

// Load Byte (8 bit unsigned) into long
instruct loadUB2L(iRegLNoSp dst, memory mem)
%{
  match(Set dst (ConvI2L (LoadUB mem)));

  ins_cost(LOAD_COST);
  format %{ "lbu  $dst, $mem\t# byte, #@loadUB2L" %}

  ins_encode %{
    __ lbu(as_Register($dst$$reg), Address(as_Register($mem$$base), $mem$$disp));
  %}

  ins_pipe(iload_reg_mem);
%}

// Load Short (16 bit signed)
instruct loadS(iRegINoSp dst, memory mem)
%{
  match(Set dst (LoadS mem));

  ins_cost(LOAD_COST);
  format %{ "lh  $dst, $mem\t# short, #@loadS" %}

  ins_encode %{
    __ lh(as_Register($dst$$reg), Address(as_Register($mem$$base), $mem$$disp));
  %}

  ins_pipe(iload_reg_mem);
%}

// Load Short (16 bit signed) into long
instruct loadS2L(iRegLNoSp dst, memory mem)
%{
  match(Set dst (ConvI2L (LoadS mem)));

  ins_cost(LOAD_COST);
  format %{ "lh  $dst, $mem\t# short, #@loadS2L" %}

  ins_encode %{
    __ lh(as_Register($dst$$reg), Address(as_Register($mem$$base), $mem$$disp));
  %}

  ins_pipe(iload_reg_mem);
%}

// Load Char (16 bit unsigned)
instruct loadUS(iRegINoSp dst, memory mem)
%{
  match(Set dst (LoadUS mem));

  ins_cost(LOAD_COST);
  format %{ "lhu  $dst, $mem\t# short, #@loadUS" %}

  ins_encode %{
    __ lhu(as_Register($dst$$reg), Address(as_Register($mem$$base), $mem$$disp));
  %}

  ins_pipe(iload_reg_mem);
%}

// Load Short/Char (16 bit unsigned) into long
instruct loadUS2L(iRegLNoSp dst, memory mem)
%{
  match(Set dst (ConvI2L (LoadUS mem)));

  ins_cost(LOAD_COST);
  format %{ "lhu  $dst, $mem\t# short, #@loadUS2L" %}

  ins_encode %{
    __ lhu(as_Register($dst$$reg), Address(as_Register($mem$$base), $mem$$disp));
  %}

  ins_pipe(iload_reg_mem);
%}

// Load Integer (32 bit signed)
instruct loadI(iRegINoSp dst, memory mem)
%{
  match(Set dst (LoadI mem));

  ins_cost(LOAD_COST);
  format %{ "lw  $dst, $mem\t# int, #@loadI" %}

  ins_encode %{
    __ lw(as_Register($dst$$reg), Address(as_Register($mem$$base), $mem$$disp));
  %}

  ins_pipe(iload_reg_mem);
%}

// Load Integer (32 bit signed) into long
instruct loadI2L(iRegLNoSp dst, memory mem)
%{
  match(Set dst (ConvI2L (LoadI mem)));

  ins_cost(LOAD_COST);
  format %{ "lw  $dst, $mem\t# int, #@loadI2L" %}

  ins_encode %{
    __ lw(as_Register($dst$$reg), Address(as_Register($mem$$base), $mem$$disp));
  %}

  ins_pipe(iload_reg_mem);
%}

// Load Integer (32 bit unsigned) into long
instruct loadUI2L(iRegLNoSp dst, memory mem, immL_32bits mask)
%{
  match(Set dst (AndL (ConvI2L (LoadI mem)) mask));

  ins_cost(LOAD_COST);
  format %{ "lwu  $dst, $mem\t# int, #@loadUI2L" %}

  ins_encode %{
    __ lwu(as_Register($dst$$reg), Address(as_Register($mem$$base), $mem$$disp));
  %}

  ins_pipe(iload_reg_mem);
%}

// Load Long (64 bit signed)
instruct loadL(iRegLNoSp dst, memory mem)
%{
  match(Set dst (LoadL mem));

  ins_cost(LOAD_COST);
  format %{ "ld  $dst, $mem\t# int, #@loadL" %}

  ins_encode %{
    __ ld(as_Register($dst$$reg), Address(as_Register($mem$$base), $mem$$disp));
  %}

  ins_pipe(iload_reg_mem);
%}

// Load Range
instruct loadRange(iRegINoSp dst, memory mem)
%{
  match(Set dst (LoadRange mem));

  ins_cost(LOAD_COST);
  format %{ "lwu  $dst, $mem\t# range, #@loadRange" %}

  ins_encode %{
    __ lwu(as_Register($dst$$reg), Address(as_Register($mem$$base), $mem$$disp));
  %}

  ins_pipe(iload_reg_mem);
%}

// Load Pointer
instruct loadP(iRegPNoSp dst, memory mem)
%{
  match(Set dst (LoadP mem));
  predicate(n->as_Load()->barrier_data() == 0);

  ins_cost(LOAD_COST);
  format %{ "ld  $dst, $mem\t# ptr, #@loadP" %}

  ins_encode %{
    __ ld(as_Register($dst$$reg), Address(as_Register($mem$$base), $mem$$disp));
  %}

  ins_pipe(iload_reg_mem);
%}

// Load Compressed Pointer
instruct loadN(iRegNNoSp dst, memory mem)
%{
  predicate(n->as_Load()->barrier_data() == 0);
  match(Set dst (LoadN mem));

  ins_cost(LOAD_COST);
  format %{ "lwu  $dst, $mem\t# loadN, compressed ptr, #@loadN" %}

  ins_encode %{
    __ lwu(as_Register($dst$$reg), Address(as_Register($mem$$base), $mem$$disp));
  %}

  ins_pipe(iload_reg_mem);
%}

// Load Klass Pointer
instruct loadKlass(iRegPNoSp dst, memory mem)
%{
  match(Set dst (LoadKlass mem));

  ins_cost(LOAD_COST);
  format %{ "ld  $dst, $mem\t# class, #@loadKlass" %}

  ins_encode %{
    __ ld(as_Register($dst$$reg), Address(as_Register($mem$$base), $mem$$disp));
  %}

  ins_pipe(iload_reg_mem);
%}

// Load Narrow Klass Pointer
instruct loadNKlass(iRegNNoSp dst, memory mem)
%{
  match(Set dst (LoadNKlass mem));

  ins_cost(LOAD_COST);
  format %{ "lwu  $dst, $mem\t# loadNKlass, compressed class ptr, #@loadNKlass" %}

  ins_encode %{
    __ lwu(as_Register($dst$$reg), Address(as_Register($mem$$base), $mem$$disp));
  %}

  ins_pipe(iload_reg_mem);
%}

// Load Float
instruct loadF(fRegF dst, memory mem)
%{
  match(Set dst (LoadF mem));

  ins_cost(LOAD_COST);
  format %{ "flw  $dst, $mem\t# float, #@loadF" %}

  ins_encode %{
    __ flw(as_FloatRegister($dst$$reg), Address(as_Register($mem$$base), $mem$$disp));
  %}

  ins_pipe(fp_load_mem_s);
%}

// Load Double
instruct loadD(fRegD dst, memory mem)
%{
  match(Set dst (LoadD mem));

  ins_cost(LOAD_COST);
  format %{ "fld  $dst, $mem\t# double, #@loadD" %}

  ins_encode %{
    __ fld(as_FloatRegister($dst$$reg), Address(as_Register($mem$$base), $mem$$disp));
  %}

  ins_pipe(fp_load_mem_d);
%}

// Load Int Constant
instruct loadConI(iRegINoSp dst, immI src)
%{
  match(Set dst src);

  ins_cost(ALU_COST);
  format %{ "mv $dst, $src\t# int, #@loadConI" %}

  ins_encode(riscv_enc_mov_imm(dst, src));

  ins_pipe(ialu_imm);
%}

// Load Long Constant
instruct loadConL(iRegLNoSp dst, immL src)
%{
  match(Set dst src);

  ins_cost(ALU_COST);
  format %{ "mv $dst, $src\t# long, #@loadConL" %}

  ins_encode(riscv_enc_mov_imm(dst, src));

  ins_pipe(ialu_imm);
%}

// Load Pointer Constant
instruct loadConP(iRegPNoSp dst, immP con)
%{
  match(Set dst con);

  ins_cost(ALU_COST);
  format %{ "mv  $dst, $con\t# ptr, #@loadConP" %}

  ins_encode(riscv_enc_mov_p(dst, con));

  ins_pipe(ialu_imm);
%}

// Load Null Pointer Constant
instruct loadConP0(iRegPNoSp dst, immP0 con)
%{
  match(Set dst con);

  ins_cost(ALU_COST);
  format %{ "mv  $dst, $con\t# null pointer, #@loadConP0" %}

  ins_encode(riscv_enc_mov_zero(dst));

  ins_pipe(ialu_imm);
%}

// Load Pointer Constant One
instruct loadConP1(iRegPNoSp dst, immP_1 con)
%{
  match(Set dst con);

  ins_cost(ALU_COST);
  format %{ "mv  $dst, $con\t# load ptr constant one, #@loadConP1" %}

  ins_encode(riscv_enc_mov_p1(dst));

  ins_pipe(ialu_imm);
%}

// Load Byte Map Base Constant
instruct loadByteMapBase(iRegPNoSp dst, immByteMapBase con)
%{
  match(Set dst con);
  ins_cost(ALU_COST);
  format %{ "mv  $dst, $con\t# Byte Map Base, #@loadByteMapBase" %}

  ins_encode(riscv_enc_mov_byte_map_base(dst));

  ins_pipe(ialu_imm);
%}

// Load Narrow Pointer Constant
instruct loadConN(iRegNNoSp dst, immN con)
%{
  match(Set dst con);

  ins_cost(ALU_COST * 4);
  format %{ "mv  $dst, $con\t# compressed ptr, #@loadConN" %}

  ins_encode(riscv_enc_mov_n(dst, con));

  ins_pipe(ialu_imm);
%}

// Load Narrow Null Pointer Constant
instruct loadConN0(iRegNNoSp dst, immN0 con)
%{
  match(Set dst con);

  ins_cost(ALU_COST);
  format %{ "mv  $dst, $con\t# compressed null pointer, #@loadConN0" %}

  ins_encode(riscv_enc_mov_zero(dst));

  ins_pipe(ialu_imm);
%}

// Load Narrow Klass Constant
instruct loadConNKlass(iRegNNoSp dst, immNKlass con)
%{
  match(Set dst con);

  ins_cost(ALU_COST * 6);
  format %{ "mv  $dst, $con\t# compressed klass ptr, #@loadConNKlass" %}

  ins_encode(riscv_enc_mov_nk(dst, con));

  ins_pipe(ialu_imm);
%}

// Load Float Constant
instruct loadConF(fRegF dst, immF con) %{
  match(Set dst con);

  ins_cost(LOAD_COST);
  format %{
    "flw $dst, [$constantaddress]\t# load from constant table: float=$con, #@loadConF"
  %}

  ins_encode %{
    __ flw(as_FloatRegister($dst$$reg), $constantaddress($con));
  %}

  ins_pipe(fp_load_constant_s);
%}

instruct loadConF0(fRegF dst, immF0 con) %{
  match(Set dst con);

  ins_cost(XFER_COST);

  format %{ "fmv.w.x $dst, zr\t# float, #@loadConF0" %}

  ins_encode %{
    __ fmv_w_x(as_FloatRegister($dst$$reg), zr);
  %}

  ins_pipe(fp_load_constant_s);
%}

// Load Double Constant
instruct loadConD(fRegD dst, immD con) %{
  match(Set dst con);

  ins_cost(LOAD_COST);
  format %{
    "fld $dst, [$constantaddress]\t# load from constant table: double=$con, #@loadConD"
  %}

  ins_encode %{
    __ fld(as_FloatRegister($dst$$reg), $constantaddress($con));
  %}

  ins_pipe(fp_load_constant_d);
%}

instruct loadConD0(fRegD dst, immD0 con) %{
  match(Set dst con);

  ins_cost(XFER_COST);

  format %{ "fmv.d.x $dst, zr\t# double, #@loadConD0" %}

  ins_encode %{
    __ fmv_d_x(as_FloatRegister($dst$$reg), zr);
  %}

  ins_pipe(fp_load_constant_d);
%}

// Store Byte
instruct storeB(iRegIorL2I src, memory mem)
%{
  match(Set mem (StoreB mem src));

  ins_cost(STORE_COST);
  format %{ "sb  $src, $mem\t# byte, #@storeB" %}

  ins_encode %{
    __ sb(as_Register($src$$reg), Address(as_Register($mem$$base), $mem$$disp));
  %}

  ins_pipe(istore_reg_mem);
%}

instruct storeimmB0(immI0 zero, memory mem)
%{
  match(Set mem (StoreB mem zero));

  ins_cost(STORE_COST);
  format %{ "sb zr, $mem\t# byte, #@storeimmB0" %}

  ins_encode %{
    __ sb(zr, Address(as_Register($mem$$base), $mem$$disp));
  %}

  ins_pipe(istore_mem);
%}

// Store Char/Short
instruct storeC(iRegIorL2I src, memory mem)
%{
  match(Set mem (StoreC mem src));

  ins_cost(STORE_COST);
  format %{ "sh  $src, $mem\t# short, #@storeC" %}

  ins_encode %{
    __ sh(as_Register($src$$reg), Address(as_Register($mem$$base), $mem$$disp));
  %}

  ins_pipe(istore_reg_mem);
%}

instruct storeimmC0(immI0 zero, memory mem)
%{
  match(Set mem (StoreC mem zero));

  ins_cost(STORE_COST);
  format %{ "sh  zr, $mem\t# short, #@storeimmC0" %}

  ins_encode %{
    __ sh(zr, Address(as_Register($mem$$base), $mem$$disp));
  %}

  ins_pipe(istore_mem);
%}

// Store Integer
instruct storeI(iRegIorL2I src, memory mem)
%{
  match(Set mem(StoreI mem src));

  ins_cost(STORE_COST);
  format %{ "sw  $src, $mem\t# int, #@storeI" %}

  ins_encode %{
    __ sw(as_Register($src$$reg), Address(as_Register($mem$$base), $mem$$disp));
  %}

  ins_pipe(istore_reg_mem);
%}

instruct storeimmI0(immI0 zero, memory mem)
%{
  match(Set mem(StoreI mem zero));

  ins_cost(STORE_COST);
  format %{ "sw  zr, $mem\t# int, #@storeimmI0" %}

  ins_encode %{
    __ sw(zr, Address(as_Register($mem$$base), $mem$$disp));
  %}

  ins_pipe(istore_mem);
%}

// Store Long (64 bit signed)
instruct storeL(iRegL src, memory mem)
%{
  match(Set mem (StoreL mem src));

  ins_cost(STORE_COST);
  format %{ "sd  $src, $mem\t# long, #@storeL" %}

  ins_encode %{
    __ sd(as_Register($src$$reg), Address(as_Register($mem$$base), $mem$$disp));
  %}

  ins_pipe(istore_reg_mem);
%}

// Store Long (64 bit signed)
instruct storeimmL0(immL0 zero, memory mem)
%{
  match(Set mem (StoreL mem zero));

  ins_cost(STORE_COST);
  format %{ "sd  zr, $mem\t# long, #@storeimmL0" %}

  ins_encode %{
    __ sd(zr, Address(as_Register($mem$$base), $mem$$disp));
  %}

  ins_pipe(istore_mem);
%}

// Store Pointer
instruct storeP(iRegP src, memory mem)
%{
  match(Set mem (StoreP mem src));
  predicate(n->as_Store()->barrier_data() == 0);

  ins_cost(STORE_COST);
  format %{ "sd  $src, $mem\t# ptr, #@storeP" %}

  ins_encode %{
    __ sd(as_Register($src$$reg), Address(as_Register($mem$$base), $mem$$disp));
  %}

  ins_pipe(istore_reg_mem);
%}

// Store Pointer
instruct storeimmP0(immP0 zero, memory mem)
%{
  match(Set mem (StoreP mem zero));
  predicate(n->as_Store()->barrier_data() == 0);

  ins_cost(STORE_COST);
  format %{ "sd zr, $mem\t# ptr, #@storeimmP0" %}

  ins_encode %{
    __ sd(zr, Address(as_Register($mem$$base), $mem$$disp));
  %}

  ins_pipe(istore_mem);
%}

// Store Compressed Pointer
instruct storeN(iRegN src, memory mem)
%{
  predicate(n->as_Store()->barrier_data() == 0);
  match(Set mem (StoreN mem src));

  ins_cost(STORE_COST);
  format %{ "sw  $src, $mem\t# compressed ptr, #@storeN" %}

  ins_encode %{
    __ sw(as_Register($src$$reg), Address(as_Register($mem$$base), $mem$$disp));
  %}

  ins_pipe(istore_reg_mem);
%}

instruct storeImmN0(immN0 zero, memory mem)
%{
  predicate(n->as_Store()->barrier_data() == 0);
  match(Set mem (StoreN mem zero));

  ins_cost(STORE_COST);
  format %{ "sw  zr, $mem\t# compressed ptr, #@storeImmN0" %}

  ins_encode %{
    __ sw(zr, Address(as_Register($mem$$base), $mem$$disp));
  %}

  ins_pipe(istore_reg_mem);
%}

// Store Float
instruct storeF(fRegF src, memory mem)
%{
  match(Set mem (StoreF mem src));

  ins_cost(STORE_COST);
  format %{ "fsw  $src, $mem\t# float, #@storeF" %}

  ins_encode %{
    __ fsw(as_FloatRegister($src$$reg), Address(as_Register($mem$$base), $mem$$disp));
  %}

  ins_pipe(fp_store_reg_s);
%}

// Store Double
instruct storeD(fRegD src, memory mem)
%{
  match(Set mem (StoreD mem src));

  ins_cost(STORE_COST);
  format %{ "fsd  $src, $mem\t# double, #@storeD" %}

  ins_encode %{
    __ fsd(as_FloatRegister($src$$reg), Address(as_Register($mem$$base), $mem$$disp));
  %}

  ins_pipe(fp_store_reg_d);
%}

// Store Compressed Klass Pointer
instruct storeNKlass(iRegN src, memory mem)
%{
  match(Set mem (StoreNKlass mem src));

  ins_cost(STORE_COST);
  format %{ "sw  $src, $mem\t# compressed klass ptr, #@storeNKlass" %}

  ins_encode %{
    __ sw(as_Register($src$$reg), Address(as_Register($mem$$base), $mem$$disp));
  %}

  ins_pipe(istore_reg_mem);
%}

// ============================================================================
// Prefetch instructions
// Must be safe to execute with invalid address (cannot fault).

instruct prefetchalloc( memory mem ) %{
  predicate(UseZicbop);
  match(PrefetchAllocation mem);

  ins_cost(ALU_COST * 1);
  format %{ "prefetch_w $mem\t# Prefetch for write" %}

  ins_encode %{
    if (Assembler::is_simm12($mem$$disp)) {
      if (($mem$$disp & 0x1f) == 0) {
        __ prefetch_w(as_Register($mem$$base), $mem$$disp);
      } else {
        __ addi(t0, as_Register($mem$$base), $mem$$disp);
        __ prefetch_w(t0, 0);
      }
    } else {
      __ mv(t0, $mem$$disp);
      __ add(t0, as_Register($mem$$base), t0);
      __ prefetch_w(t0, 0);
    }
  %}

  ins_pipe(iload_prefetch);
%}

// ============================================================================
// Atomic operation instructions
//

// standard CompareAndSwapX when we are using barriers
// these have higher priority than the rules selected by a predicate
instruct compareAndSwapB(iRegINoSp res, indirect mem, iRegI_R12 oldval, iRegI_R13 newval,
                         iRegINoSp tmp1, iRegINoSp tmp2, iRegINoSp tmp3, rFlagsReg cr)
%{
  match(Set res (CompareAndSwapB mem (Binary oldval newval)));

  ins_cost(LOAD_COST + STORE_COST + ALU_COST * 10 + BRANCH_COST * 4);

  effect(TEMP_DEF res, USE_KILL oldval, USE_KILL newval, TEMP tmp1, TEMP tmp2, TEMP tmp3, KILL cr);

  format %{
    "cmpxchg $mem, $oldval, $newval\t# (byte) if $mem == $oldval then $mem <-- $newval\n\t"
    "mv $res, $res == $oldval\t# $res <-- ($res == $oldval ? 1 : 0), #@compareAndSwapB"
  %}

  ins_encode %{
    __ cmpxchg_narrow_value(as_Register($mem$$base), $oldval$$Register, $newval$$Register, Assembler::int8,
                            Assembler::relaxed /* acquire */, Assembler::rl /* release */, $res$$Register,
                            true /* result as bool */, $tmp1$$Register, $tmp2$$Register, $tmp3$$Register);
  %}

  ins_pipe(pipe_slow);
%}

instruct compareAndSwapS(iRegINoSp res, indirect mem, iRegI_R12 oldval, iRegI_R13 newval,
                         iRegINoSp tmp1, iRegINoSp tmp2, iRegINoSp tmp3, rFlagsReg cr)
%{
  match(Set res (CompareAndSwapS mem (Binary oldval newval)));

  ins_cost(LOAD_COST + STORE_COST + ALU_COST * 11 + BRANCH_COST * 4);

  effect(TEMP_DEF res, USE_KILL oldval, USE_KILL newval, TEMP tmp1, TEMP tmp2, TEMP tmp3, KILL cr);

  format %{
    "cmpxchg $mem, $oldval, $newval\t# (short) if $mem == $oldval then $mem <-- $newval\n\t"
    "mv $res, $res == $oldval\t# $res <-- ($res == $oldval ? 1 : 0), #@compareAndSwapS"
  %}

  ins_encode %{
    __ cmpxchg_narrow_value(as_Register($mem$$base), $oldval$$Register, $newval$$Register, Assembler::int16,
                            Assembler::relaxed /* acquire */, Assembler::rl /* release */, $res$$Register,
                            true /* result as bool */, $tmp1$$Register, $tmp2$$Register, $tmp3$$Register);
  %}

  ins_pipe(pipe_slow);
%}

instruct compareAndSwapI(iRegINoSp res, indirect mem, iRegI oldval, iRegI newval)
%{
  match(Set res (CompareAndSwapI mem (Binary oldval newval)));

  ins_cost(LOAD_COST + STORE_COST + ALU_COST * 6 + BRANCH_COST * 4);

  format %{
    "cmpxchg $mem, $oldval, $newval\t# (int) if $mem == $oldval then $mem <-- $newval\n\t"
    "mv $res, $res == $oldval\t# $res <-- ($res == $oldval ? 1 : 0), #@compareAndSwapI"
  %}

  ins_encode(riscv_enc_cmpxchgw(res, mem, oldval, newval));

  ins_pipe(pipe_slow);
%}

instruct compareAndSwapL(iRegINoSp res, indirect mem, iRegL oldval, iRegL newval)
%{
  match(Set res (CompareAndSwapL mem (Binary oldval newval)));

  ins_cost(LOAD_COST + STORE_COST + ALU_COST * 6 + BRANCH_COST * 4);

  format %{
    "cmpxchg $mem, $oldval, $newval\t# (long) if $mem == $oldval then $mem <-- $newval\n\t"
    "mv $res, $res == $oldval\t# $res <-- ($res == $oldval ? 1 : 0), #@compareAndSwapL"
  %}

  ins_encode(riscv_enc_cmpxchg(res, mem, oldval, newval));

  ins_pipe(pipe_slow);
%}

instruct compareAndSwapP(iRegINoSp res, indirect mem, iRegP oldval, iRegP newval)
%{
  predicate(n->as_LoadStore()->barrier_data() == 0);

  match(Set res (CompareAndSwapP mem (Binary oldval newval)));

  ins_cost(LOAD_COST + STORE_COST + ALU_COST * 6 + BRANCH_COST * 4);

  format %{
    "cmpxchg $mem, $oldval, $newval\t# (ptr) if $mem == $oldval then $mem <-- $newval\n\t"
    "mv $res, $res == $oldval\t# $res <-- ($res == $oldval ? 1 : 0), #@compareAndSwapP"
  %}

  ins_encode(riscv_enc_cmpxchg(res, mem, oldval, newval));

  ins_pipe(pipe_slow);
%}

instruct compareAndSwapN(iRegINoSp res, indirect mem, iRegN oldval, iRegN newval)
%{
  predicate(n->as_LoadStore()->barrier_data() == 0);
  match(Set res (CompareAndSwapN mem (Binary oldval newval)));

  ins_cost(LOAD_COST + STORE_COST + ALU_COST * 8 + BRANCH_COST * 4);

  format %{
    "cmpxchg $mem, $oldval, $newval\t# (narrow oop) if $mem == $oldval then $mem <-- $newval\n\t"
    "mv $res, $res == $oldval\t# $res <-- ($res == $oldval ? 1 : 0), #@compareAndSwapN"
  %}

  ins_encode(riscv_enc_cmpxchgn(res, mem, oldval, newval));

  ins_pipe(pipe_slow);
%}

// alternative CompareAndSwapX when we are eliding barriers
instruct compareAndSwapBAcq(iRegINoSp res, indirect mem, iRegI_R12 oldval, iRegI_R13 newval,
                            iRegINoSp tmp1, iRegINoSp tmp2, iRegINoSp tmp3, rFlagsReg cr)
%{
  predicate(needs_acquiring_load_reserved(n));

  match(Set res (CompareAndSwapB mem (Binary oldval newval)));

  ins_cost(LOAD_COST + STORE_COST + ALU_COST * 10 + BRANCH_COST * 4);

  effect(TEMP_DEF res, KILL cr, USE_KILL oldval, USE_KILL newval, TEMP tmp1, TEMP tmp2, TEMP tmp3);

  format %{
    "cmpxchg_acq $mem, $oldval, $newval\t# (byte) if $mem == $oldval then $mem <-- $newval\n\t"
    "mv $res, $res == $oldval\t# $res <-- ($res == $oldval ? 1 : 0), #@compareAndSwapBAcq"
  %}

  ins_encode %{
    __ cmpxchg_narrow_value(as_Register($mem$$base), $oldval$$Register, $newval$$Register, Assembler::int8,
                            Assembler::aq /* acquire */, Assembler::rl /* release */, $res$$Register,
                            true /* result as bool */, $tmp1$$Register, $tmp2$$Register, $tmp3$$Register);
  %}

  ins_pipe(pipe_slow);
%}

instruct compareAndSwapSAcq(iRegINoSp res, indirect mem, iRegI_R12 oldval, iRegI_R13 newval,
                            iRegINoSp tmp1, iRegINoSp tmp2, iRegINoSp tmp3, rFlagsReg cr)
%{
  predicate(needs_acquiring_load_reserved(n));

  match(Set res (CompareAndSwapS mem (Binary oldval newval)));

  ins_cost(LOAD_COST + STORE_COST + ALU_COST * 11 + BRANCH_COST * 4);

  effect(TEMP_DEF res, KILL cr, USE_KILL oldval, USE_KILL newval, TEMP tmp1, TEMP tmp2, TEMP tmp3);

  format %{
    "cmpxchg_acq $mem, $oldval, $newval\t# (short) if $mem == $oldval then $mem <-- $newval\n\t"
    "mv $res, $res == $oldval\t# $res <-- ($res == $oldval ? 1 : 0), #@compareAndSwapSAcq"
  %}

  ins_encode %{
    __ cmpxchg_narrow_value(as_Register($mem$$base), $oldval$$Register, $newval$$Register, Assembler::int16,
                            Assembler::aq /* acquire */, Assembler::rl /* release */, $res$$Register,
                            true /* result as bool */, $tmp1$$Register, $tmp2$$Register, $tmp3$$Register);
  %}

  ins_pipe(pipe_slow);
%}

instruct compareAndSwapIAcq(iRegINoSp res, indirect mem, iRegI oldval, iRegI newval)
%{
  predicate(needs_acquiring_load_reserved(n));

  match(Set res (CompareAndSwapI mem (Binary oldval newval)));

  ins_cost(LOAD_COST + STORE_COST + ALU_COST * 6 + BRANCH_COST * 4);

  format %{
    "cmpxchg_acq $mem, $oldval, $newval\t# (int) if $mem == $oldval then $mem <-- $newval\n\t"
    "mv $res, $res == $oldval\t# $res <-- ($res == $oldval ? 1 : 0), #@compareAndSwapIAcq"
  %}

  ins_encode(riscv_enc_cmpxchgw_acq(res, mem, oldval, newval));

  ins_pipe(pipe_slow);
%}

instruct compareAndSwapLAcq(iRegINoSp res, indirect mem, iRegL oldval, iRegL newval)
%{
  predicate(needs_acquiring_load_reserved(n));

  match(Set res (CompareAndSwapL mem (Binary oldval newval)));

  ins_cost(LOAD_COST + STORE_COST + ALU_COST * 6 + BRANCH_COST * 4);

  format %{
    "cmpxchg_acq $mem, $oldval, $newval\t# (long) if $mem == $oldval then $mem <-- $newval\n\t"
    "mv $res, $res == $oldval\t# $res <-- ($res == $oldval ? 1 : 0), #@compareAndSwapLAcq"
  %}

  ins_encode(riscv_enc_cmpxchg_acq(res, mem, oldval, newval));

  ins_pipe(pipe_slow);
%}

instruct compareAndSwapPAcq(iRegINoSp res, indirect mem, iRegP oldval, iRegP newval)
%{
  predicate(needs_acquiring_load_reserved(n) && (n->as_LoadStore()->barrier_data() == 0));

  match(Set res (CompareAndSwapP mem (Binary oldval newval)));

  ins_cost(LOAD_COST + STORE_COST + ALU_COST * 6 + BRANCH_COST * 4);

  format %{
    "cmpxchg_acq $mem, $oldval, $newval\t# (ptr) if $mem == $oldval then $mem <-- $newval\n\t"
    "mv $res, $res == $oldval\t# $res <-- ($res == $oldval ? 1 : 0), #@compareAndSwapPAcq"
  %}

  ins_encode(riscv_enc_cmpxchg_acq(res, mem, oldval, newval));

  ins_pipe(pipe_slow);
%}

instruct compareAndSwapNAcq(iRegINoSp res, indirect mem, iRegN oldval, iRegN newval)
%{
  predicate(needs_acquiring_load_reserved(n) && n->as_LoadStore()->barrier_data() == 0);

  match(Set res (CompareAndSwapN mem (Binary oldval newval)));

  ins_cost(LOAD_COST + STORE_COST + ALU_COST * 8 + BRANCH_COST * 4);

  format %{
    "cmpxchg_acq $mem, $oldval, $newval\t# (narrow oop) if $mem == $oldval then $mem <-- $newval\n\t"
    "mv $res, $res == $oldval\t# $res <-- ($res == $oldval ? 1 : 0), #@compareAndSwapNAcq"
  %}

  ins_encode(riscv_enc_cmpxchgn_acq(res, mem, oldval, newval));

  ins_pipe(pipe_slow);
%}

// Sundry CAS operations.  Note that release is always true,
// regardless of the memory ordering of the CAS.  This is because we
// need the volatile case to be sequentially consistent but there is
// no trailing StoreLoad barrier emitted by C2.  Unfortunately we
// can't check the type of memory ordering here, so we always emit a
// sc_d(w) with rl bit set.
instruct compareAndExchangeB(iRegINoSp res, indirect mem, iRegI_R12 oldval, iRegI_R13 newval,
                             iRegINoSp tmp1, iRegINoSp tmp2, iRegINoSp tmp3, rFlagsReg cr)
%{
  match(Set res (CompareAndExchangeB mem (Binary oldval newval)));

  ins_cost(LOAD_COST + STORE_COST + BRANCH_COST * 3 + ALU_COST * 5);

  effect(TEMP_DEF res, KILL cr, USE_KILL oldval, USE_KILL newval, TEMP tmp1, TEMP tmp2, TEMP tmp3);

  format %{
    "cmpxchg $res = $mem, $oldval, $newval\t# (byte, weak) if $mem == $oldval then $mem <-- $newval, #@compareAndExchangeB"
  %}

  ins_encode %{
    __ cmpxchg_narrow_value(as_Register($mem$$base), $oldval$$Register, $newval$$Register, Assembler::int8,
                            /*acquire*/ Assembler::relaxed, /*release*/ Assembler::rl, $res$$Register,
                            /*result_as_bool*/ false, $tmp1$$Register, $tmp2$$Register, $tmp3$$Register);
  %}

  ins_pipe(pipe_slow);
%}

instruct compareAndExchangeS(iRegINoSp res, indirect mem, iRegI_R12 oldval, iRegI_R13 newval,
                             iRegINoSp tmp1, iRegINoSp tmp2, iRegINoSp tmp3, rFlagsReg cr)
%{
  match(Set res (CompareAndExchangeS mem (Binary oldval newval)));

  ins_cost(LOAD_COST + STORE_COST + BRANCH_COST * 3 + ALU_COST * 6);

  effect(TEMP_DEF res, KILL cr, USE_KILL oldval, USE_KILL newval, TEMP tmp1, TEMP tmp2, TEMP tmp3);

  format %{
    "cmpxchg $res = $mem, $oldval, $newval\t# (short, weak) if $mem == $oldval then $mem <-- $newval, #@compareAndExchangeS"
  %}

  ins_encode %{
    __ cmpxchg_narrow_value(as_Register($mem$$base), $oldval$$Register, $newval$$Register, Assembler::int16,
                            /*acquire*/ Assembler::relaxed, /*release*/ Assembler::rl, $res$$Register,
                            /*result_as_bool*/ false, $tmp1$$Register, $tmp2$$Register, $tmp3$$Register);
  %}

  ins_pipe(pipe_slow);
%}

instruct compareAndExchangeI(iRegINoSp res, indirect mem, iRegI oldval, iRegI newval)
%{
  match(Set res (CompareAndExchangeI mem (Binary oldval newval)));

  ins_cost(LOAD_COST + STORE_COST + BRANCH_COST * 3 + ALU_COST);

  effect(TEMP_DEF res);

  format %{
    "cmpxchg $res = $mem, $oldval, $newval\t# (int, weak) if $mem == $oldval then $mem <-- $newval, #@compareAndExchangeI"
  %}

  ins_encode %{
    __ cmpxchg(as_Register($mem$$base), $oldval$$Register, $newval$$Register, Assembler::int32,
               /*acquire*/ Assembler::relaxed, /*release*/ Assembler::rl, $res$$Register);
  %}

  ins_pipe(pipe_slow);
%}

instruct compareAndExchangeL(iRegLNoSp res, indirect mem, iRegL oldval, iRegL newval)
%{
  match(Set res (CompareAndExchangeL mem (Binary oldval newval)));

  ins_cost(LOAD_COST + STORE_COST + BRANCH_COST * 3 + ALU_COST);

  effect(TEMP_DEF res);

  format %{
    "cmpxchg $res = $mem, $oldval, $newval\t# (long, weak) if $mem == $oldval then $mem <-- $newval, #@compareAndExchangeL"
  %}

  ins_encode %{
    __ cmpxchg(as_Register($mem$$base), $oldval$$Register, $newval$$Register, Assembler::int64,
               /*acquire*/ Assembler::relaxed, /*release*/ Assembler::rl, $res$$Register);
  %}

  ins_pipe(pipe_slow);
%}

instruct compareAndExchangeN(iRegNNoSp res, indirect mem, iRegN oldval, iRegN newval)
%{
  predicate(n->as_LoadStore()->barrier_data() == 0);
  match(Set res (CompareAndExchangeN mem (Binary oldval newval)));

  ins_cost(LOAD_COST + STORE_COST + BRANCH_COST * 3 + ALU_COST * 3);

  effect(TEMP_DEF res);

  format %{
    "cmpxchg $res = $mem, $oldval, $newval\t# (narrow oop, weak) if $mem == $oldval then $mem <-- $newval, #@compareAndExchangeN"
  %}

  ins_encode %{
    __ cmpxchg(as_Register($mem$$base), $oldval$$Register, $newval$$Register, Assembler::uint32,
               /*acquire*/ Assembler::relaxed, /*release*/ Assembler::rl, $res$$Register);
  %}

  ins_pipe(pipe_slow);
%}

instruct compareAndExchangeP(iRegPNoSp res, indirect mem, iRegP oldval, iRegP newval)
%{
  predicate(n->as_LoadStore()->barrier_data() == 0);
  match(Set res (CompareAndExchangeP mem (Binary oldval newval)));

  ins_cost(LOAD_COST + STORE_COST + BRANCH_COST * 3 + ALU_COST);

  effect(TEMP_DEF res);

  format %{
    "cmpxchg $res = $mem, $oldval, $newval\t# (ptr, weak) if $mem == $oldval then $mem <-- $newval, #@compareAndExchangeP"
  %}

  ins_encode %{
    __ cmpxchg(as_Register($mem$$base), $oldval$$Register, $newval$$Register, Assembler::int64,
               /*acquire*/ Assembler::relaxed, /*release*/ Assembler::rl, $res$$Register);
  %}

  ins_pipe(pipe_slow);
%}

instruct compareAndExchangeBAcq(iRegINoSp res, indirect mem, iRegI_R12 oldval, iRegI_R13 newval,
                                iRegINoSp tmp1, iRegINoSp tmp2, iRegINoSp tmp3, rFlagsReg cr)
%{
  predicate(needs_acquiring_load_reserved(n));

  match(Set res (CompareAndExchangeB mem (Binary oldval newval)));

  ins_cost(LOAD_COST + STORE_COST + BRANCH_COST * 3 + ALU_COST * 5);

  effect(TEMP_DEF res, KILL cr, USE_KILL oldval, USE_KILL newval, TEMP tmp1, TEMP tmp2, TEMP tmp3);

  format %{
    "cmpxchg_acq $res = $mem, $oldval, $newval\t# (byte, weak) if $mem == $oldval then $mem <-- $newval, #@compareAndExchangeBAcq"
  %}

  ins_encode %{
    __ cmpxchg_narrow_value(as_Register($mem$$base), $oldval$$Register, $newval$$Register, Assembler::int8,
                            /*acquire*/ Assembler::aq, /*release*/ Assembler::rl, $res$$Register,
                            /*result_as_bool*/ false, $tmp1$$Register, $tmp2$$Register, $tmp3$$Register);
  %}

  ins_pipe(pipe_slow);
%}

instruct compareAndExchangeSAcq(iRegINoSp res, indirect mem, iRegI_R12 oldval, iRegI_R13 newval,
                                iRegINoSp tmp1, iRegINoSp tmp2, iRegINoSp tmp3, rFlagsReg cr)
%{
  predicate(needs_acquiring_load_reserved(n));

  match(Set res (CompareAndExchangeS mem (Binary oldval newval)));

  ins_cost(LOAD_COST + STORE_COST + BRANCH_COST * 3 + ALU_COST * 6);

  effect(TEMP_DEF res, KILL cr, USE_KILL oldval, USE_KILL newval, TEMP tmp1, TEMP tmp2, TEMP tmp3);

  format %{
    "cmpxchg_acq $res = $mem, $oldval, $newval\t# (short, weak) if $mem == $oldval then $mem <-- $newval, #@compareAndExchangeSAcq"
  %}

  ins_encode %{
    __ cmpxchg_narrow_value(as_Register($mem$$base), $oldval$$Register, $newval$$Register, Assembler::int16,
                            /*acquire*/ Assembler::aq, /*release*/ Assembler::rl, $res$$Register,
                            /*result_as_bool*/ false, $tmp1$$Register, $tmp2$$Register, $tmp3$$Register);
  %}

  ins_pipe(pipe_slow);
%}

instruct compareAndExchangeIAcq(iRegINoSp res, indirect mem, iRegI oldval, iRegI newval)
%{
  predicate(needs_acquiring_load_reserved(n));

  match(Set res (CompareAndExchangeI mem (Binary oldval newval)));

  ins_cost(LOAD_COST + STORE_COST + BRANCH_COST * 3 + ALU_COST);

  effect(TEMP_DEF res);

  format %{
    "cmpxchg_acq $res = $mem, $oldval, $newval\t# (int, weak) if $mem == $oldval then $mem <-- $newval, #@compareAndExchangeIAcq"
  %}

  ins_encode %{
    __ cmpxchg(as_Register($mem$$base), $oldval$$Register, $newval$$Register, Assembler::int32,
               /*acquire*/ Assembler::aq, /*release*/ Assembler::rl, $res$$Register);
  %}

  ins_pipe(pipe_slow);
%}

instruct compareAndExchangeLAcq(iRegLNoSp res, indirect mem, iRegL oldval, iRegL newval)
%{
  predicate(needs_acquiring_load_reserved(n));

  match(Set res (CompareAndExchangeL mem (Binary oldval newval)));

  ins_cost(LOAD_COST + STORE_COST + BRANCH_COST * 3 + ALU_COST);

  effect(TEMP_DEF res);

  format %{
    "cmpxchg_acq $res = $mem, $oldval, $newval\t# (long, weak) if $mem == $oldval then $mem <-- $newval, #@compareAndExchangeLAcq"
  %}

  ins_encode %{
    __ cmpxchg(as_Register($mem$$base), $oldval$$Register, $newval$$Register, Assembler::int64,
               /*acquire*/ Assembler::aq, /*release*/ Assembler::rl, $res$$Register);
  %}

  ins_pipe(pipe_slow);
%}

instruct compareAndExchangeNAcq(iRegNNoSp res, indirect mem, iRegN oldval, iRegN newval)
%{
  predicate(needs_acquiring_load_reserved(n) && n->as_LoadStore()->barrier_data() == 0);

  match(Set res (CompareAndExchangeN mem (Binary oldval newval)));

  ins_cost(LOAD_COST + STORE_COST + BRANCH_COST * 3 + ALU_COST);

  effect(TEMP_DEF res);

  format %{
    "cmpxchg_acq $res = $mem, $oldval, $newval\t# (narrow oop, weak) if $mem == $oldval then $mem <-- $newval, #@compareAndExchangeNAcq"
  %}

  ins_encode %{
    __ cmpxchg(as_Register($mem$$base), $oldval$$Register, $newval$$Register, Assembler::uint32,
               /*acquire*/ Assembler::aq, /*release*/ Assembler::rl, $res$$Register);
  %}

  ins_pipe(pipe_slow);
%}

instruct compareAndExchangePAcq(iRegPNoSp res, indirect mem, iRegP oldval, iRegP newval)
%{
  predicate(needs_acquiring_load_reserved(n) && (n->as_LoadStore()->barrier_data() == 0));

  match(Set res (CompareAndExchangeP mem (Binary oldval newval)));

  ins_cost(LOAD_COST + STORE_COST + BRANCH_COST * 3 + ALU_COST);

  effect(TEMP_DEF res);

  format %{
    "cmpxchg_acq $res = $mem, $oldval, $newval\t# (ptr, weak) if $mem == $oldval then $mem <-- $newval, #@compareAndExchangePAcq"
  %}

  ins_encode %{
    __ cmpxchg(as_Register($mem$$base), $oldval$$Register, $newval$$Register, Assembler::int64,
               /*acquire*/ Assembler::aq, /*release*/ Assembler::rl, $res$$Register);
  %}

  ins_pipe(pipe_slow);
%}

instruct weakCompareAndSwapB(iRegINoSp res, indirect mem, iRegI_R12 oldval, iRegI_R13 newval,
                             iRegINoSp tmp1, iRegINoSp tmp2, iRegINoSp tmp3, rFlagsReg cr)
%{
  match(Set res (WeakCompareAndSwapB mem (Binary oldval newval)));

  ins_cost(LOAD_COST + STORE_COST + BRANCH_COST * 2 + ALU_COST * 6);

  effect(TEMP_DEF res, KILL cr, USE_KILL oldval, USE_KILL newval, TEMP tmp1, TEMP tmp2, TEMP tmp3);

  format %{
    "cmpxchg_weak $mem, $oldval, $newval\t# (byte, weak) if $mem == $oldval then $mem <-- $newval\n\t"
    "# $res == 1 when success, #@weakCompareAndSwapB"
  %}

  ins_encode %{
    __ weak_cmpxchg_narrow_value(as_Register($mem$$base), $oldval$$Register, $newval$$Register, Assembler::int8,
                                 /*acquire*/ Assembler::relaxed, /*release*/ Assembler::rl, $res$$Register,
                                 $tmp1$$Register, $tmp2$$Register, $tmp3$$Register);
  %}

  ins_pipe(pipe_slow);
%}

instruct weakCompareAndSwapS(iRegINoSp res, indirect mem, iRegI_R12 oldval, iRegI_R13 newval,
                             iRegINoSp tmp1, iRegINoSp tmp2, iRegINoSp tmp3, rFlagsReg cr)
%{
  match(Set res (WeakCompareAndSwapS mem (Binary oldval newval)));

  ins_cost(LOAD_COST + STORE_COST + BRANCH_COST * 2 + ALU_COST * 7);

  effect(TEMP_DEF res, KILL cr, USE_KILL oldval, USE_KILL newval, TEMP tmp1, TEMP tmp2, TEMP tmp3);

  format %{
    "cmpxchg_weak $mem, $oldval, $newval\t# (short, weak) if $mem == $oldval then $mem <-- $newval\n\t"
    "# $res == 1 when success, #@weakCompareAndSwapS"
  %}

  ins_encode %{
    __ weak_cmpxchg_narrow_value(as_Register($mem$$base), $oldval$$Register, $newval$$Register, Assembler::int16,
                                 /*acquire*/ Assembler::relaxed, /*release*/ Assembler::rl, $res$$Register,
                                 $tmp1$$Register, $tmp2$$Register, $tmp3$$Register);
  %}

  ins_pipe(pipe_slow);
%}

instruct weakCompareAndSwapI(iRegINoSp res, indirect mem, iRegI oldval, iRegI newval)
%{
  match(Set res (WeakCompareAndSwapI mem (Binary oldval newval)));

  ins_cost(LOAD_COST + STORE_COST + BRANCH_COST * 2 + ALU_COST * 2);

  format %{
    "cmpxchg_weak $mem, $oldval, $newval\t# (int, weak) if $mem == $oldval then $mem <-- $newval\n\t"
    "# $res == 1 when success, #@weakCompareAndSwapI"
  %}

  ins_encode %{
    __ cmpxchg_weak(as_Register($mem$$base), $oldval$$Register, $newval$$Register, Assembler::int32,
                    /*acquire*/ Assembler::relaxed, /*release*/ Assembler::rl, $res$$Register);
  %}

  ins_pipe(pipe_slow);
%}

instruct weakCompareAndSwapL(iRegINoSp res, indirect mem, iRegL oldval, iRegL newval)
%{
  match(Set res (WeakCompareAndSwapL mem (Binary oldval newval)));

  ins_cost(LOAD_COST + STORE_COST + BRANCH_COST * 2 + ALU_COST * 2);

  format %{
    "cmpxchg_weak $mem, $oldval, $newval\t# (long, weak) if $mem == $oldval then $mem <-- $newval\n\t"
    "# $res == 1 when success, #@weakCompareAndSwapL"
  %}

  ins_encode %{
    __ cmpxchg_weak(as_Register($mem$$base), $oldval$$Register, $newval$$Register, Assembler::int64,
                    /*acquire*/ Assembler::relaxed, /*release*/ Assembler::rl, $res$$Register);
  %}

  ins_pipe(pipe_slow);
%}

instruct weakCompareAndSwapN(iRegINoSp res, indirect mem, iRegN oldval, iRegN newval)
%{
  predicate(n->as_LoadStore()->barrier_data() == 0);
  match(Set res (WeakCompareAndSwapN mem (Binary oldval newval)));

  ins_cost(LOAD_COST + STORE_COST + BRANCH_COST * 2 + ALU_COST * 4);

  format %{
    "cmpxchg_weak $mem, $oldval, $newval\t# (narrow oop, weak) if $mem == $oldval then $mem <-- $newval\n\t"
    "# $res == 1 when success, #@weakCompareAndSwapN"
  %}

  ins_encode %{
    __ cmpxchg_weak(as_Register($mem$$base), $oldval$$Register, $newval$$Register, Assembler::uint32,
                    /*acquire*/ Assembler::relaxed, /*release*/ Assembler::rl, $res$$Register);
  %}

  ins_pipe(pipe_slow);
%}

instruct weakCompareAndSwapP(iRegINoSp res, indirect mem, iRegP oldval, iRegP newval)
%{
  predicate(n->as_LoadStore()->barrier_data() == 0);
  match(Set res (WeakCompareAndSwapP mem (Binary oldval newval)));

  ins_cost(LOAD_COST + STORE_COST + BRANCH_COST * 2 + ALU_COST * 2);

  format %{
    "cmpxchg_weak $mem, $oldval, $newval\t# (ptr, weak) if $mem == $oldval then $mem <-- $newval\n\t"
    "# $res == 1 when success, #@weakCompareAndSwapP"
  %}

  ins_encode %{
    __ cmpxchg_weak(as_Register($mem$$base), $oldval$$Register, $newval$$Register, Assembler::int64,
                    /*acquire*/ Assembler::relaxed, /*release*/ Assembler::rl, $res$$Register);
  %}

  ins_pipe(pipe_slow);
%}

instruct weakCompareAndSwapBAcq(iRegINoSp res, indirect mem, iRegI_R12 oldval, iRegI_R13 newval,
                                iRegINoSp tmp1, iRegINoSp tmp2, iRegINoSp tmp3, rFlagsReg cr)
%{
  predicate(needs_acquiring_load_reserved(n));

  match(Set res (WeakCompareAndSwapB mem (Binary oldval newval)));

  ins_cost(LOAD_COST + STORE_COST + BRANCH_COST * 2 + ALU_COST * 6);

  effect(TEMP_DEF res, KILL cr, USE_KILL oldval, USE_KILL newval, TEMP tmp1, TEMP tmp2, TEMP tmp3);

  format %{
    "cmpxchg_weak_acq $mem, $oldval, $newval\t# (byte, weak) if $mem == $oldval then $mem <-- $newval\n\t"
    "# $res == 1 when success, #@weakCompareAndSwapBAcq"
  %}

  ins_encode %{
    __ weak_cmpxchg_narrow_value(as_Register($mem$$base), $oldval$$Register, $newval$$Register, Assembler::int8,
                                 /*acquire*/ Assembler::aq, /*release*/ Assembler::rl, $res$$Register,
                                 $tmp1$$Register, $tmp2$$Register, $tmp3$$Register);
  %}

  ins_pipe(pipe_slow);
%}

instruct weakCompareAndSwapSAcq(iRegINoSp res, indirect mem, iRegI_R12 oldval, iRegI_R13 newval,
                                iRegINoSp tmp1, iRegINoSp tmp2, iRegINoSp tmp3, rFlagsReg cr)
%{
  predicate(needs_acquiring_load_reserved(n));

  match(Set res (WeakCompareAndSwapS mem (Binary oldval newval)));

  ins_cost(LOAD_COST + STORE_COST + BRANCH_COST * 2 + ALU_COST * 7);

  effect(TEMP_DEF res, KILL cr, USE_KILL oldval, USE_KILL newval, TEMP tmp1, TEMP tmp2, TEMP tmp3);

  format %{
    "cmpxchg_weak_acq $mem, $oldval, $newval\t# (short, weak) if $mem == $oldval then $mem <-- $newval\n\t"
    "# $res == 1 when success, #@weakCompareAndSwapSAcq"
  %}

  ins_encode %{
    __ weak_cmpxchg_narrow_value(as_Register($mem$$base), $oldval$$Register, $newval$$Register, Assembler::int16,
                                 /*acquire*/ Assembler::aq, /*release*/ Assembler::rl, $res$$Register,
                                 $tmp1$$Register, $tmp2$$Register, $tmp3$$Register);
  %}

  ins_pipe(pipe_slow);
%}

instruct weakCompareAndSwapIAcq(iRegINoSp res, indirect mem, iRegI oldval, iRegI newval)
%{
  predicate(needs_acquiring_load_reserved(n));

  match(Set res (WeakCompareAndSwapI mem (Binary oldval newval)));

  ins_cost(LOAD_COST + STORE_COST + BRANCH_COST * 2 + ALU_COST * 2);

  format %{
    "cmpxchg_weak_acq $mem, $oldval, $newval\t# (int, weak) if $mem == $oldval then $mem <-- $newval\n\t"
    "# $res == 1 when success, #@weakCompareAndSwapIAcq"
  %}

  ins_encode %{
    __ cmpxchg_weak(as_Register($mem$$base), $oldval$$Register, $newval$$Register, Assembler::int32,
                    /*acquire*/ Assembler::aq, /*release*/ Assembler::rl, $res$$Register);
  %}

  ins_pipe(pipe_slow);
%}

instruct weakCompareAndSwapLAcq(iRegINoSp res, indirect mem, iRegL oldval, iRegL newval)
%{
  predicate(needs_acquiring_load_reserved(n));

  match(Set res (WeakCompareAndSwapL mem (Binary oldval newval)));

  ins_cost(LOAD_COST + STORE_COST + BRANCH_COST * 2 + ALU_COST * 2);

  format %{
    "cmpxchg_weak_acq $mem, $oldval, $newval\t# (long, weak) if $mem == $oldval then $mem <-- $newval\n\t"
    "# $res == 1 when success, #@weakCompareAndSwapLAcq"
  %}

  ins_encode %{
    __ cmpxchg_weak(as_Register($mem$$base), $oldval$$Register, $newval$$Register, Assembler::int64,
                    /*acquire*/ Assembler::aq, /*release*/ Assembler::rl, $res$$Register);
  %}

  ins_pipe(pipe_slow);
%}

instruct weakCompareAndSwapNAcq(iRegINoSp res, indirect mem, iRegN oldval, iRegN newval)
%{
  predicate(needs_acquiring_load_reserved(n) && n->as_LoadStore()->barrier_data() == 0);

  match(Set res (WeakCompareAndSwapN mem (Binary oldval newval)));

  ins_cost(LOAD_COST + STORE_COST + BRANCH_COST * 2 + ALU_COST * 4);

  format %{
    "cmpxchg_weak_acq $mem, $oldval, $newval\t# (narrow oop, weak) if $mem == $oldval then $mem <-- $newval\n\t"
    "# $res == 1 when success, #@weakCompareAndSwapNAcq"
  %}

  ins_encode %{
    __ cmpxchg_weak(as_Register($mem$$base), $oldval$$Register, $newval$$Register, Assembler::uint32,
                    /*acquire*/ Assembler::aq, /*release*/ Assembler::rl, $res$$Register);
  %}

  ins_pipe(pipe_slow);
%}

instruct weakCompareAndSwapPAcq(iRegINoSp res, indirect mem, iRegP oldval, iRegP newval)
%{
  predicate(needs_acquiring_load_reserved(n) && (n->as_LoadStore()->barrier_data() == 0));

  match(Set res (WeakCompareAndSwapP mem (Binary oldval newval)));

  ins_cost(LOAD_COST + STORE_COST + BRANCH_COST * 2 + ALU_COST * 2);

  format %{
    "cmpxchg_weak_acq $mem, $oldval, $newval\t# (ptr, weak) if $mem == $oldval then $mem <-- $newval\n\t"
    "\t# $res == 1 when success, #@weakCompareAndSwapPAcq"
  %}

  ins_encode %{
    __ cmpxchg_weak(as_Register($mem$$base), $oldval$$Register, $newval$$Register, Assembler::int64,
                    /*acquire*/ Assembler::aq, /*release*/ Assembler::rl, $res$$Register);
  %}

  ins_pipe(pipe_slow);
%}

instruct get_and_setI(indirect mem, iRegI newv, iRegINoSp prev)
%{
  match(Set prev (GetAndSetI mem newv));

  ins_cost(ALU_COST);

  format %{ "atomic_xchgw  $prev, $newv, [$mem]\t#@get_and_setI" %}

  ins_encode %{
    __ atomic_xchgw($prev$$Register, $newv$$Register, as_Register($mem$$base));
  %}

  ins_pipe(pipe_serial);
%}

instruct get_and_setL(indirect mem, iRegL newv, iRegLNoSp prev)
%{
  match(Set prev (GetAndSetL mem newv));

  ins_cost(ALU_COST);

  format %{ "atomic_xchg  $prev, $newv, [$mem]\t#@get_and_setL" %}

  ins_encode %{
    __ atomic_xchg($prev$$Register, $newv$$Register, as_Register($mem$$base));
  %}

  ins_pipe(pipe_serial);
%}

instruct get_and_setN(indirect mem, iRegN newv, iRegINoSp prev)
%{
  predicate(n->as_LoadStore()->barrier_data() == 0);

  match(Set prev (GetAndSetN mem newv));

  ins_cost(ALU_COST);

  format %{ "atomic_xchgwu $prev, $newv, [$mem]\t#@get_and_setN" %}

  ins_encode %{
    __ atomic_xchgwu($prev$$Register, $newv$$Register, as_Register($mem$$base));
  %}

  ins_pipe(pipe_serial);
%}

instruct get_and_setP(indirect mem, iRegP newv, iRegPNoSp prev)
%{
  predicate(n->as_LoadStore()->barrier_data() == 0);
  match(Set prev (GetAndSetP mem newv));

  ins_cost(ALU_COST);

  format %{ "atomic_xchg  $prev, $newv, [$mem]\t#@get_and_setP" %}

  ins_encode %{
    __ atomic_xchg($prev$$Register, $newv$$Register, as_Register($mem$$base));
  %}

  ins_pipe(pipe_serial);
%}

instruct get_and_setIAcq(indirect mem, iRegI newv, iRegINoSp prev)
%{
  predicate(needs_acquiring_load_reserved(n));

  match(Set prev (GetAndSetI mem newv));

  ins_cost(ALU_COST);

  format %{ "atomic_xchgw_acq  $prev, $newv, [$mem]\t#@get_and_setIAcq" %}

  ins_encode %{
    __ atomic_xchgalw($prev$$Register, $newv$$Register, as_Register($mem$$base));
  %}

  ins_pipe(pipe_serial);
%}

instruct get_and_setLAcq(indirect mem, iRegL newv, iRegLNoSp prev)
%{
  predicate(needs_acquiring_load_reserved(n));

  match(Set prev (GetAndSetL mem newv));

  ins_cost(ALU_COST);

  format %{ "atomic_xchg_acq  $prev, $newv, [$mem]\t#@get_and_setLAcq" %}

  ins_encode %{
    __ atomic_xchgal($prev$$Register, $newv$$Register, as_Register($mem$$base));
  %}

  ins_pipe(pipe_serial);
%}

instruct get_and_setNAcq(indirect mem, iRegN newv, iRegINoSp prev)
%{
  predicate(needs_acquiring_load_reserved(n) && n->as_LoadStore()->barrier_data() == 0);

  match(Set prev (GetAndSetN mem newv));

  ins_cost(ALU_COST);

  format %{ "atomic_xchgwu_acq $prev, $newv, [$mem]\t#@get_and_setNAcq" %}

  ins_encode %{
    __ atomic_xchgalwu($prev$$Register, $newv$$Register, as_Register($mem$$base));
  %}

  ins_pipe(pipe_serial);
%}

instruct get_and_setPAcq(indirect mem, iRegP newv, iRegPNoSp prev)
%{
  predicate(needs_acquiring_load_reserved(n) && (n->as_LoadStore()->barrier_data() == 0));

  match(Set prev (GetAndSetP mem newv));

  ins_cost(ALU_COST);

  format %{ "atomic_xchg_acq  $prev, $newv, [$mem]\t#@get_and_setPAcq" %}

  ins_encode %{
    __ atomic_xchgal($prev$$Register, $newv$$Register, as_Register($mem$$base));
  %}

  ins_pipe(pipe_serial);
%}

instruct get_and_addL(indirect mem, iRegLNoSp newval, iRegL incr)
%{
  match(Set newval (GetAndAddL mem incr));

  ins_cost(ALU_COST);

  format %{ "get_and_addL $newval, [$mem], $incr\t#@get_and_addL" %}

  ins_encode %{
    __ atomic_add($newval$$Register, $incr$$Register, as_Register($mem$$base));
  %}

  ins_pipe(pipe_serial);
%}

instruct get_and_addL_no_res(indirect mem, Universe dummy, iRegL incr)
%{
  predicate(n->as_LoadStore()->result_not_used());

  match(Set dummy (GetAndAddL mem incr));

  ins_cost(ALU_COST);

  format %{ "get_and_addL [$mem], $incr\t#@get_and_addL_no_res" %}

  ins_encode %{
    __ atomic_add(noreg, $incr$$Register, as_Register($mem$$base));
  %}

  ins_pipe(pipe_serial);
%}

instruct get_and_addLi(indirect mem, iRegLNoSp newval, immLAdd incr)
%{
  match(Set newval (GetAndAddL mem incr));

  ins_cost(ALU_COST);

  format %{ "get_and_addL $newval, [$mem], $incr\t#@get_and_addLi" %}

  ins_encode %{
    __ atomic_add($newval$$Register, $incr$$constant, as_Register($mem$$base));
  %}

  ins_pipe(pipe_serial);
%}

instruct get_and_addLi_no_res(indirect mem, Universe dummy, immLAdd incr)
%{
  predicate(n->as_LoadStore()->result_not_used());

  match(Set dummy (GetAndAddL mem incr));

  ins_cost(ALU_COST);

  format %{ "get_and_addL [$mem], $incr\t#@get_and_addLi_no_res" %}

  ins_encode %{
    __ atomic_add(noreg, $incr$$constant, as_Register($mem$$base));
  %}

  ins_pipe(pipe_serial);
%}

instruct get_and_addI(indirect mem, iRegINoSp newval, iRegIorL2I incr)
%{
  match(Set newval (GetAndAddI mem incr));

  ins_cost(ALU_COST);

  format %{ "get_and_addI $newval, [$mem], $incr\t#@get_and_addI" %}

  ins_encode %{
    __ atomic_addw($newval$$Register, $incr$$Register, as_Register($mem$$base));
  %}

  ins_pipe(pipe_serial);
%}

instruct get_and_addI_no_res(indirect mem, Universe dummy, iRegIorL2I incr)
%{
  predicate(n->as_LoadStore()->result_not_used());

  match(Set dummy (GetAndAddI mem incr));

  ins_cost(ALU_COST);

  format %{ "get_and_addI [$mem], $incr\t#@get_and_addI_no_res" %}

  ins_encode %{
    __ atomic_addw(noreg, $incr$$Register, as_Register($mem$$base));
  %}

  ins_pipe(pipe_serial);
%}

instruct get_and_addIi(indirect mem, iRegINoSp newval, immIAdd incr)
%{
  match(Set newval (GetAndAddI mem incr));

  ins_cost(ALU_COST);

  format %{ "get_and_addI $newval, [$mem], $incr\t#@get_and_addIi" %}

  ins_encode %{
    __ atomic_addw($newval$$Register, $incr$$constant, as_Register($mem$$base));
  %}

  ins_pipe(pipe_serial);
%}

instruct get_and_addIi_no_res(indirect mem, Universe dummy, immIAdd incr)
%{
  predicate(n->as_LoadStore()->result_not_used());

  match(Set dummy (GetAndAddI mem incr));

  ins_cost(ALU_COST);

  format %{ "get_and_addI [$mem], $incr\t#@get_and_addIi_no_res" %}

  ins_encode %{
    __ atomic_addw(noreg, $incr$$constant, as_Register($mem$$base));
  %}

  ins_pipe(pipe_serial);
%}

instruct get_and_addLAcq(indirect mem, iRegLNoSp newval, iRegL incr)
%{
  predicate(needs_acquiring_load_reserved(n));

  match(Set newval (GetAndAddL mem incr));

  ins_cost(ALU_COST);

  format %{ "get_and_addL_acq $newval, [$mem], $incr\t#@get_and_addLAcq" %}

  ins_encode %{
    __ atomic_addal($newval$$Register, $incr$$Register, as_Register($mem$$base));
  %}

  ins_pipe(pipe_serial);
%}

instruct get_and_addL_no_resAcq(indirect mem, Universe dummy, iRegL incr) %{
  predicate(n->as_LoadStore()->result_not_used() && needs_acquiring_load_reserved(n));

  match(Set dummy (GetAndAddL mem incr));

  ins_cost(ALU_COST);

  format %{ "get_and_addL_acq [$mem], $incr\t#@get_and_addL_no_resAcq" %}

  ins_encode %{
    __ atomic_addal(noreg, $incr$$Register, as_Register($mem$$base));
  %}

  ins_pipe(pipe_serial);
%}

instruct get_and_addLiAcq(indirect mem, iRegLNoSp newval, immLAdd incr)
%{
  predicate(needs_acquiring_load_reserved(n));

  match(Set newval (GetAndAddL mem incr));

  ins_cost(ALU_COST);

  format %{ "get_and_addL_acq $newval, [$mem], $incr\t#@get_and_addLiAcq" %}

  ins_encode %{
    __ atomic_addal($newval$$Register, $incr$$constant, as_Register($mem$$base));
  %}

  ins_pipe(pipe_serial);
%}

instruct get_and_addLi_no_resAcq(indirect mem, Universe dummy, immLAdd incr)
%{
  predicate(n->as_LoadStore()->result_not_used() && needs_acquiring_load_reserved(n));

  match(Set dummy (GetAndAddL mem incr));

  ins_cost(ALU_COST);

  format %{ "get_and_addL_acq [$mem], $incr\t#@get_and_addLi_no_resAcq" %}

  ins_encode %{
    __ atomic_addal(noreg, $incr$$constant, as_Register($mem$$base));
  %}

  ins_pipe(pipe_serial);
%}

instruct get_and_addIAcq(indirect mem, iRegINoSp newval, iRegIorL2I incr)
%{
  predicate(needs_acquiring_load_reserved(n));

  match(Set newval (GetAndAddI mem incr));

  ins_cost(ALU_COST);

  format %{ "get_and_addI_acq $newval, [$mem], $incr\t#@get_and_addIAcq" %}

  ins_encode %{
    __ atomic_addalw($newval$$Register, $incr$$Register, as_Register($mem$$base));
  %}

  ins_pipe(pipe_serial);
%}

instruct get_and_addI_no_resAcq(indirect mem, Universe dummy, iRegIorL2I incr)
%{
  predicate(n->as_LoadStore()->result_not_used() && needs_acquiring_load_reserved(n));

  match(Set dummy (GetAndAddI mem incr));

  ins_cost(ALU_COST);

  format %{ "get_and_addI_acq [$mem], $incr\t#@get_and_addI_no_resAcq" %}

  ins_encode %{
    __ atomic_addalw(noreg, $incr$$Register, as_Register($mem$$base));
  %}

  ins_pipe(pipe_serial);
%}

instruct get_and_addIiAcq(indirect mem, iRegINoSp newval, immIAdd incr)
%{
  predicate(needs_acquiring_load_reserved(n));

  match(Set newval (GetAndAddI mem incr));

  ins_cost(ALU_COST);

  format %{ "get_and_addI_acq $newval, [$mem], $incr\t#@get_and_addIiAcq" %}

  ins_encode %{
    __ atomic_addalw($newval$$Register, $incr$$constant, as_Register($mem$$base));
  %}

  ins_pipe(pipe_serial);
%}

instruct get_and_addIi_no_resAcq(indirect mem, Universe dummy, immIAdd incr)
%{
  predicate(n->as_LoadStore()->result_not_used() && needs_acquiring_load_reserved(n));

  match(Set dummy (GetAndAddI mem incr));

  ins_cost(ALU_COST);

  format %{ "get_and_addI_acq [$mem], $incr\t#@get_and_addIi_no_resAcq" %}

  ins_encode %{
    __ atomic_addalw(noreg, $incr$$constant, as_Register($mem$$base));
  %}

  ins_pipe(pipe_serial);
%}

// ============================================================================
// Arithmetic Instructions
//

// Integer Addition

// TODO
// these currently employ operations which do not set CR and hence are
// not flagged as killing CR but we would like to isolate the cases
// where we want to set flags from those where we don't. need to work
// out how to do that.
instruct addI_reg_reg(iRegINoSp dst, iRegIorL2I src1, iRegIorL2I src2) %{
  match(Set dst (AddI src1 src2));

  ins_cost(ALU_COST);
  format %{ "addw  $dst, $src1, $src2\t#@addI_reg_reg" %}

  ins_encode %{
    __ addw(as_Register($dst$$reg),
            as_Register($src1$$reg),
            as_Register($src2$$reg));
  %}

  ins_pipe(ialu_reg_reg);
%}

instruct addI_reg_imm(iRegINoSp dst, iRegIorL2I src1, immIAdd src2) %{
  match(Set dst (AddI src1 src2));

  ins_cost(ALU_COST);
  format %{ "addiw  $dst, $src1, $src2\t#@addI_reg_imm" %}

  ins_encode %{
    int32_t con = (int32_t)$src2$$constant;
    __ addiw(as_Register($dst$$reg),
             as_Register($src1$$reg),
             $src2$$constant);
  %}

  ins_pipe(ialu_reg_imm);
%}

instruct addI_reg_imm_l2i(iRegINoSp dst, iRegL src1, immIAdd src2) %{
  match(Set dst (AddI (ConvL2I src1) src2));

  ins_cost(ALU_COST);
  format %{ "addiw  $dst, $src1, $src2\t#@addI_reg_imm_l2i" %}

  ins_encode %{
    __ addiw(as_Register($dst$$reg),
             as_Register($src1$$reg),
             $src2$$constant);
  %}

  ins_pipe(ialu_reg_imm);
%}

// Pointer Addition
instruct addP_reg_reg(iRegPNoSp dst, iRegP src1, iRegL src2) %{
  match(Set dst (AddP src1 src2));

  ins_cost(ALU_COST);
  format %{ "add $dst, $src1, $src2\t# ptr, #@addP_reg_reg" %}

  ins_encode %{
    __ add(as_Register($dst$$reg),
           as_Register($src1$$reg),
           as_Register($src2$$reg));
  %}

  ins_pipe(ialu_reg_reg);
%}

// If we shift more than 32 bits, we need not convert I2L.
instruct lShiftL_regI_immGE32(iRegLNoSp dst, iRegI src, uimmI6_ge32 scale) %{
  match(Set dst (LShiftL (ConvI2L src) scale));
  ins_cost(ALU_COST);
  format %{ "slli  $dst, $src, $scale & 63\t#@lShiftL_regI_immGE32" %}

  ins_encode %{
    __ slli(as_Register($dst$$reg), as_Register($src$$reg), $scale$$constant & 63);
  %}

  ins_pipe(ialu_reg_shift);
%}

// Pointer Immediate Addition
// n.b. this needs to be more expensive than using an indirect memory
// operand
instruct addP_reg_imm(iRegPNoSp dst, iRegP src1, immLAdd src2) %{
  match(Set dst (AddP src1 src2));
  ins_cost(ALU_COST);
  format %{ "addi  $dst, $src1, $src2\t# ptr, #@addP_reg_imm" %}

  ins_encode %{
    // src2 is imm, so actually call the addi
    __ add(as_Register($dst$$reg),
           as_Register($src1$$reg),
           $src2$$constant);
  %}

  ins_pipe(ialu_reg_imm);
%}

// Long Addition
instruct addL_reg_reg(iRegLNoSp dst, iRegL src1, iRegL src2) %{
  match(Set dst (AddL src1 src2));
  ins_cost(ALU_COST);
  format %{ "add  $dst, $src1, $src2\t#@addL_reg_reg" %}

  ins_encode %{
    __ add(as_Register($dst$$reg),
           as_Register($src1$$reg),
           as_Register($src2$$reg));
  %}

  ins_pipe(ialu_reg_reg);
%}

// No constant pool entries requiredLong Immediate Addition.
instruct addL_reg_imm(iRegLNoSp dst, iRegL src1, immLAdd src2) %{
  match(Set dst (AddL src1 src2));
  ins_cost(ALU_COST);
  format %{ "addi  $dst, $src1, $src2\t#@addL_reg_imm" %}

  ins_encode %{
    // src2 is imm, so actually call the addi
    __ add(as_Register($dst$$reg),
           as_Register($src1$$reg),
           $src2$$constant);
  %}

  ins_pipe(ialu_reg_imm);
%}

// Integer Subtraction
instruct subI_reg_reg(iRegINoSp dst, iRegIorL2I src1, iRegIorL2I src2) %{
  match(Set dst (SubI src1 src2));

  ins_cost(ALU_COST);
  format %{ "subw  $dst, $src1, $src2\t#@subI_reg_reg" %}

  ins_encode %{
    __ subw(as_Register($dst$$reg),
            as_Register($src1$$reg),
            as_Register($src2$$reg));
  %}

  ins_pipe(ialu_reg_reg);
%}

// Immediate Subtraction
instruct subI_reg_imm(iRegINoSp dst, iRegIorL2I src1, immISub src2) %{
  match(Set dst (SubI src1 src2));

  ins_cost(ALU_COST);
  format %{ "addiw  $dst, $src1, -$src2\t#@subI_reg_imm" %}

  ins_encode %{
    // src2 is imm, so actually call the addiw
    __ subw(as_Register($dst$$reg),
            as_Register($src1$$reg),
            $src2$$constant);
  %}

  ins_pipe(ialu_reg_imm);
%}

// Long Subtraction
instruct subL_reg_reg(iRegLNoSp dst, iRegL src1, iRegL src2) %{
  match(Set dst (SubL src1 src2));
  ins_cost(ALU_COST);
  format %{ "sub  $dst, $src1, $src2\t#@subL_reg_reg" %}

  ins_encode %{
    __ sub(as_Register($dst$$reg),
           as_Register($src1$$reg),
           as_Register($src2$$reg));
  %}

  ins_pipe(ialu_reg_reg);
%}

// No constant pool entries requiredLong Immediate Subtraction.
instruct subL_reg_imm(iRegLNoSp dst, iRegL src1, immLSub src2) %{
  match(Set dst (SubL src1 src2));
  ins_cost(ALU_COST);
  format %{ "addi  $dst, $src1, -$src2\t#@subL_reg_imm" %}

  ins_encode %{
    // src2 is imm, so actually call the addi
    __ sub(as_Register($dst$$reg),
           as_Register($src1$$reg),
           $src2$$constant);
  %}

  ins_pipe(ialu_reg_imm);
%}

// Integer Negation (special case for sub)

instruct negI_reg(iRegINoSp dst, iRegIorL2I src, immI0 zero) %{
  match(Set dst (SubI zero src));
  ins_cost(ALU_COST);
  format %{ "subw  $dst, x0, $src\t# int, #@negI_reg" %}

  ins_encode %{
    // actually call the subw
    __ negw(as_Register($dst$$reg),
            as_Register($src$$reg));
  %}

  ins_pipe(ialu_reg);
%}

// Long Negation

instruct negL_reg(iRegLNoSp dst, iRegL src, immL0 zero) %{
  match(Set dst (SubL zero src));
  ins_cost(ALU_COST);
  format %{ "sub  $dst, x0, $src\t# long, #@negL_reg" %}

  ins_encode %{
    // actually call the sub
    __ neg(as_Register($dst$$reg),
           as_Register($src$$reg));
  %}

  ins_pipe(ialu_reg);
%}

// Integer Multiply

instruct mulI(iRegINoSp dst, iRegIorL2I src1, iRegIorL2I src2) %{
  match(Set dst (MulI src1 src2));
  ins_cost(IMUL_COST);
  format %{ "mulw  $dst, $src1, $src2\t#@mulI" %}

  //this means 2 word multi, and no sign extend to 64 bits
  ins_encode %{
    // riscv64 mulw will sign-extension to high 32 bits in dst reg
    __ mulw(as_Register($dst$$reg),
            as_Register($src1$$reg),
            as_Register($src2$$reg));
  %}

  ins_pipe(imul_reg_reg);
%}

// Long Multiply

instruct mulL(iRegLNoSp dst, iRegL src1, iRegL src2) %{
  match(Set dst (MulL src1 src2));
  ins_cost(IMUL_COST);
  format %{ "mul  $dst, $src1, $src2\t#@mulL" %}

  ins_encode %{
    __ mul(as_Register($dst$$reg),
           as_Register($src1$$reg),
           as_Register($src2$$reg));
  %}

  ins_pipe(lmul_reg_reg);
%}

instruct mulHiL_rReg(iRegLNoSp dst, iRegL src1, iRegL src2)
%{
  match(Set dst (MulHiL src1 src2));
  ins_cost(IMUL_COST);
  format %{ "mulh  $dst, $src1, $src2\t# mulhi, #@mulHiL_rReg" %}

  ins_encode %{
    __ mulh(as_Register($dst$$reg),
            as_Register($src1$$reg),
            as_Register($src2$$reg));
  %}

  ins_pipe(lmul_reg_reg);
%}

instruct umulHiL_rReg(iRegLNoSp dst, iRegL src1, iRegL src2)
%{
  match(Set dst (UMulHiL src1 src2));
  ins_cost(IMUL_COST);
  format %{ "mulhu  $dst, $src1, $src2\t# umulhi, #@umulHiL_rReg" %}

  ins_encode %{
    __ mulhu(as_Register($dst$$reg),
             as_Register($src1$$reg),
             as_Register($src2$$reg));
  %}

  ins_pipe(lmul_reg_reg);
%}

// Integer Divide

instruct divI(iRegINoSp dst, iRegIorL2I src1, iRegIorL2I src2) %{
  match(Set dst (DivI src1 src2));
  ins_cost(IDIVSI_COST);
  format %{ "divw  $dst, $src1, $src2\t#@divI"%}

  ins_encode(riscv_enc_divw(dst, src1, src2));
  ins_pipe(idiv_reg_reg);
%}

instruct UdivI(iRegINoSp dst, iRegIorL2I src1, iRegIorL2I src2) %{
  match(Set dst (UDivI src1 src2));
  ins_cost(IDIVSI_COST);
  format %{ "divuw  $dst, $src1, $src2\t#@UdivI"%}

  ins_encode(riscv_enc_divuw(dst, src1, src2));
  ins_pipe(idiv_reg_reg);
%}

instruct signExtract(iRegINoSp dst, iRegIorL2I src1, immI_31 div1, immI_31 div2) %{
  match(Set dst (URShiftI (RShiftI src1 div1) div2));
  ins_cost(ALU_COST);
  format %{ "srliw $dst, $src1, $div1\t# int signExtract, #@signExtract" %}

  ins_encode %{
    __ srliw(as_Register($dst$$reg), as_Register($src1$$reg), 31);
  %}
  ins_pipe(ialu_reg_shift);
%}

// Long Divide

instruct divL(iRegLNoSp dst, iRegL src1, iRegL src2) %{
  match(Set dst (DivL src1 src2));
  ins_cost(IDIVDI_COST);
  format %{ "div  $dst, $src1, $src2\t#@divL" %}

  ins_encode(riscv_enc_div(dst, src1, src2));
  ins_pipe(ldiv_reg_reg);
%}

instruct UdivL(iRegLNoSp dst, iRegL src1, iRegL src2) %{
  match(Set dst (UDivL src1 src2));
  ins_cost(IDIVDI_COST);

  format %{ "divu $dst, $src1, $src2\t#@UdivL" %}

  ins_encode(riscv_enc_divu(dst, src1, src2));
  ins_pipe(ldiv_reg_reg);
%}

instruct signExtractL(iRegLNoSp dst, iRegL src1, immI_63 div1, immI_63 div2) %{
  match(Set dst (URShiftL (RShiftL src1 div1) div2));
  ins_cost(ALU_COST);
  format %{ "srli $dst, $src1, $div1\t# long signExtract, #@signExtractL" %}

  ins_encode %{
    __ srli(as_Register($dst$$reg), as_Register($src1$$reg), 63);
  %}
  ins_pipe(ialu_reg_shift);
%}

// Integer Remainder

instruct modI(iRegINoSp dst, iRegIorL2I src1, iRegIorL2I src2) %{
  match(Set dst (ModI src1 src2));
  ins_cost(IDIVSI_COST);
  format %{ "remw  $dst, $src1, $src2\t#@modI" %}

  ins_encode(riscv_enc_modw(dst, src1, src2));
  ins_pipe(ialu_reg_reg);
%}

instruct UmodI(iRegINoSp dst, iRegIorL2I src1, iRegIorL2I src2) %{
  match(Set dst (UModI src1 src2));
  ins_cost(IDIVSI_COST);
  format %{ "remuw  $dst, $src1, $src2\t#@UmodI" %}

  ins_encode(riscv_enc_moduw(dst, src1, src2));
  ins_pipe(ialu_reg_reg);
%}

// Long Remainder

instruct modL(iRegLNoSp dst, iRegL src1, iRegL src2) %{
  match(Set dst (ModL src1 src2));
  ins_cost(IDIVDI_COST);
  format %{ "rem  $dst, $src1, $src2\t#@modL" %}

  ins_encode(riscv_enc_mod(dst, src1, src2));
  ins_pipe(ialu_reg_reg);
%}

instruct UmodL(iRegLNoSp dst, iRegL src1, iRegL src2) %{
  match(Set dst (UModL src1 src2));
  ins_cost(IDIVDI_COST);
  format %{ "remu  $dst, $src1, $src2\t#@UmodL" %}

  ins_encode(riscv_enc_modu(dst, src1, src2));
  ins_pipe(ialu_reg_reg);
%}

// Integer Shifts

// Shift Left Register
// In RV64I, only the low 5 bits of src2 are considered for the shift amount
instruct lShiftI_reg_reg(iRegINoSp dst, iRegIorL2I src1, iRegIorL2I src2) %{
  match(Set dst (LShiftI src1 src2));
  ins_cost(ALU_COST);
  format %{ "sllw  $dst, $src1, $src2\t#@lShiftI_reg_reg" %}

  ins_encode %{
    __ sllw(as_Register($dst$$reg),
            as_Register($src1$$reg),
            as_Register($src2$$reg));
  %}

  ins_pipe(ialu_reg_reg_vshift);
%}

// Shift Left Immediate
instruct lShiftI_reg_imm(iRegINoSp dst, iRegIorL2I src1, immI src2) %{
  match(Set dst (LShiftI src1 src2));
  ins_cost(ALU_COST);
  format %{ "slliw  $dst, $src1, ($src2 & 0x1f)\t#@lShiftI_reg_imm" %}

  ins_encode %{
    // the shift amount is encoded in the lower
    // 5 bits of the I-immediate field for RV32I
    __ slliw(as_Register($dst$$reg),
             as_Register($src1$$reg),
             (unsigned) $src2$$constant & 0x1f);
  %}

  ins_pipe(ialu_reg_shift);
%}

// Shift Right Logical Register
// In RV64I, only the low 5 bits of src2 are considered for the shift amount
instruct urShiftI_reg_reg(iRegINoSp dst, iRegIorL2I src1, iRegIorL2I src2) %{
  match(Set dst (URShiftI src1 src2));
  ins_cost(ALU_COST);
  format %{ "srlw  $dst, $src1, $src2\t#@urShiftI_reg_reg" %}

  ins_encode %{
    __ srlw(as_Register($dst$$reg),
            as_Register($src1$$reg),
            as_Register($src2$$reg));
  %}

  ins_pipe(ialu_reg_reg_vshift);
%}

// Shift Right Logical Immediate
instruct urShiftI_reg_imm(iRegINoSp dst, iRegIorL2I src1, immI src2) %{
  match(Set dst (URShiftI src1 src2));
  ins_cost(ALU_COST);
  format %{ "srliw  $dst, $src1, ($src2 & 0x1f)\t#@urShiftI_reg_imm" %}

  ins_encode %{
    // the shift amount is encoded in the lower
    // 6 bits of the I-immediate field for RV64I
    __ srliw(as_Register($dst$$reg),
             as_Register($src1$$reg),
             (unsigned) $src2$$constant & 0x1f);
  %}

  ins_pipe(ialu_reg_shift);
%}

// Shift Right Arithmetic Register
// In RV64I, only the low 5 bits of src2 are considered for the shift amount
instruct rShiftI_reg_reg(iRegINoSp dst, iRegIorL2I src1, iRegIorL2I src2) %{
  match(Set dst (RShiftI src1 src2));
  ins_cost(ALU_COST);
  format %{ "sraw  $dst, $src1, $src2\t#@rShiftI_reg_reg" %}

  ins_encode %{
    // riscv will sign-ext dst high 32 bits
    __ sraw(as_Register($dst$$reg),
            as_Register($src1$$reg),
            as_Register($src2$$reg));
  %}

  ins_pipe(ialu_reg_reg_vshift);
%}

// Shift Right Arithmetic Immediate
instruct rShiftI_reg_imm(iRegINoSp dst, iRegIorL2I src1, immI src2) %{
  match(Set dst (RShiftI src1 src2));
  ins_cost(ALU_COST);
  format %{ "sraiw  $dst, $src1, ($src2 & 0x1f)\t#@rShiftI_reg_imm" %}

  ins_encode %{
    // riscv will sign-ext dst high 32 bits
    __ sraiw(as_Register($dst$$reg),
             as_Register($src1$$reg),
             (unsigned) $src2$$constant & 0x1f);
  %}

  ins_pipe(ialu_reg_shift);
%}

// Long Shifts

// Shift Left Register
// In RV64I, only the low 6 bits of src2 are considered for the shift amount
instruct lShiftL_reg_reg(iRegLNoSp dst, iRegL src1, iRegIorL2I src2) %{
  match(Set dst (LShiftL src1 src2));

  ins_cost(ALU_COST);
  format %{ "sll  $dst, $src1, $src2\t#@lShiftL_reg_reg" %}

  ins_encode %{
    __ sll(as_Register($dst$$reg),
           as_Register($src1$$reg),
           as_Register($src2$$reg));
  %}

  ins_pipe(ialu_reg_reg_vshift);
%}

// Shift Left Immediate
instruct lShiftL_reg_imm(iRegLNoSp dst, iRegL src1, immI src2) %{
  match(Set dst (LShiftL src1 src2));

  ins_cost(ALU_COST);
  format %{ "slli  $dst, $src1, ($src2 & 0x3f)\t#@lShiftL_reg_imm" %}

  ins_encode %{
    // the shift amount is encoded in the lower
    // 6 bits of the I-immediate field for RV64I
    __ slli(as_Register($dst$$reg),
            as_Register($src1$$reg),
            (unsigned) $src2$$constant & 0x3f);
  %}

  ins_pipe(ialu_reg_shift);
%}

// Shift Right Logical Register
// In RV64I, only the low 6 bits of src2 are considered for the shift amount
instruct urShiftL_reg_reg(iRegLNoSp dst, iRegL src1, iRegIorL2I src2) %{
  match(Set dst (URShiftL src1 src2));

  ins_cost(ALU_COST);
  format %{ "srl  $dst, $src1, $src2\t#@urShiftL_reg_reg" %}

  ins_encode %{
    __ srl(as_Register($dst$$reg),
            as_Register($src1$$reg),
            as_Register($src2$$reg));
  %}

  ins_pipe(ialu_reg_reg_vshift);
%}

// Shift Right Logical Immediate
instruct urShiftL_reg_imm(iRegLNoSp dst, iRegL src1, immI src2) %{
  match(Set dst (URShiftL src1 src2));

  ins_cost(ALU_COST);
  format %{ "srli  $dst, $src1, ($src2 & 0x3f)\t#@urShiftL_reg_imm" %}

  ins_encode %{
    // the shift amount is encoded in the lower
    // 6 bits of the I-immediate field for RV64I
    __ srli(as_Register($dst$$reg),
            as_Register($src1$$reg),
            (unsigned) $src2$$constant & 0x3f);
  %}

  ins_pipe(ialu_reg_shift);
%}

// A special-case pattern for card table stores.
instruct urShiftP_reg_imm(iRegLNoSp dst, iRegP src1, immI src2) %{
  match(Set dst (URShiftL (CastP2X src1) src2));

  ins_cost(ALU_COST);
  format %{ "srli  $dst, p2x($src1), ($src2 & 0x3f)\t#@urShiftP_reg_imm" %}

  ins_encode %{
    // the shift amount is encoded in the lower
    // 6 bits of the I-immediate field for RV64I
    __ srli(as_Register($dst$$reg),
            as_Register($src1$$reg),
            (unsigned) $src2$$constant & 0x3f);
  %}

  ins_pipe(ialu_reg_shift);
%}

// Shift Right Arithmetic Register
// In RV64I, only the low 6 bits of src2 are considered for the shift amount
instruct rShiftL_reg_reg(iRegLNoSp dst, iRegL src1, iRegIorL2I src2) %{
  match(Set dst (RShiftL src1 src2));

  ins_cost(ALU_COST);
  format %{ "sra  $dst, $src1, $src2\t#@rShiftL_reg_reg" %}

  ins_encode %{
    __ sra(as_Register($dst$$reg),
           as_Register($src1$$reg),
           as_Register($src2$$reg));
  %}

  ins_pipe(ialu_reg_reg_vshift);
%}

// Shift Right Arithmetic Immediate
instruct rShiftL_reg_imm(iRegLNoSp dst, iRegL src1, immI src2) %{
  match(Set dst (RShiftL src1 src2));

  ins_cost(ALU_COST);
  format %{ "srai  $dst, $src1, ($src2 & 0x3f)\t#@rShiftL_reg_imm" %}

  ins_encode %{
    // the shift amount is encoded in the lower
    // 6 bits of the I-immediate field for RV64I
    __ srai(as_Register($dst$$reg),
            as_Register($src1$$reg),
            (unsigned) $src2$$constant & 0x3f);
  %}

  ins_pipe(ialu_reg_shift);
%}

instruct regI_not_reg(iRegINoSp dst, iRegI src1, immI_M1 m1) %{
  match(Set dst (XorI src1 m1));
  ins_cost(ALU_COST);
  format %{ "xori  $dst, $src1, -1\t#@regI_not_reg" %}

  ins_encode %{
    __ xori(as_Register($dst$$reg), as_Register($src1$$reg), -1);
  %}

  ins_pipe(ialu_reg_imm);
%}

instruct regL_not_reg(iRegLNoSp dst, iRegL src1, immL_M1 m1) %{
  match(Set dst (XorL src1 m1));
  ins_cost(ALU_COST);
  format %{ "xori  $dst, $src1, -1\t#@regL_not_reg" %}

  ins_encode %{
    __ xori(as_Register($dst$$reg), as_Register($src1$$reg), -1);
  %}

  ins_pipe(ialu_reg_imm);
%}


// ============================================================================
// Floating Point Arithmetic Instructions

instruct addF_reg_reg(fRegF dst, fRegF src1, fRegF src2) %{
  match(Set dst (AddF src1 src2));

  ins_cost(DEFAULT_COST * 5);
  format %{ "fadd.s  $dst, $src1, $src2\t#@addF_reg_reg" %}

  ins_encode %{
    __ fadd_s(as_FloatRegister($dst$$reg),
              as_FloatRegister($src1$$reg),
              as_FloatRegister($src2$$reg));
  %}

  ins_pipe(fp_dop_reg_reg_s);
%}

instruct addD_reg_reg(fRegD dst, fRegD src1, fRegD src2) %{
  match(Set dst (AddD src1 src2));

  ins_cost(DEFAULT_COST * 5);
  format %{ "fadd.d  $dst, $src1, $src2\t#@addD_reg_reg" %}

  ins_encode %{
    __ fadd_d(as_FloatRegister($dst$$reg),
              as_FloatRegister($src1$$reg),
              as_FloatRegister($src2$$reg));
  %}

  ins_pipe(fp_dop_reg_reg_d);
%}

instruct subF_reg_reg(fRegF dst, fRegF src1, fRegF src2) %{
  match(Set dst (SubF src1 src2));

  ins_cost(DEFAULT_COST * 5);
  format %{ "fsub.s  $dst, $src1, $src2\t#@subF_reg_reg" %}

  ins_encode %{
    __ fsub_s(as_FloatRegister($dst$$reg),
              as_FloatRegister($src1$$reg),
              as_FloatRegister($src2$$reg));
  %}

  ins_pipe(fp_dop_reg_reg_s);
%}

instruct subD_reg_reg(fRegD dst, fRegD src1, fRegD src2) %{
  match(Set dst (SubD src1 src2));

  ins_cost(DEFAULT_COST * 5);
  format %{ "fsub.d  $dst, $src1, $src2\t#@subD_reg_reg" %}

  ins_encode %{
    __ fsub_d(as_FloatRegister($dst$$reg),
              as_FloatRegister($src1$$reg),
              as_FloatRegister($src2$$reg));
  %}

  ins_pipe(fp_dop_reg_reg_d);
%}

instruct mulF_reg_reg(fRegF dst, fRegF src1, fRegF src2) %{
  match(Set dst (MulF src1 src2));

  ins_cost(FMUL_SINGLE_COST);
  format %{ "fmul.s  $dst, $src1, $src2\t#@mulF_reg_reg" %}

  ins_encode %{
    __ fmul_s(as_FloatRegister($dst$$reg),
              as_FloatRegister($src1$$reg),
              as_FloatRegister($src2$$reg));
  %}

  ins_pipe(fp_dop_reg_reg_s);
%}

instruct mulD_reg_reg(fRegD dst, fRegD src1, fRegD src2) %{
  match(Set dst (MulD src1 src2));

  ins_cost(FMUL_DOUBLE_COST);
  format %{ "fmul.d  $dst, $src1, $src2\t#@mulD_reg_reg" %}

  ins_encode %{
    __ fmul_d(as_FloatRegister($dst$$reg),
              as_FloatRegister($src1$$reg),
              as_FloatRegister($src2$$reg));
  %}

  ins_pipe(fp_dop_reg_reg_d);
%}

// src1 * src2 + src3
instruct maddF_reg_reg(fRegF dst, fRegF src1, fRegF src2, fRegF src3) %{
  match(Set dst (FmaF src3 (Binary src1 src2)));

  ins_cost(FMUL_SINGLE_COST);
  format %{ "fmadd.s  $dst, $src1, $src2, $src3\t#@maddF_reg_reg" %}

  ins_encode %{
    assert(UseFMA, "Needs FMA instructions support.");
    __ fmadd_s(as_FloatRegister($dst$$reg),
               as_FloatRegister($src1$$reg),
               as_FloatRegister($src2$$reg),
               as_FloatRegister($src3$$reg));
  %}

  ins_pipe(pipe_class_default);
%}

// src1 * src2 + src3
instruct maddD_reg_reg(fRegD dst, fRegD src1, fRegD src2, fRegD src3) %{
  match(Set dst (FmaD src3 (Binary src1 src2)));

  ins_cost(FMUL_DOUBLE_COST);
  format %{ "fmadd.d  $dst, $src1, $src2, $src3\t#@maddD_reg_reg" %}

  ins_encode %{
    assert(UseFMA, "Needs FMA instructions support.");
    __ fmadd_d(as_FloatRegister($dst$$reg),
               as_FloatRegister($src1$$reg),
               as_FloatRegister($src2$$reg),
               as_FloatRegister($src3$$reg));
  %}

  ins_pipe(pipe_class_default);
%}

// src1 * src2 - src3
instruct msubF_reg_reg(fRegF dst, fRegF src1, fRegF src2, fRegF src3) %{
  match(Set dst (FmaF (NegF src3) (Binary src1 src2)));

  ins_cost(FMUL_SINGLE_COST);
  format %{ "fmsub.s  $dst, $src1, $src2, $src3\t#@msubF_reg_reg" %}

  ins_encode %{
    assert(UseFMA, "Needs FMA instructions support.");
    __ fmsub_s(as_FloatRegister($dst$$reg),
               as_FloatRegister($src1$$reg),
               as_FloatRegister($src2$$reg),
               as_FloatRegister($src3$$reg));
  %}

  ins_pipe(pipe_class_default);
%}

// src1 * src2 - src3
instruct msubD_reg_reg(fRegD dst, fRegD src1, fRegD src2, fRegD src3) %{
  match(Set dst (FmaD (NegD src3) (Binary src1 src2)));

  ins_cost(FMUL_DOUBLE_COST);
  format %{ "fmsub.d  $dst, $src1, $src2, $src3\t#@msubD_reg_reg" %}

  ins_encode %{
    assert(UseFMA, "Needs FMA instructions support.");
    __ fmsub_d(as_FloatRegister($dst$$reg),
               as_FloatRegister($src1$$reg),
               as_FloatRegister($src2$$reg),
               as_FloatRegister($src3$$reg));
  %}

  ins_pipe(pipe_class_default);
%}

// src1 * (-src2) + src3
// "(-src1) * src2 + src3" has been idealized to "src2 * (-src1) + src3"
instruct nmsubF_reg_reg(fRegF dst, fRegF src1, fRegF src2, fRegF src3) %{
  match(Set dst (FmaF src3 (Binary src1 (NegF src2))));

  ins_cost(FMUL_SINGLE_COST);
  format %{ "fnmsub.s  $dst, $src1, $src2, $src3\t#@nmsubF_reg_reg" %}

  ins_encode %{
    assert(UseFMA, "Needs FMA instructions support.");
    __ fnmsub_s(as_FloatRegister($dst$$reg),
                as_FloatRegister($src1$$reg),
                as_FloatRegister($src2$$reg),
                as_FloatRegister($src3$$reg));
  %}

  ins_pipe(pipe_class_default);
%}

// src1 * (-src2) + src3
// "(-src1) * src2 + src3" has been idealized to "src2 * (-src1) + src3"
instruct nmsubD_reg_reg(fRegD dst, fRegD src1, fRegD src2, fRegD src3) %{
  match(Set dst (FmaD src3 (Binary src1 (NegD src2))));

  ins_cost(FMUL_DOUBLE_COST);
  format %{ "fnmsub.d  $dst, $src1, $src2, $src3\t#@nmsubD_reg_reg" %}

  ins_encode %{
    assert(UseFMA, "Needs FMA instructions support.");
    __ fnmsub_d(as_FloatRegister($dst$$reg),
                as_FloatRegister($src1$$reg),
                as_FloatRegister($src2$$reg),
                as_FloatRegister($src3$$reg));
  %}

  ins_pipe(pipe_class_default);
%}

// src1 * (-src2) - src3
// "(-src1) * src2 - src3" has been idealized to "src2 * (-src1) - src3"
instruct nmaddF_reg_reg(fRegF dst, fRegF src1, fRegF src2, fRegF src3) %{
  match(Set dst (FmaF (NegF src3) (Binary src1 (NegF src2))));

  ins_cost(FMUL_SINGLE_COST);
  format %{ "fnmadd.s  $dst, $src1, $src2, $src3\t#@nmaddF_reg_reg" %}

  ins_encode %{
    assert(UseFMA, "Needs FMA instructions support.");
    __ fnmadd_s(as_FloatRegister($dst$$reg),
                as_FloatRegister($src1$$reg),
                as_FloatRegister($src2$$reg),
                as_FloatRegister($src3$$reg));
  %}

  ins_pipe(pipe_class_default);
%}

// src1 * (-src2) - src3
// "(-src1) * src2 - src3" has been idealized to "src2 * (-src1) - src3"
instruct nmaddD_reg_reg(fRegD dst, fRegD src1, fRegD src2, fRegD src3) %{
  match(Set dst (FmaD (NegD src3) (Binary src1 (NegD src2))));

  ins_cost(FMUL_DOUBLE_COST);
  format %{ "fnmadd.d  $dst, $src1, $src2, $src3\t#@nmaddD_reg_reg" %}

  ins_encode %{
    assert(UseFMA, "Needs FMA instructions support.");
    __ fnmadd_d(as_FloatRegister($dst$$reg),
                as_FloatRegister($src1$$reg),
                as_FloatRegister($src2$$reg),
                as_FloatRegister($src3$$reg));
  %}

  ins_pipe(pipe_class_default);
%}

// Math.max(FF)F
instruct maxF_reg_reg(fRegF dst, fRegF src1, fRegF src2, rFlagsReg cr) %{
  match(Set dst (MaxF src1 src2));
  effect(TEMP_DEF dst, KILL cr);

  format %{ "maxF $dst, $src1, $src2" %}

  ins_encode %{
    __ minmax_fp(as_FloatRegister($dst$$reg),
                 as_FloatRegister($src1$$reg), as_FloatRegister($src2$$reg),
                 false /* is_double */, false /* is_min */);
  %}

  ins_pipe(pipe_class_default);
%}

// Math.min(FF)F
instruct minF_reg_reg(fRegF dst, fRegF src1, fRegF src2, rFlagsReg cr) %{
  match(Set dst (MinF src1 src2));
  effect(TEMP_DEF dst, KILL cr);

  format %{ "minF $dst, $src1, $src2" %}

  ins_encode %{
    __ minmax_fp(as_FloatRegister($dst$$reg),
                 as_FloatRegister($src1$$reg), as_FloatRegister($src2$$reg),
                 false /* is_double */, true /* is_min */);
  %}

  ins_pipe(pipe_class_default);
%}

// Math.max(DD)D
instruct maxD_reg_reg(fRegD dst, fRegD src1, fRegD src2, rFlagsReg cr) %{
  match(Set dst (MaxD src1 src2));
  effect(TEMP_DEF dst, KILL cr);

  format %{ "maxD $dst, $src1, $src2" %}

  ins_encode %{
    __ minmax_fp(as_FloatRegister($dst$$reg),
                 as_FloatRegister($src1$$reg), as_FloatRegister($src2$$reg),
                 true /* is_double */, false /* is_min */);
  %}

  ins_pipe(pipe_class_default);
%}

// Math.min(DD)D
instruct minD_reg_reg(fRegD dst, fRegD src1, fRegD src2, rFlagsReg cr) %{
  match(Set dst (MinD src1 src2));
  effect(TEMP_DEF dst, KILL cr);

  format %{ "minD $dst, $src1, $src2" %}

  ins_encode %{
    __ minmax_fp(as_FloatRegister($dst$$reg),
                 as_FloatRegister($src1$$reg), as_FloatRegister($src2$$reg),
                 true /* is_double */, true /* is_min */);
  %}

  ins_pipe(pipe_class_default);
%}

// Float.isInfinite
instruct isInfiniteF_reg_reg(iRegINoSp dst, fRegF src)
%{
  match(Set dst (IsInfiniteF src));

  format %{ "isInfinite $dst, $src" %}
  ins_encode %{
    __ fclass_s(as_Register($dst$$reg), as_FloatRegister($src$$reg));
    __ andi(as_Register($dst$$reg), as_Register($dst$$reg), Assembler::fclass_mask::inf);
    __ slt(as_Register($dst$$reg), zr, as_Register($dst$$reg));
  %}

  ins_pipe(pipe_class_default);
%}

// Double.isInfinite
instruct isInfiniteD_reg_reg(iRegINoSp dst, fRegD src)
%{
  match(Set dst (IsInfiniteD src));

  format %{ "isInfinite $dst, $src" %}
  ins_encode %{
    __ fclass_d(as_Register($dst$$reg), as_FloatRegister($src$$reg));
    __ andi(as_Register($dst$$reg), as_Register($dst$$reg), Assembler::fclass_mask::inf);
    __ slt(as_Register($dst$$reg), zr, as_Register($dst$$reg));
  %}

  ins_pipe(pipe_class_default);
%}

// Float.isFinite
instruct isFiniteF_reg_reg(iRegINoSp dst, fRegF src)
%{
  match(Set dst (IsFiniteF src));

  format %{ "isFinite $dst, $src" %}
  ins_encode %{
    __ fclass_s(as_Register($dst$$reg), as_FloatRegister($src$$reg));
    __ andi(as_Register($dst$$reg), as_Register($dst$$reg), Assembler::fclass_mask::finite);
    __ slt(as_Register($dst$$reg), zr, as_Register($dst$$reg));
  %}

  ins_pipe(pipe_class_default);
%}

// Double.isFinite
instruct isFiniteD_reg_reg(iRegINoSp dst, fRegD src)
%{
  match(Set dst (IsFiniteD src));

  format %{ "isFinite $dst, $src" %}
  ins_encode %{
    __ fclass_d(as_Register($dst$$reg), as_FloatRegister($src$$reg));
    __ andi(as_Register($dst$$reg), as_Register($dst$$reg), Assembler::fclass_mask::finite);
    __ slt(as_Register($dst$$reg), zr, as_Register($dst$$reg));
  %}

  ins_pipe(pipe_class_default);
%}

instruct divF_reg_reg(fRegF dst, fRegF src1, fRegF src2) %{
  match(Set dst (DivF src1  src2));

  ins_cost(FDIV_COST);
  format %{ "fdiv.s  $dst, $src1, $src2\t#@divF_reg_reg" %}

  ins_encode %{
    __ fdiv_s(as_FloatRegister($dst$$reg),
              as_FloatRegister($src1$$reg),
              as_FloatRegister($src2$$reg));
  %}

  ins_pipe(fp_div_s);
%}

instruct divD_reg_reg(fRegD dst, fRegD src1, fRegD src2) %{
  match(Set dst (DivD src1  src2));

  ins_cost(FDIV_COST);
  format %{ "fdiv.d  $dst, $src1, $src2\t#@divD_reg_reg" %}

  ins_encode %{
    __ fdiv_d(as_FloatRegister($dst$$reg),
              as_FloatRegister($src1$$reg),
              as_FloatRegister($src2$$reg));
  %}

  ins_pipe(fp_div_d);
%}

instruct negF_reg_reg(fRegF dst, fRegF src) %{
  match(Set dst (NegF src));

  ins_cost(XFER_COST);
  format %{ "fsgnjn.s  $dst, $src, $src\t#@negF_reg_reg" %}

  ins_encode %{
    __ fneg_s(as_FloatRegister($dst$$reg),
              as_FloatRegister($src$$reg));
  %}

  ins_pipe(fp_uop_s);
%}

instruct negD_reg_reg(fRegD dst, fRegD src) %{
  match(Set dst (NegD src));

  ins_cost(XFER_COST);
  format %{ "fsgnjn.d  $dst, $src, $src\t#@negD_reg_reg" %}

  ins_encode %{
    __ fneg_d(as_FloatRegister($dst$$reg),
              as_FloatRegister($src$$reg));
  %}

  ins_pipe(fp_uop_d);
%}

instruct absI_reg(iRegINoSp dst, iRegIorL2I src) %{
  match(Set dst (AbsI src));

  ins_cost(ALU_COST * 3);
  format %{
    "sraiw  t0, $src, 0x1f\n\t"
    "addw  $dst, $src, t0\n\t"
    "xorr  $dst, $dst, t0\t#@absI_reg"
  %}

  ins_encode %{
    __ sraiw(t0, as_Register($src$$reg), 0x1f);
    __ addw(as_Register($dst$$reg), as_Register($src$$reg), t0);
    __ xorr(as_Register($dst$$reg), as_Register($dst$$reg), t0);
  %}

  ins_pipe(pipe_class_default);
%}

instruct absL_reg(iRegLNoSp dst, iRegL src) %{
  match(Set dst (AbsL src));

  ins_cost(ALU_COST * 3);
  format %{
    "srai  t0, $src, 0x3f\n\t"
    "add  $dst, $src, t0\n\t"
    "xorr  $dst, $dst, t0\t#@absL_reg"
  %}

  ins_encode %{
    __ srai(t0, as_Register($src$$reg), 0x3f);
    __ add(as_Register($dst$$reg), as_Register($src$$reg), t0);
    __ xorr(as_Register($dst$$reg), as_Register($dst$$reg), t0);
  %}

  ins_pipe(pipe_class_default);
%}

instruct absF_reg(fRegF dst, fRegF src) %{
  match(Set dst (AbsF src));

  ins_cost(XFER_COST);
  format %{ "fsgnjx.s  $dst, $src, $src\t#@absF_reg" %}
  ins_encode %{
    __ fabs_s(as_FloatRegister($dst$$reg),
              as_FloatRegister($src$$reg));
  %}

  ins_pipe(fp_uop_s);
%}

instruct absD_reg(fRegD dst, fRegD src) %{
  match(Set dst (AbsD src));

  ins_cost(XFER_COST);
  format %{ "fsgnjx.d  $dst, $src, $src\t#@absD_reg" %}
  ins_encode %{
    __ fabs_d(as_FloatRegister($dst$$reg),
              as_FloatRegister($src$$reg));
  %}

  ins_pipe(fp_uop_d);
%}

instruct sqrtF_reg(fRegF dst, fRegF src) %{
  match(Set dst (SqrtF src));

  ins_cost(FSQRT_COST);
  format %{ "fsqrt.s  $dst, $src\t#@sqrtF_reg" %}
  ins_encode %{
    __ fsqrt_s(as_FloatRegister($dst$$reg),
               as_FloatRegister($src$$reg));
  %}

  ins_pipe(fp_sqrt_s);
%}

instruct sqrtD_reg(fRegD dst, fRegD src) %{
  match(Set dst (SqrtD src));

  ins_cost(FSQRT_COST);
  format %{ "fsqrt.d  $dst, $src\t#@sqrtD_reg" %}
  ins_encode %{
    __ fsqrt_d(as_FloatRegister($dst$$reg),
               as_FloatRegister($src$$reg));
  %}

  ins_pipe(fp_sqrt_d);
%}

// Round Instruction
instruct roundD_reg(fRegD dst, fRegD src, immI rmode, iRegLNoSp tmp1, iRegLNoSp tmp2, iRegLNoSp tmp3) %{
  match(Set dst (RoundDoubleMode src rmode));
  ins_cost(2 * XFER_COST + BRANCH_COST);
  effect(TEMP_DEF dst, TEMP tmp1, TEMP tmp2, TEMP tmp3);

  format %{ "RoundDoubleMode $src, $rmode" %}
  ins_encode %{
    __ round_double_mode(as_FloatRegister($dst$$reg),
               as_FloatRegister($src$$reg), $rmode$$constant, $tmp1$$Register, $tmp2$$Register, $tmp3$$Register);
  %}
  ins_pipe(pipe_class_default);
%}

// Copysign and signum intrinsics

instruct copySignD_reg(fRegD dst, fRegD src1, fRegD src2, immD zero) %{
  match(Set dst (CopySignD src1 (Binary src2 zero)));
  format %{ "CopySignD  $dst $src1 $src2" %}
  ins_encode %{
    FloatRegister dst = as_FloatRegister($dst$$reg),
                  src1 = as_FloatRegister($src1$$reg),
                  src2 = as_FloatRegister($src2$$reg);
    __ fsgnj_d(dst, src1, src2);
  %}
  ins_pipe(fp_dop_reg_reg_d);
%}

instruct copySignF_reg(fRegF dst, fRegF src1, fRegF src2) %{
  match(Set dst (CopySignF src1 src2));
  format %{ "CopySignF  $dst $src1 $src2" %}
  ins_encode %{
    FloatRegister dst = as_FloatRegister($dst$$reg),
                  src1 = as_FloatRegister($src1$$reg),
                  src2 = as_FloatRegister($src2$$reg);
    __ fsgnj_s(dst, src1, src2);
  %}
  ins_pipe(fp_dop_reg_reg_s);
%}

instruct signumD_reg(fRegD dst, immD zero, fRegD one) %{
  match(Set dst (SignumD dst (Binary zero one)));
  format %{ "signumD  $dst, $dst" %}
  ins_encode %{
    __ signum_fp(as_FloatRegister($dst$$reg), as_FloatRegister($one$$reg), true /* is_double */);
  %}
  ins_pipe(pipe_class_default);
%}

instruct signumF_reg(fRegF dst, immF zero, fRegF one) %{
  match(Set dst (SignumF dst (Binary zero one)));
  format %{ "signumF  $dst, $dst" %}
  ins_encode %{
    __ signum_fp(as_FloatRegister($dst$$reg), as_FloatRegister($one$$reg), false /* is_double */);
  %}
  ins_pipe(pipe_class_default);
%}

// Arithmetic Instructions End

// ============================================================================
// Logical Instructions

// Register And
instruct andI_reg_reg(iRegINoSp dst, iRegI src1, iRegI src2) %{
  match(Set dst (AndI src1 src2));

  format %{ "andr  $dst, $src1, $src2\t#@andI_reg_reg" %}

  ins_cost(ALU_COST);
  ins_encode %{
    __ andr(as_Register($dst$$reg),
            as_Register($src1$$reg),
            as_Register($src2$$reg));
  %}

  ins_pipe(ialu_reg_reg);
%}

// Immediate And
instruct andI_reg_imm(iRegINoSp dst, iRegI src1, immIAdd src2) %{
  match(Set dst (AndI src1 src2));

  format %{ "andi  $dst, $src1, $src2\t#@andI_reg_imm" %}

  ins_cost(ALU_COST);
  ins_encode %{
    __ andi(as_Register($dst$$reg),
            as_Register($src1$$reg),
            (int32_t)($src2$$constant));
  %}

  ins_pipe(ialu_reg_imm);
%}

// Register Or
instruct orI_reg_reg(iRegINoSp dst, iRegI src1, iRegI src2) %{
  match(Set dst (OrI src1 src2));

  format %{ "orr  $dst, $src1, $src2\t#@orI_reg_reg" %}

  ins_cost(ALU_COST);
  ins_encode %{
    __ orr(as_Register($dst$$reg),
           as_Register($src1$$reg),
           as_Register($src2$$reg));
  %}

  ins_pipe(ialu_reg_reg);
%}

// Immediate Or
instruct orI_reg_imm(iRegINoSp dst, iRegI src1, immIAdd src2) %{
  match(Set dst (OrI src1 src2));

  format %{ "ori  $dst, $src1, $src2\t#@orI_reg_imm" %}

  ins_cost(ALU_COST);
  ins_encode %{
    __ ori(as_Register($dst$$reg),
           as_Register($src1$$reg),
           (int32_t)($src2$$constant));
  %}

  ins_pipe(ialu_reg_imm);
%}

// Register Xor
instruct xorI_reg_reg(iRegINoSp dst, iRegI src1, iRegI src2) %{
  match(Set dst (XorI src1 src2));

  format %{ "xorr  $dst, $src1, $src2\t#@xorI_reg_reg" %}

  ins_cost(ALU_COST);
  ins_encode %{
    __ xorr(as_Register($dst$$reg),
            as_Register($src1$$reg),
            as_Register($src2$$reg));
  %}

  ins_pipe(ialu_reg_reg);
%}

// Immediate Xor
instruct xorI_reg_imm(iRegINoSp dst, iRegI src1, immIAdd src2) %{
  match(Set dst (XorI src1 src2));

  format %{ "xori  $dst, $src1, $src2\t#@xorI_reg_imm" %}

  ins_cost(ALU_COST);
  ins_encode %{
    __ xori(as_Register($dst$$reg),
            as_Register($src1$$reg),
            (int32_t)($src2$$constant));
  %}

  ins_pipe(ialu_reg_imm);
%}

// Register And Long
instruct andL_reg_reg(iRegLNoSp dst, iRegL src1, iRegL src2) %{
  match(Set dst (AndL src1 src2));

  format %{ "andr  $dst, $src1, $src2\t#@andL_reg_reg" %}

  ins_cost(ALU_COST);
  ins_encode %{
    __ andr(as_Register($dst$$reg),
            as_Register($src1$$reg),
            as_Register($src2$$reg));
  %}

  ins_pipe(ialu_reg_reg);
%}

// Immediate And Long
instruct andL_reg_imm(iRegLNoSp dst, iRegL src1, immLAdd src2) %{
  match(Set dst (AndL src1 src2));

  format %{ "andi  $dst, $src1, $src2\t#@andL_reg_imm" %}

  ins_cost(ALU_COST);
  ins_encode %{
    __ andi(as_Register($dst$$reg),
            as_Register($src1$$reg),
            (int32_t)($src2$$constant));
  %}

  ins_pipe(ialu_reg_imm);
%}

// Register Or Long
instruct orL_reg_reg(iRegLNoSp dst, iRegL src1, iRegL src2) %{
  match(Set dst (OrL src1 src2));

  format %{ "orr  $dst, $src1, $src2\t#@orL_reg_reg" %}

  ins_cost(ALU_COST);
  ins_encode %{
    __ orr(as_Register($dst$$reg),
           as_Register($src1$$reg),
           as_Register($src2$$reg));
  %}

  ins_pipe(ialu_reg_reg);
%}

// Immediate Or Long
instruct orL_reg_imm(iRegLNoSp dst, iRegL src1, immLAdd src2) %{
  match(Set dst (OrL src1 src2));

  format %{ "ori  $dst, $src1, $src2\t#@orL_reg_imm" %}

  ins_cost(ALU_COST);
  ins_encode %{
    __ ori(as_Register($dst$$reg),
           as_Register($src1$$reg),
           (int32_t)($src2$$constant));
  %}

  ins_pipe(ialu_reg_imm);
%}

// Register Xor Long
instruct xorL_reg_reg(iRegLNoSp dst, iRegL src1, iRegL src2) %{
  match(Set dst (XorL src1 src2));

  format %{ "xorr  $dst, $src1, $src2\t#@xorL_reg_reg" %}

  ins_cost(ALU_COST);
  ins_encode %{
    __ xorr(as_Register($dst$$reg),
            as_Register($src1$$reg),
            as_Register($src2$$reg));
  %}

  ins_pipe(ialu_reg_reg);
%}

// Immediate Xor Long
instruct xorL_reg_imm(iRegLNoSp dst, iRegL src1, immLAdd src2) %{
  match(Set dst (XorL src1 src2));

  ins_cost(ALU_COST);
  format %{ "xori  $dst, $src1, $src2\t#@xorL_reg_imm" %}

  ins_encode %{
    __ xori(as_Register($dst$$reg),
            as_Register($src1$$reg),
            (int32_t)($src2$$constant));
  %}

  ins_pipe(ialu_reg_imm);
%}

// ============================================================================
// MemBar Instruction

instruct load_fence() %{
  match(LoadFence);
  ins_cost(ALU_COST);

  format %{ "#@load_fence" %}

  ins_encode %{
    __ membar(MacroAssembler::LoadLoad | MacroAssembler::LoadStore);
  %}
  ins_pipe(pipe_serial);
%}

instruct membar_acquire() %{
  match(MemBarAcquire);
  ins_cost(ALU_COST);

  format %{ "#@membar_acquire\n\t"
            "fence ir iorw" %}

  ins_encode %{
    __ block_comment("membar_acquire");
    __ membar(MacroAssembler::LoadLoad | MacroAssembler::LoadStore);
  %}

  ins_pipe(pipe_serial);
%}

instruct membar_acquire_lock() %{
  match(MemBarAcquireLock);
  ins_cost(0);

  format %{ "#@membar_acquire_lock (elided)" %}

  ins_encode %{
    __ block_comment("membar_acquire_lock (elided)");
  %}

  ins_pipe(pipe_serial);
%}

instruct store_fence() %{
  match(StoreFence);
  ins_cost(ALU_COST);

  format %{ "#@store_fence" %}

  ins_encode %{
    __ membar(MacroAssembler::LoadStore | MacroAssembler::StoreStore);
  %}
  ins_pipe(pipe_serial);
%}

instruct membar_release() %{
  match(MemBarRelease);
  ins_cost(ALU_COST);

  format %{ "#@membar_release\n\t"
            "fence iorw ow" %}

  ins_encode %{
    __ block_comment("membar_release");
    __ membar(MacroAssembler::LoadStore | MacroAssembler::StoreStore);
  %}
  ins_pipe(pipe_serial);
%}

instruct membar_storestore() %{
  match(MemBarStoreStore);
  match(StoreStoreFence);
  ins_cost(ALU_COST);

  format %{ "MEMBAR-store-store\t#@membar_storestore" %}

  ins_encode %{
    __ membar(MacroAssembler::StoreStore);
  %}
  ins_pipe(pipe_serial);
%}

instruct membar_release_lock() %{
  match(MemBarReleaseLock);
  ins_cost(0);

  format %{ "#@membar_release_lock (elided)" %}

  ins_encode %{
    __ block_comment("membar_release_lock (elided)");
  %}

  ins_pipe(pipe_serial);
%}

instruct membar_volatile() %{
  match(MemBarVolatile);
  ins_cost(ALU_COST);

  format %{ "#@membar_volatile\n\t"
             "fence iorw iorw"%}

  ins_encode %{
    __ block_comment("membar_volatile");
    __ membar(MacroAssembler::StoreLoad);
  %}

  ins_pipe(pipe_serial);
%}

instruct spin_wait() %{
  predicate(UseZihintpause);
  match(OnSpinWait);
  ins_cost(CACHE_MISS_COST);

  format %{ "spin_wait" %}

  ins_encode %{
    __ pause();
  %}

  ins_pipe(pipe_serial);
%}

// ============================================================================
// Cast Instructions (Java-level type cast)

instruct castX2P(iRegPNoSp dst, iRegL src) %{
  match(Set dst (CastX2P src));

  ins_cost(ALU_COST);
  format %{ "mv  $dst, $src\t# long -> ptr, #@castX2P" %}

  ins_encode %{
    if ($dst$$reg != $src$$reg) {
      __ mv(as_Register($dst$$reg), as_Register($src$$reg));
    }
  %}

  ins_pipe(ialu_reg);
%}

instruct castP2X(iRegLNoSp dst, iRegP src) %{
  match(Set dst (CastP2X src));

  ins_cost(ALU_COST);
  format %{ "mv  $dst, $src\t# ptr -> long, #@castP2X" %}

  ins_encode %{
    if ($dst$$reg != $src$$reg) {
      __ mv(as_Register($dst$$reg), as_Register($src$$reg));
    }
  %}

  ins_pipe(ialu_reg);
%}

instruct castPP(iRegPNoSp dst)
%{
  match(Set dst (CastPP dst));
  ins_cost(0);

  size(0);
  format %{ "# castPP of $dst, #@castPP" %}
  ins_encode(/* empty encoding */);
  ins_pipe(pipe_class_empty);
%}

instruct castLL(iRegL dst)
%{
  match(Set dst (CastLL dst));

  size(0);
  format %{ "# castLL of $dst, #@castLL" %}
  ins_encode(/* empty encoding */);
  ins_cost(0);
  ins_pipe(pipe_class_empty);
%}

instruct castII(iRegI dst)
%{
  match(Set dst (CastII dst));

  size(0);
  format %{ "# castII of $dst, #@castII" %}
  ins_encode(/* empty encoding */);
  ins_cost(0);
  ins_pipe(pipe_class_empty);
%}

instruct checkCastPP(iRegPNoSp dst)
%{
  match(Set dst (CheckCastPP dst));

  size(0);
  ins_cost(0);
  format %{ "# checkcastPP of $dst, #@checkCastPP" %}
  ins_encode(/* empty encoding */);
  ins_pipe(pipe_class_empty);
%}

instruct castFF(fRegF dst)
%{
  match(Set dst (CastFF dst));

  size(0);
  format %{ "# castFF of $dst" %}
  ins_encode(/* empty encoding */);
  ins_cost(0);
  ins_pipe(pipe_class_empty);
%}

instruct castDD(fRegD dst)
%{
  match(Set dst (CastDD dst));

  size(0);
  format %{ "# castDD of $dst" %}
  ins_encode(/* empty encoding */);
  ins_cost(0);
  ins_pipe(pipe_class_empty);
%}

instruct castVV(vReg dst)
%{
  match(Set dst (CastVV dst));

  size(0);
  format %{ "# castVV of $dst" %}
  ins_encode(/* empty encoding */);
  ins_cost(0);
  ins_pipe(pipe_class_empty);
%}

// ============================================================================
// Convert Instructions

// int to bool
instruct convI2Bool(iRegINoSp dst, iRegI src)
%{
  match(Set dst (Conv2B src));

  ins_cost(ALU_COST);
  format %{ "snez  $dst, $src\t#@convI2Bool" %}

  ins_encode %{
    __ snez(as_Register($dst$$reg), as_Register($src$$reg));
  %}

  ins_pipe(ialu_reg);
%}

// pointer to bool
instruct convP2Bool(iRegINoSp dst, iRegP src)
%{
  match(Set dst (Conv2B src));

  ins_cost(ALU_COST);
  format %{ "snez  $dst, $src\t#@convP2Bool" %}

  ins_encode %{
    __ snez(as_Register($dst$$reg), as_Register($src$$reg));
  %}

  ins_pipe(ialu_reg);
%}

// int <-> long

instruct convI2L_reg_reg(iRegLNoSp dst, iRegIorL2I src)
%{
  match(Set dst (ConvI2L src));

  ins_cost(ALU_COST);
  format %{ "addw  $dst, $src, zr\t#@convI2L_reg_reg" %}
  ins_encode %{
    __ sign_extend(as_Register($dst$$reg), as_Register($src$$reg), 32);
  %}
  ins_pipe(ialu_reg);
%}

instruct convL2I_reg(iRegINoSp dst, iRegL src) %{
  match(Set dst (ConvL2I src));

  ins_cost(ALU_COST);
  format %{ "addw  $dst, $src, zr\t#@convL2I_reg" %}

  ins_encode %{
    __ sign_extend(as_Register($dst$$reg), as_Register($src$$reg), 32);
  %}

  ins_pipe(ialu_reg);
%}

// int to unsigned long (Zero-extend)
instruct convI2UL_reg_reg(iRegLNoSp dst, iRegIorL2I src, immL_32bits mask)
%{
  match(Set dst (AndL (ConvI2L src) mask));

  ins_cost(ALU_COST * 2);
  format %{ "zero_extend $dst, $src, 32\t# i2ul, #@convI2UL_reg_reg" %}

  ins_encode %{
    __ zero_extend(as_Register($dst$$reg), as_Register($src$$reg), 32);
  %}

  ins_pipe(ialu_reg_shift);
%}

// float <-> double

instruct convF2D_reg(fRegD dst, fRegF src) %{
  match(Set dst (ConvF2D src));

  ins_cost(XFER_COST);
  format %{ "fcvt.d.s  $dst, $src\t#@convF2D_reg" %}

  ins_encode %{
    __ fcvt_d_s(as_FloatRegister($dst$$reg), as_FloatRegister($src$$reg));
  %}

  ins_pipe(fp_f2d);
%}

instruct convD2F_reg(fRegF dst, fRegD src) %{
  match(Set dst (ConvD2F src));

  ins_cost(XFER_COST);
  format %{ "fcvt.s.d  $dst, $src\t#@convD2F_reg" %}

  ins_encode %{
    __ fcvt_s_d(as_FloatRegister($dst$$reg), as_FloatRegister($src$$reg));
  %}

  ins_pipe(fp_d2f);
%}

// single <-> half precision

instruct convHF2F_reg_reg(fRegF dst, iRegINoSp src, iRegINoSp tmp) %{
  match(Set dst (ConvHF2F src));
  effect(TEMP tmp);
  format %{ "fmv.h.x $dst, $src\t# move source from $src to $dst\n\t"
            "fcvt.s.h $dst, $dst\t# convert half to single precision"
  %}
  ins_encode %{
    __ float16_to_float($dst$$FloatRegister, $src$$Register, $tmp$$Register);
  %}
  ins_pipe(pipe_slow);
%}

instruct convF2HF_reg_reg(iRegINoSp dst, fRegF src, fRegF ftmp, iRegINoSp xtmp) %{
  match(Set dst (ConvF2HF src));
  effect(TEMP_DEF dst, TEMP ftmp, TEMP xtmp);
  format %{ "fcvt.h.s $ftmp, $src\t# convert single precision to half\n\t"
            "fmv.x.h $dst, $ftmp\t# move result from $ftmp to $dst"
  %}
  ins_encode %{
    __ float_to_float16($dst$$Register, $src$$FloatRegister, $ftmp$$FloatRegister, $xtmp$$Register);
  %}
  ins_pipe(pipe_slow);
%}

// float <-> int

instruct convF2I_reg_reg(iRegINoSp dst, fRegF src) %{
  match(Set dst (ConvF2I src));

  ins_cost(XFER_COST);
  format %{ "fcvt.w.s  $dst, $src\t#@convF2I_reg_reg" %}

  ins_encode %{
    __ fcvt_w_s_safe($dst$$Register, $src$$FloatRegister);
  %}

  ins_pipe(fp_f2i);
%}

instruct convI2F_reg_reg(fRegF dst, iRegIorL2I src) %{
  match(Set dst (ConvI2F src));

  ins_cost(XFER_COST);
  format %{ "fcvt.s.w  $dst, $src\t#@convI2F_reg_reg" %}

  ins_encode %{
    __ fcvt_s_w(as_FloatRegister($dst$$reg), as_Register($src$$reg));
  %}

  ins_pipe(fp_i2f);
%}

// float <-> long

instruct convF2L_reg_reg(iRegLNoSp dst, fRegF src) %{
  match(Set dst (ConvF2L src));

  ins_cost(XFER_COST);
  format %{ "fcvt.l.s  $dst, $src\t#@convF2L_reg_reg" %}

  ins_encode %{
    __ fcvt_l_s_safe($dst$$Register, $src$$FloatRegister);
  %}

  ins_pipe(fp_f2l);
%}

instruct convL2F_reg_reg(fRegF dst, iRegL src) %{
  match(Set dst (ConvL2F src));

  ins_cost(XFER_COST);
  format %{ "fcvt.s.l  $dst, $src\t#@convL2F_reg_reg" %}

  ins_encode %{
    __ fcvt_s_l(as_FloatRegister($dst$$reg), as_Register($src$$reg));
  %}

  ins_pipe(fp_l2f);
%}

// double <-> int

instruct convD2I_reg_reg(iRegINoSp dst, fRegD src) %{
  match(Set dst (ConvD2I src));

  ins_cost(XFER_COST);
  format %{ "fcvt.w.d  $dst, $src\t#@convD2I_reg_reg" %}

  ins_encode %{
    __ fcvt_w_d_safe($dst$$Register, $src$$FloatRegister);
  %}

  ins_pipe(fp_d2i);
%}

instruct convI2D_reg_reg(fRegD dst, iRegIorL2I src) %{
  match(Set dst (ConvI2D src));

  ins_cost(XFER_COST);
  format %{ "fcvt.d.w  $dst, $src\t#@convI2D_reg_reg" %}

  ins_encode %{
    __ fcvt_d_w(as_FloatRegister($dst$$reg), as_Register($src$$reg));
  %}

  ins_pipe(fp_i2d);
%}

// double <-> long

instruct convD2L_reg_reg(iRegLNoSp dst, fRegD src) %{
  match(Set dst (ConvD2L src));

  ins_cost(XFER_COST);
  format %{ "fcvt.l.d  $dst, $src\t#@convD2L_reg_reg" %}

  ins_encode %{
    __ fcvt_l_d_safe($dst$$Register, $src$$FloatRegister);
  %}

  ins_pipe(fp_d2l);
%}

instruct convL2D_reg_reg(fRegD dst, iRegL src) %{
  match(Set dst (ConvL2D src));

  ins_cost(XFER_COST);
  format %{ "fcvt.d.l  $dst, $src\t#@convL2D_reg_reg" %}

  ins_encode %{
    __ fcvt_d_l(as_FloatRegister($dst$$reg), as_Register($src$$reg));
  %}

  ins_pipe(fp_l2d);
%}

// Convert oop into int for vectors alignment masking
instruct convP2I(iRegINoSp dst, iRegP src) %{
  match(Set dst (ConvL2I (CastP2X src)));

  ins_cost(ALU_COST * 2);
  format %{ "zero_extend $dst, $src, 32\t# ptr -> int, #@convP2I" %}

  ins_encode %{
    __ zero_extend($dst$$Register, $src$$Register, 32);
  %}

  ins_pipe(ialu_reg);
%}

// Convert compressed oop into int for vectors alignment masking
// in case of 32bit oops (heap < 4Gb).
instruct convN2I(iRegINoSp dst, iRegN src)
%{
  predicate(CompressedOops::shift() == 0);
  match(Set dst (ConvL2I (CastP2X (DecodeN src))));

  ins_cost(ALU_COST);
  format %{ "mv  $dst, $src\t# compressed ptr -> int, #@convN2I" %}

  ins_encode %{
    __ mv($dst$$Register, $src$$Register);
  %}

  ins_pipe(ialu_reg);
%}

instruct round_double_reg(iRegLNoSp dst, fRegD src, fRegD ftmp) %{
  match(Set dst (RoundD src));

  ins_cost(XFER_COST + BRANCH_COST);
  effect(TEMP ftmp);
  format %{ "java_round_double $dst, $src\t#@round_double_reg" %}

  ins_encode %{
    __ java_round_double($dst$$Register, as_FloatRegister($src$$reg), as_FloatRegister($ftmp$$reg));
  %}

  ins_pipe(pipe_slow);
%}

instruct round_float_reg(iRegINoSp dst, fRegF src, fRegF ftmp) %{
  match(Set dst (RoundF src));

  ins_cost(XFER_COST + BRANCH_COST);
  effect(TEMP ftmp);
  format %{ "java_round_float $dst, $src\t#@round_float_reg" %}

  ins_encode %{
    __ java_round_float($dst$$Register, as_FloatRegister($src$$reg), as_FloatRegister($ftmp$$reg));
  %}

  ins_pipe(pipe_slow);
%}

// Convert oop pointer into compressed form
instruct encodeHeapOop(iRegNNoSp dst, iRegP src) %{
  predicate(n->bottom_type()->make_ptr()->ptr() != TypePtr::NotNull);
  match(Set dst (EncodeP src));
  ins_cost(ALU_COST);
  format %{ "encode_heap_oop  $dst, $src\t#@encodeHeapOop" %}
  ins_encode %{
    Register s = $src$$Register;
    Register d = $dst$$Register;
    __ encode_heap_oop(d, s);
  %}
  ins_pipe(pipe_class_default);
%}

instruct encodeHeapOop_not_null(iRegNNoSp dst, iRegP src) %{
  predicate(n->bottom_type()->make_ptr()->ptr() == TypePtr::NotNull);
  match(Set dst (EncodeP src));
  ins_cost(ALU_COST);
  format %{ "encode_heap_oop_not_null $dst, $src\t#@encodeHeapOop_not_null" %}
  ins_encode %{
    __ encode_heap_oop_not_null($dst$$Register, $src$$Register);
  %}
  ins_pipe(pipe_class_default);
%}

instruct decodeHeapOop(iRegPNoSp dst, iRegN src) %{
  predicate(n->bottom_type()->is_ptr()->ptr() != TypePtr::NotNull &&
            n->bottom_type()->is_ptr()->ptr() != TypePtr::Constant);
  match(Set dst (DecodeN src));

  ins_cost(0);
  format %{ "decode_heap_oop  $dst, $src\t#@decodeHeapOop" %}
  ins_encode %{
    Register s = $src$$Register;
    Register d = $dst$$Register;
    __ decode_heap_oop(d, s);
  %}
  ins_pipe(pipe_class_default);
%}

instruct decodeHeapOop_not_null(iRegPNoSp dst, iRegN src) %{
  predicate(n->bottom_type()->is_ptr()->ptr() == TypePtr::NotNull ||
            n->bottom_type()->is_ptr()->ptr() == TypePtr::Constant);
  match(Set dst (DecodeN src));

  ins_cost(0);
  format %{ "decode_heap_oop_not_null $dst, $src\t#@decodeHeapOop_not_null" %}
  ins_encode %{
    Register s = $src$$Register;
    Register d = $dst$$Register;
    __ decode_heap_oop_not_null(d, s);
  %}
  ins_pipe(pipe_class_default);
%}

// Convert klass pointer into compressed form.
instruct encodeKlass_not_null(iRegNNoSp dst, iRegP src) %{
  match(Set dst (EncodePKlass src));

  ins_cost(ALU_COST);
  format %{ "encode_klass_not_null  $dst, $src\t#@encodeKlass_not_null" %}

  ins_encode %{
    Register src_reg = as_Register($src$$reg);
    Register dst_reg = as_Register($dst$$reg);
    __ encode_klass_not_null(dst_reg, src_reg, t0);
  %}

   ins_pipe(pipe_class_default);
%}

instruct decodeKlass_not_null(iRegPNoSp dst, iRegN src, iRegPNoSp tmp) %{
  match(Set dst (DecodeNKlass src));

  effect(TEMP tmp);

  ins_cost(ALU_COST);
  format %{ "decode_klass_not_null  $dst, $src\t#@decodeKlass_not_null" %}

  ins_encode %{
    Register src_reg = as_Register($src$$reg);
    Register dst_reg = as_Register($dst$$reg);
    Register tmp_reg = as_Register($tmp$$reg);
    __ decode_klass_not_null(dst_reg, src_reg, tmp_reg);
  %}

   ins_pipe(pipe_class_default);
%}

// stack <-> reg and reg <-> reg shuffles with no conversion

instruct MoveF2I_stack_reg(iRegINoSp dst, stackSlotF src) %{

  match(Set dst (MoveF2I src));

  effect(DEF dst, USE src);

  ins_cost(LOAD_COST);

  format %{ "lw  $dst, $src\t#@MoveF2I_stack_reg" %}

  ins_encode %{
    __ lw(as_Register($dst$$reg), Address(sp, $src$$disp));
  %}

  ins_pipe(iload_reg_reg);

%}

instruct MoveI2F_stack_reg(fRegF dst, stackSlotI src) %{

  match(Set dst (MoveI2F src));

  effect(DEF dst, USE src);

  ins_cost(LOAD_COST);

  format %{ "flw  $dst, $src\t#@MoveI2F_stack_reg" %}

  ins_encode %{
    __ flw(as_FloatRegister($dst$$reg), Address(sp, $src$$disp));
  %}

  ins_pipe(fp_load_mem_s);

%}

instruct MoveD2L_stack_reg(iRegLNoSp dst, stackSlotD src) %{

  match(Set dst (MoveD2L src));

  effect(DEF dst, USE src);

  ins_cost(LOAD_COST);

  format %{ "ld  $dst, $src\t#@MoveD2L_stack_reg" %}

  ins_encode %{
    __ ld(as_Register($dst$$reg), Address(sp, $src$$disp));
  %}

  ins_pipe(iload_reg_reg);

%}

instruct MoveL2D_stack_reg(fRegD dst, stackSlotL src) %{

  match(Set dst (MoveL2D src));

  effect(DEF dst, USE src);

  ins_cost(LOAD_COST);

  format %{ "fld  $dst, $src\t#@MoveL2D_stack_reg" %}

  ins_encode %{
    __ fld(as_FloatRegister($dst$$reg), Address(sp, $src$$disp));
  %}

  ins_pipe(fp_load_mem_d);

%}

instruct MoveF2I_reg_stack(stackSlotI dst, fRegF src) %{

  match(Set dst (MoveF2I src));

  effect(DEF dst, USE src);

  ins_cost(STORE_COST);

  format %{ "fsw  $src, $dst\t#@MoveF2I_reg_stack" %}

  ins_encode %{
    __ fsw(as_FloatRegister($src$$reg), Address(sp, $dst$$disp));
  %}

  ins_pipe(fp_store_reg_s);

%}

instruct MoveI2F_reg_stack(stackSlotF dst, iRegI src) %{

  match(Set dst (MoveI2F src));

  effect(DEF dst, USE src);

  ins_cost(STORE_COST);

  format %{ "sw  $src, $dst\t#@MoveI2F_reg_stack" %}

  ins_encode %{
    __ sw(as_Register($src$$reg), Address(sp, $dst$$disp));
  %}

  ins_pipe(istore_reg_reg);

%}

instruct MoveD2L_reg_stack(stackSlotL dst, fRegD src) %{

  match(Set dst (MoveD2L src));

  effect(DEF dst, USE src);

  ins_cost(STORE_COST);

  format %{ "fsd  $dst, $src\t#@MoveD2L_reg_stack" %}

  ins_encode %{
    __ fsd(as_FloatRegister($src$$reg), Address(sp, $dst$$disp));
  %}

  ins_pipe(fp_store_reg_d);

%}

instruct MoveL2D_reg_stack(stackSlotD dst, iRegL src) %{

  match(Set dst (MoveL2D src));

  effect(DEF dst, USE src);

  ins_cost(STORE_COST);

  format %{ "sd  $src, $dst\t#@MoveL2D_reg_stack" %}

  ins_encode %{
    __ sd(as_Register($src$$reg), Address(sp, $dst$$disp));
  %}

  ins_pipe(istore_reg_reg);

%}

instruct MoveF2I_reg_reg(iRegINoSp dst, fRegF src) %{

  match(Set dst (MoveF2I src));

  effect(DEF dst, USE src);

  ins_cost(FMVX_COST);

  format %{ "fmv.x.w  $dst, $src\t#@MoveF2I_reg_reg" %}

  ins_encode %{
    __ fmv_x_w(as_Register($dst$$reg), as_FloatRegister($src$$reg));
  %}

  ins_pipe(fp_f2i);

%}

instruct MoveI2F_reg_reg(fRegF dst, iRegI src) %{

  match(Set dst (MoveI2F src));

  effect(DEF dst, USE src);

  ins_cost(FMVX_COST);

  format %{ "fmv.w.x  $dst, $src\t#@MoveI2F_reg_reg" %}

  ins_encode %{
    __ fmv_w_x(as_FloatRegister($dst$$reg), as_Register($src$$reg));
  %}

  ins_pipe(fp_i2f);

%}

instruct MoveD2L_reg_reg(iRegLNoSp dst, fRegD src) %{

  match(Set dst (MoveD2L src));

  effect(DEF dst, USE src);

  ins_cost(FMVX_COST);

  format %{ "fmv.x.d $dst, $src\t#@MoveD2L_reg_reg" %}

  ins_encode %{
    __ fmv_x_d(as_Register($dst$$reg), as_FloatRegister($src$$reg));
  %}

  ins_pipe(fp_d2l);

%}

instruct MoveL2D_reg_reg(fRegD dst, iRegL src) %{

  match(Set dst (MoveL2D src));

  effect(DEF dst, USE src);

  ins_cost(FMVX_COST);

  format %{ "fmv.d.x  $dst, $src\t#@MoveL2D_reg_reg" %}

  ins_encode %{
    __ fmv_d_x(as_FloatRegister($dst$$reg), as_Register($src$$reg));
  %}

  ins_pipe(fp_l2d);

%}

// ============================================================================
// Compare Instructions which set the result float comparisons in dest register.

instruct cmpF3_reg_reg(iRegINoSp dst, fRegF op1, fRegF op2)
%{
  match(Set dst (CmpF3 op1 op2));

  ins_cost(XFER_COST * 2 + BRANCH_COST + ALU_COST);
  format %{ "flt.s  $dst, $op2, $op1\t#@cmpF3_reg_reg\n\t"
            "bgtz   $dst, done\n\t"
            "feq.s  $dst, $op1, $op2\n\t"
            "addi   $dst, $dst, -1\n\t"
            "done:"
  %}

  ins_encode %{
    // we want -1 for unordered or less than, 0 for equal and 1 for greater than.
    __ float_compare(as_Register($dst$$reg), as_FloatRegister($op1$$reg),
                     as_FloatRegister($op2$$reg), -1 /*unordered_result < 0*/);
  %}

  ins_pipe(pipe_class_default);
%}

instruct cmpD3_reg_reg(iRegINoSp dst, fRegD op1, fRegD op2)
%{
  match(Set dst (CmpD3 op1 op2));

  ins_cost(XFER_COST * 2 + BRANCH_COST + ALU_COST);
  format %{ "flt.d  $dst, $op2, $op1\t#@cmpD3_reg_reg\n\t"
            "bgtz   $dst, done\n\t"
            "feq.d  $dst, $op1, $op2\n\t"
            "addi   $dst, $dst, -1\n\t"
            "done:"
  %}

  ins_encode %{
    // we want -1 for unordered or less than, 0 for equal and 1 for greater than.
    __ double_compare(as_Register($dst$$reg), as_FloatRegister($op1$$reg), as_FloatRegister($op2$$reg), -1 /*unordered_result < 0*/);
  %}

  ins_pipe(pipe_class_default);
%}

instruct cmpL3_reg_reg(iRegINoSp dst, iRegL op1, iRegL op2)
%{
  match(Set dst (CmpL3 op1 op2));

  ins_cost(ALU_COST * 3 + BRANCH_COST);
  format %{ "slt   $dst, $op2, $op1\t#@cmpL3_reg_reg\n\t"
            "bnez  $dst, done\n\t"
            "slt   $dst, $op1, $op2\n\t"
            "neg   $dst, $dst\n\t"
            "done:"
  %}
  ins_encode %{
    __ cmp_l2i(t0, as_Register($op1$$reg), as_Register($op2$$reg));
    __ mv(as_Register($dst$$reg), t0);
  %}

  ins_pipe(pipe_class_default);
%}

instruct cmpUL3_reg_reg(iRegINoSp dst, iRegL op1, iRegL op2)
%{
  match(Set dst (CmpUL3 op1 op2));

  ins_cost(ALU_COST * 3 + BRANCH_COST);
  format %{ "sltu  $dst, $op2, $op1\t#@cmpUL3_reg_reg\n\t"
            "bnez  $dst, done\n\t"
            "sltu  $dst, $op1, $op2\n\t"
            "neg   $dst, $dst\n\t"
            "done:"
  %}
  ins_encode %{
    __ cmp_ul2i(t0, as_Register($op1$$reg), as_Register($op2$$reg));
    __ mv(as_Register($dst$$reg), t0);
  %}

  ins_pipe(pipe_class_default);
%}

instruct cmpU3_reg_reg(iRegINoSp dst, iRegI op1, iRegI op2)
%{
  match(Set dst (CmpU3 op1 op2));

  ins_cost(ALU_COST * 3 + BRANCH_COST);
  format %{ "sltu  $dst, $op2, $op1\t#@cmpU3_reg_reg\n\t"
            "bnez  $dst, done\n\t"
            "sltu  $dst, $op1, $op2\n\t"
            "neg   $dst, $dst\n\t"
            "done:"
  %}
  ins_encode %{
    __ cmp_uw2i(t0, as_Register($op1$$reg), as_Register($op2$$reg));
    __ mv(as_Register($dst$$reg), t0);
  %}

  ins_pipe(pipe_class_default);
%}

instruct cmpLTMask_reg_reg(iRegINoSp dst, iRegI p, iRegI q)
%{
  match(Set dst (CmpLTMask p q));

  ins_cost(2 * ALU_COST);

  format %{ "slt $dst, $p, $q\t#@cmpLTMask_reg_reg\n\t"
            "subw $dst, zr, $dst\t#@cmpLTMask_reg_reg"
  %}

  ins_encode %{
    __ slt(as_Register($dst$$reg), as_Register($p$$reg), as_Register($q$$reg));
    __ subw(as_Register($dst$$reg), zr, as_Register($dst$$reg));
  %}

  ins_pipe(ialu_reg_reg);
%}

instruct cmpLTMask_reg_zero(iRegINoSp dst, iRegIorL2I op, immI0 zero)
%{
  match(Set dst (CmpLTMask op zero));

  ins_cost(ALU_COST);

  format %{ "sraiw $dst, $dst, 31\t#@cmpLTMask_reg_reg" %}

  ins_encode %{
    __ sraiw(as_Register($dst$$reg), as_Register($op$$reg), 31);
  %}

  ins_pipe(ialu_reg_shift);
%}


// ============================================================================
// Max and Min

instruct minI_reg_reg(iRegINoSp dst, iRegI src)
%{
  match(Set dst (MinI dst src));

  ins_cost(BRANCH_COST + ALU_COST);
  format %{
    "ble $dst, $src, skip\t#@minI_reg_reg\n\t"
    "mv  $dst, $src\n\t"
    "skip:"
  %}

  ins_encode %{
    Label Lskip;
    __ ble(as_Register($dst$$reg), as_Register($src$$reg), Lskip);
    __ mv(as_Register($dst$$reg), as_Register($src$$reg));
    __ bind(Lskip);
  %}

  ins_pipe(pipe_class_compare);
%}

instruct maxI_reg_reg(iRegINoSp dst, iRegI src)
%{
  match(Set dst (MaxI dst src));

  ins_cost(BRANCH_COST + ALU_COST);
  format %{
    "bge $dst, $src, skip\t#@maxI_reg_reg\n\t"
    "mv  $dst, $src\n\t"
    "skip:"
  %}

  ins_encode %{
    Label Lskip;
    __ bge(as_Register($dst$$reg), as_Register($src$$reg), Lskip);
    __ mv(as_Register($dst$$reg), as_Register($src$$reg));
    __ bind(Lskip);
  %}

  ins_pipe(pipe_class_compare);
%}

// special case for comparing with zero
// n.b. this is selected in preference to the rule above because it
// avoids loading constant 0 into a source register

instruct minI_reg_zero(iRegINoSp dst, immI0 zero)
%{
  match(Set dst (MinI dst zero));
  match(Set dst (MinI zero dst));

  ins_cost(BRANCH_COST + ALU_COST);
  format %{
    "blez $dst, skip\t#@minI_reg_zero\n\t"
    "mv   $dst, zr\n\t"
    "skip:"
  %}

  ins_encode %{
    Label Lskip;
    __ blez(as_Register($dst$$reg), Lskip);
    __ mv(as_Register($dst$$reg), zr);
    __ bind(Lskip);
  %}

  ins_pipe(pipe_class_compare);
%}

instruct maxI_reg_zero(iRegINoSp dst, immI0 zero)
%{
  match(Set dst (MaxI dst zero));
  match(Set dst (MaxI zero dst));

  ins_cost(BRANCH_COST + ALU_COST);
  format %{
    "bgez $dst, skip\t#@maxI_reg_zero\n\t"
    "mv   $dst, zr\n\t"
    "skip:"
  %}

  ins_encode %{
    Label Lskip;
    __ bgez(as_Register($dst$$reg), Lskip);
    __ mv(as_Register($dst$$reg), zr);
    __ bind(Lskip);
  %}

  ins_pipe(pipe_class_compare);
%}

instruct minI_rReg(iRegINoSp dst, iRegI src1, iRegI src2)
%{
  match(Set dst (MinI src1 src2));

  effect(DEF dst, USE src1, USE src2);

  ins_cost(BRANCH_COST + ALU_COST * 2);
  format %{
    "ble $src1, $src2, Lsrc1\t#@minI_rReg\n\t"
    "mv $dst, $src2\n\t"
    "j Ldone\n\t"
    "Lsrc1:\n\t"
    "mv $dst, $src1\n\t"
    "Ldone:"
  %}

  ins_encode %{
    Label Lsrc1, Ldone;
    __ ble(as_Register($src1$$reg), as_Register($src2$$reg), Lsrc1);
    __ mv(as_Register($dst$$reg), as_Register($src2$$reg));
    __ j(Ldone);
    __ bind(Lsrc1);
    __ mv(as_Register($dst$$reg), as_Register($src1$$reg));
    __ bind(Ldone);
  %}

  ins_pipe(pipe_class_compare);
%}

instruct maxI_rReg(iRegINoSp dst, iRegI src1, iRegI src2)
%{
  match(Set dst (MaxI src1 src2));

  effect(DEF dst, USE src1, USE src2);

  ins_cost(BRANCH_COST + ALU_COST * 2);
  format %{
    "bge $src1, $src2, Lsrc1\t#@maxI_rReg\n\t"
    "mv $dst, $src2\n\t"
    "j Ldone\n\t"
    "Lsrc1:\n\t"
    "mv $dst, $src1\n\t"
    "Ldone:"
  %}

  ins_encode %{
    Label Lsrc1, Ldone;
    __ bge(as_Register($src1$$reg), as_Register($src2$$reg), Lsrc1);
    __ mv(as_Register($dst$$reg), as_Register($src2$$reg));
    __ j(Ldone);
    __ bind(Lsrc1);
    __ mv(as_Register($dst$$reg), as_Register($src1$$reg));
    __ bind(Ldone);

  %}

  ins_pipe(pipe_class_compare);
%}

// ============================================================================
// Branch Instructions
// Direct Branch.
instruct branch(label lbl)
%{
  match(Goto);

  effect(USE lbl);

  ins_cost(BRANCH_COST);
  format %{ "j  $lbl\t#@branch" %}

  ins_encode(riscv_enc_j(lbl));

  ins_pipe(pipe_branch);
%}

// ============================================================================
// Compare and Branch Instructions

// Patterns for short (< 12KiB) variants

// Compare flags and branch near instructions.
instruct cmpFlag_branch(cmpOpEqNe cmp, rFlagsReg cr, label lbl) %{
  match(If cmp cr);
  effect(USE lbl);

  ins_cost(BRANCH_COST);
  format %{ "b$cmp  $cr, zr, $lbl\t#@cmpFlag_branch" %}

  ins_encode %{
    __ enc_cmpEqNe_imm0_branch($cmp$$cmpcode, as_Register($cr$$reg), *($lbl$$label));
  %}
  ins_pipe(pipe_cmpz_branch);
  ins_short_branch(1);
%}

// Compare signed int and branch near instructions
instruct cmpI_branch(cmpOp cmp, iRegI op1, iRegI op2, label lbl)
%{
  // Same match rule as `far_cmpI_branch'.
  match(If cmp (CmpI op1 op2));

  effect(USE lbl);

  ins_cost(BRANCH_COST);

  format %{ "b$cmp  $op1, $op2, $lbl\t#@cmpI_branch" %}

  ins_encode %{
    __ cmp_branch($cmp$$cmpcode, as_Register($op1$$reg), as_Register($op2$$reg), *($lbl$$label));
  %}

  ins_pipe(pipe_cmp_branch);
  ins_short_branch(1);
%}

instruct cmpI_loop(cmpOp cmp, iRegI op1, iRegI op2, label lbl)
%{
  // Same match rule as `far_cmpI_loop'.
  match(CountedLoopEnd cmp (CmpI op1 op2));

  effect(USE lbl);

  ins_cost(BRANCH_COST);

  format %{ "b$cmp  $op1, $op2, $lbl\t#@cmpI_loop" %}

  ins_encode %{
    __ cmp_branch($cmp$$cmpcode, as_Register($op1$$reg), as_Register($op2$$reg), *($lbl$$label));
  %}

  ins_pipe(pipe_cmp_branch);
  ins_short_branch(1);
%}

// Compare unsigned int and branch near instructions
instruct cmpU_branch(cmpOpU cmp, iRegI op1, iRegI op2, label lbl)
%{
  // Same match rule as `far_cmpU_branch'.
  match(If cmp (CmpU op1 op2));

  effect(USE lbl);

  ins_cost(BRANCH_COST);

  format %{ "b$cmp  $op1, $op2, $lbl\t#@cmpU_branch" %}

  ins_encode %{
    __ cmp_branch($cmp$$cmpcode | C2_MacroAssembler::unsigned_branch_mask, as_Register($op1$$reg),
                  as_Register($op2$$reg), *($lbl$$label));
  %}

  ins_pipe(pipe_cmp_branch);
  ins_short_branch(1);
%}

// Compare signed long and branch near instructions
instruct cmpL_branch(cmpOp cmp, iRegL op1, iRegL op2, label lbl)
%{
  // Same match rule as `far_cmpL_branch'.
  match(If cmp (CmpL op1 op2));

  effect(USE lbl);

  ins_cost(BRANCH_COST);

  format %{ "b$cmp  $op1, $op2, $lbl\t#@cmpL_branch" %}

  ins_encode %{
    __ cmp_branch($cmp$$cmpcode, as_Register($op1$$reg), as_Register($op2$$reg), *($lbl$$label));
  %}

  ins_pipe(pipe_cmp_branch);
  ins_short_branch(1);
%}

instruct cmpL_loop(cmpOp cmp, iRegL op1, iRegL op2, label lbl)
%{
  // Same match rule as `far_cmpL_loop'.
  match(CountedLoopEnd cmp (CmpL op1 op2));

  effect(USE lbl);

  ins_cost(BRANCH_COST);

  format %{ "b$cmp  $op1, $op2, $lbl\t#@cmpL_loop" %}

  ins_encode %{
    __ cmp_branch($cmp$$cmpcode, as_Register($op1$$reg), as_Register($op2$$reg), *($lbl$$label));
  %}

  ins_pipe(pipe_cmp_branch);
  ins_short_branch(1);
%}

// Compare unsigned long and branch near instructions
instruct cmpUL_branch(cmpOpU cmp, iRegL op1, iRegL op2, label lbl)
%{
  // Same match rule as `far_cmpUL_branch'.
  match(If cmp (CmpUL op1 op2));

  effect(USE lbl);

  ins_cost(BRANCH_COST);
  format %{ "b$cmp  $op1, $op2, $lbl\t#@cmpUL_branch" %}

  ins_encode %{
    __ cmp_branch($cmp$$cmpcode | C2_MacroAssembler::unsigned_branch_mask, as_Register($op1$$reg),
                  as_Register($op2$$reg), *($lbl$$label));
  %}

  ins_pipe(pipe_cmp_branch);
  ins_short_branch(1);
%}

// Compare pointer and branch near instructions
instruct cmpP_branch(cmpOpU cmp, iRegP op1, iRegP op2, label lbl)
%{
  // Same match rule as `far_cmpP_branch'.
  match(If cmp (CmpP op1 op2));

  effect(USE lbl);

  ins_cost(BRANCH_COST);

  format %{ "b$cmp  $op1, $op2, $lbl\t#@cmpP_branch" %}

  ins_encode %{
    __ cmp_branch($cmp$$cmpcode | C2_MacroAssembler::unsigned_branch_mask, as_Register($op1$$reg),
                  as_Register($op2$$reg), *($lbl$$label));
  %}

  ins_pipe(pipe_cmp_branch);
  ins_short_branch(1);
%}

// Compare narrow pointer and branch near instructions
instruct cmpN_branch(cmpOpU cmp, iRegN op1, iRegN op2, label lbl)
%{
  // Same match rule as `far_cmpN_branch'.
  match(If cmp (CmpN op1 op2));

  effect(USE lbl);

  ins_cost(BRANCH_COST);

  format %{ "b$cmp  $op1, $op2, $lbl\t#@cmpN_branch" %}

  ins_encode %{
    __ cmp_branch($cmp$$cmpcode | C2_MacroAssembler::unsigned_branch_mask, as_Register($op1$$reg),
                  as_Register($op2$$reg), *($lbl$$label));
  %}

  ins_pipe(pipe_cmp_branch);
  ins_short_branch(1);
%}

// Compare float and branch near instructions
instruct cmpF_branch(cmpOp cmp, fRegF op1, fRegF op2, label lbl)
%{
  // Same match rule as `far_cmpF_branch'.
  match(If cmp (CmpF op1 op2));

  effect(USE lbl);

  ins_cost(XFER_COST + BRANCH_COST);
  format %{ "float_b$cmp $op1, $op2, $lbl \t#@cmpF_branch"%}

  ins_encode %{
    __ float_cmp_branch($cmp$$cmpcode, as_FloatRegister($op1$$reg), as_FloatRegister($op2$$reg), *($lbl$$label));
  %}

  ins_pipe(pipe_class_compare);
  ins_short_branch(1);
%}

// Compare double and branch near instructions
instruct cmpD_branch(cmpOp cmp, fRegD op1, fRegD op2, label lbl)
%{
  // Same match rule as `far_cmpD_branch'.
  match(If cmp (CmpD op1 op2));
  effect(USE lbl);

  ins_cost(XFER_COST + BRANCH_COST);
  format %{ "double_b$cmp $op1, $op2, $lbl\t#@cmpD_branch"%}

  ins_encode %{
    __ float_cmp_branch($cmp$$cmpcode | C2_MacroAssembler::double_branch_mask, as_FloatRegister($op1$$reg),
                        as_FloatRegister($op2$$reg), *($lbl$$label));
  %}

  ins_pipe(pipe_class_compare);
  ins_short_branch(1);
%}

// Compare signed int with zero and branch near instructions
instruct cmpI_reg_imm0_branch(cmpOp cmp, iRegI op1, immI0 zero, label lbl)
%{
  // Same match rule as `far_cmpI_reg_imm0_branch'.
  match(If cmp (CmpI op1 zero));

  effect(USE op1, USE lbl);

  ins_cost(BRANCH_COST);
  format %{ "b$cmp  $op1, zr, $lbl\t#@cmpI_reg_imm0_branch" %}

  ins_encode %{
    __ cmp_branch($cmp$$cmpcode, as_Register($op1$$reg), zr, *($lbl$$label));
  %}

  ins_pipe(pipe_cmpz_branch);
  ins_short_branch(1);
%}

instruct cmpI_reg_imm0_loop(cmpOp cmp, iRegI op1, immI0 zero, label lbl)
%{
  // Same match rule as `far_cmpI_reg_imm0_loop'.
  match(CountedLoopEnd cmp (CmpI op1 zero));

  effect(USE op1, USE lbl);

  ins_cost(BRANCH_COST);

  format %{ "b$cmp  $op1, zr, $lbl\t#@cmpI_reg_imm0_loop" %}

  ins_encode %{
    __ cmp_branch($cmp$$cmpcode, as_Register($op1$$reg), zr, *($lbl$$label));
  %}

  ins_pipe(pipe_cmpz_branch);
  ins_short_branch(1);
%}

// Compare unsigned int with zero and branch near instructions
instruct cmpUEqNeLeGt_reg_imm0_branch(cmpOpUEqNeLeGt cmp, iRegI op1, immI0 zero, label lbl)
%{
  // Same match rule as `far_cmpUEqNeLeGt_reg_imm0_branch'.
  match(If cmp (CmpU op1 zero));

  effect(USE op1, USE lbl);

  ins_cost(BRANCH_COST);

  format %{ "b$cmp  $op1, zr, $lbl\t#@cmpUEqNeLeGt_reg_imm0_branch" %}

  ins_encode %{
    __ enc_cmpUEqNeLeGt_imm0_branch($cmp$$cmpcode, as_Register($op1$$reg), *($lbl$$label));
  %}

  ins_pipe(pipe_cmpz_branch);
  ins_short_branch(1);
%}

// Compare signed long with zero and branch near instructions
instruct cmpL_reg_imm0_branch(cmpOp cmp, iRegL op1, immL0 zero, label lbl)
%{
  // Same match rule as `far_cmpL_reg_imm0_branch'.
  match(If cmp (CmpL op1 zero));

  effect(USE op1, USE lbl);

  ins_cost(BRANCH_COST);

  format %{ "b$cmp  $op1, zr, $lbl\t#@cmpL_reg_imm0_branch" %}

  ins_encode %{
    __ cmp_branch($cmp$$cmpcode, as_Register($op1$$reg), zr, *($lbl$$label));
  %}

  ins_pipe(pipe_cmpz_branch);
  ins_short_branch(1);
%}

instruct cmpL_reg_imm0_loop(cmpOp cmp, iRegL op1, immL0 zero, label lbl)
%{
  // Same match rule as `far_cmpL_reg_imm0_loop'.
  match(CountedLoopEnd cmp (CmpL op1 zero));

  effect(USE op1, USE lbl);

  ins_cost(BRANCH_COST);

  format %{ "b$cmp  $op1, zr, $lbl\t#@cmpL_reg_imm0_loop" %}

  ins_encode %{
    __ cmp_branch($cmp$$cmpcode, as_Register($op1$$reg), zr, *($lbl$$label));
  %}

  ins_pipe(pipe_cmpz_branch);
  ins_short_branch(1);
%}

// Compare unsigned long with zero and branch near instructions
instruct cmpULEqNeLeGt_reg_imm0_branch(cmpOpUEqNeLeGt cmp, iRegL op1, immL0 zero, label lbl)
%{
  // Same match rule as `far_cmpULEqNeLeGt_reg_imm0_branch'.
  match(If cmp (CmpUL op1 zero));

  effect(USE op1, USE lbl);

  ins_cost(BRANCH_COST);

  format %{ "b$cmp  $op1, zr, $lbl\t#@cmpULEqNeLeGt_reg_imm0_branch" %}

  ins_encode %{
    __ enc_cmpUEqNeLeGt_imm0_branch($cmp$$cmpcode, as_Register($op1$$reg), *($lbl$$label));
  %}

  ins_pipe(pipe_cmpz_branch);
  ins_short_branch(1);
%}

// Compare pointer with zero and branch near instructions
instruct cmpP_imm0_branch(cmpOpEqNe cmp, iRegP op1, immP0 zero, label lbl) %{
  // Same match rule as `far_cmpP_reg_imm0_branch'.
  match(If cmp (CmpP op1 zero));
  effect(USE lbl);

  ins_cost(BRANCH_COST);
  format %{ "b$cmp   $op1, zr, $lbl\t#@cmpP_imm0_branch" %}

  ins_encode %{
    __ enc_cmpEqNe_imm0_branch($cmp$$cmpcode, as_Register($op1$$reg), *($lbl$$label));
  %}

  ins_pipe(pipe_cmpz_branch);
  ins_short_branch(1);
%}

// Compare narrow pointer with zero and branch near instructions
instruct cmpN_imm0_branch(cmpOpEqNe cmp, iRegN op1, immN0 zero, label lbl) %{
  // Same match rule as `far_cmpN_reg_imm0_branch'.
  match(If cmp (CmpN op1 zero));
  effect(USE lbl);

  ins_cost(BRANCH_COST);

  format %{ "b$cmp  $op1, zr, $lbl\t#@cmpN_imm0_branch" %}

  ins_encode %{
    __ enc_cmpEqNe_imm0_branch($cmp$$cmpcode, as_Register($op1$$reg), *($lbl$$label));
  %}

  ins_pipe(pipe_cmpz_branch);
  ins_short_branch(1);
%}

// Compare narrow pointer with pointer zero and branch near instructions
instruct cmpP_narrowOop_imm0_branch(cmpOpEqNe cmp, iRegN op1, immP0 zero, label lbl) %{
  // Same match rule as `far_cmpP_narrowOop_imm0_branch'.
  match(If cmp (CmpP (DecodeN op1) zero));
  effect(USE lbl);

  ins_cost(BRANCH_COST);
  format %{ "b$cmp   $op1, zr, $lbl\t#@cmpP_narrowOop_imm0_branch" %}

  ins_encode %{
    __ enc_cmpEqNe_imm0_branch($cmp$$cmpcode, as_Register($op1$$reg), *($lbl$$label));
  %}

  ins_pipe(pipe_cmpz_branch);
  ins_short_branch(1);
%}

// Patterns for far (20KiB) variants

instruct far_cmpFlag_branch(cmpOp cmp, rFlagsReg cr, label lbl) %{
  match(If cmp cr);
  effect(USE lbl);

  ins_cost(BRANCH_COST);
  format %{ "far_b$cmp $cr, zr, $lbl\t#@far_cmpFlag_branch"%}

  ins_encode %{
    __ enc_cmpEqNe_imm0_branch($cmp$$cmpcode, as_Register($cr$$reg), *($lbl$$label), /* is_far */ true);
  %}

  ins_pipe(pipe_cmpz_branch);
%}

// Compare signed int and branch far instructions
instruct far_cmpI_branch(cmpOp cmp, iRegI op1, iRegI op2, label lbl) %{
  match(If cmp (CmpI op1 op2));
  effect(USE lbl);

  ins_cost(BRANCH_COST * 2);

  // the format instruction [far_b$cmp] here is be used as two insructions
  // in macroassembler: b$not_cmp(op1, op2, done), j($lbl), bind(done)
  format %{ "far_b$cmp  $op1, $op2, $lbl\t#@far_cmpI_branch" %}

  ins_encode %{
    __ cmp_branch($cmp$$cmpcode, as_Register($op1$$reg), as_Register($op2$$reg), *($lbl$$label), /* is_far */ true);
  %}

  ins_pipe(pipe_cmp_branch);
%}

instruct far_cmpI_loop(cmpOp cmp, iRegI op1, iRegI op2, label lbl) %{
  match(CountedLoopEnd cmp (CmpI op1 op2));
  effect(USE lbl);

  ins_cost(BRANCH_COST * 2);
  format %{ "far_b$cmp  $op1, $op2, $lbl\t#@far_cmpI_loop" %}

  ins_encode %{
    __ cmp_branch($cmp$$cmpcode, as_Register($op1$$reg), as_Register($op2$$reg), *($lbl$$label), /* is_far */ true);
  %}

  ins_pipe(pipe_cmp_branch);
%}

instruct far_cmpU_branch(cmpOpU cmp, iRegI op1, iRegI op2, label lbl) %{
  match(If cmp (CmpU op1 op2));
  effect(USE lbl);

  ins_cost(BRANCH_COST * 2);
  format %{ "far_b$cmp $op1, $op2, $lbl\t#@far_cmpU_branch" %}

  ins_encode %{
    __ cmp_branch($cmp$$cmpcode | C2_MacroAssembler::unsigned_branch_mask, as_Register($op1$$reg),
                       as_Register($op2$$reg), *($lbl$$label), /* is_far */ true);
  %}

  ins_pipe(pipe_cmp_branch);
%}

instruct far_cmpL_branch(cmpOp cmp, iRegL op1, iRegL op2, label lbl) %{
  match(If cmp (CmpL op1 op2));
  effect(USE lbl);

  ins_cost(BRANCH_COST * 2);
  format %{ "far_b$cmp  $op1, $op2, $lbl\t#@far_cmpL_branch" %}

  ins_encode %{
    __ cmp_branch($cmp$$cmpcode, as_Register($op1$$reg), as_Register($op2$$reg), *($lbl$$label), /* is_far */ true);
  %}

  ins_pipe(pipe_cmp_branch);
%}

instruct far_cmpLloop(cmpOp cmp, iRegL op1, iRegL op2, label lbl) %{
  match(CountedLoopEnd cmp (CmpL op1 op2));
  effect(USE lbl);

  ins_cost(BRANCH_COST * 2);
  format %{ "far_b$cmp  $op1, $op2, $lbl\t#@far_cmpL_loop" %}

  ins_encode %{
    __ cmp_branch($cmp$$cmpcode, as_Register($op1$$reg), as_Register($op2$$reg), *($lbl$$label), /* is_far */ true);
  %}

  ins_pipe(pipe_cmp_branch);
%}

instruct far_cmpUL_branch(cmpOpU cmp, iRegL op1, iRegL op2, label lbl) %{
  match(If cmp (CmpUL op1 op2));
  effect(USE lbl);

  ins_cost(BRANCH_COST * 2);
  format %{ "far_b$cmp  $op1, $op2, $lbl\t#@far_cmpUL_branch" %}

  ins_encode %{
    __ cmp_branch($cmp$$cmpcode | C2_MacroAssembler::unsigned_branch_mask, as_Register($op1$$reg),
                       as_Register($op2$$reg), *($lbl$$label), /* is_far */ true);
  %}

  ins_pipe(pipe_cmp_branch);
%}

instruct far_cmpP_branch(cmpOpU cmp, iRegP op1, iRegP op2, label lbl)
%{
  match(If cmp (CmpP op1 op2));

  effect(USE lbl);

  ins_cost(BRANCH_COST * 2);

  format %{ "far_b$cmp  $op1, $op2, $lbl\t#@far_cmpP_branch" %}

  ins_encode %{
    __ cmp_branch($cmp$$cmpcode | C2_MacroAssembler::unsigned_branch_mask, as_Register($op1$$reg),
                       as_Register($op2$$reg), *($lbl$$label), /* is_far */ true);
  %}

  ins_pipe(pipe_cmp_branch);
%}

instruct far_cmpN_branch(cmpOpU cmp, iRegN op1, iRegN op2, label lbl)
%{
  match(If cmp (CmpN op1 op2));

  effect(USE lbl);

  ins_cost(BRANCH_COST * 2);

  format %{ "far_b$cmp  $op1, $op2, $lbl\t#@far_cmpN_branch" %}

  ins_encode %{
    __ cmp_branch($cmp$$cmpcode | C2_MacroAssembler::unsigned_branch_mask, as_Register($op1$$reg),
                       as_Register($op2$$reg), *($lbl$$label), /* is_far */ true);
  %}

  ins_pipe(pipe_cmp_branch);
%}

// Float compare and branch instructions
instruct far_cmpF_branch(cmpOp cmp, fRegF op1, fRegF op2, label lbl)
%{
  match(If cmp (CmpF op1 op2));

  effect(USE lbl);

  ins_cost(XFER_COST + BRANCH_COST * 2);
  format %{ "far_float_b$cmp $op1, $op2, $lbl\t#@far_cmpF_branch"%}

  ins_encode %{
    __ float_cmp_branch($cmp$$cmpcode, as_FloatRegister($op1$$reg), as_FloatRegister($op2$$reg),
                        *($lbl$$label), /* is_far */ true);
  %}

  ins_pipe(pipe_class_compare);
%}

// Double compare and branch instructions
instruct far_cmpD_branch(cmpOp cmp, fRegD op1, fRegD op2, label lbl)
%{
  match(If cmp (CmpD op1 op2));
  effect(USE lbl);

  ins_cost(XFER_COST + BRANCH_COST * 2);
  format %{ "far_double_b$cmp $op1, $op2, $lbl\t#@far_cmpD_branch"%}

  ins_encode %{
    __ float_cmp_branch($cmp$$cmpcode | C2_MacroAssembler::double_branch_mask, as_FloatRegister($op1$$reg),
                        as_FloatRegister($op2$$reg), *($lbl$$label), /* is_far */ true);
  %}

  ins_pipe(pipe_class_compare);
%}

instruct far_cmpI_reg_imm0_branch(cmpOp cmp, iRegI op1, immI0 zero, label lbl)
%{
  match(If cmp (CmpI op1 zero));

  effect(USE op1, USE lbl);

  ins_cost(BRANCH_COST * 2);

  format %{ "far_b$cmp  $op1, zr, $lbl\t#@far_cmpI_reg_imm0_branch" %}

  ins_encode %{
    __ cmp_branch($cmp$$cmpcode, as_Register($op1$$reg), zr, *($lbl$$label), /* is_far */ true);
  %}

  ins_pipe(pipe_cmpz_branch);
%}

instruct far_cmpI_reg_imm0_loop(cmpOp cmp, iRegI op1, immI0 zero, label lbl)
%{
  match(CountedLoopEnd cmp (CmpI op1 zero));

  effect(USE op1, USE lbl);

  ins_cost(BRANCH_COST * 2);

  format %{ "far_b$cmp  $op1, zr, $lbl\t#@far_cmpI_reg_imm0_loop" %}

  ins_encode %{
    __ cmp_branch($cmp$$cmpcode, as_Register($op1$$reg), zr, *($lbl$$label), /* is_far */ true);
  %}

  ins_pipe(pipe_cmpz_branch);
%}

instruct far_cmpUEqNeLeGt_imm0_branch(cmpOpUEqNeLeGt cmp, iRegI op1, immI0 zero, label lbl)
%{
  match(If cmp (CmpU op1 zero));

  effect(USE op1, USE lbl);

  ins_cost(BRANCH_COST * 2);

  format %{ "far_b$cmp  $op1, zr, $lbl\t#@far_cmpUEqNeLeGt_imm0_branch" %}

  ins_encode %{
    __ enc_cmpUEqNeLeGt_imm0_branch($cmp$$cmpcode, as_Register($op1$$reg), *($lbl$$label), /* is_far */ true);
  %}

  ins_pipe(pipe_cmpz_branch);
%}

// compare lt/ge unsigned instructs has no short instruct with same match
instruct far_cmpULtGe_reg_imm0_branch(cmpOpULtGe cmp, iRegI op1, immI0 zero, label lbl)
%{
  match(If cmp (CmpU op1 zero));

  effect(USE op1, USE lbl);

  ins_cost(BRANCH_COST);

  format %{ "j  $lbl if $cmp == ge\t#@far_cmpULtGe_reg_imm0_branch" %}

  ins_encode(riscv_enc_far_cmpULtGe_imm0_branch(cmp, op1, lbl));

  ins_pipe(pipe_cmpz_branch);
%}

instruct far_cmpL_reg_imm0_branch(cmpOp cmp, iRegL op1, immL0 zero, label lbl)
%{
  match(If cmp (CmpL op1 zero));

  effect(USE op1, USE lbl);

  ins_cost(BRANCH_COST * 2);

  format %{ "far_b$cmp  $op1, zr, $lbl\t#@far_cmpL_reg_imm0_branch" %}

  ins_encode %{
    __ cmp_branch($cmp$$cmpcode, as_Register($op1$$reg), zr, *($lbl$$label), /* is_far */ true);
  %}

  ins_pipe(pipe_cmpz_branch);
%}

instruct far_cmpL_reg_imm0_loop(cmpOp cmp, iRegL op1, immL0 zero, label lbl)
%{
  match(CountedLoopEnd cmp (CmpL op1 zero));

  effect(USE op1, USE lbl);

  ins_cost(BRANCH_COST * 2);

  format %{ "far_b$cmp  $op1, zr, $lbl\t#@far_cmpL_reg_imm0_loop" %}

  ins_encode %{
    __ cmp_branch($cmp$$cmpcode, as_Register($op1$$reg), zr, *($lbl$$label), /* is_far */ true);
  %}

  ins_pipe(pipe_cmpz_branch);
%}

instruct far_cmpULEqNeLeGt_reg_imm0_branch(cmpOpUEqNeLeGt cmp, iRegL op1, immL0 zero, label lbl)
%{
  match(If cmp (CmpUL op1 zero));

  effect(USE op1, USE lbl);

  ins_cost(BRANCH_COST * 2);

  format %{ "far_b$cmp  $op1, zr, $lbl\t#@far_cmpULEqNeLeGt_reg_imm0_branch" %}

  ins_encode %{
    __ enc_cmpUEqNeLeGt_imm0_branch($cmp$$cmpcode, as_Register($op1$$reg), *($lbl$$label), /* is_far */ true);
  %}

  ins_pipe(pipe_cmpz_branch);
%}

// compare lt/ge unsigned instructs has no short instruct with same match
instruct far_cmpULLtGe_reg_imm0_branch(cmpOpULtGe cmp, iRegL op1, immL0 zero, label lbl)
%{
  match(If cmp (CmpUL op1 zero));

  effect(USE op1, USE lbl);

  ins_cost(BRANCH_COST);

  format %{ "j  $lbl if $cmp == ge\t#@far_cmpULLtGe_reg_imm0_branch" %}

  ins_encode(riscv_enc_far_cmpULtGe_imm0_branch(cmp, op1, lbl));

  ins_pipe(pipe_cmpz_branch);
%}

instruct far_cmpP_imm0_branch(cmpOpEqNe cmp, iRegP op1, immP0 zero, label lbl) %{
  match(If cmp (CmpP op1 zero));
  effect(USE lbl);

  ins_cost(BRANCH_COST * 2);
  format %{ "far_b$cmp   $op1, zr, $lbl\t#@far_cmpP_imm0_branch" %}

  ins_encode %{
    __ enc_cmpEqNe_imm0_branch($cmp$$cmpcode, as_Register($op1$$reg), *($lbl$$label), /* is_far */ true);
  %}

  ins_pipe(pipe_cmpz_branch);
%}

instruct far_cmpN_imm0_branch(cmpOpEqNe cmp, iRegN op1, immN0 zero, label lbl) %{
  match(If cmp (CmpN op1 zero));
  effect(USE lbl);

  ins_cost(BRANCH_COST * 2);

  format %{ "far_b$cmp  $op1, zr, $lbl\t#@far_cmpN_imm0_branch" %}

  ins_encode %{
    __ enc_cmpEqNe_imm0_branch($cmp$$cmpcode, as_Register($op1$$reg), *($lbl$$label), /* is_far */ true);
  %}

  ins_pipe(pipe_cmpz_branch);
%}

instruct far_cmpP_narrowOop_imm0_branch(cmpOpEqNe cmp, iRegN op1, immP0 zero, label lbl) %{
  match(If cmp (CmpP (DecodeN op1) zero));
  effect(USE lbl);

  ins_cost(BRANCH_COST * 2);
  format %{ "far_b$cmp   $op1, zr, $lbl\t#@far_cmpP_narrowOop_imm0_branch" %}

  ins_encode %{
    __ enc_cmpEqNe_imm0_branch($cmp$$cmpcode, as_Register($op1$$reg), *($lbl$$label), /* is_far */ true);
  %}

  ins_pipe(pipe_cmpz_branch);
%}

// ============================================================================
// Conditional Move Instructions
instruct cmovI_cmpI(iRegINoSp dst, iRegI src, iRegI op1, iRegI op2, cmpOp cop) %{
  match(Set dst (CMoveI (Binary cop (CmpI op1 op2)) (Binary dst src)));
  ins_cost(ALU_COST + BRANCH_COST);

  format %{
    "CMove $dst, ($op1 $cop $op2), $dst, $src\t#@cmovI_cmpI\n\t"
  %}

  ins_encode %{
    __ enc_cmove($cop$$cmpcode,
                 as_Register($op1$$reg), as_Register($op2$$reg),
                 as_Register($dst$$reg), as_Register($src$$reg));
  %}

  ins_pipe(pipe_class_compare);
%}

instruct cmovI_cmpU(iRegINoSp dst, iRegI src, iRegI op1, iRegI op2, cmpOpU cop) %{
  match(Set dst (CMoveI (Binary cop (CmpU op1 op2)) (Binary dst src)));
  ins_cost(ALU_COST + BRANCH_COST);

  format %{
    "CMove $dst, ($op1 $cop $op2), $dst, $src\t#@cmovI_cmpU\n\t"
  %}

  ins_encode %{
    __ enc_cmove($cop$$cmpcode | C2_MacroAssembler::unsigned_branch_mask,
                 as_Register($op1$$reg), as_Register($op2$$reg),
                 as_Register($dst$$reg), as_Register($src$$reg));
  %}

  ins_pipe(pipe_class_compare);
%}

instruct cmovI_cmpL(iRegINoSp dst, iRegI src, iRegL op1, iRegL op2, cmpOp cop) %{
  match(Set dst (CMoveI (Binary cop (CmpL op1 op2)) (Binary dst src)));
  ins_cost(ALU_COST + BRANCH_COST);

  format %{
    "CMove $dst, ($op1 $cop $op2), $dst, $src\t#@cmovI_cmpL\n\t"
  %}

  ins_encode %{
    __ enc_cmove($cop$$cmpcode,
                 as_Register($op1$$reg), as_Register($op2$$reg),
                 as_Register($dst$$reg), as_Register($src$$reg));
  %}

  ins_pipe(pipe_class_compare);
%}

instruct cmovI_cmpUL(iRegINoSp dst, iRegI src, iRegL op1, iRegL op2, cmpOpU cop) %{
  match(Set dst (CMoveI (Binary cop (CmpUL op1 op2)) (Binary dst src)));
  ins_cost(ALU_COST + BRANCH_COST);

  format %{
    "CMove $dst, ($op1 $cop $op2), $dst, $src\t#@cmovI_cmpUL\n\t"
  %}

  ins_encode %{
    __ enc_cmove($cop$$cmpcode | C2_MacroAssembler::unsigned_branch_mask,
                 as_Register($op1$$reg), as_Register($op2$$reg),
                 as_Register($dst$$reg), as_Register($src$$reg));
  %}

  ins_pipe(pipe_class_compare);
%}

instruct cmovI_cmpN(iRegINoSp dst, iRegI src, iRegN op1, iRegN op2, cmpOpU cop) %{
  match(Set dst (CMoveI (Binary cop (CmpN op1 op2)) (Binary dst src)));
  ins_cost(ALU_COST + BRANCH_COST);

  format %{
    "CMove $dst, ($op1 $cop $op2), $dst, $src\t#@cmovI_cmpN\n\t"
  %}

  ins_encode %{
    __ enc_cmove($cop$$cmpcode | C2_MacroAssembler::unsigned_branch_mask,
                 as_Register($op1$$reg), as_Register($op2$$reg),
                 as_Register($dst$$reg), as_Register($src$$reg));
  %}

  ins_pipe(pipe_class_compare);
%}

instruct cmovI_cmpP(iRegINoSp dst, iRegI src, iRegP op1, iRegP op2, cmpOpU cop) %{
  match(Set dst (CMoveI (Binary cop (CmpP op1 op2)) (Binary dst src)));
  ins_cost(ALU_COST + BRANCH_COST);

  format %{
    "CMove $dst, ($op1 $cop $op2), $dst, $src\t#@cmovI_cmpP\n\t"
  %}

  ins_encode %{
    __ enc_cmove($cop$$cmpcode | C2_MacroAssembler::unsigned_branch_mask,
                 as_Register($op1$$reg), as_Register($op2$$reg),
                 as_Register($dst$$reg), as_Register($src$$reg));
  %}

  ins_pipe(pipe_class_compare);
%}

instruct cmovL_cmpL(iRegLNoSp dst, iRegL src, iRegL op1, iRegL op2, cmpOp cop) %{
  match(Set dst (CMoveL (Binary cop (CmpL op1 op2)) (Binary dst src)));
  ins_cost(ALU_COST + BRANCH_COST);

  format %{
    "CMove $dst, ($op1 $cop $op2), $dst, $src\t#@cmovL_cmpL\n\t"
  %}

  ins_encode %{
    __ enc_cmove($cop$$cmpcode,
                 as_Register($op1$$reg), as_Register($op2$$reg),
                 as_Register($dst$$reg), as_Register($src$$reg));
  %}

  ins_pipe(pipe_class_compare);
%}

instruct cmovL_cmpUL(iRegLNoSp dst, iRegL src, iRegL op1, iRegL op2, cmpOpU cop) %{
  match(Set dst (CMoveL (Binary cop (CmpUL op1 op2)) (Binary dst src)));
  ins_cost(ALU_COST + BRANCH_COST);

  format %{
    "CMove $dst, ($op1 $cop $op2), $dst, $src\t#@cmovL_cmpUL\n\t"
  %}

  ins_encode %{
    __ enc_cmove($cop$$cmpcode | C2_MacroAssembler::unsigned_branch_mask,
                 as_Register($op1$$reg), as_Register($op2$$reg),
                 as_Register($dst$$reg), as_Register($src$$reg));
  %}

  ins_pipe(pipe_class_compare);
%}

instruct cmovL_cmpI(iRegLNoSp dst, iRegL src, iRegI op1, iRegI op2, cmpOp cop) %{
  match(Set dst (CMoveL (Binary cop (CmpI op1 op2)) (Binary dst src)));
  ins_cost(ALU_COST + BRANCH_COST);

  format %{
    "CMove $dst, ($op1 $cop $op2), $dst, $src\t#@cmovL_cmpI\n\t"
  %}

  ins_encode %{
    __ enc_cmove($cop$$cmpcode,
                 as_Register($op1$$reg), as_Register($op2$$reg),
                 as_Register($dst$$reg), as_Register($src$$reg));
  %}

  ins_pipe(pipe_class_compare);
%}

instruct cmovL_cmpU(iRegLNoSp dst, iRegL src, iRegI op1, iRegI op2, cmpOpU cop) %{
  match(Set dst (CMoveL (Binary cop (CmpU op1 op2)) (Binary dst src)));
  ins_cost(ALU_COST + BRANCH_COST);

  format %{
    "CMove $dst, ($op1 $cop $op2), $dst, $src\t#@cmovL_cmpU\n\t"
  %}

  ins_encode %{
    __ enc_cmove($cop$$cmpcode | C2_MacroAssembler::unsigned_branch_mask,
                 as_Register($op1$$reg), as_Register($op2$$reg),
                 as_Register($dst$$reg), as_Register($src$$reg));
  %}

  ins_pipe(pipe_class_compare);
%}

instruct cmovL_cmpN(iRegLNoSp dst, iRegL src, iRegN op1, iRegN op2, cmpOpU cop) %{
  match(Set dst (CMoveL (Binary cop (CmpN op1 op2)) (Binary dst src)));
  ins_cost(ALU_COST + BRANCH_COST);

  format %{
    "CMove $dst, ($op1 $cop $op2), $dst, $src\t#@cmovL_cmpN\n\t"
  %}

  ins_encode %{
    __ enc_cmove($cop$$cmpcode | C2_MacroAssembler::unsigned_branch_mask,
                 as_Register($op1$$reg), as_Register($op2$$reg),
                 as_Register($dst$$reg), as_Register($src$$reg));
  %}

  ins_pipe(pipe_class_compare);
%}

instruct cmovL_cmpP(iRegLNoSp dst, iRegL src, iRegP op1, iRegP op2, cmpOpU cop) %{
  match(Set dst (CMoveL (Binary cop (CmpP op1 op2)) (Binary dst src)));
  ins_cost(ALU_COST + BRANCH_COST);

  format %{
    "CMove $dst, ($op1 $cop $op2), $dst, $src\t#@cmovL_cmpP\n\t"
  %}

  ins_encode %{
    __ enc_cmove($cop$$cmpcode | C2_MacroAssembler::unsigned_branch_mask,
                 as_Register($op1$$reg), as_Register($op2$$reg),
                 as_Register($dst$$reg), as_Register($src$$reg));
  %}

  ins_pipe(pipe_class_compare);
%}

// ============================================================================
// Procedure Call/Return Instructions

// Call Java Static Instruction
// Note: If this code changes, the corresponding ret_addr_offset() and
//       compute_padding() functions will have to be adjusted.
instruct CallStaticJavaDirect(method meth)
%{
  match(CallStaticJava);

  effect(USE meth);

  ins_cost(BRANCH_COST);

  format %{ "CALL,static $meth\t#@CallStaticJavaDirect" %}

  ins_encode(riscv_enc_java_static_call(meth),
             riscv_enc_call_epilog);

  ins_pipe(pipe_class_call);
  ins_alignment(4);
%}

// TO HERE

// Call Java Dynamic Instruction
// Note: If this code changes, the corresponding ret_addr_offset() and
//       compute_padding() functions will have to be adjusted.
instruct CallDynamicJavaDirect(method meth)
%{
  match(CallDynamicJava);

  effect(USE meth);

  ins_cost(BRANCH_COST + ALU_COST * 5);

  format %{ "CALL,dynamic $meth\t#@CallDynamicJavaDirect" %}

  ins_encode(riscv_enc_java_dynamic_call(meth),
             riscv_enc_call_epilog);

  ins_pipe(pipe_class_call);
  ins_alignment(4);
%}

// Call Runtime Instruction

instruct CallRuntimeDirect(method meth)
%{
  match(CallRuntime);

  effect(USE meth);

  ins_cost(BRANCH_COST);

  format %{ "CALL, runtime $meth\t#@CallRuntimeDirect" %}

  ins_encode(riscv_enc_java_to_runtime(meth));

  ins_pipe(pipe_class_call);
%}

// Call Runtime Instruction

instruct CallLeafDirect(method meth)
%{
  match(CallLeaf);

  effect(USE meth);

  ins_cost(BRANCH_COST);

  format %{ "CALL, runtime leaf $meth\t#@CallLeafDirect" %}

  ins_encode(riscv_enc_java_to_runtime(meth));

  ins_pipe(pipe_class_call);
%}

// Call Runtime Instruction without safepoint and with vector arguments

instruct CallLeafDirectVector(method meth)
%{
  match(CallLeafVector);

  effect(USE meth);

  ins_cost(BRANCH_COST);

  format %{ "CALL, runtime leaf vector $meth" %}

  ins_encode(riscv_enc_java_to_runtime(meth));

  ins_pipe(pipe_class_call);
%}

// Call Runtime Instruction

instruct CallLeafNoFPDirect(method meth)
%{
  match(CallLeafNoFP);

  effect(USE meth);

  ins_cost(BRANCH_COST);

  format %{ "CALL, runtime leaf nofp $meth\t#@CallLeafNoFPDirect" %}

  ins_encode(riscv_enc_java_to_runtime(meth));

  ins_pipe(pipe_class_call);
%}

// ============================================================================
// Partial Subtype Check
//
// superklass array for an instance of the superklass.  Set a hidden
// internal cache on a hit (cache is checked with exposed code in
// gen_subtype_check()).  Return zero for a hit.  The encoding
// ALSO sets flags.

instruct partialSubtypeCheck(iRegP_R15 result, iRegP_R14 sub, iRegP_R10 super, iRegP_R12 tmp, rFlagsReg cr)
%{
  match(Set result (PartialSubtypeCheck sub super));
  effect(KILL tmp, KILL cr);

  ins_cost(11 * DEFAULT_COST);
  format %{ "partialSubtypeCheck $result, $sub, $super\t#@partialSubtypeCheck" %}

  ins_encode(riscv_enc_partial_subtype_check(sub, super, tmp, result));

  opcode(0x1); // Force zero of result reg on hit

  ins_pipe(pipe_class_memory);
%}

instruct partialSubtypeCheckConstSuper(iRegP_R14 sub, iRegP_R10 super_reg, immP super_con, iRegP_R15 result,
                                       iRegP_R11 tmpR11, iRegP_R12 tmpR12, iRegP_R13 tmpR13, iRegP_R16 tmpR16, rFlagsReg cr)
%{
  predicate(UseSecondarySupersTable);
  match(Set result (PartialSubtypeCheck sub (Binary super_reg super_con)));
  effect(TEMP tmpR11, TEMP tmpR12, TEMP tmpR13, TEMP tmpR16, KILL cr);

  ins_cost(7 * DEFAULT_COST); // needs to be less than competing nodes
  format %{ "partialSubtypeCheck $result, $sub, $super_reg, $super_con" %}

  ins_encode %{
    bool success = false;
    u1 super_klass_slot = ((Klass*)$super_con$$constant)->hash_slot();
    if (InlineSecondarySupersTest) {
      success = __ lookup_secondary_supers_table($sub$$Register, $super_reg$$Register, $result$$Register,
                                                 $tmpR11$$Register, $tmpR12$$Register, $tmpR13$$Register,
                                                 $tmpR16$$Register, super_klass_slot);
    } else {
      address call = __ reloc_call(RuntimeAddress(StubRoutines::lookup_secondary_supers_table_stub(super_klass_slot)));
      success = (call != nullptr);
    }
    if (!success) {
      ciEnv::current()->record_failure("CodeCache is full");
      return;
    }
  %}

  ins_pipe(pipe_class_memory);
%}

instruct partialSubtypeCheckVsZero(iRegP_R15 result, iRegP_R14 sub, iRegP_R10 super, iRegP_R12 tmp,
                                   immP0 zero, rFlagsReg cr)
%{
  match(Set cr (CmpP (PartialSubtypeCheck sub super) zero));
  effect(KILL tmp, KILL result);

  ins_cost(11 * DEFAULT_COST);
  format %{ "partialSubtypeCheck $result, $sub, $super == 0\t#@partialSubtypeCheckVsZero" %}

  ins_encode(riscv_enc_partial_subtype_check(sub, super, tmp, result));

  opcode(0x0); // Don't zero result reg on hit

  ins_pipe(pipe_class_memory);
%}

instruct string_compareU(iRegP_R11 str1, iRegI_R12 cnt1, iRegP_R13 str2, iRegI_R14 cnt2,
                         iRegI_R10 result, iRegP_R28 tmp1, iRegL_R29 tmp2, iRegL_R30 tmp3, rFlagsReg cr)
%{
  predicate(!UseRVV && ((StrCompNode *)n)->encoding() == StrIntrinsicNode::UU);
  match(Set result (StrComp (Binary str1 cnt1) (Binary str2 cnt2)));
  effect(KILL tmp1, KILL tmp2, KILL tmp3, USE_KILL str1, USE_KILL str2, USE_KILL cnt1, USE_KILL cnt2, KILL cr);

  format %{ "String Compare $str1, $cnt1, $str2, $cnt2 -> $result\t#@string_compareU" %}
  ins_encode %{
    // Count is in 8-bit bytes; non-Compact chars are 16 bits.
    __ string_compare($str1$$Register, $str2$$Register,
                      $cnt1$$Register, $cnt2$$Register, $result$$Register,
                      $tmp1$$Register, $tmp2$$Register, $tmp3$$Register,
                      StrIntrinsicNode::UU);
  %}
  ins_pipe(pipe_class_memory);
%}

instruct string_compareL(iRegP_R11 str1, iRegI_R12 cnt1, iRegP_R13 str2, iRegI_R14 cnt2,
                         iRegI_R10 result, iRegP_R28 tmp1, iRegL_R29 tmp2, iRegL_R30 tmp3, rFlagsReg cr)
%{
  predicate(!UseRVV && ((StrCompNode *)n)->encoding() == StrIntrinsicNode::LL);
  match(Set result (StrComp (Binary str1 cnt1) (Binary str2 cnt2)));
  effect(KILL tmp1, KILL tmp2, KILL tmp3, USE_KILL str1, USE_KILL str2, USE_KILL cnt1, USE_KILL cnt2, KILL cr);

  format %{ "String Compare $str1, $cnt1, $str2, $cnt2 -> $result\t#@string_compareL" %}
  ins_encode %{
    __ string_compare($str1$$Register, $str2$$Register,
                      $cnt1$$Register, $cnt2$$Register, $result$$Register,
                      $tmp1$$Register, $tmp2$$Register, $tmp3$$Register,
                      StrIntrinsicNode::LL);
  %}
  ins_pipe(pipe_class_memory);
%}

instruct string_compareUL(iRegP_R11 str1, iRegI_R12 cnt1, iRegP_R13 str2, iRegI_R14 cnt2,
                          iRegI_R10 result, iRegP_R28 tmp1, iRegL_R29 tmp2, iRegL_R30 tmp3, rFlagsReg cr)
%{
  predicate(!UseRVV && ((StrCompNode *)n)->encoding() == StrIntrinsicNode::UL);
  match(Set result (StrComp (Binary str1 cnt1) (Binary str2 cnt2)));
  effect(KILL tmp1, KILL tmp2, KILL tmp3, USE_KILL str1, USE_KILL str2, USE_KILL cnt1, USE_KILL cnt2, KILL cr);

  format %{"String Compare $str1, $cnt1, $str2, $cnt2 -> $result\t#@string_compareUL" %}
  ins_encode %{
    __ string_compare($str1$$Register, $str2$$Register,
                      $cnt1$$Register, $cnt2$$Register, $result$$Register,
                      $tmp1$$Register, $tmp2$$Register, $tmp3$$Register,
                      StrIntrinsicNode::UL);
  %}
  ins_pipe(pipe_class_memory);
%}

instruct string_compareLU(iRegP_R11 str1, iRegI_R12 cnt1, iRegP_R13 str2, iRegI_R14 cnt2,
                          iRegI_R10 result, iRegP_R28 tmp1, iRegL_R29 tmp2, iRegL_R30 tmp3,
                          rFlagsReg cr)
%{
  predicate(!UseRVV && ((StrCompNode *)n)->encoding() == StrIntrinsicNode::LU);
  match(Set result (StrComp (Binary str1 cnt1) (Binary str2 cnt2)));
  effect(KILL tmp1, KILL tmp2, KILL tmp3, USE_KILL str1, USE_KILL str2, USE_KILL cnt1, USE_KILL cnt2, KILL cr);

  format %{ "String Compare $str1, $cnt1, $str2, $cnt2 -> $result\t#@string_compareLU" %}
  ins_encode %{
    __ string_compare($str1$$Register, $str2$$Register,
                      $cnt1$$Register, $cnt2$$Register, $result$$Register,
                      $tmp1$$Register, $tmp2$$Register, $tmp3$$Register,
                      StrIntrinsicNode::LU);
  %}
  ins_pipe(pipe_class_memory);
%}

instruct string_indexofUU(iRegP_R11 str1, iRegI_R12 cnt1, iRegP_R13 str2, iRegI_R14 cnt2,
                          iRegI_R10 result, iRegINoSp tmp1, iRegINoSp tmp2, iRegINoSp tmp3,
                          iRegINoSp tmp4, iRegINoSp tmp5, iRegINoSp tmp6, rFlagsReg cr)
%{
  predicate(((StrIndexOfNode*)n)->encoding() == StrIntrinsicNode::UU);
  match(Set result (StrIndexOf (Binary str1 cnt1) (Binary str2 cnt2)));
  effect(USE_KILL str1, USE_KILL str2, USE_KILL cnt1, USE_KILL cnt2, TEMP_DEF result,
         TEMP tmp1, TEMP tmp2, TEMP tmp3, TEMP tmp4, TEMP tmp5, TEMP tmp6, KILL cr);

  format %{ "String IndexOf $str1,$cnt1,$str2,$cnt2 -> $result (UU)" %}
  ins_encode %{
    __ string_indexof($str1$$Register, $str2$$Register,
                      $cnt1$$Register, $cnt2$$Register,
                      $tmp1$$Register, $tmp2$$Register,
                      $tmp3$$Register, $tmp4$$Register,
                      $tmp5$$Register, $tmp6$$Register,
                      $result$$Register, StrIntrinsicNode::UU);
  %}
  ins_pipe(pipe_class_memory);
%}

instruct string_indexofLL(iRegP_R11 str1, iRegI_R12 cnt1, iRegP_R13 str2, iRegI_R14 cnt2,
                          iRegI_R10 result, iRegINoSp tmp1, iRegINoSp tmp2, iRegINoSp tmp3,
                          iRegINoSp tmp4, iRegINoSp tmp5, iRegINoSp tmp6, rFlagsReg cr)
%{
  predicate(((StrIndexOfNode*)n)->encoding() == StrIntrinsicNode::LL);
  match(Set result (StrIndexOf (Binary str1 cnt1) (Binary str2 cnt2)));
  effect(USE_KILL str1, USE_KILL str2, USE_KILL cnt1, USE_KILL cnt2, TEMP_DEF result,
         TEMP tmp1, TEMP tmp2, TEMP tmp3, TEMP tmp4, TEMP tmp5, TEMP tmp6, KILL cr);

  format %{ "String IndexOf $str1,$cnt1,$str2,$cnt2 -> $result (LL)" %}
  ins_encode %{
    __ string_indexof($str1$$Register, $str2$$Register,
                      $cnt1$$Register, $cnt2$$Register,
                      $tmp1$$Register, $tmp2$$Register,
                      $tmp3$$Register, $tmp4$$Register,
                      $tmp5$$Register, $tmp6$$Register,
                      $result$$Register, StrIntrinsicNode::LL);
  %}
  ins_pipe(pipe_class_memory);
%}

instruct string_indexofUL(iRegP_R11 str1, iRegI_R12 cnt1, iRegP_R13 str2, iRegI_R14 cnt2,
                          iRegI_R10 result, iRegINoSp tmp1, iRegINoSp tmp2, iRegINoSp tmp3,
                          iRegINoSp tmp4, iRegINoSp tmp5, iRegINoSp tmp6, rFlagsReg cr)
%{
  predicate(((StrIndexOfNode*)n)->encoding() == StrIntrinsicNode::UL);
  match(Set result (StrIndexOf (Binary str1 cnt1) (Binary str2 cnt2)));
  effect(USE_KILL str1, USE_KILL str2, USE_KILL cnt1, USE_KILL cnt2, TEMP_DEF result,
         TEMP tmp1, TEMP tmp2, TEMP tmp3, TEMP tmp4, TEMP tmp5, TEMP tmp6, KILL cr);
  format %{ "String IndexOf $str1,$cnt1,$str2,$cnt2 -> $result (UL)" %}

  ins_encode %{
    __ string_indexof($str1$$Register, $str2$$Register,
                      $cnt1$$Register, $cnt2$$Register,
                      $tmp1$$Register, $tmp2$$Register,
                      $tmp3$$Register, $tmp4$$Register,
                      $tmp5$$Register, $tmp6$$Register,
                      $result$$Register, StrIntrinsicNode::UL);
  %}
  ins_pipe(pipe_class_memory);
%}

instruct string_indexof_conUU(iRegP_R11 str1, iRegI_R12 cnt1, iRegP_R13 str2,
                              immI_le_4 int_cnt2, iRegI_R10 result, iRegINoSp tmp1, iRegINoSp tmp2,
                              iRegINoSp tmp3, iRegINoSp tmp4, rFlagsReg cr)
%{
  predicate(((StrIndexOfNode*)n)->encoding() == StrIntrinsicNode::UU);
  match(Set result (StrIndexOf (Binary str1 cnt1) (Binary str2 int_cnt2)));
  effect(USE_KILL str1, USE_KILL str2, USE_KILL cnt1, TEMP_DEF result,
         TEMP tmp1, TEMP tmp2, TEMP tmp3, TEMP tmp4, KILL cr);

  format %{ "String IndexOf $str1,$cnt1,$str2,$int_cnt2 -> $result (UU)" %}

  ins_encode %{
    int icnt2 = (int)$int_cnt2$$constant;
    __ string_indexof_linearscan($str1$$Register, $str2$$Register,
                                 $cnt1$$Register, zr,
                                 $tmp1$$Register, $tmp2$$Register,
                                 $tmp3$$Register, $tmp4$$Register,
                                 icnt2, $result$$Register, StrIntrinsicNode::UU);
  %}
  ins_pipe(pipe_class_memory);
%}

instruct string_indexof_conLL(iRegP_R11 str1, iRegI_R12 cnt1, iRegP_R13 str2,
                              immI_le_4 int_cnt2, iRegI_R10 result, iRegINoSp tmp1, iRegINoSp tmp2,
                              iRegINoSp tmp3, iRegINoSp tmp4, rFlagsReg cr)
%{
  predicate(((StrIndexOfNode*)n)->encoding() == StrIntrinsicNode::LL);
  match(Set result (StrIndexOf (Binary str1 cnt1) (Binary str2 int_cnt2)));
  effect(USE_KILL str1, USE_KILL str2, USE_KILL cnt1, TEMP_DEF result,
         TEMP tmp1, TEMP tmp2, TEMP tmp3, TEMP tmp4, KILL cr);

  format %{ "String IndexOf $str1,$cnt1,$str2,$int_cnt2 -> $result (LL)" %}
  ins_encode %{
    int icnt2 = (int)$int_cnt2$$constant;
    __ string_indexof_linearscan($str1$$Register, $str2$$Register,
                                 $cnt1$$Register, zr,
                                 $tmp1$$Register, $tmp2$$Register,
                                 $tmp3$$Register, $tmp4$$Register,
                                 icnt2, $result$$Register, StrIntrinsicNode::LL);
  %}
  ins_pipe(pipe_class_memory);
%}

instruct string_indexof_conUL(iRegP_R11 str1, iRegI_R12 cnt1, iRegP_R13 str2,
                              immI_1 int_cnt2, iRegI_R10 result, iRegINoSp tmp1, iRegINoSp tmp2,
                              iRegINoSp tmp3, iRegINoSp tmp4, rFlagsReg cr)
%{
  predicate(((StrIndexOfNode*)n)->encoding() == StrIntrinsicNode::UL);
  match(Set result (StrIndexOf (Binary str1 cnt1) (Binary str2 int_cnt2)));
  effect(USE_KILL str1, USE_KILL str2, USE_KILL cnt1, TEMP_DEF result,
         TEMP tmp1, TEMP tmp2, TEMP tmp3, TEMP tmp4, KILL cr);

  format %{ "String IndexOf $str1,$cnt1,$str2,$int_cnt2 -> $result (UL)" %}
  ins_encode %{
    int icnt2 = (int)$int_cnt2$$constant;
    __ string_indexof_linearscan($str1$$Register, $str2$$Register,
                                 $cnt1$$Register, zr,
                                 $tmp1$$Register, $tmp2$$Register,
                                 $tmp3$$Register, $tmp4$$Register,
                                 icnt2, $result$$Register, StrIntrinsicNode::UL);
  %}
  ins_pipe(pipe_class_memory);
%}

instruct stringU_indexof_char(iRegP_R11 str1, iRegI_R12 cnt1, iRegI_R13 ch,
                              iRegI_R10 result, iRegINoSp tmp1, iRegINoSp tmp2,
                              iRegINoSp tmp3, iRegINoSp tmp4, rFlagsReg cr)
%{
  match(Set result (StrIndexOfChar (Binary str1 cnt1) ch));
  predicate(!UseRVV && (((StrIndexOfCharNode*)n)->encoding() == StrIntrinsicNode::U));
  effect(USE_KILL str1, USE_KILL cnt1, USE_KILL ch, TEMP_DEF result,
         TEMP tmp1, TEMP tmp2, TEMP tmp3, TEMP tmp4, KILL cr);

  format %{ "StringUTF16 IndexOf char[] $str1, $cnt1, $ch -> $result" %}
  ins_encode %{
    __ string_indexof_char($str1$$Register, $cnt1$$Register, $ch$$Register,
                           $result$$Register, $tmp1$$Register, $tmp2$$Register,
                           $tmp3$$Register, $tmp4$$Register, false /* isU */);
  %}
  ins_pipe(pipe_class_memory);
%}


instruct stringL_indexof_char(iRegP_R11 str1, iRegI_R12 cnt1, iRegI_R13 ch,
                              iRegI_R10 result, iRegINoSp tmp1, iRegINoSp tmp2,
                              iRegINoSp tmp3, iRegINoSp tmp4, rFlagsReg cr)
%{
  match(Set result (StrIndexOfChar (Binary str1 cnt1) ch));
  predicate(!UseRVV && (((StrIndexOfCharNode*)n)->encoding() == StrIntrinsicNode::L));
  effect(USE_KILL str1, USE_KILL cnt1, USE_KILL ch, TEMP_DEF result,
         TEMP tmp1, TEMP tmp2, TEMP tmp3, TEMP tmp4, KILL cr);

  format %{ "StringLatin1 IndexOf char[] $str1, $cnt1, $ch -> $result" %}
  ins_encode %{
    __ string_indexof_char($str1$$Register, $cnt1$$Register, $ch$$Register,
                           $result$$Register, $tmp1$$Register, $tmp2$$Register,
                           $tmp3$$Register, $tmp4$$Register, true /* isL */);
  %}
  ins_pipe(pipe_class_memory);
%}

// clearing of an array
instruct clearArray_reg_reg(iRegL_R29 cnt, iRegP_R28 base, iRegP_R30 tmp1,
                            iRegP_R31 tmp2, rFlagsReg cr, Universe dummy)
%{
  // temp registers must match the one used in StubGenerator::generate_zero_blocks()
  predicate(UseBlockZeroing || !UseRVV);
  match(Set dummy (ClearArray cnt base));
  effect(USE_KILL cnt, USE_KILL base, TEMP tmp1, TEMP tmp2, KILL cr);

  ins_cost(4 * DEFAULT_COST);
  format %{ "ClearArray $cnt, $base\t#@clearArray_reg_reg" %}

  ins_encode %{
    address tpc = __ zero_words($base$$Register, $cnt$$Register);
    if (tpc == nullptr) {
      ciEnv::current()->record_failure("CodeCache is full");
      return;
    }
  %}

  ins_pipe(pipe_class_memory);
%}

instruct clearArray_imm_reg(immL cnt, iRegP_R28 base, Universe dummy, rFlagsReg cr)
%{
  predicate(!UseRVV && (uint64_t)n->in(2)->get_long()
            < (uint64_t)(BlockZeroingLowLimit >> LogBytesPerWord));
  match(Set dummy (ClearArray cnt base));
  effect(USE_KILL base, KILL cr);

  ins_cost(4 * DEFAULT_COST);
  format %{ "ClearArray $cnt, $base\t#@clearArray_imm_reg" %}

  ins_encode %{
    __ zero_words($base$$Register, (uint64_t)$cnt$$constant);
  %}

  ins_pipe(pipe_class_memory);
%}

instruct string_equalsL(iRegP_R11 str1, iRegP_R13 str2, iRegI_R14 cnt,
                        iRegI_R10 result, rFlagsReg cr)
%{
  predicate(!UseRVV && ((StrEqualsNode*)n)->encoding() == StrIntrinsicNode::LL);
  match(Set result (StrEquals (Binary str1 str2) cnt));
  effect(USE_KILL str1, USE_KILL str2, USE_KILL cnt, KILL cr);

  format %{ "String Equals $str1, $str2, $cnt -> $result\t#@string_equalsL" %}
  ins_encode %{
    // Count is in 8-bit bytes; non-Compact chars are 16 bits.
    __ string_equals($str1$$Register, $str2$$Register,
                     $result$$Register, $cnt$$Register);
  %}
  ins_pipe(pipe_class_memory);
%}

instruct array_equalsB(iRegP_R11 ary1, iRegP_R12 ary2, iRegI_R10 result,
                       iRegP_R13 tmp1, iRegP_R14 tmp2, iRegP_R15 tmp3)
%{
  predicate(!UseRVV && ((AryEqNode*)n)->encoding() == StrIntrinsicNode::LL);
  match(Set result (AryEq ary1 ary2));
  effect(USE_KILL ary1, USE_KILL ary2, TEMP tmp1, TEMP tmp2, TEMP tmp3);

  format %{ "Array Equals $ary1, $ary2 -> $result\t#@array_equalsB // KILL all" %}
  ins_encode %{
    __ arrays_equals($ary1$$Register, $ary2$$Register,
                     $tmp1$$Register, $tmp2$$Register, $tmp3$$Register,
                     $result$$Register, 1);
  %}
  ins_pipe(pipe_class_memory);
%}

instruct array_equalsC(iRegP_R11 ary1, iRegP_R12 ary2, iRegI_R10 result,
                       iRegP_R13 tmp1, iRegP_R14 tmp2, iRegP_R15 tmp3)
%{
  predicate(!UseRVV && ((AryEqNode*)n)->encoding() == StrIntrinsicNode::UU);
  match(Set result (AryEq ary1 ary2));
  effect(USE_KILL ary1, USE_KILL ary2, TEMP tmp1, TEMP tmp2, TEMP tmp3);

  format %{ "Array Equals $ary1, $ary2 -> $result\t#@array_equalsC // KILL all" %}
  ins_encode %{
    __ arrays_equals($ary1$$Register, $ary2$$Register,
                     $tmp1$$Register, $tmp2$$Register, $tmp3$$Register,
                     $result$$Register, 2);
  %}
  ins_pipe(pipe_class_memory);
%}

// fast ArraysSupport.vectorizedHashCode
instruct arrays_hashcode(iRegP_R11 ary, iRegI_R12 cnt, iRegI_R10 result, immI basic_type,
                         iRegLNoSp tmp1, iRegLNoSp tmp2,
                         iRegLNoSp tmp3, iRegLNoSp tmp4,
                         iRegLNoSp tmp5, iRegLNoSp tmp6, rFlagsReg cr)
%{
  match(Set result (VectorizedHashCode (Binary ary cnt) (Binary result basic_type)));
  effect(TEMP tmp1, TEMP tmp2, TEMP tmp3, TEMP tmp4, TEMP tmp5, TEMP tmp6,
         USE_KILL ary, USE_KILL cnt, USE basic_type, KILL cr);

  format %{ "Array HashCode array[] $ary,$cnt,$result,$basic_type -> $result   // KILL all" %}
  ins_encode %{
    __ arrays_hashcode($ary$$Register, $cnt$$Register, $result$$Register,
                       $tmp1$$Register, $tmp2$$Register, $tmp3$$Register,
                       $tmp4$$Register, $tmp5$$Register, $tmp6$$Register,
                       (BasicType)$basic_type$$constant);
  %}
  ins_pipe(pipe_class_memory);
%}

// ============================================================================
// Safepoint Instructions

instruct safePoint(iRegP poll)
%{
  match(SafePoint poll);

  ins_cost(2 * LOAD_COST);
  format %{
    "lwu zr, [$poll]\t# Safepoint: poll for GC, #@safePoint"
  %}
  ins_encode %{
    __ read_polling_page(as_Register($poll$$reg), 0, relocInfo::poll_type);
  %}
  ins_pipe(pipe_serial); // ins_pipe(iload_reg_mem);
%}

// ============================================================================
// This name is KNOWN by the ADLC and cannot be changed.
// The ADLC forces a 'TypeRawPtr::BOTTOM' output type
// for this guy.
instruct tlsLoadP(javaThread_RegP dst)
%{
  match(Set dst (ThreadLocal));

  ins_cost(0);

  format %{ " -- \t// $dst=Thread::current(), empty, #@tlsLoadP" %}

  size(0);

  ins_encode( /*empty*/ );

  ins_pipe(pipe_class_empty);
%}

// inlined locking and unlocking
// using t1 as the 'flag' register to bridge the BoolNode producers and consumers
instruct cmpFastLock(rFlagsReg cr, iRegP object, iRegP box, iRegPNoSp tmp1, iRegPNoSp tmp2, iRegPNoSp tmp3)
%{
  predicate(LockingMode != LM_LIGHTWEIGHT);
  match(Set cr (FastLock object box));
  effect(TEMP tmp1, TEMP tmp2, TEMP tmp3);

  ins_cost(10 * DEFAULT_COST);
  format %{ "fastlock $object,$box\t! kills $tmp1,$tmp2,$tmp3, #@cmpFastLock" %}

  ins_encode %{
    __ fast_lock($object$$Register, $box$$Register, $tmp1$$Register, $tmp2$$Register, $tmp3$$Register);
  %}

  ins_pipe(pipe_serial);
%}

// using t1 as the 'flag' register to bridge the BoolNode producers and consumers
instruct cmpFastUnlock(rFlagsReg cr, iRegP object, iRegP box, iRegPNoSp tmp1, iRegPNoSp tmp2)
%{
  predicate(LockingMode != LM_LIGHTWEIGHT);
  match(Set cr (FastUnlock object box));
  effect(TEMP tmp1, TEMP tmp2);

  ins_cost(10 * DEFAULT_COST);
  format %{ "fastunlock $object,$box\t! kills $tmp1, $tmp2, #@cmpFastUnlock" %}

  ins_encode %{
    __ fast_unlock($object$$Register, $box$$Register, $tmp1$$Register, $tmp2$$Register);
  %}

  ins_pipe(pipe_serial);
%}

instruct cmpFastLockLightweight(rFlagsReg cr, iRegP object, iRegP box, iRegPNoSp tmp1, iRegPNoSp tmp2, iRegPNoSp tmp3)
%{
  predicate(LockingMode == LM_LIGHTWEIGHT);
  match(Set cr (FastLock object box));
  effect(TEMP tmp1, TEMP tmp2, TEMP tmp3);

  ins_cost(10 * DEFAULT_COST);
  format %{ "fastlock $object,$box\t! kills $tmp1,$tmp2,$tmp3 #@cmpFastLockLightweight" %}

  ins_encode %{
    __ fast_lock_lightweight($object$$Register, $box$$Register, $tmp1$$Register, $tmp2$$Register, $tmp3$$Register);
  %}

  ins_pipe(pipe_serial);
%}

instruct cmpFastUnlockLightweight(rFlagsReg cr, iRegP object, iRegP box, iRegPNoSp tmp1, iRegPNoSp tmp2, iRegPNoSp tmp3)
%{
  predicate(LockingMode == LM_LIGHTWEIGHT);
  match(Set cr (FastUnlock object box));
  effect(TEMP tmp1, TEMP tmp2, TEMP tmp3);

  ins_cost(10 * DEFAULT_COST);
  format %{ "fastunlock $object,$box\t! kills $tmp1,$tmp2,$tmp3 #@cmpFastUnlockLightweight" %}

  ins_encode %{
    __ fast_unlock_lightweight($object$$Register, $box$$Register, $tmp1$$Register, $tmp2$$Register, $tmp3$$Register);
  %}

  ins_pipe(pipe_serial);
%}

// Tail Call; Jump from runtime stub to Java code.
// Also known as an 'interprocedural jump'.
// Target of jump will eventually return to caller.
// TailJump below removes the return address.
// Don't use fp for 'jump_target' because a MachEpilogNode has already been
// emitted just above the TailCall which has reset fp to the caller state.
instruct TailCalljmpInd(iRegPNoSpNoFp jump_target, inline_cache_RegP method_oop)
%{
  match(TailCall jump_target method_oop);

  ins_cost(BRANCH_COST);

  format %{ "jalr $jump_target\t# $method_oop holds method oop, #@TailCalljmpInd." %}

  ins_encode(riscv_enc_tail_call(jump_target));

  ins_pipe(pipe_class_call);
%}

instruct TailjmpInd(iRegPNoSpNoFp jump_target, iRegP_R10 ex_oop)
%{
  match(TailJump jump_target ex_oop);

  ins_cost(ALU_COST + BRANCH_COST);

  format %{ "jalr $jump_target\t# $ex_oop holds exception oop, #@TailjmpInd." %}

  ins_encode(riscv_enc_tail_jmp(jump_target));

  ins_pipe(pipe_class_call);
%}

// Forward exception.
instruct ForwardExceptionjmp()
%{
  match(ForwardException);

  ins_cost(BRANCH_COST);

  format %{ "j forward_exception_stub\t#@ForwardException" %}

  ins_encode %{
    __ far_jump(RuntimeAddress(StubRoutines::forward_exception_entry()));
  %}

  ins_pipe(pipe_class_call);
%}

// Create exception oop: created by stack-crawling runtime code.
// Created exception is now available to this handler, and is setup
// just prior to jumping to this handler. No code emitted.
instruct CreateException(iRegP_R10 ex_oop)
%{
  match(Set ex_oop (CreateEx));

  ins_cost(0);
  format %{ " -- \t// exception oop; no code emitted, #@CreateException" %}

  size(0);

  ins_encode( /*empty*/ );

  ins_pipe(pipe_class_empty);
%}

// Rethrow exception: The exception oop will come in the first
// argument position. Then JUMP (not call) to the rethrow stub code.
instruct RethrowException()
%{
  match(Rethrow);

  ins_cost(BRANCH_COST);

  format %{ "j rethrow_stub\t#@RethrowException" %}

  ins_encode(riscv_enc_rethrow());

  ins_pipe(pipe_class_call);
%}

// Return Instruction
// epilog node loads ret address into ra as part of frame pop
instruct Ret()
%{
  match(Return);

  ins_cost(BRANCH_COST);
  format %{ "ret\t// return register, #@Ret" %}

  ins_encode(riscv_enc_ret());

  ins_pipe(pipe_branch);
%}

// Die now.
instruct ShouldNotReachHere() %{
  match(Halt);

  ins_cost(BRANCH_COST);

  format %{ "#@ShouldNotReachHere" %}

  ins_encode %{
    if (is_reachable()) {
      __ stop(_halt_reason);
    }
  %}

  ins_pipe(pipe_class_default);
%}


//----------PEEPHOLE RULES-----------------------------------------------------
// These must follow all instruction definitions as they use the names
// defined in the instructions definitions.
//
// peepmatch ( root_instr_name [preceding_instruction]* );
//
// peepconstraint %{
// (instruction_number.operand_name relational_op instruction_number.operand_name
//  [, ...] );
// // instruction numbers are zero-based using left to right order in peepmatch
//
// peepreplace ( instr_name  ( [instruction_number.operand_name]* ) );
// // provide an instruction_number.operand_name for each operand that appears
// // in the replacement instruction's match rule
//
// ---------VM FLAGS---------------------------------------------------------
//
// All peephole optimizations can be turned off using -XX:-OptoPeephole
//
// Each peephole rule is given an identifying number starting with zero and
// increasing by one in the order seen by the parser.  An individual peephole
// can be enabled, and all others disabled, by using -XX:OptoPeepholeAt=#
// on the command-line.
//
// ---------CURRENT LIMITATIONS----------------------------------------------
//
// Only match adjacent instructions in same basic block
// Only equality constraints
// Only constraints between operands, not (0.dest_reg == RAX_enc)
// Only one replacement instruction
//
//----------SMARTSPILL RULES---------------------------------------------------
// These must follow all instruction definitions as they use the names
// defined in the instructions definitions.

// Local Variables:
// mode: c++
// End:<|MERGE_RESOLUTION|>--- conflicted
+++ resolved
@@ -1263,17 +1263,10 @@
   // see riscv_enc_java_to_runtime
   //   la(t0, retaddr)                ->  auipc + addi
   //   addi(sp, sp, -2 * wordSize)    ->  addi
-<<<<<<< HEAD
-  //   sd(t1, Address(sp, wordSize))  ->  sd
-  //   jalr(t1)                       ->  jalr
-  if (CodeCache::contains(_entry_point)) {
-=======
   //   sd(t0, Address(sp, wordSize))  ->  sd
   //   movptr(t1, addr, offset, t0)   ->  lui + lui + slli + add
   //   jalr(t1, offset)               ->  jalr
-  CodeBlob *cb = CodeCache::find_blob(_entry_point);
-  if (cb != nullptr) {
->>>>>>> cbda7580
+  if (CodeCache::contains(_entry_point)) {
     if (UseTrampolines) {
       return 1 * NativeInstruction::instruction_size;
     }
