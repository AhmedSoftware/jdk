/*
 * Copyright (c) 1997, 2023, Oracle and/or its affiliates. All rights reserved.
 * Copyright (c) 2020, 2023, Huawei Technologies Co., Ltd. All rights reserved.
 * Copyright (c) 2023, Rivos Inc. All rights reserved.
 * DO NOT ALTER OR REMOVE COPYRIGHT NOTICES OR THIS FILE HEADER.
 *
 * This code is free software; you can redistribute it and/or modify it
 * under the terms of the GNU General Public License version 2 only, as
 * published by the Free Software Foundation.
 *
 * This code is distributed in the hope that it will be useful, but WITHOUT
 * ANY WARRANTY; without even the implied warranty of MERCHANTABILITY or
 * FITNESS FOR A PARTICULAR PURPOSE.  See the GNU General Public License
 * version 2 for more details (a copy is included in the LICENSE file that
 * accompanied this code).
 *
 * You should have received a copy of the GNU General Public License version
 * 2 along with this work; if not, write to the Free Software Foundation,
 * Inc., 51 Franklin St, Fifth Floor, Boston, MA 02110-1301 USA.
 *
 * Please contact Oracle, 500 Oracle Parkway, Redwood Shores, CA 94065 USA
 * or visit www.oracle.com if you need additional information or have any
 * questions.
 *
 */

#include "precompiled.hpp"
#include "runtime/java.hpp"
#include "runtime/os.inline.hpp"
#include "runtime/vm_version.hpp"
#include "utilities/formatBuffer.hpp"
#include "utilities/macros.hpp"

#include <ctype.h>

uint32_t VM_Version::_initial_vector_length = 0;

#define DEF_RV_FEATURE(NAME, PRETTY, BIT, FSTRING, FLAGF)       \
VM_Version::NAME##RVFeatureValue VM_Version::NAME(PRETTY, BIT, FSTRING);
RV_FEATURE_FLAGS(DEF_RV_FEATURE)

#define ADD_RV_FEATURE_IN_LIST(NAME, PRETTY, BIT, FSTRING, FLAGF) \
    &VM_Version::NAME,
VM_Version::RVFeatureValue* VM_Version::_feature_list[] = {
RV_FEATURE_FLAGS(ADD_RV_FEATURE_IN_LIST)
  nullptr};

void VM_Version::useRVA20U64Profile() {
  RV_USE_RVA20U64;
}

void VM_Version::useRVA22U64Profile() {
  RV_USE_RVA22U64;
}

void VM_Version::useRVA23U64Profile() {
  RV_USE_RVA23U64;
}

void VM_Version::initialize() {
  _supports_atomic_getset4 = true;
  _supports_atomic_getadd4 = true;
  _supports_atomic_getset8 = true;
  _supports_atomic_getadd8 = true;

  setup_cpu_available_features();

  // check if satp.mode is supported, currently supports up to SV48(RV64)
  if (satp_mode.value() > VM_SV48 || satp_mode.value() < VM_MBARE) {
    vm_exit_during_initialization(
      err_msg(
         "Unsupported satp mode: SV%d. Only satp modes up to sv48 are supported for now.",
         (int)satp_mode.value()));
  }

  if (UseRVA20U64) {
    useRVA20U64Profile();
  }
  if (UseRVA22U64) {
    useRVA22U64Profile();
  }
  if (UseRVA23U64) {
    useRVA23U64Profile();
  }

  // Enable vendor specific features

  if (mvendorid.enabled()) {
    // Rivos
    if (mvendorid.value() == RIVOS) {
      if (FLAG_IS_DEFAULT(UseConservativeFence)) {
        FLAG_SET_DEFAULT(UseConservativeFence, false);
      }
    }
  }

  if (UseZic64b) {
    if (CacheLineSize != 64) {
      assert(!FLAG_IS_DEFAULT(CacheLineSize), "default cache line size should be 64 bytes");
      warning("CacheLineSize is assumed to be 64 bytes because Zic64b is enabled");
      FLAG_SET_DEFAULT(CacheLineSize, 64);
    }
  } else {
    if (!FLAG_IS_DEFAULT(CacheLineSize) && !is_power_of_2(CacheLineSize)) {
      warning("CacheLineSize must be a power of 2");
      FLAG_SET_DEFAULT(CacheLineSize, DEFAULT_CACHE_LINE_SIZE);
    }
  }

  if (FLAG_IS_DEFAULT(UseFMA)) {
    FLAG_SET_DEFAULT(UseFMA, true);
  }

  if (FLAG_IS_DEFAULT(AllocatePrefetchDistance)) {
    FLAG_SET_DEFAULT(AllocatePrefetchDistance, 0);
  }

  if (UseAES || UseAESIntrinsics) {
    if (UseAES && !FLAG_IS_DEFAULT(UseAES)) {
      warning("AES instructions are not available on this CPU");
      FLAG_SET_DEFAULT(UseAES, false);
    }
    if (UseAESIntrinsics && !FLAG_IS_DEFAULT(UseAESIntrinsics)) {
      warning("AES intrinsics are not available on this CPU");
      FLAG_SET_DEFAULT(UseAESIntrinsics, false);
    }
  }

  if (UseAESCTRIntrinsics) {
    warning("AES/CTR intrinsics are not available on this CPU");
    FLAG_SET_DEFAULT(UseAESCTRIntrinsics, false);
  }

  if (UseZba) {
    if (FLAG_IS_DEFAULT(UseCRC32Intrinsics)) {
      FLAG_SET_DEFAULT(UseCRC32Intrinsics, true);
    }
  } else {
    if (!FLAG_IS_DEFAULT(UseCRC32Intrinsics)) {
      warning("CRC32 intrinsic requires Zba instructions (not available on this CPU)");
    }
    FLAG_SET_DEFAULT(UseCRC32Intrinsics, false);
  }

  if (UseCRC32CIntrinsics) {
    warning("CRC32C intrinsics are not available on this CPU.");
    FLAG_SET_DEFAULT(UseCRC32CIntrinsics, false);
  }

  if (UseVectorizedMismatchIntrinsic) {
    warning("VectorizedMismatch intrinsic is not available on this CPU.");
    FLAG_SET_DEFAULT(UseVectorizedMismatchIntrinsic, false);
  }

  if (FLAG_IS_DEFAULT(UseMD5Intrinsics)) {
    FLAG_SET_DEFAULT(UseMD5Intrinsics, true);
  }

  if (FLAG_IS_DEFAULT(UsePoly1305Intrinsics)) {
    FLAG_SET_DEFAULT(UsePoly1305Intrinsics, true);
  }

  if (FLAG_IS_DEFAULT(UseCopySignIntrinsic)) {
      FLAG_SET_DEFAULT(UseCopySignIntrinsic, true);
  }

  if (FLAG_IS_DEFAULT(UseSignumIntrinsic)) {
      FLAG_SET_DEFAULT(UseSignumIntrinsic, true);
  }

  if (UseRVC && !ext_C.enabled()) {
    warning("RVC is not supported on this CPU");
    FLAG_SET_DEFAULT(UseRVC, false);

    if (UseRVA20U64) {
      warning("UseRVA20U64 is not supported on this CPU");
      FLAG_SET_DEFAULT(UseRVA20U64, false);
    }
  }

  if (FLAG_IS_DEFAULT(AvoidUnalignedAccesses)) {
    if (unaligned_access.value() != MISALIGNED_FAST) {
      FLAG_SET_DEFAULT(AvoidUnalignedAccesses, true);
    } else {
      FLAG_SET_DEFAULT(AvoidUnalignedAccesses, false);
    }
  }

  // See JDK-8026049
  // This machine has fast unaligned memory accesses
  if (FLAG_IS_DEFAULT(UseUnalignedAccesses)) {
    FLAG_SET_DEFAULT(UseUnalignedAccesses,
      unaligned_access.value() == MISALIGNED_FAST);
  }

#ifdef __riscv_ztso
  // Hotspot is compiled with TSO support, it will only run on hardware which
  // supports Ztso
  if (FLAG_IS_DEFAULT(UseZtso)) {
    FLAG_SET_DEFAULT(UseZtso, true);
  }
#endif

  if (UseZbb) {
    if (FLAG_IS_DEFAULT(UsePopCountInstruction)) {
      FLAG_SET_DEFAULT(UsePopCountInstruction, true);
    }
  } else {
    FLAG_SET_DEFAULT(UsePopCountInstruction, false);
  }

  if (UseZicboz) {
    if (FLAG_IS_DEFAULT(UseBlockZeroing)) {
      FLAG_SET_DEFAULT(UseBlockZeroing, true);
    }
    if (FLAG_IS_DEFAULT(BlockZeroingLowLimit)) {
      FLAG_SET_DEFAULT(BlockZeroingLowLimit, 2 * CacheLineSize);
    }
  } else if (UseBlockZeroing) {
    warning("Block zeroing is not available");
    FLAG_SET_DEFAULT(UseBlockZeroing, false);
  }

  if (UseRVV) {
    if (!ext_V.enabled()) {
      warning("RVV is not supported on this CPU");
      FLAG_SET_DEFAULT(UseRVV, false);
    } else {
      // read vector length from vector CSR vlenb
      _initial_vector_length = cpu_vector_length();
    }
  }

#ifdef COMPILER2
  c2_initialize();
#endif // COMPILER2

  // NOTE: Make sure codes dependent on UseRVV are put after c2_initialize(),
  //       as there are extra checks inside it which could disable UseRVV
  //       in some situations.

<<<<<<< HEAD
  // Base64
  if (FLAG_IS_DEFAULT(UseBASE64Intrinsics)) {
    FLAG_SET_DEFAULT(UseBASE64Intrinsics, true);
  }

  // ChaCha20
=======
  // Adler32
>>>>>>> 7f119354
  if (UseRVV) {
    if (FLAG_IS_DEFAULT(UseAdler32Intrinsics)) {
      FLAG_SET_DEFAULT(UseAdler32Intrinsics, true);
    }
  } else if (UseAdler32Intrinsics) {
    if (!FLAG_IS_DEFAULT(UseAdler32Intrinsics)) {
      warning("Adler32 intrinsic requires RVV instructions (not available on this CPU).");
    }
    FLAG_SET_DEFAULT(UseAdler32Intrinsics, false);
  }

  // ChaCha20
  if (UseRVV && MaxVectorSize >= 32) {
    // performance tests on hardwares (MaxVectorSize == 16, 32) show that
    // it brings regression when MaxVectorSize == 16.
    if (FLAG_IS_DEFAULT(UseChaCha20Intrinsics)) {
      FLAG_SET_DEFAULT(UseChaCha20Intrinsics, true);
    }
  } else if (UseChaCha20Intrinsics) {
    if (!FLAG_IS_DEFAULT(UseChaCha20Intrinsics)) {
      warning("Chacha20 intrinsic requires RVV instructions (not available on this CPU)");
    }
    FLAG_SET_DEFAULT(UseChaCha20Intrinsics, false);
  }

  // UseZvbb (depends on RVV).
  if (UseZvbb && !UseRVV) {
    FLAG_SET_DEFAULT(UseZvbb, false);
    warning("Cannot enable UseZvbb on cpu without RVV support.");
  }

  // SHA's
  if (FLAG_IS_DEFAULT(UseSHA)) {
    FLAG_SET_DEFAULT(UseSHA, true);
  }

  // SHA-1, no RVV required though.
  if (UseSHA) {
    if (FLAG_IS_DEFAULT(UseSHA1Intrinsics)) {
      FLAG_SET_DEFAULT(UseSHA1Intrinsics, true);
    }
  } else if (UseSHA1Intrinsics) {
    warning("Intrinsics for SHA-1 crypto hash functions not available on this CPU.");
    FLAG_SET_DEFAULT(UseSHA1Intrinsics, false);
  }

  // UseZvkn (depends on RVV) and SHA-2.
  if (UseZvkn && !UseRVV) {
    FLAG_SET_DEFAULT(UseZvkn, false);
    warning("Cannot enable Zvkn on cpu without RVV support.");
  }
  // SHA-2, depends on Zvkn.
  if (UseSHA) {
    if (UseZvkn) {
      if (FLAG_IS_DEFAULT(UseSHA256Intrinsics)) {
        FLAG_SET_DEFAULT(UseSHA256Intrinsics, true);
      }
      if (FLAG_IS_DEFAULT(UseSHA512Intrinsics)) {
        FLAG_SET_DEFAULT(UseSHA512Intrinsics, true);
      }
    } else {
      if (UseSHA256Intrinsics) {
        warning("Intrinsics for SHA-224 and SHA-256 crypto hash functions not available on this CPU, UseZvkn needed.");
        FLAG_SET_DEFAULT(UseSHA256Intrinsics, false);
      }
      if (UseSHA512Intrinsics) {
        warning("Intrinsics for SHA-384 and SHA-512 crypto hash functions not available on this CPU, UseZvkn needed.");
        FLAG_SET_DEFAULT(UseSHA512Intrinsics, false);
      }
    }
  } else {
    if (UseSHA256Intrinsics) {
      warning("Intrinsics for SHA-224 and SHA-256 crypto hash functions not available on this CPU, as UseSHA disabled.");
      FLAG_SET_DEFAULT(UseSHA256Intrinsics, false);
    }
    if (UseSHA512Intrinsics) {
      warning("Intrinsics for SHA-384 and SHA-512 crypto hash functions not available on this CPU, as UseSHA disabled.");
      FLAG_SET_DEFAULT(UseSHA512Intrinsics, false);
    }
  }

  // SHA-3
  if (UseSHA3Intrinsics) {
    warning("Intrinsics for SHA3-224, SHA3-256, SHA3-384 and SHA3-512 crypto hash functions not available on this CPU.");
    FLAG_SET_DEFAULT(UseSHA3Intrinsics, false);
  }

  // UseSHA
  if (!(UseSHA1Intrinsics || UseSHA256Intrinsics || UseSHA3Intrinsics || UseSHA512Intrinsics)) {
    FLAG_SET_DEFAULT(UseSHA, false);
  }
}

#ifdef COMPILER2
void VM_Version::c2_initialize() {
  if (UseCMoveUnconditionally) {
    FLAG_SET_DEFAULT(UseCMoveUnconditionally, false);
  }

  if (ConditionalMoveLimit > 0) {
    FLAG_SET_DEFAULT(ConditionalMoveLimit, 0);
  }

  if (!UseRVV) {
    FLAG_SET_DEFAULT(MaxVectorSize, 0);
    FLAG_SET_DEFAULT(UseRVVForBigIntegerShiftIntrinsics, false);
  } else {
    if (!FLAG_IS_DEFAULT(MaxVectorSize) && MaxVectorSize != _initial_vector_length) {
      warning("Current system does not support RVV vector length for MaxVectorSize %d. Set MaxVectorSize to %d",
               (int)MaxVectorSize, _initial_vector_length);
    }
    MaxVectorSize = _initial_vector_length;
    if (MaxVectorSize < 16) {
      warning("RVV does not support vector length less than 16 bytes. Disabling RVV.");
      UseRVV = false;
      FLAG_SET_DEFAULT(MaxVectorSize, 0);
    }
  }

  if (FLAG_IS_DEFAULT(UseVectorizedHashCodeIntrinsic)) {
    FLAG_SET_DEFAULT(UseVectorizedHashCodeIntrinsic, true);
  }

  if (!UseZicbop) {
    if (!FLAG_IS_DEFAULT(AllocatePrefetchStyle)) {
      warning("Zicbop is not available on this CPU");
    }
    FLAG_SET_DEFAULT(AllocatePrefetchStyle, 0);
  } else {
    // Limit AllocatePrefetchDistance so that it does not exceed the
    // static constraint of 512 defined in runtime/globals.hpp.
    if (FLAG_IS_DEFAULT(AllocatePrefetchDistance)) {
      FLAG_SET_DEFAULT(AllocatePrefetchDistance, MIN2(512, 3 * (int)CacheLineSize));
    }
    if (FLAG_IS_DEFAULT(AllocatePrefetchStepSize)) {
      FLAG_SET_DEFAULT(AllocatePrefetchStepSize, (int)CacheLineSize);
    }
    if (FLAG_IS_DEFAULT(PrefetchScanIntervalInBytes)) {
      FLAG_SET_DEFAULT(PrefetchScanIntervalInBytes, 3 * (int)CacheLineSize);
    }
    if (FLAG_IS_DEFAULT(PrefetchCopyIntervalInBytes)) {
      FLAG_SET_DEFAULT(PrefetchCopyIntervalInBytes, 3 * (int)CacheLineSize);
    }

    if (PrefetchCopyIntervalInBytes != -1 &&
        ((PrefetchCopyIntervalInBytes & 7) || (PrefetchCopyIntervalInBytes >= 32768))) {
      warning("PrefetchCopyIntervalInBytes must be -1, or a multiple of 8 and < 32768");
      PrefetchCopyIntervalInBytes &= ~7;
      if (PrefetchCopyIntervalInBytes >= 32768) {
        PrefetchCopyIntervalInBytes = 32760;
      }
    }
    if (AllocatePrefetchDistance !=-1 && (AllocatePrefetchDistance & 7)) {
      warning("AllocatePrefetchDistance must be multiple of 8");
      AllocatePrefetchDistance &= ~7;
    }
    if (AllocatePrefetchStepSize & 7) {
      warning("AllocatePrefetchStepSize must be multiple of 8");
      AllocatePrefetchStepSize &= ~7;
    }
  }

  if (FLAG_IS_DEFAULT(UseMulAddIntrinsic)) {
    FLAG_SET_DEFAULT(UseMulAddIntrinsic, true);
  }

  if (FLAG_IS_DEFAULT(UseMultiplyToLenIntrinsic)) {
    FLAG_SET_DEFAULT(UseMultiplyToLenIntrinsic, true);
  }

  if (FLAG_IS_DEFAULT(UseSquareToLenIntrinsic)) {
    FLAG_SET_DEFAULT(UseSquareToLenIntrinsic, true);
  }

  if (FLAG_IS_DEFAULT(UseMontgomeryMultiplyIntrinsic)) {
    FLAG_SET_DEFAULT(UseMontgomeryMultiplyIntrinsic, true);
  }

  if (FLAG_IS_DEFAULT(UseMontgomerySquareIntrinsic)) {
    FLAG_SET_DEFAULT(UseMontgomerySquareIntrinsic, true);
  }
}
#endif // COMPILER2

void VM_Version::initialize_cpu_information(void) {
  // do nothing if cpu info has been initialized
  if (_initialized) {
    return;
  }

  _no_of_cores  = os::processor_count();
  _no_of_threads = _no_of_cores;
  _no_of_sockets = _no_of_cores;
  snprintf(_cpu_name, CPU_TYPE_DESC_BUF_SIZE - 1, "RISCV64");
  snprintf(_cpu_desc, CPU_DETAILED_DESC_BUF_SIZE, "RISCV64 %s", features_string());
  _initialized = true;
}<|MERGE_RESOLUTION|>--- conflicted
+++ resolved
@@ -239,16 +239,12 @@
   //       as there are extra checks inside it which could disable UseRVV
   //       in some situations.
 
-<<<<<<< HEAD
   // Base64
   if (FLAG_IS_DEFAULT(UseBASE64Intrinsics)) {
     FLAG_SET_DEFAULT(UseBASE64Intrinsics, true);
   }
 
-  // ChaCha20
-=======
   // Adler32
->>>>>>> 7f119354
   if (UseRVV) {
     if (FLAG_IS_DEFAULT(UseAdler32Intrinsics)) {
       FLAG_SET_DEFAULT(UseAdler32Intrinsics, true);
