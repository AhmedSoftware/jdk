--- conflicted
+++ resolved
@@ -115,11 +115,7 @@
   product(bool, UseZtso, false, EXPERIMENTAL, "Assume Ztso memory model")        \
   product(bool, UseZihintpause, false, EXPERIMENTAL,                             \
           "Use Zihintpause instructions")                                        \
-<<<<<<< HEAD
-  product(bool, UseZvbb, false, "Use Zvbb instructions")                         \
-=======
   product(bool, UseZvbb, false, EXPERIMENTAL, "Use Zvbb instructions")           \
->>>>>>> 1aebab78
   product(bool, UseZvfh, false, EXPERIMENTAL, "Use Zvfh instructions")           \
   product(bool, UseZvkn, false, EXPERIMENTAL,                                    \
           "Use Zvkn group extension, Zvkned, Zvknhb, Zvkb, Zvkt")                \
