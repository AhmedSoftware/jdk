//
// Copyright (c) 2020, 2024, Oracle and/or its affiliates. All rights reserved.
// Copyright (c) 2020, 2023, Arm Limited. All rights reserved.
// Copyright (c) 2020, 2022, Huawei Technologies Co., Ltd. All rights reserved.
// DO NOT ALTER OR REMOVE COPYRIGHT NOTICES OR THIS FILE HEADER.
//
// This code is free software; you can redistribute it and/or modify it
// under the terms of the GNU General Public License version 2 only, as
// published by the Free Software Foundation.
//
// This code is distributed in the hope that it will be useful, but WITHOUT
// ANY WARRANTY; without even the implied warranty of MERCHANTABILITY or
// FITNESS FOR A PARTICULAR PURPOSE.  See the GNU General Public License
// version 2 for more details (a copy is included in the LICENSE file that
// accompanied this code).
//
// You should have received a copy of the GNU General Public License version
// 2 along with this work; if not, write to the Free Software Foundation,
// Inc., 51 Franklin St, Fifth Floor, Boston, MA 02110-1301 USA.
//
// Please contact Oracle, 500 Oracle Parkway, Redwood Shores, CA 94065 USA
// or visit www.oracle.com if you need additional information or have any
// questions.
//
//

// RISCV Vector Extension Architecture Description File

opclass vmemA(indirect);

source %{

  static void loadStore(C2_MacroAssembler* masm, bool is_store,
                        VectorRegister reg, BasicType bt, Register base,
                        uint vector_length, Assembler::VectorMask vm = Assembler::unmasked) {
    Assembler::SEW sew = Assembler::elemtype_to_sew(bt);
    __ vsetvli_helper(bt, vector_length);

    if (is_store) {
      __ vsex_v(reg, base, sew, vm);
    } else {
      if (vm == Assembler::v0_t) {
        __ vxor_vv(reg, reg, reg);
      }
      __ vlex_v(reg, base, sew, vm);
    }
  }

  bool Matcher::match_rule_supported_auto_vectorization(int opcode, int vlen, BasicType bt) {
    return match_rule_supported_vector(opcode, vlen, bt);
  }

  // Identify extra cases that we might want to provide match rules for vector nodes
  // and other intrinsics guarded with vector length (vlen) and element type (bt).
  bool Matcher::match_rule_supported_vector(int opcode, int vlen, BasicType bt) {
    if (!UseRVV) {
      return false;
    }

    if (!match_rule_supported(opcode) || !vector_size_supported(bt, vlen)) {
      return false;
    }

    switch (opcode) {
      case Op_VectorMaskLastTrue:
        if (!UseZbb || vlen > XLEN) {
          return false;
        }
        break;
      case Op_VectorMaskToLong:
      case Op_VectorLongToMask:
        if (vlen > XLEN) {
          return false;
        }
        break;
<<<<<<< HEAD
      case Op_ReverseBytesV:
=======
      case Op_PopCountVL:
      case Op_PopCountVI:
>>>>>>> 1aebab78
        return UseZvbb;
      case Op_LoadVectorGather:
      case Op_LoadVectorGatherMasked:
        if (is_subword_type(bt)) {
          return false;
        }
        break;
      case Op_VectorCastHF2F:
      case Op_VectorCastF2HF:
        return UseZvfh;
      case Op_VectorLoadShuffle:
      case Op_VectorRearrange:
        // vlen >= 4 is required, because min vector size for byte is 4 on riscv,
        // VectorLoadShuffle is from byte to X, so it requires vlen >= 4.
        // VectorRearrange depends on VectorLoadShuffle, so it also requires vlen >= 4.
        if (vlen < 4) {
          return false;
        }
        break;
      default:
        break;
    }
    return true;
  }

  bool Matcher::match_rule_supported_vector_masked(int opcode, int vlen, BasicType bt) {
    if (!UseRVV) {
      return false;
    }
    return match_rule_supported_vector(opcode, vlen, bt);
  }

  bool Matcher::vector_needs_partial_operations(Node* node, const TypeVect* vt) {
    return false;
  }

%}

definitions %{
  int_def VEC_COST             (200, 200);
%}

// All VEC instructions

// vector load/store
instruct loadV(vReg dst, vmemA mem) %{
  match(Set dst (LoadVector mem));
  ins_cost(VEC_COST);
  format %{ "loadV $dst, $mem\t# vector (rvv)" %}
  ins_encode %{
    VectorRegister dst_reg = as_VectorRegister($dst$$reg);
    loadStore(masm, false, dst_reg,
              Matcher::vector_element_basic_type(this), as_Register($mem$$base), Matcher::vector_length(this));
  %}
  ins_pipe(pipe_slow);
%}

instruct storeV(vReg src, vmemA mem) %{
  match(Set mem (StoreVector mem src));
  ins_cost(VEC_COST);
  format %{ "storeV $mem, $src\t# vector (rvv)" %}
  ins_encode %{
    VectorRegister src_reg = as_VectorRegister($src$$reg);
    loadStore(masm, true, src_reg,
              Matcher::vector_element_basic_type(this, $src), as_Register($mem$$base), Matcher::vector_length(this, $src));
  %}
  ins_pipe(pipe_slow);
%}

// vector load mask

instruct vloadmask(vRegMask dst, vReg src) %{
  match(Set dst (VectorLoadMask src));
  format %{ "vloadmask $dst, $src" %}
  ins_encode %{
    __ vsetvli_helper(T_BOOLEAN, Matcher::vector_length(this));
    __ vmsne_vx(as_VectorRegister($dst$$reg), as_VectorRegister($src$$reg), zr);
  %}
  ins_pipe(pipe_slow);
%}

instruct vloadmask_masked(vRegMask dst, vReg src, vRegMask_V0 v0) %{
  match(Set dst (VectorLoadMask src v0));
  format %{ "vloadmask_masked $dst, $src, $v0" %}
  ins_encode %{
    __ vsetvli_helper(T_BOOLEAN, Matcher::vector_length(this));
    __ vmsne_vx(as_VectorRegister($dst$$reg), as_VectorRegister($src$$reg), zr, Assembler::v0_t);
  %}
  ins_pipe(pipe_slow);
%}

// vector store mask

instruct vstoremask(vReg dst, vRegMask_V0 v0, immI size) %{
  match(Set dst (VectorStoreMask v0 size));
  format %{ "vstoremask $dst, V0 # elem size is $size byte[s]" %}
  ins_encode %{
    __ vsetvli_helper(T_BOOLEAN, Matcher::vector_length(this));
    __ vxor_vv(as_VectorRegister($dst$$reg), as_VectorRegister($dst$$reg), as_VectorRegister($dst$$reg));
    __ vmerge_vim(as_VectorRegister($dst$$reg), as_VectorRegister($dst$$reg), 1);
  %}
  ins_pipe(pipe_slow);
%}

// vector mask compare

instruct vmaskcmp(vRegMask dst, vReg src1, vReg src2, immI cond) %{
  predicate(Matcher::vector_element_basic_type(n) == T_BYTE ||
            Matcher::vector_element_basic_type(n) == T_SHORT ||
            Matcher::vector_element_basic_type(n) == T_INT ||
            Matcher::vector_element_basic_type(n) == T_LONG);
  match(Set dst (VectorMaskCmp (Binary src1 src2) cond));
  format %{ "vmaskcmp $dst, $src1, $src2, $cond" %}
  ins_encode %{
    BasicType bt = Matcher::vector_element_basic_type(this);
    uint vector_length = Matcher::vector_length(this);
    __ compare_integral_v(as_VectorRegister($dst$$reg),
                          as_VectorRegister($src1$$reg), as_VectorRegister($src2$$reg),
                          (int)($cond$$constant), bt, vector_length);
  %}
  ins_pipe(pipe_slow);
%}

instruct vmaskcmp_masked(vRegMask dst, vReg src1, vReg src2, immI cond, vRegMask_V0 v0) %{
  predicate(Matcher::vector_element_basic_type(n) == T_BYTE ||
            Matcher::vector_element_basic_type(n) == T_SHORT ||
            Matcher::vector_element_basic_type(n) == T_INT ||
            Matcher::vector_element_basic_type(n) == T_LONG);
  match(Set dst (VectorMaskCmp (Binary src1 src2) (Binary cond v0)));
  effect(TEMP_DEF dst);
  format %{ "vmaskcmp_masked $dst, $src1, $src2, $cond, $v0" %}
  ins_encode %{
    BasicType bt = Matcher::vector_element_basic_type(this);
    uint vector_length = Matcher::vector_length(this);
    __ compare_integral_v(as_VectorRegister($dst$$reg),
                          as_VectorRegister($src1$$reg), as_VectorRegister($src2$$reg),
                          (int)($cond$$constant), bt, vector_length, Assembler::v0_t);
  %}
  ins_pipe(pipe_slow);
%}

// vector mask float compare

instruct vmaskcmp_fp(vRegMask dst, vReg src1, vReg src2, immI cond) %{
  predicate(Matcher::vector_element_basic_type(n) == T_FLOAT ||
            Matcher::vector_element_basic_type(n) == T_DOUBLE);
  match(Set dst (VectorMaskCmp (Binary src1 src2) cond));
  effect(TEMP_DEF dst);
  format %{ "vmaskcmp_fp $dst, $src1, $src2, $cond" %}
  ins_encode %{
    BasicType bt = Matcher::vector_element_basic_type(this);
    uint vector_length = Matcher::vector_length(this);
    __ compare_fp_v(as_VectorRegister($dst$$reg),
                    as_VectorRegister($src1$$reg), as_VectorRegister($src2$$reg),
                    (int)($cond$$constant), bt, vector_length);
  %}
  ins_pipe(pipe_slow);
%}

instruct vmaskcmp_fp_masked(vRegMask dst, vReg src1, vReg src2, immI cond, vRegMask_V0 v0) %{
  predicate(Matcher::vector_element_basic_type(n) == T_FLOAT ||
            Matcher::vector_element_basic_type(n) == T_DOUBLE);
  match(Set dst (VectorMaskCmp (Binary src1 src2) (Binary cond v0)));
  effect(TEMP_DEF dst);
  format %{ "vmaskcmp_fp_masked $dst, $src1, $src2, $cond, $v0" %}
  ins_encode %{
    BasicType bt = Matcher::vector_element_basic_type(this);
    uint vector_length = Matcher::vector_length(this);
    __ compare_fp_v(as_VectorRegister($dst$$reg),
                    as_VectorRegister($src1$$reg), as_VectorRegister($src2$$reg),
                    (int)($cond$$constant), bt, vector_length, Assembler::v0_t);
  %}
  ins_pipe(pipe_slow);
%}

// vector abs

instruct vabs(vReg dst, vReg src, vReg tmp) %{
  match(Set dst (AbsVB src));
  match(Set dst (AbsVS src));
  match(Set dst (AbsVI src));
  match(Set dst (AbsVL src));
  ins_cost(VEC_COST);
  effect(TEMP tmp);
  format %{ "vabs $dst, $src\t# KILL $tmp" %}
  ins_encode %{
    BasicType bt = Matcher::vector_element_basic_type(this);
    __ vsetvli_helper(bt, Matcher::vector_length(this));
    __ vrsub_vi(as_VectorRegister($tmp$$reg), as_VectorRegister($src$$reg), 0);
    __ vmax_vv(as_VectorRegister($dst$$reg), as_VectorRegister($tmp$$reg), as_VectorRegister($src$$reg));
  %}
  ins_pipe(pipe_slow);
%}

instruct vabs_fp(vReg dst, vReg src) %{
  match(Set dst (AbsVF src));
  match(Set dst (AbsVD src));
  ins_cost(VEC_COST);
  format %{ "vabs_fp $dst, $src" %}
  ins_encode %{
    BasicType bt = Matcher::vector_element_basic_type(this);
    __ vsetvli_helper(bt, Matcher::vector_length(this));
    __ vfabs_v(as_VectorRegister($dst$$reg), as_VectorRegister($src$$reg));
  %}
  ins_pipe(pipe_slow);
%}

// vector abs - predicated

instruct vabs_masked(vReg dst_src, vRegMask_V0 v0, vReg tmp) %{
  match(Set dst_src (AbsVB dst_src v0));
  match(Set dst_src (AbsVS dst_src v0));
  match(Set dst_src (AbsVI dst_src v0));
  match(Set dst_src (AbsVL dst_src v0));
  ins_cost(VEC_COST);
  effect(TEMP tmp);
  format %{ "vabs_masked $dst_src, $dst_src, $v0\t# KILL $tmp" %}
  ins_encode %{
    BasicType bt = Matcher::vector_element_basic_type(this);
    __ vsetvli_helper(bt, Matcher::vector_length(this));
    __ vrsub_vi(as_VectorRegister($tmp$$reg), as_VectorRegister($dst_src$$reg), 0,
                Assembler::v0_t);
    __ vmax_vv(as_VectorRegister($dst_src$$reg), as_VectorRegister($tmp$$reg),
               as_VectorRegister($dst_src$$reg), Assembler::v0_t);
  %}
  ins_pipe(pipe_slow);
%}

instruct vabs_fp_masked(vReg dst_src, vRegMask_V0 v0) %{
  match(Set dst_src (AbsVF dst_src v0));
  match(Set dst_src (AbsVD dst_src v0));
  ins_cost(VEC_COST);
  format %{ "vabs_fp_masked $dst_src, $dst_src, $v0" %}
  ins_encode %{
    BasicType bt = Matcher::vector_element_basic_type(this);
    __ vsetvli_helper(bt, Matcher::vector_length(this));
    __ vfabs_v(as_VectorRegister($dst_src$$reg), as_VectorRegister($dst_src$$reg), Assembler::v0_t);
  %}
  ins_pipe(pipe_slow);
%}

// vector add

instruct vadd(vReg dst, vReg src1, vReg src2) %{
  match(Set dst (AddVB src1 src2));
  match(Set dst (AddVS src1 src2));
  match(Set dst (AddVI src1 src2));
  match(Set dst (AddVL src1 src2));
  ins_cost(VEC_COST);
  format %{ "vadd $dst, $src1, $src2" %}
  ins_encode %{
    BasicType bt = Matcher::vector_element_basic_type(this);
    __ vsetvli_helper(bt, Matcher::vector_length(this));
    __ vadd_vv(as_VectorRegister($dst$$reg),
               as_VectorRegister($src1$$reg),
               as_VectorRegister($src2$$reg));
  %}
  ins_pipe(pipe_slow);
%}

instruct vadd_fp(vReg dst, vReg src1, vReg src2) %{
  match(Set dst (AddVF src1 src2));
  match(Set dst (AddVD src1 src2));
  ins_cost(VEC_COST);
  format %{ "vadd_fp $dst, $src1, $src2" %}
  ins_encode %{
    BasicType bt = Matcher::vector_element_basic_type(this);
    __ vsetvli_helper(bt, Matcher::vector_length(this));
    __ vfadd_vv(as_VectorRegister($dst$$reg),
                as_VectorRegister($src1$$reg),
                as_VectorRegister($src2$$reg));
  %}
  ins_pipe(pipe_slow);
%}

// vector add - predicated

instruct vadd_masked(vReg dst_src1, vReg src2, vRegMask_V0 v0) %{
  match(Set dst_src1 (AddVB (Binary dst_src1 src2) v0));
  match(Set dst_src1 (AddVS (Binary dst_src1 src2) v0));
  match(Set dst_src1 (AddVI (Binary dst_src1 src2) v0));
  match(Set dst_src1 (AddVL (Binary dst_src1 src2) v0));
  ins_cost(VEC_COST);
  format %{ "vadd_masked $dst_src1, $dst_src1, $src2, $v0" %}
  ins_encode %{
    BasicType bt = Matcher::vector_element_basic_type(this);
    __ vsetvli_helper(bt, Matcher::vector_length(this));
    __ vadd_vv(as_VectorRegister($dst_src1$$reg),
               as_VectorRegister($dst_src1$$reg),
               as_VectorRegister($src2$$reg), Assembler::v0_t);
  %}
  ins_pipe(pipe_slow);
%}

instruct vadd_fp_masked(vReg dst_src1, vReg src2, vRegMask_V0 v0) %{
  match(Set dst_src1 (AddVF (Binary dst_src1 src2) v0));
  match(Set dst_src1 (AddVD (Binary dst_src1 src2) v0));
  ins_cost(VEC_COST);
  format %{ "vadd_fp_masked $dst_src1, $dst_src1, $src2, $v0" %}
  ins_encode %{
    BasicType bt = Matcher::vector_element_basic_type(this);
    __ vsetvli_helper(bt, Matcher::vector_length(this));
    __ vfadd_vv(as_VectorRegister($dst_src1$$reg),
                as_VectorRegister($dst_src1$$reg),
                as_VectorRegister($src2$$reg), Assembler::v0_t);
  %}
  ins_pipe(pipe_slow);
%}

// vector sub

instruct vsub(vReg dst, vReg src1, vReg src2) %{
  match(Set dst (SubVB src1 src2));
  match(Set dst (SubVS src1 src2));
  match(Set dst (SubVI src1 src2));
  match(Set dst (SubVL src1 src2));
  ins_cost(VEC_COST);
  format %{ "vsub $dst, $src1, $src2" %}
  ins_encode %{
    BasicType bt = Matcher::vector_element_basic_type(this);
    __ vsetvli_helper(bt, Matcher::vector_length(this));
    __ vsub_vv(as_VectorRegister($dst$$reg), as_VectorRegister($src1$$reg),
               as_VectorRegister($src2$$reg));
  %}
  ins_pipe(pipe_slow);
%}

instruct vsub_fp(vReg dst, vReg src1, vReg src2) %{
  match(Set dst (SubVF src1 src2));
  match(Set dst (SubVD src1 src2));
  ins_cost(VEC_COST);
  format %{ "vsub_fp $dst, $src1, $src2" %}
  ins_encode %{
    BasicType bt = Matcher::vector_element_basic_type(this);
    __ vsetvli_helper(bt, Matcher::vector_length(this));
    __ vfsub_vv(as_VectorRegister($dst$$reg), as_VectorRegister($src1$$reg),
                as_VectorRegister($src2$$reg));
  %}
  ins_pipe(pipe_slow);
%}

// vector sub - predicated

instruct vsub_masked(vReg dst_src1, vReg src2, vRegMask_V0 v0) %{
  match(Set dst_src1 (SubVB (Binary dst_src1 src2) v0));
  match(Set dst_src1 (SubVS (Binary dst_src1 src2) v0));
  match(Set dst_src1 (SubVI (Binary dst_src1 src2) v0));
  match(Set dst_src1 (SubVL (Binary dst_src1 src2) v0));
  ins_cost(VEC_COST);
  format %{ "vsub_masked $dst_src1, $dst_src1, $src2, $v0" %}
  ins_encode %{
    BasicType bt = Matcher::vector_element_basic_type(this);
    __ vsetvli_helper(bt, Matcher::vector_length(this));
    __ vsub_vv(as_VectorRegister($dst_src1$$reg), as_VectorRegister($dst_src1$$reg),
               as_VectorRegister($src2$$reg), Assembler::v0_t);
  %}
  ins_pipe(pipe_slow);
%}

instruct vsub_fp_masked(vReg dst_src1, vReg src2, vRegMask_V0 v0) %{
  match(Set dst_src1 (SubVF (Binary dst_src1 src2) v0));
  match(Set dst_src1 (SubVD (Binary dst_src1 src2) v0));
  ins_cost(VEC_COST);
  format %{ "vsub_fp_masked $dst_src1, $dst_src1, $src2, $v0" %}
  ins_encode %{
    BasicType bt = Matcher::vector_element_basic_type(this);
    __ vsetvli_helper(bt, Matcher::vector_length(this));
    __ vfsub_vv(as_VectorRegister($dst_src1$$reg), as_VectorRegister($dst_src1$$reg),
                as_VectorRegister($src2$$reg), Assembler::v0_t);
  %}
  ins_pipe(pipe_slow);
%}

// vector and

instruct vand(vReg dst, vReg src1, vReg src2) %{
  match(Set dst (AndV src1 src2));
  ins_cost(VEC_COST);
  format %{ "vand $dst, $src1, $src2" %}
  ins_encode %{
    BasicType bt = Matcher::vector_element_basic_type(this);
    __ vsetvli_helper(bt, Matcher::vector_length(this));
    __ vand_vv(as_VectorRegister($dst$$reg),
               as_VectorRegister($src1$$reg),
               as_VectorRegister($src2$$reg));
  %}
  ins_pipe(pipe_slow);
%}

// vector and - predicated

instruct vand_masked(vReg dst_src1, vReg src2, vRegMask_V0 v0) %{
  match(Set dst_src1 (AndV (Binary dst_src1 src2) v0));
  ins_cost(VEC_COST);
  format %{ "vand_masked $dst_src1, $dst_src1, $src2, $v0" %}
  ins_encode %{
    BasicType bt = Matcher::vector_element_basic_type(this);
    __ vsetvli_helper(bt, Matcher::vector_length(this));
    __ vand_vv(as_VectorRegister($dst_src1$$reg),
               as_VectorRegister($dst_src1$$reg),
               as_VectorRegister($src2$$reg), Assembler::v0_t);
  %}
  ins_pipe(pipe_slow);
%}

// vector or

instruct vor(vReg dst, vReg src1, vReg src2) %{
  match(Set dst (OrV src1 src2));
  ins_cost(VEC_COST);
  format %{ "vor $dst, $src1, $src2" %}
  ins_encode %{
    BasicType bt = Matcher::vector_element_basic_type(this);
    __ vsetvli_helper(bt, Matcher::vector_length(this));
    __ vor_vv(as_VectorRegister($dst$$reg),
              as_VectorRegister($src1$$reg),
              as_VectorRegister($src2$$reg));
  %}
  ins_pipe(pipe_slow);
%}

// vector or - predicated

instruct vor_masked(vReg dst_src1, vReg src2, vRegMask_V0 v0) %{
  match(Set dst_src1 (OrV (Binary dst_src1 src2) v0));
  ins_cost(VEC_COST);
  format %{ "vor_masked $dst_src1, $dst_src1, $src2, $v0" %}
  ins_encode %{
    BasicType bt = Matcher::vector_element_basic_type(this);
    __ vsetvli_helper(bt, Matcher::vector_length(this));
    __ vor_vv(as_VectorRegister($dst_src1$$reg),
              as_VectorRegister($dst_src1$$reg),
              as_VectorRegister($src2$$reg), Assembler::v0_t);
  %}
  ins_pipe(pipe_slow);
%}

// vector xor

instruct vxor(vReg dst, vReg src1, vReg src2) %{
  match(Set dst (XorV src1 src2));
  ins_cost(VEC_COST);
  format %{ "vxor $dst, $src1, $src2" %}
  ins_encode %{
    BasicType bt = Matcher::vector_element_basic_type(this);
    __ vsetvli_helper(bt, Matcher::vector_length(this));
    __ vxor_vv(as_VectorRegister($dst$$reg),
               as_VectorRegister($src1$$reg),
               as_VectorRegister($src2$$reg));
  %}
  ins_pipe(pipe_slow);
%}

// vector xor - predicated

instruct vxor_masked(vReg dst_src1, vReg src2, vRegMask_V0 v0) %{
  match(Set dst_src1 (XorV (Binary dst_src1 src2) v0));
  ins_cost(VEC_COST);
  format %{ "vxor_masked $dst_src1, $dst_src1, $src2, $v0" %}
  ins_encode %{
    BasicType bt = Matcher::vector_element_basic_type(this);
    __ vsetvli_helper(bt, Matcher::vector_length(this));
    __ vxor_vv(as_VectorRegister($dst_src1$$reg),
               as_VectorRegister($dst_src1$$reg),
               as_VectorRegister($src2$$reg), Assembler::v0_t);
  %}
  ins_pipe(pipe_slow);
%}

// vector float div

instruct vdiv_fp(vReg dst, vReg src1, vReg src2) %{
  match(Set dst (DivVF src1 src2));
  match(Set dst (DivVD src1 src2));
  ins_cost(VEC_COST);
  format %{ "vdiv_fp $dst, $src1, $src2" %}
  ins_encode %{
    BasicType bt = Matcher::vector_element_basic_type(this);
    __ vsetvli_helper(bt, Matcher::vector_length(this));
    __ vfdiv_vv(as_VectorRegister($dst$$reg),
                as_VectorRegister($src1$$reg),
                as_VectorRegister($src2$$reg));
  %}
  ins_pipe(pipe_slow);
%}

// vector float div - predicated

instruct vdiv_fp_masked(vReg dst_src1, vReg src2, vRegMask_V0 v0) %{
  match(Set dst_src1 (DivVF (Binary dst_src1 src2) v0));
  match(Set dst_src1 (DivVD (Binary dst_src1 src2) v0));
  ins_cost(VEC_COST);
  format %{ "vdiv_fp_masked $dst_src1, $dst_src1, $src2, $v0" %}
  ins_encode %{
    BasicType bt = Matcher::vector_element_basic_type(this);
    __ vsetvli_helper(bt, Matcher::vector_length(this));
    __ vfdiv_vv(as_VectorRegister($dst_src1$$reg),
                as_VectorRegister($dst_src1$$reg),
                as_VectorRegister($src2$$reg), Assembler::v0_t);
  %}
  ins_pipe(pipe_slow);
%}

// vector integer max/min

instruct vmax(vReg dst, vReg src1, vReg src2) %{
  predicate(Matcher::vector_element_basic_type(n) != T_FLOAT &&
            Matcher::vector_element_basic_type(n) != T_DOUBLE);
  match(Set dst (MaxV src1 src2));
  ins_cost(VEC_COST);
  format %{ "vmax $dst, $src1, $src2" %}
  ins_encode %{
    BasicType bt = Matcher::vector_element_basic_type(this);
    __ vsetvli_helper(bt, Matcher::vector_length(this));
    __ vmax_vv(as_VectorRegister($dst$$reg),
               as_VectorRegister($src1$$reg), as_VectorRegister($src2$$reg));
  %}
  ins_pipe(pipe_slow);
%}

instruct vmin(vReg dst, vReg src1, vReg src2) %{
  predicate(Matcher::vector_element_basic_type(n) != T_FLOAT &&
            Matcher::vector_element_basic_type(n) != T_DOUBLE);
  match(Set dst (MinV src1 src2));
  ins_cost(VEC_COST);
  format %{ "vmin $dst, $src1, $src2" %}
  ins_encode %{
    BasicType bt = Matcher::vector_element_basic_type(this);
    __ vsetvli_helper(bt, Matcher::vector_length(this));
    __ vmin_vv(as_VectorRegister($dst$$reg),
               as_VectorRegister($src1$$reg), as_VectorRegister($src2$$reg));
  %}
  ins_pipe(pipe_slow);
%}

// vector integer max/min - predicated

instruct vmax_masked(vReg dst_src1, vReg src2, vRegMask_V0 v0) %{
  predicate(Matcher::vector_element_basic_type(n) != T_FLOAT &&
            Matcher::vector_element_basic_type(n) != T_DOUBLE);
  match(Set dst_src1 (MaxV (Binary dst_src1 src2) v0));
  ins_cost(VEC_COST);
  format %{ "vmax_masked $dst_src1, $dst_src1, $src2, $v0" %}
  ins_encode %{
    BasicType bt = Matcher::vector_element_basic_type(this);
    __ vsetvli_helper(bt, Matcher::vector_length(this));
    __ vmax_vv(as_VectorRegister($dst_src1$$reg), as_VectorRegister($dst_src1$$reg),
               as_VectorRegister($src2$$reg), Assembler::v0_t);
  %}
  ins_pipe(pipe_slow);
%}

instruct vmin_masked(vReg dst_src1, vReg src2, vRegMask_V0 v0) %{
  predicate(Matcher::vector_element_basic_type(n) != T_FLOAT &&
            Matcher::vector_element_basic_type(n) != T_DOUBLE);
  match(Set dst_src1 (MinV (Binary dst_src1 src2) v0));
  ins_cost(VEC_COST);
  format %{ "vmin_masked $dst_src1, $dst_src1, $src2, $v0" %}
  ins_encode %{
    BasicType bt = Matcher::vector_element_basic_type(this);
    __ vsetvli_helper(bt, Matcher::vector_length(this));
    __ vmin_vv(as_VectorRegister($dst_src1$$reg), as_VectorRegister($dst_src1$$reg),
               as_VectorRegister($src2$$reg), Assembler::v0_t);
  %}
  ins_pipe(pipe_slow);
%}

// vector float-point max/min

instruct vmax_fp(vReg dst, vReg src1, vReg src2, vRegMask_V0 v0) %{
  predicate(Matcher::vector_element_basic_type(n) == T_FLOAT ||
            Matcher::vector_element_basic_type(n) == T_DOUBLE);
  match(Set dst (MaxV src1 src2));
  effect(TEMP_DEF dst, TEMP v0);
  ins_cost(VEC_COST);
  format %{ "vmax_fp $dst, $src1, $src2" %}
  ins_encode %{
    BasicType bt = Matcher::vector_element_basic_type(this);
    __ minmax_fp_v(as_VectorRegister($dst$$reg),
                   as_VectorRegister($src1$$reg), as_VectorRegister($src2$$reg),
                   bt, false /* is_min */, Matcher::vector_length(this));
  %}
  ins_pipe(pipe_slow);
%}

instruct vmin_fp(vReg dst, vReg src1, vReg src2, vRegMask_V0 v0) %{
  predicate(Matcher::vector_element_basic_type(n) == T_FLOAT ||
            Matcher::vector_element_basic_type(n) == T_DOUBLE);
  match(Set dst (MinV src1 src2));
  effect(TEMP_DEF dst, TEMP v0);
  ins_cost(VEC_COST);
  format %{ "vmin_fp $dst, $src1, $src2" %}
  ins_encode %{
    BasicType bt = Matcher::vector_element_basic_type(this);
    __ minmax_fp_v(as_VectorRegister($dst$$reg),
                   as_VectorRegister($src1$$reg), as_VectorRegister($src2$$reg),
                   bt, true /* is_min */, Matcher::vector_length(this));
  %}
  ins_pipe(pipe_slow);
%}

// vector float-point max/min - predicated

instruct vmax_fp_masked(vReg dst_src1, vReg src2, vRegMask vmask, vReg tmp1, vReg tmp2, vRegMask_V0 v0) %{
  predicate(Matcher::vector_element_basic_type(n) == T_FLOAT ||
            Matcher::vector_element_basic_type(n) == T_DOUBLE);
  match(Set dst_src1 (MaxV (Binary dst_src1 src2) vmask));
  effect(TEMP_DEF dst_src1, TEMP tmp1, TEMP tmp2, TEMP v0);
  ins_cost(VEC_COST);
  format %{ "vmax_fp_masked $dst_src1, $dst_src1, $src2, $vmask\t# KILL $tmp1, $tmp2, $v0" %}
  ins_encode %{
    BasicType bt = Matcher::vector_element_basic_type(this);
    __ minmax_fp_masked_v(as_VectorRegister($dst_src1$$reg), as_VectorRegister($dst_src1$$reg),
                          as_VectorRegister($src2$$reg), as_VectorRegister($vmask$$reg),
                          as_VectorRegister($tmp1$$reg), as_VectorRegister($tmp2$$reg),
                          bt, false /* is_min */, Matcher::vector_length(this));
  %}
  ins_pipe(pipe_slow);
%}

instruct vmin_fp_masked(vReg dst_src1, vReg src2, vRegMask vmask, vReg tmp1, vReg tmp2, vRegMask_V0 v0) %{
  predicate(Matcher::vector_element_basic_type(n) == T_FLOAT ||
            Matcher::vector_element_basic_type(n) == T_DOUBLE);
  match(Set dst_src1 (MinV (Binary dst_src1 src2) vmask));
  effect(TEMP_DEF dst_src1, TEMP tmp1, TEMP tmp2, TEMP v0);
  ins_cost(VEC_COST);
  format %{ "vmin_fp_masked $dst_src1, $dst_src1, $src2, $vmask\t# KILL $tmp1, $tmp2, $v0" %}
  ins_encode %{
    BasicType bt = Matcher::vector_element_basic_type(this);
    __ minmax_fp_masked_v(as_VectorRegister($dst_src1$$reg), as_VectorRegister($dst_src1$$reg),
                          as_VectorRegister($src2$$reg), as_VectorRegister($vmask$$reg),
                          as_VectorRegister($tmp1$$reg), as_VectorRegister($tmp2$$reg),
                          bt, true /* is_min */, Matcher::vector_length(this));
  %}
  ins_pipe(pipe_slow);
%}

// vector fmla

// dst_src1 = src2 * src3 + dst_src1
instruct vfmla(vReg dst_src1, vReg src2, vReg src3) %{
  match(Set dst_src1 (FmaVF dst_src1 (Binary src2 src3)));
  match(Set dst_src1 (FmaVD dst_src1 (Binary src2 src3)));
  ins_cost(VEC_COST);
  format %{ "vfmla $dst_src1, $dst_src1, $src2, $src3" %}
  ins_encode %{
    assert(UseFMA, "Needs FMA instructions support.");
    BasicType bt = Matcher::vector_element_basic_type(this);
    __ vsetvli_helper(bt, Matcher::vector_length(this));
    __ vfmacc_vv(as_VectorRegister($dst_src1$$reg),
                 as_VectorRegister($src2$$reg), as_VectorRegister($src3$$reg));
  %}
  ins_pipe(pipe_slow);
%}

// vector fmadd - predicated
// dst_src1 = dst_src1 * src2 + src3

instruct vfmadd_masked(vReg dst_src1, vReg src2, vReg src3, vRegMask_V0 v0) %{
  match(Set dst_src1 (FmaVF (Binary dst_src1 src2) (Binary src3 v0)));
  match(Set dst_src1 (FmaVD (Binary dst_src1 src2) (Binary src3 v0)));
  format %{ "vfmadd_masked $dst_src1, $dst_src1, $src2, $src3, $v0" %}
  ins_encode %{
    assert(UseFMA, "Needs FMA instructions support.");
    BasicType bt = Matcher::vector_element_basic_type(this);
    __ vsetvli_helper(bt, Matcher::vector_length(this));
    __ vfmadd_vv(as_VectorRegister($dst_src1$$reg), as_VectorRegister($src2$$reg),
                 as_VectorRegister($src3$$reg), Assembler::v0_t);
  %}
  ins_pipe(pipe_slow);
%}

// vector fmls

// dst_src1 = src2 * (-src3) + dst_src1
// "(-src2) * src3 + dst_src1" has been idealized to "src3 * (-src2) + dst_src1"
instruct vfmlsF(vReg dst_src1, vReg src2, vReg src3) %{
  match(Set dst_src1 (FmaVF dst_src1 (Binary src2 (NegVF src3))));
  ins_cost(VEC_COST);
  format %{ "vfmlsF $dst_src1, $dst_src1, $src2, $src3" %}
  ins_encode %{
    assert(UseFMA, "Needs FMA instructions support.");
    __ vsetvli_helper(T_FLOAT, Matcher::vector_length(this));
    __ vfnmsac_vv(as_VectorRegister($dst_src1$$reg),
                  as_VectorRegister($src2$$reg), as_VectorRegister($src3$$reg));
  %}
  ins_pipe(pipe_slow);
%}

// dst_src1 = src2 * (-src3) + dst_src1
// "(-src2) * src3 + dst_src1" has been idealized to "src3 * (-src2) + dst_src1"
instruct vfmlsD(vReg dst_src1, vReg src2, vReg src3) %{
  match(Set dst_src1 (FmaVD dst_src1 (Binary src2 (NegVD src3))));
  ins_cost(VEC_COST);
  format %{ "vfmlsD $dst_src1, $dst_src1, $src2, $src3" %}
  ins_encode %{
    assert(UseFMA, "Needs FMA instructions support.");
    __ vsetvli_helper(T_DOUBLE, Matcher::vector_length(this));
    __ vfnmsac_vv(as_VectorRegister($dst_src1$$reg),
                  as_VectorRegister($src2$$reg), as_VectorRegister($src3$$reg));
  %}
  ins_pipe(pipe_slow);
%}

// vector fnmsub - predicated

// dst_src1 = dst_src1 * (-src2) + src3
instruct vfnmsub_masked(vReg dst_src1, vReg src2, vReg src3, vRegMask_V0 v0) %{
  match(Set dst_src1 (FmaVF (Binary dst_src1 (NegVF src2)) (Binary src3 v0)));
  match(Set dst_src1 (FmaVD (Binary dst_src1 (NegVD src2)) (Binary src3 v0)));
  format %{ "vfnmsub_masked $dst_src1, $dst_src1, $src2, $src3, $v0" %}
  ins_encode %{
    assert(UseFMA, "Needs FMA instructions support.");
    BasicType bt = Matcher::vector_element_basic_type(this);
    __ vsetvli_helper(bt, Matcher::vector_length(this));
    __ vfnmsub_vv(as_VectorRegister($dst_src1$$reg), as_VectorRegister($src2$$reg),
                  as_VectorRegister($src3$$reg), Assembler::v0_t);
  %}
  ins_pipe(pipe_slow);
%}

// vector fnmla

// dst_src1 = src2 * (-src3) - dst_src1
// "(-src2) * src3 - dst_src1" has been idealized to "src3 * (-src2) - dst_src1"
instruct vfnmlaF(vReg dst_src1, vReg src2, vReg src3) %{
  match(Set dst_src1 (FmaVF (NegVF dst_src1) (Binary src2 (NegVF src3))));
  ins_cost(VEC_COST);
  format %{ "vfnmlaF $dst_src1, $dst_src1, $src2, $src3" %}
  ins_encode %{
    assert(UseFMA, "Needs FMA instructions support.");
    __ vsetvli_helper(T_FLOAT, Matcher::vector_length(this));
    __ vfnmacc_vv(as_VectorRegister($dst_src1$$reg),
                  as_VectorRegister($src2$$reg), as_VectorRegister($src3$$reg));
  %}
  ins_pipe(pipe_slow);
%}

// dst_src1 = src2 * (-src3) - dst_src1
// "(-src2) * src3 - dst_src1" has been idealized to "src3 * (-src2) - dst_src1"
instruct vfnmlaD(vReg dst_src1, vReg src2, vReg src3) %{
  match(Set dst_src1 (FmaVD (NegVD dst_src1) (Binary src2 (NegVD src3))));
  ins_cost(VEC_COST);
  format %{ "vfnmlaD $dst_src1, $dst_src1, $src2, $src3" %}
  ins_encode %{
    assert(UseFMA, "Needs FMA instructions support.");
    __ vsetvli_helper(T_DOUBLE, Matcher::vector_length(this));
    __ vfnmacc_vv(as_VectorRegister($dst_src1$$reg),
                  as_VectorRegister($src2$$reg), as_VectorRegister($src3$$reg));
  %}
  ins_pipe(pipe_slow);
%}

// vector fnmadd - predicated

// dst_src1 = dst_src1 * (-src2) - src3
instruct vfnmadd_masked(vReg dst_src1, vReg src2, vReg src3, vRegMask_V0 v0) %{
  match(Set dst_src1 (FmaVF (Binary dst_src1 (NegVF src2)) (Binary (NegVF src3) v0)));
  match(Set dst_src1 (FmaVD (Binary dst_src1 (NegVD src2)) (Binary (NegVD src3) v0)));
  format %{ "vfnmadd_masked $dst_src1, $dst_src1, $src2, $src3, $v0" %}
  ins_encode %{
    assert(UseFMA, "Needs FMA instructions support.");
    BasicType bt = Matcher::vector_element_basic_type(this);
    __ vsetvli_helper(bt, Matcher::vector_length(this));
    __ vfnmadd_vv(as_VectorRegister($dst_src1$$reg), as_VectorRegister($src2$$reg),
                  as_VectorRegister($src3$$reg), Assembler::v0_t);
  %}
  ins_pipe(pipe_slow);
%}

// vector fnmls

// dst_src1 = src2 * src3 - dst_src1
instruct vfnmlsF(vReg dst_src1, vReg src2, vReg src3) %{
  match(Set dst_src1 (FmaVF (NegVF dst_src1) (Binary src2 src3)));
  ins_cost(VEC_COST);
  format %{ "vfnmlsF $dst_src1, $dst_src1, $src2, $src3" %}
  ins_encode %{
    assert(UseFMA, "Needs FMA instructions support.");
    __ vsetvli_helper(T_FLOAT, Matcher::vector_length(this));
    __ vfmsac_vv(as_VectorRegister($dst_src1$$reg),
                 as_VectorRegister($src2$$reg), as_VectorRegister($src3$$reg));
  %}
  ins_pipe(pipe_slow);
%}

// dst_src1 = -dst_src1 + src2 * src3
instruct vfnmlsD(vReg dst_src1, vReg src2, vReg src3) %{
  match(Set dst_src1 (FmaVD (NegVD dst_src1) (Binary src2 src3)));
  ins_cost(VEC_COST);
  format %{ "vfnmlsD $dst_src1, $dst_src1, $src2, $src3" %}
  ins_encode %{
    assert(UseFMA, "Needs FMA instructions support.");
    __ vsetvli_helper(T_DOUBLE, Matcher::vector_length(this));
    __ vfmsac_vv(as_VectorRegister($dst_src1$$reg),
                 as_VectorRegister($src2$$reg), as_VectorRegister($src3$$reg));
  %}
  ins_pipe(pipe_slow);
%}

// vector vfmsub - predicated

// dst_src1 = dst_src1 * src2 - src3
instruct vfmsub_masked(vReg dst_src1, vReg src2, vReg src3, vRegMask_V0 v0) %{
  match(Set dst_src1 (FmaVF (Binary dst_src1 src2) (Binary (NegVF src3) v0)));
  match(Set dst_src1 (FmaVD (Binary dst_src1 src2) (Binary (NegVD src3) v0)));
  format %{ "vfmsub_masked $dst_src1, $dst_src1, $src2, $src3, $v0" %}
  ins_encode %{
    assert(UseFMA, "Needs FMA instructions support.");
    BasicType bt = Matcher::vector_element_basic_type(this);
    __ vsetvli_helper(bt, Matcher::vector_length(this));
    __ vfmsub_vv(as_VectorRegister($dst_src1$$reg), as_VectorRegister($src2$$reg),
                 as_VectorRegister($src3$$reg), Assembler::v0_t);
  %}
  ins_pipe(pipe_slow);
%}

// vector mla

// dst_src1 = dst_src1 + src2 * src3
instruct vmla(vReg dst_src1, vReg src2, vReg src3) %{
  match(Set dst_src1 (AddVB dst_src1 (MulVB src2 src3)));
  match(Set dst_src1 (AddVS dst_src1 (MulVS src2 src3)));
  match(Set dst_src1 (AddVI dst_src1 (MulVI src2 src3)));
  match(Set dst_src1 (AddVL dst_src1 (MulVL src2 src3)));
  ins_cost(VEC_COST);
  format %{ "vmla $dst_src1, $dst_src1, $src2, $src3" %}
  ins_encode %{
    BasicType bt = Matcher::vector_element_basic_type(this);
    __ vsetvli_helper(bt, Matcher::vector_length(this));
    __ vmacc_vv(as_VectorRegister($dst_src1$$reg),
                as_VectorRegister($src2$$reg), as_VectorRegister($src3$$reg));
  %}
  ins_pipe(pipe_slow);
%}

// vector mla - predicated

instruct vmla_masked(vReg dst_src1, vReg src2, vReg src3, vRegMask_V0 v0) %{
  match(Set dst_src1 (AddVB (Binary dst_src1 (MulVB src2 src3)) v0));
  match(Set dst_src1 (AddVS (Binary dst_src1 (MulVS src2 src3)) v0));
  match(Set dst_src1 (AddVI (Binary dst_src1 (MulVI src2 src3)) v0));
  match(Set dst_src1 (AddVL (Binary dst_src1 (MulVL src2 src3)) v0));
  format %{ "vmla_masked $dst_src1, $dst_src1, $src2, $src3, $v0" %}
  ins_encode %{
    BasicType bt = Matcher::vector_element_basic_type(this);
    __ vsetvli_helper(bt, Matcher::vector_length(this));
    __ vmacc_vv(as_VectorRegister($dst_src1$$reg), as_VectorRegister($src2$$reg),
                as_VectorRegister($src3$$reg), Assembler::v0_t);
  %}
  ins_pipe(pipe_slow);
%}

// vector mls

// dst_src1 = dst_src1 - src2 * src3
instruct vmls(vReg dst_src1, vReg src2, vReg src3) %{
  match(Set dst_src1 (SubVB dst_src1 (MulVB src2 src3)));
  match(Set dst_src1 (SubVS dst_src1 (MulVS src2 src3)));
  match(Set dst_src1 (SubVI dst_src1 (MulVI src2 src3)));
  match(Set dst_src1 (SubVL dst_src1 (MulVL src2 src3)));
  ins_cost(VEC_COST);
  format %{ "vmls $dst_src1, $dst_src1, $src2, $src3" %}
  ins_encode %{
    BasicType bt = Matcher::vector_element_basic_type(this);
    __ vsetvli_helper(bt, Matcher::vector_length(this));
    __ vnmsac_vv(as_VectorRegister($dst_src1$$reg),
                 as_VectorRegister($src2$$reg), as_VectorRegister($src3$$reg));
  %}
  ins_pipe(pipe_slow);
%}

// vector mls - predicated

instruct vmls_masked(vReg dst_src1, vReg src2, vReg src3, vRegMask_V0 v0) %{
  match(Set dst_src1 (SubVB (Binary dst_src1 (MulVB src2 src3)) v0));
  match(Set dst_src1 (SubVS (Binary dst_src1 (MulVS src2 src3)) v0));
  match(Set dst_src1 (SubVI (Binary dst_src1 (MulVI src2 src3)) v0));
  match(Set dst_src1 (SubVL (Binary dst_src1 (MulVL src2 src3)) v0));
  format %{ "vmls_masked $dst_src1, $dst_src1, $src2, $src3, $v0" %}
  ins_encode %{
    BasicType bt = Matcher::vector_element_basic_type(this);
    __ vsetvli_helper(bt, Matcher::vector_length(this));
    __ vnmsac_vv(as_VectorRegister($dst_src1$$reg), as_VectorRegister($src2$$reg),
                 as_VectorRegister($src3$$reg), Assembler::v0_t);
  %}
  ins_pipe(pipe_slow);
%}

// vector mul

instruct vmul(vReg dst, vReg src1, vReg src2) %{
  match(Set dst (MulVB src1 src2));
  match(Set dst (MulVS src1 src2));
  match(Set dst (MulVI src1 src2));
  match(Set dst (MulVL src1 src2));
  ins_cost(VEC_COST);
  format %{ "vmul $dst, $src1, $src2" %}
  ins_encode %{
    BasicType bt = Matcher::vector_element_basic_type(this);
    __ vsetvli_helper(bt, Matcher::vector_length(this));
    __ vmul_vv(as_VectorRegister($dst$$reg), as_VectorRegister($src1$$reg),
               as_VectorRegister($src2$$reg));
  %}
  ins_pipe(pipe_slow);
%}

instruct vmul_fp(vReg dst, vReg src1, vReg src2) %{
  match(Set dst (MulVF src1 src2));
  match(Set dst (MulVD src1 src2));
  ins_cost(VEC_COST);
  format %{ "vmul_fp $dst, $src1, $src2" %}
  ins_encode %{
    BasicType bt = Matcher::vector_element_basic_type(this);
    __ vsetvli_helper(bt, Matcher::vector_length(this));
    __ vfmul_vv(as_VectorRegister($dst$$reg), as_VectorRegister($src1$$reg),
                as_VectorRegister($src2$$reg));
  %}
  ins_pipe(pipe_slow);
%}

// vector mul - predicated

instruct vmul_masked(vReg dst_src1, vReg src2, vRegMask_V0 v0) %{
  match(Set dst_src1 (MulVB (Binary dst_src1 src2) v0));
  match(Set dst_src1 (MulVS (Binary dst_src1 src2) v0));
  match(Set dst_src1 (MulVI (Binary dst_src1 src2) v0));
  match(Set dst_src1 (MulVL (Binary dst_src1 src2) v0));
  ins_cost(VEC_COST);
  format %{ "vmul_masked $dst_src1, $dst_src1, $src2, $v0" %}
  ins_encode %{
    BasicType bt = Matcher::vector_element_basic_type(this);
    __ vsetvli_helper(bt, Matcher::vector_length(this));
    __ vmul_vv(as_VectorRegister($dst_src1$$reg), as_VectorRegister($dst_src1$$reg),
               as_VectorRegister($src2$$reg), Assembler::v0_t);
  %}
  ins_pipe(pipe_slow);
%}

instruct vmul_fp_masked(vReg dst_src1, vReg src2, vRegMask_V0 v0) %{
  match(Set dst_src1 (MulVF (Binary dst_src1 src2) v0));
  match(Set dst_src1 (MulVD (Binary dst_src1 src2) v0));
  ins_cost(VEC_COST);
  format %{ "vmul_fp_masked $dst_src1, $dst_src1, $src2, $v0" %}
  ins_encode %{
    BasicType bt = Matcher::vector_element_basic_type(this);
    __ vsetvli_helper(bt, Matcher::vector_length(this));
    __ vfmul_vv(as_VectorRegister($dst_src1$$reg), as_VectorRegister($dst_src1$$reg),
                as_VectorRegister($src2$$reg), Assembler::v0_t);
  %}
  ins_pipe(pipe_slow);
%}

// vector neg

instruct vneg(vReg dst, vReg src) %{
  match(Set dst (NegVI src));
  match(Set dst (NegVL src));
  ins_cost(VEC_COST);
  format %{ "vneg $dst, $src" %}
  ins_encode %{
    BasicType bt = Matcher::vector_element_basic_type(this);
    __ vsetvli_helper(bt, Matcher::vector_length(this));
    __ vneg_v(as_VectorRegister($dst$$reg), as_VectorRegister($src$$reg));
  %}
  ins_pipe(pipe_slow);
%}

// vector neg - predicated

instruct vneg_masked(vReg dst_src, vRegMask_V0 v0) %{
  match(Set dst_src (NegVI dst_src v0));
  match(Set dst_src (NegVL dst_src v0));
  ins_cost(VEC_COST);
  format %{ "vneg_masked $dst_src, $dst_src, $v0" %}
  ins_encode %{
    BasicType bt = Matcher::vector_element_basic_type(this);
    __ vsetvli_helper(bt, Matcher::vector_length(this));
    __ vneg_v(as_VectorRegister($dst_src$$reg), as_VectorRegister($dst_src$$reg),
              Assembler::v0_t);
  %}
  ins_pipe(pipe_slow);
%}

// vector fneg

instruct vfneg(vReg dst, vReg src) %{
  match(Set dst (NegVF src));
  match(Set dst (NegVD src));
  ins_cost(VEC_COST);
  format %{ "vfneg $dst, $src" %}
  ins_encode %{
    BasicType bt = Matcher::vector_element_basic_type(this);
    __ vsetvli_helper(bt, Matcher::vector_length(this));
    __ vfneg_v(as_VectorRegister($dst$$reg), as_VectorRegister($src$$reg));
  %}
  ins_pipe(pipe_slow);
%}

// vector fneg  - predicated

instruct vfneg_masked(vReg dst_src, vRegMask_V0 v0) %{
  match(Set dst_src (NegVF dst_src v0));
  match(Set dst_src (NegVD dst_src v0));
  ins_cost(VEC_COST);
  format %{ "vfneg_masked $dst_src, $dst_src, $v0" %}
  ins_encode %{
    BasicType bt = Matcher::vector_element_basic_type(this);
    __ vsetvli_helper(bt, Matcher::vector_length(this));
    __ vfneg_v(as_VectorRegister($dst_src$$reg), as_VectorRegister($dst_src$$reg),
               Assembler::v0_t);
  %}
  ins_pipe(pipe_slow);
%}

// vector and reduction

instruct reduce_andI(iRegINoSp dst, iRegIorL2I src1, vReg src2, vReg tmp) %{
  predicate(Matcher::vector_element_basic_type(n->in(2)) == T_BYTE ||
            Matcher::vector_element_basic_type(n->in(2)) == T_SHORT ||
            Matcher::vector_element_basic_type(n->in(2)) == T_INT);
  match(Set dst (AndReductionV src1 src2));
  effect(TEMP tmp);
  ins_cost(VEC_COST);
  format %{ "reduce_andI $dst, $src1, $src2\t# KILL $tmp" %}
  ins_encode %{
    BasicType bt = Matcher::vector_element_basic_type(this, $src2);
    __ reduce_integral_v($dst$$Register, $src1$$Register,
                         as_VectorRegister($src2$$reg), as_VectorRegister($tmp$$reg),
                         this->ideal_Opcode(), bt, Matcher::vector_length(this, $src2));
  %}
  ins_pipe(pipe_slow);
%}

instruct reduce_andL(iRegLNoSp dst, iRegL src1, vReg src2, vReg tmp) %{
  predicate(Matcher::vector_element_basic_type(n->in(2)) == T_LONG);
  match(Set dst (AndReductionV src1 src2));
  effect(TEMP tmp);
  ins_cost(VEC_COST);
  format %{ "reduce_andL $dst, $src1, $src2\t# KILL $tmp" %}
  ins_encode %{
    BasicType bt = Matcher::vector_element_basic_type(this, $src2);
    __ reduce_integral_v($dst$$Register, $src1$$Register,
                         as_VectorRegister($src2$$reg), as_VectorRegister($tmp$$reg),
                         this->ideal_Opcode(), bt, Matcher::vector_length(this, $src2));
  %}
  ins_pipe(pipe_slow);
%}

// vector and reduction - predicated

instruct reduce_andI_masked(iRegINoSp dst, iRegIorL2I src1, vReg src2, vRegMask_V0 v0, vReg tmp) %{
  predicate(Matcher::vector_element_basic_type(n->in(2)) == T_BYTE ||
            Matcher::vector_element_basic_type(n->in(2)) == T_SHORT ||
            Matcher::vector_element_basic_type(n->in(2)) == T_INT);
  match(Set dst (AndReductionV (Binary src1 src2) v0));
  effect(TEMP tmp);
  ins_cost(VEC_COST);
  format %{ "reduce_andI_masked $dst, $src1, $src2, $v0\t# KILL $tmp" %}
  ins_encode %{
    BasicType bt = Matcher::vector_element_basic_type(this, $src2);
    __ reduce_integral_v($dst$$Register, $src1$$Register,
                         as_VectorRegister($src2$$reg), as_VectorRegister($tmp$$reg),
                         this->ideal_Opcode(), bt, Matcher::vector_length(this, $src2),
                         Assembler::v0_t);
  %}
  ins_pipe(pipe_slow);
%}

instruct reduce_andL_masked(iRegLNoSp dst, iRegL src1, vReg src2, vRegMask_V0 v0, vReg tmp) %{
  predicate(Matcher::vector_element_basic_type(n->in(2)) == T_LONG);
  match(Set dst (AndReductionV (Binary src1 src2) v0));
  effect(TEMP tmp);
  ins_cost(VEC_COST);
  format %{ "reduce_andL_masked $dst, $src1, $src2, $v0\t# KILL $tmp" %}
  ins_encode %{
    BasicType bt = Matcher::vector_element_basic_type(this, $src2);
    __ reduce_integral_v($dst$$Register, $src1$$Register,
                         as_VectorRegister($src2$$reg), as_VectorRegister($tmp$$reg),
                         this->ideal_Opcode(), bt, Matcher::vector_length(this, $src2),
                         Assembler::v0_t);
  %}
  ins_pipe(pipe_slow);
%}

// vector or reduction

instruct reduce_orI(iRegINoSp dst, iRegIorL2I src1, vReg src2, vReg tmp) %{
  predicate(Matcher::vector_element_basic_type(n->in(2)) == T_BYTE ||
            Matcher::vector_element_basic_type(n->in(2)) == T_SHORT ||
            Matcher::vector_element_basic_type(n->in(2)) == T_INT);
  match(Set dst (OrReductionV src1 src2));
  effect(TEMP tmp);
  ins_cost(VEC_COST);
  format %{ "reduce_orI $dst, $src1, $src2\t# KILL $tmp" %}
  ins_encode %{
    BasicType bt = Matcher::vector_element_basic_type(this, $src2);
    __ reduce_integral_v($dst$$Register, $src1$$Register,
                         as_VectorRegister($src2$$reg), as_VectorRegister($tmp$$reg),
                         this->ideal_Opcode(), bt, Matcher::vector_length(this, $src2));
  %}
  ins_pipe(pipe_slow);
%}

instruct reduce_orL(iRegLNoSp dst, iRegL src1, vReg src2, vReg tmp) %{
  predicate(Matcher::vector_element_basic_type(n->in(2)) == T_LONG);
  match(Set dst (OrReductionV src1 src2));
  effect(TEMP tmp);
  ins_cost(VEC_COST);
  format %{ "reduce_orL $dst, $src1, $src2\t# KILL $tmp" %}
  ins_encode %{
    BasicType bt = Matcher::vector_element_basic_type(this, $src2);
    __ reduce_integral_v($dst$$Register, $src1$$Register,
                         as_VectorRegister($src2$$reg), as_VectorRegister($tmp$$reg),
                         this->ideal_Opcode(), bt, Matcher::vector_length(this, $src2));
  %}
  ins_pipe(pipe_slow);
%}

// vector or reduction - predicated

instruct reduce_orI_masked(iRegINoSp dst, iRegIorL2I src1, vReg src2, vRegMask_V0 v0, vReg tmp) %{
  predicate(Matcher::vector_element_basic_type(n->in(2)) == T_BYTE ||
            Matcher::vector_element_basic_type(n->in(2)) == T_SHORT ||
            Matcher::vector_element_basic_type(n->in(2)) == T_INT);
  match(Set dst (OrReductionV (Binary src1 src2) v0));
  effect(TEMP tmp);
  ins_cost(VEC_COST);
  format %{ "reduce_orI_masked $dst, $src1, $src2, $v0\t# KILL $tmp" %}
  ins_encode %{
    BasicType bt = Matcher::vector_element_basic_type(this, $src2);
    __ reduce_integral_v($dst$$Register, $src1$$Register,
                         as_VectorRegister($src2$$reg), as_VectorRegister($tmp$$reg),
                         this->ideal_Opcode(), bt, Matcher::vector_length(this, $src2),
                         Assembler::v0_t);
  %}
  ins_pipe(pipe_slow);
%}

instruct reduce_orL_masked(iRegLNoSp dst, iRegL src1, vReg src2, vRegMask_V0 v0, vReg tmp) %{
  predicate(Matcher::vector_element_basic_type(n->in(2)) == T_LONG);
  match(Set dst (OrReductionV (Binary src1 src2) v0));
  effect(TEMP tmp);
  ins_cost(VEC_COST);
  format %{ "reduce_orL_masked $dst, $src1, $src2, $v0\t# KILL $tmp" %}
  ins_encode %{
    BasicType bt = Matcher::vector_element_basic_type(this, $src2);
    __ reduce_integral_v($dst$$Register, $src1$$Register,
                         as_VectorRegister($src2$$reg), as_VectorRegister($tmp$$reg),
                         this->ideal_Opcode(), bt, Matcher::vector_length(this, $src2),
                         Assembler::v0_t);
  %}
  ins_pipe(pipe_slow);
%}

// vector xor reduction

instruct reduce_xorI(iRegINoSp dst, iRegIorL2I src1, vReg src2, vReg tmp) %{
  predicate(Matcher::vector_element_basic_type(n->in(2)) == T_BYTE ||
            Matcher::vector_element_basic_type(n->in(2)) == T_SHORT ||
            Matcher::vector_element_basic_type(n->in(2)) == T_INT);
  match(Set dst (XorReductionV src1 src2));
  effect(TEMP tmp);
  ins_cost(VEC_COST);
  format %{ "reduce_xorI $dst, $src1, $src2\t# KILL $tmp" %}
  ins_encode %{
    BasicType bt = Matcher::vector_element_basic_type(this, $src2);
    __ reduce_integral_v($dst$$Register, $src1$$Register,
                         as_VectorRegister($src2$$reg), as_VectorRegister($tmp$$reg),
                         this->ideal_Opcode(), bt, Matcher::vector_length(this, $src2));
  %}
  ins_pipe(pipe_slow);
%}

instruct reduce_xorL(iRegLNoSp dst, iRegL src1, vReg src2, vReg tmp) %{
  predicate(Matcher::vector_element_basic_type(n->in(2)) == T_LONG);
  match(Set dst (XorReductionV src1 src2));
  effect(TEMP tmp);
  ins_cost(VEC_COST);
  format %{ "reduce_xorL $dst, $src1, $src2\t# KILL $tmp" %}
  ins_encode %{
    BasicType bt = Matcher::vector_element_basic_type(this, $src2);
    __ reduce_integral_v($dst$$Register, $src1$$Register,
                         as_VectorRegister($src2$$reg), as_VectorRegister($tmp$$reg),
                         this->ideal_Opcode(), bt, Matcher::vector_length(this, $src2));
  %}
  ins_pipe(pipe_slow);
%}

// vector xor reduction - predicated

instruct reduce_xorI_masked(iRegINoSp dst, iRegIorL2I src1, vReg src2, vRegMask_V0 v0, vReg tmp) %{
  predicate(Matcher::vector_element_basic_type(n->in(2)) == T_BYTE ||
            Matcher::vector_element_basic_type(n->in(2)) == T_SHORT ||
            Matcher::vector_element_basic_type(n->in(2)) == T_INT);
  match(Set dst (XorReductionV (Binary src1 src2) v0));
  effect(TEMP tmp);
  ins_cost(VEC_COST);
  format %{ "reduce_xorI_masked $dst, $src1, $src2, $v0\t# KILL $tmp" %}
  ins_encode %{
    BasicType bt = Matcher::vector_element_basic_type(this, $src2);
    __ reduce_integral_v($dst$$Register, $src1$$Register,
                         as_VectorRegister($src2$$reg), as_VectorRegister($tmp$$reg),
                         this->ideal_Opcode(), bt, Matcher::vector_length(this, $src2),
                         Assembler::v0_t);
  %}
  ins_pipe(pipe_slow);
%}

instruct reduce_xorL_masked(iRegLNoSp dst, iRegL src1, vReg src2, vRegMask_V0 v0, vReg tmp) %{
  predicate(Matcher::vector_element_basic_type(n->in(2)) == T_LONG);
  match(Set dst (XorReductionV (Binary src1 src2) v0));
  effect(TEMP tmp);
  ins_cost(VEC_COST);
  format %{ "reduce_xorL_masked $dst, $src1, $src2, $v0\t# KILL $tmp" %}
  ins_encode %{
    BasicType bt = Matcher::vector_element_basic_type(this, $src2);
    __ reduce_integral_v($dst$$Register, $src1$$Register,
                         as_VectorRegister($src2$$reg), as_VectorRegister($tmp$$reg),
                         this->ideal_Opcode(), bt, Matcher::vector_length(this, $src2),
                         Assembler::v0_t);
  %}
  ins_pipe(pipe_slow);
%}

// vector add reduction

instruct reduce_addI(iRegINoSp dst, iRegIorL2I src1, vReg src2, vReg tmp) %{
  predicate(Matcher::vector_element_basic_type(n->in(2)) == T_BYTE ||
            Matcher::vector_element_basic_type(n->in(2)) == T_SHORT ||
            Matcher::vector_element_basic_type(n->in(2)) == T_INT);
  match(Set dst (AddReductionVI src1 src2));
  effect(TEMP tmp);
  ins_cost(VEC_COST);
  format %{ "reduce_addI $dst, $src1, $src2\t# KILL $tmp" %}
  ins_encode %{
    BasicType bt = Matcher::vector_element_basic_type(this, $src2);
    __ reduce_integral_v($dst$$Register, $src1$$Register,
                         as_VectorRegister($src2$$reg), as_VectorRegister($tmp$$reg),
                         this->ideal_Opcode(), bt, Matcher::vector_length(this, $src2));
  %}
  ins_pipe(pipe_slow);
%}

instruct reduce_addL(iRegLNoSp dst, iRegL src1, vReg src2, vReg tmp) %{
  predicate(Matcher::vector_element_basic_type(n->in(2)) == T_LONG);
  match(Set dst (AddReductionVL src1 src2));
  effect(TEMP tmp);
  ins_cost(VEC_COST);
  format %{ "reduce_addL $dst, $src1, $src2\t# KILL $tmp" %}
  ins_encode %{
    BasicType bt = Matcher::vector_element_basic_type(this, $src2);
    __ reduce_integral_v($dst$$Register, $src1$$Register,
                         as_VectorRegister($src2$$reg), as_VectorRegister($tmp$$reg),
                         this->ideal_Opcode(), bt, Matcher::vector_length(this, $src2));
  %}
  ins_pipe(pipe_slow);
%}

instruct reduce_addF(fRegF dst, fRegF src1, vReg src2, vReg tmp) %{
  match(Set dst (AddReductionVF src1 src2));
  effect(TEMP tmp);
  ins_cost(VEC_COST);
  format %{ "reduce_addF $dst, $src1, $src2\t# KILL $tmp" %}
  ins_encode %{
    __ vsetvli_helper(T_FLOAT, Matcher::vector_length(this, $src2));
    __ vfmv_s_f(as_VectorRegister($tmp$$reg), $src1$$FloatRegister);
    __ vfredosum_vs(as_VectorRegister($tmp$$reg), as_VectorRegister($src2$$reg),
                    as_VectorRegister($tmp$$reg));
    __ vfmv_f_s($dst$$FloatRegister, as_VectorRegister($tmp$$reg));
  %}
  ins_pipe(pipe_slow);
%}

instruct reduce_addD(fRegD dst, fRegD src1, vReg src2, vReg tmp) %{
  match(Set dst (AddReductionVD src1 src2));
  effect(TEMP tmp);
  ins_cost(VEC_COST);
  format %{ "reduce_addD $dst, $src1, $src2\t# KILL $tmp" %}
  ins_encode %{
    __ vsetvli_helper(T_DOUBLE, Matcher::vector_length(this, $src2));
    __ vfmv_s_f(as_VectorRegister($tmp$$reg), $src1$$FloatRegister);
    __ vfredosum_vs(as_VectorRegister($tmp$$reg), as_VectorRegister($src2$$reg),
                    as_VectorRegister($tmp$$reg));
    __ vfmv_f_s($dst$$FloatRegister, as_VectorRegister($tmp$$reg));
  %}
  ins_pipe(pipe_slow);
%}

// vector add reduction - predicated

instruct reduce_addI_masked(iRegINoSp dst, iRegIorL2I src1, vReg src2, vRegMask_V0 v0, vReg tmp) %{
  predicate(Matcher::vector_element_basic_type(n->in(2)) == T_BYTE ||
            Matcher::vector_element_basic_type(n->in(2)) == T_SHORT ||
            Matcher::vector_element_basic_type(n->in(2)) == T_INT);
  match(Set dst (AddReductionVI (Binary src1 src2) v0));
  effect(TEMP tmp);
  ins_cost(VEC_COST);
  format %{ "reduce_addI_masked $dst, $src1, $src2, $v0\t# KILL $tmp" %}
  ins_encode %{
    BasicType bt = Matcher::vector_element_basic_type(this, $src2);
    __ reduce_integral_v($dst$$Register, $src1$$Register,
                         as_VectorRegister($src2$$reg), as_VectorRegister($tmp$$reg),
                         this->ideal_Opcode(), bt, Matcher::vector_length(this, $src2),
                         Assembler::v0_t);
  %}
  ins_pipe(pipe_slow);
%}

instruct reduce_addL_masked(iRegLNoSp dst, iRegL src1, vReg src2, vRegMask_V0 v0, vReg tmp) %{
  predicate(Matcher::vector_element_basic_type(n->in(2)) == T_LONG);
  match(Set dst (AddReductionVL (Binary src1 src2) v0));
  effect(TEMP tmp);
  ins_cost(VEC_COST);
  format %{ "reduce_addL_masked $dst, $src1, $src2, $v0\t# KILL $tmp" %}
  ins_encode %{
    BasicType bt = Matcher::vector_element_basic_type(this, $src2);
    __ reduce_integral_v($dst$$Register, $src1$$Register,
                         as_VectorRegister($src2$$reg), as_VectorRegister($tmp$$reg),
                         this->ideal_Opcode(), bt, Matcher::vector_length(this, $src2),
                         Assembler::v0_t);
  %}
  ins_pipe(pipe_slow);
%}

instruct reduce_addF_masked(fRegF dst, fRegF src1, vReg src2, vRegMask_V0 v0, vReg tmp) %{
  match(Set dst (AddReductionVF (Binary src1 src2) v0));
  effect(TEMP tmp);
  ins_cost(VEC_COST);
  format %{ "reduce_addF_masked $dst, $src1, $src2, $v0\t# KILL $tmp" %}
  ins_encode %{
    __ vsetvli_helper(T_FLOAT, Matcher::vector_length(this, $src2));
    __ vfmv_s_f(as_VectorRegister($tmp$$reg), $src1$$FloatRegister);
    __ vfredosum_vs(as_VectorRegister($tmp$$reg), as_VectorRegister($src2$$reg),
                    as_VectorRegister($tmp$$reg), Assembler::v0_t);
    __ vfmv_f_s($dst$$FloatRegister, as_VectorRegister($tmp$$reg));
  %}
  ins_pipe(pipe_slow);
%}

instruct reduce_addD_masked(fRegD dst, fRegD src1, vReg src2, vRegMask_V0 v0, vReg tmp) %{
  match(Set dst (AddReductionVD (Binary src1 src2) v0));
  effect(TEMP tmp);
  ins_cost(VEC_COST);
  format %{ "reduce_addD_masked $dst, $src1, $src2, $v0\t# KILL $tmp" %}
  ins_encode %{
    __ vsetvli_helper(T_DOUBLE, Matcher::vector_length(this, $src2));
    __ vfmv_s_f(as_VectorRegister($tmp$$reg), $src1$$FloatRegister);
    __ vfredosum_vs(as_VectorRegister($tmp$$reg), as_VectorRegister($src2$$reg),
                    as_VectorRegister($tmp$$reg), Assembler::v0_t);
    __ vfmv_f_s($dst$$FloatRegister, as_VectorRegister($tmp$$reg));
  %}
  ins_pipe(pipe_slow);
%}

// vector integer max reduction

instruct vreduce_maxI(iRegINoSp dst, iRegIorL2I src1, vReg src2, vReg tmp) %{
  predicate(Matcher::vector_element_basic_type(n->in(2)) == T_BYTE ||
            Matcher::vector_element_basic_type(n->in(2)) == T_SHORT ||
            Matcher::vector_element_basic_type(n->in(2)) == T_INT);
  match(Set dst (MaxReductionV src1 src2));
  ins_cost(VEC_COST);
  effect(TEMP tmp);
  format %{ "vreduce_maxI $dst, $src1, $src2\t# KILL $tmp" %}
  ins_encode %{
    BasicType bt = Matcher::vector_element_basic_type(this, $src2);
    __ reduce_integral_v($dst$$Register, $src1$$Register,
                         as_VectorRegister($src2$$reg), as_VectorRegister($tmp$$reg),
                         this->ideal_Opcode(), bt, Matcher::vector_length(this, $src2));
  %}
  ins_pipe(pipe_slow);
%}

instruct vreduce_maxL(iRegLNoSp dst, iRegL src1, vReg src2, vReg tmp) %{
  predicate(Matcher::vector_element_basic_type(n->in(2)) == T_LONG);
  match(Set dst (MaxReductionV src1 src2));
  ins_cost(VEC_COST);
  effect(TEMP tmp);
  format %{ "vreduce_maxL $dst, $src1, $src2\t# KILL $tmp" %}
  ins_encode %{
    BasicType bt = Matcher::vector_element_basic_type(this, $src2);
    __ reduce_integral_v($dst$$Register, $src1$$Register,
                         as_VectorRegister($src2$$reg), as_VectorRegister($tmp$$reg),
                         this->ideal_Opcode(), bt, Matcher::vector_length(this, $src2));
  %}
  ins_pipe(pipe_slow);
%}

// vector integer max reduction - predicated

instruct vreduce_maxI_masked(iRegINoSp dst, iRegIorL2I src1, vReg src2, vRegMask_V0 v0, vReg tmp) %{
  predicate(Matcher::vector_element_basic_type(n->in(2)) == T_BYTE ||
            Matcher::vector_element_basic_type(n->in(2)) == T_SHORT ||
            Matcher::vector_element_basic_type(n->in(2)) == T_INT);
  match(Set dst (MaxReductionV (Binary src1 src2) v0));
  effect(TEMP tmp);
  ins_cost(VEC_COST);
  format %{ "vreduce_maxI_masked $dst, $src1, $src2, $v0\t# KILL $tmp" %}
  ins_encode %{
    BasicType bt = Matcher::vector_element_basic_type(this, $src2);
    __ reduce_integral_v($dst$$Register, $src1$$Register,
                         as_VectorRegister($src2$$reg), as_VectorRegister($tmp$$reg),
                         this->ideal_Opcode(), bt, Matcher::vector_length(this, $src2),
                         Assembler::v0_t);
  %}
  ins_pipe(pipe_slow);
%}

instruct vreduce_maxL_masked(iRegLNoSp dst, iRegL src1, vReg src2, vRegMask_V0 v0, vReg tmp) %{
  predicate(Matcher::vector_element_basic_type(n->in(2)) == T_LONG);
  match(Set dst (MaxReductionV (Binary src1 src2) v0));
  effect(TEMP tmp);
  ins_cost(VEC_COST);
  format %{ "vreduce_maxL_masked $dst, $src1, $src2, $v0\t# KILL $tmp" %}
  ins_encode %{
    BasicType bt = Matcher::vector_element_basic_type(this, $src2);
    __ reduce_integral_v($dst$$Register, $src1$$Register,
                         as_VectorRegister($src2$$reg), as_VectorRegister($tmp$$reg),
                         this->ideal_Opcode(), bt, Matcher::vector_length(this, $src2),
                         Assembler::v0_t);
  %}
  ins_pipe(pipe_slow);
%}

// vector integer min reduction

instruct vreduce_minI(iRegINoSp dst, iRegIorL2I src1, vReg src2, vReg tmp) %{
  predicate(Matcher::vector_element_basic_type(n->in(2)) == T_BYTE ||
            Matcher::vector_element_basic_type(n->in(2)) == T_SHORT ||
            Matcher::vector_element_basic_type(n->in(2)) == T_INT);
  match(Set dst (MinReductionV src1 src2));
  ins_cost(VEC_COST);
  effect(TEMP tmp);
  format %{ "vreduce_minI $dst, $src1, $src2\t# KILL $tmp" %}
  ins_encode %{
    BasicType bt = Matcher::vector_element_basic_type(this, $src2);
    __ reduce_integral_v($dst$$Register, $src1$$Register,
                         as_VectorRegister($src2$$reg), as_VectorRegister($tmp$$reg),
                         this->ideal_Opcode(), bt, Matcher::vector_length(this, $src2));
  %}
  ins_pipe(pipe_slow);
%}

instruct vreduce_minL(iRegLNoSp dst, iRegL src1, vReg src2, vReg tmp) %{
  predicate(Matcher::vector_element_basic_type(n->in(2)) == T_LONG);
  match(Set dst (MinReductionV src1 src2));
  ins_cost(VEC_COST);
  effect(TEMP tmp);
  format %{ "vreduce_minL $dst, $src1, $src2\t# KILL $tmp" %}
  ins_encode %{
    BasicType bt = Matcher::vector_element_basic_type(this, $src2);
    __ reduce_integral_v($dst$$Register, $src1$$Register,
                         as_VectorRegister($src2$$reg), as_VectorRegister($tmp$$reg),
                         this->ideal_Opcode(), bt, Matcher::vector_length(this, $src2));
  %}
  ins_pipe(pipe_slow);
%}

// vector integer min reduction - predicated

instruct vreduce_minI_masked(iRegINoSp dst, iRegIorL2I src1, vReg src2, vRegMask_V0 v0, vReg tmp) %{
  predicate(Matcher::vector_element_basic_type(n->in(2)) == T_BYTE ||
            Matcher::vector_element_basic_type(n->in(2)) == T_SHORT ||
            Matcher::vector_element_basic_type(n->in(2)) == T_INT);
  match(Set dst (MinReductionV (Binary src1 src2) v0));
  effect(TEMP tmp);
  ins_cost(VEC_COST);
  format %{ "vreduce_minI_masked $dst, $src1, $src2, $v0\t# KILL $tmp" %}
  ins_encode %{
    BasicType bt = Matcher::vector_element_basic_type(this, $src2);
    __ reduce_integral_v($dst$$Register, $src1$$Register,
                         as_VectorRegister($src2$$reg), as_VectorRegister($tmp$$reg),
                         this->ideal_Opcode(), bt, Matcher::vector_length(this, $src2),
                         Assembler::v0_t);
  %}
  ins_pipe(pipe_slow);
%}

instruct vreduce_minL_masked(iRegLNoSp dst, iRegL src1, vReg src2, vRegMask_V0 v0, vReg tmp) %{
  predicate(Matcher::vector_element_basic_type(n->in(2)) == T_LONG);
  match(Set dst (MinReductionV (Binary src1 src2) v0));
  effect(TEMP tmp);
  ins_cost(VEC_COST);
  format %{ "vreduce_minL_masked $dst, $src1, $src2, $v0\t# KILL $tmp" %}
  ins_encode %{
    BasicType bt = Matcher::vector_element_basic_type(this, $src2);
    __ reduce_integral_v($dst$$Register, $src1$$Register,
                         as_VectorRegister($src2$$reg), as_VectorRegister($tmp$$reg),
                         this->ideal_Opcode(), bt, Matcher::vector_length(this, $src2),
                         Assembler::v0_t);
  %}
  ins_pipe(pipe_slow);
%}

// vector float max reduction

instruct vreduce_maxF(fRegF dst, fRegF src1, vReg src2, vReg tmp1, vReg tmp2) %{
  predicate(Matcher::vector_element_basic_type(n->in(2)) == T_FLOAT);
  match(Set dst (MaxReductionV src1 src2));
  ins_cost(VEC_COST);
  effect(TEMP_DEF dst, TEMP tmp1, TEMP tmp2);
  format %{ "vreduce_maxF $dst, $src1, $src2, $tmp1, $tmp2" %}
  ins_encode %{
    __ reduce_minmax_fp_v($dst$$FloatRegister,
                          $src1$$FloatRegister, as_VectorRegister($src2$$reg),
                          as_VectorRegister($tmp1$$reg), as_VectorRegister($tmp2$$reg),
                          false /* is_double */, false /* is_min */, Matcher::vector_length(this, $src2));
  %}
  ins_pipe(pipe_slow);
%}

instruct vreduce_maxD(fRegD dst, fRegD src1, vReg src2, vReg tmp1, vReg tmp2) %{
  predicate(Matcher::vector_element_basic_type(n->in(2)) == T_DOUBLE);
  match(Set dst (MaxReductionV src1 src2));
  ins_cost(VEC_COST);
  effect(TEMP_DEF dst, TEMP tmp1, TEMP tmp2);
  format %{ "vreduce_maxD $dst, $src1, $src2, $tmp1, $tmp2" %}
  ins_encode %{
    __ reduce_minmax_fp_v($dst$$FloatRegister,
                          $src1$$FloatRegister, as_VectorRegister($src2$$reg),
                          as_VectorRegister($tmp1$$reg), as_VectorRegister($tmp2$$reg),
                          true /* is_double */, false /* is_min */, Matcher::vector_length(this, $src2));
  %}
  ins_pipe(pipe_slow);
%}

// vector float max reduction - predicated

instruct vreduce_maxF_masked(fRegF dst, fRegF src1, vReg src2, vRegMask_V0 v0, vReg tmp1, vReg tmp2) %{
  predicate(Matcher::vector_element_basic_type(n->in(2)) == T_FLOAT);
  match(Set dst (MaxReductionV (Binary src1 src2) v0));
  ins_cost(VEC_COST);
  effect(TEMP_DEF dst, TEMP tmp1, TEMP tmp2);
  format %{ "vreduce_maxF_masked $dst, $src1, $src2, $v0\t# KILL $tmp1, $tmp2" %}
  ins_encode %{
    __ reduce_minmax_fp_v($dst$$FloatRegister,
                          $src1$$FloatRegister, as_VectorRegister($src2$$reg),
                          as_VectorRegister($tmp1$$reg), as_VectorRegister($tmp2$$reg),
                          false /* is_double */, false /* is_min */,
                          Matcher::vector_length(this, $src2), Assembler::v0_t);
  %}
  ins_pipe(pipe_slow);
%}

instruct vreduce_maxD_masked(fRegD dst, fRegD src1, vReg src2, vRegMask_V0 v0, vReg tmp1, vReg tmp2) %{
  predicate(Matcher::vector_element_basic_type(n->in(2)) == T_DOUBLE);
  match(Set dst (MaxReductionV (Binary src1 src2) v0));
  ins_cost(VEC_COST);
  effect(TEMP_DEF dst, TEMP tmp1, TEMP tmp2);
  format %{ "vreduce_maxD_masked $dst, $src1, $src2, $v0\t# KILL $tmp1, $tmp2" %}
  ins_encode %{
    __ reduce_minmax_fp_v($dst$$FloatRegister,
                          $src1$$FloatRegister, as_VectorRegister($src2$$reg),
                          as_VectorRegister($tmp1$$reg), as_VectorRegister($tmp2$$reg),
                          true /* is_double */, false /* is_min */,
                          Matcher::vector_length(this, $src2), Assembler::v0_t);
  %}
  ins_pipe(pipe_slow);
%}

// vector float min reduction

instruct vreduce_minF(fRegF dst, fRegF src1, vReg src2, vReg tmp1, vReg tmp2) %{
  predicate(Matcher::vector_element_basic_type(n->in(2)) == T_FLOAT);
  match(Set dst (MinReductionV src1 src2));
  ins_cost(VEC_COST);
  effect(TEMP_DEF dst, TEMP tmp1, TEMP tmp2);
  format %{ "vreduce_minF $dst, $src1, $src2, $tmp1, $tmp2" %}
  ins_encode %{
    __ reduce_minmax_fp_v($dst$$FloatRegister,
                          $src1$$FloatRegister, as_VectorRegister($src2$$reg),
                          as_VectorRegister($tmp1$$reg), as_VectorRegister($tmp2$$reg),
                          false /* is_double */, true /* is_min */, Matcher::vector_length(this, $src2));
  %}
  ins_pipe(pipe_slow);
%}

instruct vreduce_minD(fRegD dst, fRegD src1, vReg src2, vReg tmp1, vReg tmp2) %{
  predicate(Matcher::vector_element_basic_type(n->in(2)) == T_DOUBLE);
  match(Set dst (MinReductionV src1 src2));
  ins_cost(VEC_COST);
  effect(TEMP_DEF dst, TEMP tmp1, TEMP tmp2);
  format %{ "vreduce_minD $dst, $src1, $src2, $tmp1, $tmp2" %}
  ins_encode %{
    __ reduce_minmax_fp_v($dst$$FloatRegister,
                          $src1$$FloatRegister, as_VectorRegister($src2$$reg),
                          as_VectorRegister($tmp1$$reg), as_VectorRegister($tmp2$$reg),
                          true /* is_double */, true /* is_min */, Matcher::vector_length(this, $src2));
  %}
  ins_pipe(pipe_slow);
%}

// vector float min reduction - predicated

instruct vreduce_minF_masked(fRegF dst, fRegF src1, vReg src2, vRegMask_V0 v0, vReg tmp1, vReg tmp2) %{
  predicate(Matcher::vector_element_basic_type(n->in(2)) == T_FLOAT);
  match(Set dst (MinReductionV (Binary src1 src2) v0));
  ins_cost(VEC_COST);
  effect(TEMP_DEF dst, TEMP tmp1, TEMP tmp2);
  format %{ "vreduce_minF_masked $dst, $src1, $src2, $v0\t# KILL $tmp1, $tmp2" %}
  ins_encode %{
    __ reduce_minmax_fp_v($dst$$FloatRegister,
                          $src1$$FloatRegister, as_VectorRegister($src2$$reg),
                          as_VectorRegister($tmp1$$reg), as_VectorRegister($tmp2$$reg),
                          false /* is_double */, true /* is_min */,
                          Matcher::vector_length(this, $src2), Assembler::v0_t);
  %}
  ins_pipe(pipe_slow);
%}

instruct vreduce_minD_masked(fRegD dst, fRegD src1, vReg src2, vRegMask_V0 v0, vReg tmp1, vReg tmp2) %{
  predicate(Matcher::vector_element_basic_type(n->in(2)) == T_DOUBLE);
  match(Set dst (MinReductionV (Binary src1 src2) v0));
  ins_cost(VEC_COST);
  effect(TEMP_DEF dst, TEMP tmp1, TEMP tmp2);
  format %{ "vreduce_minD_masked $dst, $src1, $src2, $v0\t# KILL $tmp1, $tmp2" %}
  ins_encode %{
    __ reduce_minmax_fp_v($dst$$FloatRegister,
                          $src1$$FloatRegister, as_VectorRegister($src2$$reg),
                          as_VectorRegister($tmp1$$reg), as_VectorRegister($tmp2$$reg),
                          true /* is_double */, true /* is_min */,
                          Matcher::vector_length(this, $src2), Assembler::v0_t);
  %}
  ins_pipe(pipe_slow);
%}

// vector replicate

instruct replicate(vReg dst, iRegIorL2I src) %{
  predicate(Matcher::is_non_long_integral_vector(n));
  match(Set dst (Replicate src));
  ins_cost(VEC_COST);
  format %{ "replicate $dst, $src" %}
  ins_encode %{
    BasicType bt = Matcher::vector_element_basic_type(this);
    __ vsetvli_helper(bt, Matcher::vector_length(this));
    __ vmv_v_x(as_VectorRegister($dst$$reg), as_Register($src$$reg));
  %}
  ins_pipe(pipe_slow);
%}

instruct replicateL(vReg dst, iRegL src) %{
  predicate(Matcher::vector_element_basic_type(n) == T_LONG);
  match(Set dst (Replicate src));
  ins_cost(VEC_COST);
  format %{ "replicateL $dst, $src" %}
  ins_encode %{
    __ vsetvli_helper(T_LONG, Matcher::vector_length(this));
    __ vmv_v_x(as_VectorRegister($dst$$reg), as_Register($src$$reg));
  %}
  ins_pipe(pipe_slow);
%}

instruct replicate_imm5(vReg dst, immI5 con) %{
  predicate(Matcher::is_non_long_integral_vector(n));
  match(Set dst (Replicate con));
  ins_cost(VEC_COST);
  format %{ "replicate_imm5 $dst, $con" %}
  ins_encode %{
    BasicType bt = Matcher::vector_element_basic_type(this);
    __ vsetvli_helper(bt, Matcher::vector_length_in_bytes(this));
    __ vmv_v_i(as_VectorRegister($dst$$reg), $con$$constant);
  %}
  ins_pipe(pipe_slow);
%}

instruct replicateL_imm5(vReg dst, immL5 con) %{
  predicate(Matcher::vector_element_basic_type(n) == T_LONG);
  match(Set dst (Replicate con));
  ins_cost(VEC_COST);
  format %{ "replicateL_imm5 $dst, $con" %}
  ins_encode %{
    __ vsetvli_helper(T_LONG, Matcher::vector_length(this));
    __ vmv_v_i(as_VectorRegister($dst$$reg), $con$$constant);
  %}
  ins_pipe(pipe_slow);
%}

instruct replicateF(vReg dst, fRegF src) %{
  predicate(Matcher::vector_element_basic_type(n) == T_FLOAT);
  match(Set dst (Replicate src));
  ins_cost(VEC_COST);
  format %{ "replicateF $dst, $src" %}
  ins_encode %{
    __ vsetvli_helper(T_FLOAT, Matcher::vector_length(this));
    __ vfmv_v_f(as_VectorRegister($dst$$reg), $src$$FloatRegister);
  %}
  ins_pipe(pipe_slow);
%}

instruct replicateD(vReg dst, fRegD src) %{
  predicate(Matcher::vector_element_basic_type(n) == T_DOUBLE);
  match(Set dst (Replicate src));
  ins_cost(VEC_COST);
  format %{ "replicateD $dst, $src" %}
  ins_encode %{
    __ vsetvli_helper(T_DOUBLE, Matcher::vector_length(this));
    __ vfmv_v_f(as_VectorRegister($dst$$reg), $src$$FloatRegister);
  %}
  ins_pipe(pipe_slow);
%}

// vector shift

instruct vasrB(vReg dst, vReg src, vReg shift, vRegMask_V0 v0) %{
  match(Set dst (RShiftVB src shift));
  ins_cost(VEC_COST);
  effect(TEMP_DEF dst, TEMP v0);
  format %{ "vasrB $dst, $src, $shift" %}
  ins_encode %{
    __ vsetvli_helper(T_BYTE, Matcher::vector_length(this));
    // if shift > BitsPerByte - 1, clear the low BitsPerByte - 1 bits
    __ vmsgtu_vi(as_VectorRegister($v0$$reg), as_VectorRegister($shift$$reg), BitsPerByte - 1);
    __ vsra_vi(as_VectorRegister($dst$$reg), as_VectorRegister($src$$reg),
               BitsPerByte - 1, Assembler::v0_t);
    // otherwise, shift
    __ vmnot_m(as_VectorRegister($v0$$reg), as_VectorRegister($v0$$reg));
    __ vsra_vv(as_VectorRegister($dst$$reg), as_VectorRegister($src$$reg),
               as_VectorRegister($shift$$reg), Assembler::v0_t);
  %}
  ins_pipe(pipe_slow);
%}

instruct vasrS(vReg dst, vReg src, vReg shift, vRegMask_V0 v0) %{
  match(Set dst (RShiftVS src shift));
  ins_cost(VEC_COST);
  effect(TEMP_DEF dst, TEMP v0);
  format %{ "vasrS $dst, $src, $shift" %}
  ins_encode %{
    __ vsetvli_helper(T_SHORT, Matcher::vector_length(this));
    // if shift > BitsPerShort - 1, clear the low BitsPerShort - 1 bits
    __ vmsgtu_vi(as_VectorRegister($v0$$reg), as_VectorRegister($shift$$reg), BitsPerShort - 1);
    __ vsra_vi(as_VectorRegister($dst$$reg), as_VectorRegister($src$$reg),
               BitsPerShort - 1, Assembler::v0_t);
    // otherwise, shift
    __ vmnot_m(as_VectorRegister($v0$$reg), as_VectorRegister($v0$$reg));
    __ vsra_vv(as_VectorRegister($dst$$reg), as_VectorRegister($src$$reg),
               as_VectorRegister($shift$$reg), Assembler::v0_t);
  %}
  ins_pipe(pipe_slow);
%}

instruct vasrI(vReg dst, vReg src, vReg shift) %{
  match(Set dst (RShiftVI src shift));
  ins_cost(VEC_COST);
  format %{ "vasrI $dst, $src, $shift" %}
  ins_encode %{
    __ vsetvli_helper(T_INT, Matcher::vector_length(this));
    __ vsra_vv(as_VectorRegister($dst$$reg), as_VectorRegister($src$$reg),
               as_VectorRegister($shift$$reg));
  %}
  ins_pipe(pipe_slow);
%}

instruct vasrL(vReg dst, vReg src, vReg shift) %{
  match(Set dst (RShiftVL src shift));
  ins_cost(VEC_COST);
  format %{ "vasrL $dst, $src, $shift" %}
  ins_encode %{
    __ vsetvli_helper(T_LONG, Matcher::vector_length(this));
    __ vsra_vv(as_VectorRegister($dst$$reg), as_VectorRegister($src$$reg),
               as_VectorRegister($shift$$reg));
  %}
  ins_pipe(pipe_slow);
%}

instruct vasrB_masked(vReg dst_src, vReg shift, vRegMask vmask, vRegMask_V0 v0) %{
  match(Set dst_src (RShiftVB (Binary dst_src shift) vmask));
  ins_cost(VEC_COST);
  effect(TEMP_DEF dst_src, TEMP v0);
  format %{ "vasrB_masked $dst_src, $dst_src, $shift, $vmask\t# KILL $v0" %}
  ins_encode %{
    __ vsetvli_helper(T_BYTE, Matcher::vector_length(this));
    __ vmsgtu_vi(as_VectorRegister($v0$$reg), as_VectorRegister($shift$$reg), BitsPerByte - 1);
    // if shift > BitsPerByte - 1, clear the low BitsPerByte - 1 bits
    __ vmerge_vim(as_VectorRegister($shift$$reg), as_VectorRegister($shift$$reg), BitsPerByte - 1);
    // otherwise, shift
    __ vmv1r_v(as_VectorRegister($v0$$reg), as_VectorRegister($vmask$$reg));
    __ vsra_vv(as_VectorRegister($dst_src$$reg), as_VectorRegister($dst_src$$reg),
               as_VectorRegister($shift$$reg), Assembler::v0_t);
  %}
  ins_pipe(pipe_slow);
%}

instruct vasrS_masked(vReg dst_src, vReg shift, vRegMask vmask, vRegMask_V0 v0) %{
  match(Set dst_src (RShiftVS (Binary dst_src shift) vmask));
  ins_cost(VEC_COST);
  effect(TEMP_DEF dst_src, TEMP v0);
  format %{ "vasrS_masked $dst_src, $dst_src, $shift, $vmask\t# KILL $v0" %}
  ins_encode %{
    __ vsetvli_helper(T_SHORT, Matcher::vector_length(this));
    __ vmsgtu_vi(as_VectorRegister($v0$$reg), as_VectorRegister($shift$$reg), BitsPerShort - 1);
    // if shift > BitsPerShort - 1, clear the low BitsPerShort - 1 bits
    __ vmerge_vim(as_VectorRegister($shift$$reg), as_VectorRegister($shift$$reg), BitsPerShort - 1);
    // otherwise, shift
    __ vmv1r_v(as_VectorRegister($v0$$reg), as_VectorRegister($vmask$$reg));
    __ vsra_vv(as_VectorRegister($dst_src$$reg), as_VectorRegister($dst_src$$reg),
               as_VectorRegister($shift$$reg), Assembler::v0_t);
  %}
  ins_pipe(pipe_slow);
%}

instruct vasrI_masked(vReg dst_src, vReg shift, vRegMask_V0 v0) %{
  match(Set dst_src (RShiftVI (Binary dst_src shift) v0));
  ins_cost(VEC_COST);
  effect(TEMP_DEF dst_src);
  format %{ "vasrI_masked $dst_src, $dst_src, $shift, $v0" %}
  ins_encode %{
    __ vsetvli_helper(T_INT, Matcher::vector_length(this));
    __ vsra_vv(as_VectorRegister($dst_src$$reg), as_VectorRegister($dst_src$$reg),
               as_VectorRegister($shift$$reg), Assembler::v0_t);
  %}
  ins_pipe(pipe_slow);
%}

instruct vasrL_masked(vReg dst_src, vReg shift, vRegMask_V0 v0) %{
  match(Set dst_src (RShiftVL (Binary dst_src shift) v0));
  ins_cost(VEC_COST);
  effect(TEMP_DEF dst_src);
  format %{ "vasrL_masked $dst_src, $dst_src, $shift, $v0" %}
  ins_encode %{
    __ vsetvli_helper(T_LONG, Matcher::vector_length(this));
    __ vsra_vv(as_VectorRegister($dst_src$$reg), as_VectorRegister($dst_src$$reg),
               as_VectorRegister($shift$$reg), Assembler::v0_t);
  %}
  ins_pipe(pipe_slow);
%}

instruct vlslB(vReg dst, vReg src, vReg shift, vRegMask_V0 v0) %{
  match(Set dst (LShiftVB src shift));
  ins_cost(VEC_COST);
  effect(TEMP_DEF dst, TEMP v0);
  format %{ "vlslB $dst, $src, $shift" %}
  ins_encode %{
    __ vsetvli_helper(T_BYTE, Matcher::vector_length(this));
    // if shift > BitsPerByte - 1, clear the element
    __ vmsgtu_vi(as_VectorRegister($v0$$reg), as_VectorRegister($shift$$reg), BitsPerByte - 1);
    __ vxor_vv(as_VectorRegister($dst$$reg), as_VectorRegister($src$$reg),
               as_VectorRegister($src$$reg), Assembler::v0_t);
    // otherwise, shift
    __ vmnot_m(as_VectorRegister($v0$$reg), as_VectorRegister($v0$$reg));
    __ vsll_vv(as_VectorRegister($dst$$reg), as_VectorRegister($src$$reg),
               as_VectorRegister($shift$$reg), Assembler::v0_t);
  %}
  ins_pipe(pipe_slow);
%}

instruct vlslS(vReg dst, vReg src, vReg shift, vRegMask_V0 v0) %{
  match(Set dst (LShiftVS src shift));
  ins_cost(VEC_COST);
  effect(TEMP_DEF dst, TEMP v0);
  format %{ "vlslS $dst, $src, $shift" %}
  ins_encode %{
    __ vsetvli_helper(T_SHORT, Matcher::vector_length(this));
    // if shift > BitsPerShort - 1, clear the element
    __ vmsgtu_vi(as_VectorRegister($v0$$reg), as_VectorRegister($shift$$reg), BitsPerShort - 1);
    __ vxor_vv(as_VectorRegister($dst$$reg), as_VectorRegister($src$$reg),
               as_VectorRegister($src$$reg), Assembler::v0_t);
    // otherwise, shift
    __ vmnot_m(as_VectorRegister($v0$$reg), as_VectorRegister($v0$$reg));
    __ vsll_vv(as_VectorRegister($dst$$reg), as_VectorRegister($src$$reg),
               as_VectorRegister($shift$$reg), Assembler::v0_t);
  %}
  ins_pipe(pipe_slow);
%}

instruct vlslI(vReg dst, vReg src, vReg shift) %{
  match(Set dst (LShiftVI src shift));
  ins_cost(VEC_COST);
  format %{ "vlslI $dst, $src, $shift" %}
  ins_encode %{
    __ vsetvli_helper(T_INT, Matcher::vector_length(this));
    __ vsll_vv(as_VectorRegister($dst$$reg), as_VectorRegister($src$$reg),
               as_VectorRegister($shift$$reg));
  %}
  ins_pipe(pipe_slow);
%}

instruct vlslL(vReg dst, vReg src, vReg shift) %{
  match(Set dst (LShiftVL src shift));
  ins_cost(VEC_COST);
  format %{ "vlslL $dst, $src, $shift" %}
  ins_encode %{
    __ vsetvli_helper(T_LONG, Matcher::vector_length(this));
    __ vsll_vv(as_VectorRegister($dst$$reg), as_VectorRegister($src$$reg),
               as_VectorRegister($shift$$reg));
  %}
  ins_pipe(pipe_slow);
%}

instruct vlslB_masked(vReg dst_src, vReg shift, vRegMask vmask, vRegMask_V0 v0) %{
  match(Set dst_src (LShiftVB (Binary dst_src shift) vmask));
  ins_cost(VEC_COST);
  effect(TEMP_DEF dst_src, TEMP v0);
  format %{ "vlslB_masked $dst_src, $dst_src, $shift, $vmask\t# KILL $v0" %}
  ins_encode %{
    __ vsetvli_helper(T_BYTE, Matcher::vector_length(this));
    // if shift > BitsPerByte - 1, clear the element
    __ vmsgtu_vi(as_VectorRegister($v0$$reg), as_VectorRegister($shift$$reg), BitsPerByte - 1);
    __ vmand_mm(as_VectorRegister($v0$$reg), as_VectorRegister($v0$$reg),
                as_VectorRegister($vmask$$reg));
    __ vxor_vv(as_VectorRegister($dst_src$$reg), as_VectorRegister($dst_src$$reg),
               as_VectorRegister($dst_src$$reg), Assembler::v0_t);
    // otherwise, shift
    __ vmv1r_v(as_VectorRegister($v0$$reg), as_VectorRegister($vmask$$reg));
    __ vsll_vv(as_VectorRegister($dst_src$$reg), as_VectorRegister($dst_src$$reg),
               as_VectorRegister($shift$$reg), Assembler::v0_t);
  %}
  ins_pipe(pipe_slow);
%}

instruct vlslS_masked(vReg dst_src, vReg shift, vRegMask vmask, vRegMask_V0 v0) %{
  match(Set dst_src (LShiftVS (Binary dst_src shift) vmask));
  ins_cost(VEC_COST);
  effect(TEMP_DEF dst_src, TEMP v0);
  format %{ "vlslS_masked $dst_src, $dst_src, $shift, $vmask\t# KILL $v0" %}
  ins_encode %{
    __ vsetvli_helper(T_SHORT, Matcher::vector_length(this));
    // if shift > BitsPerShort - 1, clear the element
    __ vmsgtu_vi(as_VectorRegister($v0$$reg), as_VectorRegister($shift$$reg), BitsPerShort - 1);
    __ vmand_mm(as_VectorRegister($v0$$reg), as_VectorRegister($v0$$reg),
                as_VectorRegister($vmask$$reg));
    __ vxor_vv(as_VectorRegister($dst_src$$reg), as_VectorRegister($dst_src$$reg),
               as_VectorRegister($dst_src$$reg), Assembler::v0_t);
    // otherwise, shift
    __ vmv1r_v(as_VectorRegister($v0$$reg), as_VectorRegister($vmask$$reg));
    __ vsll_vv(as_VectorRegister($dst_src$$reg), as_VectorRegister($dst_src$$reg),
               as_VectorRegister($shift$$reg), Assembler::v0_t);
  %}
  ins_pipe(pipe_slow);
%}

instruct vlslI_masked(vReg dst_src, vReg shift, vRegMask_V0 v0) %{
  match(Set dst_src (LShiftVI (Binary dst_src shift) v0));
  ins_cost(VEC_COST);
  effect(TEMP_DEF dst_src);
  format %{ "vlslI_masked $dst_src, $dst_src, $shift, $v0" %}
  ins_encode %{
    __ vsetvli_helper(T_INT, Matcher::vector_length(this));
    __ vsll_vv(as_VectorRegister($dst_src$$reg), as_VectorRegister($dst_src$$reg),
               as_VectorRegister($shift$$reg), Assembler::v0_t);
  %}
  ins_pipe(pipe_slow);
%}

instruct vlslL_masked(vReg dst_src, vReg shift, vRegMask_V0 v0) %{
  match(Set dst_src (LShiftVL (Binary dst_src shift) v0));
  ins_cost(VEC_COST);
  effect(TEMP_DEF dst_src);
  format %{ "vlslL_masked $dst_src, $dst_src, $shift, $v0" %}
  ins_encode %{
    __ vsetvli_helper(T_LONG, Matcher::vector_length(this));
    __ vsll_vv(as_VectorRegister($dst_src$$reg), as_VectorRegister($dst_src$$reg),
               as_VectorRegister($shift$$reg), Assembler::v0_t);
  %}
  ins_pipe(pipe_slow);
%}

instruct vlsrB(vReg dst, vReg src, vReg shift, vRegMask_V0 v0) %{
  match(Set dst (URShiftVB src shift));
  ins_cost(VEC_COST);
  effect(TEMP_DEF dst, TEMP v0);
  format %{ "vlsrB $dst, $src, $shift" %}
  ins_encode %{
    __ vsetvli_helper(T_BYTE, Matcher::vector_length(this));
    // if shift > BitsPerByte - 1, clear the element
    __ vmsgtu_vi(as_VectorRegister($v0$$reg), as_VectorRegister($shift$$reg), BitsPerByte - 1);
    __ vxor_vv(as_VectorRegister($dst$$reg), as_VectorRegister($src$$reg),
               as_VectorRegister($src$$reg), Assembler::v0_t);
    // otherwise, shift
    __ vmnot_m(as_VectorRegister($v0$$reg), as_VectorRegister($v0$$reg));
    __ vsrl_vv(as_VectorRegister($dst$$reg), as_VectorRegister($src$$reg),
               as_VectorRegister($shift$$reg), Assembler::v0_t);
  %}
  ins_pipe(pipe_slow);
%}

instruct vlsrS(vReg dst, vReg src, vReg shift, vRegMask_V0 v0) %{
  match(Set dst (URShiftVS src shift));
  ins_cost(VEC_COST);
  effect(TEMP_DEF dst, TEMP v0);
  format %{ "vlsrS $dst, $src, $shift" %}
  ins_encode %{
    __ vsetvli_helper(T_SHORT, Matcher::vector_length(this));
    // if shift > BitsPerShort - 1, clear the element
    __ vmsgtu_vi(as_VectorRegister($v0$$reg), as_VectorRegister($shift$$reg), BitsPerShort - 1);
    __ vxor_vv(as_VectorRegister($dst$$reg), as_VectorRegister($src$$reg),
               as_VectorRegister($src$$reg), Assembler::v0_t);
    // otherwise, shift
    __ vmnot_m(as_VectorRegister($v0$$reg), as_VectorRegister($v0$$reg));
    __ vsrl_vv(as_VectorRegister($dst$$reg), as_VectorRegister($src$$reg),
               as_VectorRegister($shift$$reg), Assembler::v0_t);
  %}
  ins_pipe(pipe_slow);
%}

instruct vlsrI(vReg dst, vReg src, vReg shift) %{
  match(Set dst (URShiftVI src shift));
  ins_cost(VEC_COST);
  format %{ "vlsrI $dst, $src, $shift" %}
  ins_encode %{
    __ vsetvli_helper(T_INT, Matcher::vector_length(this));
    __ vsrl_vv(as_VectorRegister($dst$$reg), as_VectorRegister($src$$reg),
               as_VectorRegister($shift$$reg));
  %}
  ins_pipe(pipe_slow);
%}

instruct vlsrL(vReg dst, vReg src, vReg shift) %{
  match(Set dst (URShiftVL src shift));
  ins_cost(VEC_COST);
  format %{ "vlsrL $dst, $src, $shift" %}
  ins_encode %{
    __ vsetvli_helper(T_LONG, Matcher::vector_length(this));
    __ vsrl_vv(as_VectorRegister($dst$$reg), as_VectorRegister($src$$reg),
               as_VectorRegister($shift$$reg));
  %}
  ins_pipe(pipe_slow);
%}

instruct vlsrB_masked(vReg dst_src, vReg shift, vRegMask vmask, vRegMask_V0 v0) %{
  match(Set dst_src (URShiftVB (Binary dst_src shift) vmask));
  ins_cost(VEC_COST);
  effect(TEMP_DEF dst_src, TEMP v0);
  format %{ "vlsrB_masked $dst_src, $dst_src, $shift, $vmask\t# KILL $v0" %}
  ins_encode %{
    __ vsetvli_helper(T_BYTE, Matcher::vector_length(this));
    // if shift > BitsPerByte - 1, clear the element
    __ vmsgtu_vi(as_VectorRegister($v0$$reg), as_VectorRegister($shift$$reg), BitsPerByte - 1);
    __ vmand_mm(as_VectorRegister($v0$$reg), as_VectorRegister($v0$$reg),
                as_VectorRegister($vmask$$reg));
    __ vxor_vv(as_VectorRegister($dst_src$$reg), as_VectorRegister($dst_src$$reg),
               as_VectorRegister($dst_src$$reg), Assembler::v0_t);
    // otherwise, shift
    __ vmv1r_v(as_VectorRegister($v0$$reg), as_VectorRegister($vmask$$reg));
    __ vsrl_vv(as_VectorRegister($dst_src$$reg), as_VectorRegister($dst_src$$reg),
               as_VectorRegister($shift$$reg), Assembler::v0_t);
  %}
  ins_pipe(pipe_slow);
%}

instruct vlsrS_masked(vReg dst_src, vReg shift, vRegMask vmask, vRegMask_V0 v0) %{
  match(Set dst_src (URShiftVS (Binary dst_src shift) vmask));
  ins_cost(VEC_COST);
  effect(TEMP_DEF dst_src, TEMP v0);
  format %{ "vlsrS_masked $dst_src, $dst_src, $shift, $vmask\t# KILL $v0" %}
  ins_encode %{
    __ vsetvli_helper(T_SHORT, Matcher::vector_length(this));
    // if shift > BitsPerShort - 1, clear the element
    __ vmsgtu_vi(as_VectorRegister($v0$$reg), as_VectorRegister($shift$$reg), BitsPerShort - 1);
    __ vmand_mm(as_VectorRegister($v0$$reg), as_VectorRegister($v0$$reg),
                as_VectorRegister($vmask$$reg));
    __ vxor_vv(as_VectorRegister($dst_src$$reg), as_VectorRegister($dst_src$$reg),
               as_VectorRegister($dst_src$$reg), Assembler::v0_t);
    // otherwise, shift
    __ vmv1r_v(as_VectorRegister($v0$$reg), as_VectorRegister($vmask$$reg));
    __ vsrl_vv(as_VectorRegister($dst_src$$reg), as_VectorRegister($dst_src$$reg),
               as_VectorRegister($shift$$reg), Assembler::v0_t);
  %}
  ins_pipe(pipe_slow);
%}

instruct vlsrI_masked(vReg dst_src, vReg shift, vRegMask_V0 v0) %{
  match(Set dst_src (URShiftVI (Binary dst_src shift) v0));
  ins_cost(VEC_COST);
  effect(TEMP_DEF dst_src);
  format %{ "vlsrI_masked $dst_src, $dst_src, $shift, $v0" %}
  ins_encode %{
    __ vsetvli_helper(T_INT, Matcher::vector_length(this));
    __ vsrl_vv(as_VectorRegister($dst_src$$reg), as_VectorRegister($dst_src$$reg),
               as_VectorRegister($shift$$reg), Assembler::v0_t);
  %}
  ins_pipe(pipe_slow);
%}

instruct vlsrL_masked(vReg dst_src, vReg shift, vRegMask_V0 v0) %{
  match(Set dst_src (URShiftVL (Binary dst_src shift) v0));
  ins_cost(VEC_COST);
  effect(TEMP_DEF dst_src);
  format %{ "vlsrL_masked $dst_src, $dst_src, $shift, $v0" %}
  ins_encode %{
    __ vsetvli_helper(T_LONG, Matcher::vector_length(this));
    __ vsrl_vv(as_VectorRegister($dst_src$$reg), as_VectorRegister($dst_src$$reg),
               as_VectorRegister($shift$$reg), Assembler::v0_t);
  %}
  ins_pipe(pipe_slow);
%}

instruct vasrB_imm(vReg dst, vReg src, immI shift) %{
  match(Set dst (RShiftVB src (RShiftCntV shift)));
  ins_cost(VEC_COST);
  format %{ "vasrB_imm $dst, $src, $shift" %}
  ins_encode %{
    uint32_t con = (unsigned)$shift$$constant & 0x1f;
    __ vsetvli_helper(T_BYTE, Matcher::vector_length(this));
    if (con == 0) {
      __ vor_vv(as_VectorRegister($dst$$reg), as_VectorRegister($src$$reg),
                as_VectorRegister($src$$reg));
      return;
    }
    if (con >= BitsPerByte) con = BitsPerByte - 1;
    __ vsra_vi(as_VectorRegister($dst$$reg), as_VectorRegister($src$$reg), con);
  %}
  ins_pipe(pipe_slow);
%}

instruct vasrS_imm(vReg dst, vReg src, immI shift) %{
  match(Set dst (RShiftVS src (RShiftCntV shift)));
  ins_cost(VEC_COST);
  format %{ "vasrS_imm $dst, $src, $shift" %}
  ins_encode %{
    uint32_t con = (unsigned)$shift$$constant & 0x1f;
    __ vsetvli_helper(T_SHORT, Matcher::vector_length(this));
    if (con == 0) {
      __ vor_vv(as_VectorRegister($dst$$reg), as_VectorRegister($src$$reg),
                as_VectorRegister($src$$reg));
      return;
    }
    if (con >= BitsPerShort) con = BitsPerShort - 1;
    __ vsra_vi(as_VectorRegister($dst$$reg), as_VectorRegister($src$$reg), con);
  %}
  ins_pipe(pipe_slow);
%}

instruct vasrI_imm(vReg dst, vReg src, immI shift) %{
  match(Set dst (RShiftVI src (RShiftCntV shift)));
  ins_cost(VEC_COST);
  format %{ "vasrI_imm $dst, $src, $shift" %}
  ins_encode %{
    uint32_t con = (unsigned)$shift$$constant & 0x1f;
    __ vsetvli_helper(T_INT, Matcher::vector_length(this));
    if (con == 0) {
      __ vor_vv(as_VectorRegister($dst$$reg), as_VectorRegister($src$$reg),
                as_VectorRegister($src$$reg));
      return;
    }
    __ vsra_vi(as_VectorRegister($dst$$reg), as_VectorRegister($src$$reg), con);
  %}
  ins_pipe(pipe_slow);
%}

instruct vasrL_imm(vReg dst, vReg src, immI shift) %{
  predicate((n->in(2)->in(1)->get_int() & 0x3f) < 32);
  match(Set dst (RShiftVL src (RShiftCntV shift)));
  ins_cost(VEC_COST);
  format %{ "vasrL_imm $dst, $src, $shift" %}
  ins_encode %{
    uint32_t con = (unsigned)$shift$$constant & 0x1f;
    __ vsetvli_helper(T_LONG, Matcher::vector_length(this));
    if (con == 0) {
      __ vor_vv(as_VectorRegister($dst$$reg), as_VectorRegister($src$$reg),
                as_VectorRegister($src$$reg));
      return;
    }
    __ vsra_vi(as_VectorRegister($dst$$reg), as_VectorRegister($src$$reg), con);
  %}
  ins_pipe(pipe_slow);
%}

instruct vasrB_imm_masked(vReg dst_src, immI shift, vRegMask_V0 v0) %{
  match(Set dst_src (RShiftVB (Binary dst_src (RShiftCntV shift)) v0));
  ins_cost(VEC_COST);
  format %{ "vasrB_imm_masked $dst_src, $dst_src, $shift, $v0" %}
  ins_encode %{
    uint32_t con = (unsigned)$shift$$constant & 0x1f;
    if (con == 0) {
      return;
    }
    if (con >= BitsPerByte) con = BitsPerByte - 1;
    __ vsetvli_helper(T_BYTE, Matcher::vector_length(this));
    __ vsra_vi(as_VectorRegister($dst_src$$reg), as_VectorRegister($dst_src$$reg), con,
               Assembler::v0_t);
  %}
  ins_pipe(pipe_slow);
%}

instruct vasrS_imm_masked(vReg dst_src, immI shift, vRegMask_V0 v0) %{
  match(Set dst_src (RShiftVS (Binary dst_src (RShiftCntV shift)) v0));
  ins_cost(VEC_COST);
  format %{ "vasrS_imm_masked $dst_src, $dst_src, $shift, $v0" %}
  ins_encode %{
    uint32_t con = (unsigned)$shift$$constant & 0x1f;
    if (con == 0) {
      return;
    }
    if (con >= BitsPerShort) con = BitsPerShort - 1;
    __ vsetvli_helper(T_SHORT, Matcher::vector_length(this));
    __ vsra_vi(as_VectorRegister($dst_src$$reg), as_VectorRegister($dst_src$$reg), con,
               Assembler::v0_t);
  %}
  ins_pipe(pipe_slow);
%}

instruct vasrI_imm_masked(vReg dst_src, immI shift, vRegMask_V0 v0) %{
  match(Set dst_src (RShiftVI (Binary dst_src (RShiftCntV shift)) v0));
  ins_cost(VEC_COST);
  format %{ "vasrI_imm_masked $dst_src, $dst_src, $shift, $v0" %}
  ins_encode %{
    uint32_t con = (unsigned)$shift$$constant & 0x1f;
    if (con == 0) {
      return;
    }
    __ vsetvli_helper(T_INT, Matcher::vector_length(this));
    __ vsra_vi(as_VectorRegister($dst_src$$reg), as_VectorRegister($dst_src$$reg), con,
               Assembler::v0_t);
  %}
  ins_pipe(pipe_slow);
%}

instruct vasrL_imm_masked(vReg dst_src, immI shift, vRegMask_V0 v0) %{
  predicate((n->in(1)->in(2)->in(1)->get_int() & 0x3f) < 32);
  match(Set dst_src (RShiftVL (Binary dst_src (RShiftCntV shift)) v0));
  ins_cost(VEC_COST);
  format %{ "vasrL_imm_masked $dst_src, $dst_src, $shift, $v0" %}
  ins_encode %{
    uint32_t con = (unsigned)$shift$$constant & 0x1f;
    if (con == 0) {
      return;
    }
    __ vsetvli_helper(T_LONG, Matcher::vector_length(this));
    __ vsra_vi(as_VectorRegister($dst_src$$reg), as_VectorRegister($dst_src$$reg), con,
               Assembler::v0_t);
  %}
  ins_pipe(pipe_slow);
%}

instruct vlsrB_imm(vReg dst, vReg src, immI shift) %{
  match(Set dst (URShiftVB src (RShiftCntV shift)));
  ins_cost(VEC_COST);
  format %{ "vlsrB_imm $dst, $src, $shift" %}
  ins_encode %{
    uint32_t con = (unsigned)$shift$$constant & 0x1f;
    __ vsetvli_helper(T_BYTE, Matcher::vector_length(this));
    if (con == 0) {
      __ vor_vv(as_VectorRegister($dst$$reg), as_VectorRegister($src$$reg),
                as_VectorRegister($src$$reg));
      return;
    }
    if (con >= BitsPerByte) {
      __ vxor_vv(as_VectorRegister($dst$$reg), as_VectorRegister($src$$reg),
                 as_VectorRegister($src$$reg));
      return;
    }
    __ vsrl_vi(as_VectorRegister($dst$$reg), as_VectorRegister($src$$reg), con);
  %}
  ins_pipe(pipe_slow);
%}

instruct vlsrS_imm(vReg dst, vReg src, immI shift) %{
  match(Set dst (URShiftVS src (RShiftCntV shift)));
  ins_cost(VEC_COST);
  format %{ "vlsrS_imm $dst, $src, $shift" %}
  ins_encode %{
    uint32_t con = (unsigned)$shift$$constant & 0x1f;
    __ vsetvli_helper(T_SHORT, Matcher::vector_length(this));
    if (con == 0) {
      __ vor_vv(as_VectorRegister($dst$$reg), as_VectorRegister($src$$reg),
                as_VectorRegister($src$$reg));
      return;
    }
    if (con >= BitsPerShort) {
      __ vxor_vv(as_VectorRegister($dst$$reg), as_VectorRegister($src$$reg),
                 as_VectorRegister($src$$reg));
      return;
    }
    __ vsrl_vi(as_VectorRegister($dst$$reg), as_VectorRegister($src$$reg), con);
  %}
  ins_pipe(pipe_slow);
%}

instruct vlsrI_imm(vReg dst, vReg src, immI shift) %{
  match(Set dst (URShiftVI src (RShiftCntV shift)));
  ins_cost(VEC_COST);
  format %{ "vlsrI_imm $dst, $src, $shift" %}
  ins_encode %{
    uint32_t con = (unsigned)$shift$$constant & 0x1f;
    __ vsetvli_helper(T_INT, Matcher::vector_length(this));
    if (con == 0) {
      __ vor_vv(as_VectorRegister($dst$$reg), as_VectorRegister($src$$reg),
                as_VectorRegister($src$$reg));
      return;
    }
    __ vsrl_vi(as_VectorRegister($dst$$reg), as_VectorRegister($src$$reg), con);
  %}
  ins_pipe(pipe_slow);
%}

instruct vlsrL_imm(vReg dst, vReg src, immI shift) %{
  predicate((n->in(2)->in(1)->get_int() & 0x3f) < 32);
  match(Set dst (URShiftVL src (RShiftCntV shift)));
  ins_cost(VEC_COST);
  format %{ "vlsrL_imm $dst, $src, $shift" %}
  ins_encode %{
    uint32_t con = (unsigned)$shift$$constant & 0x1f;
    __ vsetvli_helper(T_LONG, Matcher::vector_length(this));
    if (con == 0) {
      __ vor_vv(as_VectorRegister($dst$$reg), as_VectorRegister($src$$reg),
                as_VectorRegister($src$$reg));
      return;
    }
    __ vsrl_vi(as_VectorRegister($dst$$reg), as_VectorRegister($src$$reg), con);
  %}
  ins_pipe(pipe_slow);
%}

instruct vlsrB_imm_masked(vReg dst_src, immI shift, vRegMask_V0 v0) %{
  match(Set dst_src (URShiftVB (Binary dst_src (RShiftCntV shift)) v0));
  ins_cost(VEC_COST);
  format %{ "vlsrB_imm_masked $dst_src, $dst_src, $shift, $v0" %}
  ins_encode %{
    uint32_t con = (unsigned)$shift$$constant & 0x1f;
    if (con == 0) {
      return;
    }
    __ vsetvli_helper(T_BYTE, Matcher::vector_length(this));
    if (con >= BitsPerByte) {
      __ vxor_vv(as_VectorRegister($dst_src$$reg), as_VectorRegister($dst_src$$reg),
                 as_VectorRegister($dst_src$$reg), Assembler::v0_t);
      return;
    }
    __ vsrl_vi(as_VectorRegister($dst_src$$reg), as_VectorRegister($dst_src$$reg), con,
               Assembler::v0_t);
  %}
  ins_pipe(pipe_slow);
%}

instruct vlsrS_imm_masked(vReg dst_src, immI shift, vRegMask_V0 v0) %{
  match(Set dst_src (URShiftVS (Binary dst_src (RShiftCntV shift)) v0));
  ins_cost(VEC_COST);
  format %{ "vlsrS_imm_masked $dst_src, $dst_src, $shift, $v0" %}
  ins_encode %{
    uint32_t con = (unsigned)$shift$$constant & 0x1f;
    if (con == 0) {
      return;
    }
    __ vsetvli_helper(T_SHORT, Matcher::vector_length(this));
    if (con >= BitsPerShort) {
      __ vxor_vv(as_VectorRegister($dst_src$$reg), as_VectorRegister($dst_src$$reg),
                 as_VectorRegister($dst_src$$reg), Assembler::v0_t);
      return;
    }
    __ vsrl_vi(as_VectorRegister($dst_src$$reg), as_VectorRegister($dst_src$$reg), con,
               Assembler::v0_t);
  %}
  ins_pipe(pipe_slow);
%}

instruct vlsrI_imm_masked(vReg dst_src, immI shift, vRegMask_V0 v0) %{
  match(Set dst_src (URShiftVI (Binary dst_src (RShiftCntV shift)) v0));
  ins_cost(VEC_COST);
  format %{ "vlsrI_imm_masked $dst_src, $dst_src, $shift, $v0" %}
  ins_encode %{
    uint32_t con = (unsigned)$shift$$constant & 0x1f;
    if (con == 0) {
      return;
    }
    __ vsetvli_helper(T_INT, Matcher::vector_length(this));
    __ vsrl_vi(as_VectorRegister($dst_src$$reg), as_VectorRegister($dst_src$$reg), con,
               Assembler::v0_t);
  %}
  ins_pipe(pipe_slow);
%}

instruct vlsrL_imm_masked(vReg dst_src, immI shift, vRegMask_V0 v0) %{
  predicate((n->in(1)->in(2)->in(1)->get_int() & 0x3f) < 32);
  match(Set dst_src (URShiftVL (Binary dst_src (RShiftCntV shift)) v0));
  ins_cost(VEC_COST);
  format %{ "vlsrL_imm_masked $dst_src, $dst_src, $shift, $v0" %}
  ins_encode %{
    uint32_t con = (unsigned)$shift$$constant & 0x1f;
    if (con == 0) {
      return;
    }
    __ vsetvli_helper(T_LONG, Matcher::vector_length(this));
    __ vsrl_vi(as_VectorRegister($dst_src$$reg), as_VectorRegister($dst_src$$reg), con,
               Assembler::v0_t);
  %}
  ins_pipe(pipe_slow);
%}

instruct vlslB_imm(vReg dst, vReg src, immI shift) %{
  match(Set dst (LShiftVB src (LShiftCntV shift)));
  ins_cost(VEC_COST);
  format %{ "vlslB_imm $dst, $src, $shift" %}
  ins_encode %{
    uint32_t con = (unsigned)$shift$$constant & 0x1f;
    __ vsetvli_helper(T_BYTE, Matcher::vector_length(this));
    if (con >= BitsPerByte) {
      __ vxor_vv(as_VectorRegister($dst$$reg), as_VectorRegister($src$$reg),
                 as_VectorRegister($src$$reg));
      return;
    }
    __ vsll_vi(as_VectorRegister($dst$$reg), as_VectorRegister($src$$reg), con);
  %}
  ins_pipe(pipe_slow);
%}

instruct vlslS_imm(vReg dst, vReg src, immI shift) %{
  match(Set dst (LShiftVS src (LShiftCntV shift)));
  ins_cost(VEC_COST);
  format %{ "vlslS_imm $dst, $src, $shift" %}
  ins_encode %{
    uint32_t con = (unsigned)$shift$$constant & 0x1f;
    __ vsetvli_helper(T_SHORT, Matcher::vector_length(this));
    if (con >= BitsPerShort) {
      __ vxor_vv(as_VectorRegister($dst$$reg), as_VectorRegister($src$$reg),
                 as_VectorRegister($src$$reg));
      return;
    }
    __ vsll_vi(as_VectorRegister($dst$$reg), as_VectorRegister($src$$reg), con);
  %}
  ins_pipe(pipe_slow);
%}

instruct vlslI_imm(vReg dst, vReg src, immI shift) %{
  match(Set dst (LShiftVI src (LShiftCntV shift)));
  ins_cost(VEC_COST);
  format %{ "vlslI_imm $dst, $src, $shift" %}
  ins_encode %{
    uint32_t con = (unsigned)$shift$$constant & 0x1f;
    __ vsetvli_helper(T_INT, Matcher::vector_length(this));
    __ vsll_vi(as_VectorRegister($dst$$reg), as_VectorRegister($src$$reg), con);
  %}
  ins_pipe(pipe_slow);
%}

instruct vlslL_imm(vReg dst, vReg src, immI shift) %{
  predicate((n->in(2)->in(1)->get_int() & 0x3f) < 32);
  match(Set dst (LShiftVL src (LShiftCntV shift)));
  ins_cost(VEC_COST);
  format %{ "vlslL_imm $dst, $src, $shift" %}
  ins_encode %{
    uint32_t con = (unsigned)$shift$$constant & 0x1f;
    __ vsetvli_helper(T_LONG, Matcher::vector_length(this));
    __ vsll_vi(as_VectorRegister($dst$$reg), as_VectorRegister($src$$reg), con);
  %}
  ins_pipe(pipe_slow);
%}

instruct vlslB_imm_masked(vReg dst_src, immI shift, vRegMask_V0 v0) %{
  match(Set dst_src (LShiftVB (Binary dst_src (LShiftCntV shift)) v0));
  ins_cost(VEC_COST);
  format %{ "vlslB_imm_masked $dst_src, $dst_src, $shift, $v0" %}
  ins_encode %{
    uint32_t con = (unsigned)$shift$$constant & 0x1f;
    __ vsetvli_helper(T_BYTE, Matcher::vector_length(this));
    if (con >= BitsPerByte) {
      __ vxor_vv(as_VectorRegister($dst_src$$reg), as_VectorRegister($dst_src$$reg),
                 as_VectorRegister($dst_src$$reg), Assembler::v0_t);
      return;
    }
    __ vsll_vi(as_VectorRegister($dst_src$$reg), as_VectorRegister($dst_src$$reg), con,
               Assembler::v0_t);
  %}
  ins_pipe(pipe_slow);
%}

instruct vlslS_imm_masked(vReg dst_src, immI shift, vRegMask_V0 v0) %{
  match(Set dst_src (LShiftVS (Binary dst_src (LShiftCntV shift)) v0));
  ins_cost(VEC_COST);
  format %{ "vlslS_imm_masked $dst_src, $dst_src, $shift, $v0" %}
  ins_encode %{
    uint32_t con = (unsigned)$shift$$constant & 0x1f;
    __ vsetvli_helper(T_SHORT, Matcher::vector_length(this));
    if (con >= BitsPerShort) {
      __ vxor_vv(as_VectorRegister($dst_src$$reg), as_VectorRegister($dst_src$$reg),
                 as_VectorRegister($dst_src$$reg), Assembler::v0_t);
      return;
    }
    __ vsll_vi(as_VectorRegister($dst_src$$reg), as_VectorRegister($dst_src$$reg), con,
               Assembler::v0_t);
  %}
  ins_pipe(pipe_slow);
%}

instruct vlslI_imm_masked(vReg dst_src, immI shift, vRegMask_V0 v0) %{
  match(Set dst_src (LShiftVI (Binary dst_src (LShiftCntV shift)) v0));
  ins_cost(VEC_COST);
  format %{ "vlslI_imm_masked $dst_src, $dst_src, $shift, $v0" %}
  ins_encode %{
    uint32_t con = (unsigned)$shift$$constant & 0x1f;
    __ vsetvli_helper(T_INT, Matcher::vector_length(this));
    __ vsll_vi(as_VectorRegister($dst_src$$reg), as_VectorRegister($dst_src$$reg), con,
               Assembler::v0_t);
  %}
  ins_pipe(pipe_slow);
%}

instruct vlslL_imm_masked(vReg dst_src, immI shift, vRegMask_V0 v0) %{
  predicate((n->in(1)->in(2)->in(1)->get_int() & 0x3f) < 32);
  match(Set dst_src (LShiftVL (Binary dst_src (LShiftCntV shift)) v0));
  ins_cost(VEC_COST);
  format %{ "vlslL_imm_masked $dst_src, $dst_src, $shift, $v0" %}
  ins_encode %{
    uint32_t con = (unsigned)$shift$$constant & 0x1f;
    __ vsetvli_helper(T_LONG, Matcher::vector_length(this));
    __ vsll_vi(as_VectorRegister($dst_src$$reg), as_VectorRegister($dst_src$$reg), con,
               Assembler::v0_t);
  %}
  ins_pipe(pipe_slow);
%}

// vector shift count

instruct vshiftcnt(vReg dst, iRegIorL2I cnt) %{
  match(Set dst (LShiftCntV cnt));
  match(Set dst (RShiftCntV cnt));
  format %{ "vshiftcnt $dst, $cnt" %}
  ins_encode %{
    BasicType bt = Matcher::vector_element_basic_type(this);
    __ vsetvli_helper(bt, Matcher::vector_length(this));
    __ vmv_v_x(as_VectorRegister($dst$$reg), as_Register($cnt$$reg));
  %}
  ins_pipe(pipe_slow);
%}

// vector sqrt

instruct vsqrt_fp(vReg dst, vReg src) %{
  match(Set dst (SqrtVF src));
  match(Set dst (SqrtVD src));
  ins_cost(VEC_COST);
  format %{ "vsqrt_fp $dst, $src" %}
  ins_encode %{
    BasicType bt = Matcher::vector_element_basic_type(this);
    __ vsetvli_helper(bt, Matcher::vector_length(this));
    __ vfsqrt_v(as_VectorRegister($dst$$reg), as_VectorRegister($src$$reg));
  %}
  ins_pipe(pipe_slow);
%}

// vector sqrt - predicated

instruct vsqrt_fp_masked(vReg dst_src, vRegMask_V0 v0) %{
  match(Set dst_src (SqrtVF dst_src v0));
  match(Set dst_src (SqrtVD dst_src v0));
  ins_cost(VEC_COST);
  format %{ "vsqrt_fp_masked $dst_src, $dst_src, $v0" %}
  ins_encode %{
    BasicType bt = Matcher::vector_element_basic_type(this);
    __ vsetvli_helper(bt, Matcher::vector_length(this));
    __ vfsqrt_v(as_VectorRegister($dst_src$$reg), as_VectorRegister($dst_src$$reg),
                Assembler::v0_t);
  %}
  ins_pipe(pipe_slow);
%}

instruct vstring_equalsL(iRegP_R11 str1, iRegP_R13 str2, iRegI_R14 cnt,
                         iRegI_R10 result, vReg_V2 v2,
                         vReg_V3 v3, vReg_V4 v4, vReg_V5 v5, rFlagsReg cr)
%{
  predicate(UseRVV && ((StrEqualsNode*)n)->encoding() == StrIntrinsicNode::LL);
  match(Set result (StrEquals (Binary str1 str2) cnt));
  effect(USE_KILL str1, USE_KILL str2, USE_KILL cnt, TEMP v2, TEMP v3, TEMP v4, TEMP v5, KILL cr);

  format %{ "String Equals $str1, $str2, $cnt -> $result\t#@string_equalsL" %}
  ins_encode %{
    // Count is in 8-bit bytes; non-Compact chars are 16 bits.
    __ string_equals_v($str1$$Register, $str2$$Register,
                       $result$$Register, $cnt$$Register);
  %}
  ins_pipe(pipe_class_memory);
%}

instruct varray_equalsB(iRegP_R11 ary1, iRegP_R12 ary2, iRegI_R10 result,
                        vReg_V2 v2, vReg_V3 v3, vReg_V4 v4, vReg_V5 v5, iRegP_R28 tmp, rFlagsReg cr)
%{
  predicate(UseRVV && ((AryEqNode*)n)->encoding() == StrIntrinsicNode::LL);
  match(Set result (AryEq ary1 ary2));
  effect(KILL tmp, USE_KILL ary1, USE_KILL ary2, TEMP v2, TEMP v3, TEMP v4, TEMP v5, KILL cr);

  format %{ "Array Equals $ary1, ary2 -> $result\t#@array_equalsB // KILL $tmp" %}
  ins_encode %{
    __ arrays_equals_v($ary1$$Register, $ary2$$Register,
                       $result$$Register, $tmp$$Register, 1);
    %}
  ins_pipe(pipe_class_memory);
%}

instruct varray_equalsC(iRegP_R11 ary1, iRegP_R12 ary2, iRegI_R10 result,
                        vReg_V2 v2, vReg_V3 v3, vReg_V4 v4, vReg_V5 v5, iRegP_R28 tmp, rFlagsReg cr)
%{
  predicate(UseRVV && ((AryEqNode*)n)->encoding() == StrIntrinsicNode::UU);
  match(Set result (AryEq ary1 ary2));
  effect(KILL tmp, USE_KILL ary1, USE_KILL ary2, TEMP v2, TEMP v3, TEMP v4, TEMP v5, KILL cr);

  format %{ "Array Equals $ary1, ary2 -> $result\t#@array_equalsC // KILL $tmp" %}
  ins_encode %{
    __ arrays_equals_v($ary1$$Register, $ary2$$Register,
                       $result$$Register, $tmp$$Register, 2);
  %}
  ins_pipe(pipe_class_memory);
%}

instruct vstring_compareU(iRegP_R11 str1, iRegI_R12 cnt1, iRegP_R13 str2, iRegI_R14 cnt2,
                          iRegI_R10 result, vReg_V2 v2, vReg_V3 v3, vReg_V4 v4, vReg_V5 v5,
                          iRegP_R28 tmp1, iRegL_R29 tmp2)
%{
  predicate(UseRVV && ((StrCompNode *)n)->encoding() == StrIntrinsicNode::UU);
  match(Set result (StrComp (Binary str1 cnt1) (Binary str2 cnt2)));
  effect(KILL tmp1, KILL tmp2, USE_KILL str1, USE_KILL str2, USE_KILL cnt1, USE_KILL cnt2,
         TEMP v2, TEMP v3, TEMP v4, TEMP v5);

  format %{ "String Compare $str1, $cnt1, $str2, $cnt2 -> $result\t#@string_compareU" %}
  ins_encode %{
    // Count is in 8-bit bytes; non-Compact chars are 16 bits.
    __ string_compare_v($str1$$Register, $str2$$Register,
                        $cnt1$$Register, $cnt2$$Register, $result$$Register,
                        $tmp1$$Register, $tmp2$$Register,
                        StrIntrinsicNode::UU);
  %}
  ins_pipe(pipe_class_memory);
%}
instruct vstring_compareL(iRegP_R11 str1, iRegI_R12 cnt1, iRegP_R13 str2, iRegI_R14 cnt2,
                          iRegI_R10 result, vReg_V2 v2, vReg_V3 v3, vReg_V4 v4, vReg_V5 v5,
                          iRegP_R28 tmp1, iRegL_R29 tmp2)
%{
  predicate(UseRVV && ((StrCompNode *)n)->encoding() == StrIntrinsicNode::LL);
  match(Set result (StrComp (Binary str1 cnt1) (Binary str2 cnt2)));
  effect(KILL tmp1, KILL tmp2, USE_KILL str1, USE_KILL str2, USE_KILL cnt1, USE_KILL cnt2,
         TEMP v2, TEMP v3, TEMP v4, TEMP v5);

  format %{ "String Compare $str1, $cnt1, $str2, $cnt2 -> $result\t#@string_compareL" %}
  ins_encode %{
    __ string_compare_v($str1$$Register, $str2$$Register,
                        $cnt1$$Register, $cnt2$$Register, $result$$Register,
                        $tmp1$$Register, $tmp2$$Register,
                        StrIntrinsicNode::LL);
  %}
  ins_pipe(pipe_class_memory);
%}

instruct vstring_compareUL(iRegP_R11 str1, iRegI_R12 cnt1, iRegP_R13 str2, iRegI_R14 cnt2,
                           iRegI_R10 result, vReg_V4 v4, vReg_V5 v5, vReg_V6 v6, vReg_V7 v7,
                           vReg_V8 v8, vReg_V9 v9, vReg_V10 v10, vReg_V11 v11,
                           iRegP_R28 tmp1, iRegL_R29 tmp2)
%{
  predicate(UseRVV && ((StrCompNode *)n)->encoding() == StrIntrinsicNode::UL);
  match(Set result (StrComp (Binary str1 cnt1) (Binary str2 cnt2)));
  effect(KILL tmp1, KILL tmp2, USE_KILL str1, USE_KILL str2, USE_KILL cnt1, USE_KILL cnt2,
         TEMP v4, TEMP v5, TEMP v6, TEMP v7, TEMP v8, TEMP v9, TEMP v10, TEMP v11);

  format %{"String Compare $str1, $cnt1, $str2, $cnt2 -> $result\t#@string_compareUL" %}
  ins_encode %{
    __ string_compare_v($str1$$Register, $str2$$Register,
                        $cnt1$$Register, $cnt2$$Register, $result$$Register,
                        $tmp1$$Register, $tmp2$$Register,
                        StrIntrinsicNode::UL);
  %}
  ins_pipe(pipe_class_memory);
%}
instruct vstring_compareLU(iRegP_R11 str1, iRegI_R12 cnt1, iRegP_R13 str2, iRegI_R14 cnt2,
                           iRegI_R10 result, vReg_V4 v4, vReg_V5 v5, vReg_V6 v6, vReg_V7 v7,
                           vReg_V8 v8, vReg_V9 v9, vReg_V10 v10, vReg_V11 v11,
                           iRegP_R28 tmp1, iRegL_R29 tmp2)
%{
  predicate(UseRVV && ((StrCompNode *)n)->encoding() == StrIntrinsicNode::LU);
  match(Set result (StrComp (Binary str1 cnt1) (Binary str2 cnt2)));
  effect(KILL tmp1, KILL tmp2, USE_KILL str1, USE_KILL str2, USE_KILL cnt1, USE_KILL cnt2,
         TEMP v4, TEMP v5, TEMP v6, TEMP v7, TEMP v8, TEMP v9, TEMP v10, TEMP v11);

  format %{ "String Compare $str1, $cnt1, $str2, $cnt2 -> $result\t#@string_compareLU" %}
  ins_encode %{
    __ string_compare_v($str1$$Register, $str2$$Register,
                        $cnt1$$Register, $cnt2$$Register, $result$$Register,
                        $tmp1$$Register, $tmp2$$Register,
                        StrIntrinsicNode::LU);
  %}
  ins_pipe(pipe_class_memory);
%}

// fast byte[] to char[] inflation
instruct vstring_inflate(Universe dummy, iRegP_R10 src, iRegP_R11 dst, iRegI_R12 len,
                         vReg_V4 v4, vReg_V5 v5, vReg_V6 v6, vReg_V7 v7, iRegLNoSp tmp)
%{
  predicate(UseRVV);
  match(Set dummy (StrInflatedCopy src (Binary dst len)));
  effect(TEMP v4, TEMP v5, TEMP v6, TEMP v7, TEMP tmp, USE_KILL src, USE_KILL dst, USE_KILL len);

  format %{ "String Inflate $src,$dst" %}
  ins_encode %{
    __ byte_array_inflate_v($src$$Register, $dst$$Register, $len$$Register, $tmp$$Register);
  %}
  ins_pipe(pipe_class_memory);
%}

// encode char[] to byte[] in ISO_8859_1
instruct vencode_iso_array(iRegP_R12 src, iRegP_R11 dst, iRegI_R13 len, iRegI_R10 result,
                           vReg_V1 v1, vReg_V2 v2, vReg_V3 v3, vRegMask_V0 v0, iRegLNoSp tmp)
%{
  predicate(UseRVV && !((EncodeISOArrayNode*)n)->is_ascii());
  match(Set result (EncodeISOArray src (Binary dst len)));
  effect(TEMP_DEF result, USE_KILL src, USE_KILL dst, USE_KILL len,
         TEMP v0, TEMP v1, TEMP v2, TEMP v3, TEMP tmp);

  format %{ "Encode ISO array $src, $dst, $len -> $result # KILL $src, $dst, $len, $tmp, V0-V3" %}
  ins_encode %{
    __ encode_iso_array_v($src$$Register, $dst$$Register, $len$$Register,
                          $result$$Register, $tmp$$Register, false /* ascii */);
  %}
  ins_pipe(pipe_class_memory);
%}

instruct vencode_ascii_array(iRegP_R12 src, iRegP_R11 dst, iRegI_R13 len, iRegI_R10 result,
                             vReg_V1 v1, vReg_V2 v2, vReg_V3 v3, vRegMask_V0 v0, iRegLNoSp tmp)
%{
  predicate(UseRVV && ((EncodeISOArrayNode*)n)->is_ascii());
  match(Set result (EncodeISOArray src (Binary dst len)));
  effect(TEMP_DEF result, USE_KILL src, USE_KILL dst, USE_KILL len,
         TEMP v0, TEMP v1, TEMP v2, TEMP v3, TEMP tmp);

  format %{ "Encode ASCII array $src, $dst, $len -> $result # KILL $src, $dst, $len, $tmp, V0-V3" %}
  ins_encode %{
    __ encode_iso_array_v($src$$Register, $dst$$Register, $len$$Register,
                          $result$$Register, $tmp$$Register, true /* ascii */);
  %}
  ins_pipe(pipe_class_memory);
%}

// fast char[] to byte[] compression
instruct vstring_compress(iRegP_R12 src, iRegP_R11 dst, iRegI_R13 len, iRegI_R10 result,
                          vReg_V1 v1, vReg_V2 v2, vReg_V3 v3, vRegMask_V0 v0, iRegLNoSp tmp)
%{
  predicate(UseRVV);
  match(Set result (StrCompressedCopy src (Binary dst len)));
  effect(TEMP_DEF result, USE_KILL src, USE_KILL dst, USE_KILL len,
         TEMP v0, TEMP v1, TEMP v2, TEMP v3, TEMP tmp);

  format %{ "String Compress $src,$dst -> $result    // KILL R11, R12, R13" %}
  ins_encode %{
    __ char_array_compress_v($src$$Register, $dst$$Register, $len$$Register,
                             $result$$Register, $tmp$$Register);
  %}
  ins_pipe(pipe_class_memory);
%}

instruct vcount_positives(iRegP_R11 ary, iRegI_R12 len, iRegI_R10 result,
                          vReg_V4 v4, vReg_V5 v5, vReg_V6 v6, vReg_V7 v7, iRegLNoSp tmp)
%{
  predicate(UseRVV);
  match(Set result (CountPositives ary len));
  effect(TEMP_DEF result, USE_KILL ary, USE_KILL len, TEMP v4, TEMP v5, TEMP v6, TEMP v7, TEMP tmp);

  format %{ "count positives byte[] $ary, $len -> $result" %}
  ins_encode %{
    __ count_positives_v($ary$$Register, $len$$Register, $result$$Register, $tmp$$Register);
  %}

  ins_pipe(pipe_class_memory);
%}

instruct vstringU_indexof_char(iRegP_R11 str1, iRegI_R12 cnt1, iRegI_R13 ch,
                               iRegI_R10 result, iRegINoSp tmp1, iRegINoSp tmp2,
                               vReg_V4 v4, vReg_V5 v5, vReg_V6 v6, vReg_V7 v7)
%{
  predicate(UseRVV && (((StrIndexOfCharNode*)n)->encoding() == StrIntrinsicNode::U));
  match(Set result (StrIndexOfChar (Binary str1 cnt1) ch));
  effect(TEMP_DEF result, USE_KILL str1, USE_KILL cnt1, USE_KILL ch,
         TEMP tmp1, TEMP tmp2, TEMP v4, TEMP v5, TEMP v6, TEMP v7);

  format %{ "StringUTF16 IndexOf char[] $str1, $cnt1, $ch -> $result" %}

  ins_encode %{
    __ string_indexof_char_v($str1$$Register, $cnt1$$Register, $ch$$Register,
                             $result$$Register, $tmp1$$Register, $tmp2$$Register,
                             false /* isL */);
  %}

  ins_pipe(pipe_class_memory);
%}

instruct vstringL_indexof_char(iRegP_R11 str1, iRegI_R12 cnt1, iRegI_R13 ch,
                               iRegI_R10 result, iRegINoSp tmp1, iRegINoSp tmp2,
                               vReg_V4 v4, vReg_V5 v5, vReg_V6 v6, vReg_V7 v7)
%{
  predicate(UseRVV && (((StrIndexOfCharNode*)n)->encoding() == StrIntrinsicNode::L));
  match(Set result (StrIndexOfChar (Binary str1 cnt1) ch));
  effect(TEMP_DEF result, USE_KILL str1, USE_KILL cnt1, USE_KILL ch,
         TEMP tmp1, TEMP tmp2, TEMP v4, TEMP v5, TEMP v6, TEMP v7);

  format %{ "StringLatin1 IndexOf char[] $str1, $cnt1, $ch -> $result" %}

  ins_encode %{
    __ string_indexof_char_v($str1$$Register, $cnt1$$Register, $ch$$Register,
                             $result$$Register, $tmp1$$Register, $tmp2$$Register,
                             true /* isL */);
  %}

  ins_pipe(pipe_class_memory);
%}

// clearing of an array
instruct vclearArray_reg_reg(iRegL_R29 cnt, iRegP_R28 base, Universe dummy,
                             vReg_V4 v4, vReg_V5 v5, vReg_V6 v6, vReg_V7 v7)
%{
  predicate(!UseBlockZeroing && UseRVV);
  match(Set dummy (ClearArray cnt base));
  effect(USE_KILL cnt, USE_KILL base, TEMP v4, TEMP v5, TEMP v6, TEMP v7);

  format %{ "ClearArray $cnt, $base\t#@clearArray_reg_reg" %}

  ins_encode %{
    __ clear_array_v($base$$Register, $cnt$$Register);
  %}

  ins_pipe(pipe_class_memory);
%}

// CompressBits of Long & Integer

instruct compressBitsI(iRegINoSp dst, iRegIorL2I src, iRegIorL2I mask, vRegMask_V0 v0,
                       vReg_V4 v4, vReg_V5 v5, vReg_V8 v8, vReg_V9 v9) %{
  match(Set dst (CompressBits src mask));
  effect(TEMP v0, TEMP v4, TEMP v5, TEMP v8, TEMP v9);
  format %{ "vsetivli x0, 1, e32, m1, tu, mu\t#@compressBitsI\n\t"
            "vmv.s.x $v0, $src\n\t"
            "mv t0, 32\n\t"
            "vsetvli x0, t0, e8, m2, tu, mu\n\t"
            "vmv.v.i $v4, 0\n\t"
            "vmerge.vim $v4, $v4, 1, $v0\n\t"
            "vmv.v.i $v8, 0\n\t"
            "vsetivli x0, 1, e32, m1, tu, mu\n\t"
            "vmv.s.x $v0, $mask\n\t"
            "vsetvli x0, t0, e8, m2, tu, mu\n\t"
            "vcompress.vm $v8, $v4, $v0\n\t"
            "vmseq.vi $v0, $v8, 1\n\t"
            "vsetivli x0, 1, e32, m1, tu, mu\n\t"
            "vmv.x.s $dst, $v0\t#@compressBitsI\n\t"
          %}
  ins_encode %{
    __ compress_bits_i_v(as_Register($dst$$reg), as_Register($src$$reg), as_Register($mask$$reg));
  %}
  ins_pipe(pipe_slow);
%}

instruct compressBitsL(iRegLNoSp dst, iRegL src, iRegL mask, vRegMask_V0 v0,
                       vReg_V4 v4, vReg_V5 v5, vReg_V6 v6, vReg_V7 v7,
                       vReg_V8 v8, vReg_V9 v9, vReg_V10 v10, vReg_V11 v11) %{
  match(Set dst (CompressBits src mask));
  effect(TEMP v0, TEMP v4, TEMP v5, TEMP v6, TEMP v7, TEMP v8, TEMP v9, TEMP v10, TEMP v11);
  format %{ "vsetivli x0, 1, e64, m1, tu, mu\t#@compressBitsL\n\t"
            "vmv.s.x $v0, $src\n\t"
            "mv t0, 64\n\t"
            "vsetvli x0, t0, e8, m4, tu, mu\n\t"
            "vmv.v.i $v4, 0\n\t"
            "vmerge.vim $v4, $v4, 1, $v0\n\t"
            "vmv.v.i $v8, 0\n\t"
            "vsetivli x0, 1, e64, m1, tu, mu\n\t"
            "vmv.s.x $v0, $mask\n\t"
            "vsetvli x0, t0, e8, m4, tu, mu\n\t"
            "vcompress.vm $v8, $v4, $v0\n\t"
            "vmseq.vi $v0, $v8, 1\n\t"
            "vsetivli x0, 1, e64, m1, tu, mu\n\t"
            "vmv.x.s $dst, $v0\t#@compressBitsL\n\t"
          %}
  ins_encode %{
    __ compress_bits_l_v(as_Register($dst$$reg), as_Register($src$$reg), as_Register($mask$$reg));
  %}
  ins_pipe(pipe_slow);
%}

// ExpandBits of Long & Integer

instruct expandBitsI(iRegINoSp dst, iRegIorL2I src, iRegIorL2I mask, vRegMask_V0 v0,
                     vReg_V4 v4, vReg_V5 v5, vReg_V8 v8, vReg_V9 v9, vReg_V12 v12, vReg_V13 v13) %{
  match(Set dst (ExpandBits src mask));
  effect(TEMP v0, TEMP v4, TEMP v5, TEMP v8, TEMP v9, TEMP v12, TEMP v13);
  format %{ "vsetivli x0, 1, e32, m1, tu, mu\t#@expandBitsI\n\t"
            "vmv.s.x $v0, $src\n\t"
            "mv t0, 32\n\t"
            "vsetvli x0, t0, e8, m2, tu, mu\n\t"
            "vmv.v.i $v4, 0\n\t"
            "vmerge.vim $v4, $v4, 1, $v0\n\t"
            "vmv.v.i $v12, 0\n\t"
            "vsetivli x0, 1, e32, m1, tu, mu\n\t"
            "vmv.s.x $v0, $mask\n\t"
            "vsetvli x0, t0, e8, m2, tu, mu\n\t"
            "viota.m $v8, $v0\n\t"
            "vrgather.vv $v12, $v4, $v8, $v0.t\n\t"
            "vmseq.vi $v0, $v12, 1\n\t"
            "vsetivli x0, 1, e32, m1, tu, mu\n\t"
            "vmv.x.s $dst, $v0\t#@expandBitsI\n\t"
          %}
  ins_encode %{
    __ expand_bits_i_v(as_Register($dst$$reg), as_Register($src$$reg), as_Register($mask$$reg));
  %}
  ins_pipe(pipe_slow);
%}

instruct expandBitsL(iRegLNoSp dst, iRegL src, iRegL mask, vRegMask_V0 v0,
                      vReg_V4 v4, vReg_V5 v5, vReg_V6 v6, vReg_V7 v7,
                      vReg_V8 v8, vReg_V9 v9, vReg_V10 v10, vReg_V11 v11,
                      vReg_V12 v12, vReg_V13 v13, vReg_V14 v14, vReg_V15 v15) %{
  match(Set dst (ExpandBits src mask));
  effect(TEMP v0, TEMP v4, TEMP v5, TEMP v6, TEMP v7, TEMP v8, TEMP v9, TEMP v10, TEMP v11,
         TEMP v12, TEMP v13, TEMP v14, TEMP v15);
  format %{ "vsetivli x0, 1, e64, m1, tu, mu\t#@expandBitsL\n\t"
            "vmv.s.x $v0, $src\n\t"
            "mv t0, 64\n\t"
            "vsetvli x0, t0, e8, m4, tu, mu\n\t"
            "vmv.v.i $v4, 0\n\t"
            "vmerge.vim $v4, $v4, 1, $v0\n\t"
            "vmv.v.i $v12, 0\n\t"
            "vsetivli x0, 1, e64, m1, tu, mu\n\t"
            "vmv.s.x $v0, $mask\n\t"
            "vsetvli x0, t0, e8, m4, tu, mu\n\t"
            "viota.m $v8, $v0\n\t"
            "vrgather.vv $v12, $v4, $v8, $v0.t\n\t"
            "vmseq.vi $v0, $v12, 1\n\t"
            "vsetivli x0, 1, e64, m1, tu, mu\n\t"
            "vmv.x.s $dst, $v0\t#@expandBitsL\n\t"
          %}
  ins_encode %{
    __ expand_bits_l_v(as_Register($dst$$reg), as_Register($src$$reg), as_Register($mask$$reg));
  %}
  ins_pipe(pipe_slow);
%}

// Vector Load Const
instruct vloadcon(vReg dst, immI0 src) %{
  match(Set dst (VectorLoadConst src));
  ins_cost(VEC_COST);
  format %{ "vloadcon $dst\t# generate iota indices" %}
  ins_encode %{
    BasicType bt = Matcher::vector_element_basic_type(this);
    __ vsetvli_helper(bt, Matcher::vector_length(this));
    __ vid_v(as_VectorRegister($dst$$reg));
    if (is_floating_point_type(bt)) {
      __ vfcvt_f_x_v(as_VectorRegister($dst$$reg), as_VectorRegister($dst$$reg));
    }
  %}
  ins_pipe(pipe_slow);
%}

instruct vmask_gen_I(vRegMask dst, iRegI src) %{
  match(Set dst (VectorMaskGen (ConvI2L src)));
  format %{ "vmask_gen_I $dst, $src" %}
  ins_encode %{
    BasicType bt = Matcher::vector_element_basic_type(this);
    __ vsetvli_helper(bt, Matcher::vector_length(this));
    __ vid_v(as_VectorRegister($dst$$reg));
    __ vmsltu_vx(as_VectorRegister($dst$$reg), as_VectorRegister($dst$$reg), $src$$Register);
  %}
  ins_pipe(pipe_slow);
%}

instruct vmask_gen_L(vRegMask dst, iRegL src) %{
  match(Set dst (VectorMaskGen src));
  format %{ "vmask_gen_L $dst, $src" %}
  ins_encode %{
    BasicType bt = Matcher::vector_element_basic_type(this);
    __ vsetvli_helper(bt, Matcher::vector_length(this));
    __ vid_v(as_VectorRegister($dst$$reg));
    __ vmsltu_vx(as_VectorRegister($dst$$reg), as_VectorRegister($dst$$reg), $src$$Register);
  %}
  ins_pipe(pipe_slow);
%}

instruct vmask_gen_imm(vRegMask dst, immL con) %{
  predicate(n->in(1)->get_long() <= 16 ||
            n->in(1)->get_long() == Matcher::vector_length(n));
  match(Set dst (VectorMaskGen con));
  format %{ "vmask_gen_imm $dst, $con" %}
  ins_encode %{
    BasicType bt = Matcher::vector_element_basic_type(this);
    __ vsetvli_helper(bt, Matcher::vector_length(this));
    if ((uint)($con$$constant) == 0) {
      __ vmclr_m(as_VectorRegister($dst$$reg));
    } else if ((uint)($con$$constant) == Matcher::vector_length(this)) {
      __ vmset_m(as_VectorRegister($dst$$reg));
    } else {
      assert((uint)($con$$constant) < Matcher::vector_length(this), "unsupported input lane_cnt");
      __ vid_v(as_VectorRegister($dst$$reg));
      __ vmsleu_vi(as_VectorRegister($dst$$reg), as_VectorRegister($dst$$reg), (uint)($con$$constant) - 1);
    }
  %}
  ins_pipe(pipe_slow);
%}

instruct vmaskAll_immI(vRegMask dst, immI src) %{
  match(Set dst (MaskAll src));
  format %{ "vmaskAll_immI $dst, $src" %}
  ins_encode %{
    BasicType bt = Matcher::vector_element_basic_type(this);
    __ vsetvli_helper(bt, Matcher::vector_length(this));
    int con = (int)$src$$constant;
    if (con == 0) {
      __ vmclr_m(as_VectorRegister($dst$$reg));
    } else {
      assert(con == -1, "invalid constant value for mask");
      __ vmset_m(as_VectorRegister($dst$$reg));
    }
  %}
  ins_pipe(pipe_slow);
%}

instruct vmaskAllI(vRegMask dst, iRegIorL2I src) %{
  match(Set dst (MaskAll src));
  format %{ "vmaskAllI $dst, $src" %}
  ins_encode %{
    BasicType bt = Matcher::vector_element_basic_type(this);
    __ vsetvli_helper(bt, Matcher::vector_length(this));
    __ vmv_v_x(as_VectorRegister($dst$$reg), as_Register($src$$reg));
    __ vmsne_vx(as_VectorRegister($dst$$reg), as_VectorRegister($dst$$reg), zr);
  %}
  ins_pipe(pipe_slow);
%}

instruct vmaskAll_immL(vRegMask dst, immL src) %{
  match(Set dst (MaskAll src));
  format %{ "vmaskAll_immL $dst, $src" %}
  ins_encode %{
    BasicType bt = Matcher::vector_element_basic_type(this);
    __ vsetvli_helper(bt, Matcher::vector_length(this));
    long con = (long)$src$$constant;
    if (con == 0) {
      __ vmclr_m(as_VectorRegister($dst$$reg));
    } else {
      assert(con == -1, "invalid constant value for mask");
      __ vmset_m(as_VectorRegister($dst$$reg));
    }
  %}
  ins_pipe(pipe_slow);
%}

instruct vmaskAllL(vRegMask dst, iRegL src) %{
  match(Set dst (MaskAll src));
  format %{ "vmaskAllL $dst, $src" %}
  ins_encode %{
    BasicType bt = Matcher::vector_element_basic_type(this);
    __ vsetvli_helper(bt, Matcher::vector_length(this));
    __ vmv_v_x(as_VectorRegister($dst$$reg), as_Register($src$$reg));
    __ vmsne_vx(as_VectorRegister($dst$$reg), as_VectorRegister($dst$$reg), zr);
  %}
  ins_pipe(pipe_slow);
%}

// ------------------------------ Vector mask basic OPs ------------------------

// vector mask logical ops: and/or/xor

instruct vmask_and(vRegMask dst, vRegMask src1, vRegMask src2) %{
  match(Set dst (AndVMask src1 src2));
  format %{ "vmask_and $dst, $src1, $src2" %}
  ins_encode %{
    BasicType bt = Matcher::vector_element_basic_type(this);
    __ vsetvli_helper(bt, Matcher::vector_length(this));
    __ vmand_mm(as_VectorRegister($dst$$reg),
                as_VectorRegister($src1$$reg),
                as_VectorRegister($src2$$reg));
  %}
  ins_pipe(pipe_slow);
%}

instruct vmask_or(vRegMask dst, vRegMask src1, vRegMask src2) %{
  match(Set dst (OrVMask src1 src2));
  format %{ "vmask_or $dst, $src1, $src2" %}
  ins_encode %{
    BasicType bt = Matcher::vector_element_basic_type(this);
    __ vsetvli_helper(bt, Matcher::vector_length(this));
    __ vmor_mm(as_VectorRegister($dst$$reg),
               as_VectorRegister($src1$$reg),
               as_VectorRegister($src2$$reg));
  %}
  ins_pipe(pipe_slow);
%}

instruct vmask_xor(vRegMask dst, vRegMask src1, vRegMask src2) %{
  match(Set dst (XorVMask src1 src2));
  format %{ "vmask_xor $dst, $src1, $src2" %}
  ins_encode %{
    BasicType bt = Matcher::vector_element_basic_type(this);
    __ vsetvli_helper(bt, Matcher::vector_length(this));
    __ vmxor_mm(as_VectorRegister($dst$$reg),
                as_VectorRegister($src1$$reg),
                as_VectorRegister($src2$$reg));
  %}
  ins_pipe(pipe_slow);
%}

instruct vmaskcast(vRegMask dst_src) %{
  match(Set dst_src (VectorMaskCast dst_src));
  ins_cost(0);
  format %{ "vmaskcast $dst_src, $dst_src\t# do nothing" %}
  ins_encode(/* empty encoding */);
  ins_pipe(pipe_class_empty);
%}

// vector load/store - predicated

instruct loadV_masked(vReg dst, vmemA mem, vRegMask_V0 v0) %{
  match(Set dst (LoadVectorMasked mem v0));
  format %{ "loadV_masked $dst, $mem, $v0" %}
  ins_encode %{
    VectorRegister dst_reg = as_VectorRegister($dst$$reg);
    loadStore(masm, false, dst_reg,
              Matcher::vector_element_basic_type(this), as_Register($mem$$base),
              Matcher::vector_length(this), Assembler::v0_t);
  %}
  ins_pipe(pipe_slow);
%}

instruct storeV_masked(vReg src, vmemA mem, vRegMask_V0 v0) %{
  match(Set mem (StoreVectorMasked mem (Binary src v0)));
  format %{ "storeV_masked $mem, $src, $v0" %}
  ins_encode %{
    VectorRegister src_reg = as_VectorRegister($src$$reg);
    loadStore(masm, true, src_reg,
              Matcher::vector_element_basic_type(this, $src), as_Register($mem$$base),
              Matcher::vector_length(this, $src), Assembler::v0_t);
  %}
  ins_pipe(pipe_slow);
%}

// ------------------------------ Vector blend ---------------------------------

instruct vblend(vReg dst, vReg src1, vReg src2, vRegMask_V0 v0) %{
  match(Set dst (VectorBlend (Binary src1 src2) v0));
  format %{ "vblend $dst, $src1, $src2, v0" %}
  ins_encode %{
    BasicType bt = Matcher::vector_element_basic_type(this);
    __ vsetvli_helper(bt, Matcher::vector_length(this));
    __ vmerge_vvm(as_VectorRegister($dst$$reg), as_VectorRegister($src1$$reg),
                  as_VectorRegister($src2$$reg));
  %}
  ins_pipe(pipe_slow);
%}

// ------------------------------ Vector cast ----------------------------------

// VectorCastB2X, VectorUCastB2X

instruct vcvtBtoX(vReg dst, vReg src) %{
  match(Set dst (VectorCastB2X src));
  effect(TEMP_DEF dst);
  format %{ "vcvtBtoX $dst, $src" %}
  ins_encode %{
    BasicType bt = Matcher::vector_element_basic_type(this);
    if (is_floating_point_type(bt)) {
      __ integer_extend_v(as_VectorRegister($dst$$reg), bt == T_FLOAT ? T_INT : T_LONG,
                          Matcher::vector_length(this), as_VectorRegister($src$$reg), T_BYTE,
                          true /* is_signed */);
      __ vfcvt_f_x_v(as_VectorRegister($dst$$reg), as_VectorRegister($dst$$reg));
    } else {
      __ integer_extend_v(as_VectorRegister($dst$$reg), bt,
                          Matcher::vector_length(this), as_VectorRegister($src$$reg), T_BYTE,
                          true /* is_signed */);
    }
  %}
  ins_pipe(pipe_slow);
%}

instruct vcvtUBtoX(vReg dst, vReg src) %{
  predicate(Matcher::vector_element_basic_type(n) == T_SHORT ||
            Matcher::vector_element_basic_type(n) == T_INT ||
            Matcher::vector_element_basic_type(n) == T_LONG);
  match(Set dst (VectorUCastB2X src));
  effect(TEMP_DEF dst);
  format %{ "vcvtUBtoX $dst, $src" %}
  ins_encode %{
    BasicType bt = Matcher::vector_element_basic_type(this);
    __ integer_extend_v(as_VectorRegister($dst$$reg), bt,
                        Matcher::vector_length(this), as_VectorRegister($src$$reg), T_BYTE,
                        false /* is_signed */);
  %}
  ins_pipe(pipe_slow);
%}

// VectorCastS2X, VectorUCastS2X

instruct vcvtStoB(vReg dst, vReg src) %{
  predicate(Matcher::vector_element_basic_type(n) == T_BYTE);
  match(Set dst (VectorCastS2X src));
  format %{ "vcvtStoB $dst, $src" %}
  ins_encode %{
    __ integer_narrow_v(as_VectorRegister($dst$$reg), T_BYTE, Matcher::vector_length(this),
                        as_VectorRegister($src$$reg), T_SHORT);
  %}
  ins_pipe(pipe_slow);
%}

instruct vcvtStoX(vReg dst, vReg src) %{
  predicate((Matcher::vector_element_basic_type(n) == T_INT ||
             Matcher::vector_element_basic_type(n) == T_LONG));
  match(Set dst (VectorCastS2X src));
  effect(TEMP_DEF dst);
  format %{ "vcvtStoX $dst, $src" %}
  ins_encode %{
    __ integer_extend_v(as_VectorRegister($dst$$reg), Matcher::vector_element_basic_type(this),
                        Matcher::vector_length(this), as_VectorRegister($src$$reg), T_SHORT,
                        true /* is_signed */);
  %}
  ins_pipe(pipe_slow);
%}

instruct vcvtStoX_fp(vReg dst, vReg src) %{
  predicate((Matcher::vector_element_basic_type(n) == T_FLOAT ||
             Matcher::vector_element_basic_type(n) == T_DOUBLE));
  match(Set dst (VectorCastS2X src));
  effect(TEMP_DEF dst);
  format %{ "vcvtStoX_fp $dst, $src" %}
  ins_encode %{
    BasicType bt = Matcher::vector_element_basic_type(this);
    __ integer_extend_v(as_VectorRegister($dst$$reg), (bt == T_FLOAT ? T_INT : T_LONG),
                        Matcher::vector_length(this), as_VectorRegister($src$$reg), T_SHORT,
                        true /* is_signed */);
    __ vsetvli_helper(bt, Matcher::vector_length(this));
    __ vfcvt_f_x_v(as_VectorRegister($dst$$reg), as_VectorRegister($dst$$reg));
  %}
  ins_pipe(pipe_slow);
%}


instruct vcvtUStoX(vReg dst, vReg src) %{
  predicate(Matcher::vector_element_basic_type(n) == T_INT ||
            Matcher::vector_element_basic_type(n) == T_LONG);
  match(Set dst (VectorUCastS2X src));
  effect(TEMP_DEF dst);
  format %{ "vcvtUStoX $dst, $src" %}
  ins_encode %{
    __ integer_extend_v(as_VectorRegister($dst$$reg), Matcher::vector_element_basic_type(this),
                        Matcher::vector_length(this), as_VectorRegister($src$$reg), T_SHORT,
                        false /* is_signed */);
  %}
  ins_pipe(pipe_slow);
%}

// VectorCastI2X, VectorUCastI2X

instruct vcvtItoX_narrow(vReg dst, vReg src) %{
  predicate((Matcher::vector_element_basic_type(n) == T_BYTE ||
             Matcher::vector_element_basic_type(n) == T_SHORT));
  match(Set dst (VectorCastI2X src));
  format %{ "vcvtItoX_narrow $dst, $src" %}
  ins_encode %{
    BasicType bt = Matcher::vector_element_basic_type(this);
    __ integer_narrow_v(as_VectorRegister($dst$$reg), bt, Matcher::vector_length(this),
                        as_VectorRegister($src$$reg), T_INT);
  %}
  ins_pipe(pipe_slow);
%}

instruct vcvtItoL(vReg dst, vReg src) %{
  predicate(Matcher::vector_element_basic_type(n) == T_LONG);
  match(Set dst (VectorCastI2X src));
  effect(TEMP_DEF dst);
  format %{ "vcvtItoL $dst, $src" %}
  ins_encode %{
    __ integer_extend_v(as_VectorRegister($dst$$reg), T_LONG,
                        Matcher::vector_length(this), as_VectorRegister($src$$reg), T_INT,
                        true /* is_signed */);
  %}
  ins_pipe(pipe_slow);
%}

instruct vcvtUItoL(vReg dst, vReg src) %{
  predicate(Matcher::vector_element_basic_type(n) == T_LONG);
  match(Set dst (VectorUCastI2X src));
  effect(TEMP_DEF dst);
  format %{ "vcvtUItoL $dst, $src" %}
  ins_encode %{
    __ integer_extend_v(as_VectorRegister($dst$$reg), T_LONG,
                        Matcher::vector_length(this), as_VectorRegister($src$$reg), T_INT,
                        false /* is_signed */);
  %}
  ins_pipe(pipe_slow);
%}

instruct vcvtItoF(vReg dst, vReg src) %{
  predicate(Matcher::vector_element_basic_type(n) == T_FLOAT);
  match(Set dst (VectorCastI2X src));
  format %{ "vcvtItoF $dst, $src" %}
  ins_encode %{
    __ vsetvli_helper(T_FLOAT, Matcher::vector_length(this));
    __ vfcvt_f_x_v(as_VectorRegister($dst$$reg), as_VectorRegister($src$$reg));
  %}
  ins_pipe(pipe_slow);
%}

instruct vcvtItoD(vReg dst, vReg src) %{
  predicate(Matcher::vector_element_basic_type(n) == T_DOUBLE);
  match(Set dst (VectorCastI2X src));
  effect(TEMP_DEF dst);
  format %{ "vcvtItoD $dst, $src" %}
  ins_encode %{
    __ vsetvli_helper(T_INT, Matcher::vector_length(this), Assembler::mf2);
    __ vfwcvt_f_x_v(as_VectorRegister($dst$$reg), as_VectorRegister($src$$reg));
  %}
  ins_pipe(pipe_slow);
%}

// VectorCastL2X

instruct vcvtLtoI(vReg dst, vReg src) %{
  predicate(Matcher::vector_element_basic_type(n) == T_INT ||
            Matcher::vector_element_basic_type(n) == T_BYTE ||
            Matcher::vector_element_basic_type(n) == T_SHORT);
  match(Set dst (VectorCastL2X src));
  format %{ "vcvtLtoI $dst, $src" %}
  ins_encode %{
    BasicType bt = Matcher::vector_element_basic_type(this);
    __ integer_narrow_v(as_VectorRegister($dst$$reg), bt, Matcher::vector_length(this),
                        as_VectorRegister($src$$reg), T_LONG);
  %}
  ins_pipe(pipe_slow);
%}

instruct vcvtLtoF(vReg dst, vReg src) %{
  predicate(Matcher::vector_element_basic_type(n) == T_FLOAT);
  match(Set dst (VectorCastL2X src));
  format %{ "vcvtLtoF $dst, $src" %}
  ins_encode %{
    __ vsetvli_helper(T_FLOAT, Matcher::vector_length(this), Assembler::mf2);
    __ vfncvt_f_x_w(as_VectorRegister($dst$$reg), as_VectorRegister($src$$reg));
  %}
  ins_pipe(pipe_slow);
%}

instruct vcvtLtoD(vReg dst, vReg src) %{
  predicate(Matcher::vector_element_basic_type(n) == T_DOUBLE);
  match(Set dst (VectorCastL2X src));
  format %{ "vcvtLtoD $dst, $src" %}
  ins_encode %{
    __ vsetvli_helper(T_DOUBLE, Matcher::vector_length(this));
    __ vfcvt_f_x_v(as_VectorRegister($dst$$reg), as_VectorRegister($src$$reg));
  %}
  ins_pipe(pipe_slow);
%}

// VectorCastF2X

instruct vcvtFtoX_narrow(vReg dst, vReg src, vRegMask_V0 v0) %{
  predicate(Matcher::vector_element_basic_type(n) == T_BYTE ||
            Matcher::vector_element_basic_type(n) == T_SHORT);
  match(Set dst (VectorCastF2X src));
  effect(TEMP_DEF dst, TEMP v0);
  format %{ "vcvtFtoX_narrow $dst, $src" %}
  ins_encode %{
    __ vsetvli_helper(T_FLOAT, Matcher::vector_length(this));
    __ vfcvt_rtz_x_f_v_safe(as_VectorRegister($dst$$reg), as_VectorRegister($src$$reg));
    BasicType bt = Matcher::vector_element_basic_type(this);
    __ integer_narrow_v(as_VectorRegister($dst$$reg), bt, Matcher::vector_length(this),
                        as_VectorRegister($dst$$reg), T_INT);
  %}
  ins_pipe(pipe_slow);
%}

instruct vcvtFtoI(vReg dst, vReg src, vRegMask_V0 v0) %{
  predicate(Matcher::vector_element_basic_type(n) == T_INT);
  match(Set dst (VectorCastF2X src));
  effect(TEMP_DEF dst, TEMP v0);
  format %{ "vcvtFtoI $dst, $src" %}
  ins_encode %{
    __ vsetvli_helper(T_FLOAT, Matcher::vector_length(this));
    __ vfcvt_rtz_x_f_v_safe(as_VectorRegister($dst$$reg), as_VectorRegister($src$$reg));
  %}
  ins_pipe(pipe_slow);
%}

instruct vcvtFtoL(vReg dst, vReg src, vRegMask_V0 v0) %{
  predicate(Matcher::vector_element_basic_type(n) == T_LONG);
  match(Set dst (VectorCastF2X src));
  effect(TEMP_DEF dst, TEMP v0);
  format %{ "vcvtFtoL $dst, $src" %}
  ins_encode %{
    __ vsetvli_helper(T_LONG, Matcher::vector_length(this));
    __ vxor_vv(as_VectorRegister($dst$$reg), as_VectorRegister($dst$$reg), as_VectorRegister($dst$$reg));
    __ vsetvli_helper(T_FLOAT, Matcher::vector_length(this), Assembler::mf2);
    __ vmfeq_vv(as_VectorRegister($v0$$reg), as_VectorRegister($src$$reg), as_VectorRegister($src$$reg));
    __ vfwcvt_rtz_x_f_v(as_VectorRegister($dst$$reg), as_VectorRegister($src$$reg), Assembler::v0_t);
  %}
  ins_pipe(pipe_slow);
%}

instruct vcvtFtoD(vReg dst, vReg src) %{
  predicate(Matcher::vector_element_basic_type(n) == T_DOUBLE);
  match(Set dst (VectorCastF2X src));
  effect(TEMP_DEF dst);
  format %{ "vcvtFtoD $dst, $src" %}
  ins_encode %{
    __ vsetvli_helper(T_FLOAT, Matcher::vector_length(this), Assembler::mf2);
    __ vfwcvt_f_f_v(as_VectorRegister($dst$$reg), as_VectorRegister($src$$reg));
  %}
  ins_pipe(pipe_slow);
%}

// VectorCastD2X

instruct vcvtDtoX_narrow(vReg dst, vReg src, vRegMask_V0 v0) %{
  predicate(Matcher::vector_element_basic_type(n) == T_BYTE ||
            Matcher::vector_element_basic_type(n) == T_SHORT ||
            Matcher::vector_element_basic_type(n) == T_INT);
  match(Set dst (VectorCastD2X src));
  effect(TEMP_DEF dst, TEMP v0);
  format %{ "vcvtDtoX_narrow $dst, $src" %}
  ins_encode %{
    __ vsetvli_helper(T_DOUBLE, Matcher::vector_length(this));
    __ vmfeq_vv(as_VectorRegister($v0$$reg), as_VectorRegister($src$$reg), as_VectorRegister($src$$reg));
    __ vsetvli_helper(T_INT, Matcher::vector_length(this), Assembler::mf2);
    __ vxor_vv(as_VectorRegister($dst$$reg), as_VectorRegister($dst$$reg), as_VectorRegister($dst$$reg));
    __ vfncvt_rtz_x_f_w(as_VectorRegister($dst$$reg), as_VectorRegister($src$$reg), Assembler::v0_t);
    BasicType bt = Matcher::vector_element_basic_type(this);
    if (bt == T_BYTE || bt == T_SHORT) {
      __ integer_narrow_v(as_VectorRegister($dst$$reg), bt, Matcher::vector_length(this),
                          as_VectorRegister($dst$$reg), T_INT);
    }
  %}
  ins_pipe(pipe_slow);
%}

instruct vcvtDtoL(vReg dst, vReg src, vRegMask_V0 v0) %{
  predicate(Matcher::vector_element_basic_type(n) == T_LONG);
  match(Set dst (VectorCastD2X src));
  effect(TEMP_DEF dst, TEMP v0);
  format %{ "vcvtDtoL $dst, $src" %}
  ins_encode %{
    __ vsetvli_helper(T_LONG, Matcher::vector_length(this));
    __ vfcvt_rtz_x_f_v_safe(as_VectorRegister($dst$$reg), as_VectorRegister($src$$reg));
  %}
  ins_pipe(pipe_slow);
%}

instruct vcvtDtoF(vReg dst, vReg src) %{
  predicate(Matcher::vector_element_basic_type(n) == T_FLOAT);
  match(Set dst (VectorCastD2X src));
  format %{ "vcvtDtoF $dst, $src" %}
  ins_encode %{
    __ vsetvli_helper(T_FLOAT, Matcher::vector_length(this), Assembler::mf2);
    __ vfncvt_f_f_w(as_VectorRegister($dst$$reg), as_VectorRegister($src$$reg));
  %}
  ins_pipe(pipe_slow);
%}

// ------------------------------ Vector reinterpret ---------------------------

instruct reinterpret(vReg dst_src) %{
  predicate(Matcher::vector_length_in_bytes(n) == Matcher::vector_length_in_bytes(n->in(1)));
  match(Set dst_src (VectorReinterpret dst_src));
  ins_cost(0);
  format %{ "# reinterpret $dst_src, $dst_src\t# do nothing" %}
  ins_encode %{
    // empty
  %}
  ins_pipe(pipe_class_empty);
%}

instruct reinterpretResize(vReg dst, vReg src) %{
  predicate(Matcher::vector_length_in_bytes(n) != Matcher::vector_length_in_bytes(n->in(1)));
  match(Set dst (VectorReinterpret src));
  effect(TEMP_DEF dst);
  format %{ "reinterpretResize $dst, $src" %}
  ins_encode %{
    uint length_in_bytes_src = Matcher::vector_length_in_bytes(this, $src);
    uint length_in_bytes_dst = Matcher::vector_length_in_bytes(this);
    uint length_in_bytes_resize = length_in_bytes_src < length_in_bytes_dst ?
                                  length_in_bytes_src : length_in_bytes_dst;
    assert(length_in_bytes_src <= MaxVectorSize && length_in_bytes_dst <= MaxVectorSize,
           "invalid vector length");
    BasicType bt = Matcher::vector_element_basic_type(this);
    __ vsetvli_helper(bt, Matcher::vector_length(this));
    __ vxor_vv(as_VectorRegister($dst$$reg), as_VectorRegister($dst$$reg), as_VectorRegister($dst$$reg));
    __ vsetvli_helper(T_BYTE, length_in_bytes_resize);
    __ vmv_v_v(as_VectorRegister($dst$$reg), as_VectorRegister($src$$reg));
  %}
  ins_pipe(pipe_slow);
%}

// vector mask reinterpret

instruct vmask_reinterpret_same_esize(vRegMask dst_src) %{
  predicate(Matcher::vector_length(n) == Matcher::vector_length(n->in(1)) &&
            Matcher::vector_length_in_bytes(n) == Matcher::vector_length_in_bytes(n->in(1)));
  match(Set dst_src (VectorReinterpret dst_src));
  ins_cost(0);
  format %{ "vmask_reinterpret_same_esize $dst_src, $dst_src\t# do nothing" %}
  ins_encode(/* empty encoding */);
  ins_pipe(pipe_class_empty);
%}

instruct vmask_reinterpret_diff_esize(vRegMask dst, vRegMask_V0 src, vReg tmp) %{
  predicate(Matcher::vector_length(n) != Matcher::vector_length(n->in(1)) &&
            Matcher::vector_length_in_bytes(n) == Matcher::vector_length_in_bytes(n->in(1)));
  match(Set dst (VectorReinterpret src));
  effect(TEMP tmp);
  format %{ "vmask_reinterpret_diff_esize $dst, $src\t# KILL $tmp" %}
  ins_encode %{
    BasicType from_bt = Matcher::vector_element_basic_type(this, $src);
    __ vsetvli_helper(from_bt, Matcher::vector_length(this, $src));
    __ vxor_vv(as_VectorRegister($tmp$$reg), as_VectorRegister($tmp$$reg), as_VectorRegister($tmp$$reg));
    __ vmerge_vim(as_VectorRegister($tmp$$reg), as_VectorRegister($tmp$$reg), -1);
    BasicType to_bt = Matcher::vector_element_basic_type(this);
    __ vsetvli_helper(to_bt, Matcher::vector_length(this));
    __ vmseq_vi(as_VectorRegister($dst$$reg), as_VectorRegister($tmp$$reg), -1);
  %}
  ins_pipe(pipe_slow);
%}

// ------------------------------ Vector shuffle -------------------------------

instruct loadshuffleB(vReg dst) %{
  predicate(Matcher::vector_element_basic_type(n) == T_BYTE);
  match(Set dst (VectorLoadShuffle dst));
  format %{ "loadshuffleB $dst, $dst" %}
  ins_encode %{
    // For T_BYTE, no need to do anything
  %}
  ins_pipe(pipe_class_empty);
%}

instruct loadshuffleX(vReg dst, vReg src) %{
  predicate(Matcher::vector_element_basic_type(n) == T_DOUBLE ||
            Matcher::vector_element_basic_type(n) == T_LONG ||
            Matcher::vector_element_basic_type(n) == T_FLOAT ||
            Matcher::vector_element_basic_type(n) == T_INT ||
            Matcher::vector_element_basic_type(n) == T_SHORT);
  match(Set dst (VectorLoadShuffle src));
  effect(TEMP_DEF dst);
  format %{ "loadshuffleX $dst, $src" %}
  ins_encode %{
    BasicType bt = Matcher::vector_element_basic_type(this);
    __ vsetvli_helper(bt, Matcher::vector_length(this));
    if (bt == T_SHORT) {
      __ vzext_vf2(as_VectorRegister($dst$$reg), as_VectorRegister($src$$reg));
    } else if (bt == T_FLOAT || bt == T_INT) {
      __ vzext_vf4(as_VectorRegister($dst$$reg), as_VectorRegister($src$$reg));
    } else { // bt == T_DOUBLE || bt == T_LONG
      __ vzext_vf8(as_VectorRegister($dst$$reg), as_VectorRegister($src$$reg));
    }
  %}
  ins_pipe(pipe_slow);
%}

// ------------------------------ Vector rearrange -----------------------------

instruct rearrange(vReg dst, vReg src, vReg shuffle) %{
  match(Set dst (VectorRearrange src shuffle));
  effect(TEMP_DEF dst);
  format %{ "rearrange $dst, $src, $shuffle" %}
  ins_encode %{
    BasicType bt = Matcher::vector_element_basic_type(this);
    __ vsetvli_helper(bt, Matcher::vector_length(this));
    __ vrgather_vv(as_VectorRegister($dst$$reg), as_VectorRegister($src$$reg),
                   as_VectorRegister($shuffle$$reg));
  %}
  ins_pipe(pipe_slow);
%}

instruct rearrange_masked(vReg dst, vReg src, vReg shuffle, vRegMask_V0 v0) %{
  match(Set dst (VectorRearrange (Binary src shuffle) v0));
  effect(TEMP_DEF dst);
  format %{ "rearrange_masked $dst, $src, $shuffle, $v0" %}
  ins_encode %{
    BasicType bt = Matcher::vector_element_basic_type(this);
    __ vsetvli_helper(bt, Matcher::vector_length(this));
    __ vxor_vv(as_VectorRegister($dst$$reg), as_VectorRegister($dst$$reg),
               as_VectorRegister($dst$$reg));
    __ vrgather_vv(as_VectorRegister($dst$$reg), as_VectorRegister($src$$reg),
                   as_VectorRegister($shuffle$$reg), Assembler::v0_t);
  %}
  ins_pipe(pipe_slow);
%}

// ------------------------------ Vector extract ---------------------------------

instruct extract(iRegINoSp dst, vReg src, immI idx, vReg tmp)
%{
  match(Set dst (ExtractB src idx));
  match(Set dst (ExtractS src idx));
  match(Set dst (ExtractI src idx));
  effect(TEMP tmp);
  format %{ "extract $dst, $src, $idx\t# KILL $tmp" %}
  ins_encode %{
    __ extract_v($dst$$Register, as_VectorRegister($src$$reg),
                 Matcher::vector_element_basic_type(this, $src), (int)($idx$$constant),
                 as_VectorRegister($tmp$$reg));
  %}
  ins_pipe(pipe_slow);
%}

instruct extractL(iRegLNoSp dst, vReg src, immI idx, vReg tmp)
%{
  match(Set dst (ExtractL src idx));
  effect(TEMP tmp);
  format %{ "extractL $dst, $src, $idx\t# KILL $tmp" %}
  ins_encode %{
    __ extract_v($dst$$Register, as_VectorRegister($src$$reg), T_LONG,
                 (int)($idx$$constant), as_VectorRegister($tmp$$reg));
  %}
  ins_pipe(pipe_slow);
%}


instruct extractF(fRegF dst, vReg src, immI idx, vReg tmp)
%{
  match(Set dst (ExtractF src idx));
  effect(TEMP tmp);
  format %{ "extractF $dst, $src, $idx\t# KILL $tmp" %}
  ins_encode %{
    __ extract_fp_v($dst$$FloatRegister, as_VectorRegister($src$$reg), T_FLOAT,
                    (int)($idx$$constant), as_VectorRegister($tmp$$reg));
  %}
  ins_pipe(pipe_slow);
%}

instruct extractD(fRegD dst, vReg src, immI idx, vReg tmp)
%{
  match(Set dst (ExtractD src idx));
  effect(TEMP tmp);
  format %{ "extractD $dst, $src, $idx\t# KILL $tmp" %}
  ins_encode %{
    __ extract_fp_v($dst$$FloatRegister, as_VectorRegister($src$$reg), T_DOUBLE,
                    (int)($idx$$constant), as_VectorRegister($tmp$$reg));
  %}
  ins_pipe(pipe_slow);
%}

// ------------------------------ Compress/Expand Operations -------------------

instruct mcompress(vRegMask dst, vRegMask src, vReg tmp) %{
  match(Set dst (CompressM src));
  effect(TEMP tmp);
  format %{ "mcompress $dst, $src\t# KILL $tmp" %}
  ins_encode %{
    BasicType bt = Matcher::vector_element_basic_type(this);
    __ vsetvli_helper(bt, Matcher::vector_length(this));
    __ vid_v(as_VectorRegister($tmp$$reg));
    __ vcpop_m(t0, as_VectorRegister($src$$reg));
    __ vmsltu_vx(as_VectorRegister($dst$$reg), as_VectorRegister($tmp$$reg), t0);
  %}
  ins_pipe(pipe_slow);
%}

instruct vcompress(vReg dst, vReg src, vRegMask_V0 v0) %{
  match(Set dst (CompressV src v0));
  effect(TEMP_DEF dst);
  format %{ "vcompress $dst, $src, $v0" %}
  ins_encode %{
    BasicType bt = Matcher::vector_element_basic_type(this);
    __ vsetvli_helper(bt, Matcher::vector_length(this));
    __ vxor_vv(as_VectorRegister($dst$$reg), as_VectorRegister($dst$$reg),
               as_VectorRegister($dst$$reg));
    __ vcompress_vm(as_VectorRegister($dst$$reg), as_VectorRegister($src$$reg),
                    as_VectorRegister($v0$$reg));
  %}
  ins_pipe(pipe_slow);
%}

instruct vexpand(vReg dst, vReg src, vRegMask_V0 v0, vReg tmp) %{
  match(Set dst (ExpandV src v0));
  effect(TEMP_DEF dst, TEMP tmp);
  format %{ "vexpand $dst, $src, $v0\t# KILL $tmp" %}
  ins_encode %{
    BasicType bt = Matcher::vector_element_basic_type(this);
    __ vsetvli_helper(bt, Matcher::vector_length(this));
    __ viota_m(as_VectorRegister($tmp$$reg), as_VectorRegister($v0$$reg));
    __ vxor_vv(as_VectorRegister($dst$$reg), as_VectorRegister($dst$$reg),
               as_VectorRegister($dst$$reg));
    __ vrgather_vv(as_VectorRegister($dst$$reg), as_VectorRegister($src$$reg),
                   as_VectorRegister($tmp$$reg), Assembler::v0_t);
  %}
  ins_pipe(pipe_slow);
%}

// ------------------------------ Vector signum --------------------------------

// Vector Math.signum

instruct vsignum_reg(vReg dst, vReg zero, vReg one, vRegMask_V0 v0) %{
  match(Set dst (SignumVF dst (Binary zero one)));
  match(Set dst (SignumVD dst (Binary zero one)));
  effect(TEMP_DEF dst, TEMP v0);
  format %{ "vsignum $dst, $dst\t" %}
  ins_encode %{
    BasicType bt = Matcher::vector_element_basic_type(this);
    __ signum_fp_v(as_VectorRegister($dst$$reg), as_VectorRegister($one$$reg),
                   bt, Matcher::vector_length(this));
  %}
  ins_pipe(pipe_slow);
%}

// -------------------------------- Reverse Bytes Vector Operations ------------------------

instruct vreverse_bytes_mask(vReg dst, vReg src, vRegMask_V0 v0) %{
  match(Set dst (ReverseBytesV src v0));
  format %{ "vector_reverse_byte $dst, $src, v0.t" %}
  ins_encode %{
    __ vrev8_v(as_VectorRegister($dst$$reg), as_VectorRegister($src$$reg), __ VectorMask::v0_t);
  %}
  ins_pipe( pipe_slow );
%}

instruct vreverse_bytes(vReg dst, vReg src) %{
  match(Set dst (ReverseBytesV src));
  format %{ "vreverse_bytes $dst, $src" %}
  ins_encode %{
    __ vrev8_v(as_VectorRegister($dst$$reg), as_VectorRegister($src$$reg));
  %}
  ins_pipe( pipe_slow );
%}

// ---------------- Convert Half Floating to Floating Vector Operations ----------------

// half precision -> single

instruct vconvHF2F(vReg dst, vReg src, vRegMask_V0 v0) %{
  predicate(Matcher::vector_element_basic_type(n) == T_FLOAT);
  match(Set dst (VectorCastHF2F src));
  effect(TEMP_DEF dst, TEMP v0);
  format %{ "vfwcvt.f.f.v $dst, $src\t# convert half to single precision" %}
  ins_encode %{
    __ float16_to_float_v(as_VectorRegister($dst$$reg), as_VectorRegister($src$$reg),
                          Matcher::vector_length(this));
  %}
  ins_pipe(pipe_slow);
%}

// single precision -> half

instruct vconvF2HF(vReg dst, vReg src, vReg vtmp, vRegMask_V0 v0, iRegINoSp tmp) %{
  predicate(Matcher::vector_element_basic_type(n) == T_SHORT);
  match(Set dst (VectorCastF2HF src));
  effect(TEMP_DEF dst, TEMP v0, TEMP vtmp, TEMP tmp);
  format %{ "vfncvt.f.f.w $dst, $src\t# convert single to half precision" %}
  ins_encode %{
    __ float_to_float16_v(as_VectorRegister($dst$$reg), as_VectorRegister($src$$reg),
                          as_VectorRegister($vtmp$$reg), $tmp$$Register,
                          Matcher::vector_length(this));
  %}
  ins_pipe(pipe_slow);
%}


// ------------------------------ Popcount vector ------------------------------

instruct vpopcount_mask(vReg dst, vReg src, vRegMask_V0 v0) %{
  match(Set dst (PopCountVI src v0));
  match(Set dst (PopCountVL src v0));
  ins_cost(VEC_COST);
  format %{ "vcpop_v $dst, $src, $v0\t# vcpop_v with mask" %}
  ins_encode %{
    BasicType bt = Matcher::vector_element_basic_type(this);
    uint vlen = Matcher::vector_length(this);
    __ vsetvli_helper(bt, vlen);
    __ vcpop_v(as_VectorRegister($dst$$reg), as_VectorRegister($src$$reg), Assembler::v0_t);
  %}
  ins_pipe(pipe_slow);
%}

instruct vpopcount(vReg dst, vReg src) %{
  match(Set dst (PopCountVI src));
  match(Set dst (PopCountVL src));
  ins_cost(VEC_COST);
  format %{ "vcpop_v $dst, $src\t# vcpop_v without mask" %}
  ins_encode %{
    BasicType bt = Matcher::vector_element_basic_type(this);
    uint vlen = Matcher::vector_length(this);
    __ vsetvli_helper(bt, vlen);
    __ vcpop_v(as_VectorRegister($dst$$reg), as_VectorRegister($src$$reg));
  %}
  ins_pipe(pipe_slow);
%}

// ------------------------------ Vector Load Gather ---------------------------

instruct gather_load(vReg dst, indirect mem, vReg idx) %{
  predicate(type2aelembytes(Matcher::vector_element_basic_type(n)) == 4 ||
            type2aelembytes(Matcher::vector_element_basic_type(n)) == 8);
  match(Set dst (LoadVectorGather mem idx));
  effect(TEMP_DEF dst);
  format %{ "gather_load $dst, $mem, $idx" %}
  ins_encode %{
    __ vmv1r_v(as_VectorRegister($dst$$reg), as_VectorRegister($idx$$reg));
    BasicType bt = Matcher::vector_element_basic_type(this);
    Assembler::SEW sew = Assembler::elemtype_to_sew(bt);
    __ vsetvli_helper(bt, Matcher::vector_length(this));
    __ vsll_vi(as_VectorRegister($dst$$reg), as_VectorRegister($dst$$reg), (int)sew);
    __ vluxei32_v(as_VectorRegister($dst$$reg), as_Register($mem$$base),
                  as_VectorRegister($dst$$reg));
 %}
  ins_pipe(pipe_slow);
%}

instruct gather_load_masked(vReg dst, indirect mem, vReg idx, vRegMask_V0 v0, vReg tmp) %{
  predicate(type2aelembytes(Matcher::vector_element_basic_type(n)) == 4 ||
            type2aelembytes(Matcher::vector_element_basic_type(n)) == 8);
  match(Set dst (LoadVectorGatherMasked mem (Binary idx v0)));
  effect(TEMP_DEF dst, TEMP tmp);
  format %{ "gather_load_masked $dst, $mem, $idx, $v0\t# KILL $tmp" %}
  ins_encode %{
    __ vmv1r_v(as_VectorRegister($tmp$$reg), as_VectorRegister($idx$$reg));
    BasicType bt = Matcher::vector_element_basic_type(this);
    Assembler::SEW sew = Assembler::elemtype_to_sew(bt);
    __ vsetvli_helper(bt, Matcher::vector_length(this));
    __ vsll_vi(as_VectorRegister($tmp$$reg), as_VectorRegister($tmp$$reg), (int)sew);
    __ vxor_vv(as_VectorRegister($dst$$reg), as_VectorRegister($dst$$reg),
               as_VectorRegister($dst$$reg));
    __ vluxei32_v(as_VectorRegister($dst$$reg), as_Register($mem$$base),
                  as_VectorRegister($tmp$$reg), Assembler::v0_t);
 %}
  ins_pipe(pipe_slow);
%}

// ------------------------------ Vector Store Scatter -------------------------

instruct scatter_store(indirect mem, vReg src, vReg idx, vReg tmp) %{
  predicate(type2aelembytes(Matcher::vector_element_basic_type(n->in(3)->in(1))) == 4 ||
            type2aelembytes(Matcher::vector_element_basic_type(n->in(3)->in(1))) == 8);
  match(Set mem (StoreVectorScatter mem (Binary src idx)));
  effect(TEMP tmp);
  format %{ "scatter_store $mem, $idx, $src\t# KILL $tmp" %}
  ins_encode %{
    __ vmv1r_v(as_VectorRegister($tmp$$reg), as_VectorRegister($idx$$reg));
    BasicType bt = Matcher::vector_element_basic_type(this, $src);
    Assembler::SEW sew = Assembler::elemtype_to_sew(bt);
    __ vsetvli_helper(bt, Matcher::vector_length(this, $src));
    __ vsll_vi(as_VectorRegister($tmp$$reg), as_VectorRegister($tmp$$reg), (int)sew);
    __ vsuxei32_v(as_VectorRegister($src$$reg), as_Register($mem$$base),
                  as_VectorRegister($tmp$$reg));
  %}
  ins_pipe(pipe_slow);
%}

instruct scatter_store_masked(indirect mem, vReg src, vReg idx, vRegMask_V0 v0, vReg tmp) %{
  predicate(type2aelembytes(Matcher::vector_element_basic_type(n->in(3)->in(1))) == 4 ||
            type2aelembytes(Matcher::vector_element_basic_type(n->in(3)->in(1))) == 8);
  match(Set mem (StoreVectorScatterMasked mem (Binary src (Binary idx v0))));
  effect(TEMP tmp);
  format %{ "scatter_store_masked $mem, $idx, $src, $v0\t# KILL $tmp" %}
  ins_encode %{
    __ vmv1r_v(as_VectorRegister($tmp$$reg), as_VectorRegister($idx$$reg));
    BasicType bt = Matcher::vector_element_basic_type(this, $src);
    Assembler::SEW sew = Assembler::elemtype_to_sew(bt);
    __ vsetvli_helper(bt, Matcher::vector_length(this, $src));
    __ vsll_vi(as_VectorRegister($tmp$$reg), as_VectorRegister($tmp$$reg), (int)sew);
    __ vsuxei32_v(as_VectorRegister($src$$reg), as_Register($mem$$base),
                  as_VectorRegister($tmp$$reg), Assembler::v0_t);
  %}
  ins_pipe(pipe_slow);
%}

// ------------------------------ Populate Index to a Vector -------------------

instruct populateindex(vReg dst, iRegIorL2I src1, iRegIorL2I src2, vReg tmp) %{
  match(Set dst (PopulateIndex src1 src2));
  effect(TEMP_DEF dst, TEMP tmp);
  format %{ "populateindex $dst, $src1, $src2\t# KILL $tmp" %}
  ins_encode %{
    BasicType bt = Matcher::vector_element_basic_type(this);
    Assembler::SEW sew = Assembler::elemtype_to_sew(bt);
    __ vsetvli_helper(bt, Matcher::vector_length(this));
    __ vmv_v_x(as_VectorRegister($dst$$reg), as_Register($src1$$reg));
    __ vid_v(as_VectorRegister($tmp$$reg));
    __ vmacc_vx(as_VectorRegister($dst$$reg), as_Register($src2$$reg), as_VectorRegister($tmp$$reg));
  %}
  ins_pipe(pipe_slow);
%}

// ------------------------------ Vector insert --------------------------------

// BYTE, SHORT, INT

instruct insertI_index_lt32(vReg dst, vReg src, iRegIorL2I val, immI idx, vRegMask_V0 v0) %{
  predicate(n->in(2)->get_int() < 32 &&
            (Matcher::vector_element_basic_type(n) == T_BYTE ||
             Matcher::vector_element_basic_type(n) == T_SHORT ||
             Matcher::vector_element_basic_type(n) == T_INT));
  match(Set dst (VectorInsert (Binary src val) idx));
  effect(TEMP v0);
  format %{ "insertI_index_lt32 $dst, $src, $val, $idx" %}
  ins_encode %{
    BasicType bt = Matcher::vector_element_basic_type(this);
    __ vsetvli_helper(bt, Matcher::vector_length(this));
    __ vid_v(as_VectorRegister($v0$$reg));
    __ vadd_vi(as_VectorRegister($v0$$reg), as_VectorRegister($v0$$reg), -16);
    __ vmseq_vi(as_VectorRegister($v0$$reg), as_VectorRegister($v0$$reg), (int)($idx$$constant) - 16);
    __ vmerge_vxm(as_VectorRegister($dst$$reg), as_VectorRegister($src$$reg), $val$$Register);
  %}
  ins_pipe(pipe_slow);
%}

instruct insertI_index(vReg dst, vReg src, iRegIorL2I val, iRegIorL2I idx, vReg tmp, vRegMask_V0 v0) %{
  predicate(n->in(2)->get_int() >= 32 &&
            (Matcher::vector_element_basic_type(n) == T_BYTE ||
             Matcher::vector_element_basic_type(n) == T_SHORT ||
             Matcher::vector_element_basic_type(n) == T_INT));
  match(Set dst (VectorInsert (Binary src val) idx));
  effect(TEMP tmp, TEMP v0);
  format %{ "insertI_index $dst, $src, $val, $idx\t# KILL $tmp" %}
  ins_encode %{
    BasicType bt = Matcher::vector_element_basic_type(this);
    __ vsetvli_helper(bt, Matcher::vector_length(this));
    __ vid_v(as_VectorRegister($v0$$reg));
    __ vmv_v_x(as_VectorRegister($tmp$$reg), $idx$$Register);
    __ vmseq_vv(as_VectorRegister($v0$$reg), as_VectorRegister($v0$$reg), as_VectorRegister($tmp$$reg));
    __ vmerge_vxm(as_VectorRegister($dst$$reg), as_VectorRegister($src$$reg), $val$$Register);
  %}
  ins_pipe(pipe_slow);
%}

// LONG

instruct insertL_index_lt32(vReg dst, vReg src, iRegL val, immI idx, vRegMask_V0 v0) %{
  predicate(n->in(2)->get_int() < 32 &&
            (Matcher::vector_element_basic_type(n) == T_LONG));
  match(Set dst (VectorInsert (Binary src val) idx));
  effect(TEMP v0);
  format %{ "insertL_index_lt32 $dst, $src, $val, $idx" %}
  ins_encode %{
    BasicType bt = Matcher::vector_element_basic_type(this);
    __ vsetvli_helper(bt, Matcher::vector_length(this));
    __ vid_v(as_VectorRegister($v0$$reg));
    __ vadd_vi(as_VectorRegister($v0$$reg), as_VectorRegister($v0$$reg), -16);
    __ vmseq_vi(as_VectorRegister($v0$$reg), as_VectorRegister($v0$$reg), (int)($idx$$constant) - 16);
    __ vmerge_vxm(as_VectorRegister($dst$$reg), as_VectorRegister($src$$reg), $val$$Register);
  %}
  ins_pipe(pipe_slow);
%}

instruct insertL_index(vReg dst, vReg src, iRegL val, iRegIorL2I idx, vReg tmp, vRegMask_V0 v0) %{
  predicate(n->in(2)->get_int() >= 32 &&
            (Matcher::vector_element_basic_type(n) == T_LONG));
  match(Set dst (VectorInsert (Binary src val) idx));
  effect(TEMP tmp, TEMP v0);
  format %{ "insertL_index $dst, $src, $val, $idx\t# KILL $tmp" %}
  ins_encode %{
    BasicType bt = Matcher::vector_element_basic_type(this);
    __ vsetvli_helper(bt, Matcher::vector_length(this));
    __ vid_v(as_VectorRegister($v0$$reg));
    __ vmv_v_x(as_VectorRegister($tmp$$reg), $idx$$Register);
    __ vmseq_vv(as_VectorRegister($v0$$reg), as_VectorRegister($v0$$reg), as_VectorRegister($tmp$$reg));
    __ vmerge_vxm(as_VectorRegister($dst$$reg), as_VectorRegister($src$$reg), $val$$Register);
  %}
  ins_pipe(pipe_slow);
%}

// FLOAT

instruct insertF_index_lt32(vReg dst, vReg src, fRegF val, immI idx, vRegMask_V0 v0) %{
  predicate(n->in(2)->get_int() < 32 &&
            (Matcher::vector_element_basic_type(n) == T_FLOAT));
  match(Set dst (VectorInsert (Binary src val) idx));
  effect(TEMP v0);
  format %{ "insertF_index_lt32 $dst, $src, $val, $idx" %}
  ins_encode %{
    __ vsetvli_helper(T_FLOAT, Matcher::vector_length(this));
    __ vid_v(as_VectorRegister($v0$$reg));
    __ vadd_vi(as_VectorRegister($v0$$reg), as_VectorRegister($v0$$reg), -16);
    __ vmseq_vi(as_VectorRegister($v0$$reg), as_VectorRegister($v0$$reg), (int)($idx$$constant) - 16);
    __ vfmerge_vfm(as_VectorRegister($dst$$reg), as_VectorRegister($src$$reg), $val$$FloatRegister);
  %}
  ins_pipe(pipe_slow);
%}

instruct insertF_index(vReg dst, vReg src, fRegF val, iRegIorL2I idx, vReg tmp, vRegMask_V0 v0) %{
  predicate(n->in(2)->get_int() >= 32 &&
            (Matcher::vector_element_basic_type(n) == T_FLOAT));
  match(Set dst (VectorInsert (Binary src val) idx));
  effect(TEMP tmp, TEMP v0);
  format %{ "insertF_index $dst, $src, $val, $idx\t# KILL $tmp" %}
  ins_encode %{
    __ vsetvli_helper(T_FLOAT, Matcher::vector_length(this));
    __ vid_v(as_VectorRegister($v0$$reg));
    __ vmv_v_x(as_VectorRegister($tmp$$reg), $idx$$Register);
    __ vmseq_vv(as_VectorRegister($v0$$reg), as_VectorRegister($v0$$reg), as_VectorRegister($tmp$$reg));
    __ vfmerge_vfm(as_VectorRegister($dst$$reg), as_VectorRegister($src$$reg), $val$$FloatRegister);
  %}
  ins_pipe(pipe_slow);
%}

// DOUBLE

instruct insertD_index_lt32(vReg dst, vReg src, fRegD val, immI idx, vRegMask_V0 v0) %{
  predicate(n->in(2)->get_int() < 32 &&
            (Matcher::vector_element_basic_type(n) == T_DOUBLE));
  match(Set dst (VectorInsert (Binary src val) idx));
  effect(TEMP v0);
  format %{ "insertD_index_lt32 $dst, $src, $val, $idx" %}
  ins_encode %{
    __ vsetvli_helper(T_DOUBLE, Matcher::vector_length(this));
    __ vid_v(as_VectorRegister($v0$$reg));
    __ vadd_vi(as_VectorRegister($v0$$reg), as_VectorRegister($v0$$reg), -16);
    __ vmseq_vi(as_VectorRegister($v0$$reg), as_VectorRegister($v0$$reg), (int)($idx$$constant) - 16);
    __ vfmerge_vfm(as_VectorRegister($dst$$reg), as_VectorRegister($src$$reg), $val$$FloatRegister);
  %}
  ins_pipe(pipe_slow);
%}

instruct insertD_index(vReg dst, vReg src, fRegD val, iRegIorL2I idx, vReg tmp, vRegMask_V0 v0) %{
  predicate(n->in(2)->get_int() >= 32 &&
            (Matcher::vector_element_basic_type(n) == T_DOUBLE));
  match(Set dst (VectorInsert (Binary src val) idx));
  effect(TEMP tmp, TEMP v0);
  format %{ "insertD_index $dst, $src, $val, $idx\t# KILL $tmp" %}
  ins_encode %{
    __ vsetvli_helper(T_DOUBLE, Matcher::vector_length(this));
    __ vid_v(as_VectorRegister($v0$$reg));
    __ vmv_v_x(as_VectorRegister($tmp$$reg), $idx$$Register);
    __ vmseq_vv(as_VectorRegister($v0$$reg), as_VectorRegister($v0$$reg), as_VectorRegister($tmp$$reg));
    __ vfmerge_vfm(as_VectorRegister($dst$$reg), as_VectorRegister($src$$reg), $val$$FloatRegister);
  %}
  ins_pipe(pipe_slow);
%}

// ------------------------------ Vector mask reductions -----------------------

// true count

instruct vmask_truecount(iRegINoSp dst, vRegMask src) %{
  match(Set dst (VectorMaskTrueCount src));
  format %{ "vmask_truecount $dst, $src" %}
  ins_encode %{
    BasicType bt = Matcher::vector_element_basic_type(this, $src);
    __ vsetvli_helper(bt, Matcher::vector_length(this, $src));
    __ vcpop_m($dst$$Register, as_VectorRegister($src$$reg));
  %}
  ins_pipe(pipe_slow);
%}

// first true

// Return the index of the first mask lane that is set, or vector length if none of
// them are set.

instruct vmask_firsttrue(iRegINoSp dst, vRegMask src, vRegMask tmp) %{
  match(Set dst (VectorMaskFirstTrue src));
  effect(TEMP tmp);
  format %{ "vmask_firsttrue $dst, $src\t# KILL $tmp" %}
  ins_encode %{
    BasicType bt = Matcher::vector_element_basic_type(this, $src);
    __ vsetvli_helper(bt, Matcher::vector_length(this, $src));
    __ vmsbf_m(as_VectorRegister($tmp$$reg), as_VectorRegister($src$$reg));
    __ vcpop_m($dst$$Register, as_VectorRegister($tmp$$reg));
  %}
  ins_pipe(pipe_slow);
%}

// last true

// Return the index of the first last lane that is set, or -1 if none of
// them are set.

instruct vmask_lasttrue(iRegINoSp dst, vRegMask src) %{
  match(Set dst (VectorMaskLastTrue src));
  format %{ "vmask_lasttrue $dst, $src" %}
  ins_encode %{
    uint vector_length = Matcher::vector_length(this, $src);
    assert(UseZbb && vector_length <= XLEN, "precondition");
    __ vsetvli_helper(T_LONG, 1);
    __ vmv_x_s($dst$$Register, as_VectorRegister($src$$reg));
    if (XLEN != vector_length) {
      __ slli($dst$$Register, $dst$$Register, XLEN - vector_length);
      __ srli($dst$$Register, $dst$$Register, XLEN - vector_length);
    }
    __ clz($dst$$Register, $dst$$Register);
    __ mv(t0, XLEN - 1);
    __ sub($dst$$Register, t0, $dst$$Register);
  %}
  ins_pipe(pipe_slow);
%}

// tolong

instruct vmask_tolong(iRegLNoSp dst, vRegMask src) %{
  match(Set dst (VectorMaskToLong src));
  format %{ "vmask_tolong $dst, $src" %}
  ins_encode %{
    uint vector_length = Matcher::vector_length(this, $src);
    assert(vector_length <= XLEN, "precondition");
    __ vsetvli_helper(T_LONG, 1);
    __ vmv_x_s($dst$$Register, as_VectorRegister($src$$reg));
    if (XLEN != vector_length) {
      __ slli($dst$$Register, $dst$$Register, XLEN - vector_length);
      __ srli($dst$$Register, $dst$$Register, XLEN - vector_length);
    }
  %}
  ins_pipe(pipe_slow);
%}

// fromlong

instruct vmask_fromlong(vRegMask dst, iRegL src) %{
  match(Set dst (VectorLongToMask src));
  format %{ "vmask_fromlong $dst, $src" %}
  ins_encode %{
    assert(Matcher::vector_length(this) <= XLEN, "precondition");
    __ vsetvli_helper(T_LONG, 1);
    __ vmv_s_x(as_VectorRegister($dst$$reg), $src$$Register);
  %}
  ins_pipe(pipe_slow);
%}

// ------------------------------ VectorTest -----------------------------------

// anytrue

// Not matched. Condition is negated and value zero is moved to the right side in CMoveINode::Ideal.

// instruct cmovI_vtest_anytrue(iRegINoSp dst, cmpOp cop, vRegMask op1, vRegMask op2, immI0 zero, immI_1 one) %{
//   predicate(n->in(1)->in(1)->as_Bool()->_test._test == BoolTest::ne &&
//             static_cast<const VectorTestNode*>(n->in(1)->in(2))->get_predicate() == BoolTest::ne);
//   match(Set dst (CMoveI (Binary cop (VectorTest op1 op2)) (Binary zero one)));
//   format %{ "CMove $dst, (vectortest $cop $op1 $op2), zero, one\t#@cmovI_vtest_anytrue"  %}
//   ins_encode %{
//     BasicType bt = Matcher::vector_element_basic_type(this, $op1);
//     uint vector_length = Matcher::vector_length(this, $op1);
//     __ vsetvli_helper(bt, vector_length);
//     __ vcpop_m($dst$$Register, as_VectorRegister($op1$$reg));
//     __ snez($dst$$Register, $dst$$Register);
//   %}
//   ins_pipe(pipe_slow);
// %}

instruct cmovI_vtest_anytrue_negate(iRegINoSp dst, cmpOp cop, vRegMask op1, vRegMask op2, immI0 zero, immI_1 one) %{
  predicate(n->in(1)->in(1)->as_Bool()->_test._test == BoolTest::eq &&
            static_cast<const VectorTestNode*>(n->in(1)->in(2))->get_predicate() == BoolTest::ne);
  match(Set dst (CMoveI (Binary cop (VectorTest op1 op2)) (Binary one zero)));
  format %{ "CMove $dst, (vectortest $cop $op1 $op2), zero, one\t#@cmovI_vtest_anytrue_negate"  %}
  ins_encode %{
    BasicType bt = Matcher::vector_element_basic_type(this, $op1);
    uint vector_length = Matcher::vector_length(this, $op1);
    __ vsetvli_helper(bt, vector_length);
    __ vcpop_m($dst$$Register, as_VectorRegister($op1$$reg));
    __ snez($dst$$Register, $dst$$Register);
  %}
  ins_pipe(pipe_slow);
%}

// alltrue

// Not matched. Condition is negated and value zero is moved to the right side in CMoveINode::Ideal.

// instruct cmovI_vtest_alltrue(iRegINoSp dst, cmpOp cop, vRegMask op1, vRegMask op2, immI0 zero, immI_1 one) %{
//   predicate(n->in(1)->in(1)->as_Bool()->_test._test == BoolTest::eq &&
//             static_cast<const VectorTestNode*>(n->in(1)->in(2))->get_predicate() == BoolTest::overflow);
//   match(Set dst (CMoveI (Binary cop (VectorTest op1 op2)) (Binary zero one)));
//   format %{ "CMove $dst, (vectortest $cop $op1 $op2), zero, one\t#@cmovI_vtest_alltrue"  %}
//   ins_encode %{
//     BasicType bt = Matcher::vector_element_basic_type(this, $op1);
//     uint vector_length = Matcher::vector_length(this, $op1);
//     __ vsetvli_helper(bt, vector_length);
//     __ vcpop_m($dst$$Register, as_VectorRegister($op1$$reg));
//     __ sub($dst$$Register, $dst$$Register, vector_length);
//     __ seqz($dst$$Register, $dst$$Register);
//   %}
//   ins_pipe(pipe_slow);
// %}

instruct cmovI_vtest_alltrue_negate(iRegINoSp dst, cmpOp cop, vRegMask op1, vRegMask op2, immI0 zero, immI_1 one) %{
  predicate(n->in(1)->in(1)->as_Bool()->_test._test == BoolTest::ne &&
            static_cast<const VectorTestNode*>(n->in(1)->in(2))->get_predicate() == BoolTest::overflow);
  match(Set dst (CMoveI (Binary cop (VectorTest op1 op2)) (Binary one zero)));
  format %{ "CMove $dst, (vectortest $cop $op1 $op2), zero, one\t#@cmovI_vtest_alltrue_negate"  %}
  ins_encode %{
    BasicType bt = Matcher::vector_element_basic_type(this, $op1);
    uint vector_length = Matcher::vector_length(this, $op1);
    __ vsetvli_helper(bt, vector_length);
    __ vcpop_m($dst$$Register, as_VectorRegister($op1$$reg));
    __ sub($dst$$Register, $dst$$Register, vector_length);
    __ seqz($dst$$Register, $dst$$Register);
  %}
  ins_pipe(pipe_slow);
%}

// anytrue

instruct vtest_anytrue_branch(cmpOpEqNe cop, vRegMask op1, vRegMask op2, label lbl) %{
  predicate(static_cast<const VectorTestNode*>(n->in(2))->get_predicate() == BoolTest::ne);
  match(If cop (VectorTest op1 op2));
  effect(USE lbl);
  format %{ "b$cop (vectortest ne $op1, $op2) $lbl\t#@vtest_anytrue_branch" %}
  ins_encode %{
    uint vector_length = Matcher::vector_length(this, $op1);
    BasicType bt = Matcher::vector_element_basic_type(this, $op1);
    __ vsetvli_helper(bt, vector_length);
    __ vcpop_m(t0, as_VectorRegister($op1$$reg));
    __ enc_cmpEqNe_imm0_branch($cop$$cmpcode, t0, *($lbl$$label), /* is_far */ true);
  %}
  ins_pipe(pipe_slow);
%}

// alltrue

instruct vtest_alltrue_branch(cmpOpEqNe cop, vRegMask op1, vRegMask op2, label lbl) %{
  predicate(static_cast<const VectorTestNode*>(n->in(2))->get_predicate() == BoolTest::overflow);
  match(If cop (VectorTest op1 op2));
  effect(USE lbl);
  format %{ "b$cop (vectortest overflow $op1, $op2) $lbl\t#@vtest_alltrue_branch" %}
  ins_encode %{
    uint vector_length = Matcher::vector_length(this, $op1);
    BasicType bt = Matcher::vector_element_basic_type(this, $op1);
    __ vsetvli_helper(bt, vector_length);
    __ vcpop_m(t0, as_VectorRegister($op1$$reg));
    __ sub(t0, t0, vector_length);
    __ enc_cmpEqNe_imm0_branch($cop$$cmpcode, t0, *($lbl$$label), /* is_far */ true);
  %}
  ins_pipe(pipe_slow);
%}<|MERGE_RESOLUTION|>--- conflicted
+++ resolved
@@ -73,12 +73,9 @@
           return false;
         }
         break;
-<<<<<<< HEAD
       case Op_ReverseBytesV:
-=======
       case Op_PopCountVL:
       case Op_PopCountVI:
->>>>>>> 1aebab78
         return UseZvbb;
       case Op_LoadVectorGather:
       case Op_LoadVectorGatherMasked:
