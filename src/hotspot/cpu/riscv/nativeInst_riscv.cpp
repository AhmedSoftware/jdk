--- conflicted
+++ resolved
@@ -413,13 +413,8 @@
   Assembler::IncompressibleRegion ir(&a);  // Fixed length: see NativeGeneralJump::get_instruction_size()
 
   int32_t offset = 0;
-<<<<<<< HEAD
-  a.movptr(t0, entry, offset, t1); // lui, addi, slli, addi, slli
-  a.jalr(x0, t0, offset); // jalr
-=======
-  a.movptr(t0, entry, offset); // lui, addi, slli, addi, slli
+  a.movptr(t0, entry, offset, t1); // lui, lui, slli, add
   a.jr(t0, offset); // jalr
->>>>>>> 2170e99c
 
   ICache::invalidate_range(code_pos, instruction_size);
 }
@@ -429,11 +424,8 @@
   ShouldNotCallThis();
 }
 
-<<<<<<< HEAD
-//-------------------------------------------------------------------
-
-=======
->>>>>>> 2170e99c
+//-------------------------------------------------------------------
+
 address NativeCallTrampolineStub::destination(nmethod *nm) const {
   return ptr_at(data_offset);
 }
