--- conflicted
+++ resolved
@@ -1,10 +1,6 @@
 /*
  * Copyright (c) 2016, 2023, Oracle and/or its affiliates. All rights reserved.
-<<<<<<< HEAD
- * Copyright (c) 2016, 2020 SAP SE. All rights reserved.
-=======
  * Copyright (c) 2016, 2023 SAP SE. All rights reserved.
->>>>>>> cd7d53c8
  * DO NOT ALTER OR REMOVE COPYRIGHT NOTICES OR THIS FILE HEADER.
  *
  * This code is free software; you can redistribute it and/or modify it
@@ -1849,14 +1845,10 @@
 
   BLOCK_COMMENT("} CRC32_update");
 
-<<<<<<< HEAD
-  return nullptr;
-=======
   // Use a previously generated vanilla native entry as the slow path.
   BIND(slow_path);
   __ jump_to_entry(Interpreter::entry_for_kind(Interpreter::native), Z_R1);
   return __ addr_at(entry_off);
->>>>>>> cd7d53c8
 }
 
 
@@ -1929,14 +1921,10 @@
 
   BLOCK_COMMENT("} CRC32_update{Bytes|ByteBuffer}");
 
-<<<<<<< HEAD
-  return nullptr;
-=======
   // Use a previously generated vanilla native entry as the slow path.
   BIND(slow_path);
   __ jump_to_entry(Interpreter::entry_for_kind(Interpreter::native), Z_R1);
   return __ addr_at(entry_off);
->>>>>>> cd7d53c8
 }
 
 
@@ -2007,12 +1995,8 @@
 
   __ z_br(Z_R14);
 
-<<<<<<< HEAD
-  return nullptr;
-=======
   BLOCK_COMMENT("} CRC32C_update{Bytes|DirectByteBuffer}");
   return __ addr_at(entry_off);
->>>>>>> cd7d53c8
 }
 
 // Not supported
