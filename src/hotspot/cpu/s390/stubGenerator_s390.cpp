/*
 * Copyright (c) 2016, 2023, Oracle and/or its affiliates. All rights reserved.
<<<<<<< HEAD
 * Copyright (c) 2016, 2022 SAP SE. All rights reserved.
=======
 * Copyright (c) 2016, 2023 SAP SE. All rights reserved.
>>>>>>> cd7d53c8
 * DO NOT ALTER OR REMOVE COPYRIGHT NOTICES OR THIS FILE HEADER.
 *
 * This code is free software; you can redistribute it and/or modify it
 * under the terms of the GNU General Public License version 2 only, as
 * published by the Free Software Foundation.
 *
 * This code is distributed in the hope that it will be useful, but WITHOUT
 * ANY WARRANTY; without even the implied warranty of MERCHANTABILITY or
 * FITNESS FOR A PARTICULAR PURPOSE.  See the GNU General Public License
 * version 2 for more details (a copy is included in the LICENSE file that
 * accompanied this code).
 *
 * You should have received a copy of the GNU General Public License version
 * 2 along with this work; if not, write to the Free Software Foundation,
 * Inc., 51 Franklin St, Fifth Floor, Boston, MA 02110-1301 USA.
 *
 * Please contact Oracle, 500 Oracle Parkway, Redwood Shores, CA 94065 USA
 * or visit www.oracle.com if you need additional information or have any
 * questions.
 *
 */

#include "precompiled.hpp"
#include "asm/macroAssembler.inline.hpp"
#include "registerSaver_s390.hpp"
#include "gc/shared/barrierSet.hpp"
#include "gc/shared/barrierSetAssembler.hpp"
#include "gc/shared/barrierSetNMethod.hpp"
#include "interpreter/interpreter.hpp"
#include "interpreter/interp_masm.hpp"
#include "memory/universe.hpp"
#include "nativeInst_s390.hpp"
#include "oops/instanceOop.hpp"
#include "oops/objArrayKlass.hpp"
#include "oops/oop.inline.hpp"
#include "prims/methodHandles.hpp"
#include "runtime/frame.inline.hpp"
#include "runtime/handles.inline.hpp"
#include "runtime/javaThread.hpp"
#include "runtime/sharedRuntime.hpp"
#include "runtime/stubCodeGenerator.hpp"
#include "runtime/stubRoutines.hpp"
#include "utilities/formatBuffer.hpp"
#include "utilities/macros.hpp"
#include "utilities/powerOfTwo.hpp"

// Declaration and definition of StubGenerator (no .hpp file).
// For a more detailed description of the stub routine structure
// see the comment in stubRoutines.hpp.

#ifdef PRODUCT
#define __ _masm->
#else
#define __ (Verbose ? (_masm->block_comment(FILE_AND_LINE),_masm):_masm)->
#endif

#define BLOCK_COMMENT(str) if (PrintAssembly || PrintStubCode) __ block_comment(str)
#define BIND(label)        bind(label); BLOCK_COMMENT(#label ":")


  // These static, partially const, variables are for the AES intrinsics.
  // They are declared/initialized here to make them available across function bodies.

      static const int AES_parmBlk_align    = 32;                  // octoword alignment.
      static const int AES_stackSpace_incr  = AES_parmBlk_align;   // add'l stack space is allocated in such increments.
                                                                   // Must be multiple of AES_parmBlk_align.

      static int AES_ctrVal_len  = 0;                              // ctr init value len (in bytes), expected: length of dataBlk (16)
      static int AES_ctrVec_len  = 0;                              // # of ctr vector elements. That many block can be ciphered with one instruction execution
      static int AES_ctrArea_len = 0;                              // reserved stack space (in bytes) for ctr (= ctrVal_len * ctrVec_len)

      static int AES_parmBlk_addspace = 0;  // Must be multiple of AES_parmblk_align.
                                            // Will be set by stub generator to stub specific value.
      static int AES_dataBlk_space    = 0;  // Must be multiple of AES_parmblk_align.
                                            // Will be set by stub generator to stub specific value.
      static int AES_dataBlk_offset   = 0;  // offset of the local src and dst dataBlk buffers
                                            // Will be set by stub generator to stub specific value.

      // These offsets are relative to the parameter block address (Register parmBlk = Z_R1)
      static const int keylen_offset     =  -1;
      static const int fCode_offset      =  -2;
      static const int ctrVal_len_offset =  -4;
      static const int msglen_offset     =  -8;
      static const int unextSP_offset    = -16;
      static const int rem_msgblk_offset = -20;
      static const int argsave_offset    = -2*AES_parmBlk_align;
      static const int regsave_offset    = -4*AES_parmBlk_align; // save space for work regs (Z_R10..13)
      static const int msglen_red_offset = regsave_offset + AES_parmBlk_align; // reduced len after preLoop;
      static const int counter_offset    = msglen_red_offset+8;  // current counter vector position.
      static const int localSpill_offset = argsave_offset + 24;  // arg2..arg4 are saved


      // -----------------------------------------------------------------------
// Stub Code definitions

class StubGenerator: public StubCodeGenerator {
 private:

  //----------------------------------------------------------------------
  // Call stubs are used to call Java from C.

  //
  // Arguments:
  //
  //   R2        - call wrapper address     : address
  //   R3        - result                   : intptr_t*
  //   R4        - result type              : BasicType
  //   R5        - method                   : method
  //   R6        - frame mgr entry point    : address
  //   [SP+160]  - parameter block          : intptr_t*
  //   [SP+172]  - parameter count in words : int
  //   [SP+176]  - thread                   : Thread*
  //
  address generate_call_stub(address& return_address) {
    // Set up a new C frame, copy Java arguments, call frame manager
    // or native_entry, and process result.

    StubCodeMark mark(this, "StubRoutines", "call_stub");
    address start = __ pc();

    Register r_arg_call_wrapper_addr   = Z_ARG1;
    Register r_arg_result_addr         = Z_ARG2;
    Register r_arg_result_type         = Z_ARG3;
    Register r_arg_method              = Z_ARG4;
    Register r_arg_entry               = Z_ARG5;

    // offsets to fp
    #define d_arg_thread 176
    #define d_arg_argument_addr 160
    #define d_arg_argument_count 168+4

    Register r_entryframe_fp           = Z_tmp_1;
    Register r_top_of_arguments_addr   = Z_ARG4;
    Register r_new_arg_entry = Z_R14;

    // macros for frame offsets
    #define call_wrapper_address_offset \
               _z_entry_frame_locals_neg(call_wrapper_address)
    #define result_address_offset \
              _z_entry_frame_locals_neg(result_address)
    #define result_type_offset \
              _z_entry_frame_locals_neg(result_type)
    #define arguments_tos_address_offset \
              _z_entry_frame_locals_neg(arguments_tos_address)

    {
      //
      // STACK on entry to call_stub:
      //
      //     F1      [C_FRAME]
      //            ...
      //

      Register r_argument_addr              = Z_tmp_3;
      Register r_argumentcopy_addr          = Z_tmp_4;
      Register r_argument_size_in_bytes     = Z_ARG5;
      Register r_frame_size                 = Z_R1;

      Label arguments_copied;

      // Save non-volatile registers to ABI of caller frame.
      BLOCK_COMMENT("save registers, push frame {");
      __ z_stmg(Z_R6, Z_R14, 16, Z_SP);
      __ z_std(Z_F8, 96, Z_SP);
      __ z_std(Z_F9, 104, Z_SP);
      __ z_std(Z_F10, 112, Z_SP);
      __ z_std(Z_F11, 120, Z_SP);
      __ z_std(Z_F12, 128, Z_SP);
      __ z_std(Z_F13, 136, Z_SP);
      __ z_std(Z_F14, 144, Z_SP);
      __ z_std(Z_F15, 152, Z_SP);

      //
      // Push ENTRY_FRAME including arguments:
      //
      //     F0      [TOP_IJAVA_FRAME_ABI]
      //             [outgoing Java arguments]
      //             [ENTRY_FRAME_LOCALS]
      //     F1      [C_FRAME]
      //             ...
      //

      // Calculate new frame size and push frame.
      #define abi_plus_locals_size \
                (frame::z_top_ijava_frame_abi_size + frame::z_entry_frame_locals_size)
      if (abi_plus_locals_size % BytesPerWord == 0) {
        // Preload constant part of frame size.
        __ load_const_optimized(r_frame_size, -abi_plus_locals_size/BytesPerWord);
        // Keep copy of our frame pointer (caller's SP).
        __ z_lgr(r_entryframe_fp, Z_SP);
        // Add space required by arguments to frame size.
        __ z_slgf(r_frame_size, d_arg_argument_count, Z_R0, Z_SP);
        // Move Z_ARG5 early, it will be used as a local.
        __ z_lgr(r_new_arg_entry, r_arg_entry);
        // Convert frame size from words to bytes.
        __ z_sllg(r_frame_size, r_frame_size, LogBytesPerWord);
        __ push_frame(r_frame_size, r_entryframe_fp,
                      false/*don't copy SP*/, true /*frame size sign inverted*/);
      } else {
        guarantee(false, "frame sizes should be multiples of word size (BytesPerWord)");
      }
      BLOCK_COMMENT("} save, push");

      // Load argument registers for call.
      BLOCK_COMMENT("prepare/copy arguments {");
      __ z_lgr(Z_method, r_arg_method);
      __ z_lg(Z_thread, d_arg_thread, r_entryframe_fp);

      // Calculate top_of_arguments_addr which will be tos (not prepushed) later.
      // Wimply use SP + frame::top_ijava_frame_size.
      __ add2reg(r_top_of_arguments_addr,
                 frame::z_top_ijava_frame_abi_size - BytesPerWord, Z_SP);

      // Initialize call_stub locals (step 1).
      if ((call_wrapper_address_offset + BytesPerWord == result_address_offset) &&
          (result_address_offset + BytesPerWord == result_type_offset)          &&
          (result_type_offset + BytesPerWord == arguments_tos_address_offset)) {

        __ z_stmg(r_arg_call_wrapper_addr, r_top_of_arguments_addr,
                  call_wrapper_address_offset, r_entryframe_fp);
      } else {
        __ z_stg(r_arg_call_wrapper_addr,
                 call_wrapper_address_offset, r_entryframe_fp);
        __ z_stg(r_arg_result_addr,
                 result_address_offset, r_entryframe_fp);
        __ z_stg(r_arg_result_type,
                 result_type_offset, r_entryframe_fp);
        __ z_stg(r_top_of_arguments_addr,
                 arguments_tos_address_offset, r_entryframe_fp);
      }

      // Copy Java arguments.

      // Any arguments to copy?
      __ load_and_test_int2long(Z_R1, Address(r_entryframe_fp, d_arg_argument_count));
      __ z_bre(arguments_copied);

      // Prepare loop and copy arguments in reverse order.
      {
        // Calculate argument size in bytes.
        __ z_sllg(r_argument_size_in_bytes, Z_R1, LogBytesPerWord);

        // Get addr of first incoming Java argument.
        __ z_lg(r_argument_addr, d_arg_argument_addr, r_entryframe_fp);

        // Let r_argumentcopy_addr point to last outgoing Java argument.
        __ add2reg(r_argumentcopy_addr, BytesPerWord, r_top_of_arguments_addr); // = Z_SP+160 effectively.

        // Let r_argument_addr point to last incoming Java argument.
        __ add2reg_with_index(r_argument_addr, -BytesPerWord,
                              r_argument_size_in_bytes, r_argument_addr);

        // Now loop while Z_R1 > 0 and copy arguments.
        {
          Label next_argument;
          __ bind(next_argument);
          // Mem-mem move.
          __ z_mvc(0, BytesPerWord-1, r_argumentcopy_addr, 0, r_argument_addr);
          __ add2reg(r_argument_addr,    -BytesPerWord);
          __ add2reg(r_argumentcopy_addr, BytesPerWord);
          __ z_brct(Z_R1, next_argument);
        }
      }  // End of argument copy loop.

      __ bind(arguments_copied);
    }
    BLOCK_COMMENT("} arguments");

    BLOCK_COMMENT("call {");
    {
      // Call frame manager or native entry.

      //
      // Register state on entry to frame manager / native entry:
      //
      //   Z_ARG1 = r_top_of_arguments_addr  - intptr_t *sender tos (prepushed)
      //                                       Lesp = (SP) + copied_arguments_offset - 8
      //   Z_method                          - method
      //   Z_thread                          - JavaThread*
      //

      // Here, the usual SP is the initial_caller_sp.
      __ z_lgr(Z_R10, Z_SP);

      // Z_esp points to the slot below the last argument.
      __ z_lgr(Z_esp, r_top_of_arguments_addr);

      //
      // Stack on entry to frame manager / native entry:
      //
      //     F0      [TOP_IJAVA_FRAME_ABI]
      //             [outgoing Java arguments]
      //             [ENTRY_FRAME_LOCALS]
      //     F1      [C_FRAME]
      //             ...
      //

      // Do a light-weight C-call here, r_new_arg_entry holds the address
      // of the interpreter entry point (frame manager or native entry)
      // and save runtime-value of return_pc in return_address
      // (call by reference argument).
      return_address = __ call_stub(r_new_arg_entry);
    }
    BLOCK_COMMENT("} call");

    {
      BLOCK_COMMENT("restore registers {");
      // Returned from frame manager or native entry.
      // Now pop frame, process result, and return to caller.

      //
      // Stack on exit from frame manager / native entry:
      //
      //     F0      [ABI]
      //             ...
      //             [ENTRY_FRAME_LOCALS]
      //     F1      [C_FRAME]
      //             ...
      //
      // Just pop the topmost frame ...
      //

      // Restore frame pointer.
      __ z_lg(r_entryframe_fp, _z_abi(callers_sp), Z_SP);
      // Pop frame. Done here to minimize stalls.
      __ pop_frame();

      // Reload some volatile registers which we've spilled before the call
      // to frame manager / native entry.
      // Access all locals via frame pointer, because we know nothing about
      // the topmost frame's size.
      __ z_lg(r_arg_result_addr, result_address_offset, r_entryframe_fp);
      __ z_lg(r_arg_result_type, result_type_offset, r_entryframe_fp);

      // Restore non-volatiles.
      __ z_lmg(Z_R6, Z_R14, 16, Z_SP);
      __ z_ld(Z_F8, 96, Z_SP);
      __ z_ld(Z_F9, 104, Z_SP);
      __ z_ld(Z_F10, 112, Z_SP);
      __ z_ld(Z_F11, 120, Z_SP);
      __ z_ld(Z_F12, 128, Z_SP);
      __ z_ld(Z_F13, 136, Z_SP);
      __ z_ld(Z_F14, 144, Z_SP);
      __ z_ld(Z_F15, 152, Z_SP);
      BLOCK_COMMENT("} restore");

      //
      // Stack on exit from call_stub:
      //
      //     0       [C_FRAME]
      //             ...
      //
      // No call_stub frames left.
      //

      // All non-volatiles have been restored at this point!!

      //------------------------------------------------------------------------
      // The following code makes some assumptions on the T_<type> enum values.
      // The enum is defined in globalDefinitions.hpp.
      // The validity of the assumptions is tested as far as possible.
      //   The assigned values should not be shuffled
      //   T_BOOLEAN==4    - lowest used enum value
      //   T_NARROWOOP==16 - largest used enum value
      //------------------------------------------------------------------------
      BLOCK_COMMENT("process result {");
      Label firstHandler;
      int   handlerLen= 8;
#ifdef ASSERT
      char  assertMsg[] = "check BasicType definition in globalDefinitions.hpp";
      __ z_chi(r_arg_result_type, T_BOOLEAN);
      __ asm_assert_low(assertMsg, 0x0234);
      __ z_chi(r_arg_result_type, T_NARROWOOP);
      __ asm_assert_high(assertMsg, 0x0235);
#endif
      __ add2reg(r_arg_result_type, -T_BOOLEAN);          // Remove offset.
      __ z_larl(Z_R1, firstHandler);                      // location of first handler
      __ z_sllg(r_arg_result_type, r_arg_result_type, 3); // Each handler is 8 bytes long.
      __ z_bc(MacroAssembler::bcondAlways, 0, r_arg_result_type, Z_R1);

      __ align(handlerLen);
      __ bind(firstHandler);
      // T_BOOLEAN:
        guarantee(T_BOOLEAN == 4, "check BasicType definition in globalDefinitions.hpp");
        __ z_st(Z_RET, 0, r_arg_result_addr);
        __ z_br(Z_R14); // Return to caller.
        __ align(handlerLen);
      // T_CHAR:
        guarantee(T_CHAR == T_BOOLEAN+1, "check BasicType definition in globalDefinitions.hpp");
        __ z_st(Z_RET, 0, r_arg_result_addr);
        __ z_br(Z_R14); // Return to caller.
        __ align(handlerLen);
      // T_FLOAT:
        guarantee(T_FLOAT == T_CHAR+1, "check BasicType definition in globalDefinitions.hpp");
        __ z_ste(Z_FRET, 0, r_arg_result_addr);
        __ z_br(Z_R14); // Return to caller.
        __ align(handlerLen);
      // T_DOUBLE:
        guarantee(T_DOUBLE == T_FLOAT+1, "check BasicType definition in globalDefinitions.hpp");
        __ z_std(Z_FRET, 0, r_arg_result_addr);
        __ z_br(Z_R14); // Return to caller.
        __ align(handlerLen);
      // T_BYTE:
        guarantee(T_BYTE == T_DOUBLE+1, "check BasicType definition in globalDefinitions.hpp");
        __ z_st(Z_RET, 0, r_arg_result_addr);
        __ z_br(Z_R14); // Return to caller.
        __ align(handlerLen);
      // T_SHORT:
        guarantee(T_SHORT == T_BYTE+1, "check BasicType definition in globalDefinitions.hpp");
        __ z_st(Z_RET, 0, r_arg_result_addr);
        __ z_br(Z_R14); // Return to caller.
        __ align(handlerLen);
      // T_INT:
        guarantee(T_INT == T_SHORT+1, "check BasicType definition in globalDefinitions.hpp");
        __ z_st(Z_RET, 0, r_arg_result_addr);
        __ z_br(Z_R14); // Return to caller.
        __ align(handlerLen);
      // T_LONG:
        guarantee(T_LONG == T_INT+1, "check BasicType definition in globalDefinitions.hpp");
        __ z_stg(Z_RET, 0, r_arg_result_addr);
        __ z_br(Z_R14); // Return to caller.
        __ align(handlerLen);
      // T_OBJECT:
        guarantee(T_OBJECT == T_LONG+1, "check BasicType definition in globalDefinitions.hpp");
        __ z_stg(Z_RET, 0, r_arg_result_addr);
        __ z_br(Z_R14); // Return to caller.
        __ align(handlerLen);
      // T_ARRAY:
        guarantee(T_ARRAY == T_OBJECT+1, "check BasicType definition in globalDefinitions.hpp");
        __ z_stg(Z_RET, 0, r_arg_result_addr);
        __ z_br(Z_R14); // Return to caller.
        __ align(handlerLen);
      // T_VOID:
        guarantee(T_VOID == T_ARRAY+1, "check BasicType definition in globalDefinitions.hpp");
        __ z_stg(Z_RET, 0, r_arg_result_addr);
        __ z_br(Z_R14); // Return to caller.
        __ align(handlerLen);
      // T_ADDRESS:
        guarantee(T_ADDRESS == T_VOID+1, "check BasicType definition in globalDefinitions.hpp");
        __ z_stg(Z_RET, 0, r_arg_result_addr);
        __ z_br(Z_R14); // Return to caller.
        __ align(handlerLen);
      // T_NARROWOOP:
        guarantee(T_NARROWOOP == T_ADDRESS+1, "check BasicType definition in globalDefinitions.hpp");
        __ z_st(Z_RET, 0, r_arg_result_addr);
        __ z_br(Z_R14); // Return to caller.
        __ align(handlerLen);
      BLOCK_COMMENT("} process result");
    }
    return start;
  }

  // Return point for a Java call if there's an exception thrown in
  // Java code. The exception is caught and transformed into a
  // pending exception stored in JavaThread that can be tested from
  // within the VM.
  address generate_catch_exception() {
    StubCodeMark mark(this, "StubRoutines", "catch_exception");

    address start = __ pc();

    //
    // Registers alive
    //
    //   Z_thread
    //   Z_ARG1 - address of pending exception
    //   Z_ARG2 - return address in call stub
    //

    const Register exception_file = Z_R0;
    const Register exception_line = Z_R1;

    __ load_const_optimized(exception_file, (void*)__FILE__);
    __ load_const_optimized(exception_line, (void*)__LINE__);

    __ z_stg(Z_ARG1, thread_(pending_exception));
    // Store into `char *'.
    __ z_stg(exception_file, thread_(exception_file));
    // Store into `int'.
    __ z_st(exception_line, thread_(exception_line));

    // Complete return to VM.
    assert(StubRoutines::_call_stub_return_address != nullptr, "must have been generated before");

    // Continue in call stub.
    __ z_br(Z_ARG2);

    return start;
  }

  // Continuation point for runtime calls returning with a pending
  // exception. The pending exception check happened in the runtime
  // or native call stub. The pending exception in Thread is
  // converted into a Java-level exception.
  //
  // Read:
  //   Z_R14: pc the runtime library callee wants to return to.
  //   Since the exception occurred in the callee, the return pc
  //   from the point of view of Java is the exception pc.
  //
  // Invalidate:
  //   Volatile registers (except below).
  //
  // Update:
  //   Z_ARG1: exception
  //   (Z_R14 is unchanged and is live out).
  //
  address generate_forward_exception() {
    StubCodeMark mark(this, "StubRoutines", "forward_exception");
    address start = __ pc();

    #define pending_exception_offset in_bytes(Thread::pending_exception_offset())
#ifdef ASSERT
    // Get pending exception oop.
    __ z_lg(Z_ARG1, pending_exception_offset, Z_thread);

    // Make sure that this code is only executed if there is a pending exception.
    {
      Label L;
      __ z_ltgr(Z_ARG1, Z_ARG1);
      __ z_brne(L);
      __ stop("StubRoutines::forward exception: no pending exception (1)");
      __ bind(L);
    }

    __ verify_oop(Z_ARG1, "StubRoutines::forward exception: not an oop");
#endif

    __ z_lgr(Z_ARG2, Z_R14); // Copy exception pc into Z_ARG2.
    __ save_return_pc();
    __ push_frame_abi160(0);
    // Find exception handler.
    __ call_VM_leaf(CAST_FROM_FN_PTR(address, SharedRuntime::exception_handler_for_return_address),
                    Z_thread,
                    Z_ARG2);
    // Copy handler's address.
    __ z_lgr(Z_R1, Z_RET);
    __ pop_frame();
    __ restore_return_pc();

    // Set up the arguments for the exception handler:
    // - Z_ARG1: exception oop
    // - Z_ARG2: exception pc

    // Load pending exception oop.
    __ z_lg(Z_ARG1, pending_exception_offset, Z_thread);

    // The exception pc is the return address in the caller,
    // must load it into Z_ARG2
    __ z_lgr(Z_ARG2, Z_R14);

#ifdef ASSERT
    // Make sure exception is set.
    { Label L;
      __ z_ltgr(Z_ARG1, Z_ARG1);
      __ z_brne(L);
      __ stop("StubRoutines::forward exception: no pending exception (2)");
      __ bind(L);
    }
#endif
    // Clear the pending exception.
    __ clear_mem(Address(Z_thread, pending_exception_offset), sizeof(void *));
    // Jump to exception handler
    __ z_br(Z_R1 /*handler address*/);

    return start;

    #undef pending_exception_offset
  }

  // Continuation point for throwing of implicit exceptions that are
  // not handled in the current activation. Fabricates an exception
  // oop and initiates normal exception dispatching in this
  // frame. Only callee-saved registers are preserved (through the
  // normal RegisterMap handling). If the compiler
  // needs all registers to be preserved between the fault point and
  // the exception handler then it must assume responsibility for that
  // in AbstractCompiler::continuation_for_implicit_null_exception or
  // continuation_for_implicit_division_by_zero_exception. All other
  // implicit exceptions (e.g., NullPointerException or
  // AbstractMethodError on entry) are either at call sites or
  // otherwise assume that stack unwinding will be initiated, so
  // caller saved registers were assumed volatile in the compiler.

  // Note that we generate only this stub into a RuntimeStub, because
  // it needs to be properly traversed and ignored during GC, so we
  // change the meaning of the "__" macro within this method.

  // Note: the routine set_pc_not_at_call_for_caller in
  // SharedRuntime.cpp requires that this code be generated into a
  // RuntimeStub.
#undef __
#define __ masm->

  address generate_throw_exception(const char* name, address runtime_entry,
                                   bool restore_saved_exception_pc,
                                   Register arg1 = noreg, Register arg2 = noreg) {
    assert_different_registers(arg1, Z_R0_scratch);  // would be destroyed by push_frame()
    assert_different_registers(arg2, Z_R0_scratch);  // would be destroyed by push_frame()

    int insts_size = 256;
    int locs_size  = 0;
    CodeBuffer      code(name, insts_size, locs_size);
    MacroAssembler* masm = new MacroAssembler(&code);
    int framesize_in_bytes;
    address start = __ pc();

    __ save_return_pc();
    framesize_in_bytes = __ push_frame_abi160(0);

    address frame_complete_pc = __ pc();
    if (restore_saved_exception_pc) {
      __ unimplemented("StubGenerator::throw_exception", 74);
    }

    // Note that we always have a runtime stub frame on the top of stack at this point.
    __ get_PC(Z_R1);
    __ set_last_Java_frame(/*sp*/Z_SP, /*pc*/Z_R1);

    // Do the call.
    BLOCK_COMMENT("call runtime_entry");
    __ call_VM_leaf(runtime_entry, Z_thread, arg1, arg2);

    __ reset_last_Java_frame();

#ifdef ASSERT
    // Make sure that this code is only executed if there is a pending exception.
    { Label L;
      __ z_lg(Z_R0,
                in_bytes(Thread::pending_exception_offset()),
                Z_thread);
      __ z_ltgr(Z_R0, Z_R0);
      __ z_brne(L);
      __ stop("StubRoutines::throw_exception: no pending exception");
      __ bind(L);
    }
#endif

    __ pop_frame();
    __ restore_return_pc();

    __ load_const_optimized(Z_R1, StubRoutines::forward_exception_entry());
    __ z_br(Z_R1);

    RuntimeStub* stub =
      RuntimeStub::new_runtime_stub(name, &code,
                                    frame_complete_pc - start,
                                    framesize_in_bytes/wordSize,
                                    nullptr /*oop_maps*/, false);

    return stub->entry_point();
  }

#undef __
#ifdef PRODUCT
#define __ _masm->
#else
#define __ (Verbose ? (_masm->block_comment(FILE_AND_LINE),_masm):_masm)->
#endif

  // Support for uint StubRoutine::zarch::partial_subtype_check(Klass
  // sub, Klass super);
  //
  // Arguments:
  //   ret  : Z_RET, returned
  //   sub  : Z_ARG2, argument, not changed
  //   super: Z_ARG3, argument, not changed
  //
  //   raddr: Z_R14, blown by call
  //
  address generate_partial_subtype_check() {
    StubCodeMark mark(this, "StubRoutines", "partial_subtype_check");
    Label miss;

    address start = __ pc();

    const Register Rsubklass   = Z_ARG2; // subklass
    const Register Rsuperklass = Z_ARG3; // superklass

    // No args, but tmp registers that are killed.
    const Register Rlength     = Z_ARG4; // cache array length
    const Register Rarray_ptr  = Z_ARG5; // Current value from cache array.

    if (UseCompressedOops) {
      assert(Universe::heap() != nullptr, "java heap must be initialized to generate partial_subtype_check stub");
    }

    // Always take the slow path.
    __ check_klass_subtype_slow_path(Rsubklass, Rsuperklass,
                                     Rarray_ptr, Rlength, nullptr, &miss);

    // Match falls through here.
    __ clear_reg(Z_RET);               // Zero indicates a match. Set EQ flag in CC.
    __ z_br(Z_R14);

    __ BIND(miss);
    __ load_const_optimized(Z_RET, 1); // One indicates a miss.
    __ z_ltgr(Z_RET, Z_RET);           // Set NE flag in CR.
    __ z_br(Z_R14);

    return start;
  }

#if !defined(PRODUCT)
  // Wrapper which calls oopDesc::is_oop_or_null()
  // Only called by MacroAssembler::verify_oop
  static void verify_oop_helper(const char* message, oopDesc* o) {
    if (!oopDesc::is_oop_or_null(o)) {
      fatal("%s. oop: " PTR_FORMAT, message, p2i(o));
    }
    ++ StubRoutines::_verify_oop_count;
  }
#endif

  // Return address of code to be called from code generated by
  // MacroAssembler::verify_oop.
  //
  // Don't generate, rather use C++ code.
  address generate_verify_oop_subroutine() {
    // Don't generate a StubCodeMark, because no code is generated!
    // Generating the mark triggers notifying the oprofile jvmti agent
    // about the dynamic code generation, but the stub without
    // code (code_size == 0) confuses opjitconv
    // StubCodeMark mark(this, "StubRoutines", "verify_oop_stub");

    address start = 0;

#if !defined(PRODUCT)
    start = CAST_FROM_FN_PTR(address, verify_oop_helper);
#endif

    return start;
  }

  // This is to test that the count register contains a positive int value.
  // Required because C2 does not respect int to long conversion for stub calls.
  void assert_positive_int(Register count) {
#ifdef ASSERT
    __ z_srag(Z_R0, count, 31);  // Just leave the sign (must be zero) in Z_R0.
    __ asm_assert_eq("missing zero extend", 0xAFFE);
#endif
  }

  //  Generate overlap test for array copy stubs.
  //  If no actual overlap is detected, control is transferred to the
  //  "normal" copy stub (entry address passed in disjoint_copy_target).
  //  Otherwise, execution continues with the code generated by the
  //  caller of array_overlap_test.
  //
  //  Input:
  //    Z_ARG1    - from
  //    Z_ARG2    - to
  //    Z_ARG3    - element count
  void array_overlap_test(address disjoint_copy_target, int log2_elem_size) {
    __ MacroAssembler::compare_and_branch_optimized(Z_ARG2, Z_ARG1, Assembler::bcondNotHigh,
                                                    disjoint_copy_target, /*len64=*/true, /*has_sign=*/false);

    Register index = Z_ARG3;
    if (log2_elem_size > 0) {
      __ z_sllg(Z_R1, Z_ARG3, log2_elem_size);  // byte count
      index = Z_R1;
    }
    __ add2reg_with_index(Z_R1, 0, index, Z_ARG1);  // First byte after "from" range.

    __ MacroAssembler::compare_and_branch_optimized(Z_R1, Z_ARG2, Assembler::bcondNotHigh,
                                                    disjoint_copy_target, /*len64=*/true, /*has_sign=*/false);

    // Destructive overlap: let caller generate code for that.
  }

  //  Generate stub for disjoint array copy. If "aligned" is true, the
  //  "from" and "to" addresses are assumed to be heapword aligned.
  //
  //  Arguments for generated stub:
  //      from:  Z_ARG1
  //      to:    Z_ARG2
  //      count: Z_ARG3 treated as signed
  void generate_disjoint_copy(bool aligned, int element_size,
                              bool branchToEnd,
                              bool restoreArgs) {
    // This is the zarch specific stub generator for general array copy tasks.
    // It has the following prereqs and features:
    //
    // - No destructive overlap allowed (else unpredictable results).
    // - Destructive overlap does not exist if the leftmost byte of the target
    //   does not coincide with any of the source bytes (except the leftmost).
    //
    //   Register usage upon entry:
    //      Z_ARG1 == Z_R2 :   address of source array
    //      Z_ARG2 == Z_R3 :   address of target array
    //      Z_ARG3 == Z_R4 :   length of operands (# of elements on entry)
    //
    // Register usage within the generator:
    // - Z_R0 and Z_R1 are KILLed by the stub routine (target addr/len).
    //                 Used as pair register operand in complex moves, scratch registers anyway.
    // - Z_R5 is KILLed by the stub routine (source register pair addr/len) (even/odd reg).
    //                  Same as R0/R1, but no scratch register.
    // - Z_ARG1, Z_ARG2, Z_ARG3 are USEd but preserved by the stub routine,
    //                          but they might get temporarily overwritten.

    Register  save_reg    = Z_ARG4;   // (= Z_R5), holds original target operand address for restore.

    {
      Register   llen_reg = Z_R1;     // Holds left operand len (odd reg).
      Register  laddr_reg = Z_R0;     // Holds left operand addr (even reg), overlaps with data_reg.
      Register   rlen_reg = Z_R5;     // Holds right operand len (odd reg), overlaps with save_reg.
      Register  raddr_reg = Z_R4;     // Holds right operand addr (even reg), overlaps with len_reg.

      Register   data_reg = Z_R0;     // Holds copied data chunk in alignment process and copy loop.
      Register    len_reg = Z_ARG3;   // Holds operand len (#elements at entry, #bytes shortly after).
      Register    dst_reg = Z_ARG2;   // Holds left (target)  operand addr.
      Register    src_reg = Z_ARG1;   // Holds right (source) operand addr.

      Label     doMVCLOOP, doMVCLOOPcount, doMVCLOOPiterate;
      Label     doMVCUnrolled;
      NearLabel doMVC,  doMVCgeneral, done;
      Label     MVC_template;
      address   pcMVCblock_b, pcMVCblock_e;

      bool      usedMVCLE       = true;
      bool      usedMVCLOOP     = true;
      bool      usedMVCUnrolled = false;
      bool      usedMVC         = false;
      bool      usedMVCgeneral  = false;

      int       stride;
      Register  stride_reg;
      Register  ix_reg;

      assert((element_size<=256) && (256%element_size == 0), "element size must be <= 256, power of 2");
      unsigned int log2_size = exact_log2(element_size);

      switch (element_size) {
        case 1:  BLOCK_COMMENT("ARRAYCOPY DISJOINT byte  {"); break;
        case 2:  BLOCK_COMMENT("ARRAYCOPY DISJOINT short {"); break;
        case 4:  BLOCK_COMMENT("ARRAYCOPY DISJOINT int   {"); break;
        case 8:  BLOCK_COMMENT("ARRAYCOPY DISJOINT long  {"); break;
        default: BLOCK_COMMENT("ARRAYCOPY DISJOINT       {"); break;
      }

      assert_positive_int(len_reg);

      BLOCK_COMMENT("preparation {");

      // No copying if len <= 0.
      if (branchToEnd) {
        __ compare64_and_branch(len_reg, (intptr_t) 0, Assembler::bcondNotHigh, done);
      } else {
        if (VM_Version::has_CompareBranch()) {
          __ z_cgib(len_reg, 0, Assembler::bcondNotHigh, 0, Z_R14);
        } else {
          __ z_ltgr(len_reg, len_reg);
          __ z_bcr(Assembler::bcondNotPositive, Z_R14);
        }
      }

      // Prefetch just one cache line. Speculative opt for short arrays.
      // Do not use Z_R1 in prefetch. Is undefined here.
      if (VM_Version::has_Prefetch()) {
        __ z_pfd(0x01, 0, Z_R0, src_reg); // Fetch access.
        __ z_pfd(0x02, 0, Z_R0, dst_reg); // Store access.
      }

      BLOCK_COMMENT("} preparation");

      // Save args only if really needed.
      // Keep len test local to branch. Is generated only once.

      BLOCK_COMMENT("mode selection {");

      // Special handling for arrays with only a few elements.
      // Nothing fancy: just an executed MVC.
      if (log2_size > 0) {
        __ z_sllg(Z_R1, len_reg, log2_size); // Remember #bytes in Z_R1.
      }
      if (element_size != 8) {
        __ z_cghi(len_reg, 256/element_size);
        __ z_brnh(doMVC);
        usedMVC = true;
      }
      if (element_size == 8) { // Long and oop arrays are always aligned.
        __ z_cghi(len_reg, 256/element_size);
        __ z_brnh(doMVCUnrolled);
        usedMVCUnrolled = true;
      }

      // Prefetch another cache line. We, for sure, have more than one line to copy.
      if (VM_Version::has_Prefetch()) {
        __ z_pfd(0x01, 256, Z_R0, src_reg); // Fetch access.
        __ z_pfd(0x02, 256, Z_R0, dst_reg); // Store access.
      }

      if (restoreArgs) {
        // Remember entry value of ARG2 to restore all arguments later from that knowledge.
        __ z_lgr(save_reg, dst_reg);
      }

      __ z_cghi(len_reg, 4096/element_size);
      if (log2_size == 0) {
        __ z_lgr(Z_R1, len_reg); // Init Z_R1 with #bytes
      }
      __ z_brnh(doMVCLOOP);

      // Fall through to MVCLE case.

      BLOCK_COMMENT("} mode selection");

      // MVCLE: for long arrays
      //   DW aligned: Best performance for sizes > 4kBytes.
      //   unaligned:  Least complex for sizes > 256 bytes.
      if (usedMVCLE) {
        BLOCK_COMMENT("mode MVCLE {");

        // Setup registers for mvcle.
        //__ z_lgr(llen_reg, len_reg);// r1 <- r4  #bytes already in Z_R1, aka llen_reg.
        __ z_lgr(laddr_reg, dst_reg); // r0 <- r3
        __ z_lgr(raddr_reg, src_reg); // r4 <- r2
        __ z_lgr(rlen_reg, llen_reg); // r5 <- r1

        __ MacroAssembler::move_long_ext(laddr_reg, raddr_reg, 0xb0);    // special: bypass cache
        // __ MacroAssembler::move_long_ext(laddr_reg, raddr_reg, 0xb8); // special: Hold data in cache.
        // __ MacroAssembler::move_long_ext(laddr_reg, raddr_reg, 0);

        if (restoreArgs) {
          // MVCLE updates the source (Z_R4,Z_R5) and target (Z_R0,Z_R1) register pairs.
          // Dst_reg (Z_ARG2) and src_reg (Z_ARG1) are left untouched. No restore required.
          // Len_reg (Z_ARG3) is destroyed and must be restored.
          __ z_slgr(laddr_reg, dst_reg);    // copied #bytes
          if (log2_size > 0) {
            __ z_srag(Z_ARG3, laddr_reg, log2_size); // Convert back to #elements.
          } else {
            __ z_lgr(Z_ARG3, laddr_reg);
          }
        }
        if (branchToEnd) {
          __ z_bru(done);
        } else {
          __ z_br(Z_R14);
        }
        BLOCK_COMMENT("} mode MVCLE");
      }
      // No fallthru possible here.

      //  MVCUnrolled: for short, aligned arrays.

      if (usedMVCUnrolled) {
        BLOCK_COMMENT("mode MVC unrolled {");
        stride = 8;

        // Generate unrolled MVC instructions.
        for (int ii = 32; ii > 1; ii--) {
          __ z_mvc(0, ii * stride-1, dst_reg, 0, src_reg); // ii*8 byte copy
          if (branchToEnd) {
            __ z_bru(done);
          } else {
            __ z_br(Z_R14);
          }
        }

        pcMVCblock_b = __ pc();
        __ z_mvc(0, 1 * stride-1, dst_reg, 0, src_reg); // 8 byte copy
        if (branchToEnd) {
          __ z_bru(done);
        } else {
          __ z_br(Z_R14);
        }

        pcMVCblock_e = __ pc();
        Label MVC_ListEnd;
        __ bind(MVC_ListEnd);

        // This is an absolute fast path:
        // - Array len in bytes must be not greater than 256.
        // - Array len in bytes must be an integer mult of DW
        //   to save expensive handling of trailing bytes.
        // - Argument restore is not done,
        //   i.e. previous code must not alter arguments (this code doesn't either).

        __ bind(doMVCUnrolled);

        // Avoid mul, prefer shift where possible.
        // Combine shift right (for #DW) with shift left (for block size).
        // Set CC for zero test below (asm_assert).
        // Note: #bytes comes in Z_R1, #DW in len_reg.
        unsigned int MVCblocksize    = pcMVCblock_e - pcMVCblock_b;
        unsigned int logMVCblocksize = 0xffffffffU; // Pacify compiler ("used uninitialized" warning).

        if (log2_size > 0) { // Len was scaled into Z_R1.
          switch (MVCblocksize) {

            case  8: logMVCblocksize = 3;
                     __ z_ltgr(Z_R0, Z_R1); // #bytes is index
                     break;                 // reasonable size, use shift

            case 16: logMVCblocksize = 4;
                     __ z_slag(Z_R0, Z_R1, logMVCblocksize-log2_size);
                     break;                 // reasonable size, use shift

            default: logMVCblocksize = 0;
                     __ z_ltgr(Z_R0, len_reg); // #DW for mul
                     break;                 // all other sizes: use mul
          }
        } else {
          guarantee(log2_size, "doMVCUnrolled: only for DW entities");
        }

        // This test (and branch) is redundant. Previous code makes sure that
        //  - element count > 0
        //  - element size == 8.
        // Thus, len reg should never be zero here. We insert an asm_assert() here,
        // just to double-check and to be on the safe side.
        __ asm_assert(false, "zero len cannot occur", 99);

        __ z_larl(Z_R1, MVC_ListEnd);        // Get addr of last instr block.
        // Avoid mul, prefer shift where possible.
        if (logMVCblocksize == 0) {
          __ z_mghi(Z_R0, MVCblocksize);
        }
        __ z_slgr(Z_R1, Z_R0);
        __ z_br(Z_R1);
        BLOCK_COMMENT("} mode MVC unrolled");
      }
      // No fallthru possible here.

      // MVC execute template
      // Must always generate. Usage may be switched on below.
      // There is no suitable place after here to put the template.
      __ bind(MVC_template);
      __ z_mvc(0,0,dst_reg,0,src_reg);      // Instr template, never exec directly!


      // MVC Loop: for medium-sized arrays

      // Only for DW aligned arrays (src and dst).
      // #bytes to copy must be at least 256!!!
      // Non-aligned cases handled separately.
      stride     = 256;
      stride_reg = Z_R1;   // Holds #bytes when control arrives here.
      ix_reg     = Z_ARG3; // Alias for len_reg.


      if (usedMVCLOOP) {
        BLOCK_COMMENT("mode MVC loop {");
        __ bind(doMVCLOOP);

        __ z_lcgr(ix_reg, Z_R1);         // Ix runs from -(n-2)*stride to 1*stride (inclusive).
        __ z_llill(stride_reg, stride);
        __ add2reg(ix_reg, 2*stride);    // Thus: increment ix by 2*stride.

        __ bind(doMVCLOOPiterate);
          __ z_mvc(0, stride-1, dst_reg, 0, src_reg);
          __ add2reg(dst_reg, stride);
          __ add2reg(src_reg, stride);
          __ bind(doMVCLOOPcount);
          __ z_brxlg(ix_reg, stride_reg, doMVCLOOPiterate);

        // Don 't use add2reg() here, since we must set the condition code!
        __ z_aghi(ix_reg, -2*stride);       // Compensate incr from above: zero diff means "all copied".

        if (restoreArgs) {
          __ z_lcgr(Z_R1, ix_reg);          // Prepare ix_reg for copy loop, #bytes expected in Z_R1.
          __ z_brnz(doMVCgeneral);          // We're not done yet, ix_reg is not zero.

          // ARG1, ARG2, and ARG3 were altered by the code above, so restore them building on save_reg.
          __ z_slgr(dst_reg, save_reg);     // copied #bytes
          __ z_slgr(src_reg, dst_reg);      // = ARG1 (now restored)
          if (log2_size) {
            __ z_srag(Z_ARG3, dst_reg, log2_size); // Convert back to #elements to restore ARG3.
          } else {
            __ z_lgr(Z_ARG3, dst_reg);
          }
          __ z_lgr(Z_ARG2, save_reg);       // ARG2 now restored.

          if (branchToEnd) {
            __ z_bru(done);
          } else {
            __ z_br(Z_R14);
          }

        } else {
            if (branchToEnd) {
              __ z_brz(done);                        // CC set by aghi instr.
          } else {
              __ z_bcr(Assembler::bcondZero, Z_R14); // We're all done if zero.
            }

          __ z_lcgr(Z_R1, ix_reg);    // Prepare ix_reg for copy loop, #bytes expected in Z_R1.
          // __ z_bru(doMVCgeneral);  // fallthru
        }
        usedMVCgeneral = true;
        BLOCK_COMMENT("} mode MVC loop");
      }
      // Fallthru to doMVCgeneral

      // MVCgeneral: for short, unaligned arrays, after other copy operations

      // Somewhat expensive due to use of EX instruction, but simple.
      if (usedMVCgeneral) {
        BLOCK_COMMENT("mode MVC general {");
        __ bind(doMVCgeneral);

        __ add2reg(len_reg, -1, Z_R1);             // Get #bytes-1 for EXECUTE.
        if (VM_Version::has_ExecuteExtensions()) {
          __ z_exrl(len_reg, MVC_template);        // Execute MVC with variable length.
        } else {
          __ z_larl(Z_R1, MVC_template);           // Get addr of instr template.
          __ z_ex(len_reg, 0, Z_R0, Z_R1);         // Execute MVC with variable length.
        }                                          // penalty: 9 ticks

        if (restoreArgs) {
          // ARG1, ARG2, and ARG3 were altered by code executed before, so restore them building on save_reg
          __ z_slgr(dst_reg, save_reg);            // Copied #bytes without the "doMVCgeneral" chunk
          __ z_slgr(src_reg, dst_reg);             // = ARG1 (now restored), was not advanced for "doMVCgeneral" chunk
          __ add2reg_with_index(dst_reg, 1, len_reg, dst_reg); // Len of executed MVC was not accounted for, yet.
          if (log2_size) {
            __ z_srag(Z_ARG3, dst_reg, log2_size); // Convert back to #elements to restore ARG3
          } else {
             __ z_lgr(Z_ARG3, dst_reg);
          }
          __ z_lgr(Z_ARG2, save_reg);              // ARG2 now restored.
        }

        if (usedMVC) {
          if (branchToEnd) {
            __ z_bru(done);
          } else {
            __ z_br(Z_R14);
        }
        } else {
          if (!branchToEnd) __ z_br(Z_R14);
        }
        BLOCK_COMMENT("} mode MVC general");
      }
      // Fallthru possible if following block not generated.

      // MVC: for short, unaligned arrays

      // Somewhat expensive due to use of EX instruction, but simple. penalty: 9 ticks.
      // Differs from doMVCgeneral in reconstruction of ARG2, ARG3, and ARG4.
      if (usedMVC) {
        BLOCK_COMMENT("mode MVC {");
        __ bind(doMVC);

        // get #bytes-1 for EXECUTE
        if (log2_size) {
          __ add2reg(Z_R1, -1);                // Length was scaled into Z_R1.
        } else {
          __ add2reg(Z_R1, -1, len_reg);       // Length was not scaled.
        }

        if (VM_Version::has_ExecuteExtensions()) {
          __ z_exrl(Z_R1, MVC_template);       // Execute MVC with variable length.
        } else {
          __ z_lgr(Z_R0, Z_R5);                // Save ARG4, may be unnecessary.
          __ z_larl(Z_R5, MVC_template);       // Get addr of instr template.
          __ z_ex(Z_R1, 0, Z_R0, Z_R5);        // Execute MVC with variable length.
          __ z_lgr(Z_R5, Z_R0);                // Restore ARG4, may be unnecessary.
        }

        if (!branchToEnd) {
          __ z_br(Z_R14);
        }
        BLOCK_COMMENT("} mode MVC");
      }

      __ bind(done);

      switch (element_size) {
        case 1:  BLOCK_COMMENT("} ARRAYCOPY DISJOINT byte "); break;
        case 2:  BLOCK_COMMENT("} ARRAYCOPY DISJOINT short"); break;
        case 4:  BLOCK_COMMENT("} ARRAYCOPY DISJOINT int  "); break;
        case 8:  BLOCK_COMMENT("} ARRAYCOPY DISJOINT long "); break;
        default: BLOCK_COMMENT("} ARRAYCOPY DISJOINT      "); break;
      }
    }
  }

  // Generate stub for conjoint array copy. If "aligned" is true, the
  // "from" and "to" addresses are assumed to be heapword aligned.
  //
  // Arguments for generated stub:
  //   from:  Z_ARG1
  //   to:    Z_ARG2
  //   count: Z_ARG3 treated as signed
  void generate_conjoint_copy(bool aligned, int element_size, bool branchToEnd) {

    // This is the zarch specific stub generator for general array copy tasks.
    // It has the following prereqs and features:
    //
    // - Destructive overlap exists and is handled by reverse copy.
    // - Destructive overlap exists if the leftmost byte of the target
    //   does coincide with any of the source bytes (except the leftmost).
    // - Z_R0 and Z_R1 are KILLed by the stub routine (data and stride)
    // - Z_ARG1 and Z_ARG2 are USEd but preserved by the stub routine.
    // - Z_ARG3 is USED but preserved by the stub routine.
    // - Z_ARG4 is used as index register and is thus KILLed.
    //
    {
      Register stride_reg = Z_R1;     // Stride & compare value in loop (negative element_size).
      Register   data_reg = Z_R0;     // Holds value of currently processed element.
      Register     ix_reg = Z_ARG4;   // Holds byte index of currently processed element.
      Register    len_reg = Z_ARG3;   // Holds length (in #elements) of arrays.
      Register    dst_reg = Z_ARG2;   // Holds left  operand addr.
      Register    src_reg = Z_ARG1;   // Holds right operand addr.

      assert(256%element_size == 0, "Element size must be power of 2.");
      assert(element_size     <= 8, "Can't handle more than DW units.");

      switch (element_size) {
        case 1:  BLOCK_COMMENT("ARRAYCOPY CONJOINT byte  {"); break;
        case 2:  BLOCK_COMMENT("ARRAYCOPY CONJOINT short {"); break;
        case 4:  BLOCK_COMMENT("ARRAYCOPY CONJOINT int   {"); break;
        case 8:  BLOCK_COMMENT("ARRAYCOPY CONJOINT long  {"); break;
        default: BLOCK_COMMENT("ARRAYCOPY CONJOINT       {"); break;
      }

      assert_positive_int(len_reg);

      if (VM_Version::has_Prefetch()) {
        __ z_pfd(0x01, 0, Z_R0, src_reg); // Fetch access.
        __ z_pfd(0x02, 0, Z_R0, dst_reg); // Store access.
      }

      unsigned int log2_size = exact_log2(element_size);
      if (log2_size) {
        __ z_sllg(ix_reg, len_reg, log2_size);
      } else {
        __ z_lgr(ix_reg, len_reg);
      }

      // Optimize reverse copy loop.
      // Main loop copies DW units which may be unaligned. Unaligned access adds some penalty ticks.
      // Unaligned DW access (neither fetch nor store) is DW-atomic, but should be alignment-atomic.
      // Preceding the main loop, some bytes are copied to obtain a DW-multiple remaining length.

      Label countLoop1;
      Label copyLoop1;
      Label skipBY;
      Label skipHW;
      int   stride = -8;

      __ load_const_optimized(stride_reg, stride); // Prepare for DW copy loop.

      if (element_size == 8)    // Nothing to do here.
        __ z_bru(countLoop1);
      else {                    // Do not generate dead code.
        __ z_tmll(ix_reg, 7);   // Check the "odd" bits.
        __ z_bre(countLoop1);   // There are none, very good!
      }

      if (log2_size == 0) {     // Handle leftover Byte.
        __ z_tmll(ix_reg, 1);
        __ z_bre(skipBY);
        __ z_lb(data_reg,   -1, ix_reg, src_reg);
        __ z_stcy(data_reg, -1, ix_reg, dst_reg);
        __ add2reg(ix_reg, -1); // Decrement delayed to avoid AGI.
        __ bind(skipBY);
        // fallthru
      }
      if (log2_size <= 1) {     // Handle leftover HW.
        __ z_tmll(ix_reg, 2);
        __ z_bre(skipHW);
        __ z_lhy(data_reg,  -2, ix_reg, src_reg);
        __ z_sthy(data_reg, -2, ix_reg, dst_reg);
        __ add2reg(ix_reg, -2); // Decrement delayed to avoid AGI.
        __ bind(skipHW);
        __ z_tmll(ix_reg, 4);
        __ z_bre(countLoop1);
        // fallthru
      }
      if (log2_size <= 2) {     // There are just 4 bytes (left) that need to be copied.
        __ z_ly(data_reg,  -4, ix_reg, src_reg);
        __ z_sty(data_reg, -4, ix_reg, dst_reg);
        __ add2reg(ix_reg, -4); // Decrement delayed to avoid AGI.
        __ z_bru(countLoop1);
      }

      // Control can never get to here. Never! Never ever!
      __ z_illtrap(0x99);
      __ bind(copyLoop1);
      __ z_lg(data_reg,  0, ix_reg, src_reg);
      __ z_stg(data_reg, 0, ix_reg, dst_reg);
      __ bind(countLoop1);
      __ z_brxhg(ix_reg, stride_reg, copyLoop1);

      if (!branchToEnd)
        __ z_br(Z_R14);

      switch (element_size) {
        case 1:  BLOCK_COMMENT("} ARRAYCOPY CONJOINT byte "); break;
        case 2:  BLOCK_COMMENT("} ARRAYCOPY CONJOINT short"); break;
        case 4:  BLOCK_COMMENT("} ARRAYCOPY CONJOINT int  "); break;
        case 8:  BLOCK_COMMENT("} ARRAYCOPY CONJOINT long "); break;
        default: BLOCK_COMMENT("} ARRAYCOPY CONJOINT      "); break;
      }
    }
  }

  // Generate stub for disjoint byte copy. If "aligned" is true, the
  // "from" and "to" addresses are assumed to be heapword aligned.
  address generate_disjoint_byte_copy(bool aligned, const char * name) {
    StubCodeMark mark(this, "StubRoutines", name);

    // This is the zarch specific stub generator for byte array copy.
    // Refer to generate_disjoint_copy for a list of prereqs and features:
    unsigned int start_off = __ offset();  // Remember stub start address (is rtn value).
    generate_disjoint_copy(aligned, 1, false, false);
    return __ addr_at(start_off);
  }


  address generate_disjoint_short_copy(bool aligned, const char * name) {
    StubCodeMark mark(this, "StubRoutines", name);
    // This is the zarch specific stub generator for short array copy.
    // Refer to generate_disjoint_copy for a list of prereqs and features:
    unsigned int start_off = __ offset();  // Remember stub start address (is rtn value).
    generate_disjoint_copy(aligned, 2, false, false);
    return __ addr_at(start_off);
  }


  address generate_disjoint_int_copy(bool aligned, const char * name) {
    StubCodeMark mark(this, "StubRoutines", name);
    // This is the zarch specific stub generator for int array copy.
    // Refer to generate_disjoint_copy for a list of prereqs and features:
    unsigned int start_off = __ offset();  // Remember stub start address (is rtn value).
    generate_disjoint_copy(aligned, 4, false, false);
    return __ addr_at(start_off);
  }


  address generate_disjoint_long_copy(bool aligned, const char * name) {
    StubCodeMark mark(this, "StubRoutines", name);
    // This is the zarch specific stub generator for long array copy.
    // Refer to generate_disjoint_copy for a list of prereqs and features:
    unsigned int start_off = __ offset();  // Remember stub start address (is rtn value).
    generate_disjoint_copy(aligned, 8, false, false);
    return __ addr_at(start_off);
  }


  address generate_disjoint_oop_copy(bool aligned, const char * name, bool dest_uninitialized) {
    StubCodeMark mark(this, "StubRoutines", name);
    // This is the zarch specific stub generator for oop array copy.
    // Refer to generate_disjoint_copy for a list of prereqs and features.
    unsigned int start_off = __ offset();  // Remember stub start address (is rtn value).
    unsigned int size      = UseCompressedOops ? 4 : 8;

    DecoratorSet decorators = IN_HEAP | IS_ARRAY | ARRAYCOPY_DISJOINT;
    if (dest_uninitialized) {
      decorators |= IS_DEST_UNINITIALIZED;
    }
    if (aligned) {
      decorators |= ARRAYCOPY_ALIGNED;
    }

    BarrierSetAssembler *bs = BarrierSet::barrier_set()->barrier_set_assembler();
    bs->arraycopy_prologue(_masm, decorators, T_OBJECT, Z_ARG1, Z_ARG2, Z_ARG3);

    generate_disjoint_copy(aligned, size, true, true);

    bs->arraycopy_epilogue(_masm, decorators, T_OBJECT, Z_ARG2, Z_ARG3, true);

    return __ addr_at(start_off);
  }


  address generate_conjoint_byte_copy(bool aligned, const char * name) {
    StubCodeMark mark(this, "StubRoutines", name);
    // This is the zarch specific stub generator for overlapping byte array copy.
    // Refer to generate_conjoint_copy for a list of prereqs and features:
    unsigned int   start_off = __ offset();  // Remember stub start address (is rtn value).
    address nooverlap_target = aligned ? StubRoutines::arrayof_jbyte_disjoint_arraycopy()
                                       : StubRoutines::jbyte_disjoint_arraycopy();

    array_overlap_test(nooverlap_target, 0); // Branch away to nooverlap_target if disjoint.
    generate_conjoint_copy(aligned, 1, false);

    return __ addr_at(start_off);
  }


  address generate_conjoint_short_copy(bool aligned, const char * name) {
    StubCodeMark mark(this, "StubRoutines", name);
    // This is the zarch specific stub generator for overlapping short array copy.
    // Refer to generate_conjoint_copy for a list of prereqs and features:
    unsigned int   start_off = __ offset();  // Remember stub start address (is rtn value).
    address nooverlap_target = aligned ? StubRoutines::arrayof_jshort_disjoint_arraycopy()
                                       : StubRoutines::jshort_disjoint_arraycopy();

    array_overlap_test(nooverlap_target, 1); // Branch away to nooverlap_target if disjoint.
    generate_conjoint_copy(aligned, 2, false);

    return __ addr_at(start_off);
  }

  address generate_conjoint_int_copy(bool aligned, const char * name) {
    StubCodeMark mark(this, "StubRoutines", name);
    // This is the zarch specific stub generator for overlapping int array copy.
    // Refer to generate_conjoint_copy for a list of prereqs and features:

    unsigned int   start_off = __ offset();  // Remember stub start address (is rtn value).
    address nooverlap_target = aligned ? StubRoutines::arrayof_jint_disjoint_arraycopy()
                                       : StubRoutines::jint_disjoint_arraycopy();

    array_overlap_test(nooverlap_target, 2); // Branch away to nooverlap_target if disjoint.
    generate_conjoint_copy(aligned, 4, false);

    return __ addr_at(start_off);
  }

  address generate_conjoint_long_copy(bool aligned, const char * name) {
    StubCodeMark mark(this, "StubRoutines", name);
    // This is the zarch specific stub generator for overlapping long array copy.
    // Refer to generate_conjoint_copy for a list of prereqs and features:

    unsigned int start_off   = __ offset();  // Remember stub start address (is rtn value).
    address nooverlap_target = aligned ? StubRoutines::arrayof_jlong_disjoint_arraycopy()
                                       : StubRoutines::jlong_disjoint_arraycopy();

    array_overlap_test(nooverlap_target, 3); // Branch away to nooverlap_target if disjoint.
    generate_conjoint_copy(aligned, 8, false);

    return __ addr_at(start_off);
  }

  address generate_conjoint_oop_copy(bool aligned, const char * name, bool dest_uninitialized) {
    StubCodeMark mark(this, "StubRoutines", name);
    // This is the zarch specific stub generator for overlapping oop array copy.
    // Refer to generate_conjoint_copy for a list of prereqs and features.
    unsigned int start_off = __ offset();  // Remember stub start address (is rtn value).
    unsigned int size      = UseCompressedOops ? 4 : 8;
    unsigned int shift     = UseCompressedOops ? 2 : 3;

    address nooverlap_target = aligned ? StubRoutines::arrayof_oop_disjoint_arraycopy(dest_uninitialized)
                                       : StubRoutines::oop_disjoint_arraycopy(dest_uninitialized);

    // Branch to disjoint_copy (if applicable) before pre_barrier to avoid double pre_barrier.
    array_overlap_test(nooverlap_target, shift);  // Branch away to nooverlap_target if disjoint.

    DecoratorSet decorators = IN_HEAP | IS_ARRAY;
    if (dest_uninitialized) {
      decorators |= IS_DEST_UNINITIALIZED;
    }
    if (aligned) {
      decorators |= ARRAYCOPY_ALIGNED;
    }

    BarrierSetAssembler *bs = BarrierSet::barrier_set()->barrier_set_assembler();
    bs->arraycopy_prologue(_masm, decorators, T_OBJECT, Z_ARG1, Z_ARG2, Z_ARG3);

    generate_conjoint_copy(aligned, size, true);  // Must preserve ARG2, ARG3.

    bs->arraycopy_epilogue(_masm, decorators, T_OBJECT, Z_ARG2, Z_ARG3, true);

    return __ addr_at(start_off);
  }


  void generate_arraycopy_stubs() {

    // Note: the disjoint stubs must be generated first, some of
    // the conjoint stubs use them.
    StubRoutines::_jbyte_disjoint_arraycopy      = generate_disjoint_byte_copy (false, "jbyte_disjoint_arraycopy");
    StubRoutines::_jshort_disjoint_arraycopy     = generate_disjoint_short_copy(false, "jshort_disjoint_arraycopy");
    StubRoutines::_jint_disjoint_arraycopy       = generate_disjoint_int_copy  (false, "jint_disjoint_arraycopy");
    StubRoutines::_jlong_disjoint_arraycopy      = generate_disjoint_long_copy (false, "jlong_disjoint_arraycopy");
    StubRoutines::_oop_disjoint_arraycopy        = generate_disjoint_oop_copy  (false, "oop_disjoint_arraycopy", false);
    StubRoutines::_oop_disjoint_arraycopy_uninit = generate_disjoint_oop_copy  (false, "oop_disjoint_arraycopy_uninit", true);

    StubRoutines::_arrayof_jbyte_disjoint_arraycopy      = generate_disjoint_byte_copy (true, "arrayof_jbyte_disjoint_arraycopy");
    StubRoutines::_arrayof_jshort_disjoint_arraycopy     = generate_disjoint_short_copy(true, "arrayof_jshort_disjoint_arraycopy");
    StubRoutines::_arrayof_jint_disjoint_arraycopy       = generate_disjoint_int_copy  (true, "arrayof_jint_disjoint_arraycopy");
    StubRoutines::_arrayof_jlong_disjoint_arraycopy      = generate_disjoint_long_copy (true, "arrayof_jlong_disjoint_arraycopy");
    StubRoutines::_arrayof_oop_disjoint_arraycopy        = generate_disjoint_oop_copy  (true, "arrayof_oop_disjoint_arraycopy", false);
    StubRoutines::_arrayof_oop_disjoint_arraycopy_uninit = generate_disjoint_oop_copy  (true, "arrayof_oop_disjoint_arraycopy_uninit", true);

    StubRoutines::_jbyte_arraycopy           = generate_conjoint_byte_copy (false, "jbyte_arraycopy");
    StubRoutines::_jshort_arraycopy          = generate_conjoint_short_copy(false, "jshort_arraycopy");
    StubRoutines::_jint_arraycopy            = generate_conjoint_int_copy  (false, "jint_arraycopy");
    StubRoutines::_jlong_arraycopy           = generate_conjoint_long_copy (false, "jlong_arraycopy");
    StubRoutines::_oop_arraycopy             = generate_conjoint_oop_copy  (false, "oop_arraycopy", false);
    StubRoutines::_oop_arraycopy_uninit      = generate_conjoint_oop_copy  (false, "oop_arraycopy_uninit", true);

    StubRoutines::_arrayof_jbyte_arraycopy      = generate_conjoint_byte_copy (true, "arrayof_jbyte_arraycopy");
    StubRoutines::_arrayof_jshort_arraycopy     = generate_conjoint_short_copy(true, "arrayof_jshort_arraycopy");
    StubRoutines::_arrayof_jint_arraycopy       = generate_conjoint_int_copy  (true, "arrayof_jint_arraycopy");
    StubRoutines::_arrayof_jlong_arraycopy      = generate_conjoint_long_copy (true, "arrayof_jlong_arraycopy");
    StubRoutines::_arrayof_oop_arraycopy        = generate_conjoint_oop_copy  (true, "arrayof_oop_arraycopy", false);
    StubRoutines::_arrayof_oop_arraycopy_uninit = generate_conjoint_oop_copy  (true, "arrayof_oop_arraycopy_uninit", true);
  }

  // Call interface for AES_encryptBlock, AES_decryptBlock stubs.
  //
  //   Z_ARG1 - source data block. Ptr to leftmost byte to be processed.
  //   Z_ARG2 - destination data block. Ptr to leftmost byte to be stored.
  //            For in-place encryption/decryption, ARG1 and ARG2 can point
  //            to the same piece of storage.
  //   Z_ARG3 - Crypto key address (expanded key). The first n bits of
  //            the expanded key constitute the original AES-<n> key (see below).
  //
  //   Z_RET  - return value. First unprocessed byte offset in src buffer.
  //
  // Some remarks:
  //   The crypto key, as passed from the caller to these encryption stubs,
  //   is a so-called expanded key. It is derived from the original key
  //   by the Rijndael key schedule, see http://en.wikipedia.org/wiki/Rijndael_key_schedule
  //   With the expanded key, the cipher/decipher task is decomposed in
  //   multiple, less complex steps, called rounds. Sun SPARC and Intel
  //   processors obviously implement support for those less complex steps.
  //   z/Architecture provides instructions for full cipher/decipher complexity.
  //   Therefore, we need the original, not the expanded key here.
  //   Luckily, the first n bits of an AES-<n> expanded key are formed
  //   by the original key itself. That takes us out of trouble. :-)
  //   The key length (in bytes) relation is as follows:
  //     original    expanded   rounds  key bit     keylen
  //    key bytes   key bytes            length   in words
  //           16         176       11      128         44
  //           24         208       13      192         52
  //           32         240       15      256         60
  //
  // The crypto instructions used in the AES* stubs have some specific register requirements.
  //   Z_R0   holds the crypto function code. Please refer to the KM/KMC instruction
  //          description in the "z/Architecture Principles of Operation" manual for details.
  //   Z_R1   holds the parameter block address. The parameter block contains the cryptographic key
  //          (KM instruction) and the chaining value (KMC instruction).
  //   dst    must designate an even-numbered register, holding the address of the output message.
  //   src    must designate an even/odd register pair, holding the address/length of the original message

  // Helper function which generates code to
  //  - load the function code in register fCode (== Z_R0).
  //  - load the data block length (depends on cipher function) into register srclen if requested.
  //  - is_decipher switches between cipher/decipher function codes
  //  - set_len requests (if true) loading the data block length in register srclen
  void generate_load_AES_fCode(Register keylen, Register fCode, Register srclen, bool is_decipher) {

    BLOCK_COMMENT("Set fCode {"); {
      Label fCode_set;
      int   mode = is_decipher ? VM_Version::CipherMode::decipher : VM_Version::CipherMode::cipher;
      bool  identical_dataBlk_len =  (VM_Version::Cipher::_AES128_dataBlk == VM_Version::Cipher::_AES192_dataBlk)
                                  && (VM_Version::Cipher::_AES128_dataBlk == VM_Version::Cipher::_AES256_dataBlk);
      // Expanded key length is 44/52/60 * 4 bytes for AES-128/AES-192/AES-256.
      __ z_cghi(keylen, 52); // Check only once at the beginning. keylen and fCode may share the same register.

      __ z_lghi(fCode, VM_Version::Cipher::_AES128 + mode);
      if (!identical_dataBlk_len) {
        __ z_lghi(srclen, VM_Version::Cipher::_AES128_dataBlk);
      }
      __ z_brl(fCode_set);  // keyLen <  52: AES128

      __ z_lghi(fCode, VM_Version::Cipher::_AES192 + mode);
      if (!identical_dataBlk_len) {
        __ z_lghi(srclen, VM_Version::Cipher::_AES192_dataBlk);
      }
      __ z_bre(fCode_set);  // keyLen == 52: AES192

      __ z_lghi(fCode, VM_Version::Cipher::_AES256 + mode);
      if (!identical_dataBlk_len) {
        __ z_lghi(srclen, VM_Version::Cipher::_AES256_dataBlk);
      }
      // __ z_brh(fCode_set);  // keyLen <  52: AES128           // fallthru

      __ bind(fCode_set);
      if (identical_dataBlk_len) {
        __ z_lghi(srclen, VM_Version::Cipher::_AES128_dataBlk);
      }
    }
    BLOCK_COMMENT("} Set fCode");
  }

  // Push a parameter block for the cipher/decipher instruction on the stack.
  // Layout of the additional stack space allocated for AES_cipherBlockChaining:
  //
  //   |        |
  //   +--------+ <-- SP before expansion
  //   |        |
  //   :        :  alignment loss (part 2), 0..(AES_parmBlk_align-1) bytes
  //   |        |
  //   +--------+
  //   |        |
  //   :        :  space for parameter block, size VM_Version::Cipher::_AES*_parmBlk_C
  //   |        |
  //   +--------+ <-- parmBlk, octoword-aligned, start of parameter block
  //   |        |
  //   :        :  additional stack space for spills etc., size AES_parmBlk_addspace, DW @ Z_SP not usable!!!
  //   |        |
  //   +--------+ <-- Z_SP + alignment loss, octoword-aligned
  //   |        |
  //   :        :  alignment loss (part 1), 0..(AES_parmBlk_align-1) bytes. DW @ Z_SP not usable!!!
  //   |        |
  //   +--------+ <-- Z_SP after expansion

  void generate_push_Block(int dataBlk_len, int parmBlk_len, int crypto_fCode,
                           Register parmBlk, Register keylen, Register fCode, Register cv, Register key) {

    AES_parmBlk_addspace = AES_parmBlk_align; // Must be multiple of AES_parmblk_align.
                                              // spill space for regs etc., don't use DW @SP!
    const int cv_len     = dataBlk_len;
    const int key_len    = parmBlk_len - cv_len;
    // This len must be known at JIT compile time. Only then are we able to recalc the SP before resize.
    // We buy this knowledge by wasting some (up to AES_parmBlk_align) bytes of stack space.
    const int resize_len = cv_len + key_len + AES_parmBlk_align + AES_parmBlk_addspace;

    // Use parmBlk as temp reg here to hold the frame pointer.
    __ resize_frame(-resize_len, parmBlk, true);

    // calculate parmBlk address from updated (resized) SP.
    __ add2reg(parmBlk, resize_len - (cv_len + key_len), Z_SP);
    __ z_nill(parmBlk, (~(AES_parmBlk_align-1)) & 0xffff); // Align parameter block.

    // There is room for stuff in the range [parmBlk-AES_parmBlk_addspace+8, parmBlk).
    __ z_stg(keylen,  -8, parmBlk);                        // Spill keylen for later use.

    // calculate (SP before resize) from updated SP.
    __ add2reg(keylen, resize_len, Z_SP);                  // keylen holds prev SP for now.
    __ z_stg(keylen, -16, parmBlk);                        // Spill prev SP for easy revert.

    __ z_mvc(0,      cv_len-1,  parmBlk, 0, cv);     // Copy cv.
    __ z_mvc(cv_len, key_len-1, parmBlk, 0, key);    // Copy key.
    __ z_lghi(fCode, crypto_fCode);
  }

  // NOTE:
  //   Before returning, the stub has to copy the chaining value from
  //   the parmBlk, where it was updated by the crypto instruction, back
  //   to the chaining value array the address of which was passed in the cv argument.
  //   As all the available registers are used and modified by KMC, we need to save
  //   the key length across the KMC instruction. We do so by spilling it to the stack,
  //   just preceding the parmBlk (at (parmBlk - 8)).
  void generate_push_parmBlk(Register keylen, Register fCode, Register parmBlk, Register key, Register cv, bool is_decipher) {
    int       mode = is_decipher ? VM_Version::CipherMode::decipher : VM_Version::CipherMode::cipher;
    Label     parmBlk_128, parmBlk_192, parmBlk_256, parmBlk_set;

    BLOCK_COMMENT("push parmBlk {");
    // We have just three cipher strengths which translates into three
    // possible extended key lengths: 44, 52, and 60 bytes.
    // We therefore can compare the actual length against the "middle" length
    // and get: lt -> len=44, eq -> len=52, gt -> len=60.
    __ z_cghi(keylen, 52);
    if (VM_Version::has_Crypto_AES128()) { __ z_brl(parmBlk_128); }  // keyLen <  52: AES128
    if (VM_Version::has_Crypto_AES192()) { __ z_bre(parmBlk_192); }  // keyLen == 52: AES192
    if (VM_Version::has_Crypto_AES256()) { __ z_brh(parmBlk_256); }  // keyLen >  52: AES256

    // Security net: requested AES function not available on this CPU.
    // NOTE:
    //   As of now (March 2015), this safety net is not required. JCE policy files limit the
    //   cryptographic strength of the keys used to 128 bit. If we have AES hardware support
    //   at all, we have at least AES-128.
    __ stop_static("AES key strength not supported by CPU. Use -XX:-UseAES as remedy.", 0);

    if (VM_Version::has_Crypto_AES256()) {
      __ bind(parmBlk_256);
      generate_push_Block(VM_Version::Cipher::_AES256_dataBlk,
                          VM_Version::Cipher::_AES256_parmBlk_C,
                          VM_Version::Cipher::_AES256 + mode,
                          parmBlk, keylen, fCode, cv, key);
      if (VM_Version::has_Crypto_AES128() || VM_Version::has_Crypto_AES192()) {
        __ z_bru(parmBlk_set);  // Fallthru otherwise.
      }
    }

    if (VM_Version::has_Crypto_AES192()) {
      __ bind(parmBlk_192);
      generate_push_Block(VM_Version::Cipher::_AES192_dataBlk,
                          VM_Version::Cipher::_AES192_parmBlk_C,
                          VM_Version::Cipher::_AES192 + mode,
                          parmBlk, keylen, fCode, cv, key);
      if (VM_Version::has_Crypto_AES128()) {
        __ z_bru(parmBlk_set);  // Fallthru otherwise.
      }
    }

    if (VM_Version::has_Crypto_AES128()) {
      __ bind(parmBlk_128);
      generate_push_Block(VM_Version::Cipher::_AES128_dataBlk,
                          VM_Version::Cipher::_AES128_parmBlk_C,
                          VM_Version::Cipher::_AES128 + mode,
                          parmBlk, keylen, fCode, cv, key);
      // Fallthru
    }

    __ bind(parmBlk_set);
    BLOCK_COMMENT("} push parmBlk");
  }

  // Pop a parameter block from the stack. The chaining value portion of the parameter block
  // is copied back to the cv array as it is needed for subsequent cipher steps.
  // The keylen value as well as the original SP (before resizing) was pushed to the stack
  // when pushing the parameter block.
  void generate_pop_parmBlk(Register keylen, Register parmBlk, Register key, Register cv) {

    BLOCK_COMMENT("pop parmBlk {");
    bool identical_dataBlk_len =  (VM_Version::Cipher::_AES128_dataBlk == VM_Version::Cipher::_AES192_dataBlk) &&
                                  (VM_Version::Cipher::_AES128_dataBlk == VM_Version::Cipher::_AES256_dataBlk);
    if (identical_dataBlk_len) {
      int cv_len = VM_Version::Cipher::_AES128_dataBlk;
      __ z_mvc(0, cv_len-1, cv, 0, parmBlk);  // Copy cv.
    } else {
      int cv_len;
      Label parmBlk_128, parmBlk_192, parmBlk_256, parmBlk_set;
      __ z_lg(keylen, -8, parmBlk);  // restore keylen
      __ z_cghi(keylen, 52);
      if (VM_Version::has_Crypto_AES256()) __ z_brh(parmBlk_256);  // keyLen >  52: AES256
      if (VM_Version::has_Crypto_AES192()) __ z_bre(parmBlk_192);  // keyLen == 52: AES192
      // if (VM_Version::has_Crypto_AES128()) __ z_brl(parmBlk_128);  // keyLen <  52: AES128  // fallthru

      // Security net: there is no one here. If we would need it, we should have
      // fallen into it already when pushing the parameter block.
      if (VM_Version::has_Crypto_AES128()) {
        __ bind(parmBlk_128);
        cv_len = VM_Version::Cipher::_AES128_dataBlk;
        __ z_mvc(0, cv_len-1, cv, 0, parmBlk);  // Copy cv.
        if (VM_Version::has_Crypto_AES192() || VM_Version::has_Crypto_AES256()) {
          __ z_bru(parmBlk_set);
        }
      }

      if (VM_Version::has_Crypto_AES192()) {
        __ bind(parmBlk_192);
        cv_len = VM_Version::Cipher::_AES192_dataBlk;
        __ z_mvc(0, cv_len-1, cv, 0, parmBlk);  // Copy cv.
        if (VM_Version::has_Crypto_AES256()) {
          __ z_bru(parmBlk_set);
        }
      }

      if (VM_Version::has_Crypto_AES256()) {
        __ bind(parmBlk_256);
        cv_len = VM_Version::Cipher::_AES256_dataBlk;
        __ z_mvc(0, cv_len-1, cv, 0, parmBlk);  // Copy cv.
        // __ z_bru(parmBlk_set);  // fallthru
      }
      __ bind(parmBlk_set);
    }
    __ z_lg(Z_SP, -16, parmBlk); // Revert resize_frame_absolute. Z_SP saved by push_parmBlk.
    BLOCK_COMMENT("} pop parmBlk");
  }

  // Compute AES encrypt/decrypt function.
  void generate_AES_cipherBlock(bool is_decipher) {
    // Incoming arguments.
    Register       from    = Z_ARG1; // source byte array
    Register       to      = Z_ARG2; // destination byte array
    Register       key     = Z_ARG3; // expanded key array

    const Register keylen  = Z_R0;   // Temporarily (until fCode is set) holds the expanded key array length.

    // Register definitions as required by KM instruction.
    const Register fCode   = Z_R0;   // crypto function code
    const Register parmBlk = Z_R1;   // parameter block address (points to crypto key)
    const Register src     = Z_ARG1; // Must be even reg (KM requirement).
    const Register srclen  = Z_ARG2; // Must be odd reg and pair with src. Overwrites destination address.
    const Register dst     = Z_ARG3; // Must be even reg (KM requirement). Overwrites expanded key address.

    // Read key len of expanded key (in 4-byte words).
    __ z_lgf(keylen, Address(key, arrayOopDesc::length_offset_in_bytes() - arrayOopDesc::base_offset_in_bytes(T_INT)));

    // Copy arguments to registers as required by crypto instruction.
    __ z_lgr(parmBlk, key);          // crypto key (in T_INT array).
    __ lgr_if_needed(src, from);     // Copy src address. Will not emit, src/from are identical.
    __ z_lgr(dst, to);               // Copy dst address, even register required.

    // Construct function code into fCode(Z_R0), data block length into srclen(Z_ARG2).
    generate_load_AES_fCode(keylen, fCode, srclen, is_decipher);

    __ km(dst, src);                 // Cipher the message.

    __ z_br(Z_R14);
  }

  // Compute AES encrypt function.
  address generate_AES_encryptBlock(const char* name) {
    __ align(CodeEntryAlignment);
    StubCodeMark mark(this, "StubRoutines", name);
    unsigned int start_off = __ offset();  // Remember stub start address (is rtn value).

    generate_AES_cipherBlock(false);

    return __ addr_at(start_off);
  }

  // Compute AES decrypt function.
  address generate_AES_decryptBlock(const char* name) {
    __ align(CodeEntryAlignment);
    StubCodeMark mark(this, "StubRoutines", name);
    unsigned int start_off = __ offset();  // Remember stub start address (is rtn value).

    generate_AES_cipherBlock(true);

    return __ addr_at(start_off);
  }

  // These stubs receive the addresses of the cryptographic key and of the chaining value as two separate
  // arguments (registers "key" and "cv", respectively). The KMC instruction, on the other hand, requires
  // chaining value and key to be, in this sequence, adjacent in storage. Thus, we need to allocate some
  // thread-local working storage. Using heap memory incurs all the hassles of allocating/freeing.
  // Stack space, on the contrary, is deallocated automatically when we return from the stub to the caller.
  // *** WARNING ***
  // Please note that we do not formally allocate stack space, nor do we
  // update the stack pointer. Therefore, no function calls are allowed
  // and nobody else must use the stack range where the parameter block
  // is located.
  // We align the parameter block to the next available octoword.
  //
  // Compute chained AES encrypt function.
  void generate_AES_cipherBlockChaining(bool is_decipher) {

    Register       from    = Z_ARG1; // source byte array (clear text)
    Register       to      = Z_ARG2; // destination byte array (ciphered)
    Register       key     = Z_ARG3; // expanded key array.
    Register       cv      = Z_ARG4; // chaining value
    const Register msglen  = Z_ARG5; // Total length of the msg to be encrypted. Value must be returned
                                     // in Z_RET upon completion of this stub. Is 32-bit integer.

    const Register keylen  = Z_R0;   // Expanded key length, as read from key array. Temp only.
    const Register fCode   = Z_R0;   // crypto function code
    const Register parmBlk = Z_R1;   // parameter block address (points to crypto key)
    const Register src     = Z_ARG1; // is Z_R2
    const Register srclen  = Z_ARG2; // Overwrites destination address.
    const Register dst     = Z_ARG3; // Overwrites key address.

    // Read key len of expanded key (in 4-byte words).
    __ z_lgf(keylen, Address(key, arrayOopDesc::length_offset_in_bytes() - arrayOopDesc::base_offset_in_bytes(T_INT)));

    // Construct parm block address in parmBlk (== Z_R1), copy cv and key to parm block.
    // Construct function code in fCode (Z_R0).
    generate_push_parmBlk(keylen, fCode, parmBlk, key, cv, is_decipher);

    // Prepare other registers for instruction.
    __ lgr_if_needed(src, from);     // Copy src address. Will not emit, src/from are identical.
    __ z_lgr(dst, to);
    __ z_llgfr(srclen, msglen);      // We pass the offsets as ints, not as longs as required.

    __ kmc(dst, src);                // Cipher the message.

    generate_pop_parmBlk(keylen, parmBlk, key, cv);

    __ z_llgfr(Z_RET, msglen);       // We pass the offsets as ints, not as longs as required.
    __ z_br(Z_R14);
  }

  // Compute chained AES encrypt function.
  address generate_cipherBlockChaining_AES_encrypt(const char* name) {
    __ align(CodeEntryAlignment);
    StubCodeMark mark(this, "StubRoutines", name);
    unsigned int   start_off = __ offset();  // Remember stub start address (is rtn value).

    generate_AES_cipherBlockChaining(false);

    return __ addr_at(start_off);
  }

  // Compute chained AES decrypt function.
  address generate_cipherBlockChaining_AES_decrypt(const char* name) {
    __ align(CodeEntryAlignment);
    StubCodeMark mark(this, "StubRoutines", name);
    unsigned int   start_off = __ offset();  // Remember stub start address (is rtn value).

    generate_AES_cipherBlockChaining(true);

    return __ addr_at(start_off);
  }


  // *****************************************************************************

  // AES CounterMode
  // Push a parameter block for the cipher/decipher instruction on the stack.
  // Layout of the additional stack space allocated for counterMode_AES_cipherBlock
  //
  //   |        |
  //   +--------+ <-- SP before expansion
  //   |        |
  //   :        :  alignment loss (part 2), 0..(AES_parmBlk_align-1) bytes.
  //   |        |
  //   +--------+ <-- gap = parmBlk + parmBlk_len + ctrArea_len
  //   |        |
  //   :        :  byte[] ctr - kmctr expects a counter vector the size of the input vector.
  //   :        :         The interface only provides byte[16] iv, the init vector.
  //   :        :         The size of this area is a tradeoff between stack space, init effort, and speed.
  //   |        |         Each counter is a 128bit int. Vector element [0] is a copy of iv.
  //   |        |         Vector element [i] is formed by incrementing element [i-1].
  //   +--------+ <-- ctr = parmBlk + parmBlk_len
  //   |        |
  //   :        :  space for parameter block, size VM_Version::Cipher::_AES*_parmBlk_G
  //   |        |
  //   +--------+ <-- parmBlk = Z_SP + (alignment loss (part 1+2)) + AES_dataBlk_space + AES_parmBlk_addSpace, octoword-aligned, start of parameter block
  //   |        |
  //   :        :  additional stack space for spills etc., min. size AES_parmBlk_addspace, all bytes usable.
  //   |        |
  //   +--------+ <-- Z_SP + alignment loss (part 1+2) + AES_dataBlk_space, octoword-aligned
  //   |        |
  //   :        :  space for one source data block and one dest data block.
  //   |        |
  //   +--------+ <-- Z_SP + alignment loss (part 1+2), octoword-aligned
  //   |        |
  //   :        :  additional alignment loss. Blocks above can't tolerate unusable DW @SP.
  //   |        |
  //   +--------+ <-- Z_SP + alignment loss (part 1), octoword-aligned
  //   |        |
  //   :        :  alignment loss (part 1), 0..(AES_parmBlk_align-1) bytes. DW @ Z_SP holds frame ptr.
  //   |        |
  //   +--------+ <-- Z_SP after expansion
  //
  //   additional space allocation (per DW):
  //    spillSpace = parmBlk - AES_parmBlk_addspace
  //    dataBlocks = spillSpace - AES_dataBlk_space
  //
  //    parmBlk-8  various fields of various lengths
  //               parmBlk-1: key_len (only one byte is stored at parmBlk-1)
  //               parmBlk-2: fCode (only one byte is stored at parmBlk-2)
  //               parmBlk-4: ctrVal_len (as retrieved from iv array), in bytes, as HW
  //               parmBlk-8: msglen length (in bytes) of crypto msg, as passed in by caller
  //                          return value is calculated from this: rv = msglen - processed.
  //    parmBlk-16 old_SP (SP before resize)
  //    parmBlk-24 temp values
  //                up to and including main loop in generate_counterMode_AES
  //                 - parmBlk-20: remmsg_len remaining msg len (aka unprocessed msg bytes)
  //                after main loop in generate_counterMode_AES
  //                 - parmBlk-24: spill slot for various address values
  //
  //    parmBlk-40 free spill slot, used for local spills.
  //    parmBlk-64 ARG2(dst) ptr spill slot
  //    parmBlk-56 ARG3(crypto key) ptr spill slot
  //    parmBlk-48 ARG4(icv value) ptr spill slot
  //
  //    parmBlk-72
  //    parmBlk-80
  //    parmBlk-88 counter vector current position
  //    parmBlk-96 reduced msg len (after preLoop processing)
  //
  //    parmBlk-104 Z_R13 spill slot (preLoop only)
  //    parmBlk-112 Z_R12 spill slot (preLoop only)
  //    parmBlk-120 Z_R11 spill slot (preLoop only)
  //    parmBlk-128 Z_R10 spill slot (preLoop only)
  //
  //
  // Layout of the parameter block (instruction KMCTR, function KMCTR-AES*
  //
  //   +--------+ key_len: +16 (AES-128), +24 (AES-192), +32 (AES-256)
  //   |        |
  //   |        |  cryptographic key
  //   |        |
  //   +--------+ <-- parmBlk
  //
  // On exit:
  //   Z_SP     points to resized frame
  //            Z_SP before resize available from -16(parmBlk)
  //   parmBlk  points to crypto instruction parameter block
  //            parameter block is filled with crypto key.
  //   msglen   unchanged, saved for later at -24(parmBlk)
  //   fCode    contains function code for instruction
  //   key      unchanged
  //
  void generate_counterMode_prepare_Stack(Register parmBlk, Register ctr, Register counter, Register scratch) {

    BLOCK_COMMENT("prepare stack counterMode_AESCrypt {");

    // save argument registers.
    //   ARG1(from) is Z_RET as well. Not saved or restored.
    //   ARG5(msglen) is restored by other means.
    __ z_stmg(Z_ARG2, Z_ARG4, argsave_offset,    parmBlk);

    assert(AES_ctrVec_len > 0, "sanity. We need a counter vector");
    __ add2reg(counter, AES_parmBlk_align, parmBlk);       // counter array is located behind crypto key. Available range is disp12 only.
    __ z_mvc(0, AES_ctrVal_len-1, counter, 0, ctr);        // move first copy of iv
    for (int j = 1; j < AES_ctrVec_len; j+=j) {            // j (and amount of moved data) doubles with every iteration
      int offset = j * AES_ctrVal_len;
      if (offset <= 256) {
        __ z_mvc(offset, offset-1, counter, 0, counter);   // move iv
      } else {
        for (int k = 0; k < offset; k += 256) {
          __ z_mvc(offset+k, 255, counter, 0, counter);
        }
      }
    }

    Label noCarry, done;
    __ z_lg(scratch, Address(ctr, 8));                     // get low-order DW of initial counter.
    __ z_algfi(scratch, AES_ctrVec_len);                   // check if we will overflow during init.
    __ z_brc(Assembler::bcondLogNoCarry, noCarry);         // No, 64-bit increment is sufficient.

    for (int j = 1; j < AES_ctrVec_len; j++) {             // start with j = 1; no need to add 0 to the first counter value.
      int offset = j * AES_ctrVal_len;
      generate_increment128(counter, offset, j, scratch);  // increment iv by index value
    }
    __ z_bru(done);

    __ bind(noCarry);
    for (int j = 1; j < AES_ctrVec_len; j++) {             // start with j = 1; no need to add 0 to the first counter value.
      int offset = j * AES_ctrVal_len;
      generate_increment64(counter, offset, j);            // increment iv by index value
    }

    __ bind(done);

    BLOCK_COMMENT("} prepare stack counterMode_AESCrypt");
  }


  void generate_counterMode_increment_ctrVector(Register parmBlk, Register counter, Register scratch, bool v0_only) {

    BLOCK_COMMENT("increment ctrVector counterMode_AESCrypt {");

    __ add2reg(counter, AES_parmBlk_align, parmBlk);       // ptr to counter array needs to be restored

    if (v0_only) {
      int offset = 0;
      generate_increment128(counter, offset, AES_ctrVec_len, scratch); // increment iv by # vector elements
    } else {
      int j = 0;
      if (VM_Version::has_VectorFacility()) {
        bool first_call = true;
        for (; j < (AES_ctrVec_len - 3); j+=4) {                       // increment blocks of 4 iv elements
          int offset = j * AES_ctrVal_len;
          generate_increment128x4(counter, offset, AES_ctrVec_len, first_call);
          first_call = false;
        }
      }
      for (; j < AES_ctrVec_len; j++) {
        int offset = j * AES_ctrVal_len;
        generate_increment128(counter, offset, AES_ctrVec_len, scratch); // increment iv by # vector elements
      }
    }

    BLOCK_COMMENT("} increment ctrVector counterMode_AESCrypt");
  }

  // IBM s390 (IBM z/Architecture, to be more exact) uses Big-Endian number representation.
  // Therefore, the bits are ordered from most significant to least significant. The address
  // of a number in memory points to its lowest location where the most significant bit is stored.
  void generate_increment64(Register counter, int offset, int increment) {
    __ z_algsi(offset + 8, counter, increment);            // increment, no overflow check
  }

  void generate_increment128(Register counter, int offset, int increment, Register scratch) {
    __ clear_reg(scratch);                                 // prepare to add carry to high-order DW
    __ z_algsi(offset + 8, counter, increment);            // increment low order DW
    __ z_alcg(scratch, Address(counter, offset));          // add carry to high-order DW
    __ z_stg(scratch, Address(counter, offset));           // store back
  }

  void generate_increment128(Register counter, int offset, Register increment, Register scratch) {
    __ clear_reg(scratch);                                 // prepare to add carry to high-order DW
    __ z_alg(increment, Address(counter, offset + 8));     // increment low order DW
    __ z_stg(increment, Address(counter, offset + 8));     // store back
    __ z_alcg(scratch, Address(counter, offset));          // add carry to high-order DW
    __ z_stg(scratch, Address(counter, offset));           // store back
  }

  // This is the vector variant of increment128, incrementing 4 ctr vector elements per call.
  void generate_increment128x4(Register counter, int offset, int increment, bool init) {
    VectorRegister Vincr      = Z_V16;
    VectorRegister Vctr0      = Z_V20;
    VectorRegister Vctr1      = Z_V21;
    VectorRegister Vctr2      = Z_V22;
    VectorRegister Vctr3      = Z_V23;

    // Initialize the increment value only once for a series of increments.
    // It must be assured that the non-initializing generator calls are
    // immediately subsequent. Otherwise, there is no guarantee for Vincr to be unchanged.
    if (init) {
      __ z_vzero(Vincr);                                   // preset VReg with constant increment
      __ z_vleih(Vincr, increment, 7);                     // rightmost HW has ix = 7
    }

    __ z_vlm(Vctr0, Vctr3, offset, counter);               // get the counter values
    __ z_vaq(Vctr0, Vctr0, Vincr);                         // increment them
    __ z_vaq(Vctr1, Vctr1, Vincr);
    __ z_vaq(Vctr2, Vctr2, Vincr);
    __ z_vaq(Vctr3, Vctr3, Vincr);
    __ z_vstm(Vctr0, Vctr3, offset, counter);              // store the counter values
  }

  unsigned int generate_counterMode_push_Block(int dataBlk_len, int parmBlk_len, int crypto_fCode,
                           Register parmBlk, Register msglen, Register fCode, Register key) {

    // space for data blocks (src and dst, one each) for partial block processing)
    AES_parmBlk_addspace = AES_stackSpace_incr             // spill space (temp data)
                         + AES_stackSpace_incr             // for argument save/restore
                         + AES_stackSpace_incr*2           // for work reg save/restore
                         ;
    AES_dataBlk_space    = roundup(2*dataBlk_len, AES_parmBlk_align);
    AES_dataBlk_offset   = -(AES_parmBlk_addspace+AES_dataBlk_space);
    const int key_len    = parmBlk_len;                    // The length of the unextended key (16, 24, 32)

    assert((AES_ctrVal_len == 0) || (AES_ctrVal_len == dataBlk_len), "varying dataBlk_len is not supported.");
    AES_ctrVal_len  = dataBlk_len;                         // ctr init value len (in bytes)
    AES_ctrArea_len = AES_ctrVec_len * AES_ctrVal_len;     // space required on stack for ctr vector

    // This len must be known at JIT compile time. Only then are we able to recalc the SP before resize.
    // We buy this knowledge by wasting some (up to AES_parmBlk_align) bytes of stack space.
    const int resize_len = AES_parmBlk_align               // room for alignment of parmBlk
                         + AES_parmBlk_align               // extra room for alignment
                         + AES_dataBlk_space               // one src and one dst data blk
                         + AES_parmBlk_addspace            // spill space for local data
                         + roundup(parmBlk_len, AES_parmBlk_align)  // aligned length of parmBlk
                         + AES_ctrArea_len                 // stack space for ctr vector
                         ;
    Register scratch     = fCode;  // We can use fCode as a scratch register. It's contents on entry
                                   // is irrelevant and it is set at the very end of this code block.

    assert(key_len < 256, "excessive crypto key len: %d, limit: 256", key_len);

    BLOCK_COMMENT(err_msg("push_Block (%d bytes) counterMode_AESCrypt%d {", resize_len, parmBlk_len*8));

    // After the frame is resized, the parmBlk is positioned such
    // that it is octoword-aligned. This potentially creates some
    // alignment waste in addspace and/or in the gap area.
    // After resize_frame, scratch contains the frame pointer.
    __ resize_frame(-resize_len, scratch, true);
#ifdef ASSERT
    __ clear_mem(Address(Z_SP, (intptr_t)8), resize_len - 8);
#endif

    // calculate aligned parmBlk address from updated (resized) SP.
    __ add2reg(parmBlk, AES_parmBlk_addspace + AES_dataBlk_space + (2*AES_parmBlk_align-1), Z_SP);
    __ z_nill(parmBlk, (~(AES_parmBlk_align-1)) & 0xffff); // Align parameter block.

    // There is room to spill stuff in the range [parmBlk-AES_parmBlk_addspace+8, parmBlk).
    __ z_mviy(keylen_offset, parmBlk, key_len - 1);        // Spill crypto key length for later use. Decrement by one for direct use with xc template.
    __ z_mviy(fCode_offset,  parmBlk, crypto_fCode);       // Crypto function code, will be loaded into Z_R0 later.
    __ z_sty(msglen, msglen_offset, parmBlk);              // full plaintext/ciphertext len.
    __ z_sty(msglen, msglen_red_offset, parmBlk);          // save for main loop, may get updated in preLoop.
    __ z_sra(msglen, exact_log2(dataBlk_len));             // # full cipher blocks that can be formed from input text.
    __ z_sty(msglen, rem_msgblk_offset, parmBlk);

    __ add2reg(scratch, resize_len, Z_SP);                 // calculate (SP before resize) from resized SP.
    __ z_stg(scratch, unextSP_offset, parmBlk);            // Spill unextended SP for easy revert.
    __ z_stmg(Z_R10, Z_R13, regsave_offset, parmBlk);      // make some regs available as work registers

    // Fill parmBlk with all required data
    __ z_mvc(0, key_len-1, parmBlk, 0, key);               // Copy key. Need to do it here - key_len is only known here.
    BLOCK_COMMENT(err_msg("} push_Block (%d bytes) counterMode_AESCrypt%d", resize_len, parmBlk_len*8));
    return resize_len;
  }


  void generate_counterMode_pop_Block(Register parmBlk, Register msglen, Label& eraser) {
    // For added safety, clear the stack area where the crypto key was stored.
    Register scratch = msglen;
    assert_different_registers(scratch, Z_R0);             // can't use Z_R0 for exrl.

    // wipe out key on stack
    __ z_llgc(scratch, keylen_offset, parmBlk);            // get saved (key_len-1) value (we saved just one byte!)
    __ z_exrl(scratch, eraser);                            // template relies on parmBlk still pointing to key on stack

    // restore argument registers.
    //   ARG1(from) is Z_RET as well. Not restored - will hold return value anyway.
    //   ARG5(msglen) is restored further down.
    __ z_lmg(Z_ARG2, Z_ARG4, argsave_offset,    parmBlk);

    // restore work registers
    __ z_lmg(Z_R10, Z_R13, regsave_offset, parmBlk);       // make some regs available as work registers

    __ z_lgf(msglen, msglen_offset,  parmBlk);             // Restore msglen, only low order FW is valid
#ifdef ASSERT
    {
      Label skip2last, skip2done;
      // Z_RET (aka Z_R2) can be used as scratch as well. It will be set from msglen before return.
      __ z_lgr(Z_RET, Z_SP);                                 // save extended SP
      __ z_lg(Z_SP,    unextSP_offset, parmBlk);             // trim stack back to unextended size
      __ z_sgrk(Z_R1, Z_SP, Z_RET);

      __ z_cghi(Z_R1, 256);
      __ z_brl(skip2last);
      __ z_xc(0, 255, Z_RET, 0, Z_RET);
      __ z_aghi(Z_RET, 256);
      __ z_aghi(Z_R1, -256);

      __ z_cghi(Z_R1, 256);
      __ z_brl(skip2last);
      __ z_xc(0, 255, Z_RET, 0, Z_RET);
      __ z_aghi(Z_RET, 256);
      __ z_aghi(Z_R1, -256);

      __ z_cghi(Z_R1, 256);
      __ z_brl(skip2last);
      __ z_xc(0, 255, Z_RET, 0, Z_RET);
      __ z_aghi(Z_RET, 256);
      __ z_aghi(Z_R1, -256);

      __ bind(skip2last);
      __ z_lgr(Z_R0, Z_RET);
      __ z_aghik(Z_RET, Z_R1, -1);  // decrement for exrl
      __ z_brl(skip2done);
      __ z_lgr(parmBlk, Z_R0);      // parmBlk == Z_R1, used in eraser template
      __ z_exrl(Z_RET, eraser);

      __ bind(skip2done);
    }
#else
    __ z_lg(Z_SP,    unextSP_offset, parmBlk);             // trim stack back to unextended size
#endif
  }


  int generate_counterMode_push_parmBlk(Register parmBlk, Register msglen, Register fCode, Register key, bool is_decipher) {
    int       resize_len = 0;
    int       mode = is_decipher ? VM_Version::CipherMode::decipher : VM_Version::CipherMode::cipher;
    Label     parmBlk_128, parmBlk_192, parmBlk_256, parmBlk_set;
    Register  keylen = fCode;      // Expanded key length, as read from key array, Temp only.
                                   // use fCode as scratch; fCode receives its final value later.

    // Read key len of expanded key (in 4-byte words).
    __ z_lgf(keylen, Address(key, arrayOopDesc::length_offset_in_bytes() - arrayOopDesc::base_offset_in_bytes(T_INT)));
    __ z_cghi(keylen, 52);
    if (VM_Version::has_Crypto_AES_CTR256()) { __ z_brh(parmBlk_256); }  // keyLen >  52: AES256. Assume: most frequent
    if (VM_Version::has_Crypto_AES_CTR128()) { __ z_brl(parmBlk_128); }  // keyLen <  52: AES128.
    if (VM_Version::has_Crypto_AES_CTR192()) { __ z_bre(parmBlk_192); }  // keyLen == 52: AES192. Assume: least frequent

    // Safety net: requested AES_CTR function for requested keylen not available on this CPU.
    __ stop_static("AES key strength not supported by CPU. Use -XX:-UseAESCTRIntrinsics as remedy.", 0);

    if (VM_Version::has_Crypto_AES_CTR128()) {
      __ bind(parmBlk_128);
      resize_len = generate_counterMode_push_Block(VM_Version::Cipher::_AES128_dataBlk,
                          VM_Version::Cipher::_AES128_parmBlk_G,
                          VM_Version::Cipher::_AES128 + mode,
                          parmBlk, msglen, fCode, key);
      if (VM_Version::has_Crypto_AES_CTR256() || VM_Version::has_Crypto_AES_CTR192()) {
        __ z_bru(parmBlk_set);  // Fallthru otherwise.
      }
    }

    if (VM_Version::has_Crypto_AES_CTR192()) {
      __ bind(parmBlk_192);
      resize_len = generate_counterMode_push_Block(VM_Version::Cipher::_AES192_dataBlk,
                          VM_Version::Cipher::_AES192_parmBlk_G,
                          VM_Version::Cipher::_AES192 + mode,
                          parmBlk, msglen, fCode, key);
      if (VM_Version::has_Crypto_AES_CTR256()) {
        __ z_bru(parmBlk_set);  // Fallthru otherwise.
      }
    }

    if (VM_Version::has_Crypto_AES_CTR256()) {
      __ bind(parmBlk_256);
      resize_len = generate_counterMode_push_Block(VM_Version::Cipher::_AES256_dataBlk,
                          VM_Version::Cipher::_AES256_parmBlk_G,
                          VM_Version::Cipher::_AES256 + mode,
                          parmBlk, msglen, fCode, key);
      // Fallthru
    }

    __ bind(parmBlk_set);
    return resize_len;
  }


  void generate_counterMode_pop_parmBlk(Register parmBlk, Register msglen, Label& eraser) {

    BLOCK_COMMENT("pop parmBlk counterMode_AESCrypt {");

    generate_counterMode_pop_Block(parmBlk, msglen, eraser);

    BLOCK_COMMENT("} pop parmBlk counterMode_AESCrypt");
  }

  // Implementation of counter-mode AES encrypt/decrypt function.
  //
  void generate_counterMode_AES_impl(bool is_decipher) {

    // On entry:
    // if there was a previous call to update(), and this previous call did not fully use
    // the current encrypted counter, that counter is available at arg6_Offset(Z_SP).
    // The index of the first unused bayte in the encrypted counter is available at arg7_Offset(Z_SP).
    // The index is in the range [1..AES_ctrVal_len] ([1..16]), where index == 16 indicates a fully
    // used previous encrypted counter.
    // The unencrypted counter has already been incremented and is ready to be used for the next
    // data block, after the unused bytes from the previous call have been consumed.
    // The unencrypted counter follows the "increment-after use" principle.

    // On exit:
    // The index of the first unused byte of the encrypted counter is written back to arg7_Offset(Z_SP).
    // A value of AES_ctrVal_len (16) indicates there is no leftover byte.
    // If there is at least one leftover byte (1 <= index < AES_ctrVal_len), the encrypted counter value
    // is written back to arg6_Offset(Z_SP). If there is no leftover, nothing is written back.
    // The unencrypted counter value is written back after having been incremented.

    Register       from    = Z_ARG1; // byte[], source byte array (clear text)
    Register       to      = Z_ARG2; // byte[], destination byte array (ciphered)
    Register       key     = Z_ARG3; // byte[], expanded key array.
    Register       ctr     = Z_ARG4; // byte[], counter byte array.
    const Register msglen  = Z_ARG5; // int, Total length of the msg to be encrypted. Value must be
                                     // returned in Z_RET upon completion of this stub.
                                     // This is a jint. Negative values are illegal, but technically possible.
                                     // Do not rely on high word. Contents is undefined.
               // encCtr   = Z_ARG6  - encrypted counter (byte array),
               //                      address passed on stack at _z_abi(remaining_cargs) + 0 * WordSize
               // cvIndex  = Z_ARG7  - # used (consumed) bytes of encrypted counter,
               //                      passed on stack at _z_abi(remaining_cargs) + 1 * WordSize
               //                      Caution:4-byte value, right-justified in 8-byte stack word

    const Register fCode   = Z_R0;   // crypto function code
    const Register parmBlk = Z_R1;   // parameter block address (points to crypto key)
    const Register src     = Z_ARG1; // is Z_R2, forms even/odd pair with srclen
    const Register srclen  = Z_ARG2; // Overwrites destination address.
    const Register dst     = Z_ARG3; // Overwrites key address.
    const Register counter = Z_ARG5; // Overwrites msglen. Must have counter array in an even register.

    Label srcMover, dstMover, fromMover, ctrXOR, dataEraser;  // EXRL (execution) templates.
    Label CryptoLoop, CryptoLoop_doit, CryptoLoop_end, CryptoLoop_setupAndDoLast, CryptoLoop_ctrVal_inc;
    Label allDone, allDone_noInc, popAndExit, Exit;

    int    arg6_Offset = _z_abi(remaining_cargs) + 0 * HeapWordSize;
    int    arg7_Offset = _z_abi(remaining_cargs) + 1 * HeapWordSize; // stack slot holds ptr to int value
    int   oldSP_Offset = 0;

    // Is there anything to do at all? Protect against negative len as well.
    __ z_ltr(msglen, msglen);
    __ z_brnh(Exit);

    // Expand stack, load parm block address into parmBlk (== Z_R1), copy crypto key to parm block.
    oldSP_Offset = generate_counterMode_push_parmBlk(parmBlk, msglen, fCode, key, is_decipher);
    arg6_Offset += oldSP_Offset;
    arg7_Offset += oldSP_Offset;

    // Check if there is a leftover, partially used encrypted counter from last invocation.
    // If so, use those leftover counter bytes first before starting the "normal" encryption.

    // We do not have access to the encrypted counter value. It is generated and used only
    // internally within the previous kmctr instruction. But, at the end of call to this stub,
    // the last encrypted couner is extracted by ciphering a 0x00 byte stream. The result is
    // stored at the arg6 location for use with the subsequent call.
    //
    // The #used bytes of the encrypted counter (from a previous call) is provided via arg7.
    // It is used as index into the encrypted counter to access the first byte availabla for ciphering.
    // To cipher the input text, we move the number of remaining bytes in the encrypted counter from
    // input to output. Then we simply XOR the output bytes with the associated encrypted counter bytes.

    Register cvIxAddr  = Z_R10;                  // Address of index into encCtr. Preserved for use @CryptoLoop_end.
    __ z_lg(cvIxAddr, arg7_Offset, Z_SP);        // arg7: addr of field encCTR_index.

    {
      Register cvUnused  = Z_R11;                // # unused bytes of encrypted counter value (= 16 - cvIndex)
      Register encCtr    = Z_R12;                // encrypted counter value, points to first ununsed byte.
      Register cvIndex   = Z_R13;                // # index of first unused byte of encrypted counter value
      Label    preLoop_end;

      // preLoop is necessary only if there is a partially used encrypted counter (encCtr).
      // Partially used means cvIndex is in [1, dataBlk_len-1].
      // cvIndex == 0:           encCtr is set up but not used at all. Should not occur.
      // cvIndex == dataBlk_len: encCtr is exhausted, all bytes used.
      // Using unsigned compare protects against cases where (cvIndex < 0).
      __ z_clfhsi(0, cvIxAddr, AES_ctrVal_len);  // check #used bytes in encCtr against ctr len.
      __ z_brnl(preLoop_end);                    // if encCtr is fully used, skip to normal processing.
      __ z_ltgf(cvIndex, 0, Z_R0, cvIxAddr);     // # used bytes in encCTR.
      __ z_brz(preLoop_end);                     // if encCtr has no used bytes, skip to normal processing.

      __ z_lg(encCtr, arg6_Offset, Z_SP);        // encrypted counter from last call to update()
      __ z_agr(encCtr, cvIndex);                 // now points to first unused byte

      __ add2reg(cvUnused, -AES_ctrVal_len, cvIndex); // calculate #unused bytes in encCtr.
      __ z_lcgr(cvUnused, cvUnused);             // previous checks ensure cvUnused in range [1, dataBlk_len-1]

      __ z_lgf(msglen, msglen_offset, parmBlk);  // Restore msglen (jint value)
      __ z_cr(cvUnused, msglen);                 // check if msg can consume all unused encCtr bytes
      __ z_locr(cvUnused, msglen, Assembler::bcondHigh); // take the shorter length
      __ z_aghi(cvUnused, -1);                   // decrement # unused bytes by 1 for exrl instruction
                                                 // preceding checks ensure cvUnused in range [1, dataBlk_len-1]
      __ z_exrl(cvUnused, fromMover);
      __ z_exrl(cvUnused, ctrXOR);

      __ z_aghi(cvUnused, 1);                    // revert decrement from above
      __ z_agr(cvIndex, cvUnused);               // update index into encCtr (first unused byte)
      __ z_st(cvIndex, 0, cvIxAddr);             // write back arg7, cvIxAddr is still valid

      // update pointers and counters to prepare for main loop
      __ z_agr(from, cvUnused);
      __ z_agr(to, cvUnused);
      __ z_sr(msglen, cvUnused);                 // #bytes not yet processed
      __ z_sty(msglen, msglen_red_offset, parmBlk); // save for calculations in main loop
      __ z_srak(Z_R0, msglen, exact_log2(AES_ctrVal_len));// # full cipher blocks that can be formed from input text.
      __ z_sty(Z_R0, rem_msgblk_offset, parmBlk);

      // check remaining msglen. If zero, all msg bytes were processed in preLoop.
      __ z_ltr(msglen, msglen);
      __ z_brnh(popAndExit);

      __ bind(preLoop_end);
    }

    // Create count vector on stack to accommodate up to AES_ctrVec_len blocks.
    generate_counterMode_prepare_Stack(parmBlk, ctr, counter, fCode);

    // Prepare other registers for instruction.
    __ lgr_if_needed(src, from);     // Copy src address. Will not emit, src/from are identical.
    __ z_lgr(dst, to);
    __ z_llgc(fCode, fCode_offset, Z_R0, parmBlk);

    __ bind(CryptoLoop);
      __ z_lghi(srclen, AES_ctrArea_len);                     // preset len (#bytes) for next iteration: max possible.
      __ z_asi(rem_msgblk_offset, parmBlk, -AES_ctrVec_len);  // decrement #remaining blocks (16 bytes each). Range: [+127..-128]
      __ z_brl(CryptoLoop_setupAndDoLast);                    // Handling the last iteration (using less than max #blocks) out-of-line

      __ bind(CryptoLoop_doit);
      __ kmctr(dst, counter, src);   // Cipher the message.

      __ z_lt(srclen, rem_msgblk_offset, Z_R0, parmBlk);      // check if this was the last iteration
      __ z_brz(CryptoLoop_ctrVal_inc);                        // == 0: ctrVector fully used. Need to increment the first
                                                              //       vector element to encrypt remaining unprocessed bytes.
//    __ z_brl(CryptoLoop_end);                               //  < 0: this was detected before and handled at CryptoLoop_setupAndDoLast
                                                              //  > 0: this is the fallthru case, need another iteration

      generate_counterMode_increment_ctrVector(parmBlk, counter, srclen, false); // srclen unused here (serves as scratch)
      __ z_bru(CryptoLoop);

    __ bind(CryptoLoop_end);

    // OK, when we arrive here, we have encrypted all of the "from" byte stream
    // except for the last few [0..dataBlk_len) bytes. In addition, we know that
    // there are no more unused bytes in the previously generated encrypted counter.
    // The (unencrypted) counter, however, is ready to use (it was incremented before).

    // To encrypt the few remaining bytes, we need to form an extra src and dst
    // data block of dataBlk_len each. This is because we can only process full
    // blocks but we must not read or write beyond the boundaries of the argument
    // arrays. Here is what we do:
    //  - The ctrVector has at least one unused element. This is ensured by CryptoLoop code.
    //  - The (first) unused element is pointed at by the counter register.
    //  - The src data block is filled with the remaining "from" bytes, remainder of block undefined.
    //  - The single src data block is encrypted into the dst data block.
    //  - The dst data block is copied into the "to" array, but only the leftmost few bytes
    //    (as many as were left in the source byte stream).
    //  - The counter value to be used is pointed at by the counter register.
    //  - Fortunately, the crypto instruction (kmctr) has updated all related addresses such that
    //    we know where to continue with "from" and "to" and which counter value to use next.

    Register encCtr    = Z_R12;  // encrypted counter value, points to stub argument.
    Register tmpDst    = Z_R12;  // addr of temp destination (for last partial block encryption)

    __ z_lgf(srclen, msglen_red_offset, parmBlk);          // plaintext/ciphertext len after potential preLoop processing.
    __ z_nilf(srclen, AES_ctrVal_len - 1);                 // those rightmost bits indicate the unprocessed #bytes
    __ z_stg(srclen, localSpill_offset, parmBlk);          // save for later reuse
    __ z_mvhi(0, cvIxAddr, 16);                            // write back arg7 (default 16 in case of allDone).
    __ z_braz(allDone_noInc);                              // no unprocessed bytes? Then we are done.
                                                           // This also means the last block of data processed was
                                                           // a full-sized block (AES_ctrVal_len bytes) which results
                                                           // in no leftover encrypted counter bytes.
    __ z_st(srclen, 0, cvIxAddr);                          // This will be the index of the first unused byte in the encrypted counter.
    __ z_stg(counter, counter_offset, parmBlk);            // save counter location for easy later restore

    // calculate address (on stack) for final dst and src blocks.
    __ add2reg(tmpDst, AES_dataBlk_offset, parmBlk);       // tmp dst (on stack) is right before tmp src

    // We have a residue of [1..15] unprocessed bytes, srclen holds the exact number.
    // Residue == 0 was checked just above, residue == AES_ctrVal_len would be another
    // full-sized block and would have been handled by CryptoLoop.

    __ add2reg(srclen, -1);                                // decrement for exrl
    __ z_exrl(srclen, srcMover);                           // copy remaining bytes of src byte stream
    __ load_const_optimized(srclen, AES_ctrVal_len);       // kmctr processes only complete blocks
    __ add2reg(src, AES_ctrVal_len, tmpDst);               // tmp dst is right before tmp src

    __ kmctr(tmpDst, counter, src);                        // Cipher the remaining bytes.

    __ add2reg(tmpDst, -AES_ctrVal_len, tmpDst);           // restore tmp dst address
    __ z_lg(srclen, localSpill_offset, parmBlk);           // residual len, saved above
    __ add2reg(srclen, -1);                                // decrement for exrl
    __ z_exrl(srclen, dstMover);

    // Write back new encrypted counter
    __ add2reg(src, AES_dataBlk_offset, parmBlk);
    __ clear_mem(Address(src, RegisterOrConstant((intptr_t)0)), AES_ctrVal_len);
    __ load_const_optimized(srclen, AES_ctrVal_len);       // kmctr processes only complete blocks
    __ z_lg(encCtr, arg6_Offset, Z_SP);                    // write encrypted counter to arg6
    __ z_lg(counter, counter_offset, parmBlk);             // restore counter
    __ kmctr(encCtr, counter, src);

    // The last used element of the counter vector contains the latest counter value that was used.
    // As described above, the counter value on exit must be the one to be used next.
    __ bind(allDone);
    __ z_lg(counter, counter_offset, parmBlk);             // restore counter
    generate_increment128(counter, 0, 1, Z_R0);

    __ bind(allDone_noInc);
    __ z_mvc(0, AES_ctrVal_len, ctr, 0, counter);

    __ bind(popAndExit);
    generate_counterMode_pop_parmBlk(parmBlk, msglen, dataEraser);

    __ bind(Exit);
    __ z_lgfr(Z_RET, msglen);

    __ z_br(Z_R14);

    //----------------------------
    //---<  out-of-line code  >---
    //----------------------------
    __ bind(CryptoLoop_setupAndDoLast);
      __ z_lgf(srclen, rem_msgblk_offset, parmBlk);           // remaining #blocks in memory is < 0
      __ z_aghi(srclen, AES_ctrVec_len);                      // recalculate the actually remaining #blocks
      __ z_sllg(srclen, srclen, exact_log2(AES_ctrVal_len));  // convert to #bytes. Counter value is same length as data block
      __ kmctr(dst, counter, src);                            // Cipher the last integral blocks of the message.
      __ z_bru(CryptoLoop_end);                               // There is at least one unused counter vector element.
                                                              // no need to increment.

    __ bind(CryptoLoop_ctrVal_inc);
      generate_counterMode_increment_ctrVector(parmBlk, counter, srclen, true); // srclen unused here (serves as scratch)
      __ z_bru(CryptoLoop_end);

    //-------------------------------------------
    //---<  execution templates for preLoop  >---
    //-------------------------------------------
    __ bind(fromMover);
    __ z_mvc(0, 0, to, 0, from);               // Template instruction to move input data to dst.
    __ bind(ctrXOR);
    __ z_xc(0,  0, to, 0, encCtr);             // Template instruction to XOR input data (now in to) with encrypted counter.

    //-------------------------------
    //---<  execution templates  >---
    //-------------------------------
    __ bind(dataEraser);
    __ z_xc(0, 0, parmBlk, 0, parmBlk);  // Template instruction to erase crypto key on stack.
    __ bind(dstMover);
    __ z_mvc(0, 0, dst, 0, tmpDst);      // Template instruction to move encrypted reminder from stack to dst.
    __ bind(srcMover);
    __ z_mvc(AES_ctrVal_len, 0, tmpDst, 0, src); // Template instruction to move reminder of source byte stream to stack.
  }


  // Create two intrinsic variants, optimized for short and long plaintexts.
  void generate_counterMode_AES(bool is_decipher) {

    const Register msglen  = Z_ARG5;    // int, Total length of the msg to be encrypted. Value must be
                                        // returned in Z_RET upon completion of this stub.
    const int threshold = 256;          // above this length (in bytes), text is considered long.
    const int vec_short = threshold>>6; // that many blocks (16 bytes each) per iteration, max 4 loop iterations
    const int vec_long  = threshold>>2; // that many blocks (16 bytes each) per iteration.

    Label AESCTR_short, AESCTR_long;

    __ z_chi(msglen, threshold);
    __ z_brh(AESCTR_long);

    __ bind(AESCTR_short);

    BLOCK_COMMENT(err_msg("counterMode_AESCrypt (text len <= %d, block size = %d) {", threshold, vec_short*16));

    AES_ctrVec_len = vec_short;
    generate_counterMode_AES_impl(false);   // control of generated code will not return

    BLOCK_COMMENT(err_msg("} counterMode_AESCrypt (text len <= %d, block size = %d)", threshold, vec_short*16));

    __ align(32); // Octoword alignment benefits branch targets.

    BLOCK_COMMENT(err_msg("counterMode_AESCrypt (text len > %d, block size = %d) {", threshold, vec_long*16));

    __ bind(AESCTR_long);
    AES_ctrVec_len = vec_long;
    generate_counterMode_AES_impl(false);   // control of generated code will not return

    BLOCK_COMMENT(err_msg("} counterMode_AESCrypt (text len > %d, block size = %d)", threshold, vec_long*16));
  }


  // Compute AES-CTR crypto function.
  // Encrypt or decrypt is selected via parameters. Only one stub is necessary.
  address generate_counterMode_AESCrypt(const char* name) {
    __ align(CodeEntryAlignment);
    StubCodeMark mark(this, "StubRoutines", name);
    unsigned int   start_off = __ offset();  // Remember stub start address (is rtn value).

    generate_counterMode_AES(false);

    return __ addr_at(start_off);
  }

// *****************************************************************************

  // Compute GHASH function.
  address generate_ghash_processBlocks() {
    __ align(CodeEntryAlignment);
    StubCodeMark mark(this, "StubRoutines", "ghash_processBlocks");
    unsigned int start_off = __ offset();   // Remember stub start address (is rtn value).

    const Register state   = Z_ARG1;
    const Register subkeyH = Z_ARG2;
    const Register data    = Z_ARG3; // 1st of even-odd register pair.
    const Register blocks  = Z_ARG4;
    const Register len     = blocks; // 2nd of even-odd register pair.

    const int param_block_size = 4 * 8;
    const int frame_resize = param_block_size + 8; // Extra space for copy of fp.

    // Reserve stack space for parameter block (R1).
    __ z_lgr(Z_R1, Z_SP);
    __ resize_frame(-frame_resize, Z_R0, true);
    __ z_aghi(Z_R1, -param_block_size);

    // Fill parameter block.
    __ z_mvc(Address(Z_R1)    , Address(state)  , 16);
    __ z_mvc(Address(Z_R1, 16), Address(subkeyH), 16);

    // R4+5: data pointer + length
    __ z_llgfr(len, blocks);  // Cast to 64-bit.

    // R0: function code
    __ load_const_optimized(Z_R0, (int)VM_Version::MsgDigest::_GHASH);

    // Compute.
    __ z_sllg(len, len, 4);  // In bytes.
    __ kimd(data);

    // Copy back result and free parameter block.
    __ z_mvc(Address(state), Address(Z_R1), 16);
    __ z_xc(Address(Z_R1), param_block_size, Address(Z_R1));
    __ z_aghi(Z_SP, frame_resize);

    __ z_br(Z_R14);

    return __ addr_at(start_off);
  }


  // Call interface for all SHA* stubs.
  //
  //   Z_ARG1 - source data block. Ptr to leftmost byte to be processed.
  //   Z_ARG2 - current SHA state. Ptr to state area. This area serves as
  //            parameter block as required by the crypto instruction.
  //   Z_ARG3 - current byte offset in source data block.
  //   Z_ARG4 - last byte offset in source data block.
  //            (Z_ARG4 - Z_ARG3) gives the #bytes remaining to be processed.
  //
  //   Z_RET  - return value. First unprocessed byte offset in src buffer.
  //
  //   A few notes on the call interface:
  //    - All stubs, whether they are single-block or multi-block, are assumed to
  //      digest an integer multiple of the data block length of data. All data
  //      blocks are digested using the intermediate message digest (KIMD) instruction.
  //      Special end processing, as done by the KLMD instruction, seems to be
  //      emulated by the calling code.
  //
  //    - Z_ARG1 addresses the first byte of source data. The offset (Z_ARG3) is
  //      already accounted for.
  //
  //    - The current SHA state (the intermediate message digest value) is contained
  //      in an area addressed by Z_ARG2. The area size depends on the SHA variant
  //      and is accessible via the enum VM_Version::MsgDigest::_SHA<n>_parmBlk_I
  //
  //    - The single-block stub is expected to digest exactly one data block, starting
  //      at the address passed in Z_ARG1.
  //
  //    - The multi-block stub is expected to digest all data blocks which start in
  //      the offset interval [srcOff(Z_ARG3), srcLimit(Z_ARG4)). The exact difference
  //      (srcLimit-srcOff), rounded up to the next multiple of the data block length,
  //      gives the number of blocks to digest. It must be assumed that the calling code
  //      provides for a large enough source data buffer.
  //
  // Compute SHA-1 function.
  address generate_SHA1_stub(bool multiBlock, const char* name) {
    __ align(CodeEntryAlignment);
    StubCodeMark mark(this, "StubRoutines", name);
    unsigned int start_off = __ offset();   // Remember stub start address (is rtn value).

    const Register srcBuff        = Z_ARG1; // Points to first block to process (offset already added).
    const Register SHAState       = Z_ARG2; // Only on entry. Reused soon thereafter for kimd register pairs.
    const Register srcOff         = Z_ARG3; // int
    const Register srcLimit       = Z_ARG4; // Only passed in multiBlock case. int

    const Register SHAState_local = Z_R1;
    const Register SHAState_save  = Z_ARG3;
    const Register srcBufLen      = Z_ARG2; // Destroys state address, must be copied before.
    Label useKLMD, rtn;

    __ load_const_optimized(Z_R0, (int)VM_Version::MsgDigest::_SHA1);   // function code
    __ z_lgr(SHAState_local, SHAState);                                 // SHAState == parameter block

    if (multiBlock) {  // Process everything from offset to limit.

      // The following description is valid if we get a raw (unpimped) source data buffer,
      // spanning the range between [srcOff(Z_ARG3), srcLimit(Z_ARG4)). As detailed above,
      // the calling convention for these stubs is different. We leave the description in
      // to inform the reader what must be happening hidden in the calling code.
      //
      // The data block to be processed can have arbitrary length, i.e. its length does not
      // need to be an integer multiple of SHA<n>_datablk. Therefore, we need to implement
      // two different paths. If the length is an integer multiple, we use KIMD, saving us
      // to copy the SHA state back and forth. If the length is odd, we copy the SHA state
      // to the stack, execute a KLMD instruction on it and copy the result back to the
      // caller's SHA state location.

      // Total #srcBuff blocks to process.
      if (VM_Version::has_DistinctOpnds()) {
        __ z_srk(srcBufLen, srcLimit, srcOff); // exact difference
        __ z_ahi(srcBufLen, VM_Version::MsgDigest::_SHA1_dataBlk-1);   // round up
        __ z_nill(srcBufLen, (~(VM_Version::MsgDigest::_SHA1_dataBlk-1)) & 0xffff);
        __ z_ark(srcLimit, srcOff, srcBufLen); // Srclimit temporarily holds return value.
        __ z_llgfr(srcBufLen, srcBufLen);      // Cast to 64-bit.
      } else {
        __ z_lgfr(srcBufLen, srcLimit);        // Exact difference. srcLimit passed as int.
        __ z_sgfr(srcBufLen, srcOff);          // SrcOff passed as int, now properly casted to long.
        __ z_aghi(srcBufLen, VM_Version::MsgDigest::_SHA1_dataBlk-1);   // round up
        __ z_nill(srcBufLen, (~(VM_Version::MsgDigest::_SHA1_dataBlk-1)) & 0xffff);
        __ z_lgr(srcLimit, srcOff);            // SrcLimit temporarily holds return value.
        __ z_agr(srcLimit, srcBufLen);
      }

      // Integral #blocks to digest?
      // As a result of the calculations above, srcBufLen MUST be an integer
      // multiple of _SHA1_dataBlk, or else we are in big trouble.
      // We insert an asm_assert into the KLMD case to guard against that.
      __ z_tmll(srcBufLen, VM_Version::MsgDigest::_SHA1_dataBlk-1);
      __ z_brc(Assembler::bcondNotAllZero, useKLMD);

      // Process all full blocks.
      __ kimd(srcBuff);

      __ z_lgr(Z_RET, srcLimit);  // Offset of first unprocessed byte in buffer.
    } else {  // Process one data block only.
      __ load_const_optimized(srcBufLen, (int)VM_Version::MsgDigest::_SHA1_dataBlk);   // #srcBuff bytes to process
      __ kimd(srcBuff);
      __ add2reg(Z_RET, (int)VM_Version::MsgDigest::_SHA1_dataBlk, srcOff);            // Offset of first unprocessed byte in buffer. No 32 to 64 bit extension needed.
    }

    __ bind(rtn);
    __ z_br(Z_R14);

    if (multiBlock) {
      __ bind(useKLMD);

#if 1
      // Security net: this stub is believed to be called for full-sized data blocks only
      // NOTE: The following code is believed to be correct, but is is not tested.
      __ stop_static("SHA128 stub can digest full data blocks only. Use -XX:-UseSHA as remedy.", 0);
#endif
    }

    return __ addr_at(start_off);
  }

  // Compute SHA-256 function.
  address generate_SHA256_stub(bool multiBlock, const char* name) {
    __ align(CodeEntryAlignment);
    StubCodeMark mark(this, "StubRoutines", name);
    unsigned int start_off = __ offset();   // Remember stub start address (is rtn value).

    const Register srcBuff        = Z_ARG1;
    const Register SHAState       = Z_ARG2; // Only on entry. Reused soon thereafter.
    const Register SHAState_local = Z_R1;
    const Register SHAState_save  = Z_ARG3;
    const Register srcOff         = Z_ARG3;
    const Register srcLimit       = Z_ARG4;
    const Register srcBufLen      = Z_ARG2; // Destroys state address, must be copied before.
    Label useKLMD, rtn;

    __ load_const_optimized(Z_R0, (int)VM_Version::MsgDigest::_SHA256); // function code
    __ z_lgr(SHAState_local, SHAState);                                 // SHAState == parameter block

    if (multiBlock) {  // Process everything from offset to limit.
      // The following description is valid if we get a raw (unpimped) source data buffer,
      // spanning the range between [srcOff(Z_ARG3), srcLimit(Z_ARG4)). As detailed above,
      // the calling convention for these stubs is different. We leave the description in
      // to inform the reader what must be happening hidden in the calling code.
      //
      // The data block to be processed can have arbitrary length, i.e. its length does not
      // need to be an integer multiple of SHA<n>_datablk. Therefore, we need to implement
      // two different paths. If the length is an integer multiple, we use KIMD, saving us
      // to copy the SHA state back and forth. If the length is odd, we copy the SHA state
      // to the stack, execute a KLMD instruction on it and copy the result back to the
      // caller's SHA state location.

      // total #srcBuff blocks to process
      if (VM_Version::has_DistinctOpnds()) {
        __ z_srk(srcBufLen, srcLimit, srcOff);   // exact difference
        __ z_ahi(srcBufLen, VM_Version::MsgDigest::_SHA256_dataBlk-1); // round up
        __ z_nill(srcBufLen, (~(VM_Version::MsgDigest::_SHA256_dataBlk-1)) & 0xffff);
        __ z_ark(srcLimit, srcOff, srcBufLen);   // Srclimit temporarily holds return value.
        __ z_llgfr(srcBufLen, srcBufLen);        // Cast to 64-bit.
      } else {
        __ z_lgfr(srcBufLen, srcLimit);          // exact difference
        __ z_sgfr(srcBufLen, srcOff);
        __ z_aghi(srcBufLen, VM_Version::MsgDigest::_SHA256_dataBlk-1); // round up
        __ z_nill(srcBufLen, (~(VM_Version::MsgDigest::_SHA256_dataBlk-1)) & 0xffff);
        __ z_lgr(srcLimit, srcOff);              // Srclimit temporarily holds return value.
        __ z_agr(srcLimit, srcBufLen);
      }

      // Integral #blocks to digest?
      // As a result of the calculations above, srcBufLen MUST be an integer
      // multiple of _SHA1_dataBlk, or else we are in big trouble.
      // We insert an asm_assert into the KLMD case to guard against that.
      __ z_tmll(srcBufLen, VM_Version::MsgDigest::_SHA256_dataBlk-1);
      __ z_brc(Assembler::bcondNotAllZero, useKLMD);

      // Process all full blocks.
      __ kimd(srcBuff);

      __ z_lgr(Z_RET, srcLimit);  // Offset of first unprocessed byte in buffer.
    } else {  // Process one data block only.
      __ load_const_optimized(srcBufLen, (int)VM_Version::MsgDigest::_SHA256_dataBlk); // #srcBuff bytes to process
      __ kimd(srcBuff);
      __ add2reg(Z_RET, (int)VM_Version::MsgDigest::_SHA256_dataBlk, srcOff);          // Offset of first unprocessed byte in buffer.
    }

    __ bind(rtn);
    __ z_br(Z_R14);

    if (multiBlock) {
      __ bind(useKLMD);
#if 1
      // Security net: this stub is believed to be called for full-sized data blocks only.
      // NOTE:
      //   The following code is believed to be correct, but is is not tested.
      __ stop_static("SHA256 stub can digest full data blocks only. Use -XX:-UseSHA as remedy.", 0);
#endif
    }

    return __ addr_at(start_off);
  }

  // Compute SHA-512 function.
  address generate_SHA512_stub(bool multiBlock, const char* name) {
    __ align(CodeEntryAlignment);
    StubCodeMark mark(this, "StubRoutines", name);
    unsigned int start_off = __ offset();   // Remember stub start address (is rtn value).

    const Register srcBuff        = Z_ARG1;
    const Register SHAState       = Z_ARG2; // Only on entry. Reused soon thereafter.
    const Register SHAState_local = Z_R1;
    const Register SHAState_save  = Z_ARG3;
    const Register srcOff         = Z_ARG3;
    const Register srcLimit       = Z_ARG4;
    const Register srcBufLen      = Z_ARG2; // Destroys state address, must be copied before.
    Label useKLMD, rtn;

    __ load_const_optimized(Z_R0, (int)VM_Version::MsgDigest::_SHA512); // function code
    __ z_lgr(SHAState_local, SHAState);                                 // SHAState == parameter block

    if (multiBlock) {  // Process everything from offset to limit.
      // The following description is valid if we get a raw (unpimped) source data buffer,
      // spanning the range between [srcOff(Z_ARG3), srcLimit(Z_ARG4)). As detailed above,
      // the calling convention for these stubs is different. We leave the description in
      // to inform the reader what must be happening hidden in the calling code.
      //
      // The data block to be processed can have arbitrary length, i.e. its length does not
      // need to be an integer multiple of SHA<n>_datablk. Therefore, we need to implement
      // two different paths. If the length is an integer multiple, we use KIMD, saving us
      // to copy the SHA state back and forth. If the length is odd, we copy the SHA state
      // to the stack, execute a KLMD instruction on it and copy the result back to the
      // caller's SHA state location.

      // total #srcBuff blocks to process
      if (VM_Version::has_DistinctOpnds()) {
        __ z_srk(srcBufLen, srcLimit, srcOff);   // exact difference
        __ z_ahi(srcBufLen, VM_Version::MsgDigest::_SHA512_dataBlk-1); // round up
        __ z_nill(srcBufLen, (~(VM_Version::MsgDigest::_SHA512_dataBlk-1)) & 0xffff);
        __ z_ark(srcLimit, srcOff, srcBufLen);   // Srclimit temporarily holds return value.
        __ z_llgfr(srcBufLen, srcBufLen);        // Cast to 64-bit.
      } else {
        __ z_lgfr(srcBufLen, srcLimit);          // exact difference
        __ z_sgfr(srcBufLen, srcOff);
        __ z_aghi(srcBufLen, VM_Version::MsgDigest::_SHA512_dataBlk-1); // round up
        __ z_nill(srcBufLen, (~(VM_Version::MsgDigest::_SHA512_dataBlk-1)) & 0xffff);
        __ z_lgr(srcLimit, srcOff);              // Srclimit temporarily holds return value.
        __ z_agr(srcLimit, srcBufLen);
      }

      // integral #blocks to digest?
      // As a result of the calculations above, srcBufLen MUST be an integer
      // multiple of _SHA1_dataBlk, or else we are in big trouble.
      // We insert an asm_assert into the KLMD case to guard against that.
      __ z_tmll(srcBufLen, VM_Version::MsgDigest::_SHA512_dataBlk-1);
      __ z_brc(Assembler::bcondNotAllZero, useKLMD);

      // Process all full blocks.
      __ kimd(srcBuff);

      __ z_lgr(Z_RET, srcLimit);  // Offset of first unprocessed byte in buffer.
    } else {  // Process one data block only.
      __ load_const_optimized(srcBufLen, (int)VM_Version::MsgDigest::_SHA512_dataBlk); // #srcBuff bytes to process
      __ kimd(srcBuff);
      __ add2reg(Z_RET, (int)VM_Version::MsgDigest::_SHA512_dataBlk, srcOff);          // Offset of first unprocessed byte in buffer.
    }

    __ bind(rtn);
    __ z_br(Z_R14);

    if (multiBlock) {
      __ bind(useKLMD);
#if 1
      // Security net: this stub is believed to be called for full-sized data blocks only
      // NOTE:
      //   The following code is believed to be correct, but is is not tested.
      __ stop_static("SHA512 stub can digest full data blocks only. Use -XX:-UseSHA as remedy.", 0);
#endif
    }

    return __ addr_at(start_off);
  }


  /**
   *  Arguments:
   *
   * Inputs:
   *   Z_ARG1    - int   crc
   *   Z_ARG2    - byte* buf
   *   Z_ARG3    - int   length (of buffer)
   *
   * Result:
   *   Z_RET     - int   crc result
   **/
  // Compute CRC function (generic, for all polynomials).
  void generate_CRC_updateBytes(const char* name, Register table, bool invertCRC) {

    // arguments to kernel_crc32:
    Register       crc     = Z_ARG1;  // Current checksum, preset by caller or result from previous call, int.
    Register       data    = Z_ARG2;  // source byte array
    Register       dataLen = Z_ARG3;  // #bytes to process, int
//    Register       table   = Z_ARG4;  // crc table address. Preloaded and passed in by caller.
    const Register t0      = Z_R10;   // work reg for kernel* emitters
    const Register t1      = Z_R11;   // work reg for kernel* emitters
    const Register t2      = Z_R12;   // work reg for kernel* emitters
    const Register t3      = Z_R13;   // work reg for kernel* emitters


    assert_different_registers(crc, data, dataLen, table);

    // We pass these values as ints, not as longs as required by C calling convention.
    // Crc used as int.
    __ z_llgfr(dataLen, dataLen);

    __ resize_frame(-(6*8), Z_R0, true); // Resize frame to provide add'l space to spill 5 registers.
    __ z_stmg(Z_R10, Z_R13, 1*8, Z_SP);  // Spill regs 10..11 to make them available as work registers.
    __ kernel_crc32_1word(crc, data, dataLen, table, t0, t1, t2, t3, invertCRC);
    __ z_lmg(Z_R10, Z_R13, 1*8, Z_SP);   // Spill regs 10..11 back from stack.
    __ resize_frame(+(6*8), Z_R0, true); // Resize frame to provide add'l space to spill 5 registers.

    __ z_llgfr(Z_RET, crc);  // Updated crc is function result. No copying required, just zero upper 32 bits.
    __ z_br(Z_R14);          // Result already in Z_RET == Z_ARG1.
  }


  // Compute CRC32 function.
  address generate_CRC32_updateBytes(const char* name) {
    __ align(CodeEntryAlignment);
    StubCodeMark mark(this, "StubRoutines", name);
    unsigned int   start_off = __ offset();  // Remember stub start address (is rtn value).

    assert(UseCRC32Intrinsics, "should not generate this stub (%s) with CRC32 intrinsics disabled", name);

    BLOCK_COMMENT("CRC32_updateBytes {");
    Register       table   = Z_ARG4;  // crc32 table address.
    StubRoutines::zarch::generate_load_crc_table_addr(_masm, table);

    generate_CRC_updateBytes(name, table, true);
    BLOCK_COMMENT("} CRC32_updateBytes");

    return __ addr_at(start_off);
  }


  // Compute CRC32C function.
  address generate_CRC32C_updateBytes(const char* name) {
    __ align(CodeEntryAlignment);
    StubCodeMark mark(this, "StubRoutines", name);
    unsigned int   start_off = __ offset();  // Remember stub start address (is rtn value).

    assert(UseCRC32CIntrinsics, "should not generate this stub (%s) with CRC32C intrinsics disabled", name);

    BLOCK_COMMENT("CRC32C_updateBytes {");
    Register       table   = Z_ARG4;  // crc32c table address.
    StubRoutines::zarch::generate_load_crc32c_table_addr(_masm, table);

    generate_CRC_updateBytes(name, table, false);
    BLOCK_COMMENT("} CRC32C_updateBytes");

    return __ addr_at(start_off);
  }


  // Arguments:
  //   Z_ARG1    - x address
  //   Z_ARG2    - x length
  //   Z_ARG3    - y address
  //   Z_ARG4    - y length
  //   Z_ARG5    - z address
  //   160[Z_SP] - z length
  address generate_multiplyToLen() {
    __ align(CodeEntryAlignment);
    StubCodeMark mark(this, "StubRoutines", "multiplyToLen");

    address start = __ pc();

    const Register x    = Z_ARG1;
    const Register xlen = Z_ARG2;
    const Register y    = Z_ARG3;
    const Register ylen = Z_ARG4;
    const Register z    = Z_ARG5;
    // zlen is passed on the stack:
    // Address zlen(Z_SP, _z_abi(remaining_cargs));

    // Next registers will be saved on stack in multiply_to_len().
    const Register tmp1 = Z_tmp_1;
    const Register tmp2 = Z_tmp_2;
    const Register tmp3 = Z_tmp_3;
    const Register tmp4 = Z_tmp_4;
    const Register tmp5 = Z_R9;

    BLOCK_COMMENT("Entry:");

    __ z_llgfr(xlen, xlen);
    __ z_llgfr(ylen, ylen);

    __ multiply_to_len(x, xlen, y, ylen, z, tmp1, tmp2, tmp3, tmp4, tmp5);

    __ z_br(Z_R14);  // Return to caller.

    return start;
  }

  address generate_nmethod_entry_barrier() {
    __ align(CodeEntryAlignment);
    StubCodeMark mark(this, "StubRoutines", "nmethod_entry_barrier");

    address start = __ pc();

    int nbytes_volatile = (8 + 5) * BytesPerWord;

    // VM-Call Prologue
    __ save_return_pc();
    __ push_frame_abi160(nbytes_volatile);
    __ save_volatile_regs(Z_SP, frame::z_abi_160_size, true, false);

    // Prep arg for VM call
    // Create ptr to stored return_pc in caller frame.
    __ z_la(Z_ARG1, _z_abi(return_pc) + frame::z_abi_160_size + nbytes_volatile, Z_R0, Z_SP);

    // VM-Call: BarrierSetNMethod::nmethod_stub_entry_barrier(address* return_address_ptr)
    __ call_VM_leaf(CAST_FROM_FN_PTR(address, BarrierSetNMethod::nmethod_stub_entry_barrier));
    __ z_ltr(Z_R0_scratch, Z_RET);

    // VM-Call Epilogue
    __ restore_volatile_regs(Z_SP, frame::z_abi_160_size, true, false);
    __ pop_frame();
    __ restore_return_pc();

    // Check return val of VM-Call
    __ z_bcr(Assembler::bcondZero, Z_R14);

    // Pop frame built in prologue.
    // Required so wrong_method_stub can deduce caller.
    __ pop_frame();
    __ restore_return_pc();

    // VM-Call indicates deoptimization required
    __ load_const_optimized(Z_R1_scratch, SharedRuntime::get_handle_wrong_method_stub());
    __ z_br(Z_R1_scratch);

    return start;
  }

  address generate_cont_thaw(bool return_barrier, bool exception) {
    if (!Continuations::enabled()) return nullptr;
    Unimplemented();
    return nullptr;
  }

  address generate_cont_thaw() {
    if (!Continuations::enabled()) return nullptr;
    Unimplemented();
    return nullptr;
  }

  address generate_cont_returnBarrier() {
    if (!Continuations::enabled()) return nullptr;
    Unimplemented();
    return nullptr;
  }

  address generate_cont_returnBarrier_exception() {
    if (!Continuations::enabled()) return nullptr;
    Unimplemented();
    return nullptr;
  }

  #if INCLUDE_JFR
  RuntimeStub* generate_jfr_write_checkpoint() {
    if (!Continuations::enabled()) return nullptr;
    Unimplemented();
    return nullptr;
  }
  #endif // INCLUD_JFR

  void generate_initial_stubs() {
    // Generates all stubs and initializes the entry points.

    // Entry points that exist in all platforms.
    // Note: This is code that could be shared among different
    // platforms - however the benefit seems to be smaller than the
    // disadvantage of having a much more complicated generator
    // structure. See also comment in stubRoutines.hpp.
    StubRoutines::_forward_exception_entry                 = generate_forward_exception();

    StubRoutines::_call_stub_entry                         = generate_call_stub(StubRoutines::_call_stub_return_address);
    StubRoutines::_catch_exception_entry                   = generate_catch_exception();

    // Build this early so it's available for the interpreter.
    StubRoutines::_throw_StackOverflowError_entry          =
      generate_throw_exception("StackOverflowError throw_exception",
                               CAST_FROM_FN_PTR(address, SharedRuntime::throw_StackOverflowError), false);
    StubRoutines::_throw_delayed_StackOverflowError_entry  =
      generate_throw_exception("delayed StackOverflowError throw_exception",
                               CAST_FROM_FN_PTR(address, SharedRuntime::throw_delayed_StackOverflowError), false);

    //----------------------------------------------------------------------
    // Entry points that are platform specific.

    if (UseCRC32Intrinsics) {
      StubRoutines::_crc_table_adr     = (address)StubRoutines::zarch::_crc_table;
      StubRoutines::_updateBytesCRC32  = generate_CRC32_updateBytes("CRC32_updateBytes");
    }

    if (UseCRC32CIntrinsics) {
      StubRoutines::_crc32c_table_addr = (address)StubRoutines::zarch::_crc32c_table;
      StubRoutines::_updateBytesCRC32C = generate_CRC32C_updateBytes("CRC32C_updateBytes");
    }

    // Comapct string intrinsics: Translate table for string inflate intrinsic. Used by trot instruction.
    StubRoutines::zarch::_trot_table_addr = (address)StubRoutines::zarch::_trot_table;
  }

  void generate_continuation_stubs() {
    if (!Continuations::enabled()) return;

    // Continuation stubs:
    StubRoutines::_cont_thaw          = generate_cont_thaw();
    StubRoutines::_cont_returnBarrier = generate_cont_returnBarrier();
    StubRoutines::_cont_returnBarrierExc = generate_cont_returnBarrier_exception();

    JFR_ONLY(StubRoutines::_jfr_write_checkpoint_stub = generate_jfr_write_checkpoint();)
    JFR_ONLY(StubRoutines::_jfr_write_checkpoint = StubRoutines::_jfr_write_checkpoint_stub->entry_point();)
  }

  void generate_final_stubs() {
    // Generates all stubs and initializes the entry points.

    StubRoutines::zarch::_partial_subtype_check            = generate_partial_subtype_check();

    // These entry points require SharedInfo::stack0 to be set up in non-core builds.
    StubRoutines::_throw_AbstractMethodError_entry         = generate_throw_exception("AbstractMethodError throw_exception",          CAST_FROM_FN_PTR(address, SharedRuntime::throw_AbstractMethodError),  false);
    StubRoutines::_throw_IncompatibleClassChangeError_entry= generate_throw_exception("IncompatibleClassChangeError throw_exception", CAST_FROM_FN_PTR(address, SharedRuntime::throw_IncompatibleClassChangeError),  false);
    StubRoutines::_throw_NullPointerException_at_call_entry= generate_throw_exception("NullPointerException at call throw_exception", CAST_FROM_FN_PTR(address, SharedRuntime::throw_NullPointerException_at_call), false);

    // Support for verify_oop (must happen after universe_init).
    StubRoutines::_verify_oop_subroutine_entry             = generate_verify_oop_subroutine();

    // Arraycopy stubs used by compilers.
    generate_arraycopy_stubs();

    // nmethod entry barriers for concurrent class unloading
    BarrierSetNMethod* bs_nm = BarrierSet::barrier_set()->barrier_set_nmethod();
    if (bs_nm != NULL) {
      StubRoutines::zarch::_nmethod_entry_barrier = generate_nmethod_entry_barrier();
    }

  }

  void generate_compiler_stubs() {
#if COMPILER2_OR_JVMCI
    // Generate AES intrinsics code.
    if (UseAESIntrinsics) {
      if (VM_Version::has_Crypto_AES()) {
        StubRoutines::_aescrypt_encryptBlock = generate_AES_encryptBlock("AES_encryptBlock");
        StubRoutines::_aescrypt_decryptBlock = generate_AES_decryptBlock("AES_decryptBlock");
        StubRoutines::_cipherBlockChaining_encryptAESCrypt = generate_cipherBlockChaining_AES_encrypt("AES_encryptBlock_chaining");
        StubRoutines::_cipherBlockChaining_decryptAESCrypt = generate_cipherBlockChaining_AES_decrypt("AES_decryptBlock_chaining");
      } else {
        // In PRODUCT builds, the function pointers will keep their initial (null) value.
        // LibraryCallKit::try_to_inline() will return false then, preventing the intrinsic to be called.
        assert(VM_Version::has_Crypto_AES(), "Inconsistent settings. Check vm_version_s390.cpp");
      }
    }

    if (UseAESCTRIntrinsics) {
      if (VM_Version::has_Crypto_AES_CTR()) {
        StubRoutines::_counterMode_AESCrypt = generate_counterMode_AESCrypt("counterMode_AESCrypt");
      } else {
        // In PRODUCT builds, the function pointers will keep their initial (null) value.
        // LibraryCallKit::try_to_inline() will return false then, preventing the intrinsic to be called.
        assert(VM_Version::has_Crypto_AES_CTR(), "Inconsistent settings. Check vm_version_s390.cpp");
      }
    }

    // Generate GHASH intrinsics code
    if (UseGHASHIntrinsics) {
      StubRoutines::_ghash_processBlocks = generate_ghash_processBlocks();
    }

    // Generate SHA1/SHA256/SHA512 intrinsics code.
    if (UseSHA1Intrinsics) {
      StubRoutines::_sha1_implCompress     = generate_SHA1_stub(false,   "SHA1_singleBlock");
      StubRoutines::_sha1_implCompressMB   = generate_SHA1_stub(true,    "SHA1_multiBlock");
    }
    if (UseSHA256Intrinsics) {
      StubRoutines::_sha256_implCompress   = generate_SHA256_stub(false, "SHA256_singleBlock");
      StubRoutines::_sha256_implCompressMB = generate_SHA256_stub(true,  "SHA256_multiBlock");
    }
    if (UseSHA512Intrinsics) {
      StubRoutines::_sha512_implCompress   = generate_SHA512_stub(false, "SHA512_singleBlock");
      StubRoutines::_sha512_implCompressMB = generate_SHA512_stub(true,  "SHA512_multiBlock");
    }

<<<<<<< HEAD
    // nmethod entry barriers for concurrent class unloading
    BarrierSetNMethod* bs_nm = BarrierSet::barrier_set()->barrier_set_nmethod();
    if (bs_nm != nullptr) {
      StubRoutines::zarch::_nmethod_entry_barrier = generate_nmethod_entry_barrier();
    }

=======
>>>>>>> cd7d53c8
#ifdef COMPILER2
    if (UseMultiplyToLenIntrinsic) {
      StubRoutines::_multiplyToLen = generate_multiplyToLen();
    }
    if (UseMontgomeryMultiplyIntrinsic) {
      StubRoutines::_montgomeryMultiply
        = CAST_FROM_FN_PTR(address, SharedRuntime::montgomery_multiply);
    }
    if (UseMontgomerySquareIntrinsic) {
      StubRoutines::_montgomerySquare
        = CAST_FROM_FN_PTR(address, SharedRuntime::montgomery_square);
    }
#endif
#endif // COMPILER2_OR_JVMCI
  }

 public:
  StubGenerator(CodeBuffer* code, StubsKind kind) : StubCodeGenerator(code) {
    switch(kind) {
    case Initial_stubs:
      generate_initial_stubs();
      break;
     case Continuation_stubs:
      generate_continuation_stubs();
      break;
    case Compiler_stubs:
      generate_compiler_stubs();
      break;
    case Final_stubs:
      generate_final_stubs();
      break;
    default:
      fatal("unexpected stubs kind: %d", kind);
      break;
    };
  }

 private:
  int _stub_count;
  void stub_prolog(StubCodeDesc* cdesc) {
#ifdef ASSERT
    // Put extra information in the stub code, to make it more readable.
    // Write the high part of the address.
    // [RGV] Check if there is a dependency on the size of this prolog.
    __ emit_data((intptr_t)cdesc >> 32);
    __ emit_data((intptr_t)cdesc);
    __ emit_data(++_stub_count);
#endif
    align(true);
  }

  void align(bool at_header = false) {
    // z/Architecture cache line size is 256 bytes.
    // There is no obvious benefit in aligning stub
    // code to cache lines. Use CodeEntryAlignment instead.
    const unsigned int icache_line_size      = CodeEntryAlignment;
    const unsigned int icache_half_line_size = MIN2<unsigned int>(32, CodeEntryAlignment);

    if (at_header) {
      while ((intptr_t)(__ pc()) % icache_line_size != 0) {
        __ z_illtrap();
      }
    } else {
      while ((intptr_t)(__ pc()) % icache_half_line_size != 0) {
        __ z_nop();
      }
    }
  }

};

void StubGenerator_generate(CodeBuffer* code, StubCodeGenerator::StubsKind kind) {
  StubGenerator g(code, kind);
}<|MERGE_RESOLUTION|>--- conflicted
+++ resolved
@@ -1,10 +1,6 @@
 /*
  * Copyright (c) 2016, 2023, Oracle and/or its affiliates. All rights reserved.
-<<<<<<< HEAD
- * Copyright (c) 2016, 2022 SAP SE. All rights reserved.
-=======
  * Copyright (c) 2016, 2023 SAP SE. All rights reserved.
->>>>>>> cd7d53c8
  * DO NOT ALTER OR REMOVE COPYRIGHT NOTICES OR THIS FILE HEADER.
  *
  * This code is free software; you can redistribute it and/or modify it
@@ -3210,15 +3206,6 @@
       StubRoutines::_sha512_implCompressMB = generate_SHA512_stub(true,  "SHA512_multiBlock");
     }
 
-<<<<<<< HEAD
-    // nmethod entry barriers for concurrent class unloading
-    BarrierSetNMethod* bs_nm = BarrierSet::barrier_set()->barrier_set_nmethod();
-    if (bs_nm != nullptr) {
-      StubRoutines::zarch::_nmethod_entry_barrier = generate_nmethod_entry_barrier();
-    }
-
-=======
->>>>>>> cd7d53c8
 #ifdef COMPILER2
     if (UseMultiplyToLenIntrinsic) {
       StubRoutines::_multiplyToLen = generate_multiplyToLen();
