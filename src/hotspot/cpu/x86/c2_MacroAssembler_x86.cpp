/*
 * Copyright (c) 2020, 2024, Oracle and/or its affiliates. All rights reserved.
 * DO NOT ALTER OR REMOVE COPYRIGHT NOTICES OR THIS FILE HEADER.
 *
 * This code is free software; you can redistribute it and/or modify it
 * under the terms of the GNU General Public License version 2 only, as
 * published by the Free Software Foundation.
 *
 * This code is distributed in the hope that it will be useful, but WITHOUT
 * ANY WARRANTY; without even the implied warranty of MERCHANTABILITY or
 * FITNESS FOR A PARTICULAR PURPOSE.  See the GNU General Public License
 * version 2 for more details (a copy is included in the LICENSE file that
 * accompanied this code).
 *
 * You should have received a copy of the GNU General Public License version
 * 2 along with this work; if not, write to the Free Software Foundation,
 * Inc., 51 Franklin St, Fifth Floor, Boston, MA 02110-1301 USA.
 *
 * Please contact Oracle, 500 Oracle Parkway, Redwood Shores, CA 94065 USA
 * or visit www.oracle.com if you need additional information or have any
 * questions.
 *
 */

#include "precompiled.hpp"
#include "asm/assembler.hpp"
#include "asm/assembler.inline.hpp"
#include "gc/shared/barrierSet.hpp"
#include "gc/shared/barrierSetAssembler.hpp"
#include "oops/methodData.hpp"
#include "opto/c2_MacroAssembler.hpp"
#include "opto/intrinsicnode.hpp"
#include "opto/output.hpp"
#include "opto/opcodes.hpp"
#include "opto/subnode.hpp"
#include "runtime/globals.hpp"
#include "runtime/objectMonitor.hpp"
#include "runtime/stubRoutines.hpp"
#include "utilities/checkedCast.hpp"
#include "utilities/globalDefinitions.hpp"
#include "utilities/powerOfTwo.hpp"
#include "utilities/sizes.hpp"

#ifdef PRODUCT
#define BLOCK_COMMENT(str) /* nothing */
#define STOP(error) stop(error)
#else
#define BLOCK_COMMENT(str) block_comment(str)
#define STOP(error) block_comment(error); stop(error)
#endif

// C2 compiled method's prolog code.
void C2_MacroAssembler::verified_entry(int framesize, int stack_bang_size, bool fp_mode_24b, bool is_stub) {

  // WARNING: Initial instruction MUST be 5 bytes or longer so that
  // NativeJump::patch_verified_entry will be able to patch out the entry
  // code safely. The push to verify stack depth is ok at 5 bytes,
  // the frame allocation can be either 3 or 6 bytes. So if we don't do
  // stack bang then we must use the 6 byte frame allocation even if
  // we have no frame. :-(
  assert(stack_bang_size >= framesize || stack_bang_size <= 0, "stack bang size incorrect");

  assert((framesize & (StackAlignmentInBytes-1)) == 0, "frame size not aligned");
  // Remove word for return addr
  framesize -= wordSize;
  stack_bang_size -= wordSize;

  // Calls to C2R adapters often do not accept exceptional returns.
  // We require that their callers must bang for them.  But be careful, because
  // some VM calls (such as call site linkage) can use several kilobytes of
  // stack.  But the stack safety zone should account for that.
  // See bugs 4446381, 4468289, 4497237.
  if (stack_bang_size > 0) {
    generate_stack_overflow_check(stack_bang_size);

    // We always push rbp, so that on return to interpreter rbp, will be
    // restored correctly and we can correct the stack.
    push(rbp);
    // Save caller's stack pointer into RBP if the frame pointer is preserved.
    if (PreserveFramePointer) {
      mov(rbp, rsp);
    }
    // Remove word for ebp
    framesize -= wordSize;

    // Create frame
    if (framesize) {
      subptr(rsp, framesize);
    }
  } else {
    // Create frame (force generation of a 4 byte immediate value)
    subptr_imm32(rsp, framesize);

    // Save RBP register now.
    framesize -= wordSize;
    movptr(Address(rsp, framesize), rbp);
    // Save caller's stack pointer into RBP if the frame pointer is preserved.
    if (PreserveFramePointer) {
      movptr(rbp, rsp);
      if (framesize > 0) {
        addptr(rbp, framesize);
      }
    }
  }

  if (VerifyStackAtCalls) { // Majik cookie to verify stack depth
    framesize -= wordSize;
    movptr(Address(rsp, framesize), (int32_t)0xbadb100d);
  }

#ifndef _LP64
  // If method sets FPU control word do it now
  if (fp_mode_24b) {
    fldcw(ExternalAddress(StubRoutines::x86::addr_fpu_cntrl_wrd_24()));
  }
  if (UseSSE >= 2 && VerifyFPU) {
    verify_FPU(0, "FPU stack must be clean on entry");
  }
#endif

#ifdef ASSERT
  if (VerifyStackAtCalls) {
    Label L;
    push(rax);
    mov(rax, rsp);
    andptr(rax, StackAlignmentInBytes-1);
    cmpptr(rax, StackAlignmentInBytes-wordSize);
    pop(rax);
    jcc(Assembler::equal, L);
    STOP("Stack is not properly aligned!");
    bind(L);
  }
#endif

  if (!is_stub) {
    BarrierSetAssembler* bs = BarrierSet::barrier_set()->barrier_set_assembler();
 #ifdef _LP64
    if (BarrierSet::barrier_set()->barrier_set_nmethod() != nullptr) {
      // We put the non-hot code of the nmethod entry barrier out-of-line in a stub.
      Label dummy_slow_path;
      Label dummy_continuation;
      Label* slow_path = &dummy_slow_path;
      Label* continuation = &dummy_continuation;
      if (!Compile::current()->output()->in_scratch_emit_size()) {
        // Use real labels from actual stub when not emitting code for the purpose of measuring its size
        C2EntryBarrierStub* stub = new (Compile::current()->comp_arena()) C2EntryBarrierStub();
        Compile::current()->output()->add_stub(stub);
        slow_path = &stub->entry();
        continuation = &stub->continuation();
      }
      bs->nmethod_entry_barrier(this, slow_path, continuation);
    }
#else
    // Don't bother with out-of-line nmethod entry barrier stub for x86_32.
    bs->nmethod_entry_barrier(this, nullptr /* slow_path */, nullptr /* continuation */);
#endif
  }
}

inline Assembler::AvxVectorLen C2_MacroAssembler::vector_length_encoding(int vlen_in_bytes) {
  switch (vlen_in_bytes) {
    case  4: // fall-through
    case  8: // fall-through
    case 16: return Assembler::AVX_128bit;
    case 32: return Assembler::AVX_256bit;
    case 64: return Assembler::AVX_512bit;

    default: {
      ShouldNotReachHere();
      return Assembler::AVX_NoVec;
    }
  }
}

// fast_lock and fast_unlock used by C2

// Because the transitions from emitted code to the runtime
// monitorenter/exit helper stubs are so slow it's critical that
// we inline both the stack-locking fast path and the inflated fast path.
//
// See also: cmpFastLock and cmpFastUnlock.
//
// What follows is a specialized inline transliteration of the code
// in enter() and exit(). If we're concerned about I$ bloat another
// option would be to emit TrySlowEnter and TrySlowExit methods
// at startup-time.  These methods would accept arguments as
// (rax,=Obj, rbx=Self, rcx=box, rdx=Scratch) and return success-failure
// indications in the icc.ZFlag.  fast_lock and fast_unlock would simply
// marshal the arguments and emit calls to TrySlowEnter and TrySlowExit.
// In practice, however, the # of lock sites is bounded and is usually small.
// Besides the call overhead, TrySlowEnter and TrySlowExit might suffer
// if the processor uses simple bimodal branch predictors keyed by EIP
// Since the helper routines would be called from multiple synchronization
// sites.
//
// An even better approach would be write "MonitorEnter()" and "MonitorExit()"
// in java - using j.u.c and unsafe - and just bind the lock and unlock sites
// to those specialized methods.  That'd give us a mostly platform-independent
// implementation that the JITs could optimize and inline at their pleasure.
// Done correctly, the only time we'd need to cross to native could would be
// to park() or unpark() threads.  We'd also need a few more unsafe operators
// to (a) prevent compiler-JIT reordering of non-volatile accesses, and
// (b) explicit barriers or fence operations.
//
// TODO:
//
// *  Arrange for C2 to pass "Self" into fast_lock and fast_unlock in one of the registers (scr).
//    This avoids manifesting the Self pointer in the fast_lock and fast_unlock terminals.
//    Given TLAB allocation, Self is usually manifested in a register, so passing it into
//    the lock operators would typically be faster than reifying Self.
//
// *  Ideally I'd define the primitives as:
//       fast_lock   (nax Obj, nax box, EAX tmp, nax scr) where box, tmp and scr are KILLED.
//       fast_unlock (nax Obj, EAX box, nax tmp) where box and tmp are KILLED
//    Unfortunately ADLC bugs prevent us from expressing the ideal form.
//    Instead, we're stuck with a rather awkward and brittle register assignments below.
//    Furthermore the register assignments are overconstrained, possibly resulting in
//    sub-optimal code near the synchronization site.
//
// *  Eliminate the sp-proximity tests and just use "== Self" tests instead.
//    Alternately, use a better sp-proximity test.
//
// *  Currently ObjectMonitor._Owner can hold either an sp value or a (THREAD *) value.
//    Either one is sufficient to uniquely identify a thread.
//    TODO: eliminate use of sp in _owner and use get_thread(tr) instead.
//
// *  Intrinsify notify() and notifyAll() for the common cases where the
//    object is locked by the calling thread but the waitlist is empty.
//    avoid the expensive JNI call to JVM_Notify() and JVM_NotifyAll().
//
// *  use jccb and jmpb instead of jcc and jmp to improve code density.
//    But beware of excessive branch density on AMD Opterons.
//
// *  Both fast_lock and fast_unlock set the ICC.ZF to indicate success
//    or failure of the fast path.  If the fast path fails then we pass
//    control to the slow path, typically in C.  In fast_lock and
//    fast_unlock we often branch to DONE_LABEL, just to find that C2
//    will emit a conditional branch immediately after the node.
//    So we have branches to branches and lots of ICC.ZF games.
//    Instead, it might be better to have C2 pass a "FailureLabel"
//    into fast_lock and fast_unlock.  In the case of success, control
//    will drop through the node.  ICC.ZF is undefined at exit.
//    In the case of failure, the node will branch directly to the
//    FailureLabel


// obj: object to lock
// box: on-stack box address (displaced header location) - KILLED
// rax,: tmp -- KILLED
// scr: tmp -- KILLED
void C2_MacroAssembler::fast_lock(Register objReg, Register boxReg, Register tmpReg,
                                 Register scrReg, Register cx1Reg, Register cx2Reg, Register thread,
                                 Metadata* method_data) {
  assert(LockingMode != LM_LIGHTWEIGHT, "lightweight locking should use fast_lock_lightweight");
  // Ensure the register assignments are disjoint
  assert(tmpReg == rax, "");
  assert(cx1Reg == noreg, "");
  assert(cx2Reg == noreg, "");
  assert_different_registers(objReg, boxReg, tmpReg, scrReg);

  // Possible cases that we'll encounter in fast_lock
  // ------------------------------------------------
  // * Inflated
  //    -- unlocked
  //    -- Locked
  //       = by self
  //       = by other
  // * neutral
  // * stack-locked
  //    -- by self
  //       = sp-proximity test hits
  //       = sp-proximity test generates false-negative
  //    -- by other
  //

  Label IsInflated, DONE_LABEL, NO_COUNT, COUNT;

  if (DiagnoseSyncOnValueBasedClasses != 0) {
    load_klass(tmpReg, objReg, scrReg);
    testb(Address(tmpReg, Klass::misc_flags_offset()), KlassFlags::_misc_is_value_based_class);
    jcc(Assembler::notZero, DONE_LABEL);
  }

  movptr(tmpReg, Address(objReg, oopDesc::mark_offset_in_bytes()));          // [FETCH]
  testptr(tmpReg, markWord::monitor_value); // inflated vs stack-locked|neutral
  jcc(Assembler::notZero, IsInflated);

  if (LockingMode == LM_MONITOR) {
    // Clear ZF so that we take the slow path at the DONE label. objReg is known to be not 0.
    testptr(objReg, objReg);
  } else {
    assert(LockingMode == LM_LEGACY, "must be");
    // Attempt stack-locking ...
    orptr (tmpReg, markWord::unlocked_value);
    movptr(Address(boxReg, 0), tmpReg);          // Anticipate successful CAS
    lock();
    cmpxchgptr(boxReg, Address(objReg, oopDesc::mark_offset_in_bytes()));      // Updates tmpReg
    jcc(Assembler::equal, COUNT);           // Success

    // Recursive locking.
    // The object is stack-locked: markword contains stack pointer to BasicLock.
    // Locked by current thread if difference with current SP is less than one page.
    subptr(tmpReg, rsp);
    // Next instruction set ZFlag == 1 (Success) if difference is less then one page.
    andptr(tmpReg, (int32_t) (NOT_LP64(0xFFFFF003) LP64_ONLY(7 - (int)os::vm_page_size())) );
    movptr(Address(boxReg, 0), tmpReg);
  }
  jmp(DONE_LABEL);

  bind(IsInflated);
  // The object is inflated. tmpReg contains pointer to ObjectMonitor* + markWord::monitor_value

#ifndef _LP64
  // The object is inflated.

  // boxReg refers to the on-stack BasicLock in the current frame.
  // We'd like to write:
  //   set box->_displaced_header = markWord::unused_mark().  Any non-0 value suffices.
  // This is convenient but results a ST-before-CAS penalty.  The following CAS suffers
  // additional latency as we have another ST in the store buffer that must drain.

  // avoid ST-before-CAS
  // register juggle because we need tmpReg for cmpxchgptr below
  movptr(scrReg, boxReg);
  movptr(boxReg, tmpReg);                   // consider: LEA box, [tmp-2]

  // Optimistic form: consider XORL tmpReg,tmpReg
  movptr(tmpReg, NULL_WORD);

  // Appears unlocked - try to swing _owner from null to non-null.
  // Ideally, I'd manifest "Self" with get_thread and then attempt
  // to CAS the register containing Self into m->Owner.
  // But we don't have enough registers, so instead we can either try to CAS
  // rsp or the address of the box (in scr) into &m->owner.  If the CAS succeeds
  // we later store "Self" into m->Owner.  Transiently storing a stack address
  // (rsp or the address of the box) into  m->owner is harmless.
  // Invariant: tmpReg == 0.  tmpReg is EAX which is the implicit cmpxchg comparand.
  lock();
  cmpxchgptr(scrReg, Address(boxReg, OM_OFFSET_NO_MONITOR_VALUE_TAG(owner)));
  movptr(Address(scrReg, 0), 3);          // box->_displaced_header = 3
  // If we weren't able to swing _owner from null to the BasicLock
  // then take the slow path.
  jccb  (Assembler::notZero, NO_COUNT);
  // update _owner from BasicLock to thread
  get_thread (scrReg);                    // beware: clobbers ICCs
  movptr(Address(boxReg, OM_OFFSET_NO_MONITOR_VALUE_TAG(owner)), scrReg);
  xorptr(boxReg, boxReg);                 // set icc.ZFlag = 1 to indicate success

  // If the CAS fails we can either retry or pass control to the slow path.
  // We use the latter tactic.
  // Pass the CAS result in the icc.ZFlag into DONE_LABEL
  // If the CAS was successful ...
  //   Self has acquired the lock
  //   Invariant: m->_recursions should already be 0, so we don't need to explicitly set it.
  // Intentional fall-through into DONE_LABEL ...
#else // _LP64
  // It's inflated and we use scrReg for ObjectMonitor* in this section.
  movq(scrReg, tmpReg);
  xorq(tmpReg, tmpReg);
  lock();
  cmpxchgptr(thread, Address(scrReg, OM_OFFSET_NO_MONITOR_VALUE_TAG(owner)));
  // Unconditionally set box->_displaced_header = markWord::unused_mark().
  // Without cast to int32_t this style of movptr will destroy r10 which is typically obj.
  movptr(Address(boxReg, 0), checked_cast<int32_t>(markWord::unused_mark().value()));
  // Propagate ICC.ZF from CAS above into DONE_LABEL.
  jccb(Assembler::equal, COUNT);          // CAS above succeeded; propagate ZF = 1 (success)

  cmpptr(thread, rax);                // Check if we are already the owner (recursive lock)
  jccb(Assembler::notEqual, NO_COUNT);    // If not recursive, ZF = 0 at this point (fail)
  incq(Address(scrReg, OM_OFFSET_NO_MONITOR_VALUE_TAG(recursions)));
  xorq(rax, rax); // Set ZF = 1 (success) for recursive lock, denoting locking success
#endif // _LP64
  bind(DONE_LABEL);

  // ZFlag == 1 count in fast path
  // ZFlag == 0 count in slow path
  jccb(Assembler::notZero, NO_COUNT); // jump if ZFlag == 0

  bind(COUNT);
  // Count monitors in fast path
  increment(Address(thread, JavaThread::held_monitor_count_offset()));

  xorl(tmpReg, tmpReg); // Set ZF == 1

  bind(NO_COUNT);

  // At NO_COUNT the icc ZFlag is set as follows ...
  // fast_unlock uses the same protocol.
  // ZFlag == 1 -> Success
  // ZFlag == 0 -> Failure - force control through the slow path
}

// obj: object to unlock
// box: box address (displaced header location), killed.  Must be EAX.
// tmp: killed, cannot be obj nor box.
//
// Some commentary on balanced locking:
//
// fast_lock and fast_unlock are emitted only for provably balanced lock sites.
// Methods that don't have provably balanced locking are forced to run in the
// interpreter - such methods won't be compiled to use fast_lock and fast_unlock.
// The interpreter provides two properties:
// I1:  At return-time the interpreter automatically and quietly unlocks any
//      objects acquired the current activation (frame).  Recall that the
//      interpreter maintains an on-stack list of locks currently held by
//      a frame.
// I2:  If a method attempts to unlock an object that is not held by the
//      the frame the interpreter throws IMSX.
//
// Lets say A(), which has provably balanced locking, acquires O and then calls B().
// B() doesn't have provably balanced locking so it runs in the interpreter.
// Control returns to A() and A() unlocks O.  By I1 and I2, above, we know that O
// is still locked by A().
//
// The only other source of unbalanced locking would be JNI.  The "Java Native Interface:
// Programmer's Guide and Specification" claims that an object locked by jni_monitorenter
// should not be unlocked by "normal" java-level locking and vice-versa.  The specification
// doesn't specify what will occur if a program engages in such mixed-mode locking, however.
// Arguably given that the spec legislates the JNI case as undefined our implementation
// could reasonably *avoid* checking owner in fast_unlock().
// In the interest of performance we elide m->Owner==Self check in unlock.
// A perfectly viable alternative is to elide the owner check except when
// Xcheck:jni is enabled.

void C2_MacroAssembler::fast_unlock(Register objReg, Register boxReg, Register tmpReg) {
  assert(LockingMode != LM_LIGHTWEIGHT, "lightweight locking should use fast_unlock_lightweight");
  assert(boxReg == rax, "");
  assert_different_registers(objReg, boxReg, tmpReg);

  Label DONE_LABEL, Stacked, COUNT, NO_COUNT;

  if (LockingMode == LM_LEGACY) {
    cmpptr(Address(boxReg, 0), NULL_WORD);                            // Examine the displaced header
    jcc   (Assembler::zero, COUNT);                                   // 0 indicates recursive stack-lock
  }
  movptr(tmpReg, Address(objReg, oopDesc::mark_offset_in_bytes()));   // Examine the object's markword
  if (LockingMode != LM_MONITOR) {
    testptr(tmpReg, markWord::monitor_value);                         // Inflated?
    jcc(Assembler::zero, Stacked);
  }

  // It's inflated.

  // Despite our balanced locking property we still check that m->_owner == Self
  // as java routines or native JNI code called by this thread might
  // have released the lock.
  // Refer to the comments in synchronizer.cpp for how we might encode extra
  // state in _succ so we can avoid fetching EntryList|cxq.
  //
  // If there's no contention try a 1-0 exit.  That is, exit without
  // a costly MEMBAR or CAS.  See synchronizer.cpp for details on how
  // we detect and recover from the race that the 1-0 exit admits.
  //
  // Conceptually fast_unlock() must execute a STST|LDST "release" barrier
  // before it STs null into _owner, releasing the lock.  Updates
  // to data protected by the critical section must be visible before
  // we drop the lock (and thus before any other thread could acquire
  // the lock and observe the fields protected by the lock).
  // IA32's memory-model is SPO, so STs are ordered with respect to
  // each other and there's no need for an explicit barrier (fence).
  // See also http://gee.cs.oswego.edu/dl/jmm/cookbook.html.
  Label LSuccess, LNotRecursive;

  cmpptr(Address(tmpReg, OM_OFFSET_NO_MONITOR_VALUE_TAG(recursions)), 0);
  jccb(Assembler::equal, LNotRecursive);

  // Recursive inflated unlock
  decrement(Address(tmpReg, OM_OFFSET_NO_MONITOR_VALUE_TAG(recursions)));
  jmpb(LSuccess);

  bind(LNotRecursive);

  // Set owner to null.
  // Release to satisfy the JMM
  movptr(Address(tmpReg, OM_OFFSET_NO_MONITOR_VALUE_TAG(owner)), NULL_WORD);
  // We need a full fence after clearing owner to avoid stranding.
  // StoreLoad achieves this.
  membar(StoreLoad);

  // Check if the entry lists are empty.
  movptr(boxReg, Address(tmpReg, OM_OFFSET_NO_MONITOR_VALUE_TAG(cxq)));
  orptr(boxReg, Address(tmpReg, OM_OFFSET_NO_MONITOR_VALUE_TAG(EntryList)));
  jccb(Assembler::zero, LSuccess);    // If so we are done.

  // Check if there is a successor.
  cmpptr(Address(tmpReg, OM_OFFSET_NO_MONITOR_VALUE_TAG(succ)), NULL_WORD);
  jccb(Assembler::notZero, LSuccess); // If so we are done.

  // Save the monitor pointer in the current thread, so we can try to
  // reacquire the lock in SharedRuntime::monitor_exit_helper().
  andptr(tmpReg, ~(int32_t)markWord::monitor_value);
#ifndef _LP64
  get_thread(boxReg);
  movptr(Address(boxReg, JavaThread::unlocked_inflated_monitor_offset()), tmpReg);
#else // _LP64
  movptr(Address(r15_thread, JavaThread::unlocked_inflated_monitor_offset()), tmpReg);
#endif

  orl   (boxReg, 1);                      // set ICC.ZF=0 to indicate failure
  jmpb  (DONE_LABEL);

  bind  (LSuccess);
  testl (boxReg, 0);                      // set ICC.ZF=1 to indicate success
  jmpb  (DONE_LABEL);

  if (LockingMode == LM_LEGACY) {
    bind  (Stacked);
    movptr(tmpReg, Address (boxReg, 0));      // re-fetch
    lock();
    cmpxchgptr(tmpReg, Address(objReg, oopDesc::mark_offset_in_bytes())); // Uses RAX which is box
    // Intentional fall-thru into DONE_LABEL
  }

  bind(DONE_LABEL);

  // ZFlag == 1 count in fast path
  // ZFlag == 0 count in slow path
  jccb(Assembler::notZero, NO_COUNT);

  bind(COUNT);
  // Count monitors in fast path
#ifndef _LP64
  get_thread(tmpReg);
  decrementl(Address(tmpReg, JavaThread::held_monitor_count_offset()));
#else // _LP64
  decrementq(Address(r15_thread, JavaThread::held_monitor_count_offset()));
#endif

  xorl(tmpReg, tmpReg); // Set ZF == 1

  bind(NO_COUNT);
}

void C2_MacroAssembler::fast_lock_lightweight(Register obj, Register box, Register rax_reg,
                                              Register t, Register thread) {
  assert(LockingMode == LM_LIGHTWEIGHT, "must be");
  assert(rax_reg == rax, "Used for CAS");
  assert_different_registers(obj, box, rax_reg, t, thread);

  // Handle inflated monitor.
  Label inflated;
  // Finish fast lock successfully. ZF value is irrelevant.
  Label locked;
  // Finish fast lock unsuccessfully. MUST jump with ZF == 0
  Label slow_path;

  if (UseObjectMonitorTable) {
    // Clear cache in case fast locking succeeds.
    movptr(Address(box, BasicLock::object_monitor_cache_offset_in_bytes()), 0);
  }

  if (DiagnoseSyncOnValueBasedClasses != 0) {
    load_klass(rax_reg, obj, t);
    testb(Address(rax_reg, Klass::misc_flags_offset()), KlassFlags::_misc_is_value_based_class);
    jcc(Assembler::notZero, slow_path);
  }

  const Register mark = t;

  { // Lightweight Lock

    Label push;

    const Register top = UseObjectMonitorTable ? rax_reg : box;

    // Load the mark.
    movptr(mark, Address(obj, oopDesc::mark_offset_in_bytes()));

    // Prefetch top.
    movl(top, Address(thread, JavaThread::lock_stack_top_offset()));

    // Check for monitor (0b10).
    testptr(mark, markWord::monitor_value);
    jcc(Assembler::notZero, inflated);

    // Check if lock-stack is full.
    cmpl(top, LockStack::end_offset() - 1);
    jcc(Assembler::greater, slow_path);

    // Check if recursive.
    cmpptr(obj, Address(thread, top, Address::times_1, -oopSize));
    jccb(Assembler::equal, push);

    // Try to lock. Transition lock bits 0b01 => 0b00
    movptr(rax_reg, mark);
    orptr(rax_reg, markWord::unlocked_value);
    andptr(mark, ~(int32_t)markWord::unlocked_value);
    lock(); cmpxchgptr(mark, Address(obj, oopDesc::mark_offset_in_bytes()));
    jcc(Assembler::notEqual, slow_path);

    if (UseObjectMonitorTable) {
      // Need to reload top, clobbered by CAS.
      movl(top, Address(thread, JavaThread::lock_stack_top_offset()));
    }
    bind(push);
    // After successful lock, push object on lock-stack.
    movptr(Address(thread, top), obj);
    addl(Address(thread, JavaThread::lock_stack_top_offset()), oopSize);
    jmpb(locked);
  }

  { // Handle inflated monitor.
    bind(inflated);

    const Register monitor = t;

    if (!UseObjectMonitorTable) {
      assert(mark == monitor, "should be the same here");
    } else {
      // Uses ObjectMonitorTable.  Look for the monitor in the om_cache.
      // Fetch ObjectMonitor* from the cache or take the slow-path.
      Label monitor_found;

      // Load cache address
      lea(t, Address(thread, JavaThread::om_cache_oops_offset()));

      const int num_unrolled = 2;
      for (int i = 0; i < num_unrolled; i++) {
        cmpptr(obj, Address(t));
        jccb(Assembler::equal, monitor_found);
        increment(t, in_bytes(OMCache::oop_to_oop_difference()));
      }

      Label loop;

      // Search for obj in cache.
      bind(loop);

      // Check for match.
      cmpptr(obj, Address(t));
      jccb(Assembler::equal, monitor_found);

      // Search until null encountered, guaranteed _null_sentinel at end.
      cmpptr(Address(t), 1);
      jcc(Assembler::below, slow_path); // 0 check, but with ZF=0 when *t == 0
      increment(t, in_bytes(OMCache::oop_to_oop_difference()));
      jmpb(loop);

      // Cache hit.
      bind(monitor_found);
      movptr(monitor, Address(t, OMCache::oop_to_monitor_difference()));
    }
    const ByteSize monitor_tag = in_ByteSize(UseObjectMonitorTable ? 0 : checked_cast<int>(markWord::monitor_value));
    const Address recursions_address(monitor, ObjectMonitor::recursions_offset() - monitor_tag);
    const Address owner_address(monitor, ObjectMonitor::owner_offset() - monitor_tag);

    Label monitor_locked;
    // Lock the monitor.

    // CAS owner (null => current thread).
    xorptr(rax_reg, rax_reg);
    lock(); cmpxchgptr(thread, owner_address);
    jccb(Assembler::equal, monitor_locked);

    // Check if recursive.
    cmpptr(thread, rax_reg);
    jccb(Assembler::notEqual, slow_path);

    // Recursive.
    increment(recursions_address);

    bind(monitor_locked);
    if (UseObjectMonitorTable) {
      // Cache the monitor for unlock
      movptr(Address(box, BasicLock::object_monitor_cache_offset_in_bytes()), monitor);
    }
  }

  bind(locked);
  increment(Address(thread, JavaThread::held_monitor_count_offset()));
  // Set ZF = 1
  xorl(rax_reg, rax_reg);

#ifdef ASSERT
  // Check that locked label is reached with ZF set.
  Label zf_correct;
  Label zf_bad_zero;
  jcc(Assembler::zero, zf_correct);
  jmp(zf_bad_zero);
#endif

  bind(slow_path);
#ifdef ASSERT
  // Check that slow_path label is reached with ZF not set.
  jcc(Assembler::notZero, zf_correct);
  stop("Fast Lock ZF != 0");
  bind(zf_bad_zero);
  stop("Fast Lock ZF != 1");
  bind(zf_correct);
#endif
  // C2 uses the value of ZF to determine the continuation.
}

void C2_MacroAssembler::fast_unlock_lightweight(Register obj, Register reg_rax, Register t, Register thread) {
  assert(LockingMode == LM_LIGHTWEIGHT, "must be");
  assert(reg_rax == rax, "Used for CAS");
  assert_different_registers(obj, reg_rax, t);

  // Handle inflated monitor.
  Label inflated, inflated_check_lock_stack;
  // Finish fast unlock successfully.  MUST jump with ZF == 1
  Label unlocked, slow_path;

  const Register mark = t;
  const Register monitor = t;
  const Register top = UseObjectMonitorTable ? t : reg_rax;
  const Register box = reg_rax;

  Label dummy;
  C2FastUnlockLightweightStub* stub = nullptr;

  if (!Compile::current()->output()->in_scratch_emit_size()) {
    stub = new (Compile::current()->comp_arena()) C2FastUnlockLightweightStub(obj, mark, reg_rax, thread);
    Compile::current()->output()->add_stub(stub);
  }

  Label& push_and_slow_path = stub == nullptr ? dummy : stub->push_and_slow_path();

  { // Lightweight Unlock

    // Load top.
    movl(top, Address(thread, JavaThread::lock_stack_top_offset()));

    if (!UseObjectMonitorTable) {
      // Prefetch mark.
      movptr(mark, Address(obj, oopDesc::mark_offset_in_bytes()));
    }

    // Check if obj is top of lock-stack.
    cmpptr(obj, Address(thread, top, Address::times_1, -oopSize));
    // Top of lock stack was not obj. Must be monitor.
    jcc(Assembler::notEqual, inflated_check_lock_stack);

    // Pop lock-stack.
    DEBUG_ONLY(movptr(Address(thread, top, Address::times_1, -oopSize), 0);)
    subl(Address(thread, JavaThread::lock_stack_top_offset()), oopSize);

    // Check if recursive.
    cmpptr(obj, Address(thread, top, Address::times_1, -2 * oopSize));
    jcc(Assembler::equal, unlocked);

    // We elide the monitor check, let the CAS fail instead.

    if (UseObjectMonitorTable) {
      // Load mark.
      movptr(mark, Address(obj, oopDesc::mark_offset_in_bytes()));
    }

    // Try to unlock. Transition lock bits 0b00 => 0b01
    movptr(reg_rax, mark);
    andptr(reg_rax, ~(int32_t)markWord::lock_mask);
    orptr(mark, markWord::unlocked_value);
    lock(); cmpxchgptr(mark, Address(obj, oopDesc::mark_offset_in_bytes()));
    jcc(Assembler::notEqual, push_and_slow_path);
    jmp(unlocked);
  }


  { // Handle inflated monitor.
    bind(inflated_check_lock_stack);
#ifdef ASSERT
    Label check_done;
    subl(top, oopSize);
    cmpl(top, in_bytes(JavaThread::lock_stack_base_offset()));
    jcc(Assembler::below, check_done);
    cmpptr(obj, Address(thread, top));
    jccb(Assembler::notEqual, inflated_check_lock_stack);
    stop("Fast Unlock lock on stack");
    bind(check_done);
    if (UseObjectMonitorTable) {
      movptr(mark, Address(obj, oopDesc::mark_offset_in_bytes()));
    }
    testptr(mark, markWord::monitor_value);
    jccb(Assembler::notZero, inflated);
    stop("Fast Unlock not monitor");
#endif

    bind(inflated);

    if (!UseObjectMonitorTable) {
      assert(mark == monitor, "should be the same here");
    } else {
      // Uses ObjectMonitorTable.  Look for the monitor in our BasicLock on the stack.
      movptr(monitor, Address(box, BasicLock::object_monitor_cache_offset_in_bytes()));
      // null check with ZF == 0, no valid pointer below alignof(ObjectMonitor*)
      cmpptr(monitor, alignof(ObjectMonitor*));
      jcc(Assembler::below, slow_path);
    }
    const ByteSize monitor_tag = in_ByteSize(UseObjectMonitorTable ? 0 : checked_cast<int>(markWord::monitor_value));
    const Address recursions_address{monitor, ObjectMonitor::recursions_offset() - monitor_tag};
    const Address cxq_address{monitor, ObjectMonitor::cxq_offset() - monitor_tag};
    const Address succ_address{monitor, ObjectMonitor::succ_offset() - monitor_tag};
    const Address EntryList_address{monitor, ObjectMonitor::EntryList_offset() - monitor_tag};
    const Address owner_address{monitor, ObjectMonitor::owner_offset() - monitor_tag};

    Label recursive;

    // Check if recursive.
    cmpptr(recursions_address, 0);
    jccb(Assembler::notZero, recursive);

    // Set owner to null.
    // Release to satisfy the JMM
    movptr(owner_address, NULL_WORD);
    // We need a full fence after clearing owner to avoid stranding.
    // StoreLoad achieves this.
    membar(StoreLoad);

    // Check if the entry lists are empty.
    movptr(reg_rax, cxq_address);
    orptr(reg_rax, EntryList_address);
    jccb(Assembler::zero, unlocked);    // If so we are done.

    // Check if there is a successor.
    cmpptr(succ_address, NULL_WORD);
    jccb(Assembler::notZero, unlocked); // If so we are done.

    // Save the monitor pointer in the current thread, so we can try to
    // reacquire the lock in SharedRuntime::monitor_exit_helper().
    if (!UseObjectMonitorTable) {
      andptr(monitor, ~(int32_t)markWord::monitor_value);
    }
    movptr(Address(thread, JavaThread::unlocked_inflated_monitor_offset()), monitor);

    orl(t, 1); // Fast Unlock ZF = 0
    jmpb(slow_path);

    // Recursive unlock.
    bind(recursive);
    decrement(recursions_address);
  }

  bind(unlocked);
  decrement(Address(thread, JavaThread::held_monitor_count_offset()));
  xorl(t, t); // Fast Unlock ZF = 1

#ifdef ASSERT
  // Check that unlocked label is reached with ZF set.
  Label zf_correct;
  jcc(Assembler::zero, zf_correct);
  stop("Fast Unlock ZF != 1");
#endif

  bind(slow_path);
  if (stub != nullptr) {
    bind(stub->slow_path_continuation());
  }
#ifdef ASSERT
  // Check that stub->continuation() label is reached with ZF not set.
  jccb(Assembler::notZero, zf_correct);
  stop("Fast Unlock ZF != 0");
  bind(zf_correct);
#endif
  // C2 uses the value of ZF to determine the continuation.
}

//-------------------------------------------------------------------------------------------
// Generic instructions support for use in .ad files C2 code generation

void C2_MacroAssembler::vabsnegd(int opcode, XMMRegister dst, XMMRegister src) {
  if (dst != src) {
    movdqu(dst, src);
  }
  if (opcode == Op_AbsVD) {
    andpd(dst, ExternalAddress(StubRoutines::x86::vector_double_sign_mask()), noreg);
  } else {
    assert((opcode == Op_NegVD),"opcode should be Op_NegD");
    xorpd(dst, ExternalAddress(StubRoutines::x86::vector_double_sign_flip()), noreg);
  }
}

void C2_MacroAssembler::vabsnegd(int opcode, XMMRegister dst, XMMRegister src, int vector_len) {
  if (opcode == Op_AbsVD) {
    vandpd(dst, src, ExternalAddress(StubRoutines::x86::vector_double_sign_mask()), vector_len, noreg);
  } else {
    assert((opcode == Op_NegVD),"opcode should be Op_NegD");
    vxorpd(dst, src, ExternalAddress(StubRoutines::x86::vector_double_sign_flip()), vector_len, noreg);
  }
}

void C2_MacroAssembler::vabsnegf(int opcode, XMMRegister dst, XMMRegister src) {
  if (dst != src) {
    movdqu(dst, src);
  }
  if (opcode == Op_AbsVF) {
    andps(dst, ExternalAddress(StubRoutines::x86::vector_float_sign_mask()), noreg);
  } else {
    assert((opcode == Op_NegVF),"opcode should be Op_NegF");
    xorps(dst, ExternalAddress(StubRoutines::x86::vector_float_sign_flip()), noreg);
  }
}

void C2_MacroAssembler::vabsnegf(int opcode, XMMRegister dst, XMMRegister src, int vector_len) {
  if (opcode == Op_AbsVF) {
    vandps(dst, src, ExternalAddress(StubRoutines::x86::vector_float_sign_mask()), vector_len, noreg);
  } else {
    assert((opcode == Op_NegVF),"opcode should be Op_NegF");
    vxorps(dst, src, ExternalAddress(StubRoutines::x86::vector_float_sign_flip()), vector_len, noreg);
  }
}

void C2_MacroAssembler::pminmax(int opcode, BasicType elem_bt, XMMRegister dst, XMMRegister src, XMMRegister tmp) {
  assert(opcode == Op_MinV || opcode == Op_MaxV, "sanity");
  assert(tmp == xnoreg || elem_bt == T_LONG, "unused");

  if (opcode == Op_MinV) {
    if (elem_bt == T_BYTE) {
      pminsb(dst, src);
    } else if (elem_bt == T_SHORT) {
      pminsw(dst, src);
    } else if (elem_bt == T_INT) {
      pminsd(dst, src);
    } else {
      assert(elem_bt == T_LONG, "required");
      assert(tmp == xmm0, "required");
      assert_different_registers(dst, src, tmp);
      movdqu(xmm0, dst);
      pcmpgtq(xmm0, src);
      blendvpd(dst, src);  // xmm0 as mask
    }
  } else { // opcode == Op_MaxV
    if (elem_bt == T_BYTE) {
      pmaxsb(dst, src);
    } else if (elem_bt == T_SHORT) {
      pmaxsw(dst, src);
    } else if (elem_bt == T_INT) {
      pmaxsd(dst, src);
    } else {
      assert(elem_bt == T_LONG, "required");
      assert(tmp == xmm0, "required");
      assert_different_registers(dst, src, tmp);
      movdqu(xmm0, src);
      pcmpgtq(xmm0, dst);
      blendvpd(dst, src);  // xmm0 as mask
    }
  }
}

void C2_MacroAssembler::vpminmax(int opcode, BasicType elem_bt,
                                 XMMRegister dst, XMMRegister src1, XMMRegister src2,
                                 int vlen_enc) {
  assert(opcode == Op_MinV || opcode == Op_MaxV, "sanity");

  if (opcode == Op_MinV) {
    if (elem_bt == T_BYTE) {
      vpminsb(dst, src1, src2, vlen_enc);
    } else if (elem_bt == T_SHORT) {
      vpminsw(dst, src1, src2, vlen_enc);
    } else if (elem_bt == T_INT) {
      vpminsd(dst, src1, src2, vlen_enc);
    } else {
      assert(elem_bt == T_LONG, "required");
      if (UseAVX > 2 && (vlen_enc == Assembler::AVX_512bit || VM_Version::supports_avx512vl())) {
        vpminsq(dst, src1, src2, vlen_enc);
      } else {
        assert_different_registers(dst, src1, src2);
        vpcmpgtq(dst, src1, src2, vlen_enc);
        vblendvpd(dst, src1, src2, dst, vlen_enc);
      }
    }
  } else { // opcode == Op_MaxV
    if (elem_bt == T_BYTE) {
      vpmaxsb(dst, src1, src2, vlen_enc);
    } else if (elem_bt == T_SHORT) {
      vpmaxsw(dst, src1, src2, vlen_enc);
    } else if (elem_bt == T_INT) {
      vpmaxsd(dst, src1, src2, vlen_enc);
    } else {
      assert(elem_bt == T_LONG, "required");
      if (UseAVX > 2 && (vlen_enc == Assembler::AVX_512bit || VM_Version::supports_avx512vl())) {
        vpmaxsq(dst, src1, src2, vlen_enc);
      } else {
        assert_different_registers(dst, src1, src2);
        vpcmpgtq(dst, src1, src2, vlen_enc);
        vblendvpd(dst, src2, src1, dst, vlen_enc);
      }
    }
  }
}

// Float/Double min max

void C2_MacroAssembler::vminmax_fp(int opcode, BasicType elem_bt,
                                   XMMRegister dst, XMMRegister a, XMMRegister b,
                                   XMMRegister tmp, XMMRegister atmp, XMMRegister btmp,
                                   int vlen_enc) {
  assert(UseAVX > 0, "required");
  assert(opcode == Op_MinV || opcode == Op_MinReductionV ||
         opcode == Op_MaxV || opcode == Op_MaxReductionV, "sanity");
  assert(elem_bt == T_FLOAT || elem_bt == T_DOUBLE, "sanity");
  assert_different_registers(a, tmp, atmp, btmp);
  assert_different_registers(b, tmp, atmp, btmp);

  bool is_min = (opcode == Op_MinV || opcode == Op_MinReductionV);
  bool is_double_word = is_double_word_type(elem_bt);

  /* Note on 'non-obvious' assembly sequence:
   *
   * While there are vminps/vmaxps instructions, there are two important differences between hardware
   * and Java on how they handle floats:
   *  a. -0.0 and +0.0 are considered equal (vminps/vmaxps will return second parameter when inputs are equal)
   *  b. NaN is not necesarily propagated (vminps/vmaxps will return second parameter when either input is NaN)
   *
   * It is still more efficient to use vminps/vmaxps, but with some pre/post-processing:
   *  a. -0.0/+0.0: Bias negative (positive) numbers to second parameter before vminps (vmaxps)
   *                (only useful when signs differ, noop otherwise)
   *  b. NaN: Check if it was the first parameter that had the NaN (with vcmp[UNORD_Q])

   *  Following pseudo code describes the algorithm for max[FD] (Min algorithm is on similar lines):
   *   btmp = (b < +0.0) ? a : b
   *   atmp = (b < +0.0) ? b : a
   *   Tmp  = Max_Float(atmp , btmp)
   *   Res  = (atmp == NaN) ? atmp : Tmp
   */

  void (MacroAssembler::*vblend)(XMMRegister, XMMRegister, XMMRegister, XMMRegister, int, bool, XMMRegister);
  void (MacroAssembler::*vmaxmin)(XMMRegister, XMMRegister, XMMRegister, int);
  void (MacroAssembler::*vcmp)(XMMRegister, XMMRegister, XMMRegister, int, int);
  XMMRegister mask;

  if (!is_double_word && is_min) {
    mask = a;
    vblend = &MacroAssembler::vblendvps;
    vmaxmin = &MacroAssembler::vminps;
    vcmp = &MacroAssembler::vcmpps;
  } else if (!is_double_word && !is_min) {
    mask = b;
    vblend = &MacroAssembler::vblendvps;
    vmaxmin = &MacroAssembler::vmaxps;
    vcmp = &MacroAssembler::vcmpps;
  } else if (is_double_word && is_min) {
    mask = a;
    vblend = &MacroAssembler::vblendvpd;
    vmaxmin = &MacroAssembler::vminpd;
    vcmp = &MacroAssembler::vcmppd;
  } else {
    assert(is_double_word && !is_min, "sanity");
    mask = b;
    vblend = &MacroAssembler::vblendvpd;
    vmaxmin = &MacroAssembler::vmaxpd;
    vcmp = &MacroAssembler::vcmppd;
  }

  // Make sure EnableX86ECoreOpts isn't disabled on register overlaps
  XMMRegister maxmin, scratch;
  if (dst == btmp) {
    maxmin = btmp;
    scratch = tmp;
  } else {
    maxmin = tmp;
    scratch = btmp;
  }

  bool precompute_mask = EnableX86ECoreOpts && UseAVX>1;
  if (precompute_mask && !is_double_word) {
    vpsrad(tmp, mask, 32, vlen_enc);
    mask = tmp;
  } else if (precompute_mask && is_double_word) {
    vpxor(tmp, tmp, tmp, vlen_enc);
    vpcmpgtq(tmp, tmp, mask, vlen_enc);
    mask = tmp;
  }

  (this->*vblend)(atmp, a, b, mask, vlen_enc, !precompute_mask, btmp);
  (this->*vblend)(btmp, b, a, mask, vlen_enc, !precompute_mask, tmp);
  (this->*vmaxmin)(maxmin, atmp, btmp, vlen_enc);
  (this->*vcmp)(scratch, atmp, atmp, Assembler::UNORD_Q, vlen_enc);
  (this->*vblend)(dst, maxmin, atmp, scratch, vlen_enc, false, scratch);
}

void C2_MacroAssembler::evminmax_fp(int opcode, BasicType elem_bt,
                                    XMMRegister dst, XMMRegister a, XMMRegister b,
                                    KRegister ktmp, XMMRegister atmp, XMMRegister btmp,
                                    int vlen_enc) {
  assert(UseAVX > 2, "required");
  assert(opcode == Op_MinV || opcode == Op_MinReductionV ||
         opcode == Op_MaxV || opcode == Op_MaxReductionV, "sanity");
  assert(elem_bt == T_FLOAT || elem_bt == T_DOUBLE, "sanity");
  assert_different_registers(dst, a, atmp, btmp);
  assert_different_registers(dst, b, atmp, btmp);

  bool is_min = (opcode == Op_MinV || opcode == Op_MinReductionV);
  bool is_double_word = is_double_word_type(elem_bt);
  bool merge = true;

  if (!is_double_word && is_min) {
    evpmovd2m(ktmp, a, vlen_enc);
    evblendmps(atmp, ktmp, a, b, merge, vlen_enc);
    evblendmps(btmp, ktmp, b, a, merge, vlen_enc);
    vminps(dst, atmp, btmp, vlen_enc);
    evcmpps(ktmp, k0, atmp, atmp, Assembler::UNORD_Q, vlen_enc);
    evmovdqul(dst, ktmp, atmp, merge, vlen_enc);
  } else if (!is_double_word && !is_min) {
    evpmovd2m(ktmp, b, vlen_enc);
    evblendmps(atmp, ktmp, a, b, merge, vlen_enc);
    evblendmps(btmp, ktmp, b, a, merge, vlen_enc);
    vmaxps(dst, atmp, btmp, vlen_enc);
    evcmpps(ktmp, k0, atmp, atmp, Assembler::UNORD_Q, vlen_enc);
    evmovdqul(dst, ktmp, atmp, merge, vlen_enc);
  } else if (is_double_word && is_min) {
    evpmovq2m(ktmp, a, vlen_enc);
    evblendmpd(atmp, ktmp, a, b, merge, vlen_enc);
    evblendmpd(btmp, ktmp, b, a, merge, vlen_enc);
    vminpd(dst, atmp, btmp, vlen_enc);
    evcmppd(ktmp, k0, atmp, atmp, Assembler::UNORD_Q, vlen_enc);
    evmovdquq(dst, ktmp, atmp, merge, vlen_enc);
  } else {
    assert(is_double_word && !is_min, "sanity");
    evpmovq2m(ktmp, b, vlen_enc);
    evblendmpd(atmp, ktmp, a, b, merge, vlen_enc);
    evblendmpd(btmp, ktmp, b, a, merge, vlen_enc);
    vmaxpd(dst, atmp, btmp, vlen_enc);
    evcmppd(ktmp, k0, atmp, atmp, Assembler::UNORD_Q, vlen_enc);
    evmovdquq(dst, ktmp, atmp, merge, vlen_enc);
  }
}

// Float/Double signum
void C2_MacroAssembler::signum_fp(int opcode, XMMRegister dst, XMMRegister zero, XMMRegister one) {
  assert(opcode == Op_SignumF || opcode == Op_SignumD, "sanity");

  Label DONE_LABEL;

  if (opcode == Op_SignumF) {
    assert(UseSSE > 0, "required");
    ucomiss(dst, zero);
    jcc(Assembler::equal, DONE_LABEL);    // handle special case +0.0/-0.0, if argument is +0.0/-0.0, return argument
    jcc(Assembler::parity, DONE_LABEL);   // handle special case NaN, if argument NaN, return NaN
    movflt(dst, one);
    jcc(Assembler::above, DONE_LABEL);
    xorps(dst, ExternalAddress(StubRoutines::x86::vector_float_sign_flip()), noreg);
  } else if (opcode == Op_SignumD) {
    assert(UseSSE > 1, "required");
    ucomisd(dst, zero);
    jcc(Assembler::equal, DONE_LABEL);    // handle special case +0.0/-0.0, if argument is +0.0/-0.0, return argument
    jcc(Assembler::parity, DONE_LABEL);   // handle special case NaN, if argument NaN, return NaN
    movdbl(dst, one);
    jcc(Assembler::above, DONE_LABEL);
    xorpd(dst, ExternalAddress(StubRoutines::x86::vector_double_sign_flip()), noreg);
  }

  bind(DONE_LABEL);
}

void C2_MacroAssembler::vextendbw(bool sign, XMMRegister dst, XMMRegister src) {
  if (sign) {
    pmovsxbw(dst, src);
  } else {
    pmovzxbw(dst, src);
  }
}

void C2_MacroAssembler::vextendbw(bool sign, XMMRegister dst, XMMRegister src, int vector_len) {
  if (sign) {
    vpmovsxbw(dst, src, vector_len);
  } else {
    vpmovzxbw(dst, src, vector_len);
  }
}

void C2_MacroAssembler::vextendbd(bool sign, XMMRegister dst, XMMRegister src, int vector_len) {
  if (sign) {
    vpmovsxbd(dst, src, vector_len);
  } else {
    vpmovzxbd(dst, src, vector_len);
  }
}

void C2_MacroAssembler::vextendwd(bool sign, XMMRegister dst, XMMRegister src, int vector_len) {
  if (sign) {
    vpmovsxwd(dst, src, vector_len);
  } else {
    vpmovzxwd(dst, src, vector_len);
  }
}

void C2_MacroAssembler::vprotate_imm(int opcode, BasicType etype, XMMRegister dst, XMMRegister src,
                                     int shift, int vector_len) {
  if (opcode == Op_RotateLeftV) {
    if (etype == T_INT) {
      evprold(dst, src, shift, vector_len);
    } else {
      assert(etype == T_LONG, "expected type T_LONG");
      evprolq(dst, src, shift, vector_len);
    }
  } else {
    assert(opcode == Op_RotateRightV, "opcode should be Op_RotateRightV");
    if (etype == T_INT) {
      evprord(dst, src, shift, vector_len);
    } else {
      assert(etype == T_LONG, "expected type T_LONG");
      evprorq(dst, src, shift, vector_len);
    }
  }
}

void C2_MacroAssembler::vprotate_var(int opcode, BasicType etype, XMMRegister dst, XMMRegister src,
                                     XMMRegister shift, int vector_len) {
  if (opcode == Op_RotateLeftV) {
    if (etype == T_INT) {
      evprolvd(dst, src, shift, vector_len);
    } else {
      assert(etype == T_LONG, "expected type T_LONG");
      evprolvq(dst, src, shift, vector_len);
    }
  } else {
    assert(opcode == Op_RotateRightV, "opcode should be Op_RotateRightV");
    if (etype == T_INT) {
      evprorvd(dst, src, shift, vector_len);
    } else {
      assert(etype == T_LONG, "expected type T_LONG");
      evprorvq(dst, src, shift, vector_len);
    }
  }
}

void C2_MacroAssembler::vshiftd_imm(int opcode, XMMRegister dst, int shift) {
  if (opcode == Op_RShiftVI) {
    psrad(dst, shift);
  } else if (opcode == Op_LShiftVI) {
    pslld(dst, shift);
  } else {
    assert((opcode == Op_URShiftVI),"opcode should be Op_URShiftVI");
    psrld(dst, shift);
  }
}

void C2_MacroAssembler::vshiftd(int opcode, XMMRegister dst, XMMRegister shift) {
  switch (opcode) {
    case Op_RShiftVI:  psrad(dst, shift); break;
    case Op_LShiftVI:  pslld(dst, shift); break;
    case Op_URShiftVI: psrld(dst, shift); break;

    default: assert(false, "%s", NodeClassNames[opcode]);
  }
}

void C2_MacroAssembler::vshiftd_imm(int opcode, XMMRegister dst, XMMRegister nds, int shift, int vector_len) {
  if (opcode == Op_RShiftVI) {
    vpsrad(dst, nds, shift, vector_len);
  } else if (opcode == Op_LShiftVI) {
    vpslld(dst, nds, shift, vector_len);
  } else {
    assert((opcode == Op_URShiftVI),"opcode should be Op_URShiftVI");
    vpsrld(dst, nds, shift, vector_len);
  }
}

void C2_MacroAssembler::vshiftd(int opcode, XMMRegister dst, XMMRegister src, XMMRegister shift, int vlen_enc) {
  switch (opcode) {
    case Op_RShiftVI:  vpsrad(dst, src, shift, vlen_enc); break;
    case Op_LShiftVI:  vpslld(dst, src, shift, vlen_enc); break;
    case Op_URShiftVI: vpsrld(dst, src, shift, vlen_enc); break;

    default: assert(false, "%s", NodeClassNames[opcode]);
  }
}

void C2_MacroAssembler::vshiftw(int opcode, XMMRegister dst, XMMRegister shift) {
  switch (opcode) {
    case Op_RShiftVB:  // fall-through
    case Op_RShiftVS:  psraw(dst, shift); break;

    case Op_LShiftVB:  // fall-through
    case Op_LShiftVS:  psllw(dst, shift);   break;

    case Op_URShiftVS: // fall-through
    case Op_URShiftVB: psrlw(dst, shift);  break;

    default: assert(false, "%s", NodeClassNames[opcode]);
  }
}

void C2_MacroAssembler::vshiftw(int opcode, XMMRegister dst, XMMRegister src, XMMRegister shift, int vlen_enc) {
  switch (opcode) {
    case Op_RShiftVB:  // fall-through
    case Op_RShiftVS:  vpsraw(dst, src, shift, vlen_enc); break;

    case Op_LShiftVB:  // fall-through
    case Op_LShiftVS:  vpsllw(dst, src, shift, vlen_enc); break;

    case Op_URShiftVS: // fall-through
    case Op_URShiftVB: vpsrlw(dst, src, shift, vlen_enc); break;

    default: assert(false, "%s", NodeClassNames[opcode]);
  }
}

void C2_MacroAssembler::vshiftq(int opcode, XMMRegister dst, XMMRegister shift) {
  switch (opcode) {
    case Op_RShiftVL:  psrlq(dst, shift); break; // using srl to implement sra on pre-avs512 systems
    case Op_LShiftVL:  psllq(dst, shift); break;
    case Op_URShiftVL: psrlq(dst, shift); break;

    default: assert(false, "%s", NodeClassNames[opcode]);
  }
}

void C2_MacroAssembler::vshiftq_imm(int opcode, XMMRegister dst, int shift) {
  if (opcode == Op_RShiftVL) {
    psrlq(dst, shift);  // using srl to implement sra on pre-avs512 systems
  } else if (opcode == Op_LShiftVL) {
    psllq(dst, shift);
  } else {
    assert((opcode == Op_URShiftVL),"opcode should be Op_URShiftVL");
    psrlq(dst, shift);
  }
}

void C2_MacroAssembler::vshiftq(int opcode, XMMRegister dst, XMMRegister src, XMMRegister shift, int vlen_enc) {
  switch (opcode) {
    case Op_RShiftVL: evpsraq(dst, src, shift, vlen_enc); break;
    case Op_LShiftVL:  vpsllq(dst, src, shift, vlen_enc); break;
    case Op_URShiftVL: vpsrlq(dst, src, shift, vlen_enc); break;

    default: assert(false, "%s", NodeClassNames[opcode]);
  }
}

void C2_MacroAssembler::vshiftq_imm(int opcode, XMMRegister dst, XMMRegister nds, int shift, int vector_len) {
  if (opcode == Op_RShiftVL) {
    evpsraq(dst, nds, shift, vector_len);
  } else if (opcode == Op_LShiftVL) {
    vpsllq(dst, nds, shift, vector_len);
  } else {
    assert((opcode == Op_URShiftVL),"opcode should be Op_URShiftVL");
    vpsrlq(dst, nds, shift, vector_len);
  }
}

void C2_MacroAssembler::varshiftd(int opcode, XMMRegister dst, XMMRegister src, XMMRegister shift, int vlen_enc) {
  switch (opcode) {
    case Op_RShiftVB:  // fall-through
    case Op_RShiftVS:  // fall-through
    case Op_RShiftVI:  vpsravd(dst, src, shift, vlen_enc); break;

    case Op_LShiftVB:  // fall-through
    case Op_LShiftVS:  // fall-through
    case Op_LShiftVI:  vpsllvd(dst, src, shift, vlen_enc); break;

    case Op_URShiftVB: // fall-through
    case Op_URShiftVS: // fall-through
    case Op_URShiftVI: vpsrlvd(dst, src, shift, vlen_enc); break;

    default: assert(false, "%s", NodeClassNames[opcode]);
  }
}

void C2_MacroAssembler::varshiftw(int opcode, XMMRegister dst, XMMRegister src, XMMRegister shift, int vlen_enc) {
  switch (opcode) {
    case Op_RShiftVB:  // fall-through
    case Op_RShiftVS:  evpsravw(dst, src, shift, vlen_enc); break;

    case Op_LShiftVB:  // fall-through
    case Op_LShiftVS:  evpsllvw(dst, src, shift, vlen_enc); break;

    case Op_URShiftVB: // fall-through
    case Op_URShiftVS: evpsrlvw(dst, src, shift, vlen_enc); break;

    default: assert(false, "%s", NodeClassNames[opcode]);
  }
}

void C2_MacroAssembler::varshiftq(int opcode, XMMRegister dst, XMMRegister src, XMMRegister shift, int vlen_enc, XMMRegister tmp) {
  assert(UseAVX >= 2, "required");
  switch (opcode) {
    case Op_RShiftVL: {
      if (UseAVX > 2) {
        assert(tmp == xnoreg, "not used");
        if (!VM_Version::supports_avx512vl()) {
          vlen_enc = Assembler::AVX_512bit;
        }
        evpsravq(dst, src, shift, vlen_enc);
      } else {
        vmovdqu(tmp, ExternalAddress(StubRoutines::x86::vector_long_sign_mask()));
        vpsrlvq(dst, src, shift, vlen_enc);
        vpsrlvq(tmp, tmp, shift, vlen_enc);
        vpxor(dst, dst, tmp, vlen_enc);
        vpsubq(dst, dst, tmp, vlen_enc);
      }
      break;
    }
    case Op_LShiftVL: {
      assert(tmp == xnoreg, "not used");
      vpsllvq(dst, src, shift, vlen_enc);
      break;
    }
    case Op_URShiftVL: {
      assert(tmp == xnoreg, "not used");
      vpsrlvq(dst, src, shift, vlen_enc);
      break;
    }
    default: assert(false, "%s", NodeClassNames[opcode]);
  }
}

// Variable shift src by shift using vtmp and scratch as TEMPs giving word result in dst
void C2_MacroAssembler::varshiftbw(int opcode, XMMRegister dst, XMMRegister src, XMMRegister shift, int vector_len, XMMRegister vtmp) {
  assert(opcode == Op_LShiftVB ||
         opcode == Op_RShiftVB ||
         opcode == Op_URShiftVB, "%s", NodeClassNames[opcode]);
  bool sign = (opcode != Op_URShiftVB);
  assert(vector_len == 0, "required");
  vextendbd(sign, dst, src, 1);
  vpmovzxbd(vtmp, shift, 1);
  varshiftd(opcode, dst, dst, vtmp, 1);
  vpand(dst, dst, ExternalAddress(StubRoutines::x86::vector_int_to_byte_mask()), 1, noreg);
  vextracti128_high(vtmp, dst);
  vpackusdw(dst, dst, vtmp, 0);
}

// Variable shift src by shift using vtmp and scratch as TEMPs giving byte result in dst
void C2_MacroAssembler::evarshiftb(int opcode, XMMRegister dst, XMMRegister src, XMMRegister shift, int vector_len, XMMRegister vtmp) {
  assert(opcode == Op_LShiftVB ||
         opcode == Op_RShiftVB ||
         opcode == Op_URShiftVB, "%s", NodeClassNames[opcode]);
  bool sign = (opcode != Op_URShiftVB);
  int ext_vector_len = vector_len + 1;
  vextendbw(sign, dst, src, ext_vector_len);
  vpmovzxbw(vtmp, shift, ext_vector_len);
  varshiftw(opcode, dst, dst, vtmp, ext_vector_len);
  vpand(dst, dst, ExternalAddress(StubRoutines::x86::vector_short_to_byte_mask()), ext_vector_len, noreg);
  if (vector_len == 0) {
    vextracti128_high(vtmp, dst);
    vpackuswb(dst, dst, vtmp, vector_len);
  } else {
    vextracti64x4_high(vtmp, dst);
    vpackuswb(dst, dst, vtmp, vector_len);
    vpermq(dst, dst, 0xD8, vector_len);
  }
}

void C2_MacroAssembler::insert(BasicType typ, XMMRegister dst, Register val, int idx) {
  switch(typ) {
    case T_BYTE:
      pinsrb(dst, val, idx);
      break;
    case T_SHORT:
      pinsrw(dst, val, idx);
      break;
    case T_INT:
      pinsrd(dst, val, idx);
      break;
    case T_LONG:
      pinsrq(dst, val, idx);
      break;
    default:
      assert(false,"Should not reach here.");
      break;
  }
}

void C2_MacroAssembler::vinsert(BasicType typ, XMMRegister dst, XMMRegister src, Register val, int idx) {
  switch(typ) {
    case T_BYTE:
      vpinsrb(dst, src, val, idx);
      break;
    case T_SHORT:
      vpinsrw(dst, src, val, idx);
      break;
    case T_INT:
      vpinsrd(dst, src, val, idx);
      break;
    case T_LONG:
      vpinsrq(dst, src, val, idx);
      break;
    default:
      assert(false,"Should not reach here.");
      break;
  }
}

#ifdef _LP64
void C2_MacroAssembler::vgather8b_masked_offset(BasicType elem_bt,
                                                XMMRegister dst, Register base,
                                                Register idx_base,
                                                Register offset, Register mask,
                                                Register mask_idx, Register rtmp,
                                                int vlen_enc) {
  vpxor(dst, dst, dst, vlen_enc);
  if (elem_bt == T_SHORT) {
    for (int i = 0; i < 4; i++) {
      // dst[i] = mask[i] ? src[offset + idx_base[i]] : 0
      Label skip_load;
      btq(mask, mask_idx);
      jccb(Assembler::carryClear, skip_load);
      movl(rtmp, Address(idx_base, i * 4));
      if (offset != noreg) {
        addl(rtmp, offset);
      }
      pinsrw(dst, Address(base, rtmp, Address::times_2), i);
      bind(skip_load);
      incq(mask_idx);
    }
  } else {
    assert(elem_bt == T_BYTE, "");
    for (int i = 0; i < 8; i++) {
      // dst[i] = mask[i] ? src[offset + idx_base[i]] : 0
      Label skip_load;
      btq(mask, mask_idx);
      jccb(Assembler::carryClear, skip_load);
      movl(rtmp, Address(idx_base, i * 4));
      if (offset != noreg) {
        addl(rtmp, offset);
      }
      pinsrb(dst, Address(base, rtmp), i);
      bind(skip_load);
      incq(mask_idx);
    }
  }
}
#endif // _LP64

void C2_MacroAssembler::vgather8b_offset(BasicType elem_bt, XMMRegister dst,
                                         Register base, Register idx_base,
                                         Register offset, Register rtmp,
                                         int vlen_enc) {
  vpxor(dst, dst, dst, vlen_enc);
  if (elem_bt == T_SHORT) {
    for (int i = 0; i < 4; i++) {
      // dst[i] = src[offset + idx_base[i]]
      movl(rtmp, Address(idx_base, i * 4));
      if (offset != noreg) {
        addl(rtmp, offset);
      }
      pinsrw(dst, Address(base, rtmp, Address::times_2), i);
    }
  } else {
    assert(elem_bt == T_BYTE, "");
    for (int i = 0; i < 8; i++) {
      // dst[i] = src[offset + idx_base[i]]
      movl(rtmp, Address(idx_base, i * 4));
      if (offset != noreg) {
        addl(rtmp, offset);
      }
      pinsrb(dst, Address(base, rtmp), i);
    }
  }
}

/*
 * Gather using hybrid algorithm, first partially unroll scalar loop
 * to accumulate values from gather indices into a quad-word(64bit) slice.
 * A slice may hold 8 bytes or 4 short values. This is followed by a vector
 * permutation to place the slice into appropriate vector lane
 * locations in destination vector. Following pseudo code describes the
 * algorithm in detail:
 *
 * DST_VEC = ZERO_VEC
 * PERM_INDEX = {0, 1, 2, 3, 4, 5, 6, 7, 8..}
 * TWO_VEC    = {2, 2, 2, 2, 2, 2, 2, 2, 2..}
 * FOREACH_ITER:
 *     TMP_VEC_64 = PICK_SUB_WORDS_FROM_GATHER_INDICES
 *     TEMP_PERM_VEC = PERMUTE TMP_VEC_64 PERM_INDEX
 *     DST_VEC = DST_VEC OR TEMP_PERM_VEC
 *     PERM_INDEX = PERM_INDEX - TWO_VEC
 *
 * With each iteration, doubleword permute indices (0,1) corresponding
 * to gathered quadword gets right shifted by two lane positions.
 *
 */
void C2_MacroAssembler::vgather_subword(BasicType elem_ty, XMMRegister dst,
                                        Register base, Register idx_base,
                                        Register offset, Register mask,
                                        XMMRegister xtmp1, XMMRegister xtmp2,
                                        XMMRegister temp_dst, Register rtmp,
                                        Register mask_idx, Register length,
                                        int vector_len, int vlen_enc) {
  Label GATHER8_LOOP;
  assert(is_subword_type(elem_ty), "");
  movl(length, vector_len);
  vpxor(xtmp1, xtmp1, xtmp1, vlen_enc); // xtmp1 = {0, ...}
  vpxor(dst, dst, dst, vlen_enc); // dst = {0, ...}
  vallones(xtmp2, vlen_enc);
  vpsubd(xtmp2, xtmp1, xtmp2, vlen_enc);
  vpslld(xtmp2, xtmp2, 1, vlen_enc); // xtmp2 = {2, 2, ...}
  load_iota_indices(xtmp1, vector_len * type2aelembytes(elem_ty), T_INT); // xtmp1 = {0, 1, 2, ...}

  bind(GATHER8_LOOP);
    // TMP_VEC_64(temp_dst) = PICK_SUB_WORDS_FROM_GATHER_INDICES
    if (mask == noreg) {
      vgather8b_offset(elem_ty, temp_dst, base, idx_base, offset, rtmp, vlen_enc);
    } else {
      LP64_ONLY(vgather8b_masked_offset(elem_ty, temp_dst, base, idx_base, offset, mask, mask_idx, rtmp, vlen_enc));
    }
    // TEMP_PERM_VEC(temp_dst) = PERMUTE TMP_VEC_64(temp_dst) PERM_INDEX(xtmp1)
    vpermd(temp_dst, xtmp1, temp_dst, vlen_enc == Assembler::AVX_512bit ? vlen_enc : Assembler::AVX_256bit);
    // PERM_INDEX(xtmp1) = PERM_INDEX(xtmp1) - TWO_VEC(xtmp2)
    vpsubd(xtmp1, xtmp1, xtmp2, vlen_enc);
    // DST_VEC = DST_VEC OR TEMP_PERM_VEC
    vpor(dst, dst, temp_dst, vlen_enc);
    addptr(idx_base,  32 >> (type2aelembytes(elem_ty) - 1));
    subl(length, 8 >> (type2aelembytes(elem_ty) - 1));
    jcc(Assembler::notEqual, GATHER8_LOOP);
}

void C2_MacroAssembler::vgather(BasicType typ, XMMRegister dst, Register base, XMMRegister idx, XMMRegister mask, int vector_len) {
  switch(typ) {
    case T_INT:
      vpgatherdd(dst, Address(base, idx, Address::times_4), mask, vector_len);
      break;
    case T_FLOAT:
      vgatherdps(dst, Address(base, idx, Address::times_4), mask, vector_len);
      break;
    case T_LONG:
      vpgatherdq(dst, Address(base, idx, Address::times_8), mask, vector_len);
      break;
    case T_DOUBLE:
      vgatherdpd(dst, Address(base, idx, Address::times_8), mask, vector_len);
      break;
    default:
      assert(false,"Should not reach here.");
      break;
  }
}

void C2_MacroAssembler::evgather(BasicType typ, XMMRegister dst, KRegister mask, Register base, XMMRegister idx, int vector_len) {
  switch(typ) {
    case T_INT:
      evpgatherdd(dst, mask, Address(base, idx, Address::times_4), vector_len);
      break;
    case T_FLOAT:
      evgatherdps(dst, mask, Address(base, idx, Address::times_4), vector_len);
      break;
    case T_LONG:
      evpgatherdq(dst, mask, Address(base, idx, Address::times_8), vector_len);
      break;
    case T_DOUBLE:
      evgatherdpd(dst, mask, Address(base, idx, Address::times_8), vector_len);
      break;
    default:
      assert(false,"Should not reach here.");
      break;
  }
}

void C2_MacroAssembler::evscatter(BasicType typ, Register base, XMMRegister idx, KRegister mask, XMMRegister src, int vector_len) {
  switch(typ) {
    case T_INT:
      evpscatterdd(Address(base, idx, Address::times_4), mask, src, vector_len);
      break;
    case T_FLOAT:
      evscatterdps(Address(base, idx, Address::times_4), mask, src, vector_len);
      break;
    case T_LONG:
      evpscatterdq(Address(base, idx, Address::times_8), mask, src, vector_len);
      break;
    case T_DOUBLE:
      evscatterdpd(Address(base, idx, Address::times_8), mask, src, vector_len);
      break;
    default:
      assert(false,"Should not reach here.");
      break;
  }
}

void C2_MacroAssembler::load_vector_mask(XMMRegister dst, XMMRegister src, int vlen_in_bytes, BasicType elem_bt, bool is_legacy) {
  if (vlen_in_bytes <= 16) {
    pxor (dst, dst);
    psubb(dst, src);
    switch (elem_bt) {
      case T_BYTE:   /* nothing to do */ break;
      case T_SHORT:  pmovsxbw(dst, dst); break;
      case T_INT:    pmovsxbd(dst, dst); break;
      case T_FLOAT:  pmovsxbd(dst, dst); break;
      case T_LONG:   pmovsxbq(dst, dst); break;
      case T_DOUBLE: pmovsxbq(dst, dst); break;

      default: assert(false, "%s", type2name(elem_bt));
    }
  } else {
    assert(!is_legacy || !is_subword_type(elem_bt) || vlen_in_bytes < 64, "");
    int vlen_enc = vector_length_encoding(vlen_in_bytes);

    vpxor (dst, dst, dst, vlen_enc);
    vpsubb(dst, dst, src, is_legacy ? AVX_256bit : vlen_enc);

    switch (elem_bt) {
      case T_BYTE:   /* nothing to do */            break;
      case T_SHORT:  vpmovsxbw(dst, dst, vlen_enc); break;
      case T_INT:    vpmovsxbd(dst, dst, vlen_enc); break;
      case T_FLOAT:  vpmovsxbd(dst, dst, vlen_enc); break;
      case T_LONG:   vpmovsxbq(dst, dst, vlen_enc); break;
      case T_DOUBLE: vpmovsxbq(dst, dst, vlen_enc); break;

      default: assert(false, "%s", type2name(elem_bt));
    }
  }
}

void C2_MacroAssembler::load_vector_mask(KRegister dst, XMMRegister src, XMMRegister xtmp, bool novlbwdq, int vlen_enc) {
  if (novlbwdq) {
    vpmovsxbd(xtmp, src, vlen_enc);
    evpcmpd(dst, k0, xtmp, ExternalAddress(StubRoutines::x86::vector_int_mask_cmp_bits()),
            Assembler::eq, true, vlen_enc, noreg);
  } else {
    vpxor(xtmp, xtmp, xtmp, vlen_enc);
    vpsubb(xtmp, xtmp, src, vlen_enc);
    evpmovb2m(dst, xtmp, vlen_enc);
  }
}

void C2_MacroAssembler::load_vector(XMMRegister dst, Address src, int vlen_in_bytes) {
  switch (vlen_in_bytes) {
    case 4:  movdl(dst, src);   break;
    case 8:  movq(dst, src);    break;
    case 16: movdqu(dst, src);  break;
    case 32: vmovdqu(dst, src); break;
    case 64: evmovdqul(dst, src, Assembler::AVX_512bit); break;
    default: ShouldNotReachHere();
  }
}

void C2_MacroAssembler::load_vector(XMMRegister dst, AddressLiteral src, int vlen_in_bytes, Register rscratch) {
  assert(rscratch != noreg || always_reachable(src), "missing");

  if (reachable(src)) {
    load_vector(dst, as_Address(src), vlen_in_bytes);
  } else {
    lea(rscratch, src);
    load_vector(dst, Address(rscratch, 0), vlen_in_bytes);
  }
}

void C2_MacroAssembler::load_constant_vector(BasicType bt, XMMRegister dst, InternalAddress src, int vlen) {
  int vlen_enc = vector_length_encoding(vlen);
  if (VM_Version::supports_avx()) {
    if (bt == T_LONG) {
      if (VM_Version::supports_avx2()) {
        vpbroadcastq(dst, src, vlen_enc);
      } else {
        vmovddup(dst, src, vlen_enc);
      }
    } else if (bt == T_DOUBLE) {
      if (vlen_enc != Assembler::AVX_128bit) {
        vbroadcastsd(dst, src, vlen_enc, noreg);
      } else {
        vmovddup(dst, src, vlen_enc);
      }
    } else {
      if (VM_Version::supports_avx2() && is_integral_type(bt)) {
        vpbroadcastd(dst, src, vlen_enc);
      } else {
        vbroadcastss(dst, src, vlen_enc);
      }
    }
  } else if (VM_Version::supports_sse3()) {
    movddup(dst, src);
  } else {
    movq(dst, src);
    if (vlen == 16) {
      punpcklqdq(dst, dst);
    }
  }
}

void C2_MacroAssembler::load_iota_indices(XMMRegister dst, int vlen_in_bytes, BasicType bt) {
  // The iota indices are ordered by type B/S/I/L/F/D, and the offset between two types is 64.
  int offset = exact_log2(type2aelembytes(bt)) << 6;
  if (is_floating_point_type(bt)) {
    offset += 128;
  }
  ExternalAddress addr(StubRoutines::x86::vector_iota_indices() + offset);
  load_vector(dst, addr, vlen_in_bytes);
}

// Reductions for vectors of bytes, shorts, ints, longs, floats, and doubles.

void C2_MacroAssembler::reduce_operation_128(BasicType typ, int opcode, XMMRegister dst, XMMRegister src) {
  int vector_len = Assembler::AVX_128bit;

  switch (opcode) {
    case Op_AndReductionV:  pand(dst, src); break;
    case Op_OrReductionV:   por (dst, src); break;
    case Op_XorReductionV:  pxor(dst, src); break;
    case Op_MinReductionV:
      switch (typ) {
        case T_BYTE:        pminsb(dst, src); break;
        case T_SHORT:       pminsw(dst, src); break;
        case T_INT:         pminsd(dst, src); break;
        case T_LONG:        assert(UseAVX > 2, "required");
                            vpminsq(dst, dst, src, Assembler::AVX_128bit); break;
        default:            assert(false, "wrong type");
      }
      break;
    case Op_MaxReductionV:
      switch (typ) {
        case T_BYTE:        pmaxsb(dst, src); break;
        case T_SHORT:       pmaxsw(dst, src); break;
        case T_INT:         pmaxsd(dst, src); break;
        case T_LONG:        assert(UseAVX > 2, "required");
                            vpmaxsq(dst, dst, src, Assembler::AVX_128bit); break;
        default:            assert(false, "wrong type");
      }
      break;
    case Op_AddReductionVF: addss(dst, src); break;
    case Op_AddReductionVD: addsd(dst, src); break;
    case Op_AddReductionVI:
      switch (typ) {
        case T_BYTE:        paddb(dst, src); break;
        case T_SHORT:       paddw(dst, src); break;
        case T_INT:         paddd(dst, src); break;
        default:            assert(false, "wrong type");
      }
      break;
    case Op_AddReductionVL: paddq(dst, src); break;
    case Op_MulReductionVF: mulss(dst, src); break;
    case Op_MulReductionVD: mulsd(dst, src); break;
    case Op_MulReductionVI:
      switch (typ) {
        case T_SHORT:       pmullw(dst, src); break;
        case T_INT:         pmulld(dst, src); break;
        default:            assert(false, "wrong type");
      }
      break;
    case Op_MulReductionVL: assert(UseAVX > 2, "required");
                            evpmullq(dst, dst, src, vector_len); break;
    default:                assert(false, "wrong opcode");
  }
}

void C2_MacroAssembler::unordered_reduce_operation_128(BasicType typ, int opcode, XMMRegister dst, XMMRegister src) {
  switch (opcode) {
    case Op_AddReductionVF: addps(dst, src); break;
    case Op_AddReductionVD: addpd(dst, src); break;
    case Op_MulReductionVF: mulps(dst, src); break;
    case Op_MulReductionVD: mulpd(dst, src); break;
    default:                assert(false, "%s", NodeClassNames[opcode]);
  }
}

void C2_MacroAssembler::reduce_operation_256(BasicType typ, int opcode, XMMRegister dst,  XMMRegister src1, XMMRegister src2) {
  int vector_len = Assembler::AVX_256bit;

  switch (opcode) {
    case Op_AndReductionV:  vpand(dst, src1, src2, vector_len); break;
    case Op_OrReductionV:   vpor (dst, src1, src2, vector_len); break;
    case Op_XorReductionV:  vpxor(dst, src1, src2, vector_len); break;
    case Op_MinReductionV:
      switch (typ) {
        case T_BYTE:        vpminsb(dst, src1, src2, vector_len); break;
        case T_SHORT:       vpminsw(dst, src1, src2, vector_len); break;
        case T_INT:         vpminsd(dst, src1, src2, vector_len); break;
        case T_LONG:        assert(UseAVX > 2, "required");
                            vpminsq(dst, src1, src2, vector_len); break;
        default:            assert(false, "wrong type");
      }
      break;
    case Op_MaxReductionV:
      switch (typ) {
        case T_BYTE:        vpmaxsb(dst, src1, src2, vector_len); break;
        case T_SHORT:       vpmaxsw(dst, src1, src2, vector_len); break;
        case T_INT:         vpmaxsd(dst, src1, src2, vector_len); break;
        case T_LONG:        assert(UseAVX > 2, "required");
                            vpmaxsq(dst, src1, src2, vector_len); break;
        default:            assert(false, "wrong type");
      }
      break;
    case Op_AddReductionVI:
      switch (typ) {
        case T_BYTE:        vpaddb(dst, src1, src2, vector_len); break;
        case T_SHORT:       vpaddw(dst, src1, src2, vector_len); break;
        case T_INT:         vpaddd(dst, src1, src2, vector_len); break;
        default:            assert(false, "wrong type");
      }
      break;
    case Op_AddReductionVL: vpaddq(dst, src1, src2, vector_len); break;
    case Op_MulReductionVI:
      switch (typ) {
        case T_SHORT:       vpmullw(dst, src1, src2, vector_len); break;
        case T_INT:         vpmulld(dst, src1, src2, vector_len); break;
        default:            assert(false, "wrong type");
      }
      break;
    case Op_MulReductionVL: evpmullq(dst, src1, src2, vector_len); break;
    default:                assert(false, "wrong opcode");
  }
}

void C2_MacroAssembler::unordered_reduce_operation_256(BasicType typ, int opcode, XMMRegister dst,  XMMRegister src1, XMMRegister src2) {
  int vector_len = Assembler::AVX_256bit;

  switch (opcode) {
    case Op_AddReductionVF: vaddps(dst, src1, src2, vector_len); break;
    case Op_AddReductionVD: vaddpd(dst, src1, src2, vector_len); break;
    case Op_MulReductionVF: vmulps(dst, src1, src2, vector_len); break;
    case Op_MulReductionVD: vmulpd(dst, src1, src2, vector_len); break;
    default:                assert(false, "%s", NodeClassNames[opcode]);
  }
}

void C2_MacroAssembler::reduce_fp(int opcode, int vlen,
                                  XMMRegister dst, XMMRegister src,
                                  XMMRegister vtmp1, XMMRegister vtmp2) {
  switch (opcode) {
    case Op_AddReductionVF:
    case Op_MulReductionVF:
      reduceF(opcode, vlen, dst, src, vtmp1, vtmp2);
      break;

    case Op_AddReductionVD:
    case Op_MulReductionVD:
      reduceD(opcode, vlen, dst, src, vtmp1, vtmp2);
      break;

    default: assert(false, "wrong opcode");
  }
}

void C2_MacroAssembler::unordered_reduce_fp(int opcode, int vlen,
                                            XMMRegister dst, XMMRegister src,
                                            XMMRegister vtmp1, XMMRegister vtmp2) {
  switch (opcode) {
    case Op_AddReductionVF:
    case Op_MulReductionVF:
      unorderedReduceF(opcode, vlen, dst, src, vtmp1, vtmp2);
      break;

    case Op_AddReductionVD:
    case Op_MulReductionVD:
      unorderedReduceD(opcode, vlen, dst, src, vtmp1, vtmp2);
      break;

    default: assert(false, "%s", NodeClassNames[opcode]);
  }
}

void C2_MacroAssembler::reduceB(int opcode, int vlen,
                             Register dst, Register src1, XMMRegister src2,
                             XMMRegister vtmp1, XMMRegister vtmp2) {
  switch (vlen) {
    case  8: reduce8B (opcode, dst, src1, src2, vtmp1, vtmp2); break;
    case 16: reduce16B(opcode, dst, src1, src2, vtmp1, vtmp2); break;
    case 32: reduce32B(opcode, dst, src1, src2, vtmp1, vtmp2); break;
    case 64: reduce64B(opcode, dst, src1, src2, vtmp1, vtmp2); break;

    default: assert(false, "wrong vector length");
  }
}

void C2_MacroAssembler::mulreduceB(int opcode, int vlen,
                             Register dst, Register src1, XMMRegister src2,
                             XMMRegister vtmp1, XMMRegister vtmp2) {
  switch (vlen) {
    case  8: mulreduce8B (opcode, dst, src1, src2, vtmp1, vtmp2); break;
    case 16: mulreduce16B(opcode, dst, src1, src2, vtmp1, vtmp2); break;
    case 32: mulreduce32B(opcode, dst, src1, src2, vtmp1, vtmp2); break;
    case 64: mulreduce64B(opcode, dst, src1, src2, vtmp1, vtmp2); break;

    default: assert(false, "wrong vector length");
  }
}

void C2_MacroAssembler::reduceS(int opcode, int vlen,
                             Register dst, Register src1, XMMRegister src2,
                             XMMRegister vtmp1, XMMRegister vtmp2) {
  switch (vlen) {
    case  4: reduce4S (opcode, dst, src1, src2, vtmp1, vtmp2); break;
    case  8: reduce8S (opcode, dst, src1, src2, vtmp1, vtmp2); break;
    case 16: reduce16S(opcode, dst, src1, src2, vtmp1, vtmp2); break;
    case 32: reduce32S(opcode, dst, src1, src2, vtmp1, vtmp2); break;

    default: assert(false, "wrong vector length");
  }
}

void C2_MacroAssembler::reduceI(int opcode, int vlen,
                             Register dst, Register src1, XMMRegister src2,
                             XMMRegister vtmp1, XMMRegister vtmp2) {
  switch (vlen) {
    case  2: reduce2I (opcode, dst, src1, src2, vtmp1, vtmp2); break;
    case  4: reduce4I (opcode, dst, src1, src2, vtmp1, vtmp2); break;
    case  8: reduce8I (opcode, dst, src1, src2, vtmp1, vtmp2); break;
    case 16: reduce16I(opcode, dst, src1, src2, vtmp1, vtmp2); break;

    default: assert(false, "wrong vector length");
  }
}

#ifdef _LP64
void C2_MacroAssembler::reduceL(int opcode, int vlen,
                             Register dst, Register src1, XMMRegister src2,
                             XMMRegister vtmp1, XMMRegister vtmp2) {
  switch (vlen) {
    case 2: reduce2L(opcode, dst, src1, src2, vtmp1, vtmp2); break;
    case 4: reduce4L(opcode, dst, src1, src2, vtmp1, vtmp2); break;
    case 8: reduce8L(opcode, dst, src1, src2, vtmp1, vtmp2); break;

    default: assert(false, "wrong vector length");
  }
}
#endif // _LP64

void C2_MacroAssembler::reduceF(int opcode, int vlen, XMMRegister dst, XMMRegister src, XMMRegister vtmp1, XMMRegister vtmp2) {
  switch (vlen) {
    case 2:
      assert(vtmp2 == xnoreg, "");
      reduce2F(opcode, dst, src, vtmp1);
      break;
    case 4:
      assert(vtmp2 == xnoreg, "");
      reduce4F(opcode, dst, src, vtmp1);
      break;
    case 8:
      reduce8F(opcode, dst, src, vtmp1, vtmp2);
      break;
    case 16:
      reduce16F(opcode, dst, src, vtmp1, vtmp2);
      break;
    default: assert(false, "wrong vector length");
  }
}

void C2_MacroAssembler::reduceD(int opcode, int vlen, XMMRegister dst, XMMRegister src, XMMRegister vtmp1, XMMRegister vtmp2) {
  switch (vlen) {
    case 2:
      assert(vtmp2 == xnoreg, "");
      reduce2D(opcode, dst, src, vtmp1);
      break;
    case 4:
      reduce4D(opcode, dst, src, vtmp1, vtmp2);
      break;
    case 8:
      reduce8D(opcode, dst, src, vtmp1, vtmp2);
      break;
    default: assert(false, "wrong vector length");
  }
}

void C2_MacroAssembler::unorderedReduceF(int opcode, int vlen, XMMRegister dst, XMMRegister src, XMMRegister vtmp1, XMMRegister vtmp2) {
  switch (vlen) {
    case 2:
      assert(vtmp1 == xnoreg, "");
      assert(vtmp2 == xnoreg, "");
      unorderedReduce2F(opcode, dst, src);
      break;
    case 4:
      assert(vtmp2 == xnoreg, "");
      unorderedReduce4F(opcode, dst, src, vtmp1);
      break;
    case 8:
      unorderedReduce8F(opcode, dst, src, vtmp1, vtmp2);
      break;
    case 16:
      unorderedReduce16F(opcode, dst, src, vtmp1, vtmp2);
      break;
    default: assert(false, "wrong vector length");
  }
}

void C2_MacroAssembler::unorderedReduceD(int opcode, int vlen, XMMRegister dst, XMMRegister src, XMMRegister vtmp1, XMMRegister vtmp2) {
  switch (vlen) {
    case 2:
      assert(vtmp1 == xnoreg, "");
      assert(vtmp2 == xnoreg, "");
      unorderedReduce2D(opcode, dst, src);
      break;
    case 4:
      assert(vtmp2 == xnoreg, "");
      unorderedReduce4D(opcode, dst, src, vtmp1);
      break;
    case 8:
      unorderedReduce8D(opcode, dst, src, vtmp1, vtmp2);
      break;
    default: assert(false, "wrong vector length");
  }
}

void C2_MacroAssembler::reduce2I(int opcode, Register dst, Register src1, XMMRegister src2, XMMRegister vtmp1, XMMRegister vtmp2) {
  if (opcode == Op_AddReductionVI) {
    if (vtmp1 != src2) {
      movdqu(vtmp1, src2);
    }
    phaddd(vtmp1, vtmp1);
  } else {
    pshufd(vtmp1, src2, 0x1);
    reduce_operation_128(T_INT, opcode, vtmp1, src2);
  }
  movdl(vtmp2, src1);
  reduce_operation_128(T_INT, opcode, vtmp1, vtmp2);
  movdl(dst, vtmp1);
}

void C2_MacroAssembler::reduce4I(int opcode, Register dst, Register src1, XMMRegister src2, XMMRegister vtmp1, XMMRegister vtmp2) {
  if (opcode == Op_AddReductionVI) {
    if (vtmp1 != src2) {
      movdqu(vtmp1, src2);
    }
    phaddd(vtmp1, src2);
    reduce2I(opcode, dst, src1, vtmp1, vtmp1, vtmp2);
  } else {
    pshufd(vtmp2, src2, 0xE);
    reduce_operation_128(T_INT, opcode, vtmp2, src2);
    reduce2I(opcode, dst, src1, vtmp2, vtmp1, vtmp2);
  }
}

void C2_MacroAssembler::reduce8I(int opcode, Register dst, Register src1, XMMRegister src2, XMMRegister vtmp1, XMMRegister vtmp2) {
  if (opcode == Op_AddReductionVI) {
    vphaddd(vtmp1, src2, src2, Assembler::AVX_256bit);
    vextracti128_high(vtmp2, vtmp1);
    vpaddd(vtmp1, vtmp1, vtmp2, Assembler::AVX_128bit);
    reduce2I(opcode, dst, src1, vtmp1, vtmp1, vtmp2);
  } else {
    vextracti128_high(vtmp1, src2);
    reduce_operation_128(T_INT, opcode, vtmp1, src2);
    reduce4I(opcode, dst, src1, vtmp1, vtmp1, vtmp2);
  }
}

void C2_MacroAssembler::reduce16I(int opcode, Register dst, Register src1, XMMRegister src2, XMMRegister vtmp1, XMMRegister vtmp2) {
  vextracti64x4_high(vtmp2, src2);
  reduce_operation_256(T_INT, opcode, vtmp2, vtmp2, src2);
  reduce8I(opcode, dst, src1, vtmp2, vtmp1, vtmp2);
}

void C2_MacroAssembler::reduce8B(int opcode, Register dst, Register src1, XMMRegister src2, XMMRegister vtmp1, XMMRegister vtmp2) {
  pshufd(vtmp2, src2, 0x1);
  reduce_operation_128(T_BYTE, opcode, vtmp2, src2);
  movdqu(vtmp1, vtmp2);
  psrldq(vtmp1, 2);
  reduce_operation_128(T_BYTE, opcode, vtmp1, vtmp2);
  movdqu(vtmp2, vtmp1);
  psrldq(vtmp2, 1);
  reduce_operation_128(T_BYTE, opcode, vtmp1, vtmp2);
  movdl(vtmp2, src1);
  pmovsxbd(vtmp1, vtmp1);
  reduce_operation_128(T_INT, opcode, vtmp1, vtmp2);
  pextrb(dst, vtmp1, 0x0);
  movsbl(dst, dst);
}

void C2_MacroAssembler::reduce16B(int opcode, Register dst, Register src1, XMMRegister src2, XMMRegister vtmp1, XMMRegister vtmp2) {
  pshufd(vtmp1, src2, 0xE);
  reduce_operation_128(T_BYTE, opcode, vtmp1, src2);
  reduce8B(opcode, dst, src1, vtmp1, vtmp1, vtmp2);
}

void C2_MacroAssembler::reduce32B(int opcode, Register dst, Register src1, XMMRegister src2, XMMRegister vtmp1, XMMRegister vtmp2) {
  vextracti128_high(vtmp2, src2);
  reduce_operation_128(T_BYTE, opcode, vtmp2, src2);
  reduce16B(opcode, dst, src1, vtmp2, vtmp1, vtmp2);
}

void C2_MacroAssembler::reduce64B(int opcode, Register dst, Register src1, XMMRegister src2, XMMRegister vtmp1, XMMRegister vtmp2) {
  vextracti64x4_high(vtmp1, src2);
  reduce_operation_256(T_BYTE, opcode, vtmp1, vtmp1, src2);
  reduce32B(opcode, dst, src1, vtmp1, vtmp1, vtmp2);
}

void C2_MacroAssembler::mulreduce8B(int opcode, Register dst, Register src1, XMMRegister src2, XMMRegister vtmp1, XMMRegister vtmp2) {
  pmovsxbw(vtmp2, src2);
  reduce8S(opcode, dst, src1, vtmp2, vtmp1, vtmp2);
}

void C2_MacroAssembler::mulreduce16B(int opcode, Register dst, Register src1, XMMRegister src2, XMMRegister vtmp1, XMMRegister vtmp2) {
  if (UseAVX > 1) {
    int vector_len = Assembler::AVX_256bit;
    vpmovsxbw(vtmp1, src2, vector_len);
    reduce16S(opcode, dst, src1, vtmp1, vtmp1, vtmp2);
  } else {
    pmovsxbw(vtmp2, src2);
    reduce8S(opcode, dst, src1, vtmp2, vtmp1, vtmp2);
    pshufd(vtmp2, src2, 0x1);
    pmovsxbw(vtmp2, src2);
    reduce8S(opcode, dst, dst, vtmp2, vtmp1, vtmp2);
  }
}

void C2_MacroAssembler::mulreduce32B(int opcode, Register dst, Register src1, XMMRegister src2, XMMRegister vtmp1, XMMRegister vtmp2) {
  if (UseAVX > 2 && VM_Version::supports_avx512bw()) {
    int vector_len = Assembler::AVX_512bit;
    vpmovsxbw(vtmp1, src2, vector_len);
    reduce32S(opcode, dst, src1, vtmp1, vtmp1, vtmp2);
  } else {
    assert(UseAVX >= 2,"Should not reach here.");
    mulreduce16B(opcode, dst, src1, src2, vtmp1, vtmp2);
    vextracti128_high(vtmp2, src2);
    mulreduce16B(opcode, dst, dst, vtmp2, vtmp1, vtmp2);
  }
}

void C2_MacroAssembler::mulreduce64B(int opcode, Register dst, Register src1, XMMRegister src2, XMMRegister vtmp1, XMMRegister vtmp2) {
  mulreduce32B(opcode, dst, src1, src2, vtmp1, vtmp2);
  vextracti64x4_high(vtmp2, src2);
  mulreduce32B(opcode, dst, dst, vtmp2, vtmp1, vtmp2);
}

void C2_MacroAssembler::reduce4S(int opcode, Register dst, Register src1, XMMRegister src2, XMMRegister vtmp1, XMMRegister vtmp2) {
  if (opcode == Op_AddReductionVI) {
    if (vtmp1 != src2) {
      movdqu(vtmp1, src2);
    }
    phaddw(vtmp1, vtmp1);
    phaddw(vtmp1, vtmp1);
  } else {
    pshufd(vtmp2, src2, 0x1);
    reduce_operation_128(T_SHORT, opcode, vtmp2, src2);
    movdqu(vtmp1, vtmp2);
    psrldq(vtmp1, 2);
    reduce_operation_128(T_SHORT, opcode, vtmp1, vtmp2);
  }
  movdl(vtmp2, src1);
  pmovsxwd(vtmp1, vtmp1);
  reduce_operation_128(T_INT, opcode, vtmp1, vtmp2);
  pextrw(dst, vtmp1, 0x0);
  movswl(dst, dst);
}

void C2_MacroAssembler::reduce8S(int opcode, Register dst, Register src1, XMMRegister src2, XMMRegister vtmp1, XMMRegister vtmp2) {
  if (opcode == Op_AddReductionVI) {
    if (vtmp1 != src2) {
      movdqu(vtmp1, src2);
    }
    phaddw(vtmp1, src2);
  } else {
    pshufd(vtmp1, src2, 0xE);
    reduce_operation_128(T_SHORT, opcode, vtmp1, src2);
  }
  reduce4S(opcode, dst, src1, vtmp1, vtmp1, vtmp2);
}

void C2_MacroAssembler::reduce16S(int opcode, Register dst, Register src1, XMMRegister src2, XMMRegister vtmp1, XMMRegister vtmp2) {
  if (opcode == Op_AddReductionVI) {
    int vector_len = Assembler::AVX_256bit;
    vphaddw(vtmp2, src2, src2, vector_len);
    vpermq(vtmp2, vtmp2, 0xD8, vector_len);
  } else {
    vextracti128_high(vtmp2, src2);
    reduce_operation_128(T_SHORT, opcode, vtmp2, src2);
  }
  reduce8S(opcode, dst, src1, vtmp2, vtmp1, vtmp2);
}

void C2_MacroAssembler::reduce32S(int opcode, Register dst, Register src1, XMMRegister src2, XMMRegister vtmp1, XMMRegister vtmp2) {
  int vector_len = Assembler::AVX_256bit;
  vextracti64x4_high(vtmp1, src2);
  reduce_operation_256(T_SHORT, opcode, vtmp1, vtmp1, src2);
  reduce16S(opcode, dst, src1, vtmp1, vtmp1, vtmp2);
}

#ifdef _LP64
void C2_MacroAssembler::reduce2L(int opcode, Register dst, Register src1, XMMRegister src2, XMMRegister vtmp1, XMMRegister vtmp2) {
  pshufd(vtmp2, src2, 0xE);
  reduce_operation_128(T_LONG, opcode, vtmp2, src2);
  movdq(vtmp1, src1);
  reduce_operation_128(T_LONG, opcode, vtmp1, vtmp2);
  movdq(dst, vtmp1);
}

void C2_MacroAssembler::reduce4L(int opcode, Register dst, Register src1, XMMRegister src2, XMMRegister vtmp1, XMMRegister vtmp2) {
  vextracti128_high(vtmp1, src2);
  reduce_operation_128(T_LONG, opcode, vtmp1, src2);
  reduce2L(opcode, dst, src1, vtmp1, vtmp1, vtmp2);
}

void C2_MacroAssembler::reduce8L(int opcode, Register dst, Register src1, XMMRegister src2, XMMRegister vtmp1, XMMRegister vtmp2) {
  vextracti64x4_high(vtmp2, src2);
  reduce_operation_256(T_LONG, opcode, vtmp2, vtmp2, src2);
  reduce4L(opcode, dst, src1, vtmp2, vtmp1, vtmp2);
}

void C2_MacroAssembler::genmask(KRegister dst, Register len, Register temp) {
  mov64(temp, -1L);
  bzhiq(temp, temp, len);
  kmovql(dst, temp);
}
#endif // _LP64

void C2_MacroAssembler::reduce2F(int opcode, XMMRegister dst, XMMRegister src, XMMRegister vtmp) {
  reduce_operation_128(T_FLOAT, opcode, dst, src);
  pshufd(vtmp, src, 0x1);
  reduce_operation_128(T_FLOAT, opcode, dst, vtmp);
}

void C2_MacroAssembler::reduce4F(int opcode, XMMRegister dst, XMMRegister src, XMMRegister vtmp) {
  reduce2F(opcode, dst, src, vtmp);
  pshufd(vtmp, src, 0x2);
  reduce_operation_128(T_FLOAT, opcode, dst, vtmp);
  pshufd(vtmp, src, 0x3);
  reduce_operation_128(T_FLOAT, opcode, dst, vtmp);
}

void C2_MacroAssembler::reduce8F(int opcode, XMMRegister dst, XMMRegister src, XMMRegister vtmp1, XMMRegister vtmp2) {
  reduce4F(opcode, dst, src, vtmp2);
  vextractf128_high(vtmp2, src);
  reduce4F(opcode, dst, vtmp2, vtmp1);
}

void C2_MacroAssembler::reduce16F(int opcode, XMMRegister dst, XMMRegister src, XMMRegister vtmp1, XMMRegister vtmp2) {
  reduce8F(opcode, dst, src, vtmp1, vtmp2);
  vextracti64x4_high(vtmp1, src);
  reduce8F(opcode, dst, vtmp1, vtmp1, vtmp2);
}

void C2_MacroAssembler::unorderedReduce2F(int opcode, XMMRegister dst, XMMRegister src) {
  pshufd(dst, src, 0x1);
  reduce_operation_128(T_FLOAT, opcode, dst, src);
}

void C2_MacroAssembler::unorderedReduce4F(int opcode, XMMRegister dst, XMMRegister src, XMMRegister vtmp) {
  pshufd(vtmp, src, 0xE);
  unordered_reduce_operation_128(T_FLOAT, opcode, vtmp, src);
  unorderedReduce2F(opcode, dst, vtmp);
}

void C2_MacroAssembler::unorderedReduce8F(int opcode, XMMRegister dst, XMMRegister src, XMMRegister vtmp1, XMMRegister vtmp2) {
  vextractf128_high(vtmp1, src);
  unordered_reduce_operation_128(T_FLOAT, opcode, vtmp1, src);
  unorderedReduce4F(opcode, dst, vtmp1, vtmp2);
}

void C2_MacroAssembler::unorderedReduce16F(int opcode, XMMRegister dst, XMMRegister src, XMMRegister vtmp1, XMMRegister vtmp2) {
  vextractf64x4_high(vtmp2, src);
  unordered_reduce_operation_256(T_FLOAT, opcode, vtmp2, vtmp2, src);
  unorderedReduce8F(opcode, dst, vtmp2, vtmp1, vtmp2);
}

void C2_MacroAssembler::reduce2D(int opcode, XMMRegister dst, XMMRegister src, XMMRegister vtmp) {
  reduce_operation_128(T_DOUBLE, opcode, dst, src);
  pshufd(vtmp, src, 0xE);
  reduce_operation_128(T_DOUBLE, opcode, dst, vtmp);
}

void C2_MacroAssembler::reduce4D(int opcode, XMMRegister dst, XMMRegister src, XMMRegister vtmp1, XMMRegister vtmp2) {
  reduce2D(opcode, dst, src, vtmp2);
  vextractf128_high(vtmp2, src);
  reduce2D(opcode, dst, vtmp2, vtmp1);
}

void C2_MacroAssembler::reduce8D(int opcode, XMMRegister dst, XMMRegister src, XMMRegister vtmp1, XMMRegister vtmp2) {
  reduce4D(opcode, dst, src, vtmp1, vtmp2);
  vextracti64x4_high(vtmp1, src);
  reduce4D(opcode, dst, vtmp1, vtmp1, vtmp2);
}

void C2_MacroAssembler::unorderedReduce2D(int opcode, XMMRegister dst, XMMRegister src) {
  pshufd(dst, src, 0xE);
  reduce_operation_128(T_DOUBLE, opcode, dst, src);
}

void C2_MacroAssembler::unorderedReduce4D(int opcode, XMMRegister dst, XMMRegister src, XMMRegister vtmp) {
  vextractf128_high(vtmp, src);
  unordered_reduce_operation_128(T_DOUBLE, opcode, vtmp, src);
  unorderedReduce2D(opcode, dst, vtmp);
}

void C2_MacroAssembler::unorderedReduce8D(int opcode, XMMRegister dst, XMMRegister src, XMMRegister vtmp1, XMMRegister vtmp2) {
  vextractf64x4_high(vtmp2, src);
  unordered_reduce_operation_256(T_DOUBLE, opcode, vtmp2, vtmp2, src);
  unorderedReduce4D(opcode, dst, vtmp2, vtmp1);
}

void C2_MacroAssembler::evmovdqu(BasicType type, KRegister kmask, XMMRegister dst, Address src, bool merge, int vector_len) {
  MacroAssembler::evmovdqu(type, kmask, dst, src, merge, vector_len);
}

void C2_MacroAssembler::evmovdqu(BasicType type, KRegister kmask, Address dst, XMMRegister src, bool merge, int vector_len) {
  MacroAssembler::evmovdqu(type, kmask, dst, src, merge, vector_len);
}

void C2_MacroAssembler::vmovmask(BasicType elem_bt, XMMRegister dst, Address src, XMMRegister mask,
                                 int vec_enc) {
  switch(elem_bt) {
    case T_INT:
    case T_FLOAT:
      vmaskmovps(dst, src, mask, vec_enc);
      break;
    case T_LONG:
    case T_DOUBLE:
      vmaskmovpd(dst, src, mask, vec_enc);
      break;
    default:
      fatal("Unsupported type %s", type2name(elem_bt));
      break;
  }
}

void C2_MacroAssembler::vmovmask(BasicType elem_bt, Address dst, XMMRegister src, XMMRegister mask,
                                 int vec_enc) {
  switch(elem_bt) {
    case T_INT:
    case T_FLOAT:
      vmaskmovps(dst, src, mask, vec_enc);
      break;
    case T_LONG:
    case T_DOUBLE:
      vmaskmovpd(dst, src, mask, vec_enc);
      break;
    default:
      fatal("Unsupported type %s", type2name(elem_bt));
      break;
  }
}

void C2_MacroAssembler::reduceFloatMinMax(int opcode, int vlen, bool is_dst_valid,
                                          XMMRegister dst, XMMRegister src,
                                          XMMRegister tmp, XMMRegister atmp, XMMRegister btmp,
                                          XMMRegister xmm_0, XMMRegister xmm_1) {
  const int permconst[] = {1, 14};
  XMMRegister wsrc = src;
  XMMRegister wdst = xmm_0;
  XMMRegister wtmp = (xmm_1 == xnoreg) ? xmm_0: xmm_1;

  int vlen_enc = Assembler::AVX_128bit;
  if (vlen == 16) {
    vlen_enc = Assembler::AVX_256bit;
  }

  for (int i = log2(vlen) - 1; i >=0; i--) {
    if (i == 0 && !is_dst_valid) {
      wdst = dst;
    }
    if (i == 3) {
      vextracti64x4_high(wtmp, wsrc);
    } else if (i == 2) {
      vextracti128_high(wtmp, wsrc);
    } else { // i = [0,1]
      vpermilps(wtmp, wsrc, permconst[i], vlen_enc);
    }
    vminmax_fp(opcode, T_FLOAT, wdst, wtmp, wsrc, tmp, atmp, btmp, vlen_enc);
    wsrc = wdst;
    vlen_enc = Assembler::AVX_128bit;
  }
  if (is_dst_valid) {
    vminmax_fp(opcode, T_FLOAT, dst, wdst, dst, tmp, atmp, btmp, Assembler::AVX_128bit);
  }
}

void C2_MacroAssembler::reduceDoubleMinMax(int opcode, int vlen, bool is_dst_valid, XMMRegister dst, XMMRegister src,
                                        XMMRegister tmp, XMMRegister atmp, XMMRegister btmp,
                                        XMMRegister xmm_0, XMMRegister xmm_1) {
  XMMRegister wsrc = src;
  XMMRegister wdst = xmm_0;
  XMMRegister wtmp = (xmm_1 == xnoreg) ? xmm_0: xmm_1;
  int vlen_enc = Assembler::AVX_128bit;
  if (vlen == 8) {
    vlen_enc = Assembler::AVX_256bit;
  }
  for (int i = log2(vlen) - 1; i >=0; i--) {
    if (i == 0 && !is_dst_valid) {
      wdst = dst;
    }
    if (i == 1) {
      vextracti128_high(wtmp, wsrc);
    } else if (i == 2) {
      vextracti64x4_high(wtmp, wsrc);
    } else {
      assert(i == 0, "%d", i);
      vpermilpd(wtmp, wsrc, 1, vlen_enc);
    }
    vminmax_fp(opcode, T_DOUBLE, wdst, wtmp, wsrc, tmp, atmp, btmp, vlen_enc);
    wsrc = wdst;
    vlen_enc = Assembler::AVX_128bit;
  }
  if (is_dst_valid) {
    vminmax_fp(opcode, T_DOUBLE, dst, wdst, dst, tmp, atmp, btmp, Assembler::AVX_128bit);
  }
}

void C2_MacroAssembler::extract(BasicType bt, Register dst, XMMRegister src, int idx) {
  switch (bt) {
    case T_BYTE:  pextrb(dst, src, idx); break;
    case T_SHORT: pextrw(dst, src, idx); break;
    case T_INT:   pextrd(dst, src, idx); break;
    case T_LONG:  pextrq(dst, src, idx); break;

    default:
      assert(false,"Should not reach here.");
      break;
  }
}

XMMRegister C2_MacroAssembler::get_lane(BasicType typ, XMMRegister dst, XMMRegister src, int elemindex) {
  int esize =  type2aelembytes(typ);
  int elem_per_lane = 16/esize;
  int lane = elemindex / elem_per_lane;
  int eindex = elemindex % elem_per_lane;

  if (lane >= 2) {
    assert(UseAVX > 2, "required");
    vextractf32x4(dst, src, lane & 3);
    return dst;
  } else if (lane > 0) {
    assert(UseAVX > 0, "required");
    vextractf128(dst, src, lane);
    return dst;
  } else {
    return src;
  }
}

void C2_MacroAssembler::movsxl(BasicType typ, Register dst) {
  if (typ == T_BYTE) {
    movsbl(dst, dst);
  } else if (typ == T_SHORT) {
    movswl(dst, dst);
  }
}

void C2_MacroAssembler::get_elem(BasicType typ, Register dst, XMMRegister src, int elemindex) {
  int esize =  type2aelembytes(typ);
  int elem_per_lane = 16/esize;
  int eindex = elemindex % elem_per_lane;
  assert(is_integral_type(typ),"required");

  if (eindex == 0) {
    if (typ == T_LONG) {
      movq(dst, src);
    } else {
      movdl(dst, src);
      movsxl(typ, dst);
    }
  } else {
    extract(typ, dst, src, eindex);
    movsxl(typ, dst);
  }
}

void C2_MacroAssembler::get_elem(BasicType typ, XMMRegister dst, XMMRegister src, int elemindex, XMMRegister vtmp) {
  int esize =  type2aelembytes(typ);
  int elem_per_lane = 16/esize;
  int eindex = elemindex % elem_per_lane;
  assert((typ == T_FLOAT || typ == T_DOUBLE),"required");

  if (eindex == 0) {
    movq(dst, src);
  } else {
    if (typ == T_FLOAT) {
      if (UseAVX == 0) {
        movdqu(dst, src);
        shufps(dst, dst, eindex);
      } else {
        vshufps(dst, src, src, eindex, Assembler::AVX_128bit);
      }
    } else {
      if (UseAVX == 0) {
        movdqu(dst, src);
        psrldq(dst, eindex*esize);
      } else {
        vpsrldq(dst, src, eindex*esize, Assembler::AVX_128bit);
      }
      movq(dst, dst);
    }
  }
  // Zero upper bits
  if (typ == T_FLOAT) {
    if (UseAVX == 0) {
      assert(vtmp != xnoreg, "required.");
      movdqu(vtmp, ExternalAddress(StubRoutines::x86::vector_32_bit_mask()), noreg);
      pand(dst, vtmp);
    } else {
      vpand(dst, dst, ExternalAddress(StubRoutines::x86::vector_32_bit_mask()), Assembler::AVX_128bit, noreg);
    }
  }
}

void C2_MacroAssembler::evpcmp(BasicType typ, KRegister kdmask, KRegister ksmask, XMMRegister src1, XMMRegister src2, int comparison, int vector_len) {
  switch(typ) {
    case T_BYTE:
    case T_BOOLEAN:
      evpcmpb(kdmask, ksmask, src1, src2, comparison, /*signed*/ true, vector_len);
      break;
    case T_SHORT:
    case T_CHAR:
      evpcmpw(kdmask, ksmask, src1, src2, comparison, /*signed*/ true, vector_len);
      break;
    case T_INT:
    case T_FLOAT:
      evpcmpd(kdmask, ksmask, src1, src2, comparison, /*signed*/ true, vector_len);
      break;
    case T_LONG:
    case T_DOUBLE:
      evpcmpq(kdmask, ksmask, src1, src2, comparison, /*signed*/ true, vector_len);
      break;
    default:
      assert(false,"Should not reach here.");
      break;
  }
}

void C2_MacroAssembler::evpcmp(BasicType typ, KRegister kdmask, KRegister ksmask, XMMRegister src1, AddressLiteral src2, int comparison, int vector_len, Register rscratch) {
  assert(rscratch != noreg || always_reachable(src2), "missing");

  switch(typ) {
    case T_BOOLEAN:
    case T_BYTE:
      evpcmpb(kdmask, ksmask, src1, src2, comparison, /*signed*/ true, vector_len, rscratch);
      break;
    case T_CHAR:
    case T_SHORT:
      evpcmpw(kdmask, ksmask, src1, src2, comparison, /*signed*/ true, vector_len, rscratch);
      break;
    case T_INT:
    case T_FLOAT:
      evpcmpd(kdmask, ksmask, src1, src2, comparison, /*signed*/ true, vector_len, rscratch);
      break;
    case T_LONG:
    case T_DOUBLE:
      evpcmpq(kdmask, ksmask, src1, src2, comparison, /*signed*/ true, vector_len, rscratch);
      break;
    default:
      assert(false,"Should not reach here.");
      break;
  }
}

void C2_MacroAssembler::evpblend(BasicType typ, XMMRegister dst, KRegister kmask, XMMRegister src1, XMMRegister src2, bool merge, int vector_len) {
  switch(typ) {
    case T_BYTE:
      evpblendmb(dst, kmask, src1, src2, merge, vector_len);
      break;
    case T_SHORT:
      evpblendmw(dst, kmask, src1, src2, merge, vector_len);
      break;
    case T_INT:
    case T_FLOAT:
      evpblendmd(dst, kmask, src1, src2, merge, vector_len);
      break;
    case T_LONG:
    case T_DOUBLE:
      evpblendmq(dst, kmask, src1, src2, merge, vector_len);
      break;
    default:
      assert(false,"Should not reach here.");
      break;
  }
}

void C2_MacroAssembler::vectortest(BasicType bt, XMMRegister src1, XMMRegister src2, XMMRegister vtmp, int vlen_in_bytes) {
  assert(vlen_in_bytes <= 32, "");
  int esize = type2aelembytes(bt);
  if (vlen_in_bytes == 32) {
    assert(vtmp == xnoreg, "required.");
    if (esize >= 4) {
      vtestps(src1, src2, AVX_256bit);
    } else {
      vptest(src1, src2, AVX_256bit);
    }
    return;
  }
  if (vlen_in_bytes < 16) {
    // Duplicate the lower part to fill the whole register,
    // Don't need to do so for src2
    assert(vtmp != xnoreg, "required");
    int shuffle_imm = (vlen_in_bytes == 4) ? 0x00 : 0x04;
    pshufd(vtmp, src1, shuffle_imm);
  } else {
    assert(vtmp == xnoreg, "required");
    vtmp = src1;
  }
  if (esize >= 4 && VM_Version::supports_avx()) {
    vtestps(vtmp, src2, AVX_128bit);
  } else {
    ptest(vtmp, src2);
  }
}

void C2_MacroAssembler::vpadd(BasicType elem_bt, XMMRegister dst, XMMRegister src1, XMMRegister src2, int vlen_enc) {
  assert(UseAVX >= 2, "required");
#ifdef ASSERT
  bool is_bw = ((elem_bt == T_BYTE) || (elem_bt == T_SHORT));
  bool is_bw_supported = VM_Version::supports_avx512bw();
  if (is_bw && !is_bw_supported) {
    assert(vlen_enc != Assembler::AVX_512bit, "required");
    assert((dst->encoding() < 16) && (src1->encoding() < 16) && (src2->encoding() < 16),
           "XMM register should be 0-15");
  }
#endif // ASSERT
  switch (elem_bt) {
    case T_BYTE: vpaddb(dst, src1, src2, vlen_enc); return;
    case T_SHORT: vpaddw(dst, src1, src2, vlen_enc); return;
    case T_INT: vpaddd(dst, src1, src2, vlen_enc); return;
    case T_FLOAT: vaddps(dst, src1, src2, vlen_enc); return;
    case T_LONG: vpaddq(dst, src1, src2, vlen_enc); return;
    case T_DOUBLE: vaddpd(dst, src1, src2, vlen_enc); return;
    default: fatal("Unsupported type %s", type2name(elem_bt)); return;
  }
}

#ifdef _LP64
void C2_MacroAssembler::vpbroadcast(BasicType elem_bt, XMMRegister dst, Register src, int vlen_enc) {
  assert(UseAVX >= 2, "required");
  bool is_bw = ((elem_bt == T_BYTE) || (elem_bt == T_SHORT));
  bool is_vl = vlen_enc != Assembler::AVX_512bit;
  if ((UseAVX > 2) &&
      (!is_bw || VM_Version::supports_avx512bw()) &&
      (!is_vl || VM_Version::supports_avx512vl())) {
    switch (elem_bt) {
      case T_BYTE: evpbroadcastb(dst, src, vlen_enc); return;
      case T_SHORT: evpbroadcastw(dst, src, vlen_enc); return;
      case T_FLOAT: case T_INT: evpbroadcastd(dst, src, vlen_enc); return;
      case T_DOUBLE: case T_LONG: evpbroadcastq(dst, src, vlen_enc); return;
      default: fatal("Unsupported type %s", type2name(elem_bt)); return;
    }
  } else {
    assert(vlen_enc != Assembler::AVX_512bit, "required");
    assert((dst->encoding() < 16),"XMM register should be 0-15");
    switch (elem_bt) {
      case T_BYTE: movdl(dst, src); vpbroadcastb(dst, dst, vlen_enc); return;
      case T_SHORT: movdl(dst, src); vpbroadcastw(dst, dst, vlen_enc); return;
      case T_INT: movdl(dst, src); vpbroadcastd(dst, dst, vlen_enc); return;
      case T_FLOAT: movdl(dst, src); vbroadcastss(dst, dst, vlen_enc); return;
      case T_LONG: movdq(dst, src); vpbroadcastq(dst, dst, vlen_enc); return;
      case T_DOUBLE: movdq(dst, src); vbroadcastsd(dst, dst, vlen_enc); return;
      default: fatal("Unsupported type %s", type2name(elem_bt)); return;
    }
  }
}
#endif

void C2_MacroAssembler::vconvert_b2x(BasicType to_elem_bt, XMMRegister dst, XMMRegister src, int vlen_enc) {
  switch (to_elem_bt) {
    case T_SHORT:
      vpmovsxbw(dst, src, vlen_enc);
      break;
    case T_INT:
      vpmovsxbd(dst, src, vlen_enc);
      break;
    case T_FLOAT:
      vpmovsxbd(dst, src, vlen_enc);
      vcvtdq2ps(dst, dst, vlen_enc);
      break;
    case T_LONG:
      vpmovsxbq(dst, src, vlen_enc);
      break;
    case T_DOUBLE: {
      int mid_vlen_enc = (vlen_enc == Assembler::AVX_512bit) ? Assembler::AVX_256bit : Assembler::AVX_128bit;
      vpmovsxbd(dst, src, mid_vlen_enc);
      vcvtdq2pd(dst, dst, vlen_enc);
      break;
    }
    default:
      fatal("Unsupported type %s", type2name(to_elem_bt));
      break;
  }
}

//-------------------------------------------------------------------------------------------

// IndexOf for constant substrings with size >= 8 chars
// which don't need to be loaded through stack.
void C2_MacroAssembler::string_indexofC8(Register str1, Register str2,
                                         Register cnt1, Register cnt2,
                                         int int_cnt2,  Register result,
                                         XMMRegister vec, Register tmp,
                                         int ae) {
  ShortBranchVerifier sbv(this);
  assert(UseSSE42Intrinsics, "SSE4.2 intrinsics are required");
  assert(ae != StrIntrinsicNode::LU, "Invalid encoding");

  // This method uses the pcmpestri instruction with bound registers
  //   inputs:
  //     xmm - substring
  //     rax - substring length (elements count)
  //     mem - scanned string
  //     rdx - string length (elements count)
  //     0xd - mode: 1100 (substring search) + 01 (unsigned shorts)
  //     0xc - mode: 1100 (substring search) + 00 (unsigned bytes)
  //   outputs:
  //     rcx - matched index in string
  assert(cnt1 == rdx && cnt2 == rax && tmp == rcx, "pcmpestri");
  int mode   = (ae == StrIntrinsicNode::LL) ? 0x0c : 0x0d; // bytes or shorts
  int stride = (ae == StrIntrinsicNode::LL) ? 16 : 8; //UU, UL -> 8
  Address::ScaleFactor scale1 = (ae == StrIntrinsicNode::LL) ? Address::times_1 : Address::times_2;
  Address::ScaleFactor scale2 = (ae == StrIntrinsicNode::UL) ? Address::times_1 : scale1;

  Label RELOAD_SUBSTR, SCAN_TO_SUBSTR, SCAN_SUBSTR,
        RET_FOUND, RET_NOT_FOUND, EXIT, FOUND_SUBSTR,
        MATCH_SUBSTR_HEAD, RELOAD_STR, FOUND_CANDIDATE;

  // Note, inline_string_indexOf() generates checks:
  // if (substr.count > string.count) return -1;
  // if (substr.count == 0) return 0;
  assert(int_cnt2 >= stride, "this code is used only for cnt2 >= 8 chars");

  // Load substring.
  if (ae == StrIntrinsicNode::UL) {
    pmovzxbw(vec, Address(str2, 0));
  } else {
    movdqu(vec, Address(str2, 0));
  }
  movl(cnt2, int_cnt2);
  movptr(result, str1); // string addr

  if (int_cnt2 > stride) {
    jmpb(SCAN_TO_SUBSTR);

    // Reload substr for rescan, this code
    // is executed only for large substrings (> 8 chars)
    bind(RELOAD_SUBSTR);
    if (ae == StrIntrinsicNode::UL) {
      pmovzxbw(vec, Address(str2, 0));
    } else {
      movdqu(vec, Address(str2, 0));
    }
    negptr(cnt2); // Jumped here with negative cnt2, convert to positive

    bind(RELOAD_STR);
    // We came here after the beginning of the substring was
    // matched but the rest of it was not so we need to search
    // again. Start from the next element after the previous match.

    // cnt2 is number of substring reminding elements and
    // cnt1 is number of string reminding elements when cmp failed.
    // Restored cnt1 = cnt1 - cnt2 + int_cnt2
    subl(cnt1, cnt2);
    addl(cnt1, int_cnt2);
    movl(cnt2, int_cnt2); // Now restore cnt2

    decrementl(cnt1);     // Shift to next element
    cmpl(cnt1, cnt2);
    jcc(Assembler::negative, RET_NOT_FOUND);  // Left less then substring

    addptr(result, (1<<scale1));

  } // (int_cnt2 > 8)

  // Scan string for start of substr in 16-byte vectors
  bind(SCAN_TO_SUBSTR);
  pcmpestri(vec, Address(result, 0), mode);
  jccb(Assembler::below, FOUND_CANDIDATE);   // CF == 1
  subl(cnt1, stride);
  jccb(Assembler::lessEqual, RET_NOT_FOUND); // Scanned full string
  cmpl(cnt1, cnt2);
  jccb(Assembler::negative, RET_NOT_FOUND);  // Left less then substring
  addptr(result, 16);
  jmpb(SCAN_TO_SUBSTR);

  // Found a potential substr
  bind(FOUND_CANDIDATE);
  // Matched whole vector if first element matched (tmp(rcx) == 0).
  if (int_cnt2 == stride) {
    jccb(Assembler::overflow, RET_FOUND);    // OF == 1
  } else { // int_cnt2 > 8
    jccb(Assembler::overflow, FOUND_SUBSTR);
  }
  // After pcmpestri tmp(rcx) contains matched element index
  // Compute start addr of substr
  lea(result, Address(result, tmp, scale1));

  // Make sure string is still long enough
  subl(cnt1, tmp);
  cmpl(cnt1, cnt2);
  if (int_cnt2 == stride) {
    jccb(Assembler::greaterEqual, SCAN_TO_SUBSTR);
  } else { // int_cnt2 > 8
    jccb(Assembler::greaterEqual, MATCH_SUBSTR_HEAD);
  }
  // Left less then substring.

  bind(RET_NOT_FOUND);
  movl(result, -1);
  jmp(EXIT);

  if (int_cnt2 > stride) {
    // This code is optimized for the case when whole substring
    // is matched if its head is matched.
    bind(MATCH_SUBSTR_HEAD);
    pcmpestri(vec, Address(result, 0), mode);
    // Reload only string if does not match
    jcc(Assembler::noOverflow, RELOAD_STR); // OF == 0

    Label CONT_SCAN_SUBSTR;
    // Compare the rest of substring (> 8 chars).
    bind(FOUND_SUBSTR);
    // First 8 chars are already matched.
    negptr(cnt2);
    addptr(cnt2, stride);

    bind(SCAN_SUBSTR);
    subl(cnt1, stride);
    cmpl(cnt2, -stride); // Do not read beyond substring
    jccb(Assembler::lessEqual, CONT_SCAN_SUBSTR);
    // Back-up strings to avoid reading beyond substring:
    // cnt1 = cnt1 - cnt2 + 8
    addl(cnt1, cnt2); // cnt2 is negative
    addl(cnt1, stride);
    movl(cnt2, stride); negptr(cnt2);
    bind(CONT_SCAN_SUBSTR);
    if (int_cnt2 < (int)G) {
      int tail_off1 = int_cnt2<<scale1;
      int tail_off2 = int_cnt2<<scale2;
      if (ae == StrIntrinsicNode::UL) {
        pmovzxbw(vec, Address(str2, cnt2, scale2, tail_off2));
      } else {
        movdqu(vec, Address(str2, cnt2, scale2, tail_off2));
      }
      pcmpestri(vec, Address(result, cnt2, scale1, tail_off1), mode);
    } else {
      // calculate index in register to avoid integer overflow (int_cnt2*2)
      movl(tmp, int_cnt2);
      addptr(tmp, cnt2);
      if (ae == StrIntrinsicNode::UL) {
        pmovzxbw(vec, Address(str2, tmp, scale2, 0));
      } else {
        movdqu(vec, Address(str2, tmp, scale2, 0));
      }
      pcmpestri(vec, Address(result, tmp, scale1, 0), mode);
    }
    // Need to reload strings pointers if not matched whole vector
    jcc(Assembler::noOverflow, RELOAD_SUBSTR); // OF == 0
    addptr(cnt2, stride);
    jcc(Assembler::negative, SCAN_SUBSTR);
    // Fall through if found full substring

  } // (int_cnt2 > 8)

  bind(RET_FOUND);
  // Found result if we matched full small substring.
  // Compute substr offset
  subptr(result, str1);
  if (ae == StrIntrinsicNode::UU || ae == StrIntrinsicNode::UL) {
    shrl(result, 1); // index
  }
  bind(EXIT);

} // string_indexofC8

// Small strings are loaded through stack if they cross page boundary.
void C2_MacroAssembler::string_indexof(Register str1, Register str2,
                                       Register cnt1, Register cnt2,
                                       int int_cnt2,  Register result,
                                       XMMRegister vec, Register tmp,
                                       int ae) {
  ShortBranchVerifier sbv(this);
  assert(UseSSE42Intrinsics, "SSE4.2 intrinsics are required");
  assert(ae != StrIntrinsicNode::LU, "Invalid encoding");

  //
  // int_cnt2 is length of small (< 8 chars) constant substring
  // or (-1) for non constant substring in which case its length
  // is in cnt2 register.
  //
  // Note, inline_string_indexOf() generates checks:
  // if (substr.count > string.count) return -1;
  // if (substr.count == 0) return 0;
  //
  int stride = (ae == StrIntrinsicNode::LL) ? 16 : 8; //UU, UL -> 8
  assert(int_cnt2 == -1 || (0 < int_cnt2 && int_cnt2 < stride), "should be != 0");
  // This method uses the pcmpestri instruction with bound registers
  //   inputs:
  //     xmm - substring
  //     rax - substring length (elements count)
  //     mem - scanned string
  //     rdx - string length (elements count)
  //     0xd - mode: 1100 (substring search) + 01 (unsigned shorts)
  //     0xc - mode: 1100 (substring search) + 00 (unsigned bytes)
  //   outputs:
  //     rcx - matched index in string
  assert(cnt1 == rdx && cnt2 == rax && tmp == rcx, "pcmpestri");
  int mode = (ae == StrIntrinsicNode::LL) ? 0x0c : 0x0d; // bytes or shorts
  Address::ScaleFactor scale1 = (ae == StrIntrinsicNode::LL) ? Address::times_1 : Address::times_2;
  Address::ScaleFactor scale2 = (ae == StrIntrinsicNode::UL) ? Address::times_1 : scale1;

  Label RELOAD_SUBSTR, SCAN_TO_SUBSTR, SCAN_SUBSTR, ADJUST_STR,
        RET_FOUND, RET_NOT_FOUND, CLEANUP, FOUND_SUBSTR,
        FOUND_CANDIDATE;

  { //========================================================
    // We don't know where these strings are located
    // and we can't read beyond them. Load them through stack.
    Label BIG_STRINGS, CHECK_STR, COPY_SUBSTR, COPY_STR;

    movptr(tmp, rsp); // save old SP

    if (int_cnt2 > 0) {     // small (< 8 chars) constant substring
      if (int_cnt2 == (1>>scale2)) { // One byte
        assert((ae == StrIntrinsicNode::LL || ae == StrIntrinsicNode::UL), "Only possible for latin1 encoding");
        load_unsigned_byte(result, Address(str2, 0));
        movdl(vec, result); // move 32 bits
      } else if (ae == StrIntrinsicNode::LL && int_cnt2 == 3) {  // Three bytes
        // Not enough header space in 32-bit VM: 12+3 = 15.
        movl(result, Address(str2, -1));
        shrl(result, 8);
        movdl(vec, result); // move 32 bits
      } else if (ae != StrIntrinsicNode::UL && int_cnt2 == (2>>scale2)) {  // One char
        load_unsigned_short(result, Address(str2, 0));
        movdl(vec, result); // move 32 bits
      } else if (ae != StrIntrinsicNode::UL && int_cnt2 == (4>>scale2)) { // Two chars
        movdl(vec, Address(str2, 0)); // move 32 bits
      } else if (ae != StrIntrinsicNode::UL && int_cnt2 == (8>>scale2)) { // Four chars
        movq(vec, Address(str2, 0));  // move 64 bits
      } else { // cnt2 = { 3, 5, 6, 7 } || (ae == StrIntrinsicNode::UL && cnt2 ={2, ..., 7})
        // Array header size is 12 bytes in 32-bit VM
        // + 6 bytes for 3 chars == 18 bytes,
        // enough space to load vec and shift.
        assert(HeapWordSize*TypeArrayKlass::header_size() >= 12,"sanity");
        if (ae == StrIntrinsicNode::UL) {
          int tail_off = int_cnt2-8;
          pmovzxbw(vec, Address(str2, tail_off));
          psrldq(vec, -2*tail_off);
        }
        else {
          int tail_off = int_cnt2*(1<<scale2);
          movdqu(vec, Address(str2, tail_off-16));
          psrldq(vec, 16-tail_off);
        }
      }
    } else { // not constant substring
      cmpl(cnt2, stride);
      jccb(Assembler::aboveEqual, BIG_STRINGS); // Both strings are big enough

      // We can read beyond string if srt+16 does not cross page boundary
      // since heaps are aligned and mapped by pages.
      assert(os::vm_page_size() < (int)G, "default page should be small");
      movl(result, str2); // We need only low 32 bits
      andl(result, ((int)os::vm_page_size()-1));
      cmpl(result, ((int)os::vm_page_size()-16));
      jccb(Assembler::belowEqual, CHECK_STR);

      // Move small strings to stack to allow load 16 bytes into vec.
      subptr(rsp, 16);
      int stk_offset = wordSize-(1<<scale2);
      push(cnt2);

      bind(COPY_SUBSTR);
      if (ae == StrIntrinsicNode::LL || ae == StrIntrinsicNode::UL) {
        load_unsigned_byte(result, Address(str2, cnt2, scale2, -1));
        movb(Address(rsp, cnt2, scale2, stk_offset), result);
      } else if (ae == StrIntrinsicNode::UU) {
        load_unsigned_short(result, Address(str2, cnt2, scale2, -2));
        movw(Address(rsp, cnt2, scale2, stk_offset), result);
      }
      decrement(cnt2);
      jccb(Assembler::notZero, COPY_SUBSTR);

      pop(cnt2);
      movptr(str2, rsp);  // New substring address
    } // non constant

    bind(CHECK_STR);
    cmpl(cnt1, stride);
    jccb(Assembler::aboveEqual, BIG_STRINGS);

    // Check cross page boundary.
    movl(result, str1); // We need only low 32 bits
    andl(result, ((int)os::vm_page_size()-1));
    cmpl(result, ((int)os::vm_page_size()-16));
    jccb(Assembler::belowEqual, BIG_STRINGS);

    subptr(rsp, 16);
    int stk_offset = -(1<<scale1);
    if (int_cnt2 < 0) { // not constant
      push(cnt2);
      stk_offset += wordSize;
    }
    movl(cnt2, cnt1);

    bind(COPY_STR);
    if (ae == StrIntrinsicNode::LL) {
      load_unsigned_byte(result, Address(str1, cnt2, scale1, -1));
      movb(Address(rsp, cnt2, scale1, stk_offset), result);
    } else {
      load_unsigned_short(result, Address(str1, cnt2, scale1, -2));
      movw(Address(rsp, cnt2, scale1, stk_offset), result);
    }
    decrement(cnt2);
    jccb(Assembler::notZero, COPY_STR);

    if (int_cnt2 < 0) { // not constant
      pop(cnt2);
    }
    movptr(str1, rsp);  // New string address

    bind(BIG_STRINGS);
    // Load substring.
    if (int_cnt2 < 0) { // -1
      if (ae == StrIntrinsicNode::UL) {
        pmovzxbw(vec, Address(str2, 0));
      } else {
        movdqu(vec, Address(str2, 0));
      }
      push(cnt2);       // substr count
      push(str2);       // substr addr
      push(str1);       // string addr
    } else {
      // Small (< 8 chars) constant substrings are loaded already.
      movl(cnt2, int_cnt2);
    }
    push(tmp);  // original SP

  } // Finished loading

  //========================================================
  // Start search
  //

  movptr(result, str1); // string addr

  if (int_cnt2  < 0) {  // Only for non constant substring
    jmpb(SCAN_TO_SUBSTR);

    // SP saved at sp+0
    // String saved at sp+1*wordSize
    // Substr saved at sp+2*wordSize
    // Substr count saved at sp+3*wordSize

    // Reload substr for rescan, this code
    // is executed only for large substrings (> 8 chars)
    bind(RELOAD_SUBSTR);
    movptr(str2, Address(rsp, 2*wordSize));
    movl(cnt2, Address(rsp, 3*wordSize));
    if (ae == StrIntrinsicNode::UL) {
      pmovzxbw(vec, Address(str2, 0));
    } else {
      movdqu(vec, Address(str2, 0));
    }
    // We came here after the beginning of the substring was
    // matched but the rest of it was not so we need to search
    // again. Start from the next element after the previous match.
    subptr(str1, result); // Restore counter
    if (ae == StrIntrinsicNode::UU || ae == StrIntrinsicNode::UL) {
      shrl(str1, 1);
    }
    addl(cnt1, str1);
    decrementl(cnt1);   // Shift to next element
    cmpl(cnt1, cnt2);
    jcc(Assembler::negative, RET_NOT_FOUND);  // Left less then substring

    addptr(result, (1<<scale1));
  } // non constant

  // Scan string for start of substr in 16-byte vectors
  bind(SCAN_TO_SUBSTR);
  assert(cnt1 == rdx && cnt2 == rax && tmp == rcx, "pcmpestri");
  pcmpestri(vec, Address(result, 0), mode);
  jccb(Assembler::below, FOUND_CANDIDATE);   // CF == 1
  subl(cnt1, stride);
  jccb(Assembler::lessEqual, RET_NOT_FOUND); // Scanned full string
  cmpl(cnt1, cnt2);
  jccb(Assembler::negative, RET_NOT_FOUND);  // Left less then substring
  addptr(result, 16);

  bind(ADJUST_STR);
  cmpl(cnt1, stride); // Do not read beyond string
  jccb(Assembler::greaterEqual, SCAN_TO_SUBSTR);
  // Back-up string to avoid reading beyond string.
  lea(result, Address(result, cnt1, scale1, -16));
  movl(cnt1, stride);
  jmpb(SCAN_TO_SUBSTR);

  // Found a potential substr
  bind(FOUND_CANDIDATE);
  // After pcmpestri tmp(rcx) contains matched element index

  // Make sure string is still long enough
  subl(cnt1, tmp);
  cmpl(cnt1, cnt2);
  jccb(Assembler::greaterEqual, FOUND_SUBSTR);
  // Left less then substring.

  bind(RET_NOT_FOUND);
  movl(result, -1);
  jmp(CLEANUP);

  bind(FOUND_SUBSTR);
  // Compute start addr of substr
  lea(result, Address(result, tmp, scale1));
  if (int_cnt2 > 0) { // Constant substring
    // Repeat search for small substring (< 8 chars)
    // from new point without reloading substring.
    // Have to check that we don't read beyond string.
    cmpl(tmp, stride-int_cnt2);
    jccb(Assembler::greater, ADJUST_STR);
    // Fall through if matched whole substring.
  } else { // non constant
    assert(int_cnt2 == -1, "should be != 0");

    addl(tmp, cnt2);
    // Found result if we matched whole substring.
    cmpl(tmp, stride);
    jcc(Assembler::lessEqual, RET_FOUND);

    // Repeat search for small substring (<= 8 chars)
    // from new point 'str1' without reloading substring.
    cmpl(cnt2, stride);
    // Have to check that we don't read beyond string.
    jccb(Assembler::lessEqual, ADJUST_STR);

    Label CHECK_NEXT, CONT_SCAN_SUBSTR, RET_FOUND_LONG;
    // Compare the rest of substring (> 8 chars).
    movptr(str1, result);

    cmpl(tmp, cnt2);
    // First 8 chars are already matched.
    jccb(Assembler::equal, CHECK_NEXT);

    bind(SCAN_SUBSTR);
    pcmpestri(vec, Address(str1, 0), mode);
    // Need to reload strings pointers if not matched whole vector
    jcc(Assembler::noOverflow, RELOAD_SUBSTR); // OF == 0

    bind(CHECK_NEXT);
    subl(cnt2, stride);
    jccb(Assembler::lessEqual, RET_FOUND_LONG); // Found full substring
    addptr(str1, 16);
    if (ae == StrIntrinsicNode::UL) {
      addptr(str2, 8);
    } else {
      addptr(str2, 16);
    }
    subl(cnt1, stride);
    cmpl(cnt2, stride); // Do not read beyond substring
    jccb(Assembler::greaterEqual, CONT_SCAN_SUBSTR);
    // Back-up strings to avoid reading beyond substring.

    if (ae == StrIntrinsicNode::UL) {
      lea(str2, Address(str2, cnt2, scale2, -8));
      lea(str1, Address(str1, cnt2, scale1, -16));
    } else {
      lea(str2, Address(str2, cnt2, scale2, -16));
      lea(str1, Address(str1, cnt2, scale1, -16));
    }
    subl(cnt1, cnt2);
    movl(cnt2, stride);
    addl(cnt1, stride);
    bind(CONT_SCAN_SUBSTR);
    if (ae == StrIntrinsicNode::UL) {
      pmovzxbw(vec, Address(str2, 0));
    } else {
      movdqu(vec, Address(str2, 0));
    }
    jmp(SCAN_SUBSTR);

    bind(RET_FOUND_LONG);
    movptr(str1, Address(rsp, wordSize));
  } // non constant

  bind(RET_FOUND);
  // Compute substr offset
  subptr(result, str1);
  if (ae == StrIntrinsicNode::UU || ae == StrIntrinsicNode::UL) {
    shrl(result, 1); // index
  }
  bind(CLEANUP);
  pop(rsp); // restore SP

} // string_indexof

void C2_MacroAssembler::string_indexof_char(Register str1, Register cnt1, Register ch, Register result,
                                            XMMRegister vec1, XMMRegister vec2, XMMRegister vec3, Register tmp) {
  ShortBranchVerifier sbv(this);
  assert(UseSSE42Intrinsics, "SSE4.2 intrinsics are required");

  int stride = 8;

  Label FOUND_CHAR, SCAN_TO_CHAR, SCAN_TO_CHAR_LOOP,
        SCAN_TO_8_CHAR, SCAN_TO_8_CHAR_LOOP, SCAN_TO_16_CHAR_LOOP,
        RET_NOT_FOUND, SCAN_TO_8_CHAR_INIT,
        FOUND_SEQ_CHAR, DONE_LABEL;

  movptr(result, str1);
  if (UseAVX >= 2) {
    cmpl(cnt1, stride);
    jcc(Assembler::less, SCAN_TO_CHAR);
    cmpl(cnt1, 2*stride);
    jcc(Assembler::less, SCAN_TO_8_CHAR_INIT);
    movdl(vec1, ch);
    vpbroadcastw(vec1, vec1, Assembler::AVX_256bit);
    vpxor(vec2, vec2);
    movl(tmp, cnt1);
    andl(tmp, 0xFFFFFFF0);  //vector count (in chars)
    andl(cnt1,0x0000000F);  //tail count (in chars)

    bind(SCAN_TO_16_CHAR_LOOP);
    vmovdqu(vec3, Address(result, 0));
    vpcmpeqw(vec3, vec3, vec1, 1);
    vptest(vec2, vec3);
    jcc(Assembler::carryClear, FOUND_CHAR);
    addptr(result, 32);
    subl(tmp, 2*stride);
    jcc(Assembler::notZero, SCAN_TO_16_CHAR_LOOP);
    jmp(SCAN_TO_8_CHAR);
    bind(SCAN_TO_8_CHAR_INIT);
    movdl(vec1, ch);
    pshuflw(vec1, vec1, 0x00);
    pshufd(vec1, vec1, 0);
    pxor(vec2, vec2);
  }
  bind(SCAN_TO_8_CHAR);
  cmpl(cnt1, stride);
  jcc(Assembler::less, SCAN_TO_CHAR);
  if (UseAVX < 2) {
    movdl(vec1, ch);
    pshuflw(vec1, vec1, 0x00);
    pshufd(vec1, vec1, 0);
    pxor(vec2, vec2);
  }
  movl(tmp, cnt1);
  andl(tmp, 0xFFFFFFF8);  //vector count (in chars)
  andl(cnt1,0x00000007);  //tail count (in chars)

  bind(SCAN_TO_8_CHAR_LOOP);
  movdqu(vec3, Address(result, 0));
  pcmpeqw(vec3, vec1);
  ptest(vec2, vec3);
  jcc(Assembler::carryClear, FOUND_CHAR);
  addptr(result, 16);
  subl(tmp, stride);
  jcc(Assembler::notZero, SCAN_TO_8_CHAR_LOOP);
  bind(SCAN_TO_CHAR);
  testl(cnt1, cnt1);
  jcc(Assembler::zero, RET_NOT_FOUND);
  bind(SCAN_TO_CHAR_LOOP);
  load_unsigned_short(tmp, Address(result, 0));
  cmpl(ch, tmp);
  jccb(Assembler::equal, FOUND_SEQ_CHAR);
  addptr(result, 2);
  subl(cnt1, 1);
  jccb(Assembler::zero, RET_NOT_FOUND);
  jmp(SCAN_TO_CHAR_LOOP);

  bind(RET_NOT_FOUND);
  movl(result, -1);
  jmpb(DONE_LABEL);

  bind(FOUND_CHAR);
  if (UseAVX >= 2) {
    vpmovmskb(tmp, vec3);
  } else {
    pmovmskb(tmp, vec3);
  }
  bsfl(ch, tmp);
  addptr(result, ch);

  bind(FOUND_SEQ_CHAR);
  subptr(result, str1);
  shrl(result, 1);

  bind(DONE_LABEL);
} // string_indexof_char

void C2_MacroAssembler::stringL_indexof_char(Register str1, Register cnt1, Register ch, Register result,
                                            XMMRegister vec1, XMMRegister vec2, XMMRegister vec3, Register tmp) {
  ShortBranchVerifier sbv(this);
  assert(UseSSE42Intrinsics, "SSE4.2 intrinsics are required");

  int stride = 16;

  Label FOUND_CHAR, SCAN_TO_CHAR_INIT, SCAN_TO_CHAR_LOOP,
        SCAN_TO_16_CHAR, SCAN_TO_16_CHAR_LOOP, SCAN_TO_32_CHAR_LOOP,
        RET_NOT_FOUND, SCAN_TO_16_CHAR_INIT,
        FOUND_SEQ_CHAR, DONE_LABEL;

  movptr(result, str1);
  if (UseAVX >= 2) {
    cmpl(cnt1, stride);
    jcc(Assembler::less, SCAN_TO_CHAR_INIT);
    cmpl(cnt1, stride*2);
    jcc(Assembler::less, SCAN_TO_16_CHAR_INIT);
    movdl(vec1, ch);
    vpbroadcastb(vec1, vec1, Assembler::AVX_256bit);
    vpxor(vec2, vec2);
    movl(tmp, cnt1);
    andl(tmp, 0xFFFFFFE0);  //vector count (in chars)
    andl(cnt1,0x0000001F);  //tail count (in chars)

    bind(SCAN_TO_32_CHAR_LOOP);
    vmovdqu(vec3, Address(result, 0));
    vpcmpeqb(vec3, vec3, vec1, Assembler::AVX_256bit);
    vptest(vec2, vec3);
    jcc(Assembler::carryClear, FOUND_CHAR);
    addptr(result, 32);
    subl(tmp, stride*2);
    jcc(Assembler::notZero, SCAN_TO_32_CHAR_LOOP);
    jmp(SCAN_TO_16_CHAR);

    bind(SCAN_TO_16_CHAR_INIT);
    movdl(vec1, ch);
    pxor(vec2, vec2);
    pshufb(vec1, vec2);
  }

  bind(SCAN_TO_16_CHAR);
  cmpl(cnt1, stride);
  jcc(Assembler::less, SCAN_TO_CHAR_INIT);//less than 16 entries left
  if (UseAVX < 2) {
    movdl(vec1, ch);
    pxor(vec2, vec2);
    pshufb(vec1, vec2);
  }
  movl(tmp, cnt1);
  andl(tmp, 0xFFFFFFF0);  //vector count (in bytes)
  andl(cnt1,0x0000000F);  //tail count (in bytes)

  bind(SCAN_TO_16_CHAR_LOOP);
  movdqu(vec3, Address(result, 0));
  pcmpeqb(vec3, vec1);
  ptest(vec2, vec3);
  jcc(Assembler::carryClear, FOUND_CHAR);
  addptr(result, 16);
  subl(tmp, stride);
  jcc(Assembler::notZero, SCAN_TO_16_CHAR_LOOP);//last 16 items...

  bind(SCAN_TO_CHAR_INIT);
  testl(cnt1, cnt1);
  jcc(Assembler::zero, RET_NOT_FOUND);
  bind(SCAN_TO_CHAR_LOOP);
  load_unsigned_byte(tmp, Address(result, 0));
  cmpl(ch, tmp);
  jccb(Assembler::equal, FOUND_SEQ_CHAR);
  addptr(result, 1);
  subl(cnt1, 1);
  jccb(Assembler::zero, RET_NOT_FOUND);
  jmp(SCAN_TO_CHAR_LOOP);

  bind(RET_NOT_FOUND);
  movl(result, -1);
  jmpb(DONE_LABEL);

  bind(FOUND_CHAR);
  if (UseAVX >= 2) {
    vpmovmskb(tmp, vec3);
  } else {
    pmovmskb(tmp, vec3);
  }
  bsfl(ch, tmp);
  addptr(result, ch);

  bind(FOUND_SEQ_CHAR);
  subptr(result, str1);

  bind(DONE_LABEL);
} // stringL_indexof_char

int C2_MacroAssembler::arrays_hashcode_elsize(BasicType eltype) {
  switch (eltype) {
  case T_BOOLEAN: return sizeof(jboolean);
  case T_BYTE:  return sizeof(jbyte);
  case T_SHORT: return sizeof(jshort);
  case T_CHAR:  return sizeof(jchar);
  case T_INT:   return sizeof(jint);
  default:
    ShouldNotReachHere();
    return -1;
  }
}

void C2_MacroAssembler::arrays_hashcode_elload(Register dst, Address src, BasicType eltype) {
  switch (eltype) {
  // T_BOOLEAN used as surrogate for unsigned byte
  case T_BOOLEAN: movzbl(dst, src);   break;
  case T_BYTE:    movsbl(dst, src);   break;
  case T_SHORT:   movswl(dst, src);   break;
  case T_CHAR:    movzwl(dst, src);   break;
  case T_INT:     movl(dst, src);     break;
  default:
    ShouldNotReachHere();
  }
}

void C2_MacroAssembler::arrays_hashcode_elvload(XMMRegister dst, Address src, BasicType eltype) {
  load_vector(dst, src, arrays_hashcode_elsize(eltype) * 8);
}

void C2_MacroAssembler::arrays_hashcode_elvload(XMMRegister dst, AddressLiteral src, BasicType eltype) {
  load_vector(dst, src, arrays_hashcode_elsize(eltype) * 8);
}

void C2_MacroAssembler::arrays_hashcode_elvcast(XMMRegister dst, BasicType eltype) {
  const int vlen = Assembler::AVX_256bit;
  switch (eltype) {
  case T_BOOLEAN: vector_unsigned_cast(dst, dst, vlen, T_BYTE, T_INT);  break;
  case T_BYTE:      vector_signed_cast(dst, dst, vlen, T_BYTE, T_INT);  break;
  case T_SHORT:     vector_signed_cast(dst, dst, vlen, T_SHORT, T_INT); break;
  case T_CHAR:    vector_unsigned_cast(dst, dst, vlen, T_SHORT, T_INT); break;
  case T_INT:
    // do nothing
    break;
  default:
    ShouldNotReachHere();
  }
}

void C2_MacroAssembler::arrays_hashcode(Register ary1, Register cnt1, Register result,
                                        Register index, Register tmp2, Register tmp3, XMMRegister vnext,
                                        XMMRegister vcoef0, XMMRegister vcoef1, XMMRegister vcoef2, XMMRegister vcoef3,
                                        XMMRegister vresult0, XMMRegister vresult1, XMMRegister vresult2, XMMRegister vresult3,
                                        XMMRegister vtmp0, XMMRegister vtmp1, XMMRegister vtmp2, XMMRegister vtmp3,
                                        BasicType eltype) {
  ShortBranchVerifier sbv(this);
  assert(UseAVX >= 2, "AVX2 intrinsics are required");
  assert_different_registers(ary1, cnt1, result, index, tmp2, tmp3);
  assert_different_registers(vnext, vcoef0, vcoef1, vcoef2, vcoef3, vresult0, vresult1, vresult2, vresult3, vtmp0, vtmp1, vtmp2, vtmp3);

  Label SHORT_UNROLLED_BEGIN, SHORT_UNROLLED_LOOP_BEGIN,
        SHORT_UNROLLED_LOOP_EXIT,
        UNROLLED_SCALAR_LOOP_BEGIN, UNROLLED_SCALAR_SKIP, UNROLLED_SCALAR_RESUME,
        UNROLLED_VECTOR_LOOP_BEGIN,
        END;
  switch (eltype) {
  case T_BOOLEAN: BLOCK_COMMENT("arrays_hashcode(unsigned byte) {"); break;
  case T_CHAR:    BLOCK_COMMENT("arrays_hashcode(char) {");          break;
  case T_BYTE:    BLOCK_COMMENT("arrays_hashcode(byte) {");          break;
  case T_SHORT:   BLOCK_COMMENT("arrays_hashcode(short) {");         break;
  case T_INT:     BLOCK_COMMENT("arrays_hashcode(int) {");           break;
  default:        BLOCK_COMMENT("arrays_hashcode {");                break;
  }

  // For "renaming" for readibility of the code
  const XMMRegister vcoef[] = { vcoef0, vcoef1, vcoef2, vcoef3 },
                    vresult[] = { vresult0, vresult1, vresult2, vresult3 },
                    vtmp[] = { vtmp0, vtmp1, vtmp2, vtmp3 };

  const int elsize = arrays_hashcode_elsize(eltype);

  /*
    if (cnt1 >= 2) {
      if (cnt1 >= 32) {
        UNROLLED VECTOR LOOP
      }
      UNROLLED SCALAR LOOP
    }
    SINGLE SCALAR
   */

  cmpl(cnt1, 32);
  jcc(Assembler::less, SHORT_UNROLLED_BEGIN);

  // cnt1 >= 32 && generate_vectorized_loop
  xorl(index, index);

  // vresult = IntVector.zero(I256);
  for (int idx = 0; idx < 4; idx++) {
    vpxor(vresult[idx], vresult[idx]);
  }
  // vnext = IntVector.broadcast(I256, power_of_31_backwards[0]);
  Register bound = tmp2;
  Register next = tmp3;
  lea(tmp2, ExternalAddress(StubRoutines::x86::arrays_hashcode_powers_of_31() + (0 * sizeof(jint))));
  movl(next, Address(tmp2, 0));
  movdl(vnext, next);
  vpbroadcastd(vnext, vnext, Assembler::AVX_256bit);

  // index = 0;
  // bound = cnt1 & ~(32 - 1);
  movl(bound, cnt1);
  andl(bound, ~(32 - 1));
  // for (; index < bound; index += 32) {
  bind(UNROLLED_VECTOR_LOOP_BEGIN);
  // result *= next;
  imull(result, next);
  // loop fission to upfront the cost of fetching from memory, OOO execution
  // can then hopefully do a better job of prefetching
  for (int idx = 0; idx < 4; idx++) {
    arrays_hashcode_elvload(vtmp[idx], Address(ary1, index, Address::times(elsize), 8 * idx * elsize), eltype);
  }
  // vresult = vresult * vnext + ary1[index+8*idx:index+8*idx+7];
  for (int idx = 0; idx < 4; idx++) {
    vpmulld(vresult[idx], vresult[idx], vnext, Assembler::AVX_256bit);
    arrays_hashcode_elvcast(vtmp[idx], eltype);
    vpaddd(vresult[idx], vresult[idx], vtmp[idx], Assembler::AVX_256bit);
  }
  // index += 32;
  addl(index, 32);
  // index < bound;
  cmpl(index, bound);
  jcc(Assembler::less, UNROLLED_VECTOR_LOOP_BEGIN);
  // }

  lea(ary1, Address(ary1, bound, Address::times(elsize)));
  subl(cnt1, bound);
  // release bound

  // vresult *= IntVector.fromArray(I256, power_of_31_backwards, 1);
  for (int idx = 0; idx < 4; idx++) {
    lea(tmp2, ExternalAddress(StubRoutines::x86::arrays_hashcode_powers_of_31() + ((8 * idx + 1) * sizeof(jint))));
    arrays_hashcode_elvload(vcoef[idx], Address(tmp2, 0), T_INT);
    vpmulld(vresult[idx], vresult[idx], vcoef[idx], Assembler::AVX_256bit);
  }
  // result += vresult.reduceLanes(ADD);
  for (int idx = 0; idx < 4; idx++) {
    reduceI(Op_AddReductionVI, 256/(sizeof(jint) * 8), result, result, vresult[idx], vtmp[(idx * 2 + 0) % 4], vtmp[(idx * 2 + 1) % 4]);
  }

  // } else if (cnt1 < 32) {

  bind(SHORT_UNROLLED_BEGIN);
  // int i = 1;
  movl(index, 1);
  cmpl(index, cnt1);
  jcc(Assembler::greaterEqual, SHORT_UNROLLED_LOOP_EXIT);

  // for (; i < cnt1 ; i += 2) {
  bind(SHORT_UNROLLED_LOOP_BEGIN);
  movl(tmp3, 961);
  imull(result, tmp3);
  arrays_hashcode_elload(tmp2, Address(ary1, index, Address::times(elsize), -elsize), eltype);
  movl(tmp3, tmp2);
  shll(tmp3, 5);
  subl(tmp3, tmp2);
  addl(result, tmp3);
  arrays_hashcode_elload(tmp3, Address(ary1, index, Address::times(elsize)), eltype);
  addl(result, tmp3);
  addl(index, 2);
  cmpl(index, cnt1);
  jccb(Assembler::less, SHORT_UNROLLED_LOOP_BEGIN);

  // }
  // if (i >= cnt1) {
  bind(SHORT_UNROLLED_LOOP_EXIT);
  jccb(Assembler::greater, END);
  movl(tmp2, result);
  shll(result, 5);
  subl(result, tmp2);
  arrays_hashcode_elload(tmp3, Address(ary1, index, Address::times(elsize), -elsize), eltype);
  addl(result, tmp3);
  // }
  bind(END);

  BLOCK_COMMENT("} // arrays_hashcode");

} // arrays_hashcode

// helper function for string_compare
void C2_MacroAssembler::load_next_elements(Register elem1, Register elem2, Register str1, Register str2,
                                           Address::ScaleFactor scale, Address::ScaleFactor scale1,
                                           Address::ScaleFactor scale2, Register index, int ae) {
  if (ae == StrIntrinsicNode::LL) {
    load_unsigned_byte(elem1, Address(str1, index, scale, 0));
    load_unsigned_byte(elem2, Address(str2, index, scale, 0));
  } else if (ae == StrIntrinsicNode::UU) {
    load_unsigned_short(elem1, Address(str1, index, scale, 0));
    load_unsigned_short(elem2, Address(str2, index, scale, 0));
  } else {
    load_unsigned_byte(elem1, Address(str1, index, scale1, 0));
    load_unsigned_short(elem2, Address(str2, index, scale2, 0));
  }
}

// Compare strings, used for char[] and byte[].
void C2_MacroAssembler::string_compare(Register str1, Register str2,
                                       Register cnt1, Register cnt2, Register result,
                                       XMMRegister vec1, int ae, KRegister mask) {
  ShortBranchVerifier sbv(this);
  Label LENGTH_DIFF_LABEL, POP_LABEL, DONE_LABEL, WHILE_HEAD_LABEL;
  Label COMPARE_WIDE_VECTORS_LOOP_FAILED;  // used only _LP64 && AVX3
  int stride, stride2, adr_stride, adr_stride1, adr_stride2;
  int stride2x2 = 0x40;
  Address::ScaleFactor scale = Address::no_scale;
  Address::ScaleFactor scale1 = Address::no_scale;
  Address::ScaleFactor scale2 = Address::no_scale;

  if (ae != StrIntrinsicNode::LL) {
    stride2x2 = 0x20;
  }

  if (ae == StrIntrinsicNode::LU || ae == StrIntrinsicNode::UL) {
    shrl(cnt2, 1);
  }
  // Compute the minimum of the string lengths and the
  // difference of the string lengths (stack).
  // Do the conditional move stuff
  movl(result, cnt1);
  subl(cnt1, cnt2);
  push(cnt1);
  cmov32(Assembler::lessEqual, cnt2, result);    // cnt2 = min(cnt1, cnt2)

  // Is the minimum length zero?
  testl(cnt2, cnt2);
  jcc(Assembler::zero, LENGTH_DIFF_LABEL);
  if (ae == StrIntrinsicNode::LL) {
    // Load first bytes
    load_unsigned_byte(result, Address(str1, 0));  // result = str1[0]
    load_unsigned_byte(cnt1, Address(str2, 0));    // cnt1   = str2[0]
  } else if (ae == StrIntrinsicNode::UU) {
    // Load first characters
    load_unsigned_short(result, Address(str1, 0));
    load_unsigned_short(cnt1, Address(str2, 0));
  } else {
    load_unsigned_byte(result, Address(str1, 0));
    load_unsigned_short(cnt1, Address(str2, 0));
  }
  subl(result, cnt1);
  jcc(Assembler::notZero,  POP_LABEL);

  if (ae == StrIntrinsicNode::UU) {
    // Divide length by 2 to get number of chars
    shrl(cnt2, 1);
  }
  cmpl(cnt2, 1);
  jcc(Assembler::equal, LENGTH_DIFF_LABEL);

  // Check if the strings start at the same location and setup scale and stride
  if (ae == StrIntrinsicNode::LL || ae == StrIntrinsicNode::UU) {
    cmpptr(str1, str2);
    jcc(Assembler::equal, LENGTH_DIFF_LABEL);
    if (ae == StrIntrinsicNode::LL) {
      scale = Address::times_1;
      stride = 16;
    } else {
      scale = Address::times_2;
      stride = 8;
    }
  } else {
    scale1 = Address::times_1;
    scale2 = Address::times_2;
    // scale not used
    stride = 8;
  }

  if (UseAVX >= 2 && UseSSE42Intrinsics) {
    Label COMPARE_WIDE_VECTORS, VECTOR_NOT_EQUAL, COMPARE_WIDE_TAIL, COMPARE_SMALL_STR;
    Label COMPARE_WIDE_VECTORS_LOOP, COMPARE_16_CHARS, COMPARE_INDEX_CHAR;
    Label COMPARE_WIDE_VECTORS_LOOP_AVX2;
    Label COMPARE_TAIL_LONG;
    Label COMPARE_WIDE_VECTORS_LOOP_AVX3;  // used only _LP64 && AVX3

    int pcmpmask = 0x19;
    if (ae == StrIntrinsicNode::LL) {
      pcmpmask &= ~0x01;
    }

    // Setup to compare 16-chars (32-bytes) vectors,
    // start from first character again because it has aligned address.
    if (ae == StrIntrinsicNode::LL) {
      stride2 = 32;
    } else {
      stride2 = 16;
    }
    if (ae == StrIntrinsicNode::LL || ae == StrIntrinsicNode::UU) {
      adr_stride = stride << scale;
    } else {
      adr_stride1 = 8;  //stride << scale1;
      adr_stride2 = 16; //stride << scale2;
    }

    assert(result == rax && cnt2 == rdx && cnt1 == rcx, "pcmpestri");
    // rax and rdx are used by pcmpestri as elements counters
    movl(result, cnt2);
    andl(cnt2, ~(stride2-1));   // cnt2 holds the vector count
    jcc(Assembler::zero, COMPARE_TAIL_LONG);

    // fast path : compare first 2 8-char vectors.
    bind(COMPARE_16_CHARS);
    if (ae == StrIntrinsicNode::LL || ae == StrIntrinsicNode::UU) {
      movdqu(vec1, Address(str1, 0));
    } else {
      pmovzxbw(vec1, Address(str1, 0));
    }
    pcmpestri(vec1, Address(str2, 0), pcmpmask);
    jccb(Assembler::below, COMPARE_INDEX_CHAR);

    if (ae == StrIntrinsicNode::LL || ae == StrIntrinsicNode::UU) {
      movdqu(vec1, Address(str1, adr_stride));
      pcmpestri(vec1, Address(str2, adr_stride), pcmpmask);
    } else {
      pmovzxbw(vec1, Address(str1, adr_stride1));
      pcmpestri(vec1, Address(str2, adr_stride2), pcmpmask);
    }
    jccb(Assembler::aboveEqual, COMPARE_WIDE_VECTORS);
    addl(cnt1, stride);

    // Compare the characters at index in cnt1
    bind(COMPARE_INDEX_CHAR); // cnt1 has the offset of the mismatching character
    load_next_elements(result, cnt2, str1, str2, scale, scale1, scale2, cnt1, ae);
    subl(result, cnt2);
    jmp(POP_LABEL);

    // Setup the registers to start vector comparison loop
    bind(COMPARE_WIDE_VECTORS);
    if (ae == StrIntrinsicNode::LL || ae == StrIntrinsicNode::UU) {
      lea(str1, Address(str1, result, scale));
      lea(str2, Address(str2, result, scale));
    } else {
      lea(str1, Address(str1, result, scale1));
      lea(str2, Address(str2, result, scale2));
    }
    subl(result, stride2);
    subl(cnt2, stride2);
    jcc(Assembler::zero, COMPARE_WIDE_TAIL);
    negptr(result);

    //  In a loop, compare 16-chars (32-bytes) at once using (vpxor+vptest)
    bind(COMPARE_WIDE_VECTORS_LOOP);

#ifdef _LP64
    if ((AVX3Threshold == 0) && VM_Version::supports_avx512vlbw()) { // trying 64 bytes fast loop
      cmpl(cnt2, stride2x2);
      jccb(Assembler::below, COMPARE_WIDE_VECTORS_LOOP_AVX2);
      testl(cnt2, stride2x2-1);   // cnt2 holds the vector count
      jccb(Assembler::notZero, COMPARE_WIDE_VECTORS_LOOP_AVX2);   // means we cannot subtract by 0x40

      bind(COMPARE_WIDE_VECTORS_LOOP_AVX3); // the hottest loop
      if (ae == StrIntrinsicNode::LL || ae == StrIntrinsicNode::UU) {
        evmovdquq(vec1, Address(str1, result, scale), Assembler::AVX_512bit);
        evpcmpeqb(mask, vec1, Address(str2, result, scale), Assembler::AVX_512bit); // k7 == 11..11, if operands equal, otherwise k7 has some 0
      } else {
        vpmovzxbw(vec1, Address(str1, result, scale1), Assembler::AVX_512bit);
        evpcmpeqb(mask, vec1, Address(str2, result, scale2), Assembler::AVX_512bit); // k7 == 11..11, if operands equal, otherwise k7 has some 0
      }
      kortestql(mask, mask);
      jcc(Assembler::aboveEqual, COMPARE_WIDE_VECTORS_LOOP_FAILED);     // miscompare
      addptr(result, stride2x2);  // update since we already compared at this addr
      subl(cnt2, stride2x2);      // and sub the size too
      jccb(Assembler::notZero, COMPARE_WIDE_VECTORS_LOOP_AVX3);

      vpxor(vec1, vec1);
      jmpb(COMPARE_WIDE_TAIL);
    }//if (VM_Version::supports_avx512vlbw())
#endif // _LP64


    bind(COMPARE_WIDE_VECTORS_LOOP_AVX2);
    if (ae == StrIntrinsicNode::LL || ae == StrIntrinsicNode::UU) {
      vmovdqu(vec1, Address(str1, result, scale));
      vpxor(vec1, Address(str2, result, scale));
    } else {
      vpmovzxbw(vec1, Address(str1, result, scale1), Assembler::AVX_256bit);
      vpxor(vec1, Address(str2, result, scale2));
    }
    vptest(vec1, vec1);
    jcc(Assembler::notZero, VECTOR_NOT_EQUAL);
    addptr(result, stride2);
    subl(cnt2, stride2);
    jcc(Assembler::notZero, COMPARE_WIDE_VECTORS_LOOP);
    // clean upper bits of YMM registers
    vpxor(vec1, vec1);

    // compare wide vectors tail
    bind(COMPARE_WIDE_TAIL);
    testptr(result, result);
    jcc(Assembler::zero, LENGTH_DIFF_LABEL);

    movl(result, stride2);
    movl(cnt2, result);
    negptr(result);
    jmp(COMPARE_WIDE_VECTORS_LOOP_AVX2);

    // Identifies the mismatching (higher or lower)16-bytes in the 32-byte vectors.
    bind(VECTOR_NOT_EQUAL);
    // clean upper bits of YMM registers
    vpxor(vec1, vec1);
    if (ae == StrIntrinsicNode::LL || ae == StrIntrinsicNode::UU) {
      lea(str1, Address(str1, result, scale));
      lea(str2, Address(str2, result, scale));
    } else {
      lea(str1, Address(str1, result, scale1));
      lea(str2, Address(str2, result, scale2));
    }
    jmp(COMPARE_16_CHARS);

    // Compare tail chars, length between 1 to 15 chars
    bind(COMPARE_TAIL_LONG);
    movl(cnt2, result);
    cmpl(cnt2, stride);
    jcc(Assembler::less, COMPARE_SMALL_STR);

    if (ae == StrIntrinsicNode::LL || ae == StrIntrinsicNode::UU) {
      movdqu(vec1, Address(str1, 0));
    } else {
      pmovzxbw(vec1, Address(str1, 0));
    }
    pcmpestri(vec1, Address(str2, 0), pcmpmask);
    jcc(Assembler::below, COMPARE_INDEX_CHAR);
    subptr(cnt2, stride);
    jcc(Assembler::zero, LENGTH_DIFF_LABEL);
    if (ae == StrIntrinsicNode::LL || ae == StrIntrinsicNode::UU) {
      lea(str1, Address(str1, result, scale));
      lea(str2, Address(str2, result, scale));
    } else {
      lea(str1, Address(str1, result, scale1));
      lea(str2, Address(str2, result, scale2));
    }
    negptr(cnt2);
    jmpb(WHILE_HEAD_LABEL);

    bind(COMPARE_SMALL_STR);
  } else if (UseSSE42Intrinsics) {
    Label COMPARE_WIDE_VECTORS, VECTOR_NOT_EQUAL, COMPARE_TAIL;
    int pcmpmask = 0x19;
    // Setup to compare 8-char (16-byte) vectors,
    // start from first character again because it has aligned address.
    movl(result, cnt2);
    andl(cnt2, ~(stride - 1));   // cnt2 holds the vector count
    if (ae == StrIntrinsicNode::LL) {
      pcmpmask &= ~0x01;
    }
    jcc(Assembler::zero, COMPARE_TAIL);
    if (ae == StrIntrinsicNode::LL || ae == StrIntrinsicNode::UU) {
      lea(str1, Address(str1, result, scale));
      lea(str2, Address(str2, result, scale));
    } else {
      lea(str1, Address(str1, result, scale1));
      lea(str2, Address(str2, result, scale2));
    }
    negptr(result);

    // pcmpestri
    //   inputs:
    //     vec1- substring
    //     rax - negative string length (elements count)
    //     mem - scanned string
    //     rdx - string length (elements count)
    //     pcmpmask - cmp mode: 11000 (string compare with negated result)
    //               + 00 (unsigned bytes) or  + 01 (unsigned shorts)
    //   outputs:
    //     rcx - first mismatched element index
    assert(result == rax && cnt2 == rdx && cnt1 == rcx, "pcmpestri");

    bind(COMPARE_WIDE_VECTORS);
    if (ae == StrIntrinsicNode::LL || ae == StrIntrinsicNode::UU) {
      movdqu(vec1, Address(str1, result, scale));
      pcmpestri(vec1, Address(str2, result, scale), pcmpmask);
    } else {
      pmovzxbw(vec1, Address(str1, result, scale1));
      pcmpestri(vec1, Address(str2, result, scale2), pcmpmask);
    }
    // After pcmpestri cnt1(rcx) contains mismatched element index

    jccb(Assembler::below, VECTOR_NOT_EQUAL);  // CF==1
    addptr(result, stride);
    subptr(cnt2, stride);
    jccb(Assembler::notZero, COMPARE_WIDE_VECTORS);

    // compare wide vectors tail
    testptr(result, result);
    jcc(Assembler::zero, LENGTH_DIFF_LABEL);

    movl(cnt2, stride);
    movl(result, stride);
    negptr(result);
    if (ae == StrIntrinsicNode::LL || ae == StrIntrinsicNode::UU) {
      movdqu(vec1, Address(str1, result, scale));
      pcmpestri(vec1, Address(str2, result, scale), pcmpmask);
    } else {
      pmovzxbw(vec1, Address(str1, result, scale1));
      pcmpestri(vec1, Address(str2, result, scale2), pcmpmask);
    }
    jccb(Assembler::aboveEqual, LENGTH_DIFF_LABEL);

    // Mismatched characters in the vectors
    bind(VECTOR_NOT_EQUAL);
    addptr(cnt1, result);
    load_next_elements(result, cnt2, str1, str2, scale, scale1, scale2, cnt1, ae);
    subl(result, cnt2);
    jmpb(POP_LABEL);

    bind(COMPARE_TAIL); // limit is zero
    movl(cnt2, result);
    // Fallthru to tail compare
  }
  // Shift str2 and str1 to the end of the arrays, negate min
  if (ae == StrIntrinsicNode::LL || ae == StrIntrinsicNode::UU) {
    lea(str1, Address(str1, cnt2, scale));
    lea(str2, Address(str2, cnt2, scale));
  } else {
    lea(str1, Address(str1, cnt2, scale1));
    lea(str2, Address(str2, cnt2, scale2));
  }
  decrementl(cnt2);  // first character was compared already
  negptr(cnt2);

  // Compare the rest of the elements
  bind(WHILE_HEAD_LABEL);
  load_next_elements(result, cnt1, str1, str2, scale, scale1, scale2, cnt2, ae);
  subl(result, cnt1);
  jccb(Assembler::notZero, POP_LABEL);
  increment(cnt2);
  jccb(Assembler::notZero, WHILE_HEAD_LABEL);

  // Strings are equal up to min length.  Return the length difference.
  bind(LENGTH_DIFF_LABEL);
  pop(result);
  if (ae == StrIntrinsicNode::UU) {
    // Divide diff by 2 to get number of chars
    sarl(result, 1);
  }
  jmpb(DONE_LABEL);

#ifdef _LP64
  if (VM_Version::supports_avx512vlbw()) {

    bind(COMPARE_WIDE_VECTORS_LOOP_FAILED);

    kmovql(cnt1, mask);
    notq(cnt1);
    bsfq(cnt2, cnt1);
    if (ae != StrIntrinsicNode::LL) {
      // Divide diff by 2 to get number of chars
      sarl(cnt2, 1);
    }
    addq(result, cnt2);
    if (ae == StrIntrinsicNode::LL) {
      load_unsigned_byte(cnt1, Address(str2, result));
      load_unsigned_byte(result, Address(str1, result));
    } else if (ae == StrIntrinsicNode::UU) {
      load_unsigned_short(cnt1, Address(str2, result, scale));
      load_unsigned_short(result, Address(str1, result, scale));
    } else {
      load_unsigned_short(cnt1, Address(str2, result, scale2));
      load_unsigned_byte(result, Address(str1, result, scale1));
    }
    subl(result, cnt1);
    jmpb(POP_LABEL);
  }//if (VM_Version::supports_avx512vlbw())
#endif // _LP64

  // Discard the stored length difference
  bind(POP_LABEL);
  pop(cnt1);

  // That's it
  bind(DONE_LABEL);
  if(ae == StrIntrinsicNode::UL) {
    negl(result);
  }

}

// Search for Non-ASCII character (Negative byte value) in a byte array,
// return the index of the first such character, otherwise the length
// of the array segment searched.
//   ..\jdk\src\java.base\share\classes\java\lang\StringCoding.java
//   @IntrinsicCandidate
//   public static int countPositives(byte[] ba, int off, int len) {
//     for (int i = off; i < off + len; i++) {
//       if (ba[i] < 0) {
//         return i - off;
//       }
//     }
//     return len;
//   }
void C2_MacroAssembler::count_positives(Register ary1, Register len,
  Register result, Register tmp1,
  XMMRegister vec1, XMMRegister vec2, KRegister mask1, KRegister mask2) {
  // rsi: byte array
  // rcx: len
  // rax: result
  ShortBranchVerifier sbv(this);
  assert_different_registers(ary1, len, result, tmp1);
  assert_different_registers(vec1, vec2);
  Label ADJUST, TAIL_ADJUST, DONE, TAIL_START, CHAR_ADJUST, COMPARE_CHAR, COMPARE_VECTORS, COMPARE_BYTE;

  movl(result, len); // copy
  // len == 0
  testl(len, len);
  jcc(Assembler::zero, DONE);

  if ((AVX3Threshold == 0) && (UseAVX > 2) && // AVX512
    VM_Version::supports_avx512vlbw() &&
    VM_Version::supports_bmi2()) {

    Label test_64_loop, test_tail, BREAK_LOOP;
    movl(tmp1, len);
    vpxor(vec2, vec2, vec2, Assembler::AVX_512bit);

    andl(tmp1, 0x0000003f); // tail count (in chars) 0x3F
    andl(len,  0xffffffc0); // vector count (in chars)
    jccb(Assembler::zero, test_tail);

    lea(ary1, Address(ary1, len, Address::times_1));
    negptr(len);

    bind(test_64_loop);
    // Check whether our 64 elements of size byte contain negatives
    evpcmpgtb(mask1, vec2, Address(ary1, len, Address::times_1), Assembler::AVX_512bit);
    kortestql(mask1, mask1);
    jcc(Assembler::notZero, BREAK_LOOP);

    addptr(len, 64);
    jccb(Assembler::notZero, test_64_loop);

    bind(test_tail);
    // bail out when there is nothing to be done
    testl(tmp1, -1);
    jcc(Assembler::zero, DONE);


    // check the tail for absense of negatives
    // ~(~0 << len) applied up to two times (for 32-bit scenario)
#ifdef _LP64
    {
      Register tmp3_aliased = len;
      mov64(tmp3_aliased, 0xFFFFFFFFFFFFFFFF);
      shlxq(tmp3_aliased, tmp3_aliased, tmp1);
      notq(tmp3_aliased);
      kmovql(mask2, tmp3_aliased);
    }
#else
    Label k_init;
    jmp(k_init);

    // We could not read 64-bits from a general purpose register thus we move
    // data required to compose 64 1's to the instruction stream
    // We emit 64 byte wide series of elements from 0..63 which later on would
    // be used as a compare targets with tail count contained in tmp1 register.
    // Result would be a k register having tmp1 consecutive number or 1
    // counting from least significant bit.
    address tmp = pc();
    emit_int64(0x0706050403020100);
    emit_int64(0x0F0E0D0C0B0A0908);
    emit_int64(0x1716151413121110);
    emit_int64(0x1F1E1D1C1B1A1918);
    emit_int64(0x2726252423222120);
    emit_int64(0x2F2E2D2C2B2A2928);
    emit_int64(0x3736353433323130);
    emit_int64(0x3F3E3D3C3B3A3938);

    bind(k_init);
    lea(len, InternalAddress(tmp));
    // create mask to test for negative byte inside a vector
    evpbroadcastb(vec1, tmp1, Assembler::AVX_512bit);
    evpcmpgtb(mask2, vec1, Address(len, 0), Assembler::AVX_512bit);

#endif
    evpcmpgtb(mask1, mask2, vec2, Address(ary1, 0), Assembler::AVX_512bit);
    ktestq(mask1, mask2);
    jcc(Assembler::zero, DONE);

    // do a full check for negative registers in the tail
    movl(len, tmp1); // tmp1 holds low 6-bit from original len;
                     // ary1 already pointing to the right place
    jmpb(TAIL_START);

    bind(BREAK_LOOP);
    // At least one byte in the last 64 byte block was negative.
    // Set up to look at the last 64 bytes as if they were a tail
    lea(ary1, Address(ary1, len, Address::times_1));
    addptr(result, len);
    // Ignore the very last byte: if all others are positive,
    // it must be negative, so we can skip right to the 2+1 byte
    // end comparison at this point
    orl(result, 63);
    movl(len, 63);
    // Fallthru to tail compare
  } else {

    if (UseAVX >= 2 && UseSSE >= 2) {
      // With AVX2, use 32-byte vector compare
      Label COMPARE_WIDE_VECTORS, BREAK_LOOP;

      // Compare 32-byte vectors
      testl(len, 0xffffffe0);   // vector count (in bytes)
      jccb(Assembler::zero, TAIL_START);

      andl(len, 0xffffffe0);
      lea(ary1, Address(ary1, len, Address::times_1));
      negptr(len);

      movl(tmp1, 0x80808080);   // create mask to test for Unicode chars in vector
      movdl(vec2, tmp1);
      vpbroadcastd(vec2, vec2, Assembler::AVX_256bit);

      bind(COMPARE_WIDE_VECTORS);
      vmovdqu(vec1, Address(ary1, len, Address::times_1));
      vptest(vec1, vec2);
      jccb(Assembler::notZero, BREAK_LOOP);
      addptr(len, 32);
      jccb(Assembler::notZero, COMPARE_WIDE_VECTORS);

      testl(result, 0x0000001f);   // any bytes remaining?
      jcc(Assembler::zero, DONE);

      // Quick test using the already prepared vector mask
      movl(len, result);
      andl(len, 0x0000001f);
      vmovdqu(vec1, Address(ary1, len, Address::times_1, -32));
      vptest(vec1, vec2);
      jcc(Assembler::zero, DONE);
      // There are zeros, jump to the tail to determine exactly where
      jmpb(TAIL_START);

      bind(BREAK_LOOP);
      // At least one byte in the last 32-byte vector is negative.
      // Set up to look at the last 32 bytes as if they were a tail
      lea(ary1, Address(ary1, len, Address::times_1));
      addptr(result, len);
      // Ignore the very last byte: if all others are positive,
      // it must be negative, so we can skip right to the 2+1 byte
      // end comparison at this point
      orl(result, 31);
      movl(len, 31);
      // Fallthru to tail compare
    } else if (UseSSE42Intrinsics) {
      // With SSE4.2, use double quad vector compare
      Label COMPARE_WIDE_VECTORS, BREAK_LOOP;

      // Compare 16-byte vectors
      testl(len, 0xfffffff0);   // vector count (in bytes)
      jcc(Assembler::zero, TAIL_START);

      andl(len, 0xfffffff0);
      lea(ary1, Address(ary1, len, Address::times_1));
      negptr(len);

      movl(tmp1, 0x80808080);
      movdl(vec2, tmp1);
      pshufd(vec2, vec2, 0);

      bind(COMPARE_WIDE_VECTORS);
      movdqu(vec1, Address(ary1, len, Address::times_1));
      ptest(vec1, vec2);
      jccb(Assembler::notZero, BREAK_LOOP);
      addptr(len, 16);
      jccb(Assembler::notZero, COMPARE_WIDE_VECTORS);

      testl(result, 0x0000000f); // len is zero, any bytes remaining?
      jcc(Assembler::zero, DONE);

      // Quick test using the already prepared vector mask
      movl(len, result);
      andl(len, 0x0000000f);   // tail count (in bytes)
      movdqu(vec1, Address(ary1, len, Address::times_1, -16));
      ptest(vec1, vec2);
      jcc(Assembler::zero, DONE);
      jmpb(TAIL_START);

      bind(BREAK_LOOP);
      // At least one byte in the last 16-byte vector is negative.
      // Set up and look at the last 16 bytes as if they were a tail
      lea(ary1, Address(ary1, len, Address::times_1));
      addptr(result, len);
      // Ignore the very last byte: if all others are positive,
      // it must be negative, so we can skip right to the 2+1 byte
      // end comparison at this point
      orl(result, 15);
      movl(len, 15);
      // Fallthru to tail compare
    }
  }

  bind(TAIL_START);
  // Compare 4-byte vectors
  andl(len, 0xfffffffc); // vector count (in bytes)
  jccb(Assembler::zero, COMPARE_CHAR);

  lea(ary1, Address(ary1, len, Address::times_1));
  negptr(len);

  bind(COMPARE_VECTORS);
  movl(tmp1, Address(ary1, len, Address::times_1));
  andl(tmp1, 0x80808080);
  jccb(Assembler::notZero, TAIL_ADJUST);
  addptr(len, 4);
  jccb(Assembler::notZero, COMPARE_VECTORS);

  // Compare trailing char (final 2-3 bytes), if any
  bind(COMPARE_CHAR);

  testl(result, 0x2);   // tail  char
  jccb(Assembler::zero, COMPARE_BYTE);
  load_unsigned_short(tmp1, Address(ary1, 0));
  andl(tmp1, 0x00008080);
  jccb(Assembler::notZero, CHAR_ADJUST);
  lea(ary1, Address(ary1, 2));

  bind(COMPARE_BYTE);
  testl(result, 0x1);   // tail  byte
  jccb(Assembler::zero, DONE);
  load_unsigned_byte(tmp1, Address(ary1, 0));
  testl(tmp1, 0x00000080);
  jccb(Assembler::zero, DONE);
  subptr(result, 1);
  jmpb(DONE);

  bind(TAIL_ADJUST);
  // there are negative bits in the last 4 byte block.
  // Adjust result and check the next three bytes
  addptr(result, len);
  orl(result, 3);
  lea(ary1, Address(ary1, len, Address::times_1));
  jmpb(COMPARE_CHAR);

  bind(CHAR_ADJUST);
  // We are looking at a char + optional byte tail, and found that one
  // of the bytes in the char is negative. Adjust the result, check the
  // first byte and readjust if needed.
  andl(result, 0xfffffffc);
  testl(tmp1, 0x00000080); // little-endian, so lowest byte comes first
  jccb(Assembler::notZero, DONE);
  addptr(result, 1);

  // That's it
  bind(DONE);
  if (UseAVX >= 2 && UseSSE >= 2) {
    // clean upper bits of YMM registers
    vpxor(vec1, vec1);
    vpxor(vec2, vec2);
  }
}

// Compare char[] or byte[] arrays aligned to 4 bytes or substrings.
void C2_MacroAssembler::arrays_equals(bool is_array_equ, Register ary1, Register ary2,
                                      Register limit, Register result, Register chr,
                                      XMMRegister vec1, XMMRegister vec2, bool is_char,
                                      KRegister mask, bool expand_ary2) {
  // for expand_ary2, limit is the (smaller) size of the second array.
  ShortBranchVerifier sbv(this);
  Label TRUE_LABEL, FALSE_LABEL, DONE, COMPARE_VECTORS, COMPARE_CHAR, COMPARE_BYTE;

  assert((!expand_ary2) || ((expand_ary2) && (UseAVX == 2)),
         "Expansion only implemented for AVX2");

  int length_offset  = arrayOopDesc::length_offset_in_bytes();
  int base_offset    = arrayOopDesc::base_offset_in_bytes(is_char ? T_CHAR : T_BYTE);

  Address::ScaleFactor scaleFactor = expand_ary2 ? Address::times_2 : Address::times_1;
  int scaleIncr = expand_ary2 ? 8 : 16;

  if (is_array_equ) {
    // Check the input args
    cmpoop(ary1, ary2);
    jcc(Assembler::equal, TRUE_LABEL);

    // Need additional checks for arrays_equals.
    testptr(ary1, ary1);
    jcc(Assembler::zero, FALSE_LABEL);
    testptr(ary2, ary2);
    jcc(Assembler::zero, FALSE_LABEL);

    // Check the lengths
    movl(limit, Address(ary1, length_offset));
    cmpl(limit, Address(ary2, length_offset));
    jcc(Assembler::notEqual, FALSE_LABEL);
  }

  // count == 0
  testl(limit, limit);
  jcc(Assembler::zero, TRUE_LABEL);

  if (is_array_equ) {
    // Load array address
    lea(ary1, Address(ary1, base_offset));
    lea(ary2, Address(ary2, base_offset));
  }

  if (is_array_equ && is_char) {
    // arrays_equals when used for char[].
    shll(limit, 1);      // byte count != 0
  }
  movl(result, limit); // copy

  if (UseAVX >= 2) {
    // With AVX2, use 32-byte vector compare
    Label COMPARE_WIDE_VECTORS, COMPARE_WIDE_VECTORS_16, COMPARE_TAIL, COMPARE_TAIL_16;

    // Compare 32-byte vectors
    if (expand_ary2) {
      andl(result, 0x0000000f);  //   tail count (in bytes)
      andl(limit, 0xfffffff0);   // vector count (in bytes)
      jcc(Assembler::zero, COMPARE_TAIL);
    } else {
      andl(result, 0x0000001f);  //   tail count (in bytes)
      andl(limit, 0xffffffe0);   // vector count (in bytes)
      jcc(Assembler::zero, COMPARE_TAIL_16);
    }

    lea(ary1, Address(ary1, limit, scaleFactor));
    lea(ary2, Address(ary2, limit, Address::times_1));
    negptr(limit);

#ifdef _LP64
    if ((AVX3Threshold == 0) && VM_Version::supports_avx512vlbw()) { // trying 64 bytes fast loop
      Label COMPARE_WIDE_VECTORS_LOOP_AVX2, COMPARE_WIDE_VECTORS_LOOP_AVX3;

      cmpl(limit, -64);
      jcc(Assembler::greater, COMPARE_WIDE_VECTORS_LOOP_AVX2);

      bind(COMPARE_WIDE_VECTORS_LOOP_AVX3); // the hottest loop

      evmovdquq(vec1, Address(ary1, limit, Address::times_1), Assembler::AVX_512bit);
      evpcmpeqb(mask, vec1, Address(ary2, limit, Address::times_1), Assembler::AVX_512bit);
      kortestql(mask, mask);
      jcc(Assembler::aboveEqual, FALSE_LABEL);     // miscompare
      addptr(limit, 64);  // update since we already compared at this addr
      cmpl(limit, -64);
      jccb(Assembler::lessEqual, COMPARE_WIDE_VECTORS_LOOP_AVX3);

      // At this point we may still need to compare -limit+result bytes.
      // We could execute the next two instruction and just continue via non-wide path:
      //  cmpl(limit, 0);
      //  jcc(Assembler::equal, COMPARE_TAIL);  // true
      // But since we stopped at the points ary{1,2}+limit which are
      // not farther than 64 bytes from the ends of arrays ary{1,2}+result
      // (|limit| <= 32 and result < 32),
      // we may just compare the last 64 bytes.
      //
      addptr(result, -64);   // it is safe, bc we just came from this area
      evmovdquq(vec1, Address(ary1, result, Address::times_1), Assembler::AVX_512bit);
      evpcmpeqb(mask, vec1, Address(ary2, result, Address::times_1), Assembler::AVX_512bit);
      kortestql(mask, mask);
      jcc(Assembler::aboveEqual, FALSE_LABEL);     // miscompare

      jmp(TRUE_LABEL);

      bind(COMPARE_WIDE_VECTORS_LOOP_AVX2);

    }//if (VM_Version::supports_avx512vlbw())
#endif //_LP64
    bind(COMPARE_WIDE_VECTORS);
    vmovdqu(vec1, Address(ary1, limit, scaleFactor));
    if (expand_ary2) {
      vpmovzxbw(vec2, Address(ary2, limit, Address::times_1), Assembler::AVX_256bit);
    } else {
      vmovdqu(vec2, Address(ary2, limit, Address::times_1));
    }
    vpxor(vec1, vec2);

    vptest(vec1, vec1);
    jcc(Assembler::notZero, FALSE_LABEL);
    addptr(limit, scaleIncr * 2);
    jcc(Assembler::notZero, COMPARE_WIDE_VECTORS);

    testl(result, result);
    jcc(Assembler::zero, TRUE_LABEL);

    vmovdqu(vec1, Address(ary1, result, scaleFactor, -32));
    if (expand_ary2) {
      vpmovzxbw(vec2, Address(ary2, result, Address::times_1, -16), Assembler::AVX_256bit);
    } else {
      vmovdqu(vec2, Address(ary2, result, Address::times_1, -32));
    }
    vpxor(vec1, vec2);

    vptest(vec1, vec1);
    jcc(Assembler::notZero, FALSE_LABEL);
    jmp(TRUE_LABEL);

    bind(COMPARE_TAIL_16); // limit is zero
    movl(limit, result);

    // Compare 16-byte chunks
    andl(result, 0x0000000f);  //   tail count (in bytes)
    andl(limit, 0xfffffff0);   // vector count (in bytes)
    jcc(Assembler::zero, COMPARE_TAIL);

    lea(ary1, Address(ary1, limit, scaleFactor));
    lea(ary2, Address(ary2, limit, Address::times_1));
    negptr(limit);

    bind(COMPARE_WIDE_VECTORS_16);
    movdqu(vec1, Address(ary1, limit, scaleFactor));
    if (expand_ary2) {
      vpmovzxbw(vec2, Address(ary2, limit, Address::times_1), Assembler::AVX_128bit);
    } else {
      movdqu(vec2, Address(ary2, limit, Address::times_1));
    }
    pxor(vec1, vec2);

    ptest(vec1, vec1);
    jcc(Assembler::notZero, FALSE_LABEL);
    addptr(limit, scaleIncr);
    jcc(Assembler::notZero, COMPARE_WIDE_VECTORS_16);

    bind(COMPARE_TAIL); // limit is zero
    movl(limit, result);
    // Fallthru to tail compare
  } else if (UseSSE42Intrinsics) {
    // With SSE4.2, use double quad vector compare
    Label COMPARE_WIDE_VECTORS, COMPARE_TAIL;

    // Compare 16-byte vectors
    andl(result, 0x0000000f);  //   tail count (in bytes)
    andl(limit, 0xfffffff0);   // vector count (in bytes)
    jcc(Assembler::zero, COMPARE_TAIL);

    lea(ary1, Address(ary1, limit, Address::times_1));
    lea(ary2, Address(ary2, limit, Address::times_1));
    negptr(limit);

    bind(COMPARE_WIDE_VECTORS);
    movdqu(vec1, Address(ary1, limit, Address::times_1));
    movdqu(vec2, Address(ary2, limit, Address::times_1));
    pxor(vec1, vec2);

    ptest(vec1, vec1);
    jcc(Assembler::notZero, FALSE_LABEL);
    addptr(limit, 16);
    jcc(Assembler::notZero, COMPARE_WIDE_VECTORS);

    testl(result, result);
    jcc(Assembler::zero, TRUE_LABEL);

    movdqu(vec1, Address(ary1, result, Address::times_1, -16));
    movdqu(vec2, Address(ary2, result, Address::times_1, -16));
    pxor(vec1, vec2);

    ptest(vec1, vec1);
    jccb(Assembler::notZero, FALSE_LABEL);
    jmpb(TRUE_LABEL);

    bind(COMPARE_TAIL); // limit is zero
    movl(limit, result);
    // Fallthru to tail compare
  }

  // Compare 4-byte vectors
  if (expand_ary2) {
    testl(result, result);
    jccb(Assembler::zero, TRUE_LABEL);
  } else {
    andl(limit, 0xfffffffc); // vector count (in bytes)
    jccb(Assembler::zero, COMPARE_CHAR);
  }

  lea(ary1, Address(ary1, limit, scaleFactor));
  lea(ary2, Address(ary2, limit, Address::times_1));
  negptr(limit);

  bind(COMPARE_VECTORS);
  if (expand_ary2) {
    // There are no "vector" operations for bytes to shorts
    movzbl(chr, Address(ary2, limit, Address::times_1));
    cmpw(Address(ary1, limit, Address::times_2), chr);
    jccb(Assembler::notEqual, FALSE_LABEL);
    addptr(limit, 1);
    jcc(Assembler::notZero, COMPARE_VECTORS);
    jmp(TRUE_LABEL);
  } else {
    movl(chr, Address(ary1, limit, Address::times_1));
    cmpl(chr, Address(ary2, limit, Address::times_1));
    jccb(Assembler::notEqual, FALSE_LABEL);
    addptr(limit, 4);
    jcc(Assembler::notZero, COMPARE_VECTORS);
  }

  // Compare trailing char (final 2 bytes), if any
  bind(COMPARE_CHAR);
  testl(result, 0x2);   // tail  char
  jccb(Assembler::zero, COMPARE_BYTE);
  load_unsigned_short(chr, Address(ary1, 0));
  load_unsigned_short(limit, Address(ary2, 0));
  cmpl(chr, limit);
  jccb(Assembler::notEqual, FALSE_LABEL);

  if (is_array_equ && is_char) {
    bind(COMPARE_BYTE);
  } else {
    lea(ary1, Address(ary1, 2));
    lea(ary2, Address(ary2, 2));

    bind(COMPARE_BYTE);
    testl(result, 0x1);   // tail  byte
    jccb(Assembler::zero, TRUE_LABEL);
    load_unsigned_byte(chr, Address(ary1, 0));
    load_unsigned_byte(limit, Address(ary2, 0));
    cmpl(chr, limit);
    jccb(Assembler::notEqual, FALSE_LABEL);
  }
  bind(TRUE_LABEL);
  movl(result, 1);   // return true
  jmpb(DONE);

  bind(FALSE_LABEL);
  xorl(result, result); // return false

  // That's it
  bind(DONE);
  if (UseAVX >= 2) {
    // clean upper bits of YMM registers
    vpxor(vec1, vec1);
    vpxor(vec2, vec2);
  }
}

#ifdef _LP64

static void convertF2I_slowpath(C2_MacroAssembler& masm, C2GeneralStub<Register, XMMRegister, address>& stub) {
#define __ masm.
  Register dst = stub.data<0>();
  XMMRegister src = stub.data<1>();
  address target = stub.data<2>();
  __ bind(stub.entry());
  __ subptr(rsp, 8);
  __ movdbl(Address(rsp), src);
  __ call(RuntimeAddress(target));
  __ pop(dst);
  __ jmp(stub.continuation());
#undef __
}

void C2_MacroAssembler::convertF2I(BasicType dst_bt, BasicType src_bt, Register dst, XMMRegister src) {
  assert(dst_bt == T_INT || dst_bt == T_LONG, "");
  assert(src_bt == T_FLOAT || src_bt == T_DOUBLE, "");

  address slowpath_target;
  if (dst_bt == T_INT) {
    if (src_bt == T_FLOAT) {
      cvttss2sil(dst, src);
      cmpl(dst, 0x80000000);
      slowpath_target = StubRoutines::x86::f2i_fixup();
    } else {
      cvttsd2sil(dst, src);
      cmpl(dst, 0x80000000);
      slowpath_target = StubRoutines::x86::d2i_fixup();
    }
  } else {
    if (src_bt == T_FLOAT) {
      cvttss2siq(dst, src);
      cmp64(dst, ExternalAddress(StubRoutines::x86::double_sign_flip()));
      slowpath_target = StubRoutines::x86::f2l_fixup();
    } else {
      cvttsd2siq(dst, src);
      cmp64(dst, ExternalAddress(StubRoutines::x86::double_sign_flip()));
      slowpath_target = StubRoutines::x86::d2l_fixup();
    }
  }

  auto stub = C2CodeStub::make<Register, XMMRegister, address>(dst, src, slowpath_target, 23, convertF2I_slowpath);
  jcc(Assembler::equal, stub->entry());
  bind(stub->continuation());
}

#endif // _LP64

void C2_MacroAssembler::evmasked_op(int ideal_opc, BasicType eType, KRegister mask, XMMRegister dst,
                                    XMMRegister src1, int imm8, bool merge, int vlen_enc) {
  switch(ideal_opc) {
    case Op_LShiftVS:
      Assembler::evpsllw(dst, mask, src1, imm8, merge, vlen_enc); break;
    case Op_LShiftVI:
      Assembler::evpslld(dst, mask, src1, imm8, merge, vlen_enc); break;
    case Op_LShiftVL:
      Assembler::evpsllq(dst, mask, src1, imm8, merge, vlen_enc); break;
    case Op_RShiftVS:
      Assembler::evpsraw(dst, mask, src1, imm8, merge, vlen_enc); break;
    case Op_RShiftVI:
      Assembler::evpsrad(dst, mask, src1, imm8, merge, vlen_enc); break;
    case Op_RShiftVL:
      Assembler::evpsraq(dst, mask, src1, imm8, merge, vlen_enc); break;
    case Op_URShiftVS:
      Assembler::evpsrlw(dst, mask, src1, imm8, merge, vlen_enc); break;
    case Op_URShiftVI:
      Assembler::evpsrld(dst, mask, src1, imm8, merge, vlen_enc); break;
    case Op_URShiftVL:
      Assembler::evpsrlq(dst, mask, src1, imm8, merge, vlen_enc); break;
    case Op_RotateRightV:
      evrord(eType, dst, mask, src1, imm8, merge, vlen_enc); break;
    case Op_RotateLeftV:
      evrold(eType, dst, mask, src1, imm8, merge, vlen_enc); break;
    default:
      fatal("Unsupported masked operation"); break;
  }
}

void C2_MacroAssembler::evmasked_op(int ideal_opc, BasicType eType, KRegister mask, XMMRegister dst,
                                    XMMRegister src1, XMMRegister src2, bool merge, int vlen_enc,
                                    bool is_varshift) {
  switch (ideal_opc) {
    case Op_AddVB:
      evpaddb(dst, mask, src1, src2, merge, vlen_enc); break;
    case Op_AddVS:
      evpaddw(dst, mask, src1, src2, merge, vlen_enc); break;
    case Op_AddVI:
      evpaddd(dst, mask, src1, src2, merge, vlen_enc); break;
    case Op_AddVL:
      evpaddq(dst, mask, src1, src2, merge, vlen_enc); break;
    case Op_AddVF:
      evaddps(dst, mask, src1, src2, merge, vlen_enc); break;
    case Op_AddVD:
      evaddpd(dst, mask, src1, src2, merge, vlen_enc); break;
    case Op_SubVB:
      evpsubb(dst, mask, src1, src2, merge, vlen_enc); break;
    case Op_SubVS:
      evpsubw(dst, mask, src1, src2, merge, vlen_enc); break;
    case Op_SubVI:
      evpsubd(dst, mask, src1, src2, merge, vlen_enc); break;
    case Op_SubVL:
      evpsubq(dst, mask, src1, src2, merge, vlen_enc); break;
    case Op_SubVF:
      evsubps(dst, mask, src1, src2, merge, vlen_enc); break;
    case Op_SubVD:
      evsubpd(dst, mask, src1, src2, merge, vlen_enc); break;
    case Op_MulVS:
      evpmullw(dst, mask, src1, src2, merge, vlen_enc); break;
    case Op_MulVI:
      evpmulld(dst, mask, src1, src2, merge, vlen_enc); break;
    case Op_MulVL:
      evpmullq(dst, mask, src1, src2, merge, vlen_enc); break;
    case Op_MulVF:
      evmulps(dst, mask, src1, src2, merge, vlen_enc); break;
    case Op_MulVD:
      evmulpd(dst, mask, src1, src2, merge, vlen_enc); break;
    case Op_DivVF:
      evdivps(dst, mask, src1, src2, merge, vlen_enc); break;
    case Op_DivVD:
      evdivpd(dst, mask, src1, src2, merge, vlen_enc); break;
    case Op_SqrtVF:
      evsqrtps(dst, mask, src1, src2, merge, vlen_enc); break;
    case Op_SqrtVD:
      evsqrtpd(dst, mask, src1, src2, merge, vlen_enc); break;
    case Op_AbsVB:
      evpabsb(dst, mask, src2, merge, vlen_enc); break;
    case Op_AbsVS:
      evpabsw(dst, mask, src2, merge, vlen_enc); break;
    case Op_AbsVI:
      evpabsd(dst, mask, src2, merge, vlen_enc); break;
    case Op_AbsVL:
      evpabsq(dst, mask, src2, merge, vlen_enc); break;
    case Op_FmaVF:
      evpfma213ps(dst, mask, src1, src2, merge, vlen_enc); break;
    case Op_FmaVD:
      evpfma213pd(dst, mask, src1, src2, merge, vlen_enc); break;
    case Op_VectorRearrange:
      evperm(eType, dst, mask, src2, src1, merge, vlen_enc); break;
    case Op_LShiftVS:
      evpsllw(dst, mask, src1, src2, merge, vlen_enc, is_varshift); break;
    case Op_LShiftVI:
      evpslld(dst, mask, src1, src2, merge, vlen_enc, is_varshift); break;
    case Op_LShiftVL:
      evpsllq(dst, mask, src1, src2, merge, vlen_enc, is_varshift); break;
    case Op_RShiftVS:
      evpsraw(dst, mask, src1, src2, merge, vlen_enc, is_varshift); break;
    case Op_RShiftVI:
      evpsrad(dst, mask, src1, src2, merge, vlen_enc, is_varshift); break;
    case Op_RShiftVL:
      evpsraq(dst, mask, src1, src2, merge, vlen_enc, is_varshift); break;
    case Op_URShiftVS:
      evpsrlw(dst, mask, src1, src2, merge, vlen_enc, is_varshift); break;
    case Op_URShiftVI:
      evpsrld(dst, mask, src1, src2, merge, vlen_enc, is_varshift); break;
    case Op_URShiftVL:
      evpsrlq(dst, mask, src1, src2, merge, vlen_enc, is_varshift); break;
    case Op_RotateLeftV:
      evrold(eType, dst, mask, src1, src2, merge, vlen_enc); break;
    case Op_RotateRightV:
      evrord(eType, dst, mask, src1, src2, merge, vlen_enc); break;
    case Op_MaxV:
      evpmaxs(eType, dst, mask, src1, src2, merge, vlen_enc); break;
    case Op_MinV:
      evpmins(eType, dst, mask, src1, src2, merge, vlen_enc); break;
    case Op_XorV:
      evxor(eType, dst, mask, src1, src2, merge, vlen_enc); break;
    case Op_OrV:
      evor(eType, dst, mask, src1, src2, merge, vlen_enc); break;
    case Op_AndV:
      evand(eType, dst, mask, src1, src2, merge, vlen_enc); break;
    default:
      fatal("Unsupported masked operation"); break;
  }
}

void C2_MacroAssembler::evmasked_op(int ideal_opc, BasicType eType, KRegister mask, XMMRegister dst,
                                    XMMRegister src1, Address src2, bool merge, int vlen_enc) {
  switch (ideal_opc) {
    case Op_AddVB:
      evpaddb(dst, mask, src1, src2, merge, vlen_enc); break;
    case Op_AddVS:
      evpaddw(dst, mask, src1, src2, merge, vlen_enc); break;
    case Op_AddVI:
      evpaddd(dst, mask, src1, src2, merge, vlen_enc); break;
    case Op_AddVL:
      evpaddq(dst, mask, src1, src2, merge, vlen_enc); break;
    case Op_AddVF:
      evaddps(dst, mask, src1, src2, merge, vlen_enc); break;
    case Op_AddVD:
      evaddpd(dst, mask, src1, src2, merge, vlen_enc); break;
    case Op_SubVB:
      evpsubb(dst, mask, src1, src2, merge, vlen_enc); break;
    case Op_SubVS:
      evpsubw(dst, mask, src1, src2, merge, vlen_enc); break;
    case Op_SubVI:
      evpsubd(dst, mask, src1, src2, merge, vlen_enc); break;
    case Op_SubVL:
      evpsubq(dst, mask, src1, src2, merge, vlen_enc); break;
    case Op_SubVF:
      evsubps(dst, mask, src1, src2, merge, vlen_enc); break;
    case Op_SubVD:
      evsubpd(dst, mask, src1, src2, merge, vlen_enc); break;
    case Op_MulVS:
      evpmullw(dst, mask, src1, src2, merge, vlen_enc); break;
    case Op_MulVI:
      evpmulld(dst, mask, src1, src2, merge, vlen_enc); break;
    case Op_MulVL:
      evpmullq(dst, mask, src1, src2, merge, vlen_enc); break;
    case Op_MulVF:
      evmulps(dst, mask, src1, src2, merge, vlen_enc); break;
    case Op_MulVD:
      evmulpd(dst, mask, src1, src2, merge, vlen_enc); break;
    case Op_DivVF:
      evdivps(dst, mask, src1, src2, merge, vlen_enc); break;
    case Op_DivVD:
      evdivpd(dst, mask, src1, src2, merge, vlen_enc); break;
    case Op_FmaVF:
      evpfma213ps(dst, mask, src1, src2, merge, vlen_enc); break;
    case Op_FmaVD:
      evpfma213pd(dst, mask, src1, src2, merge, vlen_enc); break;
    case Op_MaxV:
      evpmaxs(eType, dst, mask, src1, src2, merge, vlen_enc); break;
    case Op_MinV:
      evpmins(eType, dst, mask, src1, src2, merge, vlen_enc); break;
    case Op_XorV:
      evxor(eType, dst, mask, src1, src2, merge, vlen_enc); break;
    case Op_OrV:
      evor(eType, dst, mask, src1, src2, merge, vlen_enc); break;
    case Op_AndV:
      evand(eType, dst, mask, src1, src2, merge, vlen_enc); break;
    default:
      fatal("Unsupported masked operation"); break;
  }
}

void C2_MacroAssembler::masked_op(int ideal_opc, int mask_len, KRegister dst,
                                  KRegister src1, KRegister src2) {
  BasicType etype = T_ILLEGAL;
  switch(mask_len) {
    case 2:
    case 4:
    case 8:  etype = T_BYTE; break;
    case 16: etype = T_SHORT; break;
    case 32: etype = T_INT; break;
    case 64: etype = T_LONG; break;
    default: fatal("Unsupported type"); break;
  }
  assert(etype != T_ILLEGAL, "");
  switch(ideal_opc) {
    case Op_AndVMask:
      kand(etype, dst, src1, src2); break;
    case Op_OrVMask:
      kor(etype, dst, src1, src2); break;
    case Op_XorVMask:
      kxor(etype, dst, src1, src2); break;
    default:
      fatal("Unsupported masked operation"); break;
  }
}

/*
 * Following routine handles special floating point values(NaN/Inf/-Inf/Max/Min) for casting operation.
 * If src is NaN, the result is 0.
 * If the src is negative infinity or any value less than or equal to the value of Integer.MIN_VALUE,
 * the result is equal to the value of Integer.MIN_VALUE.
 * If the src is positive infinity or any value greater than or equal to the value of Integer.MAX_VALUE,
 * the result is equal to the value of Integer.MAX_VALUE.
 */
void C2_MacroAssembler::vector_cast_float_to_int_special_cases_avx(XMMRegister dst, XMMRegister src, XMMRegister xtmp1,
                                                                   XMMRegister xtmp2, XMMRegister xtmp3, XMMRegister xtmp4,
                                                                   Register rscratch, AddressLiteral float_sign_flip,
                                                                   int vec_enc) {
  assert(rscratch != noreg || always_reachable(float_sign_flip), "missing");
  Label done;
  vmovdqu(xtmp1, float_sign_flip, vec_enc, rscratch);
  vpcmpeqd(xtmp2, dst, xtmp1, vec_enc);
  vptest(xtmp2, xtmp2, vec_enc);
  jccb(Assembler::equal, done);

  vpcmpeqd(xtmp4, xtmp4, xtmp4, vec_enc);
  vpxor(xtmp1, xtmp1, xtmp4, vec_enc);

  vpxor(xtmp4, xtmp4, xtmp4, vec_enc);
  vcmpps(xtmp3, src, src, Assembler::UNORD_Q, vec_enc);
  vblendvps(dst, dst, xtmp4, xtmp3, vec_enc);

  // Recompute the mask for remaining special value.
  vpxor(xtmp2, xtmp2, xtmp3, vec_enc);
  // Extract SRC values corresponding to TRUE mask lanes.
  vpand(xtmp4, xtmp2, src, vec_enc);
  // Flip mask bits so that MSB bit of MASK lanes corresponding to +ve special
  // values are set.
  vpxor(xtmp3, xtmp2, xtmp4, vec_enc);

  vblendvps(dst, dst, xtmp1, xtmp3, vec_enc);
  bind(done);
}

void C2_MacroAssembler::vector_cast_float_to_int_special_cases_evex(XMMRegister dst, XMMRegister src, XMMRegister xtmp1,
                                                                    XMMRegister xtmp2, KRegister ktmp1, KRegister ktmp2,
                                                                    Register rscratch, AddressLiteral float_sign_flip,
                                                                    int vec_enc) {
  assert(rscratch != noreg || always_reachable(float_sign_flip), "missing");
  Label done;
  evmovdqul(xtmp1, k0, float_sign_flip, false, vec_enc, rscratch);
  Assembler::evpcmpeqd(ktmp1, k0, xtmp1, dst, vec_enc);
  kortestwl(ktmp1, ktmp1);
  jccb(Assembler::equal, done);

  vpxor(xtmp2, xtmp2, xtmp2, vec_enc);
  evcmpps(ktmp2, k0, src, src, Assembler::UNORD_Q, vec_enc);
  evmovdqul(dst, ktmp2, xtmp2, true, vec_enc);

  kxorwl(ktmp1, ktmp1, ktmp2);
  evcmpps(ktmp1, ktmp1, src, xtmp2, Assembler::NLT_UQ, vec_enc);
  vpternlogd(xtmp2, 0x11, xtmp1, xtmp1, vec_enc);
  evmovdqul(dst, ktmp1, xtmp2, true, vec_enc);
  bind(done);
}

void C2_MacroAssembler::vector_cast_float_to_long_special_cases_evex(XMMRegister dst, XMMRegister src, XMMRegister xtmp1,
                                                                     XMMRegister xtmp2, KRegister ktmp1, KRegister ktmp2,
                                                                     Register rscratch, AddressLiteral double_sign_flip,
                                                                     int vec_enc) {
  assert(rscratch != noreg || always_reachable(double_sign_flip), "missing");

  Label done;
  evmovdquq(xtmp1, k0, double_sign_flip, false, vec_enc, rscratch);
  Assembler::evpcmpeqq(ktmp1, k0, xtmp1, dst, vec_enc);
  kortestwl(ktmp1, ktmp1);
  jccb(Assembler::equal, done);

  vpxor(xtmp2, xtmp2, xtmp2, vec_enc);
  evcmpps(ktmp2, k0, src, src, Assembler::UNORD_Q, vec_enc);
  evmovdquq(dst, ktmp2, xtmp2, true, vec_enc);

  kxorwl(ktmp1, ktmp1, ktmp2);
  evcmpps(ktmp1, ktmp1, src, xtmp2, Assembler::NLT_UQ, vec_enc);
  vpternlogq(xtmp2, 0x11, xtmp1, xtmp1, vec_enc);
  evmovdquq(dst, ktmp1, xtmp2, true, vec_enc);
  bind(done);
}

void C2_MacroAssembler::vector_cast_double_to_int_special_cases_evex(XMMRegister dst, XMMRegister src, XMMRegister xtmp1,
                                                                     XMMRegister xtmp2, KRegister ktmp1, KRegister ktmp2,
                                                                     Register rscratch, AddressLiteral float_sign_flip,
                                                                     int vec_enc) {
  assert(rscratch != noreg || always_reachable(float_sign_flip), "missing");
  Label done;
  evmovdquq(xtmp1, k0, float_sign_flip, false, vec_enc, rscratch);
  Assembler::evpcmpeqd(ktmp1, k0, xtmp1, dst, vec_enc);
  kortestwl(ktmp1, ktmp1);
  jccb(Assembler::equal, done);

  vpxor(xtmp2, xtmp2, xtmp2, vec_enc);
  evcmppd(ktmp2, k0, src, src, Assembler::UNORD_Q, vec_enc);
  evmovdqul(dst, ktmp2, xtmp2, true, vec_enc);

  kxorwl(ktmp1, ktmp1, ktmp2);
  evcmppd(ktmp1, ktmp1, src, xtmp2, Assembler::NLT_UQ, vec_enc);
  vpternlogq(xtmp2, 0x11, xtmp1, xtmp1, vec_enc);
  evmovdqul(dst, ktmp1, xtmp2, true, vec_enc);
  bind(done);
}

/*
 * Following routine handles special floating point values(NaN/Inf/-Inf/Max/Min) for casting operation.
 * If src is NaN, the result is 0.
 * If the src is negative infinity or any value less than or equal to the value of Long.MIN_VALUE,
 * the result is equal to the value of Long.MIN_VALUE.
 * If the src is positive infinity or any value greater than or equal to the value of Long.MAX_VALUE,
 * the result is equal to the value of Long.MAX_VALUE.
 */
void C2_MacroAssembler::vector_cast_double_to_long_special_cases_evex(XMMRegister dst, XMMRegister src, XMMRegister xtmp1,
                                                                      XMMRegister xtmp2, KRegister ktmp1, KRegister ktmp2,
                                                                      Register rscratch, AddressLiteral double_sign_flip,
                                                                      int vec_enc) {
  assert(rscratch != noreg || always_reachable(double_sign_flip), "missing");

  Label done;
  evmovdqul(xtmp1, k0, double_sign_flip, false, vec_enc, rscratch);
  evpcmpeqq(ktmp1, xtmp1, dst, vec_enc);
  kortestwl(ktmp1, ktmp1);
  jccb(Assembler::equal, done);

  vpxor(xtmp2, xtmp2, xtmp2, vec_enc);
  evcmppd(ktmp2, k0, src, src, Assembler::UNORD_Q, vec_enc);
  evmovdquq(dst, ktmp2, xtmp2, true, vec_enc);

  kxorwl(ktmp1, ktmp1, ktmp2);
  evcmppd(ktmp1, ktmp1, src, xtmp2, Assembler::NLT_UQ, vec_enc);
  vpternlogq(xtmp2, 0x11, xtmp1, xtmp1, vec_enc);
  evmovdquq(dst, ktmp1, xtmp2, true, vec_enc);
  bind(done);
}

void C2_MacroAssembler::vector_crosslane_doubleword_pack_avx(XMMRegister dst, XMMRegister src, XMMRegister zero,
                                                             XMMRegister xtmp, int index, int vec_enc) {
   assert(vec_enc < Assembler::AVX_512bit, "");
   if (vec_enc == Assembler::AVX_256bit) {
     vextractf128_high(xtmp, src);
     vshufps(dst, src, xtmp, index, vec_enc);
   } else {
     vshufps(dst, src, zero, index, vec_enc);
   }
}

void C2_MacroAssembler::vector_cast_double_to_int_special_cases_avx(XMMRegister dst, XMMRegister src, XMMRegister xtmp1, XMMRegister xtmp2,
                                                                    XMMRegister xtmp3, XMMRegister xtmp4, XMMRegister xtmp5, Register rscratch,
                                                                    AddressLiteral float_sign_flip, int src_vec_enc) {
  assert(rscratch != noreg || always_reachable(float_sign_flip), "missing");

  Label done;
  // Compare the destination lanes with float_sign_flip
  // value to get mask for all special values.
  movdqu(xtmp1, float_sign_flip, rscratch);
  vpcmpeqd(xtmp2, dst, xtmp1, Assembler::AVX_128bit);
  ptest(xtmp2, xtmp2);
  jccb(Assembler::equal, done);

  // Flip float_sign_flip to get max integer value.
  vpcmpeqd(xtmp4, xtmp4, xtmp4, Assembler::AVX_128bit);
  pxor(xtmp1, xtmp4);

  // Set detination lanes corresponding to unordered source lanes as zero.
  vpxor(xtmp4, xtmp4, xtmp4, src_vec_enc);
  vcmppd(xtmp3, src, src, Assembler::UNORD_Q, src_vec_enc);

  // Shuffle mask vector and pack lower doubles word from each quadword lane.
  vector_crosslane_doubleword_pack_avx(xtmp3, xtmp3, xtmp4, xtmp5, 0x88, src_vec_enc);
  vblendvps(dst, dst, xtmp4, xtmp3, Assembler::AVX_128bit);

  // Recompute the mask for remaining special value.
  pxor(xtmp2, xtmp3);
  // Extract mask corresponding to non-negative source lanes.
  vcmppd(xtmp3, src, xtmp4, Assembler::NLT_UQ, src_vec_enc);

  // Shuffle mask vector and pack lower doubles word from each quadword lane.
  vector_crosslane_doubleword_pack_avx(xtmp3, xtmp3, xtmp4, xtmp5, 0x88, src_vec_enc);
  pand(xtmp3, xtmp2);

  // Replace destination lanes holding special value(0x80000000) with max int
  // if corresponding source lane holds a +ve value.
  vblendvps(dst, dst, xtmp1, xtmp3, Assembler::AVX_128bit);
  bind(done);
}


void C2_MacroAssembler::vector_cast_int_to_subword(BasicType to_elem_bt, XMMRegister dst, XMMRegister zero,
                                                   XMMRegister xtmp, Register rscratch, int vec_enc) {
  switch(to_elem_bt) {
    case T_SHORT:
      assert(rscratch != noreg || always_reachable(ExternalAddress(StubRoutines::x86::vector_int_to_short_mask())), "missing");
      vpand(dst, dst, ExternalAddress(StubRoutines::x86::vector_int_to_short_mask()), vec_enc, rscratch);
      vpackusdw(dst, dst, zero, vec_enc);
      if (vec_enc == Assembler::AVX_256bit) {
        vector_crosslane_doubleword_pack_avx(dst, dst, zero, xtmp, 0x44, vec_enc);
      }
      break;
    case  T_BYTE:
      assert(rscratch != noreg || always_reachable(ExternalAddress(StubRoutines::x86::vector_int_to_byte_mask())), "missing");
      vpand(dst, dst, ExternalAddress(StubRoutines::x86::vector_int_to_byte_mask()), vec_enc, rscratch);
      vpackusdw(dst, dst, zero, vec_enc);
      if (vec_enc == Assembler::AVX_256bit) {
        vector_crosslane_doubleword_pack_avx(dst, dst, zero, xtmp, 0x44, vec_enc);
      }
      vpackuswb(dst, dst, zero, vec_enc);
      break;
    default: assert(false, "%s", type2name(to_elem_bt));
  }
}

/*
 * Algorithm for vector D2L and F2I conversions:-
 * a) Perform vector D2L/F2I cast.
 * b) Choose fast path if none of the result vector lane contains 0x80000000 value.
 *    It signifies that source value could be any of the special floating point
 *    values(NaN,-Inf,Inf,Max,-Min).
 * c) Set destination to zero if source is NaN value.
 * d) Replace 0x80000000 with MaxInt if source lane contains a +ve value.
 */

void C2_MacroAssembler::vector_castF2X_avx(BasicType to_elem_bt, XMMRegister dst, XMMRegister src, XMMRegister xtmp1,
                                           XMMRegister xtmp2, XMMRegister xtmp3, XMMRegister xtmp4,
                                           AddressLiteral float_sign_flip, Register rscratch, int vec_enc) {
  int to_elem_sz = type2aelembytes(to_elem_bt);
  assert(to_elem_sz <= 4, "");
  vcvttps2dq(dst, src, vec_enc);
  vector_cast_float_to_int_special_cases_avx(dst, src, xtmp1, xtmp2, xtmp3, xtmp4, rscratch, float_sign_flip, vec_enc);
  if (to_elem_sz < 4) {
    vpxor(xtmp4, xtmp4, xtmp4, vec_enc);
    vector_cast_int_to_subword(to_elem_bt, dst, xtmp4, xtmp3, rscratch, vec_enc);
  }
}

void C2_MacroAssembler::vector_castF2X_evex(BasicType to_elem_bt, XMMRegister dst, XMMRegister src, XMMRegister xtmp1,
                                            XMMRegister xtmp2, KRegister ktmp1, KRegister ktmp2, AddressLiteral float_sign_flip,
                                            Register rscratch, int vec_enc) {
  int to_elem_sz = type2aelembytes(to_elem_bt);
  assert(to_elem_sz <= 4, "");
  vcvttps2dq(dst, src, vec_enc);
  vector_cast_float_to_int_special_cases_evex(dst, src, xtmp1, xtmp2, ktmp1, ktmp2, rscratch, float_sign_flip, vec_enc);
  switch(to_elem_bt) {
    case T_INT:
      break;
    case T_SHORT:
      evpmovdw(dst, dst, vec_enc);
      break;
    case T_BYTE:
      evpmovdb(dst, dst, vec_enc);
      break;
    default: assert(false, "%s", type2name(to_elem_bt));
  }
}

void C2_MacroAssembler::vector_castF2L_evex(XMMRegister dst, XMMRegister src, XMMRegister xtmp1, XMMRegister xtmp2,
                                            KRegister ktmp1, KRegister ktmp2, AddressLiteral double_sign_flip,
                                            Register rscratch, int vec_enc) {
  evcvttps2qq(dst, src, vec_enc);
  vector_cast_float_to_long_special_cases_evex(dst, src, xtmp1, xtmp2, ktmp1, ktmp2, rscratch, double_sign_flip, vec_enc);
}

// Handling for downcasting from double to integer or sub-word types on AVX2.
void C2_MacroAssembler::vector_castD2X_avx(BasicType to_elem_bt, XMMRegister dst, XMMRegister src, XMMRegister xtmp1,
                                           XMMRegister xtmp2, XMMRegister xtmp3, XMMRegister xtmp4, XMMRegister xtmp5,
                                           AddressLiteral float_sign_flip, Register rscratch, int vec_enc) {
  int to_elem_sz = type2aelembytes(to_elem_bt);
  assert(to_elem_sz < 8, "");
  vcvttpd2dq(dst, src, vec_enc);
  vector_cast_double_to_int_special_cases_avx(dst, src, xtmp1, xtmp2, xtmp3, xtmp4, xtmp5, rscratch,
                                              float_sign_flip, vec_enc);
  if (to_elem_sz < 4) {
    // xtmp4 holds all zero lanes.
    vector_cast_int_to_subword(to_elem_bt, dst, xtmp4, xtmp5, rscratch, Assembler::AVX_128bit);
  }
}

void C2_MacroAssembler::vector_castD2X_evex(BasicType to_elem_bt, XMMRegister dst, XMMRegister src,
                                            XMMRegister xtmp1, XMMRegister xtmp2, KRegister ktmp1,
                                            KRegister ktmp2, AddressLiteral sign_flip,
                                            Register rscratch, int vec_enc) {
  if (VM_Version::supports_avx512dq()) {
    evcvttpd2qq(dst, src, vec_enc);
    vector_cast_double_to_long_special_cases_evex(dst, src, xtmp1, xtmp2, ktmp1, ktmp2, rscratch, sign_flip, vec_enc);
    switch(to_elem_bt) {
      case T_LONG:
        break;
      case T_INT:
        evpmovsqd(dst, dst, vec_enc);
        break;
      case T_SHORT:
        evpmovsqd(dst, dst, vec_enc);
        evpmovdw(dst, dst, vec_enc);
        break;
      case T_BYTE:
        evpmovsqd(dst, dst, vec_enc);
        evpmovdb(dst, dst, vec_enc);
        break;
      default: assert(false, "%s", type2name(to_elem_bt));
    }
  } else {
    assert(type2aelembytes(to_elem_bt) <= 4, "");
    vcvttpd2dq(dst, src, vec_enc);
    vector_cast_double_to_int_special_cases_evex(dst, src, xtmp1, xtmp2, ktmp1, ktmp2, rscratch, sign_flip, vec_enc);
    switch(to_elem_bt) {
      case T_INT:
        break;
      case T_SHORT:
        evpmovdw(dst, dst, vec_enc);
        break;
      case T_BYTE:
        evpmovdb(dst, dst, vec_enc);
        break;
      default: assert(false, "%s", type2name(to_elem_bt));
    }
  }
}

#ifdef _LP64
void C2_MacroAssembler::vector_round_double_evex(XMMRegister dst, XMMRegister src,
                                                 AddressLiteral double_sign_flip, AddressLiteral new_mxcsr, int vec_enc,
                                                 Register tmp, XMMRegister xtmp1, XMMRegister xtmp2, KRegister ktmp1, KRegister ktmp2) {
  // Perform floor(val+0.5) operation under the influence of MXCSR.RC mode roundTowards -inf.
  // and re-instantiate original MXCSR.RC mode after that.
  ldmxcsr(new_mxcsr, tmp /*rscratch*/);

  mov64(tmp, julong_cast(0.5L));
  evpbroadcastq(xtmp1, tmp, vec_enc);
  vaddpd(xtmp1, src , xtmp1, vec_enc);
  evcvtpd2qq(dst, xtmp1, vec_enc);
  vector_cast_double_to_long_special_cases_evex(dst, src, xtmp1, xtmp2, ktmp1, ktmp2, tmp /*rscratch*/,
                                                double_sign_flip, vec_enc);;

  ldmxcsr(ExternalAddress(StubRoutines::x86::addr_mxcsr_std()), tmp /*rscratch*/);
}

void C2_MacroAssembler::vector_round_float_evex(XMMRegister dst, XMMRegister src,
                                                AddressLiteral float_sign_flip, AddressLiteral new_mxcsr, int vec_enc,
                                                Register tmp, XMMRegister xtmp1, XMMRegister xtmp2, KRegister ktmp1, KRegister ktmp2) {
  // Perform floor(val+0.5) operation under the influence of MXCSR.RC mode roundTowards -inf.
  // and re-instantiate original MXCSR.RC mode after that.
  ldmxcsr(new_mxcsr, tmp /*rscratch*/);

  movl(tmp, jint_cast(0.5));
  movq(xtmp1, tmp);
  vbroadcastss(xtmp1, xtmp1, vec_enc);
  vaddps(xtmp1, src , xtmp1, vec_enc);
  vcvtps2dq(dst, xtmp1, vec_enc);
  vector_cast_float_to_int_special_cases_evex(dst, src, xtmp1, xtmp2, ktmp1, ktmp2, tmp /*rscratch*/,
                                              float_sign_flip, vec_enc);

  ldmxcsr(ExternalAddress(StubRoutines::x86::addr_mxcsr_std()), tmp /*rscratch*/);
}

void C2_MacroAssembler::vector_round_float_avx(XMMRegister dst, XMMRegister src,
                                               AddressLiteral float_sign_flip, AddressLiteral new_mxcsr, int vec_enc,
                                               Register tmp, XMMRegister xtmp1, XMMRegister xtmp2, XMMRegister xtmp3, XMMRegister xtmp4) {
  // Perform floor(val+0.5) operation under the influence of MXCSR.RC mode roundTowards -inf.
  // and re-instantiate original MXCSR.RC mode after that.
  ldmxcsr(new_mxcsr, tmp /*rscratch*/);

  movl(tmp, jint_cast(0.5));
  movq(xtmp1, tmp);
  vbroadcastss(xtmp1, xtmp1, vec_enc);
  vaddps(xtmp1, src , xtmp1, vec_enc);
  vcvtps2dq(dst, xtmp1, vec_enc);
  vector_cast_float_to_int_special_cases_avx(dst, src, xtmp1, xtmp2, xtmp3, xtmp4, tmp /*rscratch*/, float_sign_flip, vec_enc);

  ldmxcsr(ExternalAddress(StubRoutines::x86::addr_mxcsr_std()), tmp /*rscratch*/);
}
#endif // _LP64

void C2_MacroAssembler::vector_unsigned_cast(XMMRegister dst, XMMRegister src, int vlen_enc,
                                             BasicType from_elem_bt, BasicType to_elem_bt) {
  switch (from_elem_bt) {
    case T_BYTE:
      switch (to_elem_bt) {
        case T_SHORT: vpmovzxbw(dst, src, vlen_enc); break;
        case T_INT:   vpmovzxbd(dst, src, vlen_enc); break;
        case T_LONG:  vpmovzxbq(dst, src, vlen_enc); break;
        default: ShouldNotReachHere();
      }
      break;
    case T_SHORT:
      switch (to_elem_bt) {
        case T_INT:  vpmovzxwd(dst, src, vlen_enc); break;
        case T_LONG: vpmovzxwq(dst, src, vlen_enc); break;
        default: ShouldNotReachHere();
      }
      break;
    case T_INT:
      assert(to_elem_bt == T_LONG, "");
      vpmovzxdq(dst, src, vlen_enc);
      break;
    default:
      ShouldNotReachHere();
  }
}

void C2_MacroAssembler::vector_signed_cast(XMMRegister dst, XMMRegister src, int vlen_enc,
                                           BasicType from_elem_bt, BasicType to_elem_bt) {
  switch (from_elem_bt) {
    case T_BYTE:
      switch (to_elem_bt) {
        case T_SHORT: vpmovsxbw(dst, src, vlen_enc); break;
        case T_INT:   vpmovsxbd(dst, src, vlen_enc); break;
        case T_LONG:  vpmovsxbq(dst, src, vlen_enc); break;
        default: ShouldNotReachHere();
      }
      break;
    case T_SHORT:
      switch (to_elem_bt) {
        case T_INT:  vpmovsxwd(dst, src, vlen_enc); break;
        case T_LONG: vpmovsxwq(dst, src, vlen_enc); break;
        default: ShouldNotReachHere();
      }
      break;
    case T_INT:
      assert(to_elem_bt == T_LONG, "");
      vpmovsxdq(dst, src, vlen_enc);
      break;
    default:
      ShouldNotReachHere();
  }
}

void C2_MacroAssembler::vector_mask_cast(XMMRegister dst, XMMRegister src,
                                         BasicType dst_bt, BasicType src_bt, int vlen) {
  int vlen_enc = vector_length_encoding(MAX2(type2aelembytes(src_bt), type2aelembytes(dst_bt)) * vlen);
  assert(vlen_enc != AVX_512bit, "");

  int dst_bt_size = type2aelembytes(dst_bt);
  int src_bt_size = type2aelembytes(src_bt);
  if (dst_bt_size > src_bt_size) {
    switch (dst_bt_size / src_bt_size) {
      case 2: vpmovsxbw(dst, src, vlen_enc); break;
      case 4: vpmovsxbd(dst, src, vlen_enc); break;
      case 8: vpmovsxbq(dst, src, vlen_enc); break;
      default: ShouldNotReachHere();
    }
  } else {
    assert(dst_bt_size < src_bt_size, "");
    switch (src_bt_size / dst_bt_size) {
      case 2: {
        if (vlen_enc == AVX_128bit) {
          vpacksswb(dst, src, src, vlen_enc);
        } else {
          vpacksswb(dst, src, src, vlen_enc);
          vpermq(dst, dst, 0x08, vlen_enc);
        }
        break;
      }
      case 4: {
        if (vlen_enc == AVX_128bit) {
          vpackssdw(dst, src, src, vlen_enc);
          vpacksswb(dst, dst, dst, vlen_enc);
        } else {
          vpackssdw(dst, src, src, vlen_enc);
          vpermq(dst, dst, 0x08, vlen_enc);
          vpacksswb(dst, dst, dst, AVX_128bit);
        }
        break;
      }
      case 8: {
        if (vlen_enc == AVX_128bit) {
          vpshufd(dst, src, 0x08, vlen_enc);
          vpackssdw(dst, dst, dst, vlen_enc);
          vpacksswb(dst, dst, dst, vlen_enc);
        } else {
          vpshufd(dst, src, 0x08, vlen_enc);
          vpermq(dst, dst, 0x08, vlen_enc);
          vpackssdw(dst, dst, dst, AVX_128bit);
          vpacksswb(dst, dst, dst, AVX_128bit);
        }
        break;
      }
      default: ShouldNotReachHere();
    }
  }
}

void C2_MacroAssembler::evpternlog(XMMRegister dst, int func, KRegister mask, XMMRegister src2, XMMRegister src3,
                                   bool merge, BasicType bt, int vlen_enc) {
  if (bt == T_INT) {
    evpternlogd(dst, func, mask, src2, src3, merge, vlen_enc);
  } else {
    assert(bt == T_LONG, "");
    evpternlogq(dst, func, mask, src2, src3, merge, vlen_enc);
  }
}

void C2_MacroAssembler::evpternlog(XMMRegister dst, int func, KRegister mask, XMMRegister src2, Address src3,
                                   bool merge, BasicType bt, int vlen_enc) {
  if (bt == T_INT) {
    evpternlogd(dst, func, mask, src2, src3, merge, vlen_enc);
  } else {
    assert(bt == T_LONG, "");
    evpternlogq(dst, func, mask, src2, src3, merge, vlen_enc);
  }
}

#ifdef _LP64
void C2_MacroAssembler::vector_long_to_maskvec(XMMRegister dst, Register src, Register rtmp1,
                                               Register rtmp2, XMMRegister xtmp, int mask_len,
                                               int vec_enc) {
  int index = 0;
  int vindex = 0;
  mov64(rtmp1, 0x0101010101010101L);
  pdepq(rtmp1, src, rtmp1);
  if (mask_len > 8) {
    movq(rtmp2, src);
    vpxor(xtmp, xtmp, xtmp, vec_enc);
    movq(xtmp, rtmp1);
  }
  movq(dst, rtmp1);

  mask_len -= 8;
  while (mask_len > 0) {
    assert ((mask_len & 0x7) == 0, "mask must be multiple of 8");
    index++;
    if ((index % 2) == 0) {
      pxor(xtmp, xtmp);
    }
    mov64(rtmp1, 0x0101010101010101L);
    shrq(rtmp2, 8);
    pdepq(rtmp1, rtmp2, rtmp1);
    pinsrq(xtmp, rtmp1, index % 2);
    vindex = index / 2;
    if (vindex) {
      // Write entire 16 byte vector when both 64 bit
      // lanes are update to save redundant instructions.
      if (index % 2) {
        vinsertf128(dst, dst, xtmp, vindex);
      }
    } else {
      vmovdqu(dst, xtmp);
    }
    mask_len -= 8;
  }
}

void C2_MacroAssembler::vector_mask_operation_helper(int opc, Register dst, Register tmp, int masklen) {
  switch(opc) {
    case Op_VectorMaskTrueCount:
      popcntq(dst, tmp);
      break;
    case Op_VectorMaskLastTrue:
      if (VM_Version::supports_lzcnt()) {
        lzcntq(tmp, tmp);
        movl(dst, 63);
        subl(dst, tmp);
      } else {
        movl(dst, -1);
        bsrq(tmp, tmp);
        cmov32(Assembler::notZero, dst, tmp);
      }
      break;
    case Op_VectorMaskFirstTrue:
      if (VM_Version::supports_bmi1()) {
        if (masklen < 32) {
          orl(tmp, 1 << masklen);
          tzcntl(dst, tmp);
        } else if (masklen == 32) {
          tzcntl(dst, tmp);
        } else {
          assert(masklen == 64, "");
          tzcntq(dst, tmp);
        }
      } else {
        if (masklen < 32) {
          orl(tmp, 1 << masklen);
          bsfl(dst, tmp);
        } else {
          assert(masklen == 32 || masklen == 64, "");
          movl(dst, masklen);
          if (masklen == 32)  {
            bsfl(tmp, tmp);
          } else {
            bsfq(tmp, tmp);
          }
          cmov32(Assembler::notZero, dst, tmp);
        }
      }
      break;
    case Op_VectorMaskToLong:
      assert(dst == tmp, "Dst and tmp should be the same for toLong operations");
      break;
    default: assert(false, "Unhandled mask operation");
  }
}

void C2_MacroAssembler::vector_mask_operation(int opc, Register dst, KRegister mask, Register tmp,
                                              int masklen, int masksize, int vec_enc) {
  assert(VM_Version::supports_popcnt(), "");

  if(VM_Version::supports_avx512bw()) {
    kmovql(tmp, mask);
  } else {
    assert(masklen <= 16, "");
    kmovwl(tmp, mask);
  }

  // Mask generated out of partial vector comparisons/replicate/mask manipulation
  // operations needs to be clipped.
  if (masksize < 16 && opc != Op_VectorMaskFirstTrue) {
    andq(tmp, (1 << masklen) - 1);
  }

  vector_mask_operation_helper(opc, dst, tmp, masklen);
}

void C2_MacroAssembler::vector_mask_operation(int opc, Register dst, XMMRegister mask, XMMRegister xtmp,
                                              Register tmp, int masklen, BasicType bt, int vec_enc) {
  assert((vec_enc == AVX_128bit && VM_Version::supports_avx()) ||
         (vec_enc == AVX_256bit && (VM_Version::supports_avx2() || type2aelembytes(bt) >= 4)), "");
  assert(VM_Version::supports_popcnt(), "");

  bool need_clip = false;
  switch(bt) {
    case T_BOOLEAN:
      // While masks of other types contain 0, -1; boolean masks contain lane values of 0, 1
      vpxor(xtmp, xtmp, xtmp, vec_enc);
      vpsubb(xtmp, xtmp, mask, vec_enc);
      vpmovmskb(tmp, xtmp, vec_enc);
      need_clip = masklen < 16;
      break;
    case T_BYTE:
      vpmovmskb(tmp, mask, vec_enc);
      need_clip = masklen < 16;
      break;
    case T_SHORT:
      vpacksswb(xtmp, mask, mask, vec_enc);
      if (masklen >= 16) {
        vpermpd(xtmp, xtmp, 8, vec_enc);
      }
      vpmovmskb(tmp, xtmp, Assembler::AVX_128bit);
      need_clip = masklen < 16;
      break;
    case T_INT:
    case T_FLOAT:
      vmovmskps(tmp, mask, vec_enc);
      need_clip = masklen < 4;
      break;
    case T_LONG:
    case T_DOUBLE:
      vmovmskpd(tmp, mask, vec_enc);
      need_clip = masklen < 2;
      break;
    default: assert(false, "Unhandled type, %s", type2name(bt));
  }

  // Mask generated out of partial vector comparisons/replicate/mask manipulation
  // operations needs to be clipped.
  if (need_clip && opc != Op_VectorMaskFirstTrue) {
    // need_clip implies masklen < 32
    andq(tmp, (1 << masklen) - 1);
  }

  vector_mask_operation_helper(opc, dst, tmp, masklen);
}

void C2_MacroAssembler::vector_mask_compress(KRegister dst, KRegister src, Register rtmp1,
                                             Register rtmp2, int mask_len) {
  kmov(rtmp1, src);
  andq(rtmp1, (0xFFFFFFFFFFFFFFFFUL >> (64 - mask_len)));
  mov64(rtmp2, -1L);
  pextq(rtmp2, rtmp2, rtmp1);
  kmov(dst, rtmp2);
}

void C2_MacroAssembler::vector_compress_expand_avx2(int opcode, XMMRegister dst, XMMRegister src,
                                                    XMMRegister mask, Register rtmp, Register rscratch,
                                                    XMMRegister permv, XMMRegister xtmp, BasicType bt,
                                                    int vec_enc) {
  assert(type2aelembytes(bt) >= 4, "");
  assert(opcode == Op_CompressV || opcode == Op_ExpandV, "");
  address compress_perm_table = nullptr;
  address expand_perm_table = nullptr;
  if (type2aelembytes(bt) == 8) {
    compress_perm_table = StubRoutines::x86::compress_perm_table64();
    expand_perm_table  = StubRoutines::x86::expand_perm_table64();
    vmovmskpd(rtmp, mask, vec_enc);
  } else {
    compress_perm_table = StubRoutines::x86::compress_perm_table32();
    expand_perm_table = StubRoutines::x86::expand_perm_table32();
    vmovmskps(rtmp, mask, vec_enc);
  }
  shlq(rtmp, 5); // for 32 byte permute row.
  if (opcode == Op_CompressV) {
    lea(rscratch, ExternalAddress(compress_perm_table));
  } else {
    lea(rscratch, ExternalAddress(expand_perm_table));
  }
  addptr(rtmp, rscratch);
  vmovdqu(permv, Address(rtmp));
  vpermps(dst, permv, src, Assembler::AVX_256bit);
  vpxor(xtmp, xtmp, xtmp, vec_enc);
  // Blend the result with zero vector using permute mask, each column entry
  // in a permute table row contains either a valid permute index or a -1 (default)
  // value, this can potentially be used as a blending mask after
  // compressing/expanding the source vector lanes.
  vblendvps(dst, dst, xtmp, permv, vec_enc, false, permv);
}

void C2_MacroAssembler::vector_compress_expand(int opcode, XMMRegister dst, XMMRegister src, KRegister mask,
                                               bool merge, BasicType bt, int vec_enc) {
  if (opcode == Op_CompressV) {
    switch(bt) {
    case T_BYTE:
      evpcompressb(dst, mask, src, merge, vec_enc);
      break;
    case T_CHAR:
    case T_SHORT:
      evpcompressw(dst, mask, src, merge, vec_enc);
      break;
    case T_INT:
      evpcompressd(dst, mask, src, merge, vec_enc);
      break;
    case T_FLOAT:
      evcompressps(dst, mask, src, merge, vec_enc);
      break;
    case T_LONG:
      evpcompressq(dst, mask, src, merge, vec_enc);
      break;
    case T_DOUBLE:
      evcompresspd(dst, mask, src, merge, vec_enc);
      break;
    default:
      fatal("Unsupported type %s", type2name(bt));
      break;
    }
  } else {
    assert(opcode == Op_ExpandV, "");
    switch(bt) {
    case T_BYTE:
      evpexpandb(dst, mask, src, merge, vec_enc);
      break;
    case T_CHAR:
    case T_SHORT:
      evpexpandw(dst, mask, src, merge, vec_enc);
      break;
    case T_INT:
      evpexpandd(dst, mask, src, merge, vec_enc);
      break;
    case T_FLOAT:
      evexpandps(dst, mask, src, merge, vec_enc);
      break;
    case T_LONG:
      evpexpandq(dst, mask, src, merge, vec_enc);
      break;
    case T_DOUBLE:
      evexpandpd(dst, mask, src, merge, vec_enc);
      break;
    default:
      fatal("Unsupported type %s", type2name(bt));
      break;
    }
  }
}
#endif

void C2_MacroAssembler::vector_signum_evex(int opcode, XMMRegister dst, XMMRegister src, XMMRegister zero, XMMRegister one,
                                           KRegister ktmp1, int vec_enc) {
  if (opcode == Op_SignumVD) {
    vsubpd(dst, zero, one, vec_enc);
    // if src < 0 ? -1 : 1
    evcmppd(ktmp1, k0, src, zero, Assembler::LT_OQ, vec_enc);
    evblendmpd(dst, ktmp1, one, dst, true, vec_enc);
    // if src == NaN, -0.0 or 0.0 return src.
    evcmppd(ktmp1, k0, src, zero, Assembler::EQ_UQ, vec_enc);
    evblendmpd(dst, ktmp1, dst, src, true, vec_enc);
  } else {
    assert(opcode == Op_SignumVF, "");
    vsubps(dst, zero, one, vec_enc);
    // if src < 0 ? -1 : 1
    evcmpps(ktmp1, k0, src, zero, Assembler::LT_OQ, vec_enc);
    evblendmps(dst, ktmp1, one, dst, true, vec_enc);
    // if src == NaN, -0.0 or 0.0 return src.
    evcmpps(ktmp1, k0, src, zero, Assembler::EQ_UQ, vec_enc);
    evblendmps(dst, ktmp1, dst, src, true, vec_enc);
  }
}

void C2_MacroAssembler::vector_signum_avx(int opcode, XMMRegister dst, XMMRegister src, XMMRegister zero, XMMRegister one,
                                          XMMRegister xtmp1, int vec_enc) {
  if (opcode == Op_SignumVD) {
    vsubpd(dst, zero, one, vec_enc);
    // if src < 0 ? -1 : 1
    vblendvpd(dst, one, dst, src, vec_enc, true, xtmp1);
    // if src == NaN, -0.0 or 0.0 return src.
    vcmppd(xtmp1, src, zero, Assembler::EQ_UQ, vec_enc);
    vblendvpd(dst, dst, src, xtmp1, vec_enc, false, xtmp1);
  } else {
    assert(opcode == Op_SignumVF, "");
    vsubps(dst, zero, one, vec_enc);
    // if src < 0 ? -1 : 1
    vblendvps(dst, one, dst, src, vec_enc, true, xtmp1);
    // if src == NaN, -0.0 or 0.0 return src.
    vcmpps(xtmp1, src, zero, Assembler::EQ_UQ, vec_enc);
    vblendvps(dst, dst, src, xtmp1, vec_enc, false, xtmp1);
  }
}

void C2_MacroAssembler::vector_maskall_operation(KRegister dst, Register src, int mask_len) {
  if (VM_Version::supports_avx512bw()) {
    if (mask_len > 32) {
      kmovql(dst, src);
    } else {
      kmovdl(dst, src);
      if (mask_len != 32) {
        kshiftrdl(dst, dst, 32 - mask_len);
      }
    }
  } else {
    assert(mask_len <= 16, "");
    kmovwl(dst, src);
    if (mask_len != 16) {
      kshiftrwl(dst, dst, 16 - mask_len);
    }
  }
}

void C2_MacroAssembler::vbroadcast(BasicType bt, XMMRegister dst, int imm32, Register rtmp, int vec_enc) {
  int lane_size = type2aelembytes(bt);
  bool is_LP64 = LP64_ONLY(true) NOT_LP64(false);
  if ((is_LP64 || lane_size < 8) &&
      ((is_non_subword_integral_type(bt) && VM_Version::supports_avx512vl()) ||
       (is_subword_type(bt) && VM_Version::supports_avx512vlbw()))) {
    movptr(rtmp, imm32);
    switch(lane_size) {
      case 1 : evpbroadcastb(dst, rtmp, vec_enc); break;
      case 2 : evpbroadcastw(dst, rtmp, vec_enc); break;
      case 4 : evpbroadcastd(dst, rtmp, vec_enc); break;
      case 8 : evpbroadcastq(dst, rtmp, vec_enc); break;
      fatal("Unsupported lane size %d", lane_size);
      break;
    }
  } else {
    movptr(rtmp, imm32);
    LP64_ONLY(movq(dst, rtmp)) NOT_LP64(movdl(dst, rtmp));
    switch(lane_size) {
      case 1 : vpbroadcastb(dst, dst, vec_enc); break;
      case 2 : vpbroadcastw(dst, dst, vec_enc); break;
      case 4 : vpbroadcastd(dst, dst, vec_enc); break;
      case 8 : vpbroadcastq(dst, dst, vec_enc); break;
      fatal("Unsupported lane size %d", lane_size);
      break;
    }
  }
}

//
// Following is lookup table based popcount computation algorithm:-
//       Index   Bit set count
//     [ 0000 ->   0,
//       0001 ->   1,
//       0010 ->   1,
//       0011 ->   2,
//       0100 ->   1,
//       0101 ->   2,
//       0110 ->   2,
//       0111 ->   3,
//       1000 ->   1,
//       1001 ->   2,
//       1010 ->   3,
//       1011 ->   3,
//       1100 ->   2,
//       1101 ->   3,
//       1111 ->   4 ]
//  a. Count the number of 1s in 4 LSB bits of each byte. These bits are used as
//     shuffle indices for lookup table access.
//  b. Right shift each byte of vector lane by 4 positions.
//  c. Count the number of 1s in 4 MSB bits each byte. These bits are used as
//     shuffle indices for lookup table access.
//  d. Add the bitset count of upper and lower 4 bits of each byte.
//  e. Unpack double words to quad words and compute sum of absolute difference of bitset
//     count of all the bytes of a quadword.
//  f. Perform step e. for upper 128bit vector lane.
//  g. Pack the bitset count of quadwords back to double word.
//  h. Unpacking and packing operations are not needed for 64bit vector lane.

void C2_MacroAssembler::vector_popcount_byte(XMMRegister dst, XMMRegister src, XMMRegister xtmp1,
                                             XMMRegister xtmp2, Register rtmp, int vec_enc) {
  assert((vec_enc == Assembler::AVX_512bit && VM_Version::supports_avx512bw()) || VM_Version::supports_avx2(), "");
  vbroadcast(T_INT, xtmp1, 0x0F0F0F0F, rtmp, vec_enc);
  vpsrlw(dst, src, 4, vec_enc);
  vpand(dst, dst, xtmp1, vec_enc);
  vpand(xtmp1, src, xtmp1, vec_enc);
  vmovdqu(xtmp2, ExternalAddress(StubRoutines::x86::vector_popcount_lut()), vec_enc, noreg);
  vpshufb(xtmp1, xtmp2, xtmp1, vec_enc);
  vpshufb(dst, xtmp2, dst, vec_enc);
  vpaddb(dst, dst, xtmp1, vec_enc);
}

void C2_MacroAssembler::vector_popcount_int(XMMRegister dst, XMMRegister src, XMMRegister xtmp1,
                                            XMMRegister xtmp2, Register rtmp, int vec_enc) {
  vector_popcount_byte(xtmp1, src, dst, xtmp2, rtmp, vec_enc);
  // Following code is as per steps e,f,g and h of above algorithm.
  vpxor(xtmp2, xtmp2, xtmp2, vec_enc);
  vpunpckhdq(dst, xtmp1, xtmp2, vec_enc);
  vpsadbw(dst, dst, xtmp2, vec_enc);
  vpunpckldq(xtmp1, xtmp1, xtmp2, vec_enc);
  vpsadbw(xtmp1, xtmp1, xtmp2, vec_enc);
  vpackuswb(dst, xtmp1, dst, vec_enc);
}

void C2_MacroAssembler::vector_popcount_short(XMMRegister dst, XMMRegister src, XMMRegister xtmp1,
                                              XMMRegister xtmp2, Register rtmp, int vec_enc) {
  vector_popcount_byte(xtmp1, src, dst, xtmp2, rtmp, vec_enc);
  // Add the popcount of upper and lower bytes of word.
  vbroadcast(T_INT, xtmp2, 0x00FF00FF, rtmp, vec_enc);
  vpsrlw(dst, xtmp1, 8, vec_enc);
  vpand(xtmp1, xtmp1, xtmp2, vec_enc);
  vpaddw(dst, dst, xtmp1, vec_enc);
}

void C2_MacroAssembler::vector_popcount_long(XMMRegister dst, XMMRegister src, XMMRegister xtmp1,
                                             XMMRegister xtmp2, Register rtmp, int vec_enc) {
  vector_popcount_byte(xtmp1, src, dst, xtmp2, rtmp, vec_enc);
  vpxor(xtmp2, xtmp2, xtmp2, vec_enc);
  vpsadbw(dst, xtmp1, xtmp2, vec_enc);
}

void C2_MacroAssembler::vector_popcount_integral(BasicType bt, XMMRegister dst, XMMRegister src, XMMRegister xtmp1,
                                                 XMMRegister xtmp2, Register rtmp, int vec_enc) {
  switch(bt) {
    case T_LONG:
      vector_popcount_long(dst, src, xtmp1, xtmp2, rtmp, vec_enc);
      break;
    case T_INT:
      vector_popcount_int(dst, src, xtmp1, xtmp2, rtmp, vec_enc);
      break;
    case T_CHAR:
    case T_SHORT:
      vector_popcount_short(dst, src, xtmp1, xtmp2, rtmp, vec_enc);
      break;
    case T_BYTE:
    case T_BOOLEAN:
      vector_popcount_byte(dst, src, xtmp1, xtmp2, rtmp, vec_enc);
      break;
    default:
      fatal("Unsupported type %s", type2name(bt));
      break;
  }
}

void C2_MacroAssembler::vector_popcount_integral_evex(BasicType bt, XMMRegister dst, XMMRegister src,
                                                      KRegister mask, bool merge, int vec_enc) {
  assert(VM_Version::supports_avx512vl() || vec_enc == Assembler::AVX_512bit, "");
  switch(bt) {
    case T_LONG:
      assert(VM_Version::supports_avx512_vpopcntdq(), "");
      evpopcntq(dst, mask, src, merge, vec_enc);
      break;
    case T_INT:
      assert(VM_Version::supports_avx512_vpopcntdq(), "");
      evpopcntd(dst, mask, src, merge, vec_enc);
      break;
    case T_CHAR:
    case T_SHORT:
      assert(VM_Version::supports_avx512_bitalg(), "");
      evpopcntw(dst, mask, src, merge, vec_enc);
      break;
    case T_BYTE:
    case T_BOOLEAN:
      assert(VM_Version::supports_avx512_bitalg(), "");
      evpopcntb(dst, mask, src, merge, vec_enc);
      break;
    default:
      fatal("Unsupported type %s", type2name(bt));
      break;
  }
}

#ifndef _LP64
void C2_MacroAssembler::vector_maskall_operation32(KRegister dst, Register src, KRegister tmp, int mask_len) {
  assert(VM_Version::supports_avx512bw(), "");
  kmovdl(tmp, src);
  kunpckdql(dst, tmp, tmp);
}
#endif

// Bit reversal algorithm first reverses the bits of each byte followed by
// a byte level reversal for multi-byte primitive types (short/int/long).
// Algorithm performs a lookup table access to get reverse bit sequence
// corresponding to a 4 bit value. Thus a reverse bit sequence for a byte
// is obtained by swapping the reverse bit sequences of upper and lower
// nibble of a byte.
void C2_MacroAssembler::vector_reverse_bit(BasicType bt, XMMRegister dst, XMMRegister src, XMMRegister xtmp1,
                                           XMMRegister xtmp2, Register rtmp, int vec_enc) {
  if (VM_Version::supports_avx512vlbw()) {

    // Get the reverse bit sequence of lower nibble of each byte.
    vmovdqu(xtmp1, ExternalAddress(StubRoutines::x86::vector_reverse_bit_lut()), vec_enc, noreg);
    vbroadcast(T_INT, xtmp2, 0x0F0F0F0F, rtmp, vec_enc);
    evpandq(dst, xtmp2, src, vec_enc);
    vpshufb(dst, xtmp1, dst, vec_enc);
    vpsllq(dst, dst, 4, vec_enc);

    // Get the reverse bit sequence of upper nibble of each byte.
    vpandn(xtmp2, xtmp2, src, vec_enc);
    vpsrlq(xtmp2, xtmp2, 4, vec_enc);
    vpshufb(xtmp2, xtmp1, xtmp2, vec_enc);

    // Perform logical OR operation b/w left shifted reverse bit sequence of lower nibble and
    // right shifted reverse bit sequence of upper nibble to obtain the reverse bit sequence of each byte.
    evporq(xtmp2, dst, xtmp2, vec_enc);
    vector_reverse_byte(bt, dst, xtmp2, vec_enc);

  } else if(vec_enc == Assembler::AVX_512bit) {
    // Shift based bit reversal.
    assert(bt == T_LONG || bt == T_INT, "");

    // Swap lower and upper nibble of each byte.
    vector_swap_nbits(4, 0x0F0F0F0F, xtmp1, src, xtmp2, rtmp, vec_enc);

    // Swap two least and most significant bits of each nibble.
    vector_swap_nbits(2, 0x33333333, dst, xtmp1, xtmp2, rtmp, vec_enc);

    // Swap adjacent pair of bits.
    evmovdqul(xtmp1, k0, dst, true, vec_enc);
    vector_swap_nbits(1, 0x55555555, dst, xtmp1, xtmp2, rtmp, vec_enc);

    evmovdqul(xtmp1, k0, dst, true, vec_enc);
    vector_reverse_byte64(bt, dst, xtmp1, xtmp1, xtmp2, rtmp, vec_enc);
  } else {
    vmovdqu(xtmp1, ExternalAddress(StubRoutines::x86::vector_reverse_bit_lut()), vec_enc, rtmp);
    vbroadcast(T_INT, xtmp2, 0x0F0F0F0F, rtmp, vec_enc);

    // Get the reverse bit sequence of lower nibble of each byte.
    vpand(dst, xtmp2, src, vec_enc);
    vpshufb(dst, xtmp1, dst, vec_enc);
    vpsllq(dst, dst, 4, vec_enc);

    // Get the reverse bit sequence of upper nibble of each byte.
    vpandn(xtmp2, xtmp2, src, vec_enc);
    vpsrlq(xtmp2, xtmp2, 4, vec_enc);
    vpshufb(xtmp2, xtmp1, xtmp2, vec_enc);

    // Perform logical OR operation b/w left shifted reverse bit sequence of lower nibble and
    // right shifted reverse bit sequence of upper nibble to obtain the reverse bit sequence of each byte.
    vpor(xtmp2, dst, xtmp2, vec_enc);
    vector_reverse_byte(bt, dst, xtmp2, vec_enc);
  }
}

void C2_MacroAssembler::vector_reverse_bit_gfni(BasicType bt, XMMRegister dst, XMMRegister src, AddressLiteral mask, int vec_enc,
                                                XMMRegister xtmp, Register rscratch) {
  assert(VM_Version::supports_gfni(), "");
  assert(rscratch != noreg || always_reachable(mask), "missing");

  // Galois field instruction based bit reversal based on following algorithm.
  // http://0x80.pl/articles/avx512-galois-field-for-bit-shuffling.html
  vpbroadcastq(xtmp, mask, vec_enc, rscratch);
  vgf2p8affineqb(xtmp, src, xtmp, 0, vec_enc);
  vector_reverse_byte(bt, dst, xtmp, vec_enc);
}

void C2_MacroAssembler::vector_swap_nbits(int nbits, int bitmask, XMMRegister dst, XMMRegister src,
                                          XMMRegister xtmp1, Register rtmp, int vec_enc) {
  vbroadcast(T_INT, xtmp1, bitmask, rtmp, vec_enc);
  evpandq(dst, xtmp1, src, vec_enc);
  vpsllq(dst, dst, nbits, vec_enc);
  vpandn(xtmp1, xtmp1, src, vec_enc);
  vpsrlq(xtmp1, xtmp1, nbits, vec_enc);
  evporq(dst, dst, xtmp1, vec_enc);
}

void C2_MacroAssembler::vector_reverse_byte64(BasicType bt, XMMRegister dst, XMMRegister src, XMMRegister xtmp1,
                                              XMMRegister xtmp2, Register rtmp, int vec_enc) {
  // Shift based bit reversal.
  assert(VM_Version::supports_evex(), "");
  switch(bt) {
    case T_LONG:
      // Swap upper and lower double word of each quad word.
      evprorq(xtmp1, k0, src, 32, true, vec_enc);
      evprord(xtmp1, k0, xtmp1, 16, true, vec_enc);
      vector_swap_nbits(8, 0x00FF00FF, dst, xtmp1, xtmp2, rtmp, vec_enc);
      break;
    case T_INT:
      // Swap upper and lower word of each double word.
      evprord(xtmp1, k0, src, 16, true, vec_enc);
      vector_swap_nbits(8, 0x00FF00FF, dst, xtmp1, xtmp2, rtmp, vec_enc);
      break;
    case T_CHAR:
    case T_SHORT:
      // Swap upper and lower byte of each word.
      vector_swap_nbits(8, 0x00FF00FF, dst, src, xtmp2, rtmp, vec_enc);
      break;
    case T_BYTE:
      evmovdquq(dst, k0, src, true, vec_enc);
      break;
    default:
      fatal("Unsupported type %s", type2name(bt));
      break;
  }
}

void C2_MacroAssembler::vector_reverse_byte(BasicType bt, XMMRegister dst, XMMRegister src, int vec_enc) {
  if (bt == T_BYTE) {
    if (VM_Version::supports_avx512vl() || vec_enc == Assembler::AVX_512bit) {
      evmovdquq(dst, k0, src, true, vec_enc);
    } else {
      vmovdqu(dst, src);
    }
    return;
  }
  // Perform byte reversal by shuffling the bytes of a multi-byte primitive type using
  // pre-computed shuffle indices.
  switch(bt) {
    case T_LONG:
      vmovdqu(dst, ExternalAddress(StubRoutines::x86::vector_reverse_byte_perm_mask_long()), vec_enc, noreg);
      break;
    case T_INT:
      vmovdqu(dst, ExternalAddress(StubRoutines::x86::vector_reverse_byte_perm_mask_int()), vec_enc, noreg);
      break;
    case T_CHAR:
    case T_SHORT:
      vmovdqu(dst, ExternalAddress(StubRoutines::x86::vector_reverse_byte_perm_mask_short()), vec_enc, noreg);
      break;
    default:
      fatal("Unsupported type %s", type2name(bt));
      break;
  }
  vpshufb(dst, src, dst, vec_enc);
}

void C2_MacroAssembler::vector_count_leading_zeros_evex(BasicType bt, XMMRegister dst, XMMRegister src,
                                                        XMMRegister xtmp1, XMMRegister xtmp2, XMMRegister xtmp3,
                                                        KRegister ktmp, Register rtmp, bool merge, int vec_enc) {
  assert(is_integral_type(bt), "");
  assert(VM_Version::supports_avx512vl() || vec_enc == Assembler::AVX_512bit, "");
  assert(VM_Version::supports_avx512cd(), "");
  switch(bt) {
    case T_LONG:
      evplzcntq(dst, ktmp, src, merge, vec_enc);
      break;
    case T_INT:
      evplzcntd(dst, ktmp, src, merge, vec_enc);
      break;
    case T_SHORT:
      vpternlogd(xtmp1, 0xff, xtmp1, xtmp1, vec_enc);
      vpunpcklwd(xtmp2, xtmp1, src, vec_enc);
      evplzcntd(xtmp2, ktmp, xtmp2, merge, vec_enc);
      vpunpckhwd(dst, xtmp1, src, vec_enc);
      evplzcntd(dst, ktmp, dst, merge, vec_enc);
      vpackusdw(dst, xtmp2, dst, vec_enc);
      break;
    case T_BYTE:
      // T1 = Compute leading zero counts of 4 LSB bits of each byte by
      // accessing the lookup table.
      // T2 = Compute leading zero counts of 4 MSB bits of each byte by
      // accessing the lookup table.
      // Add T1 to T2 if 4 MSB bits of byte are all zeros.
      assert(VM_Version::supports_avx512bw(), "");
      evmovdquq(xtmp1, ExternalAddress(StubRoutines::x86::vector_count_leading_zeros_lut()), vec_enc, rtmp);
      vbroadcast(T_INT, dst, 0x0F0F0F0F, rtmp, vec_enc);
      vpand(xtmp2, dst, src, vec_enc);
      vpshufb(xtmp2, xtmp1, xtmp2, vec_enc);
      vpsrlw(xtmp3, src, 4, vec_enc);
      vpand(xtmp3, dst, xtmp3, vec_enc);
      vpshufb(dst, xtmp1, xtmp3, vec_enc);
      vpxor(xtmp1, xtmp1, xtmp1, vec_enc);
      evpcmpeqb(ktmp, xtmp1, xtmp3, vec_enc);
      evpaddb(dst, ktmp, dst, xtmp2, true, vec_enc);
      break;
    default:
      fatal("Unsupported type %s", type2name(bt));
      break;
  }
}

void C2_MacroAssembler::vector_count_leading_zeros_byte_avx(XMMRegister dst, XMMRegister src, XMMRegister xtmp1,
                                                            XMMRegister xtmp2, XMMRegister xtmp3, Register rtmp, int vec_enc) {
  vmovdqu(xtmp1, ExternalAddress(StubRoutines::x86::vector_count_leading_zeros_lut()), rtmp);
  vbroadcast(T_INT, xtmp2, 0x0F0F0F0F, rtmp, vec_enc);
  // T1 = Compute leading zero counts of 4 LSB bits of each byte by
  // accessing the lookup table.
  vpand(dst, xtmp2, src, vec_enc);
  vpshufb(dst, xtmp1, dst, vec_enc);
  // T2 = Compute leading zero counts of 4 MSB bits of each byte by
  // accessing the lookup table.
  vpsrlw(xtmp3, src, 4, vec_enc);
  vpand(xtmp3, xtmp2, xtmp3, vec_enc);
  vpshufb(xtmp2, xtmp1, xtmp3, vec_enc);
  // Add T1 to T2 if 4 MSB bits of byte are all zeros.
  vpxor(xtmp1, xtmp1, xtmp1, vec_enc);
  vpcmpeqb(xtmp3, xtmp1, xtmp3, vec_enc);
  vpaddb(dst, dst, xtmp2, vec_enc);
  vpblendvb(dst, xtmp2, dst, xtmp3, vec_enc);
}

void C2_MacroAssembler::vector_count_leading_zeros_short_avx(XMMRegister dst, XMMRegister src, XMMRegister xtmp1,
                                                             XMMRegister xtmp2, XMMRegister xtmp3, Register rtmp, int vec_enc) {
  vector_count_leading_zeros_byte_avx(dst, src, xtmp1, xtmp2, xtmp3, rtmp, vec_enc);
  // Add zero counts of lower byte and upper byte of a word if
  // upper byte holds a zero value.
  vpsrlw(xtmp3, src, 8, vec_enc);
  // xtmp1 is set to all zeros by vector_count_leading_zeros_byte_avx.
  vpcmpeqw(xtmp3, xtmp1, xtmp3, vec_enc);
  vpsllw(xtmp2, dst, 8, vec_enc);
  vpaddw(xtmp2, xtmp2, dst, vec_enc);
  vpblendvb(dst, dst, xtmp2, xtmp3, vec_enc);
  vpsrlw(dst, dst, 8, vec_enc);
}

void C2_MacroAssembler::vector_count_leading_zeros_int_avx(XMMRegister dst, XMMRegister src, XMMRegister xtmp1,
                                                           XMMRegister xtmp2, XMMRegister xtmp3, int vec_enc) {
  // Since IEEE 754 floating point format represents mantissa in 1.0 format
  // hence biased exponent can be used to compute leading zero count as per
  // following formula:-
  // LZCNT = 32 - (biased_exp - 127)
  // Special handling has been introduced for Zero, Max_Int and -ve source values.

  // Broadcast 0xFF
  vpcmpeqd(xtmp1, xtmp1, xtmp1, vec_enc);
  vpsrld(xtmp1, xtmp1, 24, vec_enc);

  // Extract biased exponent.
  vcvtdq2ps(dst, src, vec_enc);
  vpsrld(dst, dst, 23, vec_enc);
  vpand(dst, dst, xtmp1, vec_enc);

  // Broadcast 127.
  vpsrld(xtmp1, xtmp1, 1, vec_enc);
  // Exponent = biased_exp - 127
  vpsubd(dst, dst, xtmp1, vec_enc);

  // Exponent = Exponent  + 1
  vpsrld(xtmp3, xtmp1, 6, vec_enc);
  vpaddd(dst, dst, xtmp3, vec_enc);

  // Replace -ve exponent with zero, exponent is -ve when src
  // lane contains a zero value.
  vpxor(xtmp2, xtmp2, xtmp2, vec_enc);
  vblendvps(dst, dst, xtmp2, dst, vec_enc);

  // Rematerialize broadcast 32.
  vpslld(xtmp1, xtmp3, 5, vec_enc);
  // Exponent is 32 if corresponding source lane contains max_int value.
  vpcmpeqd(xtmp2, dst, xtmp1, vec_enc);
  // LZCNT = 32 - exponent
  vpsubd(dst, xtmp1, dst, vec_enc);

  // Replace LZCNT with a value 1 if corresponding source lane
  // contains max_int value.
  vpblendvb(dst, dst, xtmp3, xtmp2, vec_enc);

  // Replace biased_exp with 0 if source lane value is less than zero.
  vpxor(xtmp2, xtmp2, xtmp2, vec_enc);
  vblendvps(dst, dst, xtmp2, src, vec_enc);
}

void C2_MacroAssembler::vector_count_leading_zeros_long_avx(XMMRegister dst, XMMRegister src, XMMRegister xtmp1,
                                                            XMMRegister xtmp2, XMMRegister xtmp3, Register rtmp, int vec_enc) {
  vector_count_leading_zeros_short_avx(dst, src, xtmp1, xtmp2, xtmp3, rtmp, vec_enc);
  // Add zero counts of lower word and upper word of a double word if
  // upper word holds a zero value.
  vpsrld(xtmp3, src, 16, vec_enc);
  // xtmp1 is set to all zeros by vector_count_leading_zeros_byte_avx.
  vpcmpeqd(xtmp3, xtmp1, xtmp3, vec_enc);
  vpslld(xtmp2, dst, 16, vec_enc);
  vpaddd(xtmp2, xtmp2, dst, vec_enc);
  vpblendvb(dst, dst, xtmp2, xtmp3, vec_enc);
  vpsrld(dst, dst, 16, vec_enc);
  // Add zero counts of lower doubleword and upper doubleword of a
  // quadword if upper doubleword holds a zero value.
  vpsrlq(xtmp3, src, 32, vec_enc);
  vpcmpeqq(xtmp3, xtmp1, xtmp3, vec_enc);
  vpsllq(xtmp2, dst, 32, vec_enc);
  vpaddq(xtmp2, xtmp2, dst, vec_enc);
  vpblendvb(dst, dst, xtmp2, xtmp3, vec_enc);
  vpsrlq(dst, dst, 32, vec_enc);
}

void C2_MacroAssembler::vector_count_leading_zeros_avx(BasicType bt, XMMRegister dst, XMMRegister src,
                                                       XMMRegister xtmp1, XMMRegister xtmp2, XMMRegister xtmp3,
                                                       Register rtmp, int vec_enc) {
  assert(is_integral_type(bt), "unexpected type");
  assert(vec_enc < Assembler::AVX_512bit, "");
  switch(bt) {
    case T_LONG:
      vector_count_leading_zeros_long_avx(dst, src, xtmp1, xtmp2, xtmp3, rtmp, vec_enc);
      break;
    case T_INT:
      vector_count_leading_zeros_int_avx(dst, src, xtmp1, xtmp2, xtmp3, vec_enc);
      break;
    case T_SHORT:
      vector_count_leading_zeros_short_avx(dst, src, xtmp1, xtmp2, xtmp3, rtmp, vec_enc);
      break;
    case T_BYTE:
      vector_count_leading_zeros_byte_avx(dst, src, xtmp1, xtmp2, xtmp3, rtmp, vec_enc);
      break;
    default:
      fatal("Unsupported type %s", type2name(bt));
      break;
  }
}

void C2_MacroAssembler::vpsub(BasicType bt, XMMRegister dst, XMMRegister src1, XMMRegister src2, int vec_enc) {
  switch(bt) {
    case T_BYTE:
      vpsubb(dst, src1, src2, vec_enc);
      break;
    case T_SHORT:
      vpsubw(dst, src1, src2, vec_enc);
      break;
    case T_INT:
      vpsubd(dst, src1, src2, vec_enc);
      break;
    case T_LONG:
      vpsubq(dst, src1, src2, vec_enc);
      break;
    default:
      fatal("Unsupported type %s", type2name(bt));
      break;
  }
}

// Trailing zero count computation is based on leading zero count operation as per
// following equation. All AVX3 targets support AVX512CD feature which offers
// direct vector instruction to compute leading zero count.
//      CTZ = PRIM_TYPE_WIDHT - CLZ((x - 1) & ~x)
void C2_MacroAssembler::vector_count_trailing_zeros_evex(BasicType bt, XMMRegister dst, XMMRegister src,
                                                         XMMRegister xtmp1, XMMRegister xtmp2, XMMRegister xtmp3,
                                                         XMMRegister xtmp4, KRegister ktmp, Register rtmp, int vec_enc) {
  assert(is_integral_type(bt), "");
  // xtmp = -1
  vpternlogd(xtmp4, 0xff, xtmp4, xtmp4, vec_enc);
  // xtmp = xtmp + src
  vpadd(bt, xtmp4, xtmp4, src, vec_enc);
  // xtmp = xtmp & ~src
  vpternlogd(xtmp4, 0x40, xtmp4, src, vec_enc);
  vector_count_leading_zeros_evex(bt, dst, xtmp4, xtmp1, xtmp2, xtmp3, ktmp, rtmp, true, vec_enc);
  vbroadcast(bt, xtmp4, 8 * type2aelembytes(bt), rtmp, vec_enc);
  vpsub(bt, dst, xtmp4, dst, vec_enc);
}

// Trailing zero count computation for AVX2 targets is based on popcount operation as per following equation
//      CTZ = PRIM_TYPE_WIDHT - POPC(x | -x)
void C2_MacroAssembler::vector_count_trailing_zeros_avx(BasicType bt, XMMRegister dst, XMMRegister src, XMMRegister xtmp1,
                                                        XMMRegister xtmp2, XMMRegister xtmp3, Register rtmp, int vec_enc) {
  assert(is_integral_type(bt), "");
  // xtmp = 0
  vpxor(xtmp3 , xtmp3, xtmp3, vec_enc);
  // xtmp = 0 - src
  vpsub(bt, xtmp3, xtmp3, src, vec_enc);
  // xtmp = xtmp | src
  vpor(xtmp3, xtmp3, src, vec_enc);
  vector_popcount_integral(bt, dst, xtmp3, xtmp1, xtmp2, rtmp, vec_enc);
  vbroadcast(bt, xtmp1, 8 * type2aelembytes(bt), rtmp, vec_enc);
  vpsub(bt, dst, xtmp1, dst, vec_enc);
}

void C2_MacroAssembler::udivI(Register rax, Register divisor, Register rdx) {
  Label done;
  Label neg_divisor_fastpath;
  cmpl(divisor, 0);
  jccb(Assembler::less, neg_divisor_fastpath);
  xorl(rdx, rdx);
  divl(divisor);
  jmpb(done);
  bind(neg_divisor_fastpath);
  // Fastpath for divisor < 0:
  // quotient = (dividend & ~(dividend - divisor)) >>> (Integer.SIZE - 1)
  // See Hacker's Delight (2nd ed), section 9.3 which is implemented in java.lang.Long.divideUnsigned()
  movl(rdx, rax);
  subl(rdx, divisor);
  if (VM_Version::supports_bmi1()) {
    andnl(rax, rdx, rax);
  } else {
    notl(rdx);
    andl(rax, rdx);
  }
  shrl(rax, 31);
  bind(done);
}

void C2_MacroAssembler::umodI(Register rax, Register divisor, Register rdx) {
  Label done;
  Label neg_divisor_fastpath;
  cmpl(divisor, 0);
  jccb(Assembler::less, neg_divisor_fastpath);
  xorl(rdx, rdx);
  divl(divisor);
  jmpb(done);
  bind(neg_divisor_fastpath);
  // Fastpath when divisor < 0:
  // remainder = dividend - (((dividend & ~(dividend - divisor)) >> (Integer.SIZE - 1)) & divisor)
  // See Hacker's Delight (2nd ed), section 9.3 which is implemented in java.lang.Long.remainderUnsigned()
  movl(rdx, rax);
  subl(rax, divisor);
  if (VM_Version::supports_bmi1()) {
    andnl(rax, rax, rdx);
  } else {
    notl(rax);
    andl(rax, rdx);
  }
  sarl(rax, 31);
  andl(rax, divisor);
  subl(rdx, rax);
  bind(done);
}

void C2_MacroAssembler::udivmodI(Register rax, Register divisor, Register rdx, Register tmp) {
  Label done;
  Label neg_divisor_fastpath;

  cmpl(divisor, 0);
  jccb(Assembler::less, neg_divisor_fastpath);
  xorl(rdx, rdx);
  divl(divisor);
  jmpb(done);
  bind(neg_divisor_fastpath);
  // Fastpath for divisor < 0:
  // quotient = (dividend & ~(dividend - divisor)) >>> (Integer.SIZE - 1)
  // remainder = dividend - (((dividend & ~(dividend - divisor)) >> (Integer.SIZE - 1)) & divisor)
  // See Hacker's Delight (2nd ed), section 9.3 which is implemented in
  // java.lang.Long.divideUnsigned() and java.lang.Long.remainderUnsigned()
  movl(rdx, rax);
  subl(rax, divisor);
  if (VM_Version::supports_bmi1()) {
    andnl(rax, rax, rdx);
  } else {
    notl(rax);
    andl(rax, rdx);
  }
  movl(tmp, rax);
  shrl(rax, 31); // quotient
  sarl(tmp, 31);
  andl(tmp, divisor);
  subl(rdx, tmp); // remainder
  bind(done);
}

#ifdef _LP64
void C2_MacroAssembler::reverseI(Register dst, Register src, XMMRegister xtmp1,
                                 XMMRegister xtmp2, Register rtmp) {
  if(VM_Version::supports_gfni()) {
    // Galois field instruction based bit reversal based on following algorithm.
    // http://0x80.pl/articles/avx512-galois-field-for-bit-shuffling.html
    mov64(rtmp, 0x8040201008040201L);
    movq(xtmp1, src);
    movq(xtmp2, rtmp);
    gf2p8affineqb(xtmp1, xtmp2, 0);
    movq(dst, xtmp1);
  } else {
    // Swap even and odd numbered bits.
    movl(rtmp, src);
    andl(rtmp, 0x55555555);
    shll(rtmp, 1);
    movl(dst, src);
    andl(dst, 0xAAAAAAAA);
    shrl(dst, 1);
    orl(dst, rtmp);

    // Swap LSB and MSB 2 bits of each nibble.
    movl(rtmp, dst);
    andl(rtmp, 0x33333333);
    shll(rtmp, 2);
    andl(dst, 0xCCCCCCCC);
    shrl(dst, 2);
    orl(dst, rtmp);

    // Swap LSB and MSB 4 bits of each byte.
    movl(rtmp, dst);
    andl(rtmp, 0x0F0F0F0F);
    shll(rtmp, 4);
    andl(dst, 0xF0F0F0F0);
    shrl(dst, 4);
    orl(dst, rtmp);
  }
  bswapl(dst);
}

void C2_MacroAssembler::reverseL(Register dst, Register src, XMMRegister xtmp1,
                                 XMMRegister xtmp2, Register rtmp1, Register rtmp2) {
  if(VM_Version::supports_gfni()) {
    // Galois field instruction based bit reversal based on following algorithm.
    // http://0x80.pl/articles/avx512-galois-field-for-bit-shuffling.html
    mov64(rtmp1, 0x8040201008040201L);
    movq(xtmp1, src);
    movq(xtmp2, rtmp1);
    gf2p8affineqb(xtmp1, xtmp2, 0);
    movq(dst, xtmp1);
  } else {
    // Swap even and odd numbered bits.
    movq(rtmp1, src);
    mov64(rtmp2, 0x5555555555555555L);
    andq(rtmp1, rtmp2);
    shlq(rtmp1, 1);
    movq(dst, src);
    notq(rtmp2);
    andq(dst, rtmp2);
    shrq(dst, 1);
    orq(dst, rtmp1);

    // Swap LSB and MSB 2 bits of each nibble.
    movq(rtmp1, dst);
    mov64(rtmp2, 0x3333333333333333L);
    andq(rtmp1, rtmp2);
    shlq(rtmp1, 2);
    notq(rtmp2);
    andq(dst, rtmp2);
    shrq(dst, 2);
    orq(dst, rtmp1);

    // Swap LSB and MSB 4 bits of each byte.
    movq(rtmp1, dst);
    mov64(rtmp2, 0x0F0F0F0F0F0F0F0FL);
    andq(rtmp1, rtmp2);
    shlq(rtmp1, 4);
    notq(rtmp2);
    andq(dst, rtmp2);
    shrq(dst, 4);
    orq(dst, rtmp1);
  }
  bswapq(dst);
}

void C2_MacroAssembler::udivL(Register rax, Register divisor, Register rdx) {
  Label done;
  Label neg_divisor_fastpath;
  cmpq(divisor, 0);
  jccb(Assembler::less, neg_divisor_fastpath);
  xorl(rdx, rdx);
  divq(divisor);
  jmpb(done);
  bind(neg_divisor_fastpath);
  // Fastpath for divisor < 0:
  // quotient = (dividend & ~(dividend - divisor)) >>> (Long.SIZE - 1)
  // See Hacker's Delight (2nd ed), section 9.3 which is implemented in java.lang.Long.divideUnsigned()
  movq(rdx, rax);
  subq(rdx, divisor);
  if (VM_Version::supports_bmi1()) {
    andnq(rax, rdx, rax);
  } else {
    notq(rdx);
    andq(rax, rdx);
  }
  shrq(rax, 63);
  bind(done);
}

void C2_MacroAssembler::umodL(Register rax, Register divisor, Register rdx) {
  Label done;
  Label neg_divisor_fastpath;
  cmpq(divisor, 0);
  jccb(Assembler::less, neg_divisor_fastpath);
  xorq(rdx, rdx);
  divq(divisor);
  jmp(done);
  bind(neg_divisor_fastpath);
  // Fastpath when divisor < 0:
  // remainder = dividend - (((dividend & ~(dividend - divisor)) >> (Long.SIZE - 1)) & divisor)
  // See Hacker's Delight (2nd ed), section 9.3 which is implemented in java.lang.Long.remainderUnsigned()
  movq(rdx, rax);
  subq(rax, divisor);
  if (VM_Version::supports_bmi1()) {
    andnq(rax, rax, rdx);
  } else {
    notq(rax);
    andq(rax, rdx);
  }
  sarq(rax, 63);
  andq(rax, divisor);
  subq(rdx, rax);
  bind(done);
}

void C2_MacroAssembler::udivmodL(Register rax, Register divisor, Register rdx, Register tmp) {
  Label done;
  Label neg_divisor_fastpath;
  cmpq(divisor, 0);
  jccb(Assembler::less, neg_divisor_fastpath);
  xorq(rdx, rdx);
  divq(divisor);
  jmp(done);
  bind(neg_divisor_fastpath);
  // Fastpath for divisor < 0:
  // quotient = (dividend & ~(dividend - divisor)) >>> (Long.SIZE - 1)
  // remainder = dividend - (((dividend & ~(dividend - divisor)) >> (Long.SIZE - 1)) & divisor)
  // See Hacker's Delight (2nd ed), section 9.3 which is implemented in
  // java.lang.Long.divideUnsigned() and java.lang.Long.remainderUnsigned()
  movq(rdx, rax);
  subq(rax, divisor);
  if (VM_Version::supports_bmi1()) {
    andnq(rax, rax, rdx);
  } else {
    notq(rax);
    andq(rax, rdx);
  }
  movq(tmp, rax);
  shrq(rax, 63); // quotient
  sarq(tmp, 63);
  andq(tmp, divisor);
  subq(rdx, tmp); // remainder
  bind(done);
}
#endif

void C2_MacroAssembler::rearrange_bytes(XMMRegister dst, XMMRegister shuffle, XMMRegister src, XMMRegister xtmp1,
                                        XMMRegister xtmp2, XMMRegister xtmp3, Register rtmp, KRegister ktmp,
                                        int vlen_enc) {
  assert(VM_Version::supports_avx512bw(), "");
  // Byte shuffles are inlane operations and indices are determined using
  // lower 4 bit of each shuffle lane, thus all shuffle indices are
  // normalized to index range 0-15. This makes sure that all the multiples
  // of an index value are placed at same relative position in 128 bit
  // lane i.e. elements corresponding to shuffle indices 16, 32 and 64
  // will be 16th element in their respective 128 bit lanes.
  movl(rtmp, 16);
  evpbroadcastb(xtmp1, rtmp, vlen_enc);

  // Compute a mask for shuffle vector by comparing indices with expression INDEX < 16,
  // Broadcast first 128 bit lane across entire vector, shuffle the vector lanes using
  // original shuffle indices and move the shuffled lanes corresponding to true
  // mask to destination vector.
  evpcmpb(ktmp, k0, shuffle, xtmp1, Assembler::lt, true, vlen_enc);
  evshufi64x2(xtmp2, src, src, 0x0, vlen_enc);
  evpshufb(dst, ktmp, xtmp2, shuffle, false, vlen_enc);

  // Perform above steps with lane comparison expression as INDEX >= 16 && INDEX < 32
  // and broadcasting second 128 bit lane.
  evpcmpb(ktmp, k0, shuffle,  xtmp1, Assembler::nlt, true, vlen_enc);
  vpsllq(xtmp2, xtmp1, 0x1, vlen_enc);
  evpcmpb(ktmp, ktmp, shuffle, xtmp2, Assembler::lt, true, vlen_enc);
  evshufi64x2(xtmp3, src, src, 0x55, vlen_enc);
  evpshufb(dst, ktmp, xtmp3, shuffle, true, vlen_enc);

  // Perform above steps with lane comparison expression as INDEX >= 32 && INDEX < 48
  // and broadcasting third 128 bit lane.
  evpcmpb(ktmp, k0, shuffle,  xtmp2, Assembler::nlt, true, vlen_enc);
  vpaddb(xtmp1, xtmp1, xtmp2, vlen_enc);
  evpcmpb(ktmp, ktmp, shuffle,  xtmp1, Assembler::lt, true, vlen_enc);
  evshufi64x2(xtmp3, src, src, 0xAA, vlen_enc);
  evpshufb(dst, ktmp, xtmp3, shuffle, true, vlen_enc);

  // Perform above steps with lane comparison expression as INDEX >= 48 && INDEX < 64
  // and broadcasting third 128 bit lane.
  evpcmpb(ktmp, k0, shuffle,  xtmp1, Assembler::nlt, true, vlen_enc);
  vpsllq(xtmp2, xtmp2, 0x1, vlen_enc);
  evpcmpb(ktmp, ktmp, shuffle,  xtmp2, Assembler::lt, true, vlen_enc);
  evshufi64x2(xtmp3, src, src, 0xFF, vlen_enc);
  evpshufb(dst, ktmp, xtmp3, shuffle, true, vlen_enc);
}

void C2_MacroAssembler::vector_rearrange_int_float(BasicType bt, XMMRegister dst,
                                                   XMMRegister shuffle, XMMRegister src, int vlen_enc) {
  if (vlen_enc == AVX_128bit) {
    vpermilps(dst, src, shuffle, vlen_enc);
  } else if (bt == T_INT) {
    vpermd(dst, shuffle, src, vlen_enc);
  } else {
    assert(bt == T_FLOAT, "");
    vpermps(dst, shuffle, src, vlen_enc);
  }
}

<<<<<<< HEAD
#ifdef _LP64
void C2_MacroAssembler::load_narrow_klass_compact_c2(Register dst, Address src) {
  // The incoming address is pointing into obj-start + klass_offset_in_bytes. We need to extract
  // obj-start, so that we can load from the object's mark-word instead. Usually the address
  // comes as obj-start in obj and klass_offset_in_bytes in disp.
  movq(dst, src.plus_disp(-oopDesc::klass_offset_in_bytes()));
  shrq(dst, markWord::klass_shift);
}
#endif
=======
void C2_MacroAssembler::select_from_two_vectors_evex(BasicType elem_bt, XMMRegister dst, XMMRegister src1,
                                                     XMMRegister src2, int vlen_enc) {
  switch(elem_bt) {
    case T_BYTE:
      evpermi2b(dst, src1, src2, vlen_enc);
      break;
    case T_SHORT:
      evpermi2w(dst, src1, src2, vlen_enc);
      break;
    case T_INT:
      evpermi2d(dst, src1, src2, vlen_enc);
      break;
    case T_LONG:
      evpermi2q(dst, src1, src2, vlen_enc);
      break;
    case T_FLOAT:
      evpermi2ps(dst, src1, src2, vlen_enc);
      break;
    case T_DOUBLE:
      evpermi2pd(dst, src1, src2, vlen_enc);
      break;
    default:
      fatal("Unsupported type %s", type2name(elem_bt));
      break;
  }
}
>>>>>>> 7a64fbbb
<|MERGE_RESOLUTION|>--- conflicted
+++ resolved
@@ -6476,7 +6476,33 @@
   }
 }
 
-<<<<<<< HEAD
+void C2_MacroAssembler::select_from_two_vectors_evex(BasicType elem_bt, XMMRegister dst, XMMRegister src1,
+                                                     XMMRegister src2, int vlen_enc) {
+  switch(elem_bt) {
+    case T_BYTE:
+      evpermi2b(dst, src1, src2, vlen_enc);
+      break;
+    case T_SHORT:
+      evpermi2w(dst, src1, src2, vlen_enc);
+      break;
+    case T_INT:
+      evpermi2d(dst, src1, src2, vlen_enc);
+      break;
+    case T_LONG:
+      evpermi2q(dst, src1, src2, vlen_enc);
+      break;
+    case T_FLOAT:
+      evpermi2ps(dst, src1, src2, vlen_enc);
+      break;
+    case T_DOUBLE:
+      evpermi2pd(dst, src1, src2, vlen_enc);
+      break;
+    default:
+      fatal("Unsupported type %s", type2name(elem_bt));
+      break;
+  }
+}
+
 #ifdef _LP64
 void C2_MacroAssembler::load_narrow_klass_compact_c2(Register dst, Address src) {
   // The incoming address is pointing into obj-start + klass_offset_in_bytes. We need to extract
@@ -6485,32 +6511,4 @@
   movq(dst, src.plus_disp(-oopDesc::klass_offset_in_bytes()));
   shrq(dst, markWord::klass_shift);
 }
-#endif
-=======
-void C2_MacroAssembler::select_from_two_vectors_evex(BasicType elem_bt, XMMRegister dst, XMMRegister src1,
-                                                     XMMRegister src2, int vlen_enc) {
-  switch(elem_bt) {
-    case T_BYTE:
-      evpermi2b(dst, src1, src2, vlen_enc);
-      break;
-    case T_SHORT:
-      evpermi2w(dst, src1, src2, vlen_enc);
-      break;
-    case T_INT:
-      evpermi2d(dst, src1, src2, vlen_enc);
-      break;
-    case T_LONG:
-      evpermi2q(dst, src1, src2, vlen_enc);
-      break;
-    case T_FLOAT:
-      evpermi2ps(dst, src1, src2, vlen_enc);
-      break;
-    case T_DOUBLE:
-      evpermi2pd(dst, src1, src2, vlen_enc);
-      break;
-    default:
-      fatal("Unsupported type %s", type2name(elem_bt));
-      break;
-  }
-}
->>>>>>> 7a64fbbb
+#endif