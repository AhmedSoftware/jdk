/*
 * Copyright (c) 2020, 2022, Oracle and/or its affiliates. All rights reserved.
 * DO NOT ALTER OR REMOVE COPYRIGHT NOTICES OR THIS FILE HEADER.
 *
 * This code is free software; you can redistribute it and/or modify it
 * under the terms of the GNU General Public License version 2 only, as
 * published by the Free Software Foundation.
 *
 * This code is distributed in the hope that it will be useful, but WITHOUT
 * ANY WARRANTY; without even the implied warranty of MERCHANTABILITY or
 * FITNESS FOR A PARTICULAR PURPOSE.  See the GNU General Public License
 * version 2 for more details (a copy is included in the LICENSE file that
 * accompanied this code).
 *
 * You should have received a copy of the GNU General Public License version
 * 2 along with this work; if not, write to the Free Software Foundation,
 * Inc., 51 Franklin St, Fifth Floor, Boston, MA 02110-1301 USA.
 *
 * Please contact Oracle, 500 Oracle Parkway, Redwood Shores, CA 94065 USA
 * or visit www.oracle.com if you need additional information or have any
 * questions.
 *
 */

#include "precompiled.hpp"
#include "asm/assembler.hpp"
#include "asm/assembler.inline.hpp"
#include "gc/shared/barrierSet.hpp"
#include "gc/shared/barrierSetAssembler.hpp"
#include "oops/methodData.hpp"
#include "opto/c2_MacroAssembler.hpp"
#include "opto/intrinsicnode.hpp"
#include "opto/opcodes.hpp"
#include "opto/subnode.hpp"
#include "runtime/objectMonitor.hpp"
#include "runtime/stubRoutines.hpp"

<<<<<<< HEAD
PRAGMA_ALLOW_LOSSY_CONVERSIONS
=======
#ifdef PRODUCT
#define BLOCK_COMMENT(str) /* nothing */
#define STOP(error) stop(error)
#else
#define BLOCK_COMMENT(str) block_comment(str)
#define STOP(error) block_comment(error); stop(error)
#endif

// C2 compiled method's prolog code.
void C2_MacroAssembler::verified_entry(int framesize, int stack_bang_size, bool fp_mode_24b, bool is_stub) {

  // WARNING: Initial instruction MUST be 5 bytes or longer so that
  // NativeJump::patch_verified_entry will be able to patch out the entry
  // code safely. The push to verify stack depth is ok at 5 bytes,
  // the frame allocation can be either 3 or 6 bytes. So if we don't do
  // stack bang then we must use the 6 byte frame allocation even if
  // we have no frame. :-(
  assert(stack_bang_size >= framesize || stack_bang_size <= 0, "stack bang size incorrect");

  assert((framesize & (StackAlignmentInBytes-1)) == 0, "frame size not aligned");
  // Remove word for return addr
  framesize -= wordSize;
  stack_bang_size -= wordSize;

  // Calls to C2R adapters often do not accept exceptional returns.
  // We require that their callers must bang for them.  But be careful, because
  // some VM calls (such as call site linkage) can use several kilobytes of
  // stack.  But the stack safety zone should account for that.
  // See bugs 4446381, 4468289, 4497237.
  if (stack_bang_size > 0) {
    generate_stack_overflow_check(stack_bang_size);

    // We always push rbp, so that on return to interpreter rbp, will be
    // restored correctly and we can correct the stack.
    push(rbp);
    // Save caller's stack pointer into RBP if the frame pointer is preserved.
    if (PreserveFramePointer) {
      mov(rbp, rsp);
    }
    // Remove word for ebp
    framesize -= wordSize;

    // Create frame
    if (framesize) {
      subptr(rsp, framesize);
    }
  } else {
    // Create frame (force generation of a 4 byte immediate value)
    subptr_imm32(rsp, framesize);

    // Save RBP register now.
    framesize -= wordSize;
    movptr(Address(rsp, framesize), rbp);
    // Save caller's stack pointer into RBP if the frame pointer is preserved.
    if (PreserveFramePointer) {
      movptr(rbp, rsp);
      if (framesize > 0) {
        addptr(rbp, framesize);
      }
    }
  }

  if (VerifyStackAtCalls) { // Majik cookie to verify stack depth
    framesize -= wordSize;
    movptr(Address(rsp, framesize), (int32_t)0xbadb100d);
  }

#ifndef _LP64
  // If method sets FPU control word do it now
  if (fp_mode_24b) {
    fldcw(ExternalAddress(StubRoutines::x86::addr_fpu_cntrl_wrd_24()));
  }
  if (UseSSE >= 2 && VerifyFPU) {
    verify_FPU(0, "FPU stack must be clean on entry");
  }
#endif

#ifdef ASSERT
  if (VerifyStackAtCalls) {
    Label L;
    push(rax);
    mov(rax, rsp);
    andptr(rax, StackAlignmentInBytes-1);
    cmpptr(rax, StackAlignmentInBytes-wordSize);
    pop(rax);
    jcc(Assembler::equal, L);
    STOP("Stack is not properly aligned!");
    bind(L);
  }
#endif

  if (!is_stub) {
    BarrierSetAssembler* bs = BarrierSet::barrier_set()->barrier_set_assembler();
    bs->nmethod_entry_barrier(this);
  }
}
>>>>>>> 1c055076

inline Assembler::AvxVectorLen C2_MacroAssembler::vector_length_encoding(int vlen_in_bytes) {
  switch (vlen_in_bytes) {
    case  4: // fall-through
    case  8: // fall-through
    case 16: return Assembler::AVX_128bit;
    case 32: return Assembler::AVX_256bit;
    case 64: return Assembler::AVX_512bit;

    default: {
      ShouldNotReachHere();
      return Assembler::AVX_NoVec;
    }
  }
}

#if INCLUDE_RTM_OPT

// Update rtm_counters based on abort status
// input: abort_status
//        rtm_counters (RTMLockingCounters*)
// flags are killed
void C2_MacroAssembler::rtm_counters_update(Register abort_status, Register rtm_counters) {

  atomic_incptr(Address(rtm_counters, RTMLockingCounters::abort_count_offset()));
  if (PrintPreciseRTMLockingStatistics) {
    for (int i = 0; i < RTMLockingCounters::ABORT_STATUS_LIMIT; i++) {
      Label check_abort;
      testl(abort_status, (1<<i));
      jccb(Assembler::equal, check_abort);
      atomic_incptr(Address(rtm_counters, RTMLockingCounters::abortX_count_offset() + (i * sizeof(uintx))));
      bind(check_abort);
    }
  }
}

// Branch if (random & (count-1) != 0), count is 2^n
// tmp, scr and flags are killed
void C2_MacroAssembler::branch_on_random_using_rdtsc(Register tmp, Register scr, int count, Label& brLabel) {
  assert(tmp == rax, "");
  assert(scr == rdx, "");
  rdtsc(); // modifies EDX:EAX
  andptr(tmp, count-1);
  jccb(Assembler::notZero, brLabel);
}

// Perform abort ratio calculation, set no_rtm bit if high ratio
// input:  rtm_counters_Reg (RTMLockingCounters* address)
// tmpReg, rtm_counters_Reg and flags are killed
void C2_MacroAssembler::rtm_abort_ratio_calculation(Register tmpReg,
                                                    Register rtm_counters_Reg,
                                                    RTMLockingCounters* rtm_counters,
                                                    Metadata* method_data) {
  Label L_done, L_check_always_rtm1, L_check_always_rtm2;

  if (RTMLockingCalculationDelay > 0) {
    // Delay calculation
    movptr(tmpReg, ExternalAddress((address) RTMLockingCounters::rtm_calculation_flag_addr()), tmpReg);
    testptr(tmpReg, tmpReg);
    jccb(Assembler::equal, L_done);
  }
  // Abort ratio calculation only if abort_count > RTMAbortThreshold
  //   Aborted transactions = abort_count * 100
  //   All transactions = total_count *  RTMTotalCountIncrRate
  //   Set no_rtm bit if (Aborted transactions >= All transactions * RTMAbortRatio)

  movptr(tmpReg, Address(rtm_counters_Reg, RTMLockingCounters::abort_count_offset()));
  cmpptr(tmpReg, RTMAbortThreshold);
  jccb(Assembler::below, L_check_always_rtm2);
  imulptr(tmpReg, tmpReg, 100);

  Register scrReg = rtm_counters_Reg;
  movptr(scrReg, Address(rtm_counters_Reg, RTMLockingCounters::total_count_offset()));
  imulptr(scrReg, scrReg, RTMTotalCountIncrRate);
  imulptr(scrReg, scrReg, RTMAbortRatio);
  cmpptr(tmpReg, scrReg);
  jccb(Assembler::below, L_check_always_rtm1);
  if (method_data != NULL) {
    // set rtm_state to "no rtm" in MDO
    mov_metadata(tmpReg, method_data);
    lock();
    orl(Address(tmpReg, MethodData::rtm_state_offset_in_bytes()), NoRTM);
  }
  jmpb(L_done);
  bind(L_check_always_rtm1);
  // Reload RTMLockingCounters* address
  lea(rtm_counters_Reg, ExternalAddress((address)rtm_counters));
  bind(L_check_always_rtm2);
  movptr(tmpReg, Address(rtm_counters_Reg, RTMLockingCounters::total_count_offset()));
  cmpptr(tmpReg, RTMLockingThreshold / RTMTotalCountIncrRate);
  jccb(Assembler::below, L_done);
  if (method_data != NULL) {
    // set rtm_state to "always rtm" in MDO
    mov_metadata(tmpReg, method_data);
    lock();
    orl(Address(tmpReg, MethodData::rtm_state_offset_in_bytes()), UseRTM);
  }
  bind(L_done);
}

// Update counters and perform abort ratio calculation
// input:  abort_status_Reg
// rtm_counters_Reg, flags are killed
void C2_MacroAssembler::rtm_profiling(Register abort_status_Reg,
                                      Register rtm_counters_Reg,
                                      RTMLockingCounters* rtm_counters,
                                      Metadata* method_data,
                                      bool profile_rtm) {

  assert(rtm_counters != NULL, "should not be NULL when profiling RTM");
  // update rtm counters based on rax value at abort
  // reads abort_status_Reg, updates flags
  lea(rtm_counters_Reg, ExternalAddress((address)rtm_counters));
  rtm_counters_update(abort_status_Reg, rtm_counters_Reg);
  if (profile_rtm) {
    // Save abort status because abort_status_Reg is used by following code.
    if (RTMRetryCount > 0) {
      push(abort_status_Reg);
    }
    assert(rtm_counters != NULL, "should not be NULL when profiling RTM");
    rtm_abort_ratio_calculation(abort_status_Reg, rtm_counters_Reg, rtm_counters, method_data);
    // restore abort status
    if (RTMRetryCount > 0) {
      pop(abort_status_Reg);
    }
  }
}

// Retry on abort if abort's status is 0x6: can retry (0x2) | memory conflict (0x4)
// inputs: retry_count_Reg
//       : abort_status_Reg
// output: retry_count_Reg decremented by 1
// flags are killed
void C2_MacroAssembler::rtm_retry_lock_on_abort(Register retry_count_Reg, Register abort_status_Reg, Label& retryLabel) {
  Label doneRetry;
  assert(abort_status_Reg == rax, "");
  // The abort reason bits are in eax (see all states in rtmLocking.hpp)
  // 0x6 = conflict on which we can retry (0x2) | memory conflict (0x4)
  // if reason is in 0x6 and retry count != 0 then retry
  andptr(abort_status_Reg, 0x6);
  jccb(Assembler::zero, doneRetry);
  testl(retry_count_Reg, retry_count_Reg);
  jccb(Assembler::zero, doneRetry);
  pause();
  decrementl(retry_count_Reg);
  jmp(retryLabel);
  bind(doneRetry);
}

// Spin and retry if lock is busy,
// inputs: box_Reg (monitor address)
//       : retry_count_Reg
// output: retry_count_Reg decremented by 1
//       : clear z flag if retry count exceeded
// tmp_Reg, scr_Reg, flags are killed
void C2_MacroAssembler::rtm_retry_lock_on_busy(Register retry_count_Reg, Register box_Reg,
                                               Register tmp_Reg, Register scr_Reg, Label& retryLabel) {
  Label SpinLoop, SpinExit, doneRetry;
  int owner_offset = OM_OFFSET_NO_MONITOR_VALUE_TAG(owner);

  testl(retry_count_Reg, retry_count_Reg);
  jccb(Assembler::zero, doneRetry);
  decrementl(retry_count_Reg);
  movptr(scr_Reg, RTMSpinLoopCount);

  bind(SpinLoop);
  pause();
  decrementl(scr_Reg);
  jccb(Assembler::lessEqual, SpinExit);
  movptr(tmp_Reg, Address(box_Reg, owner_offset));
  testptr(tmp_Reg, tmp_Reg);
  jccb(Assembler::notZero, SpinLoop);

  bind(SpinExit);
  jmp(retryLabel);
  bind(doneRetry);
  incrementl(retry_count_Reg); // clear z flag
}

// Use RTM for normal stack locks
// Input: objReg (object to lock)
void C2_MacroAssembler::rtm_stack_locking(Register objReg, Register tmpReg, Register scrReg,
                                         Register retry_on_abort_count_Reg,
                                         RTMLockingCounters* stack_rtm_counters,
                                         Metadata* method_data, bool profile_rtm,
                                         Label& DONE_LABEL, Label& IsInflated) {
  assert(UseRTMForStackLocks, "why call this otherwise?");
  assert(tmpReg == rax, "");
  assert(scrReg == rdx, "");
  Label L_rtm_retry, L_decrement_retry, L_on_abort;

  if (RTMRetryCount > 0) {
    movl(retry_on_abort_count_Reg, RTMRetryCount); // Retry on abort
    bind(L_rtm_retry);
  }
  movptr(tmpReg, Address(objReg, oopDesc::mark_offset_in_bytes()));
  testptr(tmpReg, markWord::monitor_value);  // inflated vs stack-locked|neutral
  jcc(Assembler::notZero, IsInflated);

  if (PrintPreciseRTMLockingStatistics || profile_rtm) {
    Label L_noincrement;
    if (RTMTotalCountIncrRate > 1) {
      // tmpReg, scrReg and flags are killed
      branch_on_random_using_rdtsc(tmpReg, scrReg, RTMTotalCountIncrRate, L_noincrement);
    }
    assert(stack_rtm_counters != NULL, "should not be NULL when profiling RTM");
    atomic_incptr(ExternalAddress((address)stack_rtm_counters->total_count_addr()), scrReg);
    bind(L_noincrement);
  }
  xbegin(L_on_abort);
  movptr(tmpReg, Address(objReg, oopDesc::mark_offset_in_bytes()));       // fetch markword
  andptr(tmpReg, markWord::lock_mask_in_place);     // look at 2 lock bits
  cmpptr(tmpReg, markWord::unlocked_value);         // bits = 01 unlocked
  jcc(Assembler::equal, DONE_LABEL);        // all done if unlocked

  Register abort_status_Reg = tmpReg; // status of abort is stored in RAX
  if (UseRTMXendForLockBusy) {
    xend();
    movptr(abort_status_Reg, 0x2);   // Set the abort status to 2 (so we can retry)
    jmp(L_decrement_retry);
  }
  else {
    xabort(0);
  }
  bind(L_on_abort);
  if (PrintPreciseRTMLockingStatistics || profile_rtm) {
    rtm_profiling(abort_status_Reg, scrReg, stack_rtm_counters, method_data, profile_rtm);
  }
  bind(L_decrement_retry);
  if (RTMRetryCount > 0) {
    // retry on lock abort if abort status is 'can retry' (0x2) or 'memory conflict' (0x4)
    rtm_retry_lock_on_abort(retry_on_abort_count_Reg, abort_status_Reg, L_rtm_retry);
  }
}

// Use RTM for inflating locks
// inputs: objReg (object to lock)
//         boxReg (on-stack box address (displaced header location) - KILLED)
//         tmpReg (ObjectMonitor address + markWord::monitor_value)
void C2_MacroAssembler::rtm_inflated_locking(Register objReg, Register boxReg, Register tmpReg,
                                            Register scrReg, Register retry_on_busy_count_Reg,
                                            Register retry_on_abort_count_Reg,
                                            RTMLockingCounters* rtm_counters,
                                            Metadata* method_data, bool profile_rtm,
                                            Label& DONE_LABEL) {
  assert(UseRTMLocking, "why call this otherwise?");
  assert(tmpReg == rax, "");
  assert(scrReg == rdx, "");
  Label L_rtm_retry, L_decrement_retry, L_on_abort;
  int owner_offset = OM_OFFSET_NO_MONITOR_VALUE_TAG(owner);

  // Without cast to int32_t this style of movptr will destroy r10 which is typically obj.
  movptr(Address(boxReg, 0), (int32_t)intptr_t(markWord::unused_mark().value()));
  movptr(boxReg, tmpReg); // Save ObjectMonitor address

  if (RTMRetryCount > 0) {
    movl(retry_on_busy_count_Reg, RTMRetryCount);  // Retry on lock busy
    movl(retry_on_abort_count_Reg, RTMRetryCount); // Retry on abort
    bind(L_rtm_retry);
  }
  if (PrintPreciseRTMLockingStatistics || profile_rtm) {
    Label L_noincrement;
    if (RTMTotalCountIncrRate > 1) {
      // tmpReg, scrReg and flags are killed
      branch_on_random_using_rdtsc(tmpReg, scrReg, RTMTotalCountIncrRate, L_noincrement);
    }
    assert(rtm_counters != NULL, "should not be NULL when profiling RTM");
    atomic_incptr(ExternalAddress((address)rtm_counters->total_count_addr()), scrReg);
    bind(L_noincrement);
  }
  xbegin(L_on_abort);
  movptr(tmpReg, Address(objReg, oopDesc::mark_offset_in_bytes()));
  movptr(tmpReg, Address(tmpReg, owner_offset));
  testptr(tmpReg, tmpReg);
  jcc(Assembler::zero, DONE_LABEL);
  if (UseRTMXendForLockBusy) {
    xend();
    jmp(L_decrement_retry);
  }
  else {
    xabort(0);
  }
  bind(L_on_abort);
  Register abort_status_Reg = tmpReg; // status of abort is stored in RAX
  if (PrintPreciseRTMLockingStatistics || profile_rtm) {
    rtm_profiling(abort_status_Reg, scrReg, rtm_counters, method_data, profile_rtm);
  }
  if (RTMRetryCount > 0) {
    // retry on lock abort if abort status is 'can retry' (0x2) or 'memory conflict' (0x4)
    rtm_retry_lock_on_abort(retry_on_abort_count_Reg, abort_status_Reg, L_rtm_retry);
  }

  movptr(tmpReg, Address(boxReg, owner_offset)) ;
  testptr(tmpReg, tmpReg) ;
  jccb(Assembler::notZero, L_decrement_retry) ;

  // Appears unlocked - try to swing _owner from null to non-null.
  // Invariant: tmpReg == 0.  tmpReg is EAX which is the implicit cmpxchg comparand.
#ifdef _LP64
  Register threadReg = r15_thread;
#else
  get_thread(scrReg);
  Register threadReg = scrReg;
#endif
  lock();
  cmpxchgptr(threadReg, Address(boxReg, owner_offset)); // Updates tmpReg

  if (RTMRetryCount > 0) {
    // success done else retry
    jccb(Assembler::equal, DONE_LABEL) ;
    bind(L_decrement_retry);
    // Spin and retry if lock is busy.
    rtm_retry_lock_on_busy(retry_on_busy_count_Reg, boxReg, tmpReg, scrReg, L_rtm_retry);
  }
  else {
    bind(L_decrement_retry);
  }
}

#endif //  INCLUDE_RTM_OPT

// fast_lock and fast_unlock used by C2

// Because the transitions from emitted code to the runtime
// monitorenter/exit helper stubs are so slow it's critical that
// we inline both the stack-locking fast path and the inflated fast path.
//
// See also: cmpFastLock and cmpFastUnlock.
//
// What follows is a specialized inline transliteration of the code
// in enter() and exit(). If we're concerned about I$ bloat another
// option would be to emit TrySlowEnter and TrySlowExit methods
// at startup-time.  These methods would accept arguments as
// (rax,=Obj, rbx=Self, rcx=box, rdx=Scratch) and return success-failure
// indications in the icc.ZFlag.  fast_lock and fast_unlock would simply
// marshal the arguments and emit calls to TrySlowEnter and TrySlowExit.
// In practice, however, the # of lock sites is bounded and is usually small.
// Besides the call overhead, TrySlowEnter and TrySlowExit might suffer
// if the processor uses simple bimodal branch predictors keyed by EIP
// Since the helper routines would be called from multiple synchronization
// sites.
//
// An even better approach would be write "MonitorEnter()" and "MonitorExit()"
// in java - using j.u.c and unsafe - and just bind the lock and unlock sites
// to those specialized methods.  That'd give us a mostly platform-independent
// implementation that the JITs could optimize and inline at their pleasure.
// Done correctly, the only time we'd need to cross to native could would be
// to park() or unpark() threads.  We'd also need a few more unsafe operators
// to (a) prevent compiler-JIT reordering of non-volatile accesses, and
// (b) explicit barriers or fence operations.
//
// TODO:
//
// *  Arrange for C2 to pass "Self" into fast_lock and fast_unlock in one of the registers (scr).
//    This avoids manifesting the Self pointer in the fast_lock and fast_unlock terminals.
//    Given TLAB allocation, Self is usually manifested in a register, so passing it into
//    the lock operators would typically be faster than reifying Self.
//
// *  Ideally I'd define the primitives as:
//       fast_lock   (nax Obj, nax box, EAX tmp, nax scr) where box, tmp and scr are KILLED.
//       fast_unlock (nax Obj, EAX box, nax tmp) where box and tmp are KILLED
//    Unfortunately ADLC bugs prevent us from expressing the ideal form.
//    Instead, we're stuck with a rather awkward and brittle register assignments below.
//    Furthermore the register assignments are overconstrained, possibly resulting in
//    sub-optimal code near the synchronization site.
//
// *  Eliminate the sp-proximity tests and just use "== Self" tests instead.
//    Alternately, use a better sp-proximity test.
//
// *  Currently ObjectMonitor._Owner can hold either an sp value or a (THREAD *) value.
//    Either one is sufficient to uniquely identify a thread.
//    TODO: eliminate use of sp in _owner and use get_thread(tr) instead.
//
// *  Intrinsify notify() and notifyAll() for the common cases where the
//    object is locked by the calling thread but the waitlist is empty.
//    avoid the expensive JNI call to JVM_Notify() and JVM_NotifyAll().
//
// *  use jccb and jmpb instead of jcc and jmp to improve code density.
//    But beware of excessive branch density on AMD Opterons.
//
// *  Both fast_lock and fast_unlock set the ICC.ZF to indicate success
//    or failure of the fast path.  If the fast path fails then we pass
//    control to the slow path, typically in C.  In fast_lock and
//    fast_unlock we often branch to DONE_LABEL, just to find that C2
//    will emit a conditional branch immediately after the node.
//    So we have branches to branches and lots of ICC.ZF games.
//    Instead, it might be better to have C2 pass a "FailureLabel"
//    into fast_lock and fast_unlock.  In the case of success, control
//    will drop through the node.  ICC.ZF is undefined at exit.
//    In the case of failure, the node will branch directly to the
//    FailureLabel


// obj: object to lock
// box: on-stack box address (displaced header location) - KILLED
// rax,: tmp -- KILLED
// scr: tmp -- KILLED
void C2_MacroAssembler::fast_lock(Register objReg, Register boxReg, Register tmpReg,
                                 Register scrReg, Register cx1Reg, Register cx2Reg,
                                 RTMLockingCounters* rtm_counters,
                                 RTMLockingCounters* stack_rtm_counters,
                                 Metadata* method_data,
                                 bool use_rtm, bool profile_rtm) {
  // Ensure the register assignments are disjoint
  assert(tmpReg == rax, "");

  if (use_rtm) {
    assert_different_registers(objReg, boxReg, tmpReg, scrReg, cx1Reg, cx2Reg);
  } else {
    assert(cx2Reg == noreg, "");
    assert_different_registers(objReg, boxReg, tmpReg, scrReg);
  }

  // Possible cases that we'll encounter in fast_lock
  // ------------------------------------------------
  // * Inflated
  //    -- unlocked
  //    -- Locked
  //       = by self
  //       = by other
  // * neutral
  // * stack-locked
  //    -- by self
  //       = sp-proximity test hits
  //       = sp-proximity test generates false-negative
  //    -- by other
  //

  Label IsInflated, DONE_LABEL, NO_COUNT, COUNT;

  if (DiagnoseSyncOnValueBasedClasses != 0) {
    load_klass(tmpReg, objReg, cx1Reg);
    movl(tmpReg, Address(tmpReg, Klass::access_flags_offset()));
    testl(tmpReg, JVM_ACC_IS_VALUE_BASED_CLASS);
    jcc(Assembler::notZero, DONE_LABEL);
  }

#if INCLUDE_RTM_OPT
  if (UseRTMForStackLocks && use_rtm) {
    assert(!UseHeavyMonitors, "+UseHeavyMonitors and +UseRTMForStackLocks are mutually exclusive");
    rtm_stack_locking(objReg, tmpReg, scrReg, cx2Reg,
                      stack_rtm_counters, method_data, profile_rtm,
                      DONE_LABEL, IsInflated);
  }
#endif // INCLUDE_RTM_OPT

  movptr(tmpReg, Address(objReg, oopDesc::mark_offset_in_bytes()));          // [FETCH]
  testptr(tmpReg, markWord::monitor_value); // inflated vs stack-locked|neutral
  jccb(Assembler::notZero, IsInflated);

  if (!UseHeavyMonitors) {
    // Attempt stack-locking ...
    orptr (tmpReg, markWord::unlocked_value);
    movptr(Address(boxReg, 0), tmpReg);          // Anticipate successful CAS
    lock();
    cmpxchgptr(boxReg, Address(objReg, oopDesc::mark_offset_in_bytes()));      // Updates tmpReg
    jcc(Assembler::equal, COUNT);           // Success

    // Recursive locking.
    // The object is stack-locked: markword contains stack pointer to BasicLock.
    // Locked by current thread if difference with current SP is less than one page.
    subptr(tmpReg, rsp);
    // Next instruction set ZFlag == 1 (Success) if difference is less then one page.
    andptr(tmpReg, (int32_t) (NOT_LP64(0xFFFFF003) LP64_ONLY(7 - os::vm_page_size())) );
    movptr(Address(boxReg, 0), tmpReg);
  } else {
    // Clear ZF so that we take the slow path at the DONE label. objReg is known to be not 0.
    testptr(objReg, objReg);
  }
  jmp(DONE_LABEL);

  bind(IsInflated);
  // The object is inflated. tmpReg contains pointer to ObjectMonitor* + markWord::monitor_value

#if INCLUDE_RTM_OPT
  // Use the same RTM locking code in 32- and 64-bit VM.
  if (use_rtm) {
    rtm_inflated_locking(objReg, boxReg, tmpReg, scrReg, cx1Reg, cx2Reg,
                         rtm_counters, method_data, profile_rtm, DONE_LABEL);
  } else {
#endif // INCLUDE_RTM_OPT

#ifndef _LP64
  // The object is inflated.

  // boxReg refers to the on-stack BasicLock in the current frame.
  // We'd like to write:
  //   set box->_displaced_header = markWord::unused_mark().  Any non-0 value suffices.
  // This is convenient but results a ST-before-CAS penalty.  The following CAS suffers
  // additional latency as we have another ST in the store buffer that must drain.

  // avoid ST-before-CAS
  // register juggle because we need tmpReg for cmpxchgptr below
  movptr(scrReg, boxReg);
  movptr(boxReg, tmpReg);                   // consider: LEA box, [tmp-2]

  // Optimistic form: consider XORL tmpReg,tmpReg
  movptr(tmpReg, NULL_WORD);

  // Appears unlocked - try to swing _owner from null to non-null.
  // Ideally, I'd manifest "Self" with get_thread and then attempt
  // to CAS the register containing Self into m->Owner.
  // But we don't have enough registers, so instead we can either try to CAS
  // rsp or the address of the box (in scr) into &m->owner.  If the CAS succeeds
  // we later store "Self" into m->Owner.  Transiently storing a stack address
  // (rsp or the address of the box) into  m->owner is harmless.
  // Invariant: tmpReg == 0.  tmpReg is EAX which is the implicit cmpxchg comparand.
  lock();
  cmpxchgptr(scrReg, Address(boxReg, OM_OFFSET_NO_MONITOR_VALUE_TAG(owner)));
  movptr(Address(scrReg, 0), 3);          // box->_displaced_header = 3
  // If we weren't able to swing _owner from NULL to the BasicLock
  // then take the slow path.
  jccb  (Assembler::notZero, NO_COUNT);
  // update _owner from BasicLock to thread
  get_thread (scrReg);                    // beware: clobbers ICCs
  movptr(Address(boxReg, OM_OFFSET_NO_MONITOR_VALUE_TAG(owner)), scrReg);
  xorptr(boxReg, boxReg);                 // set icc.ZFlag = 1 to indicate success

  // If the CAS fails we can either retry or pass control to the slow path.
  // We use the latter tactic.
  // Pass the CAS result in the icc.ZFlag into DONE_LABEL
  // If the CAS was successful ...
  //   Self has acquired the lock
  //   Invariant: m->_recursions should already be 0, so we don't need to explicitly set it.
  // Intentional fall-through into DONE_LABEL ...
#else // _LP64
  // It's inflated and we use scrReg for ObjectMonitor* in this section.
  movq(scrReg, tmpReg);
  xorq(tmpReg, tmpReg);
  lock();
  cmpxchgptr(r15_thread, Address(scrReg, OM_OFFSET_NO_MONITOR_VALUE_TAG(owner)));
  // Unconditionally set box->_displaced_header = markWord::unused_mark().
  // Without cast to int32_t this style of movptr will destroy r10 which is typically obj.
  movptr(Address(boxReg, 0), (int32_t)intptr_t(markWord::unused_mark().value()));
  // Propagate ICC.ZF from CAS above into DONE_LABEL.
  jccb(Assembler::equal, COUNT);          // CAS above succeeded; propagate ZF = 1 (success)

  cmpptr(r15_thread, rax);                // Check if we are already the owner (recursive lock)
  jccb(Assembler::notEqual, NO_COUNT);    // If not recursive, ZF = 0 at this point (fail)
  incq(Address(scrReg, OM_OFFSET_NO_MONITOR_VALUE_TAG(recursions)));
  xorq(rax, rax); // Set ZF = 1 (success) for recursive lock, denoting locking success
#endif // _LP64
#if INCLUDE_RTM_OPT
  } // use_rtm()
#endif
  // DONE_LABEL is a hot target - we'd really like to place it at the
  // start of cache line by padding with NOPs.
  // See the AMD and Intel software optimization manuals for the
  // most efficient "long" NOP encodings.
  // Unfortunately none of our alignment mechanisms suffice.
  bind(DONE_LABEL);

  // ZFlag == 1 count in fast path
  // ZFlag == 0 count in slow path
  jccb(Assembler::notZero, NO_COUNT); // jump if ZFlag == 0

  bind(COUNT);
  // Count monitors in fast path
#ifndef _LP64
  get_thread(tmpReg);
  incrementl(Address(tmpReg, JavaThread::held_monitor_count_offset()));
#else // _LP64
  incrementq(Address(r15_thread, JavaThread::held_monitor_count_offset()));
#endif

  xorl(tmpReg, tmpReg); // Set ZF == 1

  bind(NO_COUNT);

  // At NO_COUNT the icc ZFlag is set as follows ...
  // fast_unlock uses the same protocol.
  // ZFlag == 1 -> Success
  // ZFlag == 0 -> Failure - force control through the slow path
}

// obj: object to unlock
// box: box address (displaced header location), killed.  Must be EAX.
// tmp: killed, cannot be obj nor box.
//
// Some commentary on balanced locking:
//
// fast_lock and fast_unlock are emitted only for provably balanced lock sites.
// Methods that don't have provably balanced locking are forced to run in the
// interpreter - such methods won't be compiled to use fast_lock and fast_unlock.
// The interpreter provides two properties:
// I1:  At return-time the interpreter automatically and quietly unlocks any
//      objects acquired the current activation (frame).  Recall that the
//      interpreter maintains an on-stack list of locks currently held by
//      a frame.
// I2:  If a method attempts to unlock an object that is not held by the
//      the frame the interpreter throws IMSX.
//
// Lets say A(), which has provably balanced locking, acquires O and then calls B().
// B() doesn't have provably balanced locking so it runs in the interpreter.
// Control returns to A() and A() unlocks O.  By I1 and I2, above, we know that O
// is still locked by A().
//
// The only other source of unbalanced locking would be JNI.  The "Java Native Interface:
// Programmer's Guide and Specification" claims that an object locked by jni_monitorenter
// should not be unlocked by "normal" java-level locking and vice-versa.  The specification
// doesn't specify what will occur if a program engages in such mixed-mode locking, however.
// Arguably given that the spec legislates the JNI case as undefined our implementation
// could reasonably *avoid* checking owner in fast_unlock().
// In the interest of performance we elide m->Owner==Self check in unlock.
// A perfectly viable alternative is to elide the owner check except when
// Xcheck:jni is enabled.

void C2_MacroAssembler::fast_unlock(Register objReg, Register boxReg, Register tmpReg, bool use_rtm) {
  assert(boxReg == rax, "");
  assert_different_registers(objReg, boxReg, tmpReg);

  Label DONE_LABEL, Stacked, CheckSucc, COUNT, NO_COUNT;

#if INCLUDE_RTM_OPT
  if (UseRTMForStackLocks && use_rtm) {
    assert(!UseHeavyMonitors, "+UseHeavyMonitors and +UseRTMForStackLocks are mutually exclusive");
    Label L_regular_unlock;
    movptr(tmpReg, Address(objReg, oopDesc::mark_offset_in_bytes())); // fetch markword
    andptr(tmpReg, markWord::lock_mask_in_place);                     // look at 2 lock bits
    cmpptr(tmpReg, markWord::unlocked_value);                         // bits = 01 unlocked
    jccb(Assembler::notEqual, L_regular_unlock);                      // if !HLE RegularLock
    xend();                                                           // otherwise end...
    jmp(DONE_LABEL);                                                  // ... and we're done
    bind(L_regular_unlock);
  }
#endif

  if (!UseHeavyMonitors) {
    cmpptr(Address(boxReg, 0), (int32_t)NULL_WORD);                   // Examine the displaced header
    jcc   (Assembler::zero, COUNT);                                   // 0 indicates recursive stack-lock
  }
  movptr(tmpReg, Address(objReg, oopDesc::mark_offset_in_bytes()));   // Examine the object's markword
  if (!UseHeavyMonitors) {
    testptr(tmpReg, markWord::monitor_value);                         // Inflated?
    jccb   (Assembler::zero, Stacked);
  }

  // It's inflated.
#if INCLUDE_RTM_OPT
  if (use_rtm) {
    Label L_regular_inflated_unlock;
    int owner_offset = OM_OFFSET_NO_MONITOR_VALUE_TAG(owner);
    movptr(boxReg, Address(tmpReg, owner_offset));
    testptr(boxReg, boxReg);
    jccb(Assembler::notZero, L_regular_inflated_unlock);
    xend();
    jmpb(DONE_LABEL);
    bind(L_regular_inflated_unlock);
  }
#endif

  // Despite our balanced locking property we still check that m->_owner == Self
  // as java routines or native JNI code called by this thread might
  // have released the lock.
  // Refer to the comments in synchronizer.cpp for how we might encode extra
  // state in _succ so we can avoid fetching EntryList|cxq.
  //
  // If there's no contention try a 1-0 exit.  That is, exit without
  // a costly MEMBAR or CAS.  See synchronizer.cpp for details on how
  // we detect and recover from the race that the 1-0 exit admits.
  //
  // Conceptually fast_unlock() must execute a STST|LDST "release" barrier
  // before it STs null into _owner, releasing the lock.  Updates
  // to data protected by the critical section must be visible before
  // we drop the lock (and thus before any other thread could acquire
  // the lock and observe the fields protected by the lock).
  // IA32's memory-model is SPO, so STs are ordered with respect to
  // each other and there's no need for an explicit barrier (fence).
  // See also http://gee.cs.oswego.edu/dl/jmm/cookbook.html.
#ifndef _LP64
  get_thread (boxReg);

  // Note that we could employ various encoding schemes to reduce
  // the number of loads below (currently 4) to just 2 or 3.
  // Refer to the comments in synchronizer.cpp.
  // In practice the chain of fetches doesn't seem to impact performance, however.
  xorptr(boxReg, boxReg);
  orptr(boxReg, Address(tmpReg, OM_OFFSET_NO_MONITOR_VALUE_TAG(recursions)));
  jccb  (Assembler::notZero, DONE_LABEL);
  movptr(boxReg, Address(tmpReg, OM_OFFSET_NO_MONITOR_VALUE_TAG(EntryList)));
  orptr(boxReg, Address(tmpReg, OM_OFFSET_NO_MONITOR_VALUE_TAG(cxq)));
  jccb  (Assembler::notZero, CheckSucc);
  movptr(Address(tmpReg, OM_OFFSET_NO_MONITOR_VALUE_TAG(owner)), NULL_WORD);
  jmpb  (DONE_LABEL);

  bind (Stacked);
  // It's not inflated and it's not recursively stack-locked.
  // It must be stack-locked.
  // Try to reset the header to displaced header.
  // The "box" value on the stack is stable, so we can reload
  // and be assured we observe the same value as above.
  movptr(tmpReg, Address(boxReg, 0));
  lock();
  cmpxchgptr(tmpReg, Address(objReg, oopDesc::mark_offset_in_bytes())); // Uses RAX which is box
  // Intention fall-thru into DONE_LABEL

  // DONE_LABEL is a hot target - we'd really like to place it at the
  // start of cache line by padding with NOPs.
  // See the AMD and Intel software optimization manuals for the
  // most efficient "long" NOP encodings.
  // Unfortunately none of our alignment mechanisms suffice.
  bind (CheckSucc);
#else // _LP64
  // It's inflated
  Label LNotRecursive, LSuccess, LGoSlowPath;

  cmpptr(Address(tmpReg, OM_OFFSET_NO_MONITOR_VALUE_TAG(recursions)), 0);
  jccb(Assembler::equal, LNotRecursive);

  // Recursive inflated unlock
  decq(Address(tmpReg, OM_OFFSET_NO_MONITOR_VALUE_TAG(recursions)));
  jmpb(LSuccess);

  bind(LNotRecursive);
  movptr(boxReg, Address(tmpReg, OM_OFFSET_NO_MONITOR_VALUE_TAG(cxq)));
  orptr(boxReg, Address(tmpReg, OM_OFFSET_NO_MONITOR_VALUE_TAG(EntryList)));
  jccb  (Assembler::notZero, CheckSucc);
  // Without cast to int32_t this style of movptr will destroy r10 which is typically obj.
  movptr(Address(tmpReg, OM_OFFSET_NO_MONITOR_VALUE_TAG(owner)), (int32_t)NULL_WORD);
  jmpb  (DONE_LABEL);

  // Try to avoid passing control into the slow_path ...
  bind  (CheckSucc);

  // The following optional optimization can be elided if necessary
  // Effectively: if (succ == null) goto slow path
  // The code reduces the window for a race, however,
  // and thus benefits performance.
  cmpptr(Address(tmpReg, OM_OFFSET_NO_MONITOR_VALUE_TAG(succ)), (int32_t)NULL_WORD);
  jccb  (Assembler::zero, LGoSlowPath);

  xorptr(boxReg, boxReg);
  // Without cast to int32_t this style of movptr will destroy r10 which is typically obj.
  movptr(Address(tmpReg, OM_OFFSET_NO_MONITOR_VALUE_TAG(owner)), (int32_t)NULL_WORD);

  // Memory barrier/fence
  // Dekker pivot point -- fulcrum : ST Owner; MEMBAR; LD Succ
  // Instead of MFENCE we use a dummy locked add of 0 to the top-of-stack.
  // This is faster on Nehalem and AMD Shanghai/Barcelona.
  // See https://blogs.oracle.com/dave/entry/instruction_selection_for_volatile_fences
  // We might also restructure (ST Owner=0;barrier;LD _Succ) to
  // (mov box,0; xchgq box, &m->Owner; LD _succ) .
  lock(); addl(Address(rsp, 0), 0);

  cmpptr(Address(tmpReg, OM_OFFSET_NO_MONITOR_VALUE_TAG(succ)), (int32_t)NULL_WORD);
  jccb  (Assembler::notZero, LSuccess);

  // Rare inopportune interleaving - race.
  // The successor vanished in the small window above.
  // The lock is contended -- (cxq|EntryList) != null -- and there's no apparent successor.
  // We need to ensure progress and succession.
  // Try to reacquire the lock.
  // If that fails then the new owner is responsible for succession and this
  // thread needs to take no further action and can exit via the fast path (success).
  // If the re-acquire succeeds then pass control into the slow path.
  // As implemented, this latter mode is horrible because we generated more
  // coherence traffic on the lock *and* artificially extended the critical section
  // length while by virtue of passing control into the slow path.

  // box is really RAX -- the following CMPXCHG depends on that binding
  // cmpxchg R,[M] is equivalent to rax = CAS(M,rax,R)
  lock();
  cmpxchgptr(r15_thread, Address(tmpReg, OM_OFFSET_NO_MONITOR_VALUE_TAG(owner)));
  // There's no successor so we tried to regrab the lock.
  // If that didn't work, then another thread grabbed the
  // lock so we're done (and exit was a success).
  jccb  (Assembler::notEqual, LSuccess);
  // Intentional fall-through into slow path

  bind  (LGoSlowPath);
  orl   (boxReg, 1);                      // set ICC.ZF=0 to indicate failure
  jmpb  (DONE_LABEL);

  bind  (LSuccess);
  testl (boxReg, 0);                      // set ICC.ZF=1 to indicate success
  jmpb  (DONE_LABEL);

  if (!UseHeavyMonitors) {
    bind  (Stacked);
    movptr(tmpReg, Address (boxReg, 0));      // re-fetch
    lock();
    cmpxchgptr(tmpReg, Address(objReg, oopDesc::mark_offset_in_bytes())); // Uses RAX which is box
  }
#endif
  bind(DONE_LABEL);

  // ZFlag == 1 count in fast path
  // ZFlag == 0 count in slow path
  jccb(Assembler::notZero, NO_COUNT);

  bind(COUNT);
  // Count monitors in fast path
#ifndef _LP64
  get_thread(tmpReg);
  decrementl(Address(tmpReg, JavaThread::held_monitor_count_offset()));
#else // _LP64
  decrementq(Address(r15_thread, JavaThread::held_monitor_count_offset()));
#endif

  xorl(tmpReg, tmpReg); // Set ZF == 1

  bind(NO_COUNT);
}

//-------------------------------------------------------------------------------------------
// Generic instructions support for use in .ad files C2 code generation

void C2_MacroAssembler::vabsnegd(int opcode, XMMRegister dst, XMMRegister src, Register scr) {
  if (dst != src) {
    movdqu(dst, src);
  }
  if (opcode == Op_AbsVD) {
    andpd(dst, ExternalAddress(StubRoutines::x86::vector_double_sign_mask()), scr);
  } else {
    assert((opcode == Op_NegVD),"opcode should be Op_NegD");
    xorpd(dst, ExternalAddress(StubRoutines::x86::vector_double_sign_flip()), scr);
  }
}

void C2_MacroAssembler::vabsnegd(int opcode, XMMRegister dst, XMMRegister src, int vector_len, Register scr) {
  if (opcode == Op_AbsVD) {
    vandpd(dst, src, ExternalAddress(StubRoutines::x86::vector_double_sign_mask()), vector_len, scr);
  } else {
    assert((opcode == Op_NegVD),"opcode should be Op_NegD");
    vxorpd(dst, src, ExternalAddress(StubRoutines::x86::vector_double_sign_flip()), vector_len, scr);
  }
}

void C2_MacroAssembler::vabsnegf(int opcode, XMMRegister dst, XMMRegister src, Register scr) {
  if (dst != src) {
    movdqu(dst, src);
  }
  if (opcode == Op_AbsVF) {
    andps(dst, ExternalAddress(StubRoutines::x86::vector_float_sign_mask()), scr);
  } else {
    assert((opcode == Op_NegVF),"opcode should be Op_NegF");
    xorps(dst, ExternalAddress(StubRoutines::x86::vector_float_sign_flip()), scr);
  }
}

void C2_MacroAssembler::vabsnegf(int opcode, XMMRegister dst, XMMRegister src, int vector_len, Register scr) {
  if (opcode == Op_AbsVF) {
    vandps(dst, src, ExternalAddress(StubRoutines::x86::vector_float_sign_mask()), vector_len, scr);
  } else {
    assert((opcode == Op_NegVF),"opcode should be Op_NegF");
    vxorps(dst, src, ExternalAddress(StubRoutines::x86::vector_float_sign_flip()), vector_len, scr);
  }
}

void C2_MacroAssembler::pminmax(int opcode, BasicType elem_bt, XMMRegister dst, XMMRegister src, XMMRegister tmp) {
  assert(opcode == Op_MinV || opcode == Op_MaxV, "sanity");
  assert(tmp == xnoreg || elem_bt == T_LONG, "unused");

  if (opcode == Op_MinV) {
    if (elem_bt == T_BYTE) {
      pminsb(dst, src);
    } else if (elem_bt == T_SHORT) {
      pminsw(dst, src);
    } else if (elem_bt == T_INT) {
      pminsd(dst, src);
    } else {
      assert(elem_bt == T_LONG, "required");
      assert(tmp == xmm0, "required");
      assert_different_registers(dst, src, tmp);
      movdqu(xmm0, dst);
      pcmpgtq(xmm0, src);
      blendvpd(dst, src);  // xmm0 as mask
    }
  } else { // opcode == Op_MaxV
    if (elem_bt == T_BYTE) {
      pmaxsb(dst, src);
    } else if (elem_bt == T_SHORT) {
      pmaxsw(dst, src);
    } else if (elem_bt == T_INT) {
      pmaxsd(dst, src);
    } else {
      assert(elem_bt == T_LONG, "required");
      assert(tmp == xmm0, "required");
      assert_different_registers(dst, src, tmp);
      movdqu(xmm0, src);
      pcmpgtq(xmm0, dst);
      blendvpd(dst, src);  // xmm0 as mask
    }
  }
}

void C2_MacroAssembler::vpminmax(int opcode, BasicType elem_bt,
                                 XMMRegister dst, XMMRegister src1, XMMRegister src2,
                                 int vlen_enc) {
  assert(opcode == Op_MinV || opcode == Op_MaxV, "sanity");

  if (opcode == Op_MinV) {
    if (elem_bt == T_BYTE) {
      vpminsb(dst, src1, src2, vlen_enc);
    } else if (elem_bt == T_SHORT) {
      vpminsw(dst, src1, src2, vlen_enc);
    } else if (elem_bt == T_INT) {
      vpminsd(dst, src1, src2, vlen_enc);
    } else {
      assert(elem_bt == T_LONG, "required");
      if (UseAVX > 2 && (vlen_enc == Assembler::AVX_512bit || VM_Version::supports_avx512vl())) {
        vpminsq(dst, src1, src2, vlen_enc);
      } else {
        assert_different_registers(dst, src1, src2);
        vpcmpgtq(dst, src1, src2, vlen_enc);
        vblendvpd(dst, src1, src2, dst, vlen_enc);
      }
    }
  } else { // opcode == Op_MaxV
    if (elem_bt == T_BYTE) {
      vpmaxsb(dst, src1, src2, vlen_enc);
    } else if (elem_bt == T_SHORT) {
      vpmaxsw(dst, src1, src2, vlen_enc);
    } else if (elem_bt == T_INT) {
      vpmaxsd(dst, src1, src2, vlen_enc);
    } else {
      assert(elem_bt == T_LONG, "required");
      if (UseAVX > 2 && (vlen_enc == Assembler::AVX_512bit || VM_Version::supports_avx512vl())) {
        vpmaxsq(dst, src1, src2, vlen_enc);
      } else {
        assert_different_registers(dst, src1, src2);
        vpcmpgtq(dst, src1, src2, vlen_enc);
        vblendvpd(dst, src2, src1, dst, vlen_enc);
      }
    }
  }
}

// Float/Double min max

void C2_MacroAssembler::vminmax_fp(int opcode, BasicType elem_bt,
                                   XMMRegister dst, XMMRegister a, XMMRegister b,
                                   XMMRegister tmp, XMMRegister atmp, XMMRegister btmp,
                                   int vlen_enc) {
  assert(UseAVX > 0, "required");
  assert(opcode == Op_MinV || opcode == Op_MinReductionV ||
         opcode == Op_MaxV || opcode == Op_MaxReductionV, "sanity");
  assert(elem_bt == T_FLOAT || elem_bt == T_DOUBLE, "sanity");
  assert_different_registers(a, b, tmp, atmp, btmp);

  bool is_min = (opcode == Op_MinV || opcode == Op_MinReductionV);
  bool is_double_word = is_double_word_type(elem_bt);

  if (!is_double_word && is_min) {
    vblendvps(atmp, a, b, a, vlen_enc);
    vblendvps(btmp, b, a, a, vlen_enc);
    vminps(tmp, atmp, btmp, vlen_enc);
    vcmpps(btmp, atmp, atmp, Assembler::UNORD_Q, vlen_enc);
    vblendvps(dst, tmp, atmp, btmp, vlen_enc);
  } else if (!is_double_word && !is_min) {
    vblendvps(btmp, b, a, b, vlen_enc);
    vblendvps(atmp, a, b, b, vlen_enc);
    vmaxps(tmp, atmp, btmp, vlen_enc);
    vcmpps(btmp, atmp, atmp, Assembler::UNORD_Q, vlen_enc);
    vblendvps(dst, tmp, atmp, btmp, vlen_enc);
  } else if (is_double_word && is_min) {
    vblendvpd(atmp, a, b, a, vlen_enc);
    vblendvpd(btmp, b, a, a, vlen_enc);
    vminpd(tmp, atmp, btmp, vlen_enc);
    vcmppd(btmp, atmp, atmp, Assembler::UNORD_Q, vlen_enc);
    vblendvpd(dst, tmp, atmp, btmp, vlen_enc);
  } else {
    assert(is_double_word && !is_min, "sanity");
    vblendvpd(btmp, b, a, b, vlen_enc);
    vblendvpd(atmp, a, b, b, vlen_enc);
    vmaxpd(tmp, atmp, btmp, vlen_enc);
    vcmppd(btmp, atmp, atmp, Assembler::UNORD_Q, vlen_enc);
    vblendvpd(dst, tmp, atmp, btmp, vlen_enc);
  }
}

void C2_MacroAssembler::evminmax_fp(int opcode, BasicType elem_bt,
                                    XMMRegister dst, XMMRegister a, XMMRegister b,
                                    KRegister ktmp, XMMRegister atmp, XMMRegister btmp,
                                    int vlen_enc) {
  assert(UseAVX > 2, "required");
  assert(opcode == Op_MinV || opcode == Op_MinReductionV ||
         opcode == Op_MaxV || opcode == Op_MaxReductionV, "sanity");
  assert(elem_bt == T_FLOAT || elem_bt == T_DOUBLE, "sanity");
  assert_different_registers(dst, a, b, atmp, btmp);

  bool is_min = (opcode == Op_MinV || opcode == Op_MinReductionV);
  bool is_double_word = is_double_word_type(elem_bt);
  bool merge = true;

  if (!is_double_word && is_min) {
    evpmovd2m(ktmp, a, vlen_enc);
    evblendmps(atmp, ktmp, a, b, merge, vlen_enc);
    evblendmps(btmp, ktmp, b, a, merge, vlen_enc);
    vminps(dst, atmp, btmp, vlen_enc);
    evcmpps(ktmp, k0, atmp, atmp, Assembler::UNORD_Q, vlen_enc);
    evmovdqul(dst, ktmp, atmp, merge, vlen_enc);
  } else if (!is_double_word && !is_min) {
    evpmovd2m(ktmp, b, vlen_enc);
    evblendmps(atmp, ktmp, a, b, merge, vlen_enc);
    evblendmps(btmp, ktmp, b, a, merge, vlen_enc);
    vmaxps(dst, atmp, btmp, vlen_enc);
    evcmpps(ktmp, k0, atmp, atmp, Assembler::UNORD_Q, vlen_enc);
    evmovdqul(dst, ktmp, atmp, merge, vlen_enc);
  } else if (is_double_word && is_min) {
    evpmovq2m(ktmp, a, vlen_enc);
    evblendmpd(atmp, ktmp, a, b, merge, vlen_enc);
    evblendmpd(btmp, ktmp, b, a, merge, vlen_enc);
    vminpd(dst, atmp, btmp, vlen_enc);
    evcmppd(ktmp, k0, atmp, atmp, Assembler::UNORD_Q, vlen_enc);
    evmovdquq(dst, ktmp, atmp, merge, vlen_enc);
  } else {
    assert(is_double_word && !is_min, "sanity");
    evpmovq2m(ktmp, b, vlen_enc);
    evblendmpd(atmp, ktmp, a, b, merge, vlen_enc);
    evblendmpd(btmp, ktmp, b, a, merge, vlen_enc);
    vmaxpd(dst, atmp, btmp, vlen_enc);
    evcmppd(ktmp, k0, atmp, atmp, Assembler::UNORD_Q, vlen_enc);
    evmovdquq(dst, ktmp, atmp, merge, vlen_enc);
  }
}

// Float/Double signum
void C2_MacroAssembler::signum_fp(int opcode, XMMRegister dst,
                                  XMMRegister zero, XMMRegister one,
                                  Register scratch) {
  assert(opcode == Op_SignumF || opcode == Op_SignumD, "sanity");

  Label DONE_LABEL;

  if (opcode == Op_SignumF) {
    assert(UseSSE > 0, "required");
    ucomiss(dst, zero);
    jcc(Assembler::equal, DONE_LABEL);    // handle special case +0.0/-0.0, if argument is +0.0/-0.0, return argument
    jcc(Assembler::parity, DONE_LABEL);   // handle special case NaN, if argument NaN, return NaN
    movflt(dst, one);
    jcc(Assembler::above, DONE_LABEL);
    xorps(dst, ExternalAddress(StubRoutines::x86::vector_float_sign_flip()), scratch);
  } else if (opcode == Op_SignumD) {
    assert(UseSSE > 1, "required");
    ucomisd(dst, zero);
    jcc(Assembler::equal, DONE_LABEL);    // handle special case +0.0/-0.0, if argument is +0.0/-0.0, return argument
    jcc(Assembler::parity, DONE_LABEL);   // handle special case NaN, if argument NaN, return NaN
    movdbl(dst, one);
    jcc(Assembler::above, DONE_LABEL);
    xorpd(dst, ExternalAddress(StubRoutines::x86::vector_double_sign_flip()), scratch);
  }

  bind(DONE_LABEL);
}

void C2_MacroAssembler::vextendbw(bool sign, XMMRegister dst, XMMRegister src) {
  if (sign) {
    pmovsxbw(dst, src);
  } else {
    pmovzxbw(dst, src);
  }
}

void C2_MacroAssembler::vextendbw(bool sign, XMMRegister dst, XMMRegister src, int vector_len) {
  if (sign) {
    vpmovsxbw(dst, src, vector_len);
  } else {
    vpmovzxbw(dst, src, vector_len);
  }
}

void C2_MacroAssembler::vextendbd(bool sign, XMMRegister dst, XMMRegister src, int vector_len) {
  if (sign) {
    vpmovsxbd(dst, src, vector_len);
  } else {
    vpmovzxbd(dst, src, vector_len);
  }
}

void C2_MacroAssembler::vextendwd(bool sign, XMMRegister dst, XMMRegister src, int vector_len) {
  if (sign) {
    vpmovsxwd(dst, src, vector_len);
  } else {
    vpmovzxwd(dst, src, vector_len);
  }
}

void C2_MacroAssembler::vprotate_imm(int opcode, BasicType etype, XMMRegister dst, XMMRegister src,
                                     int shift, int vector_len) {
  if (opcode == Op_RotateLeftV) {
    if (etype == T_INT) {
      evprold(dst, src, shift, vector_len);
    } else {
      assert(etype == T_LONG, "expected type T_LONG");
      evprolq(dst, src, shift, vector_len);
    }
  } else {
    assert(opcode == Op_RotateRightV, "opcode should be Op_RotateRightV");
    if (etype == T_INT) {
      evprord(dst, src, shift, vector_len);
    } else {
      assert(etype == T_LONG, "expected type T_LONG");
      evprorq(dst, src, shift, vector_len);
    }
  }
}

void C2_MacroAssembler::vprotate_var(int opcode, BasicType etype, XMMRegister dst, XMMRegister src,
                                     XMMRegister shift, int vector_len) {
  if (opcode == Op_RotateLeftV) {
    if (etype == T_INT) {
      evprolvd(dst, src, shift, vector_len);
    } else {
      assert(etype == T_LONG, "expected type T_LONG");
      evprolvq(dst, src, shift, vector_len);
    }
  } else {
    assert(opcode == Op_RotateRightV, "opcode should be Op_RotateRightV");
    if (etype == T_INT) {
      evprorvd(dst, src, shift, vector_len);
    } else {
      assert(etype == T_LONG, "expected type T_LONG");
      evprorvq(dst, src, shift, vector_len);
    }
  }
}

void C2_MacroAssembler::vshiftd_imm(int opcode, XMMRegister dst, int shift) {
  if (opcode == Op_RShiftVI) {
    psrad(dst, shift);
  } else if (opcode == Op_LShiftVI) {
    pslld(dst, shift);
  } else {
    assert((opcode == Op_URShiftVI),"opcode should be Op_URShiftVI");
    psrld(dst, shift);
  }
}

void C2_MacroAssembler::vshiftd(int opcode, XMMRegister dst, XMMRegister shift) {
  switch (opcode) {
    case Op_RShiftVI:  psrad(dst, shift); break;
    case Op_LShiftVI:  pslld(dst, shift); break;
    case Op_URShiftVI: psrld(dst, shift); break;

    default: assert(false, "%s", NodeClassNames[opcode]);
  }
}

void C2_MacroAssembler::vshiftd_imm(int opcode, XMMRegister dst, XMMRegister nds, int shift, int vector_len) {
  if (opcode == Op_RShiftVI) {
    vpsrad(dst, nds, shift, vector_len);
  } else if (opcode == Op_LShiftVI) {
    vpslld(dst, nds, shift, vector_len);
  } else {
    assert((opcode == Op_URShiftVI),"opcode should be Op_URShiftVI");
    vpsrld(dst, nds, shift, vector_len);
  }
}

void C2_MacroAssembler::vshiftd(int opcode, XMMRegister dst, XMMRegister src, XMMRegister shift, int vlen_enc) {
  switch (opcode) {
    case Op_RShiftVI:  vpsrad(dst, src, shift, vlen_enc); break;
    case Op_LShiftVI:  vpslld(dst, src, shift, vlen_enc); break;
    case Op_URShiftVI: vpsrld(dst, src, shift, vlen_enc); break;

    default: assert(false, "%s", NodeClassNames[opcode]);
  }
}

void C2_MacroAssembler::vshiftw(int opcode, XMMRegister dst, XMMRegister shift) {
  switch (opcode) {
    case Op_RShiftVB:  // fall-through
    case Op_RShiftVS:  psraw(dst, shift); break;

    case Op_LShiftVB:  // fall-through
    case Op_LShiftVS:  psllw(dst, shift);   break;

    case Op_URShiftVS: // fall-through
    case Op_URShiftVB: psrlw(dst, shift);  break;

    default: assert(false, "%s", NodeClassNames[opcode]);
  }
}

void C2_MacroAssembler::vshiftw(int opcode, XMMRegister dst, XMMRegister src, XMMRegister shift, int vlen_enc) {
  switch (opcode) {
    case Op_RShiftVB:  // fall-through
    case Op_RShiftVS:  vpsraw(dst, src, shift, vlen_enc); break;

    case Op_LShiftVB:  // fall-through
    case Op_LShiftVS:  vpsllw(dst, src, shift, vlen_enc); break;

    case Op_URShiftVS: // fall-through
    case Op_URShiftVB: vpsrlw(dst, src, shift, vlen_enc); break;

    default: assert(false, "%s", NodeClassNames[opcode]);
  }
}

void C2_MacroAssembler::vshiftq(int opcode, XMMRegister dst, XMMRegister shift) {
  switch (opcode) {
    case Op_RShiftVL:  psrlq(dst, shift); break; // using srl to implement sra on pre-avs512 systems
    case Op_LShiftVL:  psllq(dst, shift); break;
    case Op_URShiftVL: psrlq(dst, shift); break;

    default: assert(false, "%s", NodeClassNames[opcode]);
  }
}

void C2_MacroAssembler::vshiftq_imm(int opcode, XMMRegister dst, int shift) {
  if (opcode == Op_RShiftVL) {
    psrlq(dst, shift);  // using srl to implement sra on pre-avs512 systems
  } else if (opcode == Op_LShiftVL) {
    psllq(dst, shift);
  } else {
    assert((opcode == Op_URShiftVL),"opcode should be Op_URShiftVL");
    psrlq(dst, shift);
  }
}

void C2_MacroAssembler::vshiftq(int opcode, XMMRegister dst, XMMRegister src, XMMRegister shift, int vlen_enc) {
  switch (opcode) {
    case Op_RShiftVL: evpsraq(dst, src, shift, vlen_enc); break;
    case Op_LShiftVL:  vpsllq(dst, src, shift, vlen_enc); break;
    case Op_URShiftVL: vpsrlq(dst, src, shift, vlen_enc); break;

    default: assert(false, "%s", NodeClassNames[opcode]);
  }
}

void C2_MacroAssembler::vshiftq_imm(int opcode, XMMRegister dst, XMMRegister nds, int shift, int vector_len) {
  if (opcode == Op_RShiftVL) {
    evpsraq(dst, nds, shift, vector_len);
  } else if (opcode == Op_LShiftVL) {
    vpsllq(dst, nds, shift, vector_len);
  } else {
    assert((opcode == Op_URShiftVL),"opcode should be Op_URShiftVL");
    vpsrlq(dst, nds, shift, vector_len);
  }
}

void C2_MacroAssembler::varshiftd(int opcode, XMMRegister dst, XMMRegister src, XMMRegister shift, int vlen_enc) {
  switch (opcode) {
    case Op_RShiftVB:  // fall-through
    case Op_RShiftVS:  // fall-through
    case Op_RShiftVI:  vpsravd(dst, src, shift, vlen_enc); break;

    case Op_LShiftVB:  // fall-through
    case Op_LShiftVS:  // fall-through
    case Op_LShiftVI:  vpsllvd(dst, src, shift, vlen_enc); break;

    case Op_URShiftVB: // fall-through
    case Op_URShiftVS: // fall-through
    case Op_URShiftVI: vpsrlvd(dst, src, shift, vlen_enc); break;

    default: assert(false, "%s", NodeClassNames[opcode]);
  }
}

void C2_MacroAssembler::varshiftw(int opcode, XMMRegister dst, XMMRegister src, XMMRegister shift, int vlen_enc) {
  switch (opcode) {
    case Op_RShiftVB:  // fall-through
    case Op_RShiftVS:  evpsravw(dst, src, shift, vlen_enc); break;

    case Op_LShiftVB:  // fall-through
    case Op_LShiftVS:  evpsllvw(dst, src, shift, vlen_enc); break;

    case Op_URShiftVB: // fall-through
    case Op_URShiftVS: evpsrlvw(dst, src, shift, vlen_enc); break;

    default: assert(false, "%s", NodeClassNames[opcode]);
  }
}

void C2_MacroAssembler::varshiftq(int opcode, XMMRegister dst, XMMRegister src, XMMRegister shift, int vlen_enc, XMMRegister tmp) {
  assert(UseAVX >= 2, "required");
  switch (opcode) {
    case Op_RShiftVL: {
      if (UseAVX > 2) {
        assert(tmp == xnoreg, "not used");
        if (!VM_Version::supports_avx512vl()) {
          vlen_enc = Assembler::AVX_512bit;
        }
        evpsravq(dst, src, shift, vlen_enc);
      } else {
        vmovdqu(tmp, ExternalAddress(StubRoutines::x86::vector_long_sign_mask()));
        vpsrlvq(dst, src, shift, vlen_enc);
        vpsrlvq(tmp, tmp, shift, vlen_enc);
        vpxor(dst, dst, tmp, vlen_enc);
        vpsubq(dst, dst, tmp, vlen_enc);
      }
      break;
    }
    case Op_LShiftVL: {
      assert(tmp == xnoreg, "not used");
      vpsllvq(dst, src, shift, vlen_enc);
      break;
    }
    case Op_URShiftVL: {
      assert(tmp == xnoreg, "not used");
      vpsrlvq(dst, src, shift, vlen_enc);
      break;
    }
    default: assert(false, "%s", NodeClassNames[opcode]);
  }
}

// Variable shift src by shift using vtmp and scratch as TEMPs giving word result in dst
void C2_MacroAssembler::varshiftbw(int opcode, XMMRegister dst, XMMRegister src, XMMRegister shift, int vector_len, XMMRegister vtmp, Register scratch) {
  assert(opcode == Op_LShiftVB ||
         opcode == Op_RShiftVB ||
         opcode == Op_URShiftVB, "%s", NodeClassNames[opcode]);
  bool sign = (opcode != Op_URShiftVB);
  assert(vector_len == 0, "required");
  vextendbd(sign, dst, src, 1);
  vpmovzxbd(vtmp, shift, 1);
  varshiftd(opcode, dst, dst, vtmp, 1);
  vpand(dst, dst, ExternalAddress(StubRoutines::x86::vector_int_to_byte_mask()), 1, scratch);
  vextracti128_high(vtmp, dst);
  vpackusdw(dst, dst, vtmp, 0);
}

// Variable shift src by shift using vtmp and scratch as TEMPs giving byte result in dst
void C2_MacroAssembler::evarshiftb(int opcode, XMMRegister dst, XMMRegister src, XMMRegister shift, int vector_len, XMMRegister vtmp, Register scratch) {
  assert(opcode == Op_LShiftVB ||
         opcode == Op_RShiftVB ||
         opcode == Op_URShiftVB, "%s", NodeClassNames[opcode]);
  bool sign = (opcode != Op_URShiftVB);
  int ext_vector_len = vector_len + 1;
  vextendbw(sign, dst, src, ext_vector_len);
  vpmovzxbw(vtmp, shift, ext_vector_len);
  varshiftw(opcode, dst, dst, vtmp, ext_vector_len);
  vpand(dst, dst, ExternalAddress(StubRoutines::x86::vector_short_to_byte_mask()), ext_vector_len, scratch);
  if (vector_len == 0) {
    vextracti128_high(vtmp, dst);
    vpackuswb(dst, dst, vtmp, vector_len);
  } else {
    vextracti64x4_high(vtmp, dst);
    vpackuswb(dst, dst, vtmp, vector_len);
    vpermq(dst, dst, 0xD8, vector_len);
  }
}

void C2_MacroAssembler::insert(BasicType typ, XMMRegister dst, Register val, int idx) {
  switch(typ) {
    case T_BYTE:
      pinsrb(dst, val, idx);
      break;
    case T_SHORT:
      pinsrw(dst, val, idx);
      break;
    case T_INT:
      pinsrd(dst, val, idx);
      break;
    case T_LONG:
      pinsrq(dst, val, idx);
      break;
    default:
      assert(false,"Should not reach here.");
      break;
  }
}

void C2_MacroAssembler::vinsert(BasicType typ, XMMRegister dst, XMMRegister src, Register val, int idx) {
  switch(typ) {
    case T_BYTE:
      vpinsrb(dst, src, val, idx);
      break;
    case T_SHORT:
      vpinsrw(dst, src, val, idx);
      break;
    case T_INT:
      vpinsrd(dst, src, val, idx);
      break;
    case T_LONG:
      vpinsrq(dst, src, val, idx);
      break;
    default:
      assert(false,"Should not reach here.");
      break;
  }
}

void C2_MacroAssembler::vgather(BasicType typ, XMMRegister dst, Register base, XMMRegister idx, XMMRegister mask, int vector_len) {
  switch(typ) {
    case T_INT:
      vpgatherdd(dst, Address(base, idx, Address::times_4), mask, vector_len);
      break;
    case T_FLOAT:
      vgatherdps(dst, Address(base, idx, Address::times_4), mask, vector_len);
      break;
    case T_LONG:
      vpgatherdq(dst, Address(base, idx, Address::times_8), mask, vector_len);
      break;
    case T_DOUBLE:
      vgatherdpd(dst, Address(base, idx, Address::times_8), mask, vector_len);
      break;
    default:
      assert(false,"Should not reach here.");
      break;
  }
}

void C2_MacroAssembler::evgather(BasicType typ, XMMRegister dst, KRegister mask, Register base, XMMRegister idx, int vector_len) {
  switch(typ) {
    case T_INT:
      evpgatherdd(dst, mask, Address(base, idx, Address::times_4), vector_len);
      break;
    case T_FLOAT:
      evgatherdps(dst, mask, Address(base, idx, Address::times_4), vector_len);
      break;
    case T_LONG:
      evpgatherdq(dst, mask, Address(base, idx, Address::times_8), vector_len);
      break;
    case T_DOUBLE:
      evgatherdpd(dst, mask, Address(base, idx, Address::times_8), vector_len);
      break;
    default:
      assert(false,"Should not reach here.");
      break;
  }
}

void C2_MacroAssembler::evscatter(BasicType typ, Register base, XMMRegister idx, KRegister mask, XMMRegister src, int vector_len) {
  switch(typ) {
    case T_INT:
      evpscatterdd(Address(base, idx, Address::times_4), mask, src, vector_len);
      break;
    case T_FLOAT:
      evscatterdps(Address(base, idx, Address::times_4), mask, src, vector_len);
      break;
    case T_LONG:
      evpscatterdq(Address(base, idx, Address::times_8), mask, src, vector_len);
      break;
    case T_DOUBLE:
      evscatterdpd(Address(base, idx, Address::times_8), mask, src, vector_len);
      break;
    default:
      assert(false,"Should not reach here.");
      break;
  }
}

void C2_MacroAssembler::load_vector_mask(XMMRegister dst, XMMRegister src, int vlen_in_bytes, BasicType elem_bt, bool is_legacy) {
  if (vlen_in_bytes <= 16) {
    pxor (dst, dst);
    psubb(dst, src);
    switch (elem_bt) {
      case T_BYTE:   /* nothing to do */ break;
      case T_SHORT:  pmovsxbw(dst, dst); break;
      case T_INT:    pmovsxbd(dst, dst); break;
      case T_FLOAT:  pmovsxbd(dst, dst); break;
      case T_LONG:   pmovsxbq(dst, dst); break;
      case T_DOUBLE: pmovsxbq(dst, dst); break;

      default: assert(false, "%s", type2name(elem_bt));
    }
  } else {
    assert(!is_legacy || !is_subword_type(elem_bt) || vlen_in_bytes < 64, "");
    int vlen_enc = vector_length_encoding(vlen_in_bytes);

    vpxor (dst, dst, dst, vlen_enc);
    vpsubb(dst, dst, src, is_legacy ? AVX_256bit : vlen_enc);

    switch (elem_bt) {
      case T_BYTE:   /* nothing to do */            break;
      case T_SHORT:  vpmovsxbw(dst, dst, vlen_enc); break;
      case T_INT:    vpmovsxbd(dst, dst, vlen_enc); break;
      case T_FLOAT:  vpmovsxbd(dst, dst, vlen_enc); break;
      case T_LONG:   vpmovsxbq(dst, dst, vlen_enc); break;
      case T_DOUBLE: vpmovsxbq(dst, dst, vlen_enc); break;

      default: assert(false, "%s", type2name(elem_bt));
    }
  }
}

void C2_MacroAssembler::load_vector_mask(KRegister dst, XMMRegister src, XMMRegister xtmp,
                                         Register tmp, bool novlbwdq, int vlen_enc) {
  if (novlbwdq) {
    vpmovsxbd(xtmp, src, vlen_enc);
    evpcmpd(dst, k0, xtmp, ExternalAddress(StubRoutines::x86::vector_int_mask_cmp_bits()),
            Assembler::eq, true, vlen_enc, tmp);
  } else {
    vpxor(xtmp, xtmp, xtmp, vlen_enc);
    vpsubb(xtmp, xtmp, src, vlen_enc);
    evpmovb2m(dst, xtmp, vlen_enc);
  }
}

void C2_MacroAssembler::load_vector(XMMRegister dst, Address src, int vlen_in_bytes) {
  switch (vlen_in_bytes) {
  case 4:  movdl(dst, src);   break;
  case 8:  movq(dst, src);    break;
  case 16: movdqu(dst, src);  break;
  case 32: vmovdqu(dst, src); break;
  case 64: evmovdquq(dst, src, Assembler::AVX_512bit); break;
  default: ShouldNotReachHere();
  }
}

void C2_MacroAssembler::load_vector(XMMRegister dst, AddressLiteral src, int vlen_in_bytes, Register rscratch) {
  if (reachable(src)) {
    load_vector(dst, as_Address(src), vlen_in_bytes);
  } else {
    lea(rscratch, src);
    load_vector(dst, Address(rscratch, 0), vlen_in_bytes);
  }
}

void C2_MacroAssembler::load_iota_indices(XMMRegister dst, Register scratch, int vlen_in_bytes) {
  ExternalAddress addr(StubRoutines::x86::vector_iota_indices());
  if (vlen_in_bytes <= 4) {
    movdl(dst, addr);
  } else if (vlen_in_bytes == 8) {
    movq(dst, addr);
  } else if (vlen_in_bytes == 16) {
    movdqu(dst, addr, scratch);
  } else if (vlen_in_bytes == 32) {
    vmovdqu(dst, addr, scratch);
  } else {
    assert(vlen_in_bytes == 64, "%d", vlen_in_bytes);
    evmovdqub(dst, k0, addr, false /*merge*/, Assembler::AVX_512bit, scratch);
  }
}

// Reductions for vectors of bytes, shorts, ints, longs, floats, and doubles.

void C2_MacroAssembler::reduce_operation_128(BasicType typ, int opcode, XMMRegister dst, XMMRegister src) {
  int vector_len = Assembler::AVX_128bit;

  switch (opcode) {
    case Op_AndReductionV:  pand(dst, src); break;
    case Op_OrReductionV:   por (dst, src); break;
    case Op_XorReductionV:  pxor(dst, src); break;
    case Op_MinReductionV:
      switch (typ) {
        case T_BYTE:        pminsb(dst, src); break;
        case T_SHORT:       pminsw(dst, src); break;
        case T_INT:         pminsd(dst, src); break;
        case T_LONG:        assert(UseAVX > 2, "required");
                            vpminsq(dst, dst, src, Assembler::AVX_128bit); break;
        default:            assert(false, "wrong type");
      }
      break;
    case Op_MaxReductionV:
      switch (typ) {
        case T_BYTE:        pmaxsb(dst, src); break;
        case T_SHORT:       pmaxsw(dst, src); break;
        case T_INT:         pmaxsd(dst, src); break;
        case T_LONG:        assert(UseAVX > 2, "required");
                            vpmaxsq(dst, dst, src, Assembler::AVX_128bit); break;
        default:            assert(false, "wrong type");
      }
      break;
    case Op_AddReductionVF: addss(dst, src); break;
    case Op_AddReductionVD: addsd(dst, src); break;
    case Op_AddReductionVI:
      switch (typ) {
        case T_BYTE:        paddb(dst, src); break;
        case T_SHORT:       paddw(dst, src); break;
        case T_INT:         paddd(dst, src); break;
        default:            assert(false, "wrong type");
      }
      break;
    case Op_AddReductionVL: paddq(dst, src); break;
    case Op_MulReductionVF: mulss(dst, src); break;
    case Op_MulReductionVD: mulsd(dst, src); break;
    case Op_MulReductionVI:
      switch (typ) {
        case T_SHORT:       pmullw(dst, src); break;
        case T_INT:         pmulld(dst, src); break;
        default:            assert(false, "wrong type");
      }
      break;
    case Op_MulReductionVL: assert(UseAVX > 2, "required");
                            vpmullq(dst, dst, src, vector_len); break;
    default:                assert(false, "wrong opcode");
  }
}

void C2_MacroAssembler::reduce_operation_256(BasicType typ, int opcode, XMMRegister dst,  XMMRegister src1, XMMRegister src2) {
  int vector_len = Assembler::AVX_256bit;

  switch (opcode) {
    case Op_AndReductionV:  vpand(dst, src1, src2, vector_len); break;
    case Op_OrReductionV:   vpor (dst, src1, src2, vector_len); break;
    case Op_XorReductionV:  vpxor(dst, src1, src2, vector_len); break;
    case Op_MinReductionV:
      switch (typ) {
        case T_BYTE:        vpminsb(dst, src1, src2, vector_len); break;
        case T_SHORT:       vpminsw(dst, src1, src2, vector_len); break;
        case T_INT:         vpminsd(dst, src1, src2, vector_len); break;
        case T_LONG:        assert(UseAVX > 2, "required");
                            vpminsq(dst, src1, src2, vector_len); break;
        default:            assert(false, "wrong type");
      }
      break;
    case Op_MaxReductionV:
      switch (typ) {
        case T_BYTE:        vpmaxsb(dst, src1, src2, vector_len); break;
        case T_SHORT:       vpmaxsw(dst, src1, src2, vector_len); break;
        case T_INT:         vpmaxsd(dst, src1, src2, vector_len); break;
        case T_LONG:        assert(UseAVX > 2, "required");
                            vpmaxsq(dst, src1, src2, vector_len); break;
        default:            assert(false, "wrong type");
      }
      break;
    case Op_AddReductionVI:
      switch (typ) {
        case T_BYTE:        vpaddb(dst, src1, src2, vector_len); break;
        case T_SHORT:       vpaddw(dst, src1, src2, vector_len); break;
        case T_INT:         vpaddd(dst, src1, src2, vector_len); break;
        default:            assert(false, "wrong type");
      }
      break;
    case Op_AddReductionVL: vpaddq(dst, src1, src2, vector_len); break;
    case Op_MulReductionVI:
      switch (typ) {
        case T_SHORT:       vpmullw(dst, src1, src2, vector_len); break;
        case T_INT:         vpmulld(dst, src1, src2, vector_len); break;
        default:            assert(false, "wrong type");
      }
      break;
    case Op_MulReductionVL: vpmullq(dst, src1, src2, vector_len); break;
    default:                assert(false, "wrong opcode");
  }
}

void C2_MacroAssembler::reduce_fp(int opcode, int vlen,
                                  XMMRegister dst, XMMRegister src,
                                  XMMRegister vtmp1, XMMRegister vtmp2) {
  switch (opcode) {
    case Op_AddReductionVF:
    case Op_MulReductionVF:
      reduceF(opcode, vlen, dst, src, vtmp1, vtmp2);
      break;

    case Op_AddReductionVD:
    case Op_MulReductionVD:
      reduceD(opcode, vlen, dst, src, vtmp1, vtmp2);
      break;

    default: assert(false, "wrong opcode");
  }
}

void C2_MacroAssembler::reduceB(int opcode, int vlen,
                             Register dst, Register src1, XMMRegister src2,
                             XMMRegister vtmp1, XMMRegister vtmp2) {
  switch (vlen) {
    case  8: reduce8B (opcode, dst, src1, src2, vtmp1, vtmp2); break;
    case 16: reduce16B(opcode, dst, src1, src2, vtmp1, vtmp2); break;
    case 32: reduce32B(opcode, dst, src1, src2, vtmp1, vtmp2); break;
    case 64: reduce64B(opcode, dst, src1, src2, vtmp1, vtmp2); break;

    default: assert(false, "wrong vector length");
  }
}

void C2_MacroAssembler::mulreduceB(int opcode, int vlen,
                             Register dst, Register src1, XMMRegister src2,
                             XMMRegister vtmp1, XMMRegister vtmp2) {
  switch (vlen) {
    case  8: mulreduce8B (opcode, dst, src1, src2, vtmp1, vtmp2); break;
    case 16: mulreduce16B(opcode, dst, src1, src2, vtmp1, vtmp2); break;
    case 32: mulreduce32B(opcode, dst, src1, src2, vtmp1, vtmp2); break;
    case 64: mulreduce64B(opcode, dst, src1, src2, vtmp1, vtmp2); break;

    default: assert(false, "wrong vector length");
  }
}

void C2_MacroAssembler::reduceS(int opcode, int vlen,
                             Register dst, Register src1, XMMRegister src2,
                             XMMRegister vtmp1, XMMRegister vtmp2) {
  switch (vlen) {
    case  4: reduce4S (opcode, dst, src1, src2, vtmp1, vtmp2); break;
    case  8: reduce8S (opcode, dst, src1, src2, vtmp1, vtmp2); break;
    case 16: reduce16S(opcode, dst, src1, src2, vtmp1, vtmp2); break;
    case 32: reduce32S(opcode, dst, src1, src2, vtmp1, vtmp2); break;

    default: assert(false, "wrong vector length");
  }
}

void C2_MacroAssembler::reduceI(int opcode, int vlen,
                             Register dst, Register src1, XMMRegister src2,
                             XMMRegister vtmp1, XMMRegister vtmp2) {
  switch (vlen) {
    case  2: reduce2I (opcode, dst, src1, src2, vtmp1, vtmp2); break;
    case  4: reduce4I (opcode, dst, src1, src2, vtmp1, vtmp2); break;
    case  8: reduce8I (opcode, dst, src1, src2, vtmp1, vtmp2); break;
    case 16: reduce16I(opcode, dst, src1, src2, vtmp1, vtmp2); break;

    default: assert(false, "wrong vector length");
  }
}

#ifdef _LP64
void C2_MacroAssembler::reduceL(int opcode, int vlen,
                             Register dst, Register src1, XMMRegister src2,
                             XMMRegister vtmp1, XMMRegister vtmp2) {
  switch (vlen) {
    case 2: reduce2L(opcode, dst, src1, src2, vtmp1, vtmp2); break;
    case 4: reduce4L(opcode, dst, src1, src2, vtmp1, vtmp2); break;
    case 8: reduce8L(opcode, dst, src1, src2, vtmp1, vtmp2); break;

    default: assert(false, "wrong vector length");
  }
}
#endif // _LP64

void C2_MacroAssembler::reduceF(int opcode, int vlen, XMMRegister dst, XMMRegister src, XMMRegister vtmp1, XMMRegister vtmp2) {
  switch (vlen) {
    case 2:
      assert(vtmp2 == xnoreg, "");
      reduce2F(opcode, dst, src, vtmp1);
      break;
    case 4:
      assert(vtmp2 == xnoreg, "");
      reduce4F(opcode, dst, src, vtmp1);
      break;
    case 8:
      reduce8F(opcode, dst, src, vtmp1, vtmp2);
      break;
    case 16:
      reduce16F(opcode, dst, src, vtmp1, vtmp2);
      break;
    default: assert(false, "wrong vector length");
  }
}

void C2_MacroAssembler::reduceD(int opcode, int vlen, XMMRegister dst, XMMRegister src, XMMRegister vtmp1, XMMRegister vtmp2) {
  switch (vlen) {
    case 2:
      assert(vtmp2 == xnoreg, "");
      reduce2D(opcode, dst, src, vtmp1);
      break;
    case 4:
      reduce4D(opcode, dst, src, vtmp1, vtmp2);
      break;
    case 8:
      reduce8D(opcode, dst, src, vtmp1, vtmp2);
      break;
    default: assert(false, "wrong vector length");
  }
}

void C2_MacroAssembler::reduce2I(int opcode, Register dst, Register src1, XMMRegister src2, XMMRegister vtmp1, XMMRegister vtmp2) {
  if (opcode == Op_AddReductionVI) {
    if (vtmp1 != src2) {
      movdqu(vtmp1, src2);
    }
    phaddd(vtmp1, vtmp1);
  } else {
    pshufd(vtmp1, src2, 0x1);
    reduce_operation_128(T_INT, opcode, vtmp1, src2);
  }
  movdl(vtmp2, src1);
  reduce_operation_128(T_INT, opcode, vtmp1, vtmp2);
  movdl(dst, vtmp1);
}

void C2_MacroAssembler::reduce4I(int opcode, Register dst, Register src1, XMMRegister src2, XMMRegister vtmp1, XMMRegister vtmp2) {
  if (opcode == Op_AddReductionVI) {
    if (vtmp1 != src2) {
      movdqu(vtmp1, src2);
    }
    phaddd(vtmp1, src2);
    reduce2I(opcode, dst, src1, vtmp1, vtmp1, vtmp2);
  } else {
    pshufd(vtmp2, src2, 0xE);
    reduce_operation_128(T_INT, opcode, vtmp2, src2);
    reduce2I(opcode, dst, src1, vtmp2, vtmp1, vtmp2);
  }
}

void C2_MacroAssembler::reduce8I(int opcode, Register dst, Register src1, XMMRegister src2, XMMRegister vtmp1, XMMRegister vtmp2) {
  if (opcode == Op_AddReductionVI) {
    vphaddd(vtmp1, src2, src2, Assembler::AVX_256bit);
    vextracti128_high(vtmp2, vtmp1);
    vpaddd(vtmp1, vtmp1, vtmp2, Assembler::AVX_128bit);
    reduce2I(opcode, dst, src1, vtmp1, vtmp1, vtmp2);
  } else {
    vextracti128_high(vtmp1, src2);
    reduce_operation_128(T_INT, opcode, vtmp1, src2);
    reduce4I(opcode, dst, src1, vtmp1, vtmp1, vtmp2);
  }
}

void C2_MacroAssembler::reduce16I(int opcode, Register dst, Register src1, XMMRegister src2, XMMRegister vtmp1, XMMRegister vtmp2) {
  vextracti64x4_high(vtmp2, src2);
  reduce_operation_256(T_INT, opcode, vtmp2, vtmp2, src2);
  reduce8I(opcode, dst, src1, vtmp2, vtmp1, vtmp2);
}

void C2_MacroAssembler::reduce8B(int opcode, Register dst, Register src1, XMMRegister src2, XMMRegister vtmp1, XMMRegister vtmp2) {
  pshufd(vtmp2, src2, 0x1);
  reduce_operation_128(T_BYTE, opcode, vtmp2, src2);
  movdqu(vtmp1, vtmp2);
  psrldq(vtmp1, 2);
  reduce_operation_128(T_BYTE, opcode, vtmp1, vtmp2);
  movdqu(vtmp2, vtmp1);
  psrldq(vtmp2, 1);
  reduce_operation_128(T_BYTE, opcode, vtmp1, vtmp2);
  movdl(vtmp2, src1);
  pmovsxbd(vtmp1, vtmp1);
  reduce_operation_128(T_INT, opcode, vtmp1, vtmp2);
  pextrb(dst, vtmp1, 0x0);
  movsbl(dst, dst);
}

void C2_MacroAssembler::reduce16B(int opcode, Register dst, Register src1, XMMRegister src2, XMMRegister vtmp1, XMMRegister vtmp2) {
  pshufd(vtmp1, src2, 0xE);
  reduce_operation_128(T_BYTE, opcode, vtmp1, src2);
  reduce8B(opcode, dst, src1, vtmp1, vtmp1, vtmp2);
}

void C2_MacroAssembler::reduce32B(int opcode, Register dst, Register src1, XMMRegister src2, XMMRegister vtmp1, XMMRegister vtmp2) {
  vextracti128_high(vtmp2, src2);
  reduce_operation_128(T_BYTE, opcode, vtmp2, src2);
  reduce16B(opcode, dst, src1, vtmp2, vtmp1, vtmp2);
}

void C2_MacroAssembler::reduce64B(int opcode, Register dst, Register src1, XMMRegister src2, XMMRegister vtmp1, XMMRegister vtmp2) {
  vextracti64x4_high(vtmp1, src2);
  reduce_operation_256(T_BYTE, opcode, vtmp1, vtmp1, src2);
  reduce32B(opcode, dst, src1, vtmp1, vtmp1, vtmp2);
}

void C2_MacroAssembler::mulreduce8B(int opcode, Register dst, Register src1, XMMRegister src2, XMMRegister vtmp1, XMMRegister vtmp2) {
  pmovsxbw(vtmp2, src2);
  reduce8S(opcode, dst, src1, vtmp2, vtmp1, vtmp2);
}

void C2_MacroAssembler::mulreduce16B(int opcode, Register dst, Register src1, XMMRegister src2, XMMRegister vtmp1, XMMRegister vtmp2) {
  if (UseAVX > 1) {
    int vector_len = Assembler::AVX_256bit;
    vpmovsxbw(vtmp1, src2, vector_len);
    reduce16S(opcode, dst, src1, vtmp1, vtmp1, vtmp2);
  } else {
    pmovsxbw(vtmp2, src2);
    reduce8S(opcode, dst, src1, vtmp2, vtmp1, vtmp2);
    pshufd(vtmp2, src2, 0x1);
    pmovsxbw(vtmp2, src2);
    reduce8S(opcode, dst, dst, vtmp2, vtmp1, vtmp2);
  }
}

void C2_MacroAssembler::mulreduce32B(int opcode, Register dst, Register src1, XMMRegister src2, XMMRegister vtmp1, XMMRegister vtmp2) {
  if (UseAVX > 2 && VM_Version::supports_avx512bw()) {
    int vector_len = Assembler::AVX_512bit;
    vpmovsxbw(vtmp1, src2, vector_len);
    reduce32S(opcode, dst, src1, vtmp1, vtmp1, vtmp2);
  } else {
    assert(UseAVX >= 2,"Should not reach here.");
    mulreduce16B(opcode, dst, src1, src2, vtmp1, vtmp2);
    vextracti128_high(vtmp2, src2);
    mulreduce16B(opcode, dst, dst, vtmp2, vtmp1, vtmp2);
  }
}

void C2_MacroAssembler::mulreduce64B(int opcode, Register dst, Register src1, XMMRegister src2, XMMRegister vtmp1, XMMRegister vtmp2) {
  mulreduce32B(opcode, dst, src1, src2, vtmp1, vtmp2);
  vextracti64x4_high(vtmp2, src2);
  mulreduce32B(opcode, dst, dst, vtmp2, vtmp1, vtmp2);
}

void C2_MacroAssembler::reduce4S(int opcode, Register dst, Register src1, XMMRegister src2, XMMRegister vtmp1, XMMRegister vtmp2) {
  if (opcode == Op_AddReductionVI) {
    if (vtmp1 != src2) {
      movdqu(vtmp1, src2);
    }
    phaddw(vtmp1, vtmp1);
    phaddw(vtmp1, vtmp1);
  } else {
    pshufd(vtmp2, src2, 0x1);
    reduce_operation_128(T_SHORT, opcode, vtmp2, src2);
    movdqu(vtmp1, vtmp2);
    psrldq(vtmp1, 2);
    reduce_operation_128(T_SHORT, opcode, vtmp1, vtmp2);
  }
  movdl(vtmp2, src1);
  pmovsxwd(vtmp1, vtmp1);
  reduce_operation_128(T_INT, opcode, vtmp1, vtmp2);
  pextrw(dst, vtmp1, 0x0);
  movswl(dst, dst);
}

void C2_MacroAssembler::reduce8S(int opcode, Register dst, Register src1, XMMRegister src2, XMMRegister vtmp1, XMMRegister vtmp2) {
  if (opcode == Op_AddReductionVI) {
    if (vtmp1 != src2) {
      movdqu(vtmp1, src2);
    }
    phaddw(vtmp1, src2);
  } else {
    pshufd(vtmp1, src2, 0xE);
    reduce_operation_128(T_SHORT, opcode, vtmp1, src2);
  }
  reduce4S(opcode, dst, src1, vtmp1, vtmp1, vtmp2);
}

void C2_MacroAssembler::reduce16S(int opcode, Register dst, Register src1, XMMRegister src2, XMMRegister vtmp1, XMMRegister vtmp2) {
  if (opcode == Op_AddReductionVI) {
    int vector_len = Assembler::AVX_256bit;
    vphaddw(vtmp2, src2, src2, vector_len);
    vpermq(vtmp2, vtmp2, 0xD8, vector_len);
  } else {
    vextracti128_high(vtmp2, src2);
    reduce_operation_128(T_SHORT, opcode, vtmp2, src2);
  }
  reduce8S(opcode, dst, src1, vtmp2, vtmp1, vtmp2);
}

void C2_MacroAssembler::reduce32S(int opcode, Register dst, Register src1, XMMRegister src2, XMMRegister vtmp1, XMMRegister vtmp2) {
  int vector_len = Assembler::AVX_256bit;
  vextracti64x4_high(vtmp1, src2);
  reduce_operation_256(T_SHORT, opcode, vtmp1, vtmp1, src2);
  reduce16S(opcode, dst, src1, vtmp1, vtmp1, vtmp2);
}

#ifdef _LP64
void C2_MacroAssembler::reduce2L(int opcode, Register dst, Register src1, XMMRegister src2, XMMRegister vtmp1, XMMRegister vtmp2) {
  pshufd(vtmp2, src2, 0xE);
  reduce_operation_128(T_LONG, opcode, vtmp2, src2);
  movdq(vtmp1, src1);
  reduce_operation_128(T_LONG, opcode, vtmp1, vtmp2);
  movdq(dst, vtmp1);
}

void C2_MacroAssembler::reduce4L(int opcode, Register dst, Register src1, XMMRegister src2, XMMRegister vtmp1, XMMRegister vtmp2) {
  vextracti128_high(vtmp1, src2);
  reduce_operation_128(T_LONG, opcode, vtmp1, src2);
  reduce2L(opcode, dst, src1, vtmp1, vtmp1, vtmp2);
}

void C2_MacroAssembler::reduce8L(int opcode, Register dst, Register src1, XMMRegister src2, XMMRegister vtmp1, XMMRegister vtmp2) {
  vextracti64x4_high(vtmp2, src2);
  reduce_operation_256(T_LONG, opcode, vtmp2, vtmp2, src2);
  reduce4L(opcode, dst, src1, vtmp2, vtmp1, vtmp2);
}

void C2_MacroAssembler::genmask(KRegister dst, Register len, Register temp) {
  mov64(temp, -1L);
  bzhiq(temp, temp, len);
  kmovql(dst, temp);
}
#endif // _LP64

void C2_MacroAssembler::reduce2F(int opcode, XMMRegister dst, XMMRegister src, XMMRegister vtmp) {
  reduce_operation_128(T_FLOAT, opcode, dst, src);
  pshufd(vtmp, src, 0x1);
  reduce_operation_128(T_FLOAT, opcode, dst, vtmp);
}

void C2_MacroAssembler::reduce4F(int opcode, XMMRegister dst, XMMRegister src, XMMRegister vtmp) {
  reduce2F(opcode, dst, src, vtmp);
  pshufd(vtmp, src, 0x2);
  reduce_operation_128(T_FLOAT, opcode, dst, vtmp);
  pshufd(vtmp, src, 0x3);
  reduce_operation_128(T_FLOAT, opcode, dst, vtmp);
}

void C2_MacroAssembler::reduce8F(int opcode, XMMRegister dst, XMMRegister src, XMMRegister vtmp1, XMMRegister vtmp2) {
  reduce4F(opcode, dst, src, vtmp2);
  vextractf128_high(vtmp2, src);
  reduce4F(opcode, dst, vtmp2, vtmp1);
}

void C2_MacroAssembler::reduce16F(int opcode, XMMRegister dst, XMMRegister src, XMMRegister vtmp1, XMMRegister vtmp2) {
  reduce8F(opcode, dst, src, vtmp1, vtmp2);
  vextracti64x4_high(vtmp1, src);
  reduce8F(opcode, dst, vtmp1, vtmp1, vtmp2);
}

void C2_MacroAssembler::reduce2D(int opcode, XMMRegister dst, XMMRegister src, XMMRegister vtmp) {
  reduce_operation_128(T_DOUBLE, opcode, dst, src);
  pshufd(vtmp, src, 0xE);
  reduce_operation_128(T_DOUBLE, opcode, dst, vtmp);
}

void C2_MacroAssembler::reduce4D(int opcode, XMMRegister dst, XMMRegister src, XMMRegister vtmp1, XMMRegister vtmp2) {
  reduce2D(opcode, dst, src, vtmp2);
  vextractf128_high(vtmp2, src);
  reduce2D(opcode, dst, vtmp2, vtmp1);
}

void C2_MacroAssembler::reduce8D(int opcode, XMMRegister dst, XMMRegister src, XMMRegister vtmp1, XMMRegister vtmp2) {
  reduce4D(opcode, dst, src, vtmp1, vtmp2);
  vextracti64x4_high(vtmp1, src);
  reduce4D(opcode, dst, vtmp1, vtmp1, vtmp2);
}

void C2_MacroAssembler::evmovdqu(BasicType type, KRegister kmask, XMMRegister dst, Address src, bool merge, int vector_len) {
  MacroAssembler::evmovdqu(type, kmask, dst, src, merge, vector_len);
}

void C2_MacroAssembler::evmovdqu(BasicType type, KRegister kmask, Address dst, XMMRegister src, bool merge, int vector_len) {
  MacroAssembler::evmovdqu(type, kmask, dst, src, merge, vector_len);
}

void C2_MacroAssembler::vmovmask(BasicType elem_bt, XMMRegister dst, Address src, XMMRegister mask,
                                 int vec_enc) {
  switch(elem_bt) {
    case T_INT:
    case T_FLOAT:
      vmaskmovps(dst, src, mask, vec_enc);
      break;
    case T_LONG:
    case T_DOUBLE:
      vmaskmovpd(dst, src, mask, vec_enc);
      break;
    default:
      fatal("Unsupported type %s", type2name(elem_bt));
      break;
  }
}

void C2_MacroAssembler::vmovmask(BasicType elem_bt, Address dst, XMMRegister src, XMMRegister mask,
                                 int vec_enc) {
  switch(elem_bt) {
    case T_INT:
    case T_FLOAT:
      vmaskmovps(dst, src, mask, vec_enc);
      break;
    case T_LONG:
    case T_DOUBLE:
      vmaskmovpd(dst, src, mask, vec_enc);
      break;
    default:
      fatal("Unsupported type %s", type2name(elem_bt));
      break;
  }
}

void C2_MacroAssembler::reduceFloatMinMax(int opcode, int vlen, bool is_dst_valid,
                                          XMMRegister dst, XMMRegister src,
                                          XMMRegister tmp, XMMRegister atmp, XMMRegister btmp,
                                          XMMRegister xmm_0, XMMRegister xmm_1) {
  int permconst[] = {1, 14};
  XMMRegister wsrc = src;
  XMMRegister wdst = xmm_0;
  XMMRegister wtmp = (xmm_1 == xnoreg) ? xmm_0: xmm_1;

  int vlen_enc = Assembler::AVX_128bit;
  if (vlen == 16) {
    vlen_enc = Assembler::AVX_256bit;
  }

  for (int i = log2(vlen) - 1; i >=0; i--) {
    if (i == 0 && !is_dst_valid) {
      wdst = dst;
    }
    if (i == 3) {
      vextracti64x4_high(wtmp, wsrc);
    } else if (i == 2) {
      vextracti128_high(wtmp, wsrc);
    } else { // i = [0,1]
      vpermilps(wtmp, wsrc, permconst[i], vlen_enc);
    }
    vminmax_fp(opcode, T_FLOAT, wdst, wtmp, wsrc, tmp, atmp, btmp, vlen_enc);
    wsrc = wdst;
    vlen_enc = Assembler::AVX_128bit;
  }
  if (is_dst_valid) {
    vminmax_fp(opcode, T_FLOAT, dst, wdst, dst, tmp, atmp, btmp, Assembler::AVX_128bit);
  }
}

void C2_MacroAssembler::reduceDoubleMinMax(int opcode, int vlen, bool is_dst_valid, XMMRegister dst, XMMRegister src,
                                        XMMRegister tmp, XMMRegister atmp, XMMRegister btmp,
                                        XMMRegister xmm_0, XMMRegister xmm_1) {
  XMMRegister wsrc = src;
  XMMRegister wdst = xmm_0;
  XMMRegister wtmp = (xmm_1 == xnoreg) ? xmm_0: xmm_1;
  int vlen_enc = Assembler::AVX_128bit;
  if (vlen == 8) {
    vlen_enc = Assembler::AVX_256bit;
  }
  for (int i = log2(vlen) - 1; i >=0; i--) {
    if (i == 0 && !is_dst_valid) {
      wdst = dst;
    }
    if (i == 1) {
      vextracti128_high(wtmp, wsrc);
    } else if (i == 2) {
      vextracti64x4_high(wtmp, wsrc);
    } else {
      assert(i == 0, "%d", i);
      vpermilpd(wtmp, wsrc, 1, vlen_enc);
    }
    vminmax_fp(opcode, T_DOUBLE, wdst, wtmp, wsrc, tmp, atmp, btmp, vlen_enc);
    wsrc = wdst;
    vlen_enc = Assembler::AVX_128bit;
  }
  if (is_dst_valid) {
    vminmax_fp(opcode, T_DOUBLE, dst, wdst, dst, tmp, atmp, btmp, Assembler::AVX_128bit);
  }
}

void C2_MacroAssembler::extract(BasicType bt, Register dst, XMMRegister src, int idx) {
  switch (bt) {
    case T_BYTE:  pextrb(dst, src, idx); break;
    case T_SHORT: pextrw(dst, src, idx); break;
    case T_INT:   pextrd(dst, src, idx); break;
    case T_LONG:  pextrq(dst, src, idx); break;

    default:
      assert(false,"Should not reach here.");
      break;
  }
}

XMMRegister C2_MacroAssembler::get_lane(BasicType typ, XMMRegister dst, XMMRegister src, int elemindex) {
  int esize =  type2aelembytes(typ);
  int elem_per_lane = 16/esize;
  int lane = elemindex / elem_per_lane;
  int eindex = elemindex % elem_per_lane;

  if (lane >= 2) {
    assert(UseAVX > 2, "required");
    vextractf32x4(dst, src, lane & 3);
    return dst;
  } else if (lane > 0) {
    assert(UseAVX > 0, "required");
    vextractf128(dst, src, lane);
    return dst;
  } else {
    return src;
  }
}

void C2_MacroAssembler::get_elem(BasicType typ, Register dst, XMMRegister src, int elemindex) {
  int esize =  type2aelembytes(typ);
  int elem_per_lane = 16/esize;
  int eindex = elemindex % elem_per_lane;
  assert(is_integral_type(typ),"required");

  if (eindex == 0) {
    if (typ == T_LONG) {
      movq(dst, src);
    } else {
      movdl(dst, src);
      if (typ == T_BYTE)
        movsbl(dst, dst);
      else if (typ == T_SHORT)
        movswl(dst, dst);
    }
  } else {
    extract(typ, dst, src, eindex);
  }
}

void C2_MacroAssembler::get_elem(BasicType typ, XMMRegister dst, XMMRegister src, int elemindex, Register tmp, XMMRegister vtmp) {
  int esize =  type2aelembytes(typ);
  int elem_per_lane = 16/esize;
  int eindex = elemindex % elem_per_lane;
  assert((typ == T_FLOAT || typ == T_DOUBLE),"required");

  if (eindex == 0) {
    movq(dst, src);
  } else {
    if (typ == T_FLOAT) {
      if (UseAVX == 0) {
        movdqu(dst, src);
        pshufps(dst, dst, eindex);
      } else {
        vpshufps(dst, src, src, eindex, Assembler::AVX_128bit);
      }
    } else {
      if (UseAVX == 0) {
        movdqu(dst, src);
        psrldq(dst, eindex*esize);
      } else {
        vpsrldq(dst, src, eindex*esize, Assembler::AVX_128bit);
      }
      movq(dst, dst);
    }
  }
  // Zero upper bits
  if (typ == T_FLOAT) {
    if (UseAVX == 0) {
      assert((vtmp != xnoreg) && (tmp != noreg), "required.");
      movdqu(vtmp, ExternalAddress(StubRoutines::x86::vector_32_bit_mask()), tmp);
      pand(dst, vtmp);
    } else {
      assert((tmp != noreg), "required.");
      vpand(dst, dst, ExternalAddress(StubRoutines::x86::vector_32_bit_mask()), Assembler::AVX_128bit, tmp);
    }
  }
}

void C2_MacroAssembler::evpcmp(BasicType typ, KRegister kdmask, KRegister ksmask, XMMRegister src1, XMMRegister src2, int comparison, int vector_len) {
  switch(typ) {
    case T_BYTE:
    case T_BOOLEAN:
      evpcmpb(kdmask, ksmask, src1, src2, comparison, /*signed*/ true, vector_len);
      break;
    case T_SHORT:
    case T_CHAR:
      evpcmpw(kdmask, ksmask, src1, src2, comparison, /*signed*/ true, vector_len);
      break;
    case T_INT:
    case T_FLOAT:
      evpcmpd(kdmask, ksmask, src1, src2, comparison, /*signed*/ true, vector_len);
      break;
    case T_LONG:
    case T_DOUBLE:
      evpcmpq(kdmask, ksmask, src1, src2, comparison, /*signed*/ true, vector_len);
      break;
    default:
      assert(false,"Should not reach here.");
      break;
  }
}

void C2_MacroAssembler::evpcmp(BasicType typ, KRegister kdmask, KRegister ksmask, XMMRegister src1, AddressLiteral adr, int comparison, int vector_len, Register scratch) {
  switch(typ) {
    case T_BOOLEAN:
    case T_BYTE:
      evpcmpb(kdmask, ksmask, src1, adr, comparison, /*signed*/ true, vector_len, scratch);
      break;
    case T_CHAR:
    case T_SHORT:
      evpcmpw(kdmask, ksmask, src1, adr, comparison, /*signed*/ true, vector_len, scratch);
      break;
    case T_INT:
    case T_FLOAT:
      evpcmpd(kdmask, ksmask, src1, adr, comparison, /*signed*/ true, vector_len, scratch);
      break;
    case T_LONG:
    case T_DOUBLE:
      evpcmpq(kdmask, ksmask, src1, adr, comparison, /*signed*/ true, vector_len, scratch);
      break;
    default:
      assert(false,"Should not reach here.");
      break;
  }
}

void C2_MacroAssembler::evpblend(BasicType typ, XMMRegister dst, KRegister kmask, XMMRegister src1, XMMRegister src2, bool merge, int vector_len) {
  switch(typ) {
    case T_BYTE:
      evpblendmb(dst, kmask, src1, src2, merge, vector_len);
      break;
    case T_SHORT:
      evpblendmw(dst, kmask, src1, src2, merge, vector_len);
      break;
    case T_INT:
    case T_FLOAT:
      evpblendmd(dst, kmask, src1, src2, merge, vector_len);
      break;
    case T_LONG:
    case T_DOUBLE:
      evpblendmq(dst, kmask, src1, src2, merge, vector_len);
      break;
    default:
      assert(false,"Should not reach here.");
      break;
  }
}

void C2_MacroAssembler::vectortest(int bt, int vlen, XMMRegister src1, XMMRegister src2,
                                   XMMRegister vtmp1, XMMRegister vtmp2, KRegister mask) {
  switch(vlen) {
    case 4:
      assert(vtmp1 != xnoreg, "required.");
      // Broadcast lower 32 bits to 128 bits before ptest
      pshufd(vtmp1, src1, 0x0);
      if (bt == BoolTest::overflow) {
        assert(vtmp2 != xnoreg, "required.");
        pshufd(vtmp2, src2, 0x0);
      } else {
        assert(vtmp2 == xnoreg, "required.");
        vtmp2 = src2;
      }
      ptest(vtmp1, vtmp2);
     break;
    case 8:
      assert(vtmp1 != xnoreg, "required.");
      // Broadcast lower 64 bits to 128 bits before ptest
      pshufd(vtmp1, src1, 0x4);
      if (bt == BoolTest::overflow) {
        assert(vtmp2 != xnoreg, "required.");
        pshufd(vtmp2, src2, 0x4);
      } else {
        assert(vtmp2 == xnoreg, "required.");
        vtmp2 = src2;
      }
      ptest(vtmp1, vtmp2);
     break;
    case 16:
      assert((vtmp1 == xnoreg) && (vtmp2 == xnoreg), "required.");
      ptest(src1, src2);
      break;
    case 32:
      assert((vtmp1 == xnoreg) && (vtmp2 == xnoreg), "required.");
      vptest(src1, src2, Assembler::AVX_256bit);
      break;
    case 64:
      {
        assert((vtmp1 == xnoreg) && (vtmp2 == xnoreg), "required.");
        evpcmpeqb(mask, src1, src2, Assembler::AVX_512bit);
        if (bt == BoolTest::ne) {
          ktestql(mask, mask);
        } else {
          assert(bt == BoolTest::overflow, "required");
          kortestql(mask, mask);
        }
      }
      break;
    default:
      assert(false,"Should not reach here.");
      break;
  }
}

void C2_MacroAssembler::vpadd(BasicType elem_bt, XMMRegister dst, XMMRegister src1, XMMRegister src2, int vlen_enc) {
  assert(UseAVX >= 2, "required");
#ifdef ASSERT
  bool is_bw = ((elem_bt == T_BYTE) || (elem_bt == T_SHORT));
  bool is_bw_supported = VM_Version::supports_avx512bw();
  if (is_bw && !is_bw_supported) {
    assert(vlen_enc != Assembler::AVX_512bit, "required");
    assert((dst->encoding() < 16) && (src1->encoding() < 16) && (src2->encoding() < 16),
           "XMM register should be 0-15");
  }
#endif // ASSERT
  switch (elem_bt) {
    case T_BYTE: vpaddb(dst, src1, src2, vlen_enc); return;
    case T_SHORT: vpaddw(dst, src1, src2, vlen_enc); return;
    case T_INT: vpaddd(dst, src1, src2, vlen_enc); return;
    case T_FLOAT: vaddps(dst, src1, src2, vlen_enc); return;
    case T_LONG: vpaddq(dst, src1, src2, vlen_enc); return;
    case T_DOUBLE: vaddpd(dst, src1, src2, vlen_enc); return;
    default: fatal("Unsupported type %s", type2name(elem_bt)); return;
  }
}

#ifdef _LP64
void C2_MacroAssembler::vpbroadcast(BasicType elem_bt, XMMRegister dst, Register src, int vlen_enc) {
  assert(UseAVX >= 2, "required");
  bool is_bw = ((elem_bt == T_BYTE) || (elem_bt == T_SHORT));
  bool is_vl = vlen_enc != Assembler::AVX_512bit;
  if ((UseAVX > 2) &&
      (!is_bw || VM_Version::supports_avx512bw()) &&
      (!is_vl || VM_Version::supports_avx512vl())) {
    switch (elem_bt) {
      case T_BYTE: evpbroadcastb(dst, src, vlen_enc); return;
      case T_SHORT: evpbroadcastw(dst, src, vlen_enc); return;
      case T_FLOAT: case T_INT: evpbroadcastd(dst, src, vlen_enc); return;
      case T_DOUBLE: case T_LONG: evpbroadcastq(dst, src, vlen_enc); return;
      default: fatal("Unsupported type %s", type2name(elem_bt)); return;
    }
  } else {
    assert(vlen_enc != Assembler::AVX_512bit, "required");
    assert((dst->encoding() < 16),"XMM register should be 0-15");
    switch (elem_bt) {
      case T_BYTE: movdl(dst, src); vpbroadcastb(dst, dst, vlen_enc); return;
      case T_SHORT: movdl(dst, src); vpbroadcastw(dst, dst, vlen_enc); return;
      case T_INT: movdl(dst, src); vpbroadcastd(dst, dst, vlen_enc); return;
      case T_FLOAT: movdl(dst, src); vbroadcastss(dst, dst, vlen_enc); return;
      case T_LONG: movdq(dst, src); vpbroadcastq(dst, dst, vlen_enc); return;
      case T_DOUBLE: movdq(dst, src); vbroadcastsd(dst, dst, vlen_enc); return;
      default: fatal("Unsupported type %s", type2name(elem_bt)); return;
    }
  }
}
#endif

void C2_MacroAssembler::vconvert_b2x(BasicType to_elem_bt, XMMRegister dst, XMMRegister src, int vlen_enc) {
  switch (to_elem_bt) {
    case T_SHORT:
      vpmovsxbw(dst, src, vlen_enc);
      break;
    case T_INT:
      vpmovsxbd(dst, src, vlen_enc);
      break;
    case T_FLOAT:
      vpmovsxbd(dst, src, vlen_enc);
      vcvtdq2ps(dst, dst, vlen_enc);
      break;
    case T_LONG:
      vpmovsxbq(dst, src, vlen_enc);
      break;
    case T_DOUBLE: {
      int mid_vlen_enc = (vlen_enc == Assembler::AVX_512bit) ? Assembler::AVX_256bit : Assembler::AVX_128bit;
      vpmovsxbd(dst, src, mid_vlen_enc);
      vcvtdq2pd(dst, dst, vlen_enc);
      break;
    }
    default:
      fatal("Unsupported type %s", type2name(to_elem_bt));
      break;
  }
}

//-------------------------------------------------------------------------------------------

// IndexOf for constant substrings with size >= 8 chars
// which don't need to be loaded through stack.
void C2_MacroAssembler::string_indexofC8(Register str1, Register str2,
                                         Register cnt1, Register cnt2,
                                         int int_cnt2,  Register result,
                                         XMMRegister vec, Register tmp,
                                         int ae) {
  ShortBranchVerifier sbv(this);
  assert(UseSSE42Intrinsics, "SSE4.2 intrinsics are required");
  assert(ae != StrIntrinsicNode::LU, "Invalid encoding");

  // This method uses the pcmpestri instruction with bound registers
  //   inputs:
  //     xmm - substring
  //     rax - substring length (elements count)
  //     mem - scanned string
  //     rdx - string length (elements count)
  //     0xd - mode: 1100 (substring search) + 01 (unsigned shorts)
  //     0xc - mode: 1100 (substring search) + 00 (unsigned bytes)
  //   outputs:
  //     rcx - matched index in string
  assert(cnt1 == rdx && cnt2 == rax && tmp == rcx, "pcmpestri");
  int mode   = (ae == StrIntrinsicNode::LL) ? 0x0c : 0x0d; // bytes or shorts
  int stride = (ae == StrIntrinsicNode::LL) ? 16 : 8; //UU, UL -> 8
  Address::ScaleFactor scale1 = (ae == StrIntrinsicNode::LL) ? Address::times_1 : Address::times_2;
  Address::ScaleFactor scale2 = (ae == StrIntrinsicNode::UL) ? Address::times_1 : scale1;

  Label RELOAD_SUBSTR, SCAN_TO_SUBSTR, SCAN_SUBSTR,
        RET_FOUND, RET_NOT_FOUND, EXIT, FOUND_SUBSTR,
        MATCH_SUBSTR_HEAD, RELOAD_STR, FOUND_CANDIDATE;

  // Note, inline_string_indexOf() generates checks:
  // if (substr.count > string.count) return -1;
  // if (substr.count == 0) return 0;
  assert(int_cnt2 >= stride, "this code is used only for cnt2 >= 8 chars");

  // Load substring.
  if (ae == StrIntrinsicNode::UL) {
    pmovzxbw(vec, Address(str2, 0));
  } else {
    movdqu(vec, Address(str2, 0));
  }
  movl(cnt2, int_cnt2);
  movptr(result, str1); // string addr

  if (int_cnt2 > stride) {
    jmpb(SCAN_TO_SUBSTR);

    // Reload substr for rescan, this code
    // is executed only for large substrings (> 8 chars)
    bind(RELOAD_SUBSTR);
    if (ae == StrIntrinsicNode::UL) {
      pmovzxbw(vec, Address(str2, 0));
    } else {
      movdqu(vec, Address(str2, 0));
    }
    negptr(cnt2); // Jumped here with negative cnt2, convert to positive

    bind(RELOAD_STR);
    // We came here after the beginning of the substring was
    // matched but the rest of it was not so we need to search
    // again. Start from the next element after the previous match.

    // cnt2 is number of substring reminding elements and
    // cnt1 is number of string reminding elements when cmp failed.
    // Restored cnt1 = cnt1 - cnt2 + int_cnt2
    subl(cnt1, cnt2);
    addl(cnt1, int_cnt2);
    movl(cnt2, int_cnt2); // Now restore cnt2

    decrementl(cnt1);     // Shift to next element
    cmpl(cnt1, cnt2);
    jcc(Assembler::negative, RET_NOT_FOUND);  // Left less then substring

    addptr(result, (1<<scale1));

  } // (int_cnt2 > 8)

  // Scan string for start of substr in 16-byte vectors
  bind(SCAN_TO_SUBSTR);
  pcmpestri(vec, Address(result, 0), mode);
  jccb(Assembler::below, FOUND_CANDIDATE);   // CF == 1
  subl(cnt1, stride);
  jccb(Assembler::lessEqual, RET_NOT_FOUND); // Scanned full string
  cmpl(cnt1, cnt2);
  jccb(Assembler::negative, RET_NOT_FOUND);  // Left less then substring
  addptr(result, 16);
  jmpb(SCAN_TO_SUBSTR);

  // Found a potential substr
  bind(FOUND_CANDIDATE);
  // Matched whole vector if first element matched (tmp(rcx) == 0).
  if (int_cnt2 == stride) {
    jccb(Assembler::overflow, RET_FOUND);    // OF == 1
  } else { // int_cnt2 > 8
    jccb(Assembler::overflow, FOUND_SUBSTR);
  }
  // After pcmpestri tmp(rcx) contains matched element index
  // Compute start addr of substr
  lea(result, Address(result, tmp, scale1));

  // Make sure string is still long enough
  subl(cnt1, tmp);
  cmpl(cnt1, cnt2);
  if (int_cnt2 == stride) {
    jccb(Assembler::greaterEqual, SCAN_TO_SUBSTR);
  } else { // int_cnt2 > 8
    jccb(Assembler::greaterEqual, MATCH_SUBSTR_HEAD);
  }
  // Left less then substring.

  bind(RET_NOT_FOUND);
  movl(result, -1);
  jmp(EXIT);

  if (int_cnt2 > stride) {
    // This code is optimized for the case when whole substring
    // is matched if its head is matched.
    bind(MATCH_SUBSTR_HEAD);
    pcmpestri(vec, Address(result, 0), mode);
    // Reload only string if does not match
    jcc(Assembler::noOverflow, RELOAD_STR); // OF == 0

    Label CONT_SCAN_SUBSTR;
    // Compare the rest of substring (> 8 chars).
    bind(FOUND_SUBSTR);
    // First 8 chars are already matched.
    negptr(cnt2);
    addptr(cnt2, stride);

    bind(SCAN_SUBSTR);
    subl(cnt1, stride);
    cmpl(cnt2, -stride); // Do not read beyond substring
    jccb(Assembler::lessEqual, CONT_SCAN_SUBSTR);
    // Back-up strings to avoid reading beyond substring:
    // cnt1 = cnt1 - cnt2 + 8
    addl(cnt1, cnt2); // cnt2 is negative
    addl(cnt1, stride);
    movl(cnt2, stride); negptr(cnt2);
    bind(CONT_SCAN_SUBSTR);
    if (int_cnt2 < (int)G) {
      int tail_off1 = int_cnt2<<scale1;
      int tail_off2 = int_cnt2<<scale2;
      if (ae == StrIntrinsicNode::UL) {
        pmovzxbw(vec, Address(str2, cnt2, scale2, tail_off2));
      } else {
        movdqu(vec, Address(str2, cnt2, scale2, tail_off2));
      }
      pcmpestri(vec, Address(result, cnt2, scale1, tail_off1), mode);
    } else {
      // calculate index in register to avoid integer overflow (int_cnt2*2)
      movl(tmp, int_cnt2);
      addptr(tmp, cnt2);
      if (ae == StrIntrinsicNode::UL) {
        pmovzxbw(vec, Address(str2, tmp, scale2, 0));
      } else {
        movdqu(vec, Address(str2, tmp, scale2, 0));
      }
      pcmpestri(vec, Address(result, tmp, scale1, 0), mode);
    }
    // Need to reload strings pointers if not matched whole vector
    jcc(Assembler::noOverflow, RELOAD_SUBSTR); // OF == 0
    addptr(cnt2, stride);
    jcc(Assembler::negative, SCAN_SUBSTR);
    // Fall through if found full substring

  } // (int_cnt2 > 8)

  bind(RET_FOUND);
  // Found result if we matched full small substring.
  // Compute substr offset
  subptr(result, str1);
  if (ae == StrIntrinsicNode::UU || ae == StrIntrinsicNode::UL) {
    shrl(result, 1); // index
  }
  bind(EXIT);

} // string_indexofC8

// Small strings are loaded through stack if they cross page boundary.
void C2_MacroAssembler::string_indexof(Register str1, Register str2,
                                       Register cnt1, Register cnt2,
                                       int int_cnt2,  Register result,
                                       XMMRegister vec, Register tmp,
                                       int ae) {
  ShortBranchVerifier sbv(this);
  assert(UseSSE42Intrinsics, "SSE4.2 intrinsics are required");
  assert(ae != StrIntrinsicNode::LU, "Invalid encoding");

  //
  // int_cnt2 is length of small (< 8 chars) constant substring
  // or (-1) for non constant substring in which case its length
  // is in cnt2 register.
  //
  // Note, inline_string_indexOf() generates checks:
  // if (substr.count > string.count) return -1;
  // if (substr.count == 0) return 0;
  //
  int stride = (ae == StrIntrinsicNode::LL) ? 16 : 8; //UU, UL -> 8
  assert(int_cnt2 == -1 || (0 < int_cnt2 && int_cnt2 < stride), "should be != 0");
  // This method uses the pcmpestri instruction with bound registers
  //   inputs:
  //     xmm - substring
  //     rax - substring length (elements count)
  //     mem - scanned string
  //     rdx - string length (elements count)
  //     0xd - mode: 1100 (substring search) + 01 (unsigned shorts)
  //     0xc - mode: 1100 (substring search) + 00 (unsigned bytes)
  //   outputs:
  //     rcx - matched index in string
  assert(cnt1 == rdx && cnt2 == rax && tmp == rcx, "pcmpestri");
  int mode = (ae == StrIntrinsicNode::LL) ? 0x0c : 0x0d; // bytes or shorts
  Address::ScaleFactor scale1 = (ae == StrIntrinsicNode::LL) ? Address::times_1 : Address::times_2;
  Address::ScaleFactor scale2 = (ae == StrIntrinsicNode::UL) ? Address::times_1 : scale1;

  Label RELOAD_SUBSTR, SCAN_TO_SUBSTR, SCAN_SUBSTR, ADJUST_STR,
        RET_FOUND, RET_NOT_FOUND, CLEANUP, FOUND_SUBSTR,
        FOUND_CANDIDATE;

  { //========================================================
    // We don't know where these strings are located
    // and we can't read beyond them. Load them through stack.
    Label BIG_STRINGS, CHECK_STR, COPY_SUBSTR, COPY_STR;

    movptr(tmp, rsp); // save old SP

    if (int_cnt2 > 0) {     // small (< 8 chars) constant substring
      if (int_cnt2 == (1>>scale2)) { // One byte
        assert((ae == StrIntrinsicNode::LL || ae == StrIntrinsicNode::UL), "Only possible for latin1 encoding");
        load_unsigned_byte(result, Address(str2, 0));
        movdl(vec, result); // move 32 bits
      } else if (ae == StrIntrinsicNode::LL && int_cnt2 == 3) {  // Three bytes
        // Not enough header space in 32-bit VM: 12+3 = 15.
        movl(result, Address(str2, -1));
        shrl(result, 8);
        movdl(vec, result); // move 32 bits
      } else if (ae != StrIntrinsicNode::UL && int_cnt2 == (2>>scale2)) {  // One char
        load_unsigned_short(result, Address(str2, 0));
        movdl(vec, result); // move 32 bits
      } else if (ae != StrIntrinsicNode::UL && int_cnt2 == (4>>scale2)) { // Two chars
        movdl(vec, Address(str2, 0)); // move 32 bits
      } else if (ae != StrIntrinsicNode::UL && int_cnt2 == (8>>scale2)) { // Four chars
        movq(vec, Address(str2, 0));  // move 64 bits
      } else { // cnt2 = { 3, 5, 6, 7 } || (ae == StrIntrinsicNode::UL && cnt2 ={2, ..., 7})
        // Array header size is 12 bytes in 32-bit VM
        // + 6 bytes for 3 chars == 18 bytes,
        // enough space to load vec and shift.
        assert(HeapWordSize*TypeArrayKlass::header_size() >= 12,"sanity");
        if (ae == StrIntrinsicNode::UL) {
          int tail_off = int_cnt2-8;
          pmovzxbw(vec, Address(str2, tail_off));
          psrldq(vec, -2*tail_off);
        }
        else {
          int tail_off = int_cnt2*(1<<scale2);
          movdqu(vec, Address(str2, tail_off-16));
          psrldq(vec, 16-tail_off);
        }
      }
    } else { // not constant substring
      cmpl(cnt2, stride);
      jccb(Assembler::aboveEqual, BIG_STRINGS); // Both strings are big enough

      // We can read beyond string if srt+16 does not cross page boundary
      // since heaps are aligned and mapped by pages.
      assert(os::vm_page_size() < (int)G, "default page should be small");
      movl(result, str2); // We need only low 32 bits
      andl(result, (os::vm_page_size()-1));
      cmpl(result, (os::vm_page_size()-16));
      jccb(Assembler::belowEqual, CHECK_STR);

      // Move small strings to stack to allow load 16 bytes into vec.
      subptr(rsp, 16);
      int stk_offset = wordSize-(1<<scale2);
      push(cnt2);

      bind(COPY_SUBSTR);
      if (ae == StrIntrinsicNode::LL || ae == StrIntrinsicNode::UL) {
        load_unsigned_byte(result, Address(str2, cnt2, scale2, -1));
        movb(Address(rsp, cnt2, scale2, stk_offset), result);
      } else if (ae == StrIntrinsicNode::UU) {
        load_unsigned_short(result, Address(str2, cnt2, scale2, -2));
        movw(Address(rsp, cnt2, scale2, stk_offset), result);
      }
      decrement(cnt2);
      jccb(Assembler::notZero, COPY_SUBSTR);

      pop(cnt2);
      movptr(str2, rsp);  // New substring address
    } // non constant

    bind(CHECK_STR);
    cmpl(cnt1, stride);
    jccb(Assembler::aboveEqual, BIG_STRINGS);

    // Check cross page boundary.
    movl(result, str1); // We need only low 32 bits
    andl(result, (os::vm_page_size()-1));
    cmpl(result, (os::vm_page_size()-16));
    jccb(Assembler::belowEqual, BIG_STRINGS);

    subptr(rsp, 16);
    int stk_offset = -(1<<scale1);
    if (int_cnt2 < 0) { // not constant
      push(cnt2);
      stk_offset += wordSize;
    }
    movl(cnt2, cnt1);

    bind(COPY_STR);
    if (ae == StrIntrinsicNode::LL) {
      load_unsigned_byte(result, Address(str1, cnt2, scale1, -1));
      movb(Address(rsp, cnt2, scale1, stk_offset), result);
    } else {
      load_unsigned_short(result, Address(str1, cnt2, scale1, -2));
      movw(Address(rsp, cnt2, scale1, stk_offset), result);
    }
    decrement(cnt2);
    jccb(Assembler::notZero, COPY_STR);

    if (int_cnt2 < 0) { // not constant
      pop(cnt2);
    }
    movptr(str1, rsp);  // New string address

    bind(BIG_STRINGS);
    // Load substring.
    if (int_cnt2 < 0) { // -1
      if (ae == StrIntrinsicNode::UL) {
        pmovzxbw(vec, Address(str2, 0));
      } else {
        movdqu(vec, Address(str2, 0));
      }
      push(cnt2);       // substr count
      push(str2);       // substr addr
      push(str1);       // string addr
    } else {
      // Small (< 8 chars) constant substrings are loaded already.
      movl(cnt2, int_cnt2);
    }
    push(tmp);  // original SP

  } // Finished loading

  //========================================================
  // Start search
  //

  movptr(result, str1); // string addr

  if (int_cnt2  < 0) {  // Only for non constant substring
    jmpb(SCAN_TO_SUBSTR);

    // SP saved at sp+0
    // String saved at sp+1*wordSize
    // Substr saved at sp+2*wordSize
    // Substr count saved at sp+3*wordSize

    // Reload substr for rescan, this code
    // is executed only for large substrings (> 8 chars)
    bind(RELOAD_SUBSTR);
    movptr(str2, Address(rsp, 2*wordSize));
    movl(cnt2, Address(rsp, 3*wordSize));
    if (ae == StrIntrinsicNode::UL) {
      pmovzxbw(vec, Address(str2, 0));
    } else {
      movdqu(vec, Address(str2, 0));
    }
    // We came here after the beginning of the substring was
    // matched but the rest of it was not so we need to search
    // again. Start from the next element after the previous match.
    subptr(str1, result); // Restore counter
    if (ae == StrIntrinsicNode::UU || ae == StrIntrinsicNode::UL) {
      shrl(str1, 1);
    }
    addl(cnt1, str1);
    decrementl(cnt1);   // Shift to next element
    cmpl(cnt1, cnt2);
    jcc(Assembler::negative, RET_NOT_FOUND);  // Left less then substring

    addptr(result, (1<<scale1));
  } // non constant

  // Scan string for start of substr in 16-byte vectors
  bind(SCAN_TO_SUBSTR);
  assert(cnt1 == rdx && cnt2 == rax && tmp == rcx, "pcmpestri");
  pcmpestri(vec, Address(result, 0), mode);
  jccb(Assembler::below, FOUND_CANDIDATE);   // CF == 1
  subl(cnt1, stride);
  jccb(Assembler::lessEqual, RET_NOT_FOUND); // Scanned full string
  cmpl(cnt1, cnt2);
  jccb(Assembler::negative, RET_NOT_FOUND);  // Left less then substring
  addptr(result, 16);

  bind(ADJUST_STR);
  cmpl(cnt1, stride); // Do not read beyond string
  jccb(Assembler::greaterEqual, SCAN_TO_SUBSTR);
  // Back-up string to avoid reading beyond string.
  lea(result, Address(result, cnt1, scale1, -16));
  movl(cnt1, stride);
  jmpb(SCAN_TO_SUBSTR);

  // Found a potential substr
  bind(FOUND_CANDIDATE);
  // After pcmpestri tmp(rcx) contains matched element index

  // Make sure string is still long enough
  subl(cnt1, tmp);
  cmpl(cnt1, cnt2);
  jccb(Assembler::greaterEqual, FOUND_SUBSTR);
  // Left less then substring.

  bind(RET_NOT_FOUND);
  movl(result, -1);
  jmp(CLEANUP);

  bind(FOUND_SUBSTR);
  // Compute start addr of substr
  lea(result, Address(result, tmp, scale1));
  if (int_cnt2 > 0) { // Constant substring
    // Repeat search for small substring (< 8 chars)
    // from new point without reloading substring.
    // Have to check that we don't read beyond string.
    cmpl(tmp, stride-int_cnt2);
    jccb(Assembler::greater, ADJUST_STR);
    // Fall through if matched whole substring.
  } else { // non constant
    assert(int_cnt2 == -1, "should be != 0");

    addl(tmp, cnt2);
    // Found result if we matched whole substring.
    cmpl(tmp, stride);
    jcc(Assembler::lessEqual, RET_FOUND);

    // Repeat search for small substring (<= 8 chars)
    // from new point 'str1' without reloading substring.
    cmpl(cnt2, stride);
    // Have to check that we don't read beyond string.
    jccb(Assembler::lessEqual, ADJUST_STR);

    Label CHECK_NEXT, CONT_SCAN_SUBSTR, RET_FOUND_LONG;
    // Compare the rest of substring (> 8 chars).
    movptr(str1, result);

    cmpl(tmp, cnt2);
    // First 8 chars are already matched.
    jccb(Assembler::equal, CHECK_NEXT);

    bind(SCAN_SUBSTR);
    pcmpestri(vec, Address(str1, 0), mode);
    // Need to reload strings pointers if not matched whole vector
    jcc(Assembler::noOverflow, RELOAD_SUBSTR); // OF == 0

    bind(CHECK_NEXT);
    subl(cnt2, stride);
    jccb(Assembler::lessEqual, RET_FOUND_LONG); // Found full substring
    addptr(str1, 16);
    if (ae == StrIntrinsicNode::UL) {
      addptr(str2, 8);
    } else {
      addptr(str2, 16);
    }
    subl(cnt1, stride);
    cmpl(cnt2, stride); // Do not read beyond substring
    jccb(Assembler::greaterEqual, CONT_SCAN_SUBSTR);
    // Back-up strings to avoid reading beyond substring.

    if (ae == StrIntrinsicNode::UL) {
      lea(str2, Address(str2, cnt2, scale2, -8));
      lea(str1, Address(str1, cnt2, scale1, -16));
    } else {
      lea(str2, Address(str2, cnt2, scale2, -16));
      lea(str1, Address(str1, cnt2, scale1, -16));
    }
    subl(cnt1, cnt2);
    movl(cnt2, stride);
    addl(cnt1, stride);
    bind(CONT_SCAN_SUBSTR);
    if (ae == StrIntrinsicNode::UL) {
      pmovzxbw(vec, Address(str2, 0));
    } else {
      movdqu(vec, Address(str2, 0));
    }
    jmp(SCAN_SUBSTR);

    bind(RET_FOUND_LONG);
    movptr(str1, Address(rsp, wordSize));
  } // non constant

  bind(RET_FOUND);
  // Compute substr offset
  subptr(result, str1);
  if (ae == StrIntrinsicNode::UU || ae == StrIntrinsicNode::UL) {
    shrl(result, 1); // index
  }
  bind(CLEANUP);
  pop(rsp); // restore SP

} // string_indexof

void C2_MacroAssembler::string_indexof_char(Register str1, Register cnt1, Register ch, Register result,
                                            XMMRegister vec1, XMMRegister vec2, XMMRegister vec3, Register tmp) {
  ShortBranchVerifier sbv(this);
  assert(UseSSE42Intrinsics, "SSE4.2 intrinsics are required");

  int stride = 8;

  Label FOUND_CHAR, SCAN_TO_CHAR, SCAN_TO_CHAR_LOOP,
        SCAN_TO_8_CHAR, SCAN_TO_8_CHAR_LOOP, SCAN_TO_16_CHAR_LOOP,
        RET_NOT_FOUND, SCAN_TO_8_CHAR_INIT,
        FOUND_SEQ_CHAR, DONE_LABEL;

  movptr(result, str1);
  if (UseAVX >= 2) {
    cmpl(cnt1, stride);
    jcc(Assembler::less, SCAN_TO_CHAR);
    cmpl(cnt1, 2*stride);
    jcc(Assembler::less, SCAN_TO_8_CHAR_INIT);
    movdl(vec1, ch);
    vpbroadcastw(vec1, vec1, Assembler::AVX_256bit);
    vpxor(vec2, vec2);
    movl(tmp, cnt1);
    andl(tmp, 0xFFFFFFF0);  //vector count (in chars)
    andl(cnt1,0x0000000F);  //tail count (in chars)

    bind(SCAN_TO_16_CHAR_LOOP);
    vmovdqu(vec3, Address(result, 0));
    vpcmpeqw(vec3, vec3, vec1, 1);
    vptest(vec2, vec3);
    jcc(Assembler::carryClear, FOUND_CHAR);
    addptr(result, 32);
    subl(tmp, 2*stride);
    jcc(Assembler::notZero, SCAN_TO_16_CHAR_LOOP);
    jmp(SCAN_TO_8_CHAR);
    bind(SCAN_TO_8_CHAR_INIT);
    movdl(vec1, ch);
    pshuflw(vec1, vec1, 0x00);
    pshufd(vec1, vec1, 0);
    pxor(vec2, vec2);
  }
  bind(SCAN_TO_8_CHAR);
  cmpl(cnt1, stride);
  jcc(Assembler::less, SCAN_TO_CHAR);
  if (UseAVX < 2) {
    movdl(vec1, ch);
    pshuflw(vec1, vec1, 0x00);
    pshufd(vec1, vec1, 0);
    pxor(vec2, vec2);
  }
  movl(tmp, cnt1);
  andl(tmp, 0xFFFFFFF8);  //vector count (in chars)
  andl(cnt1,0x00000007);  //tail count (in chars)

  bind(SCAN_TO_8_CHAR_LOOP);
  movdqu(vec3, Address(result, 0));
  pcmpeqw(vec3, vec1);
  ptest(vec2, vec3);
  jcc(Assembler::carryClear, FOUND_CHAR);
  addptr(result, 16);
  subl(tmp, stride);
  jcc(Assembler::notZero, SCAN_TO_8_CHAR_LOOP);
  bind(SCAN_TO_CHAR);
  testl(cnt1, cnt1);
  jcc(Assembler::zero, RET_NOT_FOUND);
  bind(SCAN_TO_CHAR_LOOP);
  load_unsigned_short(tmp, Address(result, 0));
  cmpl(ch, tmp);
  jccb(Assembler::equal, FOUND_SEQ_CHAR);
  addptr(result, 2);
  subl(cnt1, 1);
  jccb(Assembler::zero, RET_NOT_FOUND);
  jmp(SCAN_TO_CHAR_LOOP);

  bind(RET_NOT_FOUND);
  movl(result, -1);
  jmpb(DONE_LABEL);

  bind(FOUND_CHAR);
  if (UseAVX >= 2) {
    vpmovmskb(tmp, vec3);
  } else {
    pmovmskb(tmp, vec3);
  }
  bsfl(ch, tmp);
  addptr(result, ch);

  bind(FOUND_SEQ_CHAR);
  subptr(result, str1);
  shrl(result, 1);

  bind(DONE_LABEL);
} // string_indexof_char

void C2_MacroAssembler::stringL_indexof_char(Register str1, Register cnt1, Register ch, Register result,
                                            XMMRegister vec1, XMMRegister vec2, XMMRegister vec3, Register tmp) {
  ShortBranchVerifier sbv(this);
  assert(UseSSE42Intrinsics, "SSE4.2 intrinsics are required");

  int stride = 16;

  Label FOUND_CHAR, SCAN_TO_CHAR_INIT, SCAN_TO_CHAR_LOOP,
        SCAN_TO_16_CHAR, SCAN_TO_16_CHAR_LOOP, SCAN_TO_32_CHAR_LOOP,
        RET_NOT_FOUND, SCAN_TO_16_CHAR_INIT,
        FOUND_SEQ_CHAR, DONE_LABEL;

  movptr(result, str1);
  if (UseAVX >= 2) {
    cmpl(cnt1, stride);
    jcc(Assembler::less, SCAN_TO_CHAR_INIT);
    cmpl(cnt1, stride*2);
    jcc(Assembler::less, SCAN_TO_16_CHAR_INIT);
    movdl(vec1, ch);
    vpbroadcastb(vec1, vec1, Assembler::AVX_256bit);
    vpxor(vec2, vec2);
    movl(tmp, cnt1);
    andl(tmp, 0xFFFFFFE0);  //vector count (in chars)
    andl(cnt1,0x0000001F);  //tail count (in chars)

    bind(SCAN_TO_32_CHAR_LOOP);
    vmovdqu(vec3, Address(result, 0));
    vpcmpeqb(vec3, vec3, vec1, Assembler::AVX_256bit);
    vptest(vec2, vec3);
    jcc(Assembler::carryClear, FOUND_CHAR);
    addptr(result, 32);
    subl(tmp, stride*2);
    jcc(Assembler::notZero, SCAN_TO_32_CHAR_LOOP);
    jmp(SCAN_TO_16_CHAR);

    bind(SCAN_TO_16_CHAR_INIT);
    movdl(vec1, ch);
    pxor(vec2, vec2);
    pshufb(vec1, vec2);
  }

  bind(SCAN_TO_16_CHAR);
  cmpl(cnt1, stride);
  jcc(Assembler::less, SCAN_TO_CHAR_INIT);//less than 16 entries left
  if (UseAVX < 2) {
    movdl(vec1, ch);
    pxor(vec2, vec2);
    pshufb(vec1, vec2);
  }
  movl(tmp, cnt1);
  andl(tmp, 0xFFFFFFF0);  //vector count (in bytes)
  andl(cnt1,0x0000000F);  //tail count (in bytes)

  bind(SCAN_TO_16_CHAR_LOOP);
  movdqu(vec3, Address(result, 0));
  pcmpeqb(vec3, vec1);
  ptest(vec2, vec3);
  jcc(Assembler::carryClear, FOUND_CHAR);
  addptr(result, 16);
  subl(tmp, stride);
  jcc(Assembler::notZero, SCAN_TO_16_CHAR_LOOP);//last 16 items...

  bind(SCAN_TO_CHAR_INIT);
  testl(cnt1, cnt1);
  jcc(Assembler::zero, RET_NOT_FOUND);
  bind(SCAN_TO_CHAR_LOOP);
  load_unsigned_byte(tmp, Address(result, 0));
  cmpl(ch, tmp);
  jccb(Assembler::equal, FOUND_SEQ_CHAR);
  addptr(result, 1);
  subl(cnt1, 1);
  jccb(Assembler::zero, RET_NOT_FOUND);
  jmp(SCAN_TO_CHAR_LOOP);

  bind(RET_NOT_FOUND);
  movl(result, -1);
  jmpb(DONE_LABEL);

  bind(FOUND_CHAR);
  if (UseAVX >= 2) {
    vpmovmskb(tmp, vec3);
  } else {
    pmovmskb(tmp, vec3);
  }
  bsfl(ch, tmp);
  addptr(result, ch);

  bind(FOUND_SEQ_CHAR);
  subptr(result, str1);

  bind(DONE_LABEL);
} // stringL_indexof_char

// helper function for string_compare
void C2_MacroAssembler::load_next_elements(Register elem1, Register elem2, Register str1, Register str2,
                                           Address::ScaleFactor scale, Address::ScaleFactor scale1,
                                           Address::ScaleFactor scale2, Register index, int ae) {
  if (ae == StrIntrinsicNode::LL) {
    load_unsigned_byte(elem1, Address(str1, index, scale, 0));
    load_unsigned_byte(elem2, Address(str2, index, scale, 0));
  } else if (ae == StrIntrinsicNode::UU) {
    load_unsigned_short(elem1, Address(str1, index, scale, 0));
    load_unsigned_short(elem2, Address(str2, index, scale, 0));
  } else {
    load_unsigned_byte(elem1, Address(str1, index, scale1, 0));
    load_unsigned_short(elem2, Address(str2, index, scale2, 0));
  }
}

// Compare strings, used for char[] and byte[].
void C2_MacroAssembler::string_compare(Register str1, Register str2,
                                       Register cnt1, Register cnt2, Register result,
                                       XMMRegister vec1, int ae, KRegister mask) {
  ShortBranchVerifier sbv(this);
  Label LENGTH_DIFF_LABEL, POP_LABEL, DONE_LABEL, WHILE_HEAD_LABEL;
  Label COMPARE_WIDE_VECTORS_LOOP_FAILED;  // used only _LP64 && AVX3
  int stride, stride2, adr_stride, adr_stride1, adr_stride2;
  int stride2x2 = 0x40;
  Address::ScaleFactor scale = Address::no_scale;
  Address::ScaleFactor scale1 = Address::no_scale;
  Address::ScaleFactor scale2 = Address::no_scale;

  if (ae != StrIntrinsicNode::LL) {
    stride2x2 = 0x20;
  }

  if (ae == StrIntrinsicNode::LU || ae == StrIntrinsicNode::UL) {
    shrl(cnt2, 1);
  }
  // Compute the minimum of the string lengths and the
  // difference of the string lengths (stack).
  // Do the conditional move stuff
  movl(result, cnt1);
  subl(cnt1, cnt2);
  push(cnt1);
  cmov32(Assembler::lessEqual, cnt2, result);    // cnt2 = min(cnt1, cnt2)

  // Is the minimum length zero?
  testl(cnt2, cnt2);
  jcc(Assembler::zero, LENGTH_DIFF_LABEL);
  if (ae == StrIntrinsicNode::LL) {
    // Load first bytes
    load_unsigned_byte(result, Address(str1, 0));  // result = str1[0]
    load_unsigned_byte(cnt1, Address(str2, 0));    // cnt1   = str2[0]
  } else if (ae == StrIntrinsicNode::UU) {
    // Load first characters
    load_unsigned_short(result, Address(str1, 0));
    load_unsigned_short(cnt1, Address(str2, 0));
  } else {
    load_unsigned_byte(result, Address(str1, 0));
    load_unsigned_short(cnt1, Address(str2, 0));
  }
  subl(result, cnt1);
  jcc(Assembler::notZero,  POP_LABEL);

  if (ae == StrIntrinsicNode::UU) {
    // Divide length by 2 to get number of chars
    shrl(cnt2, 1);
  }
  cmpl(cnt2, 1);
  jcc(Assembler::equal, LENGTH_DIFF_LABEL);

  // Check if the strings start at the same location and setup scale and stride
  if (ae == StrIntrinsicNode::LL || ae == StrIntrinsicNode::UU) {
    cmpptr(str1, str2);
    jcc(Assembler::equal, LENGTH_DIFF_LABEL);
    if (ae == StrIntrinsicNode::LL) {
      scale = Address::times_1;
      stride = 16;
    } else {
      scale = Address::times_2;
      stride = 8;
    }
  } else {
    scale1 = Address::times_1;
    scale2 = Address::times_2;
    // scale not used
    stride = 8;
  }

  if (UseAVX >= 2 && UseSSE42Intrinsics) {
    Label COMPARE_WIDE_VECTORS, VECTOR_NOT_EQUAL, COMPARE_WIDE_TAIL, COMPARE_SMALL_STR;
    Label COMPARE_WIDE_VECTORS_LOOP, COMPARE_16_CHARS, COMPARE_INDEX_CHAR;
    Label COMPARE_WIDE_VECTORS_LOOP_AVX2;
    Label COMPARE_TAIL_LONG;
    Label COMPARE_WIDE_VECTORS_LOOP_AVX3;  // used only _LP64 && AVX3

    int pcmpmask = 0x19;
    if (ae == StrIntrinsicNode::LL) {
      pcmpmask &= ~0x01;
    }

    // Setup to compare 16-chars (32-bytes) vectors,
    // start from first character again because it has aligned address.
    if (ae == StrIntrinsicNode::LL) {
      stride2 = 32;
    } else {
      stride2 = 16;
    }
    if (ae == StrIntrinsicNode::LL || ae == StrIntrinsicNode::UU) {
      adr_stride = stride << scale;
    } else {
      adr_stride1 = 8;  //stride << scale1;
      adr_stride2 = 16; //stride << scale2;
    }

    assert(result == rax && cnt2 == rdx && cnt1 == rcx, "pcmpestri");
    // rax and rdx are used by pcmpestri as elements counters
    movl(result, cnt2);
    andl(cnt2, ~(stride2-1));   // cnt2 holds the vector count
    jcc(Assembler::zero, COMPARE_TAIL_LONG);

    // fast path : compare first 2 8-char vectors.
    bind(COMPARE_16_CHARS);
    if (ae == StrIntrinsicNode::LL || ae == StrIntrinsicNode::UU) {
      movdqu(vec1, Address(str1, 0));
    } else {
      pmovzxbw(vec1, Address(str1, 0));
    }
    pcmpestri(vec1, Address(str2, 0), pcmpmask);
    jccb(Assembler::below, COMPARE_INDEX_CHAR);

    if (ae == StrIntrinsicNode::LL || ae == StrIntrinsicNode::UU) {
      movdqu(vec1, Address(str1, adr_stride));
      pcmpestri(vec1, Address(str2, adr_stride), pcmpmask);
    } else {
      pmovzxbw(vec1, Address(str1, adr_stride1));
      pcmpestri(vec1, Address(str2, adr_stride2), pcmpmask);
    }
    jccb(Assembler::aboveEqual, COMPARE_WIDE_VECTORS);
    addl(cnt1, stride);

    // Compare the characters at index in cnt1
    bind(COMPARE_INDEX_CHAR); // cnt1 has the offset of the mismatching character
    load_next_elements(result, cnt2, str1, str2, scale, scale1, scale2, cnt1, ae);
    subl(result, cnt2);
    jmp(POP_LABEL);

    // Setup the registers to start vector comparison loop
    bind(COMPARE_WIDE_VECTORS);
    if (ae == StrIntrinsicNode::LL || ae == StrIntrinsicNode::UU) {
      lea(str1, Address(str1, result, scale));
      lea(str2, Address(str2, result, scale));
    } else {
      lea(str1, Address(str1, result, scale1));
      lea(str2, Address(str2, result, scale2));
    }
    subl(result, stride2);
    subl(cnt2, stride2);
    jcc(Assembler::zero, COMPARE_WIDE_TAIL);
    negptr(result);

    //  In a loop, compare 16-chars (32-bytes) at once using (vpxor+vptest)
    bind(COMPARE_WIDE_VECTORS_LOOP);

#ifdef _LP64
    if ((AVX3Threshold == 0) && VM_Version::supports_avx512vlbw()) { // trying 64 bytes fast loop
      cmpl(cnt2, stride2x2);
      jccb(Assembler::below, COMPARE_WIDE_VECTORS_LOOP_AVX2);
      testl(cnt2, stride2x2-1);   // cnt2 holds the vector count
      jccb(Assembler::notZero, COMPARE_WIDE_VECTORS_LOOP_AVX2);   // means we cannot subtract by 0x40

      bind(COMPARE_WIDE_VECTORS_LOOP_AVX3); // the hottest loop
      if (ae == StrIntrinsicNode::LL || ae == StrIntrinsicNode::UU) {
        evmovdquq(vec1, Address(str1, result, scale), Assembler::AVX_512bit);
        evpcmpeqb(mask, vec1, Address(str2, result, scale), Assembler::AVX_512bit); // k7 == 11..11, if operands equal, otherwise k7 has some 0
      } else {
        vpmovzxbw(vec1, Address(str1, result, scale1), Assembler::AVX_512bit);
        evpcmpeqb(mask, vec1, Address(str2, result, scale2), Assembler::AVX_512bit); // k7 == 11..11, if operands equal, otherwise k7 has some 0
      }
      kortestql(mask, mask);
      jcc(Assembler::aboveEqual, COMPARE_WIDE_VECTORS_LOOP_FAILED);     // miscompare
      addptr(result, stride2x2);  // update since we already compared at this addr
      subl(cnt2, stride2x2);      // and sub the size too
      jccb(Assembler::notZero, COMPARE_WIDE_VECTORS_LOOP_AVX3);

      vpxor(vec1, vec1);
      jmpb(COMPARE_WIDE_TAIL);
    }//if (VM_Version::supports_avx512vlbw())
#endif // _LP64


    bind(COMPARE_WIDE_VECTORS_LOOP_AVX2);
    if (ae == StrIntrinsicNode::LL || ae == StrIntrinsicNode::UU) {
      vmovdqu(vec1, Address(str1, result, scale));
      vpxor(vec1, Address(str2, result, scale));
    } else {
      vpmovzxbw(vec1, Address(str1, result, scale1), Assembler::AVX_256bit);
      vpxor(vec1, Address(str2, result, scale2));
    }
    vptest(vec1, vec1);
    jcc(Assembler::notZero, VECTOR_NOT_EQUAL);
    addptr(result, stride2);
    subl(cnt2, stride2);
    jcc(Assembler::notZero, COMPARE_WIDE_VECTORS_LOOP);
    // clean upper bits of YMM registers
    vpxor(vec1, vec1);

    // compare wide vectors tail
    bind(COMPARE_WIDE_TAIL);
    testptr(result, result);
    jcc(Assembler::zero, LENGTH_DIFF_LABEL);

    movl(result, stride2);
    movl(cnt2, result);
    negptr(result);
    jmp(COMPARE_WIDE_VECTORS_LOOP_AVX2);

    // Identifies the mismatching (higher or lower)16-bytes in the 32-byte vectors.
    bind(VECTOR_NOT_EQUAL);
    // clean upper bits of YMM registers
    vpxor(vec1, vec1);
    if (ae == StrIntrinsicNode::LL || ae == StrIntrinsicNode::UU) {
      lea(str1, Address(str1, result, scale));
      lea(str2, Address(str2, result, scale));
    } else {
      lea(str1, Address(str1, result, scale1));
      lea(str2, Address(str2, result, scale2));
    }
    jmp(COMPARE_16_CHARS);

    // Compare tail chars, length between 1 to 15 chars
    bind(COMPARE_TAIL_LONG);
    movl(cnt2, result);
    cmpl(cnt2, stride);
    jcc(Assembler::less, COMPARE_SMALL_STR);

    if (ae == StrIntrinsicNode::LL || ae == StrIntrinsicNode::UU) {
      movdqu(vec1, Address(str1, 0));
    } else {
      pmovzxbw(vec1, Address(str1, 0));
    }
    pcmpestri(vec1, Address(str2, 0), pcmpmask);
    jcc(Assembler::below, COMPARE_INDEX_CHAR);
    subptr(cnt2, stride);
    jcc(Assembler::zero, LENGTH_DIFF_LABEL);
    if (ae == StrIntrinsicNode::LL || ae == StrIntrinsicNode::UU) {
      lea(str1, Address(str1, result, scale));
      lea(str2, Address(str2, result, scale));
    } else {
      lea(str1, Address(str1, result, scale1));
      lea(str2, Address(str2, result, scale2));
    }
    negptr(cnt2);
    jmpb(WHILE_HEAD_LABEL);

    bind(COMPARE_SMALL_STR);
  } else if (UseSSE42Intrinsics) {
    Label COMPARE_WIDE_VECTORS, VECTOR_NOT_EQUAL, COMPARE_TAIL;
    int pcmpmask = 0x19;
    // Setup to compare 8-char (16-byte) vectors,
    // start from first character again because it has aligned address.
    movl(result, cnt2);
    andl(cnt2, ~(stride - 1));   // cnt2 holds the vector count
    if (ae == StrIntrinsicNode::LL) {
      pcmpmask &= ~0x01;
    }
    jcc(Assembler::zero, COMPARE_TAIL);
    if (ae == StrIntrinsicNode::LL || ae == StrIntrinsicNode::UU) {
      lea(str1, Address(str1, result, scale));
      lea(str2, Address(str2, result, scale));
    } else {
      lea(str1, Address(str1, result, scale1));
      lea(str2, Address(str2, result, scale2));
    }
    negptr(result);

    // pcmpestri
    //   inputs:
    //     vec1- substring
    //     rax - negative string length (elements count)
    //     mem - scanned string
    //     rdx - string length (elements count)
    //     pcmpmask - cmp mode: 11000 (string compare with negated result)
    //               + 00 (unsigned bytes) or  + 01 (unsigned shorts)
    //   outputs:
    //     rcx - first mismatched element index
    assert(result == rax && cnt2 == rdx && cnt1 == rcx, "pcmpestri");

    bind(COMPARE_WIDE_VECTORS);
    if (ae == StrIntrinsicNode::LL || ae == StrIntrinsicNode::UU) {
      movdqu(vec1, Address(str1, result, scale));
      pcmpestri(vec1, Address(str2, result, scale), pcmpmask);
    } else {
      pmovzxbw(vec1, Address(str1, result, scale1));
      pcmpestri(vec1, Address(str2, result, scale2), pcmpmask);
    }
    // After pcmpestri cnt1(rcx) contains mismatched element index

    jccb(Assembler::below, VECTOR_NOT_EQUAL);  // CF==1
    addptr(result, stride);
    subptr(cnt2, stride);
    jccb(Assembler::notZero, COMPARE_WIDE_VECTORS);

    // compare wide vectors tail
    testptr(result, result);
    jcc(Assembler::zero, LENGTH_DIFF_LABEL);

    movl(cnt2, stride);
    movl(result, stride);
    negptr(result);
    if (ae == StrIntrinsicNode::LL || ae == StrIntrinsicNode::UU) {
      movdqu(vec1, Address(str1, result, scale));
      pcmpestri(vec1, Address(str2, result, scale), pcmpmask);
    } else {
      pmovzxbw(vec1, Address(str1, result, scale1));
      pcmpestri(vec1, Address(str2, result, scale2), pcmpmask);
    }
    jccb(Assembler::aboveEqual, LENGTH_DIFF_LABEL);

    // Mismatched characters in the vectors
    bind(VECTOR_NOT_EQUAL);
    addptr(cnt1, result);
    load_next_elements(result, cnt2, str1, str2, scale, scale1, scale2, cnt1, ae);
    subl(result, cnt2);
    jmpb(POP_LABEL);

    bind(COMPARE_TAIL); // limit is zero
    movl(cnt2, result);
    // Fallthru to tail compare
  }
  // Shift str2 and str1 to the end of the arrays, negate min
  if (ae == StrIntrinsicNode::LL || ae == StrIntrinsicNode::UU) {
    lea(str1, Address(str1, cnt2, scale));
    lea(str2, Address(str2, cnt2, scale));
  } else {
    lea(str1, Address(str1, cnt2, scale1));
    lea(str2, Address(str2, cnt2, scale2));
  }
  decrementl(cnt2);  // first character was compared already
  negptr(cnt2);

  // Compare the rest of the elements
  bind(WHILE_HEAD_LABEL);
  load_next_elements(result, cnt1, str1, str2, scale, scale1, scale2, cnt2, ae);
  subl(result, cnt1);
  jccb(Assembler::notZero, POP_LABEL);
  increment(cnt2);
  jccb(Assembler::notZero, WHILE_HEAD_LABEL);

  // Strings are equal up to min length.  Return the length difference.
  bind(LENGTH_DIFF_LABEL);
  pop(result);
  if (ae == StrIntrinsicNode::UU) {
    // Divide diff by 2 to get number of chars
    sarl(result, 1);
  }
  jmpb(DONE_LABEL);

#ifdef _LP64
  if (VM_Version::supports_avx512vlbw()) {

    bind(COMPARE_WIDE_VECTORS_LOOP_FAILED);

    kmovql(cnt1, mask);
    notq(cnt1);
    bsfq(cnt2, cnt1);
    if (ae != StrIntrinsicNode::LL) {
      // Divide diff by 2 to get number of chars
      sarl(cnt2, 1);
    }
    addq(result, cnt2);
    if (ae == StrIntrinsicNode::LL) {
      load_unsigned_byte(cnt1, Address(str2, result));
      load_unsigned_byte(result, Address(str1, result));
    } else if (ae == StrIntrinsicNode::UU) {
      load_unsigned_short(cnt1, Address(str2, result, scale));
      load_unsigned_short(result, Address(str1, result, scale));
    } else {
      load_unsigned_short(cnt1, Address(str2, result, scale2));
      load_unsigned_byte(result, Address(str1, result, scale1));
    }
    subl(result, cnt1);
    jmpb(POP_LABEL);
  }//if (VM_Version::supports_avx512vlbw())
#endif // _LP64

  // Discard the stored length difference
  bind(POP_LABEL);
  pop(cnt1);

  // That's it
  bind(DONE_LABEL);
  if(ae == StrIntrinsicNode::UL) {
    negl(result);
  }

}

// Search for Non-ASCII character (Negative byte value) in a byte array,
// return the index of the first such character, otherwise the length
// of the array segment searched.
//   ..\jdk\src\java.base\share\classes\java\lang\StringCoding.java
//   @IntrinsicCandidate
//   public static int countPositives(byte[] ba, int off, int len) {
//     for (int i = off; i < off + len; i++) {
//       if (ba[i] < 0) {
//         return i - off;
//       }
//     }
//     return len;
//   }
void C2_MacroAssembler::count_positives(Register ary1, Register len,
  Register result, Register tmp1,
  XMMRegister vec1, XMMRegister vec2, KRegister mask1, KRegister mask2) {
  // rsi: byte array
  // rcx: len
  // rax: result
  ShortBranchVerifier sbv(this);
  assert_different_registers(ary1, len, result, tmp1);
  assert_different_registers(vec1, vec2);
  Label ADJUST, TAIL_ADJUST, DONE, TAIL_START, CHAR_ADJUST, COMPARE_CHAR, COMPARE_VECTORS, COMPARE_BYTE;

  movl(result, len); // copy
  // len == 0
  testl(len, len);
  jcc(Assembler::zero, DONE);

  if ((AVX3Threshold == 0) && (UseAVX > 2) && // AVX512
    VM_Version::supports_avx512vlbw() &&
    VM_Version::supports_bmi2()) {

    Label test_64_loop, test_tail, BREAK_LOOP;
    Register tmp3_aliased = len;

    movl(tmp1, len);
    vpxor(vec2, vec2, vec2, Assembler::AVX_512bit);

    andl(tmp1, 64 - 1);   // tail count (in chars) 0x3F
    andl(len, ~(64 - 1));    // vector count (in chars)
    jccb(Assembler::zero, test_tail);

    lea(ary1, Address(ary1, len, Address::times_1));
    negptr(len);

    bind(test_64_loop);
    // Check whether our 64 elements of size byte contain negatives
    evpcmpgtb(mask1, vec2, Address(ary1, len, Address::times_1), Assembler::AVX_512bit);
    kortestql(mask1, mask1);
    jcc(Assembler::notZero, BREAK_LOOP);

    addptr(len, 64);
    jccb(Assembler::notZero, test_64_loop);

    bind(test_tail);
    // bail out when there is nothing to be done
    testl(tmp1, -1);
    jcc(Assembler::zero, DONE);

    // ~(~0 << len) applied up to two times (for 32-bit scenario)
#ifdef _LP64
    mov64(tmp3_aliased, 0xFFFFFFFFFFFFFFFF);
    shlxq(tmp3_aliased, tmp3_aliased, tmp1);
    notq(tmp3_aliased);
    kmovql(mask2, tmp3_aliased);
#else
    Label k_init;
    jmp(k_init);

    // We could not read 64-bits from a general purpose register thus we move
    // data required to compose 64 1's to the instruction stream
    // We emit 64 byte wide series of elements from 0..63 which later on would
    // be used as a compare targets with tail count contained in tmp1 register.
    // Result would be a k register having tmp1 consecutive number or 1
    // counting from least significant bit.
    address tmp = pc();
    emit_int64(0x0706050403020100);
    emit_int64(0x0F0E0D0C0B0A0908);
    emit_int64(0x1716151413121110);
    emit_int64(0x1F1E1D1C1B1A1918);
    emit_int64(0x2726252423222120);
    emit_int64(0x2F2E2D2C2B2A2928);
    emit_int64(0x3736353433323130);
    emit_int64(0x3F3E3D3C3B3A3938);

    bind(k_init);
    lea(len, InternalAddress(tmp));
    // create mask to test for negative byte inside a vector
    evpbroadcastb(vec1, tmp1, Assembler::AVX_512bit);
    evpcmpgtb(mask2, vec1, Address(len, 0), Assembler::AVX_512bit);

#endif
    evpcmpgtb(mask1, mask2, vec2, Address(ary1, 0), Assembler::AVX_512bit);
    ktestq(mask1, mask2);
    jcc(Assembler::zero, DONE);

    bind(BREAK_LOOP);
    // At least one byte in the last 64 bytes is negative.
    // Set up to look at the last 64 bytes as if they were a tail
    lea(ary1, Address(ary1, len, Address::times_1));
    addptr(result, len);
    // Ignore the very last byte: if all others are positive,
    // it must be negative, so we can skip right to the 2+1 byte
    // end comparison at this point
    orl(result, 63);
    movl(len, 63);
    // Fallthru to tail compare
  } else {

    if (UseAVX >= 2 && UseSSE >= 2) {
      // With AVX2, use 32-byte vector compare
      Label COMPARE_WIDE_VECTORS, BREAK_LOOP;

      // Compare 32-byte vectors
      testl(len, 0xffffffe0);   // vector count (in bytes)
      jccb(Assembler::zero, TAIL_START);

      andl(len, 0xffffffe0);
      lea(ary1, Address(ary1, len, Address::times_1));
      negptr(len);

      movl(tmp1, 0x80808080);   // create mask to test for Unicode chars in vector
      movdl(vec2, tmp1);
      vpbroadcastd(vec2, vec2, Assembler::AVX_256bit);

      bind(COMPARE_WIDE_VECTORS);
      vmovdqu(vec1, Address(ary1, len, Address::times_1));
      vptest(vec1, vec2);
      jccb(Assembler::notZero, BREAK_LOOP);
      addptr(len, 32);
      jccb(Assembler::notZero, COMPARE_WIDE_VECTORS);

      testl(result, 0x0000001f);   // any bytes remaining?
      jcc(Assembler::zero, DONE);

      // Quick test using the already prepared vector mask
      movl(len, result);
      andl(len, 0x0000001f);
      vmovdqu(vec1, Address(ary1, len, Address::times_1, -32));
      vptest(vec1, vec2);
      jcc(Assembler::zero, DONE);
      // There are zeros, jump to the tail to determine exactly where
      jmpb(TAIL_START);

      bind(BREAK_LOOP);
      // At least one byte in the last 32-byte vector is negative.
      // Set up to look at the last 32 bytes as if they were a tail
      lea(ary1, Address(ary1, len, Address::times_1));
      addptr(result, len);
      // Ignore the very last byte: if all others are positive,
      // it must be negative, so we can skip right to the 2+1 byte
      // end comparison at this point
      orl(result, 31);
      movl(len, 31);
      // Fallthru to tail compare
    } else if (UseSSE42Intrinsics) {
      // With SSE4.2, use double quad vector compare
      Label COMPARE_WIDE_VECTORS, BREAK_LOOP;

      // Compare 16-byte vectors
      testl(len, 0xfffffff0);   // vector count (in bytes)
      jcc(Assembler::zero, TAIL_START);

      andl(len, 0xfffffff0);
      lea(ary1, Address(ary1, len, Address::times_1));
      negptr(len);

      movl(tmp1, 0x80808080);
      movdl(vec2, tmp1);
      pshufd(vec2, vec2, 0);

      bind(COMPARE_WIDE_VECTORS);
      movdqu(vec1, Address(ary1, len, Address::times_1));
      ptest(vec1, vec2);
      jccb(Assembler::notZero, BREAK_LOOP);
      addptr(len, 16);
      jccb(Assembler::notZero, COMPARE_WIDE_VECTORS);

      testl(result, 0x0000000f); // len is zero, any bytes remaining?
      jcc(Assembler::zero, DONE);

      // Quick test using the already prepared vector mask
      movl(len, result);
      andl(len, 0x0000000f);   // tail count (in bytes)
      movdqu(vec1, Address(ary1, len, Address::times_1, -16));
      ptest(vec1, vec2);
      jcc(Assembler::zero, DONE);
      jmpb(TAIL_START);

      bind(BREAK_LOOP);
      // At least one byte in the last 16-byte vector is negative.
      // Set up and look at the last 16 bytes as if they were a tail
      lea(ary1, Address(ary1, len, Address::times_1));
      addptr(result, len);
      // Ignore the very last byte: if all others are positive,
      // it must be negative, so we can skip right to the 2+1 byte
      // end comparison at this point
      orl(result, 15);
      movl(len, 15);
      // Fallthru to tail compare
    }
  }

  bind(TAIL_START);
  // Compare 4-byte vectors
  andl(len, 0xfffffffc); // vector count (in bytes)
  jccb(Assembler::zero, COMPARE_CHAR);

  lea(ary1, Address(ary1, len, Address::times_1));
  negptr(len);

  bind(COMPARE_VECTORS);
  movl(tmp1, Address(ary1, len, Address::times_1));
  andl(tmp1, 0x80808080);
  jccb(Assembler::notZero, TAIL_ADJUST);
  addptr(len, 4);
  jccb(Assembler::notZero, COMPARE_VECTORS);

  // Compare trailing char (final 2-3 bytes), if any
  bind(COMPARE_CHAR);

  testl(result, 0x2);   // tail  char
  jccb(Assembler::zero, COMPARE_BYTE);
  load_unsigned_short(tmp1, Address(ary1, 0));
  andl(tmp1, 0x00008080);
  jccb(Assembler::notZero, CHAR_ADJUST);
  lea(ary1, Address(ary1, 2));

  bind(COMPARE_BYTE);
  testl(result, 0x1);   // tail  byte
  jccb(Assembler::zero, DONE);
  load_unsigned_byte(tmp1, Address(ary1, 0));
  testl(tmp1, 0x00000080);
  jccb(Assembler::zero, DONE);
  subptr(result, 1);
  jmpb(DONE);

  bind(TAIL_ADJUST);
  // there are negative bits in the last 4 byte block.
  // Adjust result and check the next three bytes
  addptr(result, len);
  orl(result, 3);
  lea(ary1, Address(ary1, len, Address::times_1));
  jmpb(COMPARE_CHAR);

  bind(CHAR_ADJUST);
  // We are looking at a char + optional byte tail, and found that one
  // of the bytes in the char is negative. Adjust the result, check the
  // first byte and readjust if needed.
  andl(result, 0xfffffffc);
  testl(tmp1, 0x00000080); // little-endian, so lowest byte comes first
  jccb(Assembler::notZero, DONE);
  addptr(result, 1);

  // That's it
  bind(DONE);
  if (UseAVX >= 2 && UseSSE >= 2) {
    // clean upper bits of YMM registers
    vpxor(vec1, vec1);
    vpxor(vec2, vec2);
  }
}

// Compare char[] or byte[] arrays aligned to 4 bytes or substrings.
void C2_MacroAssembler::arrays_equals(bool is_array_equ, Register ary1, Register ary2,
                                      Register limit, Register result, Register chr,
                                      XMMRegister vec1, XMMRegister vec2, bool is_char, KRegister mask) {
  ShortBranchVerifier sbv(this);
  Label TRUE_LABEL, FALSE_LABEL, DONE, COMPARE_VECTORS, COMPARE_CHAR, COMPARE_BYTE;

  int length_offset  = arrayOopDesc::length_offset_in_bytes();
  int base_offset    = arrayOopDesc::base_offset_in_bytes(is_char ? T_CHAR : T_BYTE);

  if (is_array_equ) {
    // Check the input args
    cmpoop(ary1, ary2);
    jcc(Assembler::equal, TRUE_LABEL);

    // Need additional checks for arrays_equals.
    testptr(ary1, ary1);
    jcc(Assembler::zero, FALSE_LABEL);
    testptr(ary2, ary2);
    jcc(Assembler::zero, FALSE_LABEL);

    // Check the lengths
    movl(limit, Address(ary1, length_offset));
    cmpl(limit, Address(ary2, length_offset));
    jcc(Assembler::notEqual, FALSE_LABEL);
  }

  // count == 0
  testl(limit, limit);
  jcc(Assembler::zero, TRUE_LABEL);

  if (is_array_equ) {
    // Load array address
    lea(ary1, Address(ary1, base_offset));
    lea(ary2, Address(ary2, base_offset));
  }

  if (is_array_equ && is_char) {
    // arrays_equals when used for char[].
    shll(limit, 1);      // byte count != 0
  }
  movl(result, limit); // copy

  if (UseAVX >= 2) {
    // With AVX2, use 32-byte vector compare
    Label COMPARE_WIDE_VECTORS, COMPARE_TAIL;

    // Compare 32-byte vectors
    andl(result, 0x0000001f);  //   tail count (in bytes)
    andl(limit, 0xffffffe0);   // vector count (in bytes)
    jcc(Assembler::zero, COMPARE_TAIL);

    lea(ary1, Address(ary1, limit, Address::times_1));
    lea(ary2, Address(ary2, limit, Address::times_1));
    negptr(limit);

#ifdef _LP64
    if ((AVX3Threshold == 0) && VM_Version::supports_avx512vlbw()) { // trying 64 bytes fast loop
      Label COMPARE_WIDE_VECTORS_LOOP_AVX2, COMPARE_WIDE_VECTORS_LOOP_AVX3;

      cmpl(limit, -64);
      jcc(Assembler::greater, COMPARE_WIDE_VECTORS_LOOP_AVX2);

      bind(COMPARE_WIDE_VECTORS_LOOP_AVX3); // the hottest loop

      evmovdquq(vec1, Address(ary1, limit, Address::times_1), Assembler::AVX_512bit);
      evpcmpeqb(mask, vec1, Address(ary2, limit, Address::times_1), Assembler::AVX_512bit);
      kortestql(mask, mask);
      jcc(Assembler::aboveEqual, FALSE_LABEL);     // miscompare
      addptr(limit, 64);  // update since we already compared at this addr
      cmpl(limit, -64);
      jccb(Assembler::lessEqual, COMPARE_WIDE_VECTORS_LOOP_AVX3);

      // At this point we may still need to compare -limit+result bytes.
      // We could execute the next two instruction and just continue via non-wide path:
      //  cmpl(limit, 0);
      //  jcc(Assembler::equal, COMPARE_TAIL);  // true
      // But since we stopped at the points ary{1,2}+limit which are
      // not farther than 64 bytes from the ends of arrays ary{1,2}+result
      // (|limit| <= 32 and result < 32),
      // we may just compare the last 64 bytes.
      //
      addptr(result, -64);   // it is safe, bc we just came from this area
      evmovdquq(vec1, Address(ary1, result, Address::times_1), Assembler::AVX_512bit);
      evpcmpeqb(mask, vec1, Address(ary2, result, Address::times_1), Assembler::AVX_512bit);
      kortestql(mask, mask);
      jcc(Assembler::aboveEqual, FALSE_LABEL);     // miscompare

      jmp(TRUE_LABEL);

      bind(COMPARE_WIDE_VECTORS_LOOP_AVX2);

    }//if (VM_Version::supports_avx512vlbw())
#endif //_LP64
    bind(COMPARE_WIDE_VECTORS);
    vmovdqu(vec1, Address(ary1, limit, Address::times_1));
    vmovdqu(vec2, Address(ary2, limit, Address::times_1));
    vpxor(vec1, vec2);

    vptest(vec1, vec1);
    jcc(Assembler::notZero, FALSE_LABEL);
    addptr(limit, 32);
    jcc(Assembler::notZero, COMPARE_WIDE_VECTORS);

    testl(result, result);
    jcc(Assembler::zero, TRUE_LABEL);

    vmovdqu(vec1, Address(ary1, result, Address::times_1, -32));
    vmovdqu(vec2, Address(ary2, result, Address::times_1, -32));
    vpxor(vec1, vec2);

    vptest(vec1, vec1);
    jccb(Assembler::notZero, FALSE_LABEL);
    jmpb(TRUE_LABEL);

    bind(COMPARE_TAIL); // limit is zero
    movl(limit, result);
    // Fallthru to tail compare
  } else if (UseSSE42Intrinsics) {
    // With SSE4.2, use double quad vector compare
    Label COMPARE_WIDE_VECTORS, COMPARE_TAIL;

    // Compare 16-byte vectors
    andl(result, 0x0000000f);  //   tail count (in bytes)
    andl(limit, 0xfffffff0);   // vector count (in bytes)
    jcc(Assembler::zero, COMPARE_TAIL);

    lea(ary1, Address(ary1, limit, Address::times_1));
    lea(ary2, Address(ary2, limit, Address::times_1));
    negptr(limit);

    bind(COMPARE_WIDE_VECTORS);
    movdqu(vec1, Address(ary1, limit, Address::times_1));
    movdqu(vec2, Address(ary2, limit, Address::times_1));
    pxor(vec1, vec2);

    ptest(vec1, vec1);
    jcc(Assembler::notZero, FALSE_LABEL);
    addptr(limit, 16);
    jcc(Assembler::notZero, COMPARE_WIDE_VECTORS);

    testl(result, result);
    jcc(Assembler::zero, TRUE_LABEL);

    movdqu(vec1, Address(ary1, result, Address::times_1, -16));
    movdqu(vec2, Address(ary2, result, Address::times_1, -16));
    pxor(vec1, vec2);

    ptest(vec1, vec1);
    jccb(Assembler::notZero, FALSE_LABEL);
    jmpb(TRUE_LABEL);

    bind(COMPARE_TAIL); // limit is zero
    movl(limit, result);
    // Fallthru to tail compare
  }

  // Compare 4-byte vectors
  andl(limit, 0xfffffffc); // vector count (in bytes)
  jccb(Assembler::zero, COMPARE_CHAR);

  lea(ary1, Address(ary1, limit, Address::times_1));
  lea(ary2, Address(ary2, limit, Address::times_1));
  negptr(limit);

  bind(COMPARE_VECTORS);
  movl(chr, Address(ary1, limit, Address::times_1));
  cmpl(chr, Address(ary2, limit, Address::times_1));
  jccb(Assembler::notEqual, FALSE_LABEL);
  addptr(limit, 4);
  jcc(Assembler::notZero, COMPARE_VECTORS);

  // Compare trailing char (final 2 bytes), if any
  bind(COMPARE_CHAR);
  testl(result, 0x2);   // tail  char
  jccb(Assembler::zero, COMPARE_BYTE);
  load_unsigned_short(chr, Address(ary1, 0));
  load_unsigned_short(limit, Address(ary2, 0));
  cmpl(chr, limit);
  jccb(Assembler::notEqual, FALSE_LABEL);

  if (is_array_equ && is_char) {
    bind(COMPARE_BYTE);
  } else {
    lea(ary1, Address(ary1, 2));
    lea(ary2, Address(ary2, 2));

    bind(COMPARE_BYTE);
    testl(result, 0x1);   // tail  byte
    jccb(Assembler::zero, TRUE_LABEL);
    load_unsigned_byte(chr, Address(ary1, 0));
    load_unsigned_byte(limit, Address(ary2, 0));
    cmpl(chr, limit);
    jccb(Assembler::notEqual, FALSE_LABEL);
  }
  bind(TRUE_LABEL);
  movl(result, 1);   // return true
  jmpb(DONE);

  bind(FALSE_LABEL);
  xorl(result, result); // return false

  // That's it
  bind(DONE);
  if (UseAVX >= 2) {
    // clean upper bits of YMM registers
    vpxor(vec1, vec1);
    vpxor(vec2, vec2);
  }
}

void C2_MacroAssembler::evmasked_op(int ideal_opc, BasicType eType, KRegister mask, XMMRegister dst,
                                    XMMRegister src1, int imm8, bool merge, int vlen_enc) {
  switch(ideal_opc) {
    case Op_LShiftVS:
      Assembler::evpsllw(dst, mask, src1, imm8, merge, vlen_enc); break;
    case Op_LShiftVI:
      Assembler::evpslld(dst, mask, src1, imm8, merge, vlen_enc); break;
    case Op_LShiftVL:
      Assembler::evpsllq(dst, mask, src1, imm8, merge, vlen_enc); break;
    case Op_RShiftVS:
      Assembler::evpsraw(dst, mask, src1, imm8, merge, vlen_enc); break;
    case Op_RShiftVI:
      Assembler::evpsrad(dst, mask, src1, imm8, merge, vlen_enc); break;
    case Op_RShiftVL:
      Assembler::evpsraq(dst, mask, src1, imm8, merge, vlen_enc); break;
    case Op_URShiftVS:
      Assembler::evpsrlw(dst, mask, src1, imm8, merge, vlen_enc); break;
    case Op_URShiftVI:
      Assembler::evpsrld(dst, mask, src1, imm8, merge, vlen_enc); break;
    case Op_URShiftVL:
      Assembler::evpsrlq(dst, mask, src1, imm8, merge, vlen_enc); break;
    case Op_RotateRightV:
      evrord(eType, dst, mask, src1, imm8, merge, vlen_enc); break;
    case Op_RotateLeftV:
      evrold(eType, dst, mask, src1, imm8, merge, vlen_enc); break;
    default:
      fatal("Unsupported masked operation"); break;
  }
}

void C2_MacroAssembler::evmasked_op(int ideal_opc, BasicType eType, KRegister mask, XMMRegister dst,
                                    XMMRegister src1, XMMRegister src2, bool merge, int vlen_enc,
                                    bool is_varshift) {
  switch (ideal_opc) {
    case Op_AddVB:
      evpaddb(dst, mask, src1, src2, merge, vlen_enc); break;
    case Op_AddVS:
      evpaddw(dst, mask, src1, src2, merge, vlen_enc); break;
    case Op_AddVI:
      evpaddd(dst, mask, src1, src2, merge, vlen_enc); break;
    case Op_AddVL:
      evpaddq(dst, mask, src1, src2, merge, vlen_enc); break;
    case Op_AddVF:
      evaddps(dst, mask, src1, src2, merge, vlen_enc); break;
    case Op_AddVD:
      evaddpd(dst, mask, src1, src2, merge, vlen_enc); break;
    case Op_SubVB:
      evpsubb(dst, mask, src1, src2, merge, vlen_enc); break;
    case Op_SubVS:
      evpsubw(dst, mask, src1, src2, merge, vlen_enc); break;
    case Op_SubVI:
      evpsubd(dst, mask, src1, src2, merge, vlen_enc); break;
    case Op_SubVL:
      evpsubq(dst, mask, src1, src2, merge, vlen_enc); break;
    case Op_SubVF:
      evsubps(dst, mask, src1, src2, merge, vlen_enc); break;
    case Op_SubVD:
      evsubpd(dst, mask, src1, src2, merge, vlen_enc); break;
    case Op_MulVS:
      evpmullw(dst, mask, src1, src2, merge, vlen_enc); break;
    case Op_MulVI:
      evpmulld(dst, mask, src1, src2, merge, vlen_enc); break;
    case Op_MulVL:
      evpmullq(dst, mask, src1, src2, merge, vlen_enc); break;
    case Op_MulVF:
      evmulps(dst, mask, src1, src2, merge, vlen_enc); break;
    case Op_MulVD:
      evmulpd(dst, mask, src1, src2, merge, vlen_enc); break;
    case Op_DivVF:
      evdivps(dst, mask, src1, src2, merge, vlen_enc); break;
    case Op_DivVD:
      evdivpd(dst, mask, src1, src2, merge, vlen_enc); break;
    case Op_SqrtVF:
      evsqrtps(dst, mask, src1, src2, merge, vlen_enc); break;
    case Op_SqrtVD:
      evsqrtpd(dst, mask, src1, src2, merge, vlen_enc); break;
    case Op_AbsVB:
      evpabsb(dst, mask, src2, merge, vlen_enc); break;
    case Op_AbsVS:
      evpabsw(dst, mask, src2, merge, vlen_enc); break;
    case Op_AbsVI:
      evpabsd(dst, mask, src2, merge, vlen_enc); break;
    case Op_AbsVL:
      evpabsq(dst, mask, src2, merge, vlen_enc); break;
    case Op_FmaVF:
      evpfma213ps(dst, mask, src1, src2, merge, vlen_enc); break;
    case Op_FmaVD:
      evpfma213pd(dst, mask, src1, src2, merge, vlen_enc); break;
    case Op_VectorRearrange:
      evperm(eType, dst, mask, src2, src1, merge, vlen_enc); break;
    case Op_LShiftVS:
      evpsllw(dst, mask, src1, src2, merge, vlen_enc, is_varshift); break;
    case Op_LShiftVI:
      evpslld(dst, mask, src1, src2, merge, vlen_enc, is_varshift); break;
    case Op_LShiftVL:
      evpsllq(dst, mask, src1, src2, merge, vlen_enc, is_varshift); break;
    case Op_RShiftVS:
      evpsraw(dst, mask, src1, src2, merge, vlen_enc, is_varshift); break;
    case Op_RShiftVI:
      evpsrad(dst, mask, src1, src2, merge, vlen_enc, is_varshift); break;
    case Op_RShiftVL:
      evpsraq(dst, mask, src1, src2, merge, vlen_enc, is_varshift); break;
    case Op_URShiftVS:
      evpsrlw(dst, mask, src1, src2, merge, vlen_enc, is_varshift); break;
    case Op_URShiftVI:
      evpsrld(dst, mask, src1, src2, merge, vlen_enc, is_varshift); break;
    case Op_URShiftVL:
      evpsrlq(dst, mask, src1, src2, merge, vlen_enc, is_varshift); break;
    case Op_RotateLeftV:
      evrold(eType, dst, mask, src1, src2, merge, vlen_enc); break;
    case Op_RotateRightV:
      evrord(eType, dst, mask, src1, src2, merge, vlen_enc); break;
    case Op_MaxV:
      evpmaxs(eType, dst, mask, src1, src2, merge, vlen_enc); break;
    case Op_MinV:
      evpmins(eType, dst, mask, src1, src2, merge, vlen_enc); break;
    case Op_XorV:
      evxor(eType, dst, mask, src1, src2, merge, vlen_enc); break;
    case Op_OrV:
      evor(eType, dst, mask, src1, src2, merge, vlen_enc); break;
    case Op_AndV:
      evand(eType, dst, mask, src1, src2, merge, vlen_enc); break;
    default:
      fatal("Unsupported masked operation"); break;
  }
}

void C2_MacroAssembler::evmasked_op(int ideal_opc, BasicType eType, KRegister mask, XMMRegister dst,
                                    XMMRegister src1, Address src2, bool merge, int vlen_enc) {
  switch (ideal_opc) {
    case Op_AddVB:
      evpaddb(dst, mask, src1, src2, merge, vlen_enc); break;
    case Op_AddVS:
      evpaddw(dst, mask, src1, src2, merge, vlen_enc); break;
    case Op_AddVI:
      evpaddd(dst, mask, src1, src2, merge, vlen_enc); break;
    case Op_AddVL:
      evpaddq(dst, mask, src1, src2, merge, vlen_enc); break;
    case Op_AddVF:
      evaddps(dst, mask, src1, src2, merge, vlen_enc); break;
    case Op_AddVD:
      evaddpd(dst, mask, src1, src2, merge, vlen_enc); break;
    case Op_SubVB:
      evpsubb(dst, mask, src1, src2, merge, vlen_enc); break;
    case Op_SubVS:
      evpsubw(dst, mask, src1, src2, merge, vlen_enc); break;
    case Op_SubVI:
      evpsubd(dst, mask, src1, src2, merge, vlen_enc); break;
    case Op_SubVL:
      evpsubq(dst, mask, src1, src2, merge, vlen_enc); break;
    case Op_SubVF:
      evsubps(dst, mask, src1, src2, merge, vlen_enc); break;
    case Op_SubVD:
      evsubpd(dst, mask, src1, src2, merge, vlen_enc); break;
    case Op_MulVS:
      evpmullw(dst, mask, src1, src2, merge, vlen_enc); break;
    case Op_MulVI:
      evpmulld(dst, mask, src1, src2, merge, vlen_enc); break;
    case Op_MulVL:
      evpmullq(dst, mask, src1, src2, merge, vlen_enc); break;
    case Op_MulVF:
      evmulps(dst, mask, src1, src2, merge, vlen_enc); break;
    case Op_MulVD:
      evmulpd(dst, mask, src1, src2, merge, vlen_enc); break;
    case Op_DivVF:
      evdivps(dst, mask, src1, src2, merge, vlen_enc); break;
    case Op_DivVD:
      evdivpd(dst, mask, src1, src2, merge, vlen_enc); break;
    case Op_FmaVF:
      evpfma213ps(dst, mask, src1, src2, merge, vlen_enc); break;
    case Op_FmaVD:
      evpfma213pd(dst, mask, src1, src2, merge, vlen_enc); break;
    case Op_MaxV:
      evpmaxs(eType, dst, mask, src1, src2, merge, vlen_enc); break;
    case Op_MinV:
      evpmins(eType, dst, mask, src1, src2, merge, vlen_enc); break;
    case Op_XorV:
      evxor(eType, dst, mask, src1, src2, merge, vlen_enc); break;
    case Op_OrV:
      evor(eType, dst, mask, src1, src2, merge, vlen_enc); break;
    case Op_AndV:
      evand(eType, dst, mask, src1, src2, merge, vlen_enc); break;
    default:
      fatal("Unsupported masked operation"); break;
  }
}

void C2_MacroAssembler::masked_op(int ideal_opc, int mask_len, KRegister dst,
                                  KRegister src1, KRegister src2) {
  BasicType etype = T_ILLEGAL;
  switch(mask_len) {
    case 2:
    case 4:
    case 8:  etype = T_BYTE; break;
    case 16: etype = T_SHORT; break;
    case 32: etype = T_INT; break;
    case 64: etype = T_LONG; break;
    default: fatal("Unsupported type"); break;
  }
  assert(etype != T_ILLEGAL, "");
  switch(ideal_opc) {
    case Op_AndVMask:
      kand(etype, dst, src1, src2); break;
    case Op_OrVMask:
      kor(etype, dst, src1, src2); break;
    case Op_XorVMask:
      kxor(etype, dst, src1, src2); break;
    default:
      fatal("Unsupported masked operation"); break;
  }
}

/*
 * Following routine handles special floating point values(NaN/Inf/-Inf/Max/Min) for casting operation.
 * If src is NaN, the result is 0.
 * If the src is negative infinity or any value less than or equal to the value of Integer.MIN_VALUE,
 * the result is equal to the value of Integer.MIN_VALUE.
 * If the src is positive infinity or any value greater than or equal to the value of Integer.MAX_VALUE,
 * the result is equal to the value of Integer.MAX_VALUE.
 */
void C2_MacroAssembler::vector_cast_float_special_cases_avx(XMMRegister dst, XMMRegister src, XMMRegister xtmp1,
                                                            XMMRegister xtmp2, XMMRegister xtmp3, XMMRegister xtmp4,
                                                            Register scratch, AddressLiteral float_sign_flip,
                                                            int vec_enc) {
  Label done;
  vmovdqu(xtmp1, float_sign_flip, scratch, vec_enc);
  vpcmpeqd(xtmp2, dst, xtmp1, vec_enc);
  vptest(xtmp2, xtmp2, vec_enc);
  jccb(Assembler::equal, done);

  vpcmpeqd(xtmp4, xtmp4, xtmp4, vec_enc);
  vpxor(xtmp1, xtmp1, xtmp4, vec_enc);

  vpxor(xtmp4, xtmp4, xtmp4, vec_enc);
  vcmpps(xtmp3, src, src, Assembler::UNORD_Q, vec_enc);
  vblendvps(dst, dst, xtmp4, xtmp3, vec_enc);

  // Recompute the mask for remaining special value.
  vpxor(xtmp2, xtmp2, xtmp3, vec_enc);
  // Extract SRC values corresponding to TRUE mask lanes.
  vpand(xtmp4, xtmp2, src, vec_enc);
  // Flip mask bits so that MSB bit of MASK lanes corresponding to +ve special
  // values are set.
  vpxor(xtmp3, xtmp2, xtmp4, vec_enc);

  vblendvps(dst, dst, xtmp1, xtmp3, vec_enc);
  bind(done);
}

void C2_MacroAssembler::vector_cast_float_special_cases_evex(XMMRegister dst, XMMRegister src, XMMRegister xtmp1,
                                                             XMMRegister xtmp2, KRegister ktmp1, KRegister ktmp2,
                                                             Register scratch, AddressLiteral float_sign_flip,
                                                             int vec_enc) {
  Label done;
  evmovdqul(xtmp1, k0, float_sign_flip, false, vec_enc, scratch);
  Assembler::evpcmpeqd(ktmp1, k0, xtmp1, dst, vec_enc);
  kortestwl(ktmp1, ktmp1);
  jccb(Assembler::equal, done);

  vpxor(xtmp2, xtmp2, xtmp2, vec_enc);
  evcmpps(ktmp2, k0, src, src, Assembler::UNORD_Q, vec_enc);
  evmovdqul(dst, ktmp2, xtmp2, true, vec_enc);

  kxorwl(ktmp1, ktmp1, ktmp2);
  evcmpps(ktmp1, ktmp1, src, xtmp2, Assembler::NLT_UQ, vec_enc);
  vpternlogd(xtmp2, 0x11, xtmp1, xtmp1, vec_enc);
  evmovdqul(dst, ktmp1, xtmp2, true, vec_enc);
  bind(done);
}

void C2_MacroAssembler::vector_cast_float_to_long_special_cases_evex(
                                                             XMMRegister dst, XMMRegister src, XMMRegister xtmp1,
                                                             XMMRegister xtmp2, KRegister ktmp1, KRegister ktmp2,
                                                             Register scratch, AddressLiteral double_sign_flip,
                                                             int vec_enc) {
  Label done;
  evmovdquq(xtmp1, k0, double_sign_flip, false, vec_enc, scratch);
  Assembler::evpcmpeqq(ktmp1, k0, xtmp1, dst, vec_enc);
  kortestwl(ktmp1, ktmp1);
  jccb(Assembler::equal, done);

  vpxor(xtmp2, xtmp2, xtmp2, vec_enc);
  evcmpps(ktmp2, k0, src, src, Assembler::UNORD_Q, vec_enc);
  evmovdquq(dst, ktmp2, xtmp2, true, vec_enc);

  kxorwl(ktmp1, ktmp1, ktmp2);
  evcmpps(ktmp1, ktmp1, src, xtmp2, Assembler::NLT_UQ, vec_enc);
  vpternlogq(xtmp2, 0x11, xtmp1, xtmp1, vec_enc);
  evmovdquq(dst, ktmp1, xtmp2, true, vec_enc);
  bind(done);
}

/*
 * Following routine handles special floating point values(NaN/Inf/-Inf/Max/Min) for casting operation.
 * If src is NaN, the result is 0.
 * If the src is negative infinity or any value less than or equal to the value of Long.MIN_VALUE,
 * the result is equal to the value of Long.MIN_VALUE.
 * If the src is positive infinity or any value greater than or equal to the value of Long.MAX_VALUE,
 * the result is equal to the value of Long.MAX_VALUE.
 */
void C2_MacroAssembler::vector_cast_double_special_cases_evex(XMMRegister dst, XMMRegister src, XMMRegister xtmp1,
                                                              XMMRegister xtmp2, KRegister ktmp1, KRegister ktmp2,
                                                              Register scratch, AddressLiteral double_sign_flip,
                                                              int vec_enc) {
  Label done;
  evmovdqul(xtmp1, k0, double_sign_flip, false, vec_enc, scratch);
  evpcmpeqq(ktmp1, xtmp1, dst, vec_enc);
  kortestwl(ktmp1, ktmp1);
  jccb(Assembler::equal, done);

  vpxor(xtmp2, xtmp2, xtmp2, vec_enc);
  evcmppd(ktmp2, k0, src, src, Assembler::UNORD_Q, vec_enc);
  evmovdquq(dst, ktmp2, xtmp2, true, vec_enc);

  kxorwl(ktmp1, ktmp1, ktmp2);
  evcmppd(ktmp1, ktmp1, src, xtmp2, Assembler::NLT_UQ, vec_enc);
  vpternlogq(xtmp2, 0x11, xtmp1, xtmp1, vec_enc);
  evmovdquq(dst, ktmp1, xtmp2, true, vec_enc);
  bind(done);
}

/*
 * Algorithm for vector D2L and F2I conversions:-
 * a) Perform vector D2L/F2I cast.
 * b) Choose fast path if none of the result vector lane contains 0x80000000 value.
 *    It signifies that source value could be any of the special floating point
 *    values(NaN,-Inf,Inf,Max,-Min).
 * c) Set destination to zero if source is NaN value.
 * d) Replace 0x80000000 with MaxInt if source lane contains a +ve value.
 */

void C2_MacroAssembler::vector_castD2L_evex(XMMRegister dst, XMMRegister src, XMMRegister xtmp1, XMMRegister xtmp2,
                                            KRegister ktmp1, KRegister ktmp2, AddressLiteral double_sign_flip,
                                            Register scratch, int vec_enc) {
  evcvttpd2qq(dst, src, vec_enc);
  vector_cast_double_special_cases_evex(dst, src, xtmp1, xtmp2, ktmp1, ktmp2, scratch, double_sign_flip, vec_enc);
}

void C2_MacroAssembler::vector_castF2I_avx(XMMRegister dst, XMMRegister src, XMMRegister xtmp1,
                                           XMMRegister xtmp2, XMMRegister xtmp3, XMMRegister xtmp4,
                                           AddressLiteral float_sign_flip, Register scratch, int vec_enc) {
  vcvttps2dq(dst, src, vec_enc);
  vector_cast_float_special_cases_avx(dst, src, xtmp1, xtmp2, xtmp3, xtmp4, scratch, float_sign_flip, vec_enc);
}

void C2_MacroAssembler::vector_castF2I_evex(XMMRegister dst, XMMRegister src, XMMRegister xtmp1, XMMRegister xtmp2,
                                            KRegister ktmp1, KRegister ktmp2, AddressLiteral float_sign_flip,
                                            Register scratch, int vec_enc) {
  vcvttps2dq(dst, src, vec_enc);
  vector_cast_float_special_cases_evex(dst, src, xtmp1, xtmp2, ktmp1, ktmp2, scratch, float_sign_flip, vec_enc);
}

void C2_MacroAssembler::vector_castF2L_evex(XMMRegister dst, XMMRegister src, XMMRegister xtmp1, XMMRegister xtmp2,
                                            KRegister ktmp1, KRegister ktmp2, AddressLiteral double_sign_flip,
                                            Register scratch, int vec_enc) {
  evcvttps2qq(dst, src, vec_enc);
  vector_cast_float_to_long_special_cases_evex(dst, src, xtmp1, xtmp2, ktmp1, ktmp2, scratch, double_sign_flip, vec_enc);
}

void C2_MacroAssembler::vector_castD2X_evex(BasicType to_elem_bt, XMMRegister dst, XMMRegister src, XMMRegister xtmp1,
                                            XMMRegister xtmp2, KRegister ktmp1, KRegister ktmp2,
                                            AddressLiteral double_sign_flip, Register scratch, int vec_enc) {
  vector_castD2L_evex(dst, src, xtmp1, xtmp2, ktmp1, ktmp2, double_sign_flip, scratch, vec_enc);
  if (to_elem_bt != T_LONG) {
    switch(to_elem_bt) {
      case T_INT:
        evpmovsqd(dst, dst, vec_enc);
        break;
      case T_SHORT:
        evpmovsqd(dst, dst, vec_enc);
        evpmovdw(dst, dst, vec_enc);
        break;
      case T_BYTE:
        evpmovsqd(dst, dst, vec_enc);
        evpmovdb(dst, dst, vec_enc);
        break;
      default: assert(false, "%s", type2name(to_elem_bt));
    }
  }
}

#ifdef _LP64
void C2_MacroAssembler::vector_round_double_evex(XMMRegister dst, XMMRegister src, XMMRegister xtmp1, XMMRegister xtmp2,
                                                 KRegister ktmp1, KRegister ktmp2, AddressLiteral double_sign_flip,
                                                 AddressLiteral new_mxcsr, Register scratch, int vec_enc) {
  // Perform floor(val+0.5) operation under the influence of MXCSR.RC mode roundTowards -inf.
  // and re-instantiate original MXCSR.RC mode after that.
  ExternalAddress mxcsr_std(StubRoutines::x86::addr_mxcsr_std());
  ldmxcsr(new_mxcsr, scratch);
  mov64(scratch, julong_cast(0.5L));
  evpbroadcastq(xtmp1, scratch, vec_enc);
  vaddpd(xtmp1, src , xtmp1, vec_enc);
  evcvtpd2qq(dst, xtmp1, vec_enc);
  vector_cast_double_special_cases_evex(dst, src, xtmp1, xtmp2, ktmp1, ktmp2, scratch, double_sign_flip, vec_enc);
  ldmxcsr(mxcsr_std, scratch);
}

void C2_MacroAssembler::vector_round_float_evex(XMMRegister dst, XMMRegister src, XMMRegister xtmp1, XMMRegister xtmp2,
                                                KRegister ktmp1, KRegister ktmp2, AddressLiteral float_sign_flip,
                                                AddressLiteral new_mxcsr, Register scratch, int vec_enc) {
  // Perform floor(val+0.5) operation under the influence of MXCSR.RC mode roundTowards -inf.
  // and re-instantiate original MXCSR.RC mode after that.
  ExternalAddress mxcsr_std(StubRoutines::x86::addr_mxcsr_std());
  ldmxcsr(new_mxcsr, scratch);
  movl(scratch, jint_cast(0.5));
  movq(xtmp1, scratch);
  vbroadcastss(xtmp1, xtmp1, vec_enc);
  vaddps(xtmp1, src , xtmp1, vec_enc);
  vcvtps2dq(dst, xtmp1, vec_enc);
  vector_cast_float_special_cases_evex(dst, src, xtmp1, xtmp2, ktmp1, ktmp2, scratch, float_sign_flip, vec_enc);
  ldmxcsr(mxcsr_std, scratch);
}

void C2_MacroAssembler::vector_round_float_avx(XMMRegister dst, XMMRegister src, XMMRegister xtmp1, XMMRegister xtmp2,
                                               XMMRegister xtmp3, XMMRegister xtmp4, AddressLiteral float_sign_flip,
                                               AddressLiteral new_mxcsr, Register scratch, int vec_enc) {
  // Perform floor(val+0.5) operation under the influence of MXCSR.RC mode roundTowards -inf.
  // and re-instantiate original MXCSR.RC mode after that.
  ExternalAddress mxcsr_std(StubRoutines::x86::addr_mxcsr_std());
  ldmxcsr(new_mxcsr, scratch);
  movl(scratch, jint_cast(0.5));
  movq(xtmp1, scratch);
  vbroadcastss(xtmp1, xtmp1, vec_enc);
  vaddps(xtmp1, src , xtmp1, vec_enc);
  vcvtps2dq(dst, xtmp1, vec_enc);
  vector_cast_float_special_cases_avx(dst, src, xtmp1, xtmp2, xtmp3, xtmp4, scratch, float_sign_flip, vec_enc);
  ldmxcsr(mxcsr_std, scratch);
}
#endif

void C2_MacroAssembler::vector_unsigned_cast(XMMRegister dst, XMMRegister src, int vlen_enc,
                                             BasicType from_elem_bt, BasicType to_elem_bt) {
  switch (from_elem_bt) {
    case T_BYTE:
      switch (to_elem_bt) {
        case T_SHORT: vpmovzxbw(dst, src, vlen_enc); break;
        case T_INT:   vpmovzxbd(dst, src, vlen_enc); break;
        case T_LONG:  vpmovzxbq(dst, src, vlen_enc); break;
        default: ShouldNotReachHere();
      }
      break;
    case T_SHORT:
      switch (to_elem_bt) {
        case T_INT:  vpmovzxwd(dst, src, vlen_enc); break;
        case T_LONG: vpmovzxwq(dst, src, vlen_enc); break;
        default: ShouldNotReachHere();
      }
      break;
    case T_INT:
      assert(to_elem_bt == T_LONG, "");
      vpmovzxdq(dst, src, vlen_enc);
      break;
    default:
      ShouldNotReachHere();
  }
}

void C2_MacroAssembler::evpternlog(XMMRegister dst, int func, KRegister mask, XMMRegister src2, XMMRegister src3,
                                   bool merge, BasicType bt, int vlen_enc) {
  if (bt == T_INT) {
    evpternlogd(dst, func, mask, src2, src3, merge, vlen_enc);
  } else {
    assert(bt == T_LONG, "");
    evpternlogq(dst, func, mask, src2, src3, merge, vlen_enc);
  }
}

void C2_MacroAssembler::evpternlog(XMMRegister dst, int func, KRegister mask, XMMRegister src2, Address src3,
                                   bool merge, BasicType bt, int vlen_enc) {
  if (bt == T_INT) {
    evpternlogd(dst, func, mask, src2, src3, merge, vlen_enc);
  } else {
    assert(bt == T_LONG, "");
    evpternlogq(dst, func, mask, src2, src3, merge, vlen_enc);
  }
}

#ifdef _LP64
void C2_MacroAssembler::vector_long_to_maskvec(XMMRegister dst, Register src, Register rtmp1,
                                               Register rtmp2, XMMRegister xtmp, int mask_len,
                                               int vec_enc) {
  int index = 0;
  int vindex = 0;
  mov64(rtmp1, 0x0101010101010101L);
  pdepq(rtmp1, src, rtmp1);
  if (mask_len > 8) {
    movq(rtmp2, src);
    vpxor(xtmp, xtmp, xtmp, vec_enc);
    movq(xtmp, rtmp1);
  }
  movq(dst, rtmp1);

  mask_len -= 8;
  while (mask_len > 0) {
    assert ((mask_len & 0x7) == 0, "mask must be multiple of 8");
    index++;
    if ((index % 2) == 0) {
      pxor(xtmp, xtmp);
    }
    mov64(rtmp1, 0x0101010101010101L);
    shrq(rtmp2, 8);
    pdepq(rtmp1, rtmp2, rtmp1);
    pinsrq(xtmp, rtmp1, index % 2);
    vindex = index / 2;
    if (vindex) {
      // Write entire 16 byte vector when both 64 bit
      // lanes are update to save redundant instructions.
      if (index % 2) {
        vinsertf128(dst, dst, xtmp, vindex);
      }
    } else {
      vmovdqu(dst, xtmp);
    }
    mask_len -= 8;
  }
}

void C2_MacroAssembler::vector_mask_operation_helper(int opc, Register dst, Register tmp, int masklen) {
  switch(opc) {
    case Op_VectorMaskTrueCount:
      popcntq(dst, tmp);
      break;
    case Op_VectorMaskLastTrue:
      if (VM_Version::supports_lzcnt()) {
        lzcntq(tmp, tmp);
        movl(dst, 63);
        subl(dst, tmp);
      } else {
        movl(dst, -1);
        bsrq(tmp, tmp);
        cmov32(Assembler::notZero, dst, tmp);
      }
      break;
    case Op_VectorMaskFirstTrue:
      if (VM_Version::supports_bmi1()) {
        if (masklen < 32) {
          orl(tmp, 1 << masklen);
          tzcntl(dst, tmp);
        } else if (masklen == 32) {
          tzcntl(dst, tmp);
        } else {
          assert(masklen == 64, "");
          tzcntq(dst, tmp);
        }
      } else {
        if (masklen < 32) {
          orl(tmp, 1 << masklen);
          bsfl(dst, tmp);
        } else {
          assert(masklen == 32 || masklen == 64, "");
          movl(dst, masklen);
          if (masklen == 32)  {
            bsfl(tmp, tmp);
          } else {
            bsfq(tmp, tmp);
          }
          cmov32(Assembler::notZero, dst, tmp);
        }
      }
      break;
    case Op_VectorMaskToLong:
      assert(dst == tmp, "Dst and tmp should be the same for toLong operations");
      break;
    default: assert(false, "Unhandled mask operation");
  }
}

void C2_MacroAssembler::vector_mask_operation(int opc, Register dst, KRegister mask, Register tmp,
                                              int masklen, int masksize, int vec_enc) {
  assert(VM_Version::supports_popcnt(), "");

  if(VM_Version::supports_avx512bw()) {
    kmovql(tmp, mask);
  } else {
    assert(masklen <= 16, "");
    kmovwl(tmp, mask);
  }

  // Mask generated out of partial vector comparisons/replicate/mask manipulation
  // operations needs to be clipped.
  if (masksize < 16 && opc != Op_VectorMaskFirstTrue) {
    andq(tmp, (1 << masklen) - 1);
  }

  vector_mask_operation_helper(opc, dst, tmp, masklen);
}

void C2_MacroAssembler::vector_mask_operation(int opc, Register dst, XMMRegister mask, XMMRegister xtmp,
                                              Register tmp, int masklen, BasicType bt, int vec_enc) {
  assert(vec_enc == AVX_128bit && VM_Version::supports_avx() ||
         vec_enc == AVX_256bit && (VM_Version::supports_avx2() || type2aelembytes(bt) >= 4), "");
  assert(VM_Version::supports_popcnt(), "");

  bool need_clip = false;
  switch(bt) {
    case T_BOOLEAN:
      // While masks of other types contain 0, -1; boolean masks contain lane values of 0, 1
      vpxor(xtmp, xtmp, xtmp, vec_enc);
      vpsubb(xtmp, xtmp, mask, vec_enc);
      vpmovmskb(tmp, xtmp, vec_enc);
      need_clip = masklen < 16;
      break;
    case T_BYTE:
      vpmovmskb(tmp, mask, vec_enc);
      need_clip = masklen < 16;
      break;
    case T_SHORT:
      vpacksswb(xtmp, mask, mask, vec_enc);
      if (masklen >= 16) {
        vpermpd(xtmp, xtmp, 8, vec_enc);
      }
      vpmovmskb(tmp, xtmp, Assembler::AVX_128bit);
      need_clip = masklen < 16;
      break;
    case T_INT:
    case T_FLOAT:
      vmovmskps(tmp, mask, vec_enc);
      need_clip = masklen < 4;
      break;
    case T_LONG:
    case T_DOUBLE:
      vmovmskpd(tmp, mask, vec_enc);
      need_clip = masklen < 2;
      break;
    default: assert(false, "Unhandled type, %s", type2name(bt));
  }

  // Mask generated out of partial vector comparisons/replicate/mask manipulation
  // operations needs to be clipped.
  if (need_clip && opc != Op_VectorMaskFirstTrue) {
    // need_clip implies masklen < 32
    andq(tmp, (1 << masklen) - 1);
  }

  vector_mask_operation_helper(opc, dst, tmp, masklen);
}

void C2_MacroAssembler::vector_mask_compress(KRegister dst, KRegister src, Register rtmp1,
                                             Register rtmp2, int mask_len) {
  kmov(rtmp1, src);
  andq(rtmp1, (0xFFFFFFFFFFFFFFFFUL >> (64 - mask_len)));
  mov64(rtmp2, -1L);
  pextq(rtmp2, rtmp2, rtmp1);
  kmov(dst, rtmp2);
}

void C2_MacroAssembler::vector_compress_expand(int opcode, XMMRegister dst, XMMRegister src, KRegister mask,
                                               bool merge, BasicType bt, int vec_enc) {
  if (opcode == Op_CompressV) {
    switch(bt) {
    case T_BYTE:
      evpcompressb(dst, mask, src, merge, vec_enc);
      break;
    case T_CHAR:
    case T_SHORT:
      evpcompressw(dst, mask, src, merge, vec_enc);
      break;
    case T_INT:
      evpcompressd(dst, mask, src, merge, vec_enc);
      break;
    case T_FLOAT:
      evcompressps(dst, mask, src, merge, vec_enc);
      break;
    case T_LONG:
      evpcompressq(dst, mask, src, merge, vec_enc);
      break;
    case T_DOUBLE:
      evcompresspd(dst, mask, src, merge, vec_enc);
      break;
    default:
      fatal("Unsupported type %s", type2name(bt));
      break;
    }
  } else {
    assert(opcode == Op_ExpandV, "");
    switch(bt) {
    case T_BYTE:
      evpexpandb(dst, mask, src, merge, vec_enc);
      break;
    case T_CHAR:
    case T_SHORT:
      evpexpandw(dst, mask, src, merge, vec_enc);
      break;
    case T_INT:
      evpexpandd(dst, mask, src, merge, vec_enc);
      break;
    case T_FLOAT:
      evexpandps(dst, mask, src, merge, vec_enc);
      break;
    case T_LONG:
      evpexpandq(dst, mask, src, merge, vec_enc);
      break;
    case T_DOUBLE:
      evexpandpd(dst, mask, src, merge, vec_enc);
      break;
    default:
      fatal("Unsupported type %s", type2name(bt));
      break;
    }
  }
}
#endif

void C2_MacroAssembler::vector_signum_evex(int opcode, XMMRegister dst, XMMRegister src, XMMRegister zero, XMMRegister one,
                                           KRegister ktmp1, int vec_enc) {
  if (opcode == Op_SignumVD) {
    vsubpd(dst, zero, one, vec_enc);
    // if src < 0 ? -1 : 1
    evcmppd(ktmp1, k0, src, zero, Assembler::LT_OQ, vec_enc);
    evblendmpd(dst, ktmp1, one, dst, true, vec_enc);
    // if src == NaN, -0.0 or 0.0 return src.
    evcmppd(ktmp1, k0, src, zero, Assembler::EQ_UQ, vec_enc);
    evblendmpd(dst, ktmp1, dst, src, true, vec_enc);
  } else {
    assert(opcode == Op_SignumVF, "");
    vsubps(dst, zero, one, vec_enc);
    // if src < 0 ? -1 : 1
    evcmpps(ktmp1, k0, src, zero, Assembler::LT_OQ, vec_enc);
    evblendmps(dst, ktmp1, one, dst, true, vec_enc);
    // if src == NaN, -0.0 or 0.0 return src.
    evcmpps(ktmp1, k0, src, zero, Assembler::EQ_UQ, vec_enc);
    evblendmps(dst, ktmp1, dst, src, true, vec_enc);
  }
}

void C2_MacroAssembler::vector_signum_avx(int opcode, XMMRegister dst, XMMRegister src, XMMRegister zero, XMMRegister one,
                                          XMMRegister xtmp1, int vec_enc) {
  if (opcode == Op_SignumVD) {
    vsubpd(dst, zero, one, vec_enc);
    // if src < 0 ? -1 : 1
    vblendvpd(dst, one, dst, src, vec_enc);
    // if src == NaN, -0.0 or 0.0 return src.
    vcmppd(xtmp1, src, zero, Assembler::EQ_UQ, vec_enc);
    vblendvpd(dst, dst, src, xtmp1, vec_enc);
  } else {
    assert(opcode == Op_SignumVF, "");
    vsubps(dst, zero, one, vec_enc);
    // if src < 0 ? -1 : 1
    vblendvps(dst, one, dst, src, vec_enc);
    // if src == NaN, -0.0 or 0.0 return src.
    vcmpps(xtmp1, src, zero, Assembler::EQ_UQ, vec_enc);
    vblendvps(dst, dst, src, xtmp1, vec_enc);
  }
}

void C2_MacroAssembler::vector_maskall_operation(KRegister dst, Register src, int mask_len) {
  if (VM_Version::supports_avx512bw()) {
    if (mask_len > 32) {
      kmovql(dst, src);
    } else {
      kmovdl(dst, src);
      if (mask_len != 32) {
        kshiftrdl(dst, dst, 32 - mask_len);
      }
    }
  } else {
    assert(mask_len <= 16, "");
    kmovwl(dst, src);
    if (mask_len != 16) {
      kshiftrwl(dst, dst, 16 - mask_len);
    }
  }
}

void C2_MacroAssembler::vbroadcast(BasicType bt, XMMRegister dst, int imm32, Register rtmp, int vec_enc) {
  int lane_size = type2aelembytes(bt);
  bool is_LP64 = LP64_ONLY(true) NOT_LP64(false);
  if ((is_LP64 || lane_size < 8) &&
      ((is_non_subword_integral_type(bt) && VM_Version::supports_avx512vl()) ||
       (is_subword_type(bt) && VM_Version::supports_avx512vlbw()))) {
    movptr(rtmp, imm32);
    switch(lane_size) {
      case 1 : evpbroadcastb(dst, rtmp, vec_enc); break;
      case 2 : evpbroadcastw(dst, rtmp, vec_enc); break;
      case 4 : evpbroadcastd(dst, rtmp, vec_enc); break;
      case 8 : evpbroadcastq(dst, rtmp, vec_enc); break;
      fatal("Unsupported lane size %d", lane_size);
      break;
    }
  } else {
    movptr(rtmp, imm32);
    LP64_ONLY(movq(dst, rtmp)) NOT_LP64(movdl(dst, rtmp));
    switch(lane_size) {
      case 1 : vpbroadcastb(dst, dst, vec_enc); break;
      case 2 : vpbroadcastw(dst, dst, vec_enc); break;
      case 4 : vpbroadcastd(dst, dst, vec_enc); break;
      case 8 : vpbroadcastq(dst, dst, vec_enc); break;
      fatal("Unsupported lane size %d", lane_size);
      break;
    }
  }
}

//
// Following is lookup table based popcount computation algorithm:-
//       Index   Bit set count
//     [ 0000 ->   0,
//       0001 ->   1,
//       0010 ->   1,
//       0011 ->   2,
//       0100 ->   1,
//       0101 ->   2,
//       0110 ->   2,
//       0111 ->   3,
//       1000 ->   1,
//       1001 ->   2,
//       1010 ->   3,
//       1011 ->   3,
//       1100 ->   2,
//       1101 ->   3,
//       1111 ->   4 ]
//  a. Count the number of 1s in 4 LSB bits of each byte. These bits are used as
//     shuffle indices for lookup table access.
//  b. Right shift each byte of vector lane by 4 positions.
//  c. Count the number of 1s in 4 MSB bits each byte. These bits are used as
//     shuffle indices for lookup table access.
//  d. Add the bitset count of upper and lower 4 bits of each byte.
//  e. Unpack double words to quad words and compute sum of absolute difference of bitset
//     count of all the bytes of a quadword.
//  f. Perform step e. for upper 128bit vector lane.
//  g. Pack the bitset count of quadwords back to double word.
//  h. Unpacking and packing operations are not needed for 64bit vector lane.

void C2_MacroAssembler::vector_popcount_byte(XMMRegister dst, XMMRegister src, XMMRegister xtmp1,
                                             XMMRegister xtmp2, Register rtmp, int vec_enc) {
  assert((vec_enc == Assembler::AVX_512bit && VM_Version::supports_avx512bw()) || VM_Version::supports_avx2(), "");
  vbroadcast(T_INT, xtmp1, 0x0F0F0F0F, rtmp, vec_enc);
  vpsrlw(dst, src, 4, vec_enc);
  vpand(dst, dst, xtmp1, vec_enc);
  vpand(xtmp1, src, xtmp1, vec_enc);
  vmovdqu(xtmp2, ExternalAddress(StubRoutines::x86::vector_popcount_lut()), rtmp, vec_enc);
  vpshufb(xtmp1, xtmp2, xtmp1, vec_enc);
  vpshufb(dst, xtmp2, dst, vec_enc);
  vpaddb(dst, dst, xtmp1, vec_enc);
}

void C2_MacroAssembler::vector_popcount_int(XMMRegister dst, XMMRegister src, XMMRegister xtmp1,
                                            XMMRegister xtmp2, Register rtmp, int vec_enc) {
  vector_popcount_byte(xtmp1, src, dst, xtmp2, rtmp, vec_enc);
  // Following code is as per steps e,f,g and h of above algorithm.
  vpxor(xtmp2, xtmp2, xtmp2, vec_enc);
  vpunpckhdq(dst, xtmp1, xtmp2, vec_enc);
  vpsadbw(dst, dst, xtmp2, vec_enc);
  vpunpckldq(xtmp1, xtmp1, xtmp2, vec_enc);
  vpsadbw(xtmp1, xtmp1, xtmp2, vec_enc);
  vpackuswb(dst, xtmp1, dst, vec_enc);
}

void C2_MacroAssembler::vector_popcount_short(XMMRegister dst, XMMRegister src, XMMRegister xtmp1,
                                              XMMRegister xtmp2, Register rtmp, int vec_enc) {
  vector_popcount_byte(xtmp1, src, dst, xtmp2, rtmp, vec_enc);
  // Add the popcount of upper and lower bytes of word.
  vbroadcast(T_INT, xtmp2, 0x00FF00FF, rtmp, vec_enc);
  vpsrlw(dst, xtmp1, 8, vec_enc);
  vpand(xtmp1, xtmp1, xtmp2, vec_enc);
  vpaddw(dst, dst, xtmp1, vec_enc);
}

void C2_MacroAssembler::vector_popcount_long(XMMRegister dst, XMMRegister src, XMMRegister xtmp1,
                                             XMMRegister xtmp2, Register rtmp, int vec_enc) {
  vector_popcount_byte(xtmp1, src, dst, xtmp2, rtmp, vec_enc);
  vpxor(xtmp2, xtmp2, xtmp2, vec_enc);
  vpsadbw(dst, xtmp1, xtmp2, vec_enc);
}

void C2_MacroAssembler::vector_popcount_integral(BasicType bt, XMMRegister dst, XMMRegister src, XMMRegister xtmp1,
                                                 XMMRegister xtmp2, Register rtmp, int vec_enc) {
  switch(bt) {
    case T_LONG:
      vector_popcount_long(dst, src, xtmp1, xtmp2, rtmp, vec_enc);
      break;
    case T_INT:
      vector_popcount_int(dst, src, xtmp1, xtmp2, rtmp, vec_enc);
      break;
    case T_CHAR:
    case T_SHORT:
      vector_popcount_short(dst, src, xtmp1, xtmp2, rtmp, vec_enc);
      break;
    case T_BYTE:
    case T_BOOLEAN:
      vector_popcount_byte(dst, src, xtmp1, xtmp2, rtmp, vec_enc);
      break;
    default:
      fatal("Unsupported type %s", type2name(bt));
      break;
  }
}

void C2_MacroAssembler::vector_popcount_integral_evex(BasicType bt, XMMRegister dst, XMMRegister src,
                                                      KRegister mask, bool merge, int vec_enc) {
  assert(VM_Version::supports_avx512vl() || vec_enc == Assembler::AVX_512bit, "");
  switch(bt) {
    case T_LONG:
      assert(VM_Version::supports_avx512_vpopcntdq(), "");
      evpopcntq(dst, mask, src, merge, vec_enc);
      break;
    case T_INT:
      assert(VM_Version::supports_avx512_vpopcntdq(), "");
      evpopcntd(dst, mask, src, merge, vec_enc);
      break;
    case T_CHAR:
    case T_SHORT:
      assert(VM_Version::supports_avx512_bitalg(), "");
      evpopcntw(dst, mask, src, merge, vec_enc);
      break;
    case T_BYTE:
    case T_BOOLEAN:
      assert(VM_Version::supports_avx512_bitalg(), "");
      evpopcntb(dst, mask, src, merge, vec_enc);
      break;
    default:
      fatal("Unsupported type %s", type2name(bt));
      break;
  }
}

#ifndef _LP64
void C2_MacroAssembler::vector_maskall_operation32(KRegister dst, Register src, KRegister tmp, int mask_len) {
  assert(VM_Version::supports_avx512bw(), "");
  kmovdl(tmp, src);
  kunpckdql(dst, tmp, tmp);
}
#endif

// Bit reversal algorithm first reverses the bits of each byte followed by
// a byte level reversal for multi-byte primitive types (short/int/long).
// Algorithm performs a lookup table access to get reverse bit sequence
// corresponding to a 4 bit value. Thus a reverse bit sequence for a byte
// is obtained by swapping the reverse bit sequences of upper and lower
// nibble of a byte.
void C2_MacroAssembler::vector_reverse_bit(BasicType bt, XMMRegister dst, XMMRegister src, XMMRegister xtmp1,
                                           XMMRegister xtmp2, Register rtmp, int vec_enc) {
  if (VM_Version::supports_avx512vlbw()) {

    // Get the reverse bit sequence of lower nibble of each byte.
    vmovdqu(xtmp1, ExternalAddress(StubRoutines::x86::vector_reverse_bit_lut()), rtmp, vec_enc);
    vbroadcast(T_INT, xtmp2, 0x0F0F0F0F, rtmp, vec_enc);
    vpandq(dst, xtmp2, src, vec_enc);
    vpshufb(dst, xtmp1, dst, vec_enc);
    vpsllq(dst, dst, 4, vec_enc);

    // Get the reverse bit sequence of upper nibble of each byte.
    vpandn(xtmp2, xtmp2, src, vec_enc);
    vpsrlq(xtmp2, xtmp2, 4, vec_enc);
    vpshufb(xtmp2, xtmp1, xtmp2, vec_enc);

    // Perform logical OR operation b/w left shifted reverse bit sequence of lower nibble and
    // right shifted reverse bit sequence of upper nibble to obtain the reverse bit sequence of each byte.
    vporq(xtmp2, dst, xtmp2, vec_enc);
    vector_reverse_byte(bt, dst, xtmp2, rtmp, vec_enc);

  } else if(vec_enc == Assembler::AVX_512bit) {
    // Shift based bit reversal.
    assert(bt == T_LONG || bt == T_INT, "");

    // Swap lower and upper nibble of each byte.
    vector_swap_nbits(4, 0x0F0F0F0F, xtmp1, src, xtmp2, rtmp, vec_enc);

    // Swap two least and most significant bits of each nibble.
    vector_swap_nbits(2, 0x33333333, dst, xtmp1, xtmp2, rtmp, vec_enc);

    // Swap adjacent pair of bits.
    evmovdqul(xtmp1, k0, dst, true, vec_enc);
    vector_swap_nbits(1, 0x55555555, dst, xtmp1, xtmp2, rtmp, vec_enc);

    evmovdqul(xtmp1, k0, dst, true, vec_enc);
    vector_reverse_byte64(bt, dst, xtmp1, xtmp1, xtmp2, rtmp, vec_enc);
  } else {
    vmovdqu(xtmp1, ExternalAddress(StubRoutines::x86::vector_reverse_bit_lut()), rtmp, vec_enc);
    vbroadcast(T_INT, xtmp2, 0x0F0F0F0F, rtmp, vec_enc);

    // Get the reverse bit sequence of lower nibble of each byte.
    vpand(dst, xtmp2, src, vec_enc);
    vpshufb(dst, xtmp1, dst, vec_enc);
    vpsllq(dst, dst, 4, vec_enc);

    // Get the reverse bit sequence of upper nibble of each byte.
    vpandn(xtmp2, xtmp2, src, vec_enc);
    vpsrlq(xtmp2, xtmp2, 4, vec_enc);
    vpshufb(xtmp2, xtmp1, xtmp2, vec_enc);

    // Perform logical OR operation b/w left shifted reverse bit sequence of lower nibble and
    // right shifted reverse bit sequence of upper nibble to obtain the reverse bit sequence of each byte.
    vpor(xtmp2, dst, xtmp2, vec_enc);
    vector_reverse_byte(bt, dst, xtmp2, rtmp, vec_enc);
  }
}

void C2_MacroAssembler::vector_reverse_bit_gfni(BasicType bt, XMMRegister dst, XMMRegister src,
                                                XMMRegister xtmp, AddressLiteral mask, Register rtmp, int vec_enc) {
  // Galois field instruction based bit reversal based on following algorithm.
  // http://0x80.pl/articles/avx512-galois-field-for-bit-shuffling.html
  assert(VM_Version::supports_gfni(), "");
  vpbroadcastq(xtmp, mask, vec_enc, rtmp);
  vgf2p8affineqb(xtmp, src, xtmp, 0, vec_enc);
  vector_reverse_byte(bt, dst, xtmp, rtmp, vec_enc);
}

void C2_MacroAssembler::vector_swap_nbits(int nbits, int bitmask, XMMRegister dst, XMMRegister src,
                                          XMMRegister xtmp1, Register rtmp, int vec_enc) {
  vbroadcast(T_INT, xtmp1, bitmask, rtmp, vec_enc);
  vpandq(dst, xtmp1, src, vec_enc);
  vpsllq(dst, dst, nbits, vec_enc);
  vpandn(xtmp1, xtmp1, src, vec_enc);
  vpsrlq(xtmp1, xtmp1, nbits, vec_enc);
  vporq(dst, dst, xtmp1, vec_enc);
}

void C2_MacroAssembler::vector_reverse_byte64(BasicType bt, XMMRegister dst, XMMRegister src, XMMRegister xtmp1,
                                              XMMRegister xtmp2, Register rtmp, int vec_enc) {
  // Shift based bit reversal.
  assert(VM_Version::supports_evex(), "");
  switch(bt) {
    case T_LONG:
      // Swap upper and lower double word of each quad word.
      evprorq(xtmp1, k0, src, 32, true, vec_enc);
      evprord(xtmp1, k0, xtmp1, 16, true, vec_enc);
      vector_swap_nbits(8, 0x00FF00FF, dst, xtmp1, xtmp2, rtmp, vec_enc);
      break;
    case T_INT:
      // Swap upper and lower word of each double word.
      evprord(xtmp1, k0, src, 16, true, vec_enc);
      vector_swap_nbits(8, 0x00FF00FF, dst, xtmp1, xtmp2, rtmp, vec_enc);
      break;
    case T_CHAR:
    case T_SHORT:
      // Swap upper and lower byte of each word.
      vector_swap_nbits(8, 0x00FF00FF, dst, src, xtmp2, rtmp, vec_enc);
      break;
    case T_BYTE:
      evmovdquq(dst, k0, src, true, vec_enc);
      break;
    default:
      fatal("Unsupported type %s", type2name(bt));
      break;
  }
}

void C2_MacroAssembler::vector_reverse_byte(BasicType bt, XMMRegister dst, XMMRegister src, Register rtmp, int vec_enc) {
  if (bt == T_BYTE) {
    if (VM_Version::supports_avx512vl() || vec_enc == Assembler::AVX_512bit) {
      evmovdquq(dst, k0, src, true, vec_enc);
    } else {
      vmovdqu(dst, src);
    }
    return;
  }
  // Perform byte reversal by shuffling the bytes of a multi-byte primitive type using
  // pre-computed shuffle indices.
  switch(bt) {
    case T_LONG:
      vmovdqu(dst, ExternalAddress(StubRoutines::x86::vector_reverse_byte_perm_mask_long()), rtmp, vec_enc);
      break;
    case T_INT:
      vmovdqu(dst, ExternalAddress(StubRoutines::x86::vector_reverse_byte_perm_mask_int()), rtmp, vec_enc);
      break;
    case T_CHAR:
    case T_SHORT:
      vmovdqu(dst, ExternalAddress(StubRoutines::x86::vector_reverse_byte_perm_mask_short()), rtmp, vec_enc);
      break;
    default:
      fatal("Unsupported type %s", type2name(bt));
      break;
  }
  vpshufb(dst, src, dst, vec_enc);
}

void C2_MacroAssembler::vector_count_leading_zeros_evex(BasicType bt, XMMRegister dst, XMMRegister src,
                                                        XMMRegister xtmp1, XMMRegister xtmp2, XMMRegister xtmp3,
                                                        KRegister ktmp, Register rtmp, bool merge, int vec_enc) {
  assert(is_integral_type(bt), "");
  assert(VM_Version::supports_avx512vl() || vec_enc == Assembler::AVX_512bit, "");
  assert(VM_Version::supports_avx512cd(), "");
  switch(bt) {
    case T_LONG:
      evplzcntq(dst, ktmp, src, merge, vec_enc);
      break;
    case T_INT:
      evplzcntd(dst, ktmp, src, merge, vec_enc);
      break;
    case T_SHORT:
      vpternlogd(xtmp1, 0xff, xtmp1, xtmp1, vec_enc);
      vpunpcklwd(xtmp2, xtmp1, src, vec_enc);
      evplzcntd(xtmp2, ktmp, xtmp2, merge, vec_enc);
      vpunpckhwd(dst, xtmp1, src, vec_enc);
      evplzcntd(dst, ktmp, dst, merge, vec_enc);
      vpackusdw(dst, xtmp2, dst, vec_enc);
      break;
    case T_BYTE:
      // T1 = Compute leading zero counts of 4 LSB bits of each byte by
      // accessing the lookup table.
      // T2 = Compute leading zero counts of 4 MSB bits of each byte by
      // accessing the lookup table.
      // Add T1 to T2 if 4 MSB bits of byte are all zeros.
      assert(VM_Version::supports_avx512bw(), "");
      evmovdquq(xtmp1, ExternalAddress(StubRoutines::x86::vector_count_leading_zeros_lut()), vec_enc, rtmp);
      vbroadcast(T_INT, dst, 0x0F0F0F0F, rtmp, vec_enc);
      vpand(xtmp2, dst, src, vec_enc);
      vpshufb(xtmp2, xtmp1, xtmp2, vec_enc);
      vpsrlw(xtmp3, src, 4, vec_enc);
      vpand(xtmp3, dst, xtmp3, vec_enc);
      vpshufb(dst, xtmp1, xtmp3, vec_enc);
      vpxor(xtmp1, xtmp1, xtmp1, vec_enc);
      evpcmpeqb(ktmp, xtmp1, xtmp3, vec_enc);
      evpaddb(dst, ktmp, dst, xtmp2, true, vec_enc);
      break;
    default:
      fatal("Unsupported type %s", type2name(bt));
      break;
  }
}

void C2_MacroAssembler::vector_count_leading_zeros_byte_avx(XMMRegister dst, XMMRegister src, XMMRegister xtmp1,
                                                            XMMRegister xtmp2, XMMRegister xtmp3, Register rtmp, int vec_enc) {
  vmovdqu(xtmp1, ExternalAddress(StubRoutines::x86::vector_count_leading_zeros_lut()), rtmp);
  vbroadcast(T_INT, xtmp2, 0x0F0F0F0F, rtmp, vec_enc);
  // T1 = Compute leading zero counts of 4 LSB bits of each byte by
  // accessing the lookup table.
  vpand(dst, xtmp2, src, vec_enc);
  vpshufb(dst, xtmp1, dst, vec_enc);
  // T2 = Compute leading zero counts of 4 MSB bits of each byte by
  // accessing the lookup table.
  vpsrlw(xtmp3, src, 4, vec_enc);
  vpand(xtmp3, xtmp2, xtmp3, vec_enc);
  vpshufb(xtmp2, xtmp1, xtmp3, vec_enc);
  // Add T1 to T2 if 4 MSB bits of byte are all zeros.
  vpxor(xtmp1, xtmp1, xtmp1, vec_enc);
  vpcmpeqb(xtmp3, xtmp1, xtmp3, vec_enc);
  vpaddb(dst, dst, xtmp2, vec_enc);
  vpblendvb(dst, xtmp2, dst, xtmp3, vec_enc);
}

void C2_MacroAssembler::vector_count_leading_zeros_short_avx(XMMRegister dst, XMMRegister src, XMMRegister xtmp1,
                                                             XMMRegister xtmp2, XMMRegister xtmp3, Register rtmp, int vec_enc) {
  vector_count_leading_zeros_byte_avx(dst, src, xtmp1, xtmp2, xtmp3, rtmp, vec_enc);
  // Add zero counts of lower byte and upper byte of a word if
  // upper byte holds a zero value.
  vpsrlw(xtmp3, src, 8, vec_enc);
  // xtmp1 is set to all zeros by vector_count_leading_zeros_byte_avx.
  vpcmpeqw(xtmp3, xtmp1, xtmp3, vec_enc);
  vpsllw(xtmp2, dst, 8, vec_enc);
  vpaddw(xtmp2, xtmp2, dst, vec_enc);
  vpblendvb(dst, dst, xtmp2, xtmp3, vec_enc);
  vpsrlw(dst, dst, 8, vec_enc);
}

void C2_MacroAssembler::vector_count_leading_zeros_int_avx(XMMRegister dst, XMMRegister src, XMMRegister xtmp1,
                                                           XMMRegister xtmp2, XMMRegister xtmp3, int vec_enc) {
  // Since IEEE 754 floating point format represents mantissa in 1.0 format
  // hence biased exponent can be used to compute leading zero count as per
  // following formula:-
  // LZCNT = 32 - (biased_exp - 127)
  // Special handling has been introduced for Zero, Max_Int and -ve source values.

  // Broadcast 0xFF
  vpcmpeqd(xtmp1, xtmp1, xtmp1, vec_enc);
  vpsrld(xtmp1, xtmp1, 24, vec_enc);

  // Extract biased exponent.
  vcvtdq2ps(dst, src, vec_enc);
  vpsrld(dst, dst, 23, vec_enc);
  vpand(dst, dst, xtmp1, vec_enc);

  // Broadcast 127.
  vpsrld(xtmp1, xtmp1, 1, vec_enc);
  // Exponent = biased_exp - 127
  vpsubd(dst, dst, xtmp1, vec_enc);

  // Exponent = Exponent  + 1
  vpsrld(xtmp3, xtmp1, 6, vec_enc);
  vpaddd(dst, dst, xtmp3, vec_enc);

  // Replace -ve exponent with zero, exponent is -ve when src
  // lane contains a zero value.
  vpxor(xtmp2, xtmp2, xtmp2, vec_enc);
  vblendvps(dst, dst, xtmp2, dst, vec_enc);

  // Rematerialize broadcast 32.
  vpslld(xtmp1, xtmp3, 5, vec_enc);
  // Exponent is 32 if corresponding source lane contains max_int value.
  vpcmpeqd(xtmp2, dst, xtmp1, vec_enc);
  // LZCNT = 32 - exponent
  vpsubd(dst, xtmp1, dst, vec_enc);

  // Replace LZCNT with a value 1 if corresponding source lane
  // contains max_int value.
  vpblendvb(dst, dst, xtmp3, xtmp2, vec_enc);

  // Replace biased_exp with 0 if source lane value is less than zero.
  vpxor(xtmp2, xtmp2, xtmp2, vec_enc);
  vblendvps(dst, dst, xtmp2, src, vec_enc);
}

void C2_MacroAssembler::vector_count_leading_zeros_long_avx(XMMRegister dst, XMMRegister src, XMMRegister xtmp1,
                                                            XMMRegister xtmp2, XMMRegister xtmp3, Register rtmp, int vec_enc) {
  vector_count_leading_zeros_short_avx(dst, src, xtmp1, xtmp2, xtmp3, rtmp, vec_enc);
  // Add zero counts of lower word and upper word of a double word if
  // upper word holds a zero value.
  vpsrld(xtmp3, src, 16, vec_enc);
  // xtmp1 is set to all zeros by vector_count_leading_zeros_byte_avx.
  vpcmpeqd(xtmp3, xtmp1, xtmp3, vec_enc);
  vpslld(xtmp2, dst, 16, vec_enc);
  vpaddd(xtmp2, xtmp2, dst, vec_enc);
  vpblendvb(dst, dst, xtmp2, xtmp3, vec_enc);
  vpsrld(dst, dst, 16, vec_enc);
  // Add zero counts of lower doubleword and upper doubleword of a
  // quadword if upper doubleword holds a zero value.
  vpsrlq(xtmp3, src, 32, vec_enc);
  vpcmpeqq(xtmp3, xtmp1, xtmp3, vec_enc);
  vpsllq(xtmp2, dst, 32, vec_enc);
  vpaddq(xtmp2, xtmp2, dst, vec_enc);
  vpblendvb(dst, dst, xtmp2, xtmp3, vec_enc);
  vpsrlq(dst, dst, 32, vec_enc);
}

void C2_MacroAssembler::vector_count_leading_zeros_avx(BasicType bt, XMMRegister dst, XMMRegister src,
                                                       XMMRegister xtmp1, XMMRegister xtmp2, XMMRegister xtmp3,
                                                       Register rtmp, int vec_enc) {
  assert(is_integral_type(bt), "unexpected type");
  assert(vec_enc < Assembler::AVX_512bit, "");
  switch(bt) {
    case T_LONG:
      vector_count_leading_zeros_long_avx(dst, src, xtmp1, xtmp2, xtmp3, rtmp, vec_enc);
      break;
    case T_INT:
      vector_count_leading_zeros_int_avx(dst, src, xtmp1, xtmp2, xtmp3, vec_enc);
      break;
    case T_SHORT:
      vector_count_leading_zeros_short_avx(dst, src, xtmp1, xtmp2, xtmp3, rtmp, vec_enc);
      break;
    case T_BYTE:
      vector_count_leading_zeros_byte_avx(dst, src, xtmp1, xtmp2, xtmp3, rtmp, vec_enc);
      break;
    default:
      fatal("Unsupported type %s", type2name(bt));
      break;
  }
}

void C2_MacroAssembler::vpsub(BasicType bt, XMMRegister dst, XMMRegister src1, XMMRegister src2, int vec_enc) {
  switch(bt) {
    case T_BYTE:
      vpsubb(dst, src1, src2, vec_enc);
      break;
    case T_SHORT:
      vpsubw(dst, src1, src2, vec_enc);
      break;
    case T_INT:
      vpsubd(dst, src1, src2, vec_enc);
      break;
    case T_LONG:
      vpsubq(dst, src1, src2, vec_enc);
      break;
    default:
      fatal("Unsupported type %s", type2name(bt));
      break;
  }
}

// Trailing zero count computation is based on leading zero count operation as per
// following equation. All AVX3 targets support AVX512CD feature which offers
// direct vector instruction to compute leading zero count.
//      CTZ = PRIM_TYPE_WIDHT - CLZ((x - 1) & ~x)
void C2_MacroAssembler::vector_count_trailing_zeros_evex(BasicType bt, XMMRegister dst, XMMRegister src,
                                                         XMMRegister xtmp1, XMMRegister xtmp2, XMMRegister xtmp3,
                                                         XMMRegister xtmp4, KRegister ktmp, Register rtmp, int vec_enc) {
  assert(is_integral_type(bt), "");
  // xtmp = -1
  vpternlogd(xtmp4, 0xff, xtmp4, xtmp4, vec_enc);
  // xtmp = xtmp + src
  vpadd(bt, xtmp4, xtmp4, src, vec_enc);
  // xtmp = xtmp & ~src
  vpternlogd(xtmp4, 0x40, xtmp4, src, vec_enc);
  vector_count_leading_zeros_evex(bt, dst, xtmp4, xtmp1, xtmp2, xtmp3, ktmp, rtmp, true, vec_enc);
  vbroadcast(bt, xtmp4, 8 * type2aelembytes(bt), rtmp, vec_enc);
  vpsub(bt, dst, xtmp4, dst, vec_enc);
}

// Trailing zero count computation for AVX2 targets is based on popcount operation as per following equation
//      CTZ = PRIM_TYPE_WIDHT - POPC(x | -x)
void C2_MacroAssembler::vector_count_trailing_zeros_avx(BasicType bt, XMMRegister dst, XMMRegister src, XMMRegister xtmp1,
                                                        XMMRegister xtmp2, XMMRegister xtmp3, Register rtmp, int vec_enc) {
  assert(is_integral_type(bt), "");
  // xtmp = 0
  vpxor(xtmp3 , xtmp3, xtmp3, vec_enc);
  // xtmp = 0 - src
  vpsub(bt, xtmp3, xtmp3, src, vec_enc);
  // xtmp = xtmp | src
  vpor(xtmp3, xtmp3, src, vec_enc);
  vector_popcount_integral(bt, dst, xtmp3, xtmp1, xtmp2, rtmp, vec_enc);
  vbroadcast(bt, xtmp1, 8 * type2aelembytes(bt), rtmp, vec_enc);
  vpsub(bt, dst, xtmp1, dst, vec_enc);
}

void C2_MacroAssembler::udivI(Register rax, Register divisor, Register rdx) {
  Label done;
  Label neg_divisor_fastpath;
  cmpl(divisor, 0);
  jccb(Assembler::less, neg_divisor_fastpath);
  xorl(rdx, rdx);
  divl(divisor);
  jmpb(done);
  bind(neg_divisor_fastpath);
  // Fastpath for divisor < 0:
  // quotient = (dividend & ~(dividend - divisor)) >>> (Integer.SIZE - 1)
  // See Hacker's Delight (2nd ed), section 9.3 which is implemented in java.lang.Long.divideUnsigned()
  movl(rdx, rax);
  subl(rdx, divisor);
  if (VM_Version::supports_bmi1()) {
    andnl(rax, rdx, rax);
  } else {
    notl(rdx);
    andl(rax, rdx);
  }
  shrl(rax, 31);
  bind(done);
}

void C2_MacroAssembler::umodI(Register rax, Register divisor, Register rdx) {
  Label done;
  Label neg_divisor_fastpath;
  cmpl(divisor, 0);
  jccb(Assembler::less, neg_divisor_fastpath);
  xorl(rdx, rdx);
  divl(divisor);
  jmpb(done);
  bind(neg_divisor_fastpath);
  // Fastpath when divisor < 0:
  // remainder = dividend - (((dividend & ~(dividend - divisor)) >> (Integer.SIZE - 1)) & divisor)
  // See Hacker's Delight (2nd ed), section 9.3 which is implemented in java.lang.Long.remainderUnsigned()
  movl(rdx, rax);
  subl(rax, divisor);
  if (VM_Version::supports_bmi1()) {
    andnl(rax, rax, rdx);
  } else {
    notl(rax);
    andl(rax, rdx);
  }
  sarl(rax, 31);
  andl(rax, divisor);
  subl(rdx, rax);
  bind(done);
}

void C2_MacroAssembler::udivmodI(Register rax, Register divisor, Register rdx, Register tmp) {
  Label done;
  Label neg_divisor_fastpath;

  cmpl(divisor, 0);
  jccb(Assembler::less, neg_divisor_fastpath);
  xorl(rdx, rdx);
  divl(divisor);
  jmpb(done);
  bind(neg_divisor_fastpath);
  // Fastpath for divisor < 0:
  // quotient = (dividend & ~(dividend - divisor)) >>> (Integer.SIZE - 1)
  // remainder = dividend - (((dividend & ~(dividend - divisor)) >> (Integer.SIZE - 1)) & divisor)
  // See Hacker's Delight (2nd ed), section 9.3 which is implemented in
  // java.lang.Long.divideUnsigned() and java.lang.Long.remainderUnsigned()
  movl(rdx, rax);
  subl(rax, divisor);
  if (VM_Version::supports_bmi1()) {
    andnl(rax, rax, rdx);
  } else {
    notl(rax);
    andl(rax, rdx);
  }
  movl(tmp, rax);
  shrl(rax, 31); // quotient
  sarl(tmp, 31);
  andl(tmp, divisor);
  subl(rdx, tmp); // remainder
  bind(done);
}

#ifdef _LP64
void C2_MacroAssembler::udivL(Register rax, Register divisor, Register rdx) {
  Label done;
  Label neg_divisor_fastpath;
  cmpq(divisor, 0);
  jccb(Assembler::less, neg_divisor_fastpath);
  xorl(rdx, rdx);
  divq(divisor);
  jmpb(done);
  bind(neg_divisor_fastpath);
  // Fastpath for divisor < 0:
  // quotient = (dividend & ~(dividend - divisor)) >>> (Long.SIZE - 1)
  // See Hacker's Delight (2nd ed), section 9.3 which is implemented in java.lang.Long.divideUnsigned()
  movq(rdx, rax);
  subq(rdx, divisor);
  if (VM_Version::supports_bmi1()) {
    andnq(rax, rdx, rax);
  } else {
    notq(rdx);
    andq(rax, rdx);
  }
  shrq(rax, 63);
  bind(done);
}

void C2_MacroAssembler::umodL(Register rax, Register divisor, Register rdx) {
  Label done;
  Label neg_divisor_fastpath;
  cmpq(divisor, 0);
  jccb(Assembler::less, neg_divisor_fastpath);
  xorq(rdx, rdx);
  divq(divisor);
  jmp(done);
  bind(neg_divisor_fastpath);
  // Fastpath when divisor < 0:
  // remainder = dividend - (((dividend & ~(dividend - divisor)) >> (Long.SIZE - 1)) & divisor)
  // See Hacker's Delight (2nd ed), section 9.3 which is implemented in java.lang.Long.remainderUnsigned()
  movq(rdx, rax);
  subq(rax, divisor);
  if (VM_Version::supports_bmi1()) {
    andnq(rax, rax, rdx);
  } else {
    notq(rax);
    andq(rax, rdx);
  }
  sarq(rax, 63);
  andq(rax, divisor);
  subq(rdx, rax);
  bind(done);
}

void C2_MacroAssembler::udivmodL(Register rax, Register divisor, Register rdx, Register tmp) {
  Label done;
  Label neg_divisor_fastpath;
  cmpq(divisor, 0);
  jccb(Assembler::less, neg_divisor_fastpath);
  xorq(rdx, rdx);
  divq(divisor);
  jmp(done);
  bind(neg_divisor_fastpath);
  // Fastpath for divisor < 0:
  // quotient = (dividend & ~(dividend - divisor)) >>> (Long.SIZE - 1)
  // remainder = dividend - (((dividend & ~(dividend - divisor)) >> (Long.SIZE - 1)) & divisor)
  // See Hacker's Delight (2nd ed), section 9.3 which is implemented in
  // java.lang.Long.divideUnsigned() and java.lang.Long.remainderUnsigned()
  movq(rdx, rax);
  subq(rax, divisor);
  if (VM_Version::supports_bmi1()) {
    andnq(rax, rax, rdx);
  } else {
    notq(rax);
    andq(rax, rdx);
  }
  movq(tmp, rax);
  shrq(rax, 63); // quotient
  sarq(tmp, 63);
  andq(tmp, divisor);
  subq(rdx, tmp); // remainder
  bind(done);
}
#endif
<|MERGE_RESOLUTION|>--- conflicted
+++ resolved
@@ -35,9 +35,8 @@
 #include "runtime/objectMonitor.hpp"
 #include "runtime/stubRoutines.hpp"
 
-<<<<<<< HEAD
 PRAGMA_ALLOW_LOSSY_CONVERSIONS
-=======
+
 #ifdef PRODUCT
 #define BLOCK_COMMENT(str) /* nothing */
 #define STOP(error) stop(error)
@@ -134,7 +133,6 @@
     bs->nmethod_entry_barrier(this);
   }
 }
->>>>>>> 1c055076
 
 inline Assembler::AvxVectorLen C2_MacroAssembler::vector_length_encoding(int vlen_in_bytes) {
   switch (vlen_in_bytes) {
