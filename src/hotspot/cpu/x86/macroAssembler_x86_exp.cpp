/*
* Copyright (c) 2016, 2021, Intel Corporation. All rights reserved.
* Copyright (C) 2021 THL A29 Limited, a Tencent company. All rights reserved.
* Intel Math Library (LIBM) Source Code
*
* DO NOT ALTER OR REMOVE COPYRIGHT NOTICES OR THIS FILE HEADER.
*
* This code is free software; you can redistribute it and/or modify it
* under the terms of the GNU General Public License version 2 only, as
* published by the Free Software Foundation.
*
* This code is distributed in the hope that it will be useful, but WITHOUT
* ANY WARRANTY; without even the implied warranty of MERCHANTABILITY or
* FITNESS FOR A PARTICULAR PURPOSE.  See the GNU General Public License
* version 2 for more details (a copy is included in the LICENSE file that
* accompanied this code).
*
* You should have received a copy of the GNU General Public License version
* 2 along with this work; if not, write to the Free Software Foundation,
* Inc., 51 Franklin St, Fifth Floor, Boston, MA 02110-1301 USA.
*
* Please contact Oracle, 500 Oracle Parkway, Redwood Shores, CA 94065 USA
* or visit www.oracle.com if you need additional information or have any
* questions.
*
*/

#include "precompiled.hpp"
#include "asm/assembler.hpp"
#include "asm/assembler.inline.hpp"
#include "macroAssembler_x86.hpp"
#include "runtime/stubRoutines.hpp"
#include "utilities/globalDefinitions.hpp"

/******************************************************************************/
//                     ALGORITHM DESCRIPTION - EXP()
//                     ---------------------
//
// Description:
//  Let K = 64 (table size).
//        x    x/log(2)     n
//       e  = 2          = 2 * T[j] * (1 + P(y))
//  where
//       x = m*log(2)/K + y,    y in [-log(2)/K..log(2)/K]
//       m = n*K + j,           m,n,j - signed integer, j in [-K/2..K/2]
//                  j/K
//       values of 2   are tabulated as T[j] = T_hi[j] ( 1 + T_lo[j]).
//
//       P(y) is a minimax polynomial approximation of exp(x)-1
//       on small interval [-log(2)/K..log(2)/K] (were calculated by Maple V).
//
//  To avoid problems with arithmetic overflow and underflow,
//            n                        n1  n2
//  value of 2  is safely computed as 2 * 2 where n1 in [-BIAS/2..BIAS/2]
//  where BIAS is a value of exponent bias.
//
// Special cases:
//  exp(NaN) = NaN
//  exp(+INF) = +INF
//  exp(-INF) = 0
//  exp(x) = 1 for subnormals
//  for finite argument, only exp(0)=1 is exact
//  For IEEE double
//    if x >  709.782712893383973096 then exp(x) overflow
//    if x < -745.133219101941108420 then exp(x) underflow
//
/******************************************************************************/

#ifdef _LP64
// The 64 bit code is at most SSE2 compliant
ATTRIBUTE_ALIGNED(16) juint _cv[] =
{
    0x652b82feUL, 0x40571547UL, 0x652b82feUL, 0x40571547UL, 0xfefa0000UL,
    0x3f862e42UL, 0xfefa0000UL, 0x3f862e42UL, 0xbc9e3b3aUL, 0x3d1cf79aUL,
    0xbc9e3b3aUL, 0x3d1cf79aUL, 0xfffffffeUL, 0x3fdfffffUL, 0xfffffffeUL,
    0x3fdfffffUL, 0xe3289860UL, 0x3f56c15cUL, 0x555b9e25UL, 0x3fa55555UL,
    0xc090cf0fUL, 0x3f811115UL, 0x55548ba1UL, 0x3fc55555UL
};

ATTRIBUTE_ALIGNED(16) juint _mmask[] =
{
    0xffffffc0UL, 0x00000000UL, 0xffffffc0UL, 0x00000000UL
};

ATTRIBUTE_ALIGNED(16) juint _bias[] =
{
    0x0000ffc0UL, 0x00000000UL, 0x0000ffc0UL, 0x00000000UL
};

ATTRIBUTE_ALIGNED(16) juint _Tbl_addr[] =
{
    0x00000000UL, 0x00000000UL, 0x00000000UL, 0x00000000UL, 0x0e03754dUL,
    0x3cad7bbfUL, 0x3e778060UL, 0x00002c9aUL, 0x3567f613UL, 0x3c8cd252UL,
    0xd3158574UL, 0x000059b0UL, 0x61e6c861UL, 0x3c60f74eUL, 0x18759bc8UL,
    0x00008745UL, 0x5d837b6cUL, 0x3c979aa6UL, 0x6cf9890fUL, 0x0000b558UL,
    0x702f9cd1UL, 0x3c3ebe3dUL, 0x32d3d1a2UL, 0x0000e3ecUL, 0x1e63bcd8UL,
    0x3ca3516eUL, 0xd0125b50UL, 0x00011301UL, 0x26f0387bUL, 0x3ca4c554UL,
    0xaea92ddfUL, 0x0001429aUL, 0x62523fb6UL, 0x3ca95153UL, 0x3c7d517aUL,
    0x000172b8UL, 0x3f1353bfUL, 0x3c8b898cUL, 0xeb6fcb75UL, 0x0001a35bUL,
    0x3e3a2f5fUL, 0x3c9aecf7UL, 0x3168b9aaUL, 0x0001d487UL, 0x44a6c38dUL,
    0x3c8a6f41UL, 0x88628cd6UL, 0x0002063bUL, 0xe3a8a894UL, 0x3c968efdUL,
    0x6e756238UL, 0x0002387aUL, 0x981fe7f2UL, 0x3c80472bUL, 0x65e27cddUL,
    0x00026b45UL, 0x6d09ab31UL, 0x3c82f7e1UL, 0xf51fdee1UL, 0x00029e9dUL,
    0x720c0ab3UL, 0x3c8b3782UL, 0xa6e4030bUL, 0x0002d285UL, 0x4db0abb6UL,
    0x3c834d75UL, 0x0a31b715UL, 0x000306feUL, 0x5dd3f84aUL, 0x3c8fdd39UL,
    0xb26416ffUL, 0x00033c08UL, 0xcc187d29UL, 0x3ca12f8cUL, 0x373aa9caUL,
    0x000371a7UL, 0x738b5e8bUL, 0x3ca7d229UL, 0x34e59ff6UL, 0x0003a7dbUL,
    0xa72a4c6dUL, 0x3c859f48UL, 0x4c123422UL, 0x0003dea6UL, 0x259d9205UL,
    0x3ca8b846UL, 0x21f72e29UL, 0x0004160aUL, 0x60c2ac12UL, 0x3c4363edUL,
    0x6061892dUL, 0x00044e08UL, 0xdaa10379UL, 0x3c6ecce1UL, 0xb5c13cd0UL,
    0x000486a2UL, 0xbb7aafb0UL, 0x3c7690ceUL, 0xd5362a27UL, 0x0004bfdaUL,
    0x9b282a09UL, 0x3ca083ccUL, 0x769d2ca6UL, 0x0004f9b2UL, 0xc1aae707UL,
    0x3ca509b0UL, 0x569d4f81UL, 0x0005342bUL, 0x18fdd78eUL, 0x3c933505UL,
    0x36b527daUL, 0x00056f47UL, 0xe21c5409UL, 0x3c9063e1UL, 0xdd485429UL,
    0x0005ab07UL, 0x2b64c035UL, 0x3c9432e6UL, 0x15ad2148UL, 0x0005e76fUL,
    0x99f08c0aUL, 0x3ca01284UL, 0xb03a5584UL, 0x0006247eUL, 0x0073dc06UL,
    0x3c99f087UL, 0x82552224UL, 0x00066238UL, 0x0da05571UL, 0x3c998d4dUL,
    0x667f3bccUL, 0x0006a09eUL, 0x86ce4786UL, 0x3ca52bb9UL, 0x3c651a2eUL,
    0x0006dfb2UL, 0x206f0dabUL, 0x3ca32092UL, 0xe8ec5f73UL, 0x00071f75UL,
    0x8e17a7a6UL, 0x3ca06122UL, 0x564267c8UL, 0x00075febUL, 0x461e9f86UL,
    0x3ca244acUL, 0x73eb0186UL, 0x0007a114UL, 0xabd66c55UL, 0x3c65ebe1UL,
    0x36cf4e62UL, 0x0007e2f3UL, 0xbbff67d0UL, 0x3c96fe9fUL, 0x994cce12UL,
    0x00082589UL, 0x14c801dfUL, 0x3c951f14UL, 0x9b4492ecUL, 0x000868d9UL,
    0xc1f0eab4UL, 0x3c8db72fUL, 0x422aa0dbUL, 0x0008ace5UL, 0x59f35f44UL,
    0x3c7bf683UL, 0x99157736UL, 0x0008f1aeUL, 0x9c06283cUL, 0x3ca360baUL,
    0xb0cdc5e4UL, 0x00093737UL, 0x20f962aaUL, 0x3c95e8d1UL, 0x9fde4e4fUL,
    0x00097d82UL, 0x2b91ce27UL, 0x3c71affcUL, 0x82a3f090UL, 0x0009c491UL,
    0x589a2ebdUL, 0x3c9b6d34UL, 0x7b5de564UL, 0x000a0c66UL, 0x9ab89880UL,
    0x3c95277cUL, 0xb23e255cUL, 0x000a5503UL, 0x6e735ab3UL, 0x3c846984UL,
    0x5579fdbfUL, 0x000a9e6bUL, 0x92cb3387UL, 0x3c8c1a77UL, 0x995ad3adUL,
    0x000ae89fUL, 0xdc2d1d96UL, 0x3ca22466UL, 0xb84f15faUL, 0x000b33a2UL,
    0xb19505aeUL, 0x3ca1112eUL, 0xf2fb5e46UL, 0x000b7f76UL, 0x0a5fddcdUL,
    0x3c74ffd7UL, 0x904bc1d2UL, 0x000bcc1eUL, 0x30af0cb3UL, 0x3c736eaeUL,
    0xdd85529cUL, 0x000c199bUL, 0xd10959acUL, 0x3c84e08fUL, 0x2e57d14bUL,
    0x000c67f1UL, 0x6c921968UL, 0x3c676b2cUL, 0xdcef9069UL, 0x000cb720UL,
    0x36df99b3UL, 0x3c937009UL, 0x4a07897bUL, 0x000d072dUL, 0xa63d07a7UL,
    0x3c74a385UL, 0xdcfba487UL, 0x000d5818UL, 0xd5c192acUL, 0x3c8e5a50UL,
    0x03db3285UL, 0x000da9e6UL, 0x1c4a9792UL, 0x3c98bb73UL, 0x337b9b5eUL,
    0x000dfc97UL, 0x603a88d3UL, 0x3c74b604UL, 0xe78b3ff6UL, 0x000e502eUL,
    0x92094926UL, 0x3c916f27UL, 0xa2a490d9UL, 0x000ea4afUL, 0x41aa2008UL,
    0x3c8ec3bcUL, 0xee615a27UL, 0x000efa1bUL, 0x31d185eeUL, 0x3c8a64a9UL,
    0x5b6e4540UL, 0x000f5076UL, 0x4d91cd9dUL, 0x3c77893bUL, 0x819e90d8UL,
    0x000fa7c1UL
};

ATTRIBUTE_ALIGNED(16) juint _ALLONES[] =
{
    0xffffffffUL, 0xffffffffUL, 0xffffffffUL, 0xffffffffUL
};

ATTRIBUTE_ALIGNED(16) juint _ebias[] =
{
    0x00000000UL, 0x3ff00000UL, 0x00000000UL, 0x3ff00000UL
};

ATTRIBUTE_ALIGNED(4) juint _XMAX[] =
{
    0xffffffffUL, 0x7fefffffUL
};

ATTRIBUTE_ALIGNED(4) juint _XMIN[] =
{
    0x00000000UL, 0x00100000UL
};

ATTRIBUTE_ALIGNED(4) juint _INF[] =
{
    0x00000000UL, 0x7ff00000UL
};



// Registers:
// input: xmm0
// scratch: xmm1, xmm2, xmm3, xmm4, xmm5, xmm6, xmm7
//          rax, rdx, rcx, tmp - r11

// Code generated by Intel C compiler for LIBM library

void MacroAssembler::fast_exp(XMMRegister xmm0, XMMRegister xmm1, XMMRegister xmm2, XMMRegister xmm3,
                              XMMRegister xmm4, XMMRegister xmm5, XMMRegister xmm6, XMMRegister xmm7,
                              Register eax, Register ecx, Register edx, Register tmp) {
  Label L_2TAG_PACKET_0_0_2, L_2TAG_PACKET_1_0_2, L_2TAG_PACKET_2_0_2, L_2TAG_PACKET_3_0_2;
  Label L_2TAG_PACKET_4_0_2, L_2TAG_PACKET_5_0_2, L_2TAG_PACKET_6_0_2, L_2TAG_PACKET_7_0_2;
  Label L_2TAG_PACKET_8_0_2, L_2TAG_PACKET_9_0_2, L_2TAG_PACKET_10_0_2, L_2TAG_PACKET_11_0_2;
  Label L_2TAG_PACKET_12_0_2, B1_3, B1_5;

  assert_different_registers(tmp, eax, ecx, edx);

  address cv       = (address)_cv;
  address mmask    = (address)_mmask;
  address bias     = (address)_bias;
  address Tbl_addr = (address)_Tbl_addr;
  address ALLONES  = (address)_ALLONES;
  address ebias    = (address)_ebias;
  address XMAX     = (address)_XMAX;
  address XMIN     = (address)_XMIN;
  address INF      = (address)_INF;

  subq(rsp, 24);
  movsd(Address(rsp, 8), xmm0);
  unpcklpd(xmm0, xmm0);
<<<<<<< HEAD
  movdqu(xmm1, ExternalAddress(cv),      tmp /*rscratch*/); // 0x652b82feUL, 0x40571547UL, 0x652b82feUL, 0x40571547UL
  movdqu(xmm6, ExternalAddress(SHIFTER), tmp /*rscratch*/); // 0x00000000UL, 0x43380000UL, 0x00000000UL, 0x43380000UL
  movdqu(xmm2, ExternalAddress(cv + 16), tmp /*rscratch*/); // 0xfefa0000UL, 0x3f862e42UL, 0xfefa0000UL, 0x3f862e42UL
  movdqu(xmm3, ExternalAddress(cv + 32), tmp /*rscratch*/); // 0xbc9e3b3aUL, 0x3d1cf79aUL, 0xbc9e3b3aUL, 0x3d1cf79aUL
=======
  movdqu(xmm1, ExternalAddress(cv));       // 0x652b82feUL, 0x40571547UL, 0x652b82feUL, 0x40571547UL
  movdqu(xmm2, ExternalAddress(cv + 16));  // 0xfefa0000UL, 0x3f862e42UL, 0xfefa0000UL, 0x3f862e42UL
  movdqu(xmm3, ExternalAddress(cv + 32));  // 0xbc9e3b3aUL, 0x3d1cf79aUL, 0xbc9e3b3aUL, 0x3d1cf79aUL
  movdqu(xmm6, ExternalAddress(SHIFTER));  // 0x00000000UL, 0x43380000UL, 0x00000000UL, 0x43380000UL
>>>>>>> 44532009
  pextrw(eax, xmm0, 3);
  andl(eax, 32767);
  movl(edx, 16527);
  subl(edx, eax);
  subl(eax, 15504);
  orl(edx, eax);
  cmpl(edx, INT_MIN);
  jcc(Assembler::aboveEqual, L_2TAG_PACKET_0_0_2);
  mulpd(xmm1, xmm0);
  addpd(xmm1, xmm6);
  movapd(xmm7, xmm1);
  subpd(xmm1, xmm6);
  mulpd(xmm2, xmm1);
  movdqu(xmm4, ExternalAddress(cv + 64), tmp /*rscratch*/);  // 0xe3289860UL, 0x3f56c15cUL, 0x555b9e25UL, 0x3fa55555UL
  mulpd(xmm3, xmm1);
  movdqu(xmm5, ExternalAddress(cv + 80), tmp /*rscratch*/);  // 0xc090cf0fUL, 0x3f811115UL, 0x55548ba1UL, 0x3fc55555UL
  subpd(xmm0, xmm2);
  movdl(eax, xmm7);
  movl(ecx, eax);
  andl(ecx, 63);
  shll(ecx, 4);
  sarl(eax, 6);
  movl(edx, eax);
  movdqu(xmm6, ExternalAddress(mmask), tmp /*rscratch*/);    // 0xffffffc0UL, 0x00000000UL, 0xffffffc0UL, 0x00000000UL
  pand(xmm7, xmm6);
  movdqu(xmm6, ExternalAddress(bias), tmp /*rscratch*/);     // 0x0000ffc0UL, 0x00000000UL, 0x0000ffc0UL, 0x00000000UL
  paddq(xmm7, xmm6);
  psllq(xmm7, 46);
  subpd(xmm0, xmm3);
  lea(tmp, ExternalAddress(Tbl_addr));
  movdqu(xmm2, Address(ecx, tmp));
  mulpd(xmm4, xmm0);
  movapd(xmm6, xmm0);
  movapd(xmm1, xmm0);
  mulpd(xmm6, xmm6);
  mulpd(xmm0, xmm6);
  addpd(xmm5, xmm4);
  mulsd(xmm0, xmm6);
  mulpd(xmm6, ExternalAddress(cv + 48), tmp /*rscratch*/);     // 0xfffffffeUL, 0x3fdfffffUL, 0xfffffffeUL, 0x3fdfffffUL
  addsd(xmm1, xmm2);
  unpckhpd(xmm2, xmm2);
  mulpd(xmm0, xmm5);
  addsd(xmm1, xmm0);
  por(xmm2, xmm7);
  unpckhpd(xmm0, xmm0);
  addsd(xmm0, xmm1);
  addsd(xmm0, xmm6);
  addl(edx, 894);
  cmpl(edx, 1916);
  jcc(Assembler::above, L_2TAG_PACKET_1_0_2);
  mulsd(xmm0, xmm2);
  addsd(xmm0, xmm2);
  jmp(B1_5);

  bind(L_2TAG_PACKET_1_0_2);
  xorpd(xmm3, xmm3);
  movdqu(xmm4, ExternalAddress(ALLONES), tmp /*rscratch*/);  // 0xffffffffUL, 0xffffffffUL, 0xffffffffUL, 0xffffffffUL
  movl(edx, -1022);
  subl(edx, eax);
  movdl(xmm5, edx);
  psllq(xmm4, xmm5);
  movl(ecx, eax);
  sarl(eax, 1);
  pinsrw(xmm3, eax, 3);
  movdqu(xmm6, ExternalAddress(ebias), tmp /*rscratch*/);    // 0x00000000UL, 0x3ff00000UL, 0x00000000UL, 0x3ff00000UL
  psllq(xmm3, 4);
  psubd(xmm2, xmm3);
  mulsd(xmm0, xmm2);
  cmpl(edx, 52);
  jcc(Assembler::greater, L_2TAG_PACKET_2_0_2);
  pand(xmm4, xmm2);
  paddd(xmm3, xmm6);
  subsd(xmm2, xmm4);
  addsd(xmm0, xmm2);
  cmpl(ecx, 1023);
  jcc(Assembler::greaterEqual, L_2TAG_PACKET_3_0_2);
  pextrw(ecx, xmm0, 3);
  andl(ecx, 32768);
  orl(edx, ecx);
  cmpl(edx, 0);
  jcc(Assembler::equal, L_2TAG_PACKET_4_0_2);
  movapd(xmm6, xmm0);
  addsd(xmm0, xmm4);
  mulsd(xmm0, xmm3);
  pextrw(ecx, xmm0, 3);
  andl(ecx, 32752);
  cmpl(ecx, 0);
  jcc(Assembler::equal, L_2TAG_PACKET_5_0_2);
  jmp(B1_5);

  bind(L_2TAG_PACKET_5_0_2);
  mulsd(xmm6, xmm3);
  mulsd(xmm4, xmm3);
  movdqu(xmm0, xmm6);
  pxor(xmm6, xmm4);
  psrad(xmm6, 31);
  pshufd(xmm6, xmm6, 85);
  psllq(xmm0, 1);
  psrlq(xmm0, 1);
  pxor(xmm0, xmm6);
  psrlq(xmm6, 63);
  paddq(xmm0, xmm6);
  paddq(xmm0, xmm4);
  movl(Address(rsp, 0), 15);
  jmp(L_2TAG_PACKET_6_0_2);

  bind(L_2TAG_PACKET_4_0_2);
  addsd(xmm0, xmm4);
  mulsd(xmm0, xmm3);
  jmp(B1_5);

  bind(L_2TAG_PACKET_3_0_2);
  addsd(xmm0, xmm4);
  mulsd(xmm0, xmm3);
  pextrw(ecx, xmm0, 3);
  andl(ecx, 32752);
  cmpl(ecx, 32752);
  jcc(Assembler::aboveEqual, L_2TAG_PACKET_7_0_2);
  jmp(B1_5);

  bind(L_2TAG_PACKET_2_0_2);
  paddd(xmm3, xmm6);
  addpd(xmm0, xmm2);
  mulsd(xmm0, xmm3);
  movl(Address(rsp, 0), 15);
  jmp(L_2TAG_PACKET_6_0_2);

  bind(L_2TAG_PACKET_8_0_2);
  cmpl(eax, 2146435072);
  jcc(Assembler::aboveEqual, L_2TAG_PACKET_9_0_2);
  movl(eax, Address(rsp, 12));
  cmpl(eax, INT_MIN);
  jcc(Assembler::aboveEqual, L_2TAG_PACKET_10_0_2);
  movsd(xmm0, ExternalAddress(XMAX), tmp /*rscratch*/);      // 0xffffffffUL, 0x7fefffffUL
  mulsd(xmm0, xmm0);

  bind(L_2TAG_PACKET_7_0_2);
  movl(Address(rsp, 0), 14);
  jmp(L_2TAG_PACKET_6_0_2);

  bind(L_2TAG_PACKET_10_0_2);
  movsd(xmm0, ExternalAddress(XMIN), tmp /*rscratch*/);      // 0x00000000UL, 0x00100000UL
  mulsd(xmm0, xmm0);
  movl(Address(rsp, 0), 15);
  jmp(L_2TAG_PACKET_6_0_2);

  bind(L_2TAG_PACKET_9_0_2);
  movl(edx, Address(rsp, 8));
  cmpl(eax, 2146435072);
  jcc(Assembler::above, L_2TAG_PACKET_11_0_2);
  cmpl(edx, 0);
  jcc(Assembler::notEqual, L_2TAG_PACKET_11_0_2);
  movl(eax, Address(rsp, 12));
  cmpl(eax, 2146435072);
  jcc(Assembler::notEqual, L_2TAG_PACKET_12_0_2);
  movsd(xmm0, ExternalAddress(INF), tmp /*rscratch*/);       // 0x00000000UL, 0x7ff00000UL
  jmp(B1_5);

  bind(L_2TAG_PACKET_12_0_2);
  movsd(xmm0, ExternalAddress(ZERO), tmp /*rscratch*/);      // 0x00000000UL, 0x00000000UL
  jmp(B1_5);

  bind(L_2TAG_PACKET_11_0_2);
  movsd(xmm0, Address(rsp, 8));
  addsd(xmm0, xmm0);
  jmp(B1_5);

  bind(L_2TAG_PACKET_0_0_2);
  movl(eax, Address(rsp, 12));
  andl(eax, 2147483647);
  cmpl(eax, 1083179008);
  jcc(Assembler::aboveEqual, L_2TAG_PACKET_8_0_2);
  movsd(Address(rsp, 8), xmm0);
<<<<<<< HEAD
  addsd(xmm0, ExternalAddress(ONE), tmp /*rscratch*/); // 0x00000000UL, 0x3ff00000UL
=======
  addsd(xmm0, ExternalAddress(ONE));   // 0x00000000UL, 0x3ff00000UL
>>>>>>> 44532009
  jmp(B1_5);

  bind(L_2TAG_PACKET_6_0_2);
  movq(Address(rsp, 16), xmm0);

  bind(B1_3);
  movq(xmm0, Address(rsp, 16));

  bind(B1_5);
  addq(rsp, 24);
}
#else
// The 32 bit code is at most SSE2 compliant
ATTRIBUTE_ALIGNED(16) juint _static_const_table[] =
{
    0x00000000UL, 0xfff00000UL, 0x00000000UL, 0xfff00000UL, 0xffffffc0UL,
    0x00000000UL, 0xffffffc0UL, 0x00000000UL, 0x0000ffc0UL, 0x00000000UL,
    0x0000ffc0UL, 0x00000000UL, 0x00000000UL, 0x43380000UL, 0x00000000UL,
    0x43380000UL, 0x652b82feUL, 0x40571547UL, 0x652b82feUL, 0x40571547UL,
    0xfefa0000UL, 0x3f862e42UL, 0xfefa0000UL, 0x3f862e42UL, 0xbc9e3b3aUL,
    0x3d1cf79aUL, 0xbc9e3b3aUL, 0x3d1cf79aUL, 0xfffffffeUL, 0x3fdfffffUL,
    0xfffffffeUL, 0x3fdfffffUL, 0xe3289860UL, 0x3f56c15cUL, 0x555b9e25UL,
    0x3fa55555UL, 0xc090cf0fUL, 0x3f811115UL, 0x55548ba1UL, 0x3fc55555UL,
    0x00000000UL, 0x00000000UL, 0x00000000UL, 0x00000000UL, 0x0e03754dUL,
    0x3cad7bbfUL, 0x3e778060UL, 0x00002c9aUL, 0x3567f613UL, 0x3c8cd252UL,
    0xd3158574UL, 0x000059b0UL, 0x61e6c861UL, 0x3c60f74eUL, 0x18759bc8UL,
    0x00008745UL, 0x5d837b6cUL, 0x3c979aa6UL, 0x6cf9890fUL, 0x0000b558UL,
    0x702f9cd1UL, 0x3c3ebe3dUL, 0x32d3d1a2UL, 0x0000e3ecUL, 0x1e63bcd8UL,
    0x3ca3516eUL, 0xd0125b50UL, 0x00011301UL, 0x26f0387bUL, 0x3ca4c554UL,
    0xaea92ddfUL, 0x0001429aUL, 0x62523fb6UL, 0x3ca95153UL, 0x3c7d517aUL,
    0x000172b8UL, 0x3f1353bfUL, 0x3c8b898cUL, 0xeb6fcb75UL, 0x0001a35bUL,
    0x3e3a2f5fUL, 0x3c9aecf7UL, 0x3168b9aaUL, 0x0001d487UL, 0x44a6c38dUL,
    0x3c8a6f41UL, 0x88628cd6UL, 0x0002063bUL, 0xe3a8a894UL, 0x3c968efdUL,
    0x6e756238UL, 0x0002387aUL, 0x981fe7f2UL, 0x3c80472bUL, 0x65e27cddUL,
    0x00026b45UL, 0x6d09ab31UL, 0x3c82f7e1UL, 0xf51fdee1UL, 0x00029e9dUL,
    0x720c0ab3UL, 0x3c8b3782UL, 0xa6e4030bUL, 0x0002d285UL, 0x4db0abb6UL,
    0x3c834d75UL, 0x0a31b715UL, 0x000306feUL, 0x5dd3f84aUL, 0x3c8fdd39UL,
    0xb26416ffUL, 0x00033c08UL, 0xcc187d29UL, 0x3ca12f8cUL, 0x373aa9caUL,
    0x000371a7UL, 0x738b5e8bUL, 0x3ca7d229UL, 0x34e59ff6UL, 0x0003a7dbUL,
    0xa72a4c6dUL, 0x3c859f48UL, 0x4c123422UL, 0x0003dea6UL, 0x259d9205UL,
    0x3ca8b846UL, 0x21f72e29UL, 0x0004160aUL, 0x60c2ac12UL, 0x3c4363edUL,
    0x6061892dUL, 0x00044e08UL, 0xdaa10379UL, 0x3c6ecce1UL, 0xb5c13cd0UL,
    0x000486a2UL, 0xbb7aafb0UL, 0x3c7690ceUL, 0xd5362a27UL, 0x0004bfdaUL,
    0x9b282a09UL, 0x3ca083ccUL, 0x769d2ca6UL, 0x0004f9b2UL, 0xc1aae707UL,
    0x3ca509b0UL, 0x569d4f81UL, 0x0005342bUL, 0x18fdd78eUL, 0x3c933505UL,
    0x36b527daUL, 0x00056f47UL, 0xe21c5409UL, 0x3c9063e1UL, 0xdd485429UL,
    0x0005ab07UL, 0x2b64c035UL, 0x3c9432e6UL, 0x15ad2148UL, 0x0005e76fUL,
    0x99f08c0aUL, 0x3ca01284UL, 0xb03a5584UL, 0x0006247eUL, 0x0073dc06UL,
    0x3c99f087UL, 0x82552224UL, 0x00066238UL, 0x0da05571UL, 0x3c998d4dUL,
    0x667f3bccUL, 0x0006a09eUL, 0x86ce4786UL, 0x3ca52bb9UL, 0x3c651a2eUL,
    0x0006dfb2UL, 0x206f0dabUL, 0x3ca32092UL, 0xe8ec5f73UL, 0x00071f75UL,
    0x8e17a7a6UL, 0x3ca06122UL, 0x564267c8UL, 0x00075febUL, 0x461e9f86UL,
    0x3ca244acUL, 0x73eb0186UL, 0x0007a114UL, 0xabd66c55UL, 0x3c65ebe1UL,
    0x36cf4e62UL, 0x0007e2f3UL, 0xbbff67d0UL, 0x3c96fe9fUL, 0x994cce12UL,
    0x00082589UL, 0x14c801dfUL, 0x3c951f14UL, 0x9b4492ecUL, 0x000868d9UL,
    0xc1f0eab4UL, 0x3c8db72fUL, 0x422aa0dbUL, 0x0008ace5UL, 0x59f35f44UL,
    0x3c7bf683UL, 0x99157736UL, 0x0008f1aeUL, 0x9c06283cUL, 0x3ca360baUL,
    0xb0cdc5e4UL, 0x00093737UL, 0x20f962aaUL, 0x3c95e8d1UL, 0x9fde4e4fUL,
    0x00097d82UL, 0x2b91ce27UL, 0x3c71affcUL, 0x82a3f090UL, 0x0009c491UL,
    0x589a2ebdUL, 0x3c9b6d34UL, 0x7b5de564UL, 0x000a0c66UL, 0x9ab89880UL,
    0x3c95277cUL, 0xb23e255cUL, 0x000a5503UL, 0x6e735ab3UL, 0x3c846984UL,
    0x5579fdbfUL, 0x000a9e6bUL, 0x92cb3387UL, 0x3c8c1a77UL, 0x995ad3adUL,
    0x000ae89fUL, 0xdc2d1d96UL, 0x3ca22466UL, 0xb84f15faUL, 0x000b33a2UL,
    0xb19505aeUL, 0x3ca1112eUL, 0xf2fb5e46UL, 0x000b7f76UL, 0x0a5fddcdUL,
    0x3c74ffd7UL, 0x904bc1d2UL, 0x000bcc1eUL, 0x30af0cb3UL, 0x3c736eaeUL,
    0xdd85529cUL, 0x000c199bUL, 0xd10959acUL, 0x3c84e08fUL, 0x2e57d14bUL,
    0x000c67f1UL, 0x6c921968UL, 0x3c676b2cUL, 0xdcef9069UL, 0x000cb720UL,
    0x36df99b3UL, 0x3c937009UL, 0x4a07897bUL, 0x000d072dUL, 0xa63d07a7UL,
    0x3c74a385UL, 0xdcfba487UL, 0x000d5818UL, 0xd5c192acUL, 0x3c8e5a50UL,
    0x03db3285UL, 0x000da9e6UL, 0x1c4a9792UL, 0x3c98bb73UL, 0x337b9b5eUL,
    0x000dfc97UL, 0x603a88d3UL, 0x3c74b604UL, 0xe78b3ff6UL, 0x000e502eUL,
    0x92094926UL, 0x3c916f27UL, 0xa2a490d9UL, 0x000ea4afUL, 0x41aa2008UL,
    0x3c8ec3bcUL, 0xee615a27UL, 0x000efa1bUL, 0x31d185eeUL, 0x3c8a64a9UL,
    0x5b6e4540UL, 0x000f5076UL, 0x4d91cd9dUL, 0x3c77893bUL, 0x819e90d8UL,
    0x000fa7c1UL, 0x00000000UL, 0x3ff00000UL, 0x00000000UL, 0x7ff00000UL,
    0x00000000UL, 0x00000000UL, 0xffffffffUL, 0x7fefffffUL, 0x00000000UL,
    0x00100000UL
};

//registers,
// input: (rbp + 8)
// scratch: xmm1, xmm2, xmm3, xmm4, xmm5, xmm6, xmm7
//          rax, rdx, rcx, rbx (tmp)

// Code generated by Intel C compiler for LIBM library

void MacroAssembler::fast_exp(XMMRegister xmm0, XMMRegister xmm1, XMMRegister xmm2, XMMRegister xmm3,
                              XMMRegister xmm4, XMMRegister xmm5, XMMRegister xmm6, XMMRegister xmm7,
                              Register eax, Register ecx, Register edx, Register tmp) {
  Label L_2TAG_PACKET_0_0_2, L_2TAG_PACKET_1_0_2, L_2TAG_PACKET_2_0_2, L_2TAG_PACKET_3_0_2;
  Label L_2TAG_PACKET_4_0_2, L_2TAG_PACKET_5_0_2, L_2TAG_PACKET_6_0_2, L_2TAG_PACKET_7_0_2;
  Label L_2TAG_PACKET_8_0_2, L_2TAG_PACKET_9_0_2, L_2TAG_PACKET_10_0_2, L_2TAG_PACKET_11_0_2;
  Label L_2TAG_PACKET_12_0_2;

  assert_different_registers(tmp, eax, ecx, edx);
  address static_const_table = (address)_static_const_table;

  subl(rsp, 120);
  movl(Address(rsp, 64), tmp);
  lea(tmp, ExternalAddress(static_const_table));
  movsd(xmm0, Address(rsp, 128));
  unpcklpd(xmm0, xmm0);
  movdqu(xmm1, Address(tmp, 64));          // 0x652b82feUL, 0x40571547UL, 0x652b82feUL, 0x40571547UL
  movdqu(xmm6, Address(tmp, 48));          // 0x00000000UL, 0x43380000UL, 0x00000000UL, 0x43380000UL
  movdqu(xmm2, Address(tmp, 80));          // 0xfefa0000UL, 0x3f862e42UL, 0xfefa0000UL, 0x3f862e42UL
  movdqu(xmm3, Address(tmp, 96));          // 0xbc9e3b3aUL, 0x3d1cf79aUL, 0xbc9e3b3aUL, 0x3d1cf79aUL
  pextrw(eax, xmm0, 3);
  andl(eax, 32767);
  movl(edx, 16527);
  subl(edx, eax);
  subl(eax, 15504);
  orl(edx, eax);
  cmpl(edx, INT_MIN);
  jcc(Assembler::aboveEqual, L_2TAG_PACKET_0_0_2);
  mulpd(xmm1, xmm0);
  addpd(xmm1, xmm6);
  movapd(xmm7, xmm1);
  subpd(xmm1, xmm6);
  mulpd(xmm2, xmm1);
  movdqu(xmm4, Address(tmp, 128));         // 0xe3289860UL, 0x3f56c15cUL, 0x555b9e25UL, 0x3fa55555UL
  mulpd(xmm3, xmm1);
  movdqu(xmm5, Address(tmp, 144));         // 0xc090cf0fUL, 0x3f811115UL, 0x55548ba1UL, 0x3fc55555UL
  subpd(xmm0, xmm2);
  movdl(eax, xmm7);
  movl(ecx, eax);
  andl(ecx, 63);
  shll(ecx, 4);
  sarl(eax, 6);
  movl(edx, eax);
  movdqu(xmm6, Address(tmp, 16));          // 0xffffffc0UL, 0x00000000UL, 0xffffffc0UL, 0x00000000UL
  pand(xmm7, xmm6);
  movdqu(xmm6, Address(tmp, 32));          // 0x0000ffc0UL, 0x00000000UL, 0x0000ffc0UL, 0x00000000UL
  paddq(xmm7, xmm6);
  psllq(xmm7, 46);
  subpd(xmm0, xmm3);
  movdqu(xmm2, Address(tmp, ecx, Address::times_1, 160));
  mulpd(xmm4, xmm0);
  movapd(xmm6, xmm0);
  movapd(xmm1, xmm0);
  mulpd(xmm6, xmm6);
  mulpd(xmm0, xmm6);
  addpd(xmm5, xmm4);
  mulsd(xmm0, xmm6);
  mulpd(xmm6, Address(tmp, 112));          // 0xfffffffeUL, 0x3fdfffffUL, 0xfffffffeUL, 0x3fdfffffUL
  addsd(xmm1, xmm2);
  unpckhpd(xmm2, xmm2);
  mulpd(xmm0, xmm5);
  addsd(xmm1, xmm0);
  por(xmm2, xmm7);
  unpckhpd(xmm0, xmm0);
  addsd(xmm0, xmm1);
  addsd(xmm0, xmm6);
  addl(edx, 894);
  cmpl(edx, 1916);
  jcc(Assembler::above, L_2TAG_PACKET_1_0_2);
  mulsd(xmm0, xmm2);
  addsd(xmm0, xmm2);
  jmp(L_2TAG_PACKET_2_0_2);

  bind(L_2TAG_PACKET_1_0_2);
  fnstcw(Address(rsp, 24));
  movzwl(edx, Address(rsp, 24));
  orl(edx, 768);
  movw(Address(rsp, 28), edx);
  fldcw(Address(rsp, 28));
  movl(edx, eax);
  sarl(eax, 1);
  subl(edx, eax);
  movdqu(xmm6, Address(tmp, 0));           // 0x00000000UL, 0xfff00000UL, 0x00000000UL, 0xfff00000UL
  pandn(xmm6, xmm2);
  addl(eax, 1023);
  movdl(xmm3, eax);
  psllq(xmm3, 52);
  por(xmm6, xmm3);
  addl(edx, 1023);
  movdl(xmm4, edx);
  psllq(xmm4, 52);
  movsd(Address(rsp, 8), xmm0);
  fld_d(Address(rsp, 8));
  movsd(Address(rsp, 16), xmm6);
  fld_d(Address(rsp, 16));
  fmula(1);
  faddp(1);
  movsd(Address(rsp, 8), xmm4);
  fld_d(Address(rsp, 8));
  fmulp(1);
  fstp_d(Address(rsp, 8));
  movsd(xmm0, Address(rsp, 8));
  fldcw(Address(rsp, 24));
  pextrw(ecx, xmm0, 3);
  andl(ecx, 32752);
  cmpl(ecx, 32752);
  jcc(Assembler::aboveEqual, L_2TAG_PACKET_3_0_2);
  cmpl(ecx, 0);
  jcc(Assembler::equal, L_2TAG_PACKET_4_0_2);
  jmp(L_2TAG_PACKET_2_0_2);
  cmpl(ecx, INT_MIN);
  jcc(Assembler::below, L_2TAG_PACKET_3_0_2);
  cmpl(ecx, -1064950997);
  jcc(Assembler::below, L_2TAG_PACKET_2_0_2);
  jcc(Assembler::above, L_2TAG_PACKET_4_0_2);
  movl(edx, Address(rsp, 128));
  cmpl(edx, -17155601);
  jcc(Assembler::below, L_2TAG_PACKET_2_0_2);
  jmp(L_2TAG_PACKET_4_0_2);

  bind(L_2TAG_PACKET_3_0_2);
  movl(edx, 14);
  jmp(L_2TAG_PACKET_5_0_2);

  bind(L_2TAG_PACKET_4_0_2);
  movl(edx, 15);

  bind(L_2TAG_PACKET_5_0_2);
  movsd(Address(rsp, 0), xmm0);
  movsd(xmm0, Address(rsp, 128));
  fld_d(Address(rsp, 0));
  jmp(L_2TAG_PACKET_6_0_2);

  bind(L_2TAG_PACKET_7_0_2);
  cmpl(eax, 2146435072);
  jcc(Assembler::aboveEqual, L_2TAG_PACKET_8_0_2);
  movl(eax, Address(rsp, 132));
  cmpl(eax, INT_MIN);
  jcc(Assembler::aboveEqual, L_2TAG_PACKET_9_0_2);
  movsd(xmm0, Address(tmp, 1208));         // 0xffffffffUL, 0x7fefffffUL
  mulsd(xmm0, xmm0);
  movl(edx, 14);
  jmp(L_2TAG_PACKET_5_0_2);

  bind(L_2TAG_PACKET_9_0_2);
  movsd(xmm0, Address(tmp, 1216));
  mulsd(xmm0, xmm0);
  movl(edx, 15);
  jmp(L_2TAG_PACKET_5_0_2);

  bind(L_2TAG_PACKET_8_0_2);
  movl(edx, Address(rsp, 128));
  cmpl(eax, 2146435072);
  jcc(Assembler::above, L_2TAG_PACKET_10_0_2);
  cmpl(edx, 0);
  jcc(Assembler::notEqual, L_2TAG_PACKET_10_0_2);
  movl(eax, Address(rsp, 132));
  cmpl(eax, 2146435072);
  jcc(Assembler::notEqual, L_2TAG_PACKET_11_0_2);
  movsd(xmm0, Address(tmp, 1192));         // 0x00000000UL, 0x7ff00000UL
  jmp(L_2TAG_PACKET_2_0_2);

  bind(L_2TAG_PACKET_11_0_2);
  movsd(xmm0, Address(tmp, 1200));         // 0x00000000UL, 0x00000000UL
  jmp(L_2TAG_PACKET_2_0_2);

  bind(L_2TAG_PACKET_10_0_2);
  movsd(xmm0, Address(rsp, 128));
  addsd(xmm0, xmm0);
  jmp(L_2TAG_PACKET_2_0_2);

  bind(L_2TAG_PACKET_0_0_2);
  movl(eax, Address(rsp, 132));
  andl(eax, 2147483647);
  cmpl(eax, 1083179008);
  jcc(Assembler::aboveEqual, L_2TAG_PACKET_7_0_2);
  movsd(xmm0, Address(rsp, 128));
  addsd(xmm0, Address(tmp, 1184));         // 0x00000000UL, 0x3ff00000UL
  jmp(L_2TAG_PACKET_2_0_2);

  bind(L_2TAG_PACKET_2_0_2);
  movsd(Address(rsp, 48), xmm0);
  fld_d(Address(rsp, 48));

  bind(L_2TAG_PACKET_6_0_2);
  movl(tmp, Address(rsp, 64));
}
#endif<|MERGE_RESOLUTION|>--- conflicted
+++ resolved
@@ -200,17 +200,10 @@
   subq(rsp, 24);
   movsd(Address(rsp, 8), xmm0);
   unpcklpd(xmm0, xmm0);
-<<<<<<< HEAD
   movdqu(xmm1, ExternalAddress(cv),      tmp /*rscratch*/); // 0x652b82feUL, 0x40571547UL, 0x652b82feUL, 0x40571547UL
-  movdqu(xmm6, ExternalAddress(SHIFTER), tmp /*rscratch*/); // 0x00000000UL, 0x43380000UL, 0x00000000UL, 0x43380000UL
   movdqu(xmm2, ExternalAddress(cv + 16), tmp /*rscratch*/); // 0xfefa0000UL, 0x3f862e42UL, 0xfefa0000UL, 0x3f862e42UL
   movdqu(xmm3, ExternalAddress(cv + 32), tmp /*rscratch*/); // 0xbc9e3b3aUL, 0x3d1cf79aUL, 0xbc9e3b3aUL, 0x3d1cf79aUL
-=======
-  movdqu(xmm1, ExternalAddress(cv));       // 0x652b82feUL, 0x40571547UL, 0x652b82feUL, 0x40571547UL
-  movdqu(xmm2, ExternalAddress(cv + 16));  // 0xfefa0000UL, 0x3f862e42UL, 0xfefa0000UL, 0x3f862e42UL
-  movdqu(xmm3, ExternalAddress(cv + 32));  // 0xbc9e3b3aUL, 0x3d1cf79aUL, 0xbc9e3b3aUL, 0x3d1cf79aUL
-  movdqu(xmm6, ExternalAddress(SHIFTER));  // 0x00000000UL, 0x43380000UL, 0x00000000UL, 0x43380000UL
->>>>>>> 44532009
+  movdqu(xmm6, ExternalAddress(SHIFTER), tmp /*rscratch*/); // 0x00000000UL, 0x43380000UL, 0x00000000UL, 0x43380000UL
   pextrw(eax, xmm0, 3);
   andl(eax, 32767);
   movl(edx, 16527);
@@ -384,11 +377,7 @@
   cmpl(eax, 1083179008);
   jcc(Assembler::aboveEqual, L_2TAG_PACKET_8_0_2);
   movsd(Address(rsp, 8), xmm0);
-<<<<<<< HEAD
   addsd(xmm0, ExternalAddress(ONE), tmp /*rscratch*/); // 0x00000000UL, 0x3ff00000UL
-=======
-  addsd(xmm0, ExternalAddress(ONE));   // 0x00000000UL, 0x3ff00000UL
->>>>>>> 44532009
   jmp(B1_5);
 
   bind(L_2TAG_PACKET_6_0_2);
