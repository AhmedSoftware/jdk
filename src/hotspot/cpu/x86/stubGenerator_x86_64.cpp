--- conflicted
+++ resolved
@@ -7335,21 +7335,6 @@
 
     address start = __ pc();
 
-<<<<<<< HEAD
-=======
-    const XMMRegister x0 = xmm0;
-    const XMMRegister x1 = xmm1;
-    const XMMRegister x2 = xmm2;
-    const XMMRegister x3 = xmm3;
-
-    const XMMRegister x4 = xmm4;
-    const XMMRegister x5 = xmm5;
-    const XMMRegister x6 = xmm6;
-    const XMMRegister x7 = xmm7;
-
-    const Register tmp1 = r8;
-
->>>>>>> 44532009
     BLOCK_COMMENT("Entry:");
     __ enter(); // required for proper stackwalking of RuntimeStub frame
 
@@ -7357,13 +7342,8 @@
     __ push(rsi);
     __ push(rdi);
 #endif
-<<<<<<< HEAD
     __ fast_sin(xmm0, xmm1, xmm2, xmm3, xmm4, xmm5, xmm6, xmm7,
                 rax, rbx, rcx, rdx, r8);
-=======
-    __ fast_sin(x0, x1, x2, x3, x4, x5, x6, x7, rax, rbx, rcx, rdx, tmp1);
->>>>>>> 44532009
-
 #ifdef _WIN64
     __ pop(rdi);
     __ pop(rsi);
