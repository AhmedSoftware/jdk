/*
 * Copyright (c) 2003, 2022, Oracle and/or its affiliates. All rights reserved.
 * DO NOT ALTER OR REMOVE COPYRIGHT NOTICES OR THIS FILE HEADER.
 *
 * This code is free software; you can redistribute it and/or modify it
 * under the terms of the GNU General Public License version 2 only, as
 * published by the Free Software Foundation.
 *
 * This code is distributed in the hope that it will be useful, but WITHOUT
 * ANY WARRANTY; without even the implied warranty of MERCHANTABILITY or
 * FITNESS FOR A PARTICULAR PURPOSE.  See the GNU General Public License
 * version 2 for more details (a copy is included in the LICENSE file that
 * accompanied this code).
 *
 * You should have received a copy of the GNU General Public License version
 * 2 along with this work; if not, write to the Free Software Foundation,
 * Inc., 51 Franklin St, Fifth Floor, Boston, MA 02110-1301 USA.
 *
 * Please contact Oracle, 500 Oracle Parkway, Redwood Shores, CA 94065 USA
 * or visit www.oracle.com if you need additional information or have any
 * questions.
 *
 */

#include "precompiled.hpp"
#include "asm/macroAssembler.hpp"
#include "classfile/vmIntrinsics.hpp"
#include "compiler/oopMap.hpp"
#include "gc/shared/barrierSet.hpp"
#include "gc/shared/barrierSetAssembler.hpp"
#include "gc/shared/barrierSetNMethod.hpp"
#include "gc/shared/gc_globals.hpp"
#include "memory/universe.hpp"
#include "prims/jvmtiExport.hpp"
#include "runtime/arguments.hpp"
#include "runtime/javaThread.hpp"
#include "runtime/sharedRuntime.hpp"
#include "runtime/stubRoutines.hpp"
#include "stubGenerator_x86_64.hpp"
#ifdef COMPILER2
#include "opto/runtime.hpp"
#include "opto/c2_globals.hpp"
#endif
#if INCLUDE_JVMCI
#include "jvmci/jvmci_globals.hpp"
#endif
#if INCLUDE_ZGC
#include "gc/z/zThreadLocalData.hpp"
#endif
#if INCLUDE_JFR
#include "jfr/support/jfrIntrinsics.hpp"
#endif

// For a more detailed description of the stub routine structure
// see the comment in stubRoutines.hpp

#define __ _masm->
#define TIMES_OOP (UseCompressedOops ? Address::times_4 : Address::times_8)

#ifdef PRODUCT
#define BLOCK_COMMENT(str) /* nothing */
#else
#define BLOCK_COMMENT(str) __ block_comment(str)
#endif // PRODUCT

#define BIND(label) bind(label); BLOCK_COMMENT(#label ":")

//
// Linux Arguments:
//    c_rarg0:   call wrapper address                   address
//    c_rarg1:   result                                 address
//    c_rarg2:   result type                            BasicType
//    c_rarg3:   method                                 Method*
//    c_rarg4:   (interpreter) entry point              address
//    c_rarg5:   parameters                             intptr_t*
//    16(rbp): parameter size (in words)              int
//    24(rbp): thread                                 Thread*
//
//     [ return_from_Java     ] <--- rsp
//     [ argument word n      ]
//      ...
// -12 [ argument word 1      ]
// -11 [ saved r15            ] <--- rsp_after_call
// -10 [ saved r14            ]
//  -9 [ saved r13            ]
//  -8 [ saved r12            ]
//  -7 [ saved rbx            ]
//  -6 [ call wrapper         ]
//  -5 [ result               ]
//  -4 [ result type          ]
//  -3 [ method               ]
//  -2 [ entry point          ]
//  -1 [ parameters           ]
//   0 [ saved rbp            ] <--- rbp
//   1 [ return address       ]
//   2 [ parameter size       ]
//   3 [ thread               ]
//
// Windows Arguments:
//    c_rarg0:   call wrapper address                   address
//    c_rarg1:   result                                 address
//    c_rarg2:   result type                            BasicType
//    c_rarg3:   method                                 Method*
//    48(rbp): (interpreter) entry point              address
//    56(rbp): parameters                             intptr_t*
//    64(rbp): parameter size (in words)              int
//    72(rbp): thread                                 Thread*
//
//     [ return_from_Java     ] <--- rsp
//     [ argument word n      ]
//      ...
// -60 [ argument word 1      ]
// -59 [ saved xmm31          ] <--- rsp after_call
//     [ saved xmm16-xmm30    ] (EVEX enabled, else the space is blank)
// -27 [ saved xmm15          ]
//     [ saved xmm7-xmm14     ]
//  -9 [ saved xmm6           ] (each xmm register takes 2 slots)
//  -7 [ saved r15            ]
//  -6 [ saved r14            ]
//  -5 [ saved r13            ]
//  -4 [ saved r12            ]
//  -3 [ saved rdi            ]
//  -2 [ saved rsi            ]
//  -1 [ saved rbx            ]
//   0 [ saved rbp            ] <--- rbp
//   1 [ return address       ]
//   2 [ call wrapper         ]
//   3 [ result               ]
//   4 [ result type          ]
//   5 [ method               ]
//   6 [ entry point          ]
//   7 [ parameters           ]
//   8 [ parameter size       ]
//   9 [ thread               ]
//
//    Windows reserves the callers stack space for arguments 1-4.
//    We spill c_rarg0-c_rarg3 to this space.

// Call stub stack layout word offsets from rbp
#ifdef _WIN64
enum call_stub_layout {
  xmm_save_first     = 6,  // save from xmm6
  xmm_save_last      = 31, // to xmm31
  xmm_save_base      = -9,
  rsp_after_call_off = xmm_save_base - 2 * (xmm_save_last - xmm_save_first), // -27
  r15_off            = -7,
  r14_off            = -6,
  r13_off            = -5,
  r12_off            = -4,
  rdi_off            = -3,
  rsi_off            = -2,
  rbx_off            = -1,
  rbp_off            =  0,
  retaddr_off        =  1,
  call_wrapper_off   =  2,
  result_off         =  3,
  result_type_off    =  4,
  method_off         =  5,
  entry_point_off    =  6,
  parameters_off     =  7,
  parameter_size_off =  8,
  thread_off         =  9
};

static Address xmm_save(int reg) {
  assert(reg >= xmm_save_first && reg <= xmm_save_last, "XMM register number out of range");
  return Address(rbp, (xmm_save_base - (reg - xmm_save_first) * 2) * wordSize);
}
#else // !_WIN64
enum call_stub_layout {
  rsp_after_call_off = -12,
  mxcsr_off          = rsp_after_call_off,
  r15_off            = -11,
  r14_off            = -10,
  r13_off            = -9,
  r12_off            = -8,
  rbx_off            = -7,
  call_wrapper_off   = -6,
  result_off         = -5,
  result_type_off    = -4,
  method_off         = -3,
  entry_point_off    = -2,
  parameters_off     = -1,
  rbp_off            =  0,
  retaddr_off        =  1,
  parameter_size_off =  2,
  thread_off         =  3
};
#endif // _WIN64

address StubGenerator::generate_call_stub(address& return_address) {

  assert((int)frame::entry_frame_after_call_words == -(int)rsp_after_call_off + 1 &&
         (int)frame::entry_frame_call_wrapper_offset == (int)call_wrapper_off,
         "adjust this code");
  StubCodeMark mark(this, "StubRoutines", "call_stub");
  address start = __ pc();

  // same as in generate_catch_exception()!
  const Address rsp_after_call(rbp, rsp_after_call_off * wordSize);

  const Address call_wrapper  (rbp, call_wrapper_off   * wordSize);
  const Address result        (rbp, result_off         * wordSize);
  const Address result_type   (rbp, result_type_off    * wordSize);
  const Address method        (rbp, method_off         * wordSize);
  const Address entry_point   (rbp, entry_point_off    * wordSize);
  const Address parameters    (rbp, parameters_off     * wordSize);
  const Address parameter_size(rbp, parameter_size_off * wordSize);

  // same as in generate_catch_exception()!
  const Address thread        (rbp, thread_off         * wordSize);

  const Address r15_save(rbp, r15_off * wordSize);
  const Address r14_save(rbp, r14_off * wordSize);
  const Address r13_save(rbp, r13_off * wordSize);
  const Address r12_save(rbp, r12_off * wordSize);
  const Address rbx_save(rbp, rbx_off * wordSize);

  // stub code
  __ enter();
  __ subptr(rsp, -rsp_after_call_off * wordSize);

  // save register parameters
#ifndef _WIN64
  __ movptr(parameters,   c_rarg5); // parameters
  __ movptr(entry_point,  c_rarg4); // entry_point
#endif

  __ movptr(method,       c_rarg3); // method
  __ movl(result_type,  c_rarg2);   // result type
  __ movptr(result,       c_rarg1); // result
  __ movptr(call_wrapper, c_rarg0); // call wrapper

  // save regs belonging to calling function
  __ movptr(rbx_save, rbx);
  __ movptr(r12_save, r12);
  __ movptr(r13_save, r13);
  __ movptr(r14_save, r14);
  __ movptr(r15_save, r15);

#ifdef _WIN64
  int last_reg = 15;
  if (UseAVX > 2) {
    last_reg = 31;
  }
  if (VM_Version::supports_evex()) {
    for (int i = xmm_save_first; i <= last_reg; i++) {
      __ vextractf32x4(xmm_save(i), as_XMMRegister(i), 0);
    }
  } else {
    for (int i = xmm_save_first; i <= last_reg; i++) {
      __ movdqu(xmm_save(i), as_XMMRegister(i));
    }
  }

  const Address rdi_save(rbp, rdi_off * wordSize);
  const Address rsi_save(rbp, rsi_off * wordSize);

  __ movptr(rsi_save, rsi);
  __ movptr(rdi_save, rdi);
#else
  const Address mxcsr_save(rbp, mxcsr_off * wordSize);
  {
    Label skip_ldmx;
    __ stmxcsr(mxcsr_save);
    __ movl(rax, mxcsr_save);
    __ andl(rax, 0xFFC0); // Mask out any pending exceptions (only check control and mask bits)
    ExternalAddress mxcsr_std(StubRoutines::x86::addr_mxcsr_std());
    __ cmp32(rax, mxcsr_std, rscratch1);
    __ jcc(Assembler::equal, skip_ldmx);
    __ ldmxcsr(mxcsr_std, rscratch1);
    __ bind(skip_ldmx);
  }
#endif

  // Load up thread register
  __ movptr(r15_thread, thread);
  __ reinit_heapbase();

#ifdef ASSERT
  // make sure we have no pending exceptions
  {
    Label L;
    __ cmpptr(Address(r15_thread, Thread::pending_exception_offset()), NULL_WORD);
    __ jcc(Assembler::equal, L);
    __ stop("StubRoutines::call_stub: entered with pending exception");
    __ bind(L);
  }
#endif

  // pass parameters if any
  BLOCK_COMMENT("pass parameters if any");
  Label parameters_done;
  __ movl(c_rarg3, parameter_size);
  __ testl(c_rarg3, c_rarg3);
  __ jcc(Assembler::zero, parameters_done);

  Label loop;
  __ movptr(c_rarg2, parameters);       // parameter pointer
  __ movl(c_rarg1, c_rarg3);            // parameter counter is in c_rarg1
  __ BIND(loop);
  __ movptr(rax, Address(c_rarg2, 0));// get parameter
  __ addptr(c_rarg2, wordSize);       // advance to next parameter
  __ decrementl(c_rarg1);             // decrement counter
  __ push(rax);                       // pass parameter
  __ jcc(Assembler::notZero, loop);

  // call Java function
  __ BIND(parameters_done);
  __ movptr(rbx, method);             // get Method*
  __ movptr(c_rarg1, entry_point);    // get entry_point
  __ mov(r13, rsp);                   // set sender sp
  BLOCK_COMMENT("call Java function");
  __ call(c_rarg1);

  BLOCK_COMMENT("call_stub_return_address:");
  return_address = __ pc();

  // store result depending on type (everything that is not
  // T_OBJECT, T_LONG, T_FLOAT or T_DOUBLE is treated as T_INT)
  __ movptr(c_rarg0, result);
  Label is_long, is_float, is_double, exit;
  __ movl(c_rarg1, result_type);
  __ cmpl(c_rarg1, T_OBJECT);
  __ jcc(Assembler::equal, is_long);
  __ cmpl(c_rarg1, T_LONG);
  __ jcc(Assembler::equal, is_long);
  __ cmpl(c_rarg1, T_FLOAT);
  __ jcc(Assembler::equal, is_float);
  __ cmpl(c_rarg1, T_DOUBLE);
  __ jcc(Assembler::equal, is_double);

  // handle T_INT case
  __ movl(Address(c_rarg0, 0), rax);

  __ BIND(exit);

  // pop parameters
  __ lea(rsp, rsp_after_call);

#ifdef ASSERT
  // verify that threads correspond
  {
   Label L1, L2, L3;
    __ cmpptr(r15_thread, thread);
    __ jcc(Assembler::equal, L1);
    __ stop("StubRoutines::call_stub: r15_thread is corrupted");
    __ bind(L1);
    __ get_thread(rbx);
    __ cmpptr(r15_thread, thread);
    __ jcc(Assembler::equal, L2);
    __ stop("StubRoutines::call_stub: r15_thread is modified by call");
    __ bind(L2);
    __ cmpptr(r15_thread, rbx);
    __ jcc(Assembler::equal, L3);
    __ stop("StubRoutines::call_stub: threads must correspond");
    __ bind(L3);
  }
#endif

  __ pop_cont_fastpath();

  // restore regs belonging to calling function
#ifdef _WIN64
  // emit the restores for xmm regs
  if (VM_Version::supports_evex()) {
    for (int i = xmm_save_first; i <= last_reg; i++) {
      __ vinsertf32x4(as_XMMRegister(i), as_XMMRegister(i), xmm_save(i), 0);
    }
  } else {
    for (int i = xmm_save_first; i <= last_reg; i++) {
      __ movdqu(as_XMMRegister(i), xmm_save(i));
    }
  }
#endif
  __ movptr(r15, r15_save);
  __ movptr(r14, r14_save);
  __ movptr(r13, r13_save);
  __ movptr(r12, r12_save);
  __ movptr(rbx, rbx_save);

#ifdef _WIN64
  __ movptr(rdi, rdi_save);
  __ movptr(rsi, rsi_save);
#else
  __ ldmxcsr(mxcsr_save);
#endif

  // restore rsp
  __ addptr(rsp, -rsp_after_call_off * wordSize);

  // return
  __ vzeroupper();
  __ pop(rbp);
  __ ret(0);

  // handle return types different from T_INT
  __ BIND(is_long);
  __ movq(Address(c_rarg0, 0), rax);
  __ jmp(exit);

  __ BIND(is_float);
  __ movflt(Address(c_rarg0, 0), xmm0);
  __ jmp(exit);

  __ BIND(is_double);
  __ movdbl(Address(c_rarg0, 0), xmm0);
  __ jmp(exit);

  return start;
}

// Return point for a Java call if there's an exception thrown in
// Java code.  The exception is caught and transformed into a
// pending exception stored in JavaThread that can be tested from
// within the VM.
//
// Note: Usually the parameters are removed by the callee. In case
// of an exception crossing an activation frame boundary, that is
// not the case if the callee is compiled code => need to setup the
// rsp.
//
// rax: exception oop

address StubGenerator::generate_catch_exception() {
  StubCodeMark mark(this, "StubRoutines", "catch_exception");
  address start = __ pc();

  // same as in generate_call_stub():
  const Address rsp_after_call(rbp, rsp_after_call_off * wordSize);
  const Address thread        (rbp, thread_off         * wordSize);

#ifdef ASSERT
  // verify that threads correspond
  {
    Label L1, L2, L3;
    __ cmpptr(r15_thread, thread);
    __ jcc(Assembler::equal, L1);
    __ stop("StubRoutines::catch_exception: r15_thread is corrupted");
    __ bind(L1);
    __ get_thread(rbx);
    __ cmpptr(r15_thread, thread);
    __ jcc(Assembler::equal, L2);
    __ stop("StubRoutines::catch_exception: r15_thread is modified by call");
    __ bind(L2);
    __ cmpptr(r15_thread, rbx);
    __ jcc(Assembler::equal, L3);
    __ stop("StubRoutines::catch_exception: threads must correspond");
    __ bind(L3);
  }
#endif

  // set pending exception
  __ verify_oop(rax);

  __ movptr(Address(r15_thread, Thread::pending_exception_offset()), rax);
  __ lea(rscratch1, ExternalAddress((address)__FILE__));
  __ movptr(Address(r15_thread, Thread::exception_file_offset()), rscratch1);
  __ movl(Address(r15_thread, Thread::exception_line_offset()), (int)  __LINE__);

  // complete return to VM
  assert(StubRoutines::_call_stub_return_address != NULL,
         "_call_stub_return_address must have been generated before");
  __ jump(RuntimeAddress(StubRoutines::_call_stub_return_address));

  return start;
}

// Continuation point for runtime calls returning with a pending
// exception.  The pending exception check happened in the runtime
// or native call stub.  The pending exception in Thread is
// converted into a Java-level exception.
//
// Contract with Java-level exception handlers:
// rax: exception
// rdx: throwing pc
//
// NOTE: At entry of this stub, exception-pc must be on stack !!

address StubGenerator::generate_forward_exception() {
  StubCodeMark mark(this, "StubRoutines", "forward exception");
  address start = __ pc();

  // Upon entry, the sp points to the return address returning into
  // Java (interpreted or compiled) code; i.e., the return address
  // becomes the throwing pc.
  //
  // Arguments pushed before the runtime call are still on the stack
  // but the exception handler will reset the stack pointer ->
  // ignore them.  A potential result in registers can be ignored as
  // well.

#ifdef ASSERT
  // make sure this code is only executed if there is a pending exception
  {
    Label L;
    __ cmpptr(Address(r15_thread, Thread::pending_exception_offset()), NULL_WORD);
    __ jcc(Assembler::notEqual, L);
    __ stop("StubRoutines::forward exception: no pending exception (1)");
    __ bind(L);
  }
#endif

  // compute exception handler into rbx
  __ movptr(c_rarg0, Address(rsp, 0));
  BLOCK_COMMENT("call exception_handler_for_return_address");
  __ call_VM_leaf(CAST_FROM_FN_PTR(address,
                       SharedRuntime::exception_handler_for_return_address),
                  r15_thread, c_rarg0);
  __ mov(rbx, rax);

  // setup rax & rdx, remove return address & clear pending exception
  __ pop(rdx);
  __ movptr(rax, Address(r15_thread, Thread::pending_exception_offset()));
  __ movptr(Address(r15_thread, Thread::pending_exception_offset()), NULL_WORD);

#ifdef ASSERT
  // make sure exception is set
  {
    Label L;
    __ testptr(rax, rax);
    __ jcc(Assembler::notEqual, L);
    __ stop("StubRoutines::forward exception: no pending exception (2)");
    __ bind(L);
  }
#endif

  // continue at exception handler (return address removed)
  // rax: exception
  // rbx: exception handler
  // rdx: throwing pc
  __ verify_oop(rax);
  __ jmp(rbx);

  return start;
}

// Support for intptr_t OrderAccess::fence()
//
// Arguments :
//
// Result:
address StubGenerator::generate_orderaccess_fence() {
  StubCodeMark mark(this, "StubRoutines", "orderaccess_fence");
  address start = __ pc();

  __ membar(Assembler::StoreLoad);
  __ ret(0);

  return start;
}


// Support for intptr_t get_previous_sp()
//
// This routine is used to find the previous stack pointer for the
// caller.
address StubGenerator::generate_get_previous_sp() {
  StubCodeMark mark(this, "StubRoutines", "get_previous_sp");
  address start = __ pc();

  __ movptr(rax, rsp);
  __ addptr(rax, 8); // return address is at the top of the stack.
  __ ret(0);

  return start;
}

//----------------------------------------------------------------------------------------------------
// Support for void verify_mxcsr()
//
// This routine is used with -Xcheck:jni to verify that native
// JNI code does not return to Java code without restoring the
// MXCSR register to our expected state.

address StubGenerator::generate_verify_mxcsr() {
  StubCodeMark mark(this, "StubRoutines", "verify_mxcsr");
  address start = __ pc();

  const Address mxcsr_save(rsp, 0);

  if (CheckJNICalls) {
    Label ok_ret;
    ExternalAddress mxcsr_std(StubRoutines::x86::addr_mxcsr_std());
    __ push(rax);
    __ subptr(rsp, wordSize);      // allocate a temp location
    __ stmxcsr(mxcsr_save);
    __ movl(rax, mxcsr_save);
    __ andl(rax, 0xFFC0); // Mask out any pending exceptions (only check control and mask bits)
    __ cmp32(rax, mxcsr_std, rscratch1);
    __ jcc(Assembler::equal, ok_ret);

    __ warn("MXCSR changed by native JNI code, use -XX:+RestoreMXCSROnJNICall");

    __ ldmxcsr(mxcsr_std, rscratch1);

    __ bind(ok_ret);
    __ addptr(rsp, wordSize);
    __ pop(rax);
  }

  __ ret(0);

  return start;
}

address StubGenerator::generate_f2i_fixup() {
  StubCodeMark mark(this, "StubRoutines", "f2i_fixup");
  Address inout(rsp, 5 * wordSize); // return address + 4 saves

  address start = __ pc();

  Label L;

  __ push(rax);
  __ push(c_rarg3);
  __ push(c_rarg2);
  __ push(c_rarg1);

  __ movl(rax, 0x7f800000);
  __ xorl(c_rarg3, c_rarg3);
  __ movl(c_rarg2, inout);
  __ movl(c_rarg1, c_rarg2);
  __ andl(c_rarg1, 0x7fffffff);
  __ cmpl(rax, c_rarg1); // NaN? -> 0
  __ jcc(Assembler::negative, L);
  __ testl(c_rarg2, c_rarg2); // signed ? min_jint : max_jint
  __ movl(c_rarg3, 0x80000000);
  __ movl(rax, 0x7fffffff);
  __ cmovl(Assembler::positive, c_rarg3, rax);

  __ bind(L);
  __ movptr(inout, c_rarg3);

  __ pop(c_rarg1);
  __ pop(c_rarg2);
  __ pop(c_rarg3);
  __ pop(rax);

  __ ret(0);

  return start;
}

address StubGenerator::generate_f2l_fixup() {
  StubCodeMark mark(this, "StubRoutines", "f2l_fixup");
  Address inout(rsp, 5 * wordSize); // return address + 4 saves
  address start = __ pc();

  Label L;

  __ push(rax);
  __ push(c_rarg3);
  __ push(c_rarg2);
  __ push(c_rarg1);

  __ movl(rax, 0x7f800000);
  __ xorl(c_rarg3, c_rarg3);
  __ movl(c_rarg2, inout);
  __ movl(c_rarg1, c_rarg2);
  __ andl(c_rarg1, 0x7fffffff);
  __ cmpl(rax, c_rarg1); // NaN? -> 0
  __ jcc(Assembler::negative, L);
  __ testl(c_rarg2, c_rarg2); // signed ? min_jlong : max_jlong
  __ mov64(c_rarg3, 0x8000000000000000);
  __ mov64(rax, 0x7fffffffffffffff);
  __ cmov(Assembler::positive, c_rarg3, rax);

  __ bind(L);
  __ movptr(inout, c_rarg3);

  __ pop(c_rarg1);
  __ pop(c_rarg2);
  __ pop(c_rarg3);
  __ pop(rax);

  __ ret(0);

  return start;
}

address StubGenerator::generate_d2i_fixup() {
  StubCodeMark mark(this, "StubRoutines", "d2i_fixup");
  Address inout(rsp, 6 * wordSize); // return address + 5 saves

  address start = __ pc();

  Label L;

  __ push(rax);
  __ push(c_rarg3);
  __ push(c_rarg2);
  __ push(c_rarg1);
  __ push(c_rarg0);

  __ movl(rax, 0x7ff00000);
  __ movq(c_rarg2, inout);
  __ movl(c_rarg3, c_rarg2);
  __ mov(c_rarg1, c_rarg2);
  __ mov(c_rarg0, c_rarg2);
  __ negl(c_rarg3);
  __ shrptr(c_rarg1, 0x20);
  __ orl(c_rarg3, c_rarg2);
  __ andl(c_rarg1, 0x7fffffff);
  __ xorl(c_rarg2, c_rarg2);
  __ shrl(c_rarg3, 0x1f);
  __ orl(c_rarg1, c_rarg3);
  __ cmpl(rax, c_rarg1);
  __ jcc(Assembler::negative, L); // NaN -> 0
  __ testptr(c_rarg0, c_rarg0); // signed ? min_jint : max_jint
  __ movl(c_rarg2, 0x80000000);
  __ movl(rax, 0x7fffffff);
  __ cmov(Assembler::positive, c_rarg2, rax);

  __ bind(L);
  __ movptr(inout, c_rarg2);

  __ pop(c_rarg0);
  __ pop(c_rarg1);
  __ pop(c_rarg2);
  __ pop(c_rarg3);
  __ pop(rax);

  __ ret(0);

  return start;
}

address StubGenerator::generate_d2l_fixup() {
  StubCodeMark mark(this, "StubRoutines", "d2l_fixup");
  Address inout(rsp, 6 * wordSize); // return address + 5 saves

  address start = __ pc();

  Label L;

  __ push(rax);
  __ push(c_rarg3);
  __ push(c_rarg2);
  __ push(c_rarg1);
  __ push(c_rarg0);

  __ movl(rax, 0x7ff00000);
  __ movq(c_rarg2, inout);
  __ movl(c_rarg3, c_rarg2);
  __ mov(c_rarg1, c_rarg2);
  __ mov(c_rarg0, c_rarg2);
  __ negl(c_rarg3);
  __ shrptr(c_rarg1, 0x20);
  __ orl(c_rarg3, c_rarg2);
  __ andl(c_rarg1, 0x7fffffff);
  __ xorl(c_rarg2, c_rarg2);
  __ shrl(c_rarg3, 0x1f);
  __ orl(c_rarg1, c_rarg3);
  __ cmpl(rax, c_rarg1);
  __ jcc(Assembler::negative, L); // NaN -> 0
  __ testq(c_rarg0, c_rarg0); // signed ? min_jlong : max_jlong
  __ mov64(c_rarg2, 0x8000000000000000);
  __ mov64(rax, 0x7fffffffffffffff);
  __ cmovq(Assembler::positive, c_rarg2, rax);

  __ bind(L);
  __ movq(inout, c_rarg2);

  __ pop(c_rarg0);
  __ pop(c_rarg1);
  __ pop(c_rarg2);
  __ pop(c_rarg3);
  __ pop(rax);

  __ ret(0);

  return start;
}

address StubGenerator::generate_count_leading_zeros_lut(const char *stub_name) {
  __ align64();
  StubCodeMark mark(this, "StubRoutines", stub_name);
  address start = __ pc();

  __ emit_data64(0x0101010102020304, relocInfo::none);
  __ emit_data64(0x0000000000000000, relocInfo::none);
  __ emit_data64(0x0101010102020304, relocInfo::none);
  __ emit_data64(0x0000000000000000, relocInfo::none);
  __ emit_data64(0x0101010102020304, relocInfo::none);
  __ emit_data64(0x0000000000000000, relocInfo::none);
  __ emit_data64(0x0101010102020304, relocInfo::none);
  __ emit_data64(0x0000000000000000, relocInfo::none);

  return start;
}

address StubGenerator::generate_popcount_avx_lut(const char *stub_name) {
  __ align64();
  StubCodeMark mark(this, "StubRoutines", stub_name);
  address start = __ pc();

  __ emit_data64(0x0302020102010100, relocInfo::none);
  __ emit_data64(0x0403030203020201, relocInfo::none);
  __ emit_data64(0x0302020102010100, relocInfo::none);
  __ emit_data64(0x0403030203020201, relocInfo::none);
  __ emit_data64(0x0302020102010100, relocInfo::none);
  __ emit_data64(0x0403030203020201, relocInfo::none);
  __ emit_data64(0x0302020102010100, relocInfo::none);
  __ emit_data64(0x0403030203020201, relocInfo::none);

  return start;
}

address StubGenerator::generate_iota_indices(const char *stub_name) {
  __ align(CodeEntryAlignment);
  StubCodeMark mark(this, "StubRoutines", stub_name);
  address start = __ pc();

  __ emit_data64(0x0706050403020100, relocInfo::none);
  __ emit_data64(0x0F0E0D0C0B0A0908, relocInfo::none);
  __ emit_data64(0x1716151413121110, relocInfo::none);
  __ emit_data64(0x1F1E1D1C1B1A1918, relocInfo::none);
  __ emit_data64(0x2726252423222120, relocInfo::none);
  __ emit_data64(0x2F2E2D2C2B2A2928, relocInfo::none);
  __ emit_data64(0x3736353433323130, relocInfo::none);
  __ emit_data64(0x3F3E3D3C3B3A3938, relocInfo::none);

  return start;
}

address StubGenerator::generate_vector_reverse_bit_lut(const char *stub_name) {
  __ align(CodeEntryAlignment);
  StubCodeMark mark(this, "StubRoutines", stub_name);
  address start = __ pc();

  __ emit_data64(0x0E060A020C040800, relocInfo::none);
  __ emit_data64(0x0F070B030D050901, relocInfo::none);
  __ emit_data64(0x0E060A020C040800, relocInfo::none);
  __ emit_data64(0x0F070B030D050901, relocInfo::none);
  __ emit_data64(0x0E060A020C040800, relocInfo::none);
  __ emit_data64(0x0F070B030D050901, relocInfo::none);
  __ emit_data64(0x0E060A020C040800, relocInfo::none);
  __ emit_data64(0x0F070B030D050901, relocInfo::none);

  return start;
}

address StubGenerator::generate_vector_reverse_byte_perm_mask_long(const char *stub_name) {
  __ align(CodeEntryAlignment);
  StubCodeMark mark(this, "StubRoutines", stub_name);
  address start = __ pc();

  __ emit_data64(0x0001020304050607, relocInfo::none);
  __ emit_data64(0x08090A0B0C0D0E0F, relocInfo::none);
  __ emit_data64(0x0001020304050607, relocInfo::none);
  __ emit_data64(0x08090A0B0C0D0E0F, relocInfo::none);
  __ emit_data64(0x0001020304050607, relocInfo::none);
  __ emit_data64(0x08090A0B0C0D0E0F, relocInfo::none);
  __ emit_data64(0x0001020304050607, relocInfo::none);
  __ emit_data64(0x08090A0B0C0D0E0F, relocInfo::none);

  return start;
}

address StubGenerator::generate_vector_reverse_byte_perm_mask_int(const char *stub_name) {
  __ align(CodeEntryAlignment);
  StubCodeMark mark(this, "StubRoutines", stub_name);
  address start = __ pc();

  __ emit_data64(0x0405060700010203, relocInfo::none);
  __ emit_data64(0x0C0D0E0F08090A0B, relocInfo::none);
  __ emit_data64(0x0405060700010203, relocInfo::none);
  __ emit_data64(0x0C0D0E0F08090A0B, relocInfo::none);
  __ emit_data64(0x0405060700010203, relocInfo::none);
  __ emit_data64(0x0C0D0E0F08090A0B, relocInfo::none);
  __ emit_data64(0x0405060700010203, relocInfo::none);
  __ emit_data64(0x0C0D0E0F08090A0B, relocInfo::none);

  return start;
}

address StubGenerator::generate_vector_reverse_byte_perm_mask_short(const char *stub_name) {
  __ align(CodeEntryAlignment);
  StubCodeMark mark(this, "StubRoutines", stub_name);
  address start = __ pc();

  __ emit_data64(0x0607040502030001, relocInfo::none);
  __ emit_data64(0x0E0F0C0D0A0B0809, relocInfo::none);
  __ emit_data64(0x0607040502030001, relocInfo::none);
  __ emit_data64(0x0E0F0C0D0A0B0809, relocInfo::none);
  __ emit_data64(0x0607040502030001, relocInfo::none);
  __ emit_data64(0x0E0F0C0D0A0B0809, relocInfo::none);
  __ emit_data64(0x0607040502030001, relocInfo::none);
  __ emit_data64(0x0E0F0C0D0A0B0809, relocInfo::none);

  return start;
}

address StubGenerator::generate_vector_byte_shuffle_mask(const char *stub_name) {
  __ align(CodeEntryAlignment);
  StubCodeMark mark(this, "StubRoutines", stub_name);
  address start = __ pc();

  __ emit_data64(0x7070707070707070, relocInfo::none);
  __ emit_data64(0x7070707070707070, relocInfo::none);
  __ emit_data64(0xF0F0F0F0F0F0F0F0, relocInfo::none);
  __ emit_data64(0xF0F0F0F0F0F0F0F0, relocInfo::none);

  return start;
}

address StubGenerator::generate_fp_mask(const char *stub_name, int64_t mask) {
  __ align(CodeEntryAlignment);
  StubCodeMark mark(this, "StubRoutines", stub_name);
  address start = __ pc();

  __ emit_data64( mask, relocInfo::none );
  __ emit_data64( mask, relocInfo::none );

  return start;
}

address StubGenerator::generate_vector_mask(const char *stub_name, int64_t mask) {
  __ align(CodeEntryAlignment);
  StubCodeMark mark(this, "StubRoutines", stub_name);
  address start = __ pc();

  __ emit_data64(mask, relocInfo::none);
  __ emit_data64(mask, relocInfo::none);
  __ emit_data64(mask, relocInfo::none);
  __ emit_data64(mask, relocInfo::none);
  __ emit_data64(mask, relocInfo::none);
  __ emit_data64(mask, relocInfo::none);
  __ emit_data64(mask, relocInfo::none);
  __ emit_data64(mask, relocInfo::none);

  return start;
}

address StubGenerator::generate_vector_byte_perm_mask(const char *stub_name) {
  __ align(CodeEntryAlignment);
  StubCodeMark mark(this, "StubRoutines", stub_name);
  address start = __ pc();

  __ emit_data64(0x0000000000000001, relocInfo::none);
  __ emit_data64(0x0000000000000003, relocInfo::none);
  __ emit_data64(0x0000000000000005, relocInfo::none);
  __ emit_data64(0x0000000000000007, relocInfo::none);
  __ emit_data64(0x0000000000000000, relocInfo::none);
  __ emit_data64(0x0000000000000002, relocInfo::none);
  __ emit_data64(0x0000000000000004, relocInfo::none);
  __ emit_data64(0x0000000000000006, relocInfo::none);

  return start;
}

address StubGenerator::generate_vector_fp_mask(const char *stub_name, int64_t mask) {
  __ align(CodeEntryAlignment);
  StubCodeMark mark(this, "StubRoutines", stub_name);
  address start = __ pc();

  __ emit_data64(mask, relocInfo::none);
  __ emit_data64(mask, relocInfo::none);
  __ emit_data64(mask, relocInfo::none);
  __ emit_data64(mask, relocInfo::none);
  __ emit_data64(mask, relocInfo::none);
  __ emit_data64(mask, relocInfo::none);
  __ emit_data64(mask, relocInfo::none);
  __ emit_data64(mask, relocInfo::none);

  return start;
}

address StubGenerator::generate_vector_custom_i32(const char *stub_name, Assembler::AvxVectorLen len,
                                   int32_t val0, int32_t val1, int32_t val2, int32_t val3,
                                   int32_t val4, int32_t val5, int32_t val6, int32_t val7,
                                   int32_t val8, int32_t val9, int32_t val10, int32_t val11,
                                   int32_t val12, int32_t val13, int32_t val14, int32_t val15) {
  __ align(CodeEntryAlignment);
  StubCodeMark mark(this, "StubRoutines", stub_name);
  address start = __ pc();

  assert(len != Assembler::AVX_NoVec, "vector len must be specified");
  __ emit_data(val0, relocInfo::none, 0);
  __ emit_data(val1, relocInfo::none, 0);
  __ emit_data(val2, relocInfo::none, 0);
  __ emit_data(val3, relocInfo::none, 0);
  if (len >= Assembler::AVX_256bit) {
    __ emit_data(val4, relocInfo::none, 0);
    __ emit_data(val5, relocInfo::none, 0);
    __ emit_data(val6, relocInfo::none, 0);
    __ emit_data(val7, relocInfo::none, 0);
    if (len >= Assembler::AVX_512bit) {
      __ emit_data(val8, relocInfo::none, 0);
      __ emit_data(val9, relocInfo::none, 0);
      __ emit_data(val10, relocInfo::none, 0);
      __ emit_data(val11, relocInfo::none, 0);
      __ emit_data(val12, relocInfo::none, 0);
      __ emit_data(val13, relocInfo::none, 0);
      __ emit_data(val14, relocInfo::none, 0);
      __ emit_data(val15, relocInfo::none, 0);
    }
  }
  return start;
}

// Non-destructive plausibility checks for oops
//
// Arguments:
//    all args on stack!
//
// Stack after saving c_rarg3:
//    [tos + 0]: saved c_rarg3
//    [tos + 1]: saved c_rarg2
//    [tos + 2]: saved r12 (several TemplateTable methods use it)
//    [tos + 3]: saved flags
//    [tos + 4]: return address
//  * [tos + 5]: error message (char*)
//  * [tos + 6]: object to verify (oop)
//  * [tos + 7]: saved rax - saved by caller and bashed
//  * [tos + 8]: saved r10 (rscratch1) - saved by caller
//  * = popped on exit
address StubGenerator::generate_verify_oop() {
  StubCodeMark mark(this, "StubRoutines", "verify_oop");
  address start = __ pc();

  Label exit, error;

  __ pushf();
  __ incrementl(ExternalAddress((address) StubRoutines::verify_oop_count_addr()), rscratch1);

  __ push(r12);

  // save c_rarg2 and c_rarg3
  __ push(c_rarg2);
  __ push(c_rarg3);

  enum {
    // After previous pushes.
    oop_to_verify = 6 * wordSize,
    saved_rax     = 7 * wordSize,
    saved_r10     = 8 * wordSize,

    // Before the call to MacroAssembler::debug(), see below.
    return_addr   = 16 * wordSize,
    error_msg     = 17 * wordSize
  };

  // get object
  __ movptr(rax, Address(rsp, oop_to_verify));

  // make sure object is 'reasonable'
  __ testptr(rax, rax);
  __ jcc(Assembler::zero, exit); // if obj is NULL it is OK

#if INCLUDE_ZGC
  if (UseZGC) {
    // Check if metadata bits indicate a bad oop
    __ testptr(rax, Address(r15_thread, ZThreadLocalData::address_bad_mask_offset()));
    __ jcc(Assembler::notZero, error);
  }
#endif

  // Check if the oop is in the right area of memory
  __ movptr(c_rarg2, rax);
  __ movptr(c_rarg3, (intptr_t) Universe::verify_oop_mask());
  __ andptr(c_rarg2, c_rarg3);
  __ movptr(c_rarg3, (intptr_t) Universe::verify_oop_bits());
  __ cmpptr(c_rarg2, c_rarg3);
  __ jcc(Assembler::notZero, error);

  // make sure klass is 'reasonable', which is not zero.
  __ load_klass(rax, rax, rscratch1);  // get klass
  __ testptr(rax, rax);
  __ jcc(Assembler::zero, error); // if klass is NULL it is broken

  // return if everything seems ok
  __ bind(exit);
  __ movptr(rax, Address(rsp, saved_rax));     // get saved rax back
  __ movptr(rscratch1, Address(rsp, saved_r10)); // get saved r10 back
  __ pop(c_rarg3);                             // restore c_rarg3
  __ pop(c_rarg2);                             // restore c_rarg2
  __ pop(r12);                                 // restore r12
  __ popf();                                   // restore flags
  __ ret(4 * wordSize);                        // pop caller saved stuff

  // handle errors
  __ bind(error);
  __ movptr(rax, Address(rsp, saved_rax));     // get saved rax back
  __ movptr(rscratch1, Address(rsp, saved_r10)); // get saved r10 back
  __ pop(c_rarg3);                             // get saved c_rarg3 back
  __ pop(c_rarg2);                             // get saved c_rarg2 back
  __ pop(r12);                                 // get saved r12 back
  __ popf();                                   // get saved flags off stack --
                                               // will be ignored

  __ pusha();                                  // push registers
                                               // (rip is already
                                               // already pushed)
  // debug(char* msg, int64_t pc, int64_t regs[])
  // We've popped the registers we'd saved (c_rarg3, c_rarg2 and flags), and
  // pushed all the registers, so now the stack looks like:
  //     [tos +  0] 16 saved registers
  //     [tos + 16] return address
  //   * [tos + 17] error message (char*)
  //   * [tos + 18] object to verify (oop)
  //   * [tos + 19] saved rax - saved by caller and bashed
  //   * [tos + 20] saved r10 (rscratch1) - saved by caller
  //   * = popped on exit

  __ movptr(c_rarg0, Address(rsp, error_msg));    // pass address of error message
  __ movptr(c_rarg1, Address(rsp, return_addr));  // pass return address
  __ movq(c_rarg2, rsp);                          // pass address of regs on stack
  __ mov(r12, rsp);                               // remember rsp
  __ subptr(rsp, frame::arg_reg_save_area_bytes); // windows
  __ andptr(rsp, -16);                            // align stack as required by ABI
  BLOCK_COMMENT("call MacroAssembler::debug");
  __ call(RuntimeAddress(CAST_FROM_FN_PTR(address, MacroAssembler::debug64)));
  __ hlt();

  return start;
}


// Shuffle first three arg regs on Windows into Linux/Solaris locations.
//
// Outputs:
//    rdi - rcx
//    rsi - rdx
//    rdx - r8
//    rcx - r9
//
// Registers r9 and r10 are used to save rdi and rsi on Windows, which latter
// are non-volatile.  r9 and r10 should not be used by the caller.
//
void StubGenerator::setup_arg_regs(int nargs) {
  const Register saved_rdi = r9;
  const Register saved_rsi = r10;
  assert(nargs == 3 || nargs == 4, "else fix");
#ifdef _WIN64
  assert(c_rarg0 == rcx && c_rarg1 == rdx && c_rarg2 == r8 && c_rarg3 == r9,
         "unexpected argument registers");
  if (nargs >= 4)
    __ mov(rax, r9);  // r9 is also saved_rdi
  __ movptr(saved_rdi, rdi);
  __ movptr(saved_rsi, rsi);
  __ mov(rdi, rcx); // c_rarg0
  __ mov(rsi, rdx); // c_rarg1
  __ mov(rdx, r8);  // c_rarg2
  if (nargs >= 4)
    __ mov(rcx, rax); // c_rarg3 (via rax)
#else
  assert(c_rarg0 == rdi && c_rarg1 == rsi && c_rarg2 == rdx && c_rarg3 == rcx,
         "unexpected argument registers");
#endif
  DEBUG_ONLY(_regs_in_thread = false;)
}


void StubGenerator::restore_arg_regs() {
  assert(!_regs_in_thread, "wrong call to restore_arg_regs");
  const Register saved_rdi = r9;
  const Register saved_rsi = r10;
#ifdef _WIN64
  __ movptr(rdi, saved_rdi);
  __ movptr(rsi, saved_rsi);
#endif
}


// This is used in places where r10 is a scratch register, and can
// be adapted if r9 is needed also.
void StubGenerator::setup_arg_regs_using_thread() {
  const Register saved_r15 = r9;
#ifdef _WIN64
  __ mov(saved_r15, r15);  // r15 is callee saved and needs to be restored
  __ get_thread(r15_thread);
  assert(c_rarg0 == rcx && c_rarg1 == rdx && c_rarg2 == r8 && c_rarg3 == r9,
         "unexpected argument registers");
  __ movptr(Address(r15_thread, in_bytes(JavaThread::windows_saved_rdi_offset())), rdi);
  __ movptr(Address(r15_thread, in_bytes(JavaThread::windows_saved_rsi_offset())), rsi);

  __ mov(rdi, rcx); // c_rarg0
  __ mov(rsi, rdx); // c_rarg1
  __ mov(rdx, r8);  // c_rarg2
#else
  assert(c_rarg0 == rdi && c_rarg1 == rsi && c_rarg2 == rdx && c_rarg3 == rcx,
         "unexpected argument registers");
#endif
  DEBUG_ONLY(_regs_in_thread = true;)
}


void StubGenerator::restore_arg_regs_using_thread() {
  assert(_regs_in_thread, "wrong call to restore_arg_regs");
  const Register saved_r15 = r9;
#ifdef _WIN64
  __ get_thread(r15_thread);
  __ movptr(rsi, Address(r15_thread, in_bytes(JavaThread::windows_saved_rsi_offset())));
  __ movptr(rdi, Address(r15_thread, in_bytes(JavaThread::windows_saved_rdi_offset())));
  __ mov(r15, saved_r15);  // r15 is callee saved and needs to be restored
#endif
}


void StubGenerator::setup_argument_regs(BasicType type) {
  if (type == T_BYTE || type == T_SHORT) {
    setup_arg_regs(); // from => rdi, to => rsi, count => rdx
                      // r9 and r10 may be used to save non-volatile registers
  } else {
    setup_arg_regs_using_thread(); // from => rdi, to => rsi, count => rdx
                                   // r9 is used to save r15_thread
  }
}


void StubGenerator::restore_argument_regs(BasicType type) {
  if (type == T_BYTE || type == T_SHORT) {
    restore_arg_regs();
  } else {
    restore_arg_regs_using_thread();
  }
}

address StubGenerator::generate_data_cache_writeback() {
  const Register src        = c_rarg0;  // source address

  __ align(CodeEntryAlignment);

  StubCodeMark mark(this, "StubRoutines", "_data_cache_writeback");

  address start = __ pc();

  __ enter();
  __ cache_wb(Address(src, 0));
  __ leave();
  __ ret(0);

  return start;
}

address StubGenerator::generate_data_cache_writeback_sync() {
  const Register is_pre    = c_rarg0;  // pre or post sync

  __ align(CodeEntryAlignment);

  StubCodeMark mark(this, "StubRoutines", "_data_cache_writeback_sync");

  // pre wbsync is a no-op
  // post wbsync translates to an sfence

  Label skip;
  address start = __ pc();

  __ enter();
  __ cmpl(is_pre, 0);
  __ jcc(Assembler::notEqual, skip);
  __ cache_wbsync(false);
  __ bind(skip);
  __ leave();
  __ ret(0);

  return start;
}

<<<<<<< HEAD
void StubGenerator::generate_arraycopy_stubs() {
  address entry;
  address entry_jbyte_arraycopy;
  address entry_jshort_arraycopy;
  address entry_jint_arraycopy;
  address entry_oop_arraycopy;
  address entry_jlong_arraycopy;
  address entry_checkcast_arraycopy;

  StubRoutines::_jbyte_disjoint_arraycopy  = generate_disjoint_byte_copy(false, &entry,
                                                                         "jbyte_disjoint_arraycopy");
  StubRoutines::_jbyte_arraycopy           = generate_conjoint_byte_copy(false, entry, &entry_jbyte_arraycopy,
                                                                         "jbyte_arraycopy");

  StubRoutines::_jshort_disjoint_arraycopy = generate_disjoint_short_copy(false, &entry,
                                                                          "jshort_disjoint_arraycopy");
  StubRoutines::_jshort_arraycopy          = generate_conjoint_short_copy(false, entry, &entry_jshort_arraycopy,
                                                                          "jshort_arraycopy");

  StubRoutines::_jint_disjoint_arraycopy   = generate_disjoint_int_oop_copy(false, false, &entry,
                                                                            "jint_disjoint_arraycopy");
  StubRoutines::_jint_arraycopy            = generate_conjoint_int_oop_copy(false, false, entry,
                                                                            &entry_jint_arraycopy, "jint_arraycopy");

  StubRoutines::_jlong_disjoint_arraycopy  = generate_disjoint_long_oop_copy(false, false, &entry,
                                                                             "jlong_disjoint_arraycopy");
  StubRoutines::_jlong_arraycopy           = generate_conjoint_long_oop_copy(false, false, entry,
                                                                             &entry_jlong_arraycopy, "jlong_arraycopy");
  if (UseCompressedOops) {
    StubRoutines::_oop_disjoint_arraycopy  = generate_disjoint_int_oop_copy(false, true, &entry,
                                                                            "oop_disjoint_arraycopy");
    StubRoutines::_oop_arraycopy           = generate_conjoint_int_oop_copy(false, true, entry,
                                                                            &entry_oop_arraycopy, "oop_arraycopy");
    StubRoutines::_oop_disjoint_arraycopy_uninit  = generate_disjoint_int_oop_copy(false, true, &entry,
                                                                                   "oop_disjoint_arraycopy_uninit",
                                                                                   /*dest_uninitialized*/true);
    StubRoutines::_oop_arraycopy_uninit           = generate_conjoint_int_oop_copy(false, true, entry,
                                                                                   NULL, "oop_arraycopy_uninit",
                                                                                   /*dest_uninitialized*/true);
  } else {
    StubRoutines::_oop_disjoint_arraycopy  = generate_disjoint_long_oop_copy(false, true, &entry,
                                                                             "oop_disjoint_arraycopy");
    StubRoutines::_oop_arraycopy           = generate_conjoint_long_oop_copy(false, true, entry,
                                                                             &entry_oop_arraycopy, "oop_arraycopy");
    StubRoutines::_oop_disjoint_arraycopy_uninit  = generate_disjoint_long_oop_copy(false, true, &entry,
                                                                                    "oop_disjoint_arraycopy_uninit",
                                                                                    /*dest_uninitialized*/true);
    StubRoutines::_oop_arraycopy_uninit           = generate_conjoint_long_oop_copy(false, true, entry,
                                                                                    NULL, "oop_arraycopy_uninit",
                                                                                    /*dest_uninitialized*/true);
  }

  StubRoutines::_checkcast_arraycopy        = generate_checkcast_copy("checkcast_arraycopy", &entry_checkcast_arraycopy);
  StubRoutines::_checkcast_arraycopy_uninit = generate_checkcast_copy("checkcast_arraycopy_uninit", NULL,
                                                                      /*dest_uninitialized*/true);

  StubRoutines::_unsafe_arraycopy    = generate_unsafe_copy("unsafe_arraycopy",
                                                            entry_jbyte_arraycopy,
                                                            entry_jshort_arraycopy,
                                                            entry_jint_arraycopy,
                                                            entry_jlong_arraycopy);
  StubRoutines::_generic_arraycopy   = generate_generic_copy("generic_arraycopy",
                                                             entry_jbyte_arraycopy,
                                                             entry_jshort_arraycopy,
                                                             entry_jint_arraycopy,
                                                             entry_oop_arraycopy,
                                                             entry_jlong_arraycopy,
                                                             entry_checkcast_arraycopy);

  StubRoutines::_jbyte_fill = generate_fill(T_BYTE, false, "jbyte_fill");
  StubRoutines::_jshort_fill = generate_fill(T_SHORT, false, "jshort_fill");
  StubRoutines::_jint_fill = generate_fill(T_INT, false, "jint_fill");
  StubRoutines::_arrayof_jbyte_fill = generate_fill(T_BYTE, true, "arrayof_jbyte_fill");
  StubRoutines::_arrayof_jshort_fill = generate_fill(T_SHORT, true, "arrayof_jshort_fill");
  StubRoutines::_arrayof_jint_fill = generate_fill(T_INT, true, "arrayof_jint_fill");

  // We don't generate specialized code for HeapWord-aligned source
  // arrays, so just use the code we've already generated
  StubRoutines::_arrayof_jbyte_disjoint_arraycopy  = StubRoutines::_jbyte_disjoint_arraycopy;
  StubRoutines::_arrayof_jbyte_arraycopy           = StubRoutines::_jbyte_arraycopy;

  StubRoutines::_arrayof_jshort_disjoint_arraycopy = StubRoutines::_jshort_disjoint_arraycopy;
  StubRoutines::_arrayof_jshort_arraycopy          = StubRoutines::_jshort_arraycopy;

  StubRoutines::_arrayof_jint_disjoint_arraycopy   = StubRoutines::_jint_disjoint_arraycopy;
  StubRoutines::_arrayof_jint_arraycopy            = StubRoutines::_jint_arraycopy;

  StubRoutines::_arrayof_jlong_disjoint_arraycopy  = StubRoutines::_jlong_disjoint_arraycopy;
  StubRoutines::_arrayof_jlong_arraycopy           = StubRoutines::_jlong_arraycopy;

  StubRoutines::_arrayof_oop_disjoint_arraycopy    = StubRoutines::_oop_disjoint_arraycopy;
  StubRoutines::_arrayof_oop_arraycopy             = StubRoutines::_oop_arraycopy;

  StubRoutines::_arrayof_oop_disjoint_arraycopy_uninit    = StubRoutines::_oop_disjoint_arraycopy_uninit;
  StubRoutines::_arrayof_oop_arraycopy_uninit             = StubRoutines::_oop_arraycopy_uninit;
}

=======
// AES intrinsic stubs

address StubGenerator::generate_key_shuffle_mask() {
  __ align(16);
  StubCodeMark mark(this, "StubRoutines", "key_shuffle_mask");
  address start = __ pc();

  __ emit_data64( 0x0405060700010203, relocInfo::none );
  __ emit_data64( 0x0c0d0e0f08090a0b, relocInfo::none );

  return start;
}

address StubGenerator::generate_counter_shuffle_mask() {
  __ align(16);
  StubCodeMark mark(this, "StubRoutines", "counter_shuffle_mask");
  address start = __ pc();

  __ emit_data64(0x08090a0b0c0d0e0f, relocInfo::none);
  __ emit_data64(0x0001020304050607, relocInfo::none);

  return start;
}

// Utility routine for loading a 128-bit key word in little endian format
// can optionally specify that the shuffle mask is already in an xmmregister
void StubGenerator::load_key(XMMRegister xmmdst, Register key, int offset, XMMRegister xmm_shuf_mask) {
  __ movdqu(xmmdst, Address(key, offset));
  if (xmm_shuf_mask != xnoreg) {
    __ pshufb(xmmdst, xmm_shuf_mask);
  } else {
    __ pshufb(xmmdst, ExternalAddress(StubRoutines::x86::key_shuffle_mask_addr()));
  }
}

// Utility routine for increase 128bit counter (iv in CTR mode)
void StubGenerator::inc_counter(Register reg, XMMRegister xmmdst, int inc_delta, Label& next_block) {
  __ pextrq(reg, xmmdst, 0x0);
  __ addq(reg, inc_delta);
  __ pinsrq(xmmdst, reg, 0x0);
  __ jcc(Assembler::carryClear, next_block); // jump if no carry
  __ pextrq(reg, xmmdst, 0x01); // Carry
  __ addq(reg, 0x01);
  __ pinsrq(xmmdst, reg, 0x01); //Carry end
  __ BIND(next_block);          // next instruction
}

// Arguments:
//
// Inputs:
//   c_rarg0   - source byte array address
//   c_rarg1   - destination byte array address
//   c_rarg2   - K (key) in little endian int array
//
address StubGenerator::generate_aescrypt_encryptBlock() {
  assert(UseAES, "need AES instructions and misaligned SSE support");
  __ align(CodeEntryAlignment);
  StubCodeMark mark(this, "StubRoutines", "aescrypt_encryptBlock");
  Label L_doLast;
  address start = __ pc();

  const Register from        = c_rarg0;  // source array address
  const Register to          = c_rarg1;  // destination array address
  const Register key         = c_rarg2;  // key array address
  const Register keylen      = rax;

  const XMMRegister xmm_result = xmm0;
  const XMMRegister xmm_key_shuf_mask = xmm1;
  // On win64 xmm6-xmm15 must be preserved so don't use them.
  const XMMRegister xmm_temp1  = xmm2;
  const XMMRegister xmm_temp2  = xmm3;
  const XMMRegister xmm_temp3  = xmm4;
  const XMMRegister xmm_temp4  = xmm5;

  __ enter(); // required for proper stackwalking of RuntimeStub frame

  // keylen could be only {11, 13, 15} * 4 = {44, 52, 60}
  __ movl(keylen, Address(key, arrayOopDesc::length_offset_in_bytes() - arrayOopDesc::base_offset_in_bytes(T_INT)));

  __ movdqu(xmm_key_shuf_mask, ExternalAddress(StubRoutines::x86::key_shuffle_mask_addr()));
  __ movdqu(xmm_result, Address(from, 0));  // get 16 bytes of input

  // For encryption, the java expanded key ordering is just what we need
  // we don't know if the key is aligned, hence not using load-execute form

  load_key(xmm_temp1, key, 0x00, xmm_key_shuf_mask);
  __ pxor(xmm_result, xmm_temp1);

  load_key(xmm_temp1, key, 0x10, xmm_key_shuf_mask);
  load_key(xmm_temp2, key, 0x20, xmm_key_shuf_mask);
  load_key(xmm_temp3, key, 0x30, xmm_key_shuf_mask);
  load_key(xmm_temp4, key, 0x40, xmm_key_shuf_mask);

  __ aesenc(xmm_result, xmm_temp1);
  __ aesenc(xmm_result, xmm_temp2);
  __ aesenc(xmm_result, xmm_temp3);
  __ aesenc(xmm_result, xmm_temp4);

  load_key(xmm_temp1, key, 0x50, xmm_key_shuf_mask);
  load_key(xmm_temp2, key, 0x60, xmm_key_shuf_mask);
  load_key(xmm_temp3, key, 0x70, xmm_key_shuf_mask);
  load_key(xmm_temp4, key, 0x80, xmm_key_shuf_mask);

  __ aesenc(xmm_result, xmm_temp1);
  __ aesenc(xmm_result, xmm_temp2);
  __ aesenc(xmm_result, xmm_temp3);
  __ aesenc(xmm_result, xmm_temp4);

  load_key(xmm_temp1, key, 0x90, xmm_key_shuf_mask);
  load_key(xmm_temp2, key, 0xa0, xmm_key_shuf_mask);

  __ cmpl(keylen, 44);
  __ jccb(Assembler::equal, L_doLast);

  __ aesenc(xmm_result, xmm_temp1);
  __ aesenc(xmm_result, xmm_temp2);

  load_key(xmm_temp1, key, 0xb0, xmm_key_shuf_mask);
  load_key(xmm_temp2, key, 0xc0, xmm_key_shuf_mask);

  __ cmpl(keylen, 52);
  __ jccb(Assembler::equal, L_doLast);

  __ aesenc(xmm_result, xmm_temp1);
  __ aesenc(xmm_result, xmm_temp2);

  load_key(xmm_temp1, key, 0xd0, xmm_key_shuf_mask);
  load_key(xmm_temp2, key, 0xe0, xmm_key_shuf_mask);

  __ BIND(L_doLast);
  __ aesenc(xmm_result, xmm_temp1);
  __ aesenclast(xmm_result, xmm_temp2);
  __ movdqu(Address(to, 0), xmm_result);        // store the result
  __ xorptr(rax, rax); // return 0
  __ leave(); // required for proper stackwalking of RuntimeStub frame
  __ ret(0);

  return start;
}


// Arguments:
//
// Inputs:
//   c_rarg0   - source byte array address
//   c_rarg1   - destination byte array address
//   c_rarg2   - K (key) in little endian int array
//
address StubGenerator::generate_aescrypt_decryptBlock() {
  assert(UseAES, "need AES instructions and misaligned SSE support");
  __ align(CodeEntryAlignment);
  StubCodeMark mark(this, "StubRoutines", "aescrypt_decryptBlock");
  Label L_doLast;
  address start = __ pc();

  const Register from        = c_rarg0;  // source array address
  const Register to          = c_rarg1;  // destination array address
  const Register key         = c_rarg2;  // key array address
  const Register keylen      = rax;

  const XMMRegister xmm_result = xmm0;
  const XMMRegister xmm_key_shuf_mask = xmm1;
  // On win64 xmm6-xmm15 must be preserved so don't use them.
  const XMMRegister xmm_temp1  = xmm2;
  const XMMRegister xmm_temp2  = xmm3;
  const XMMRegister xmm_temp3  = xmm4;
  const XMMRegister xmm_temp4  = xmm5;

  __ enter(); // required for proper stackwalking of RuntimeStub frame

  // keylen could be only {11, 13, 15} * 4 = {44, 52, 60}
  __ movl(keylen, Address(key, arrayOopDesc::length_offset_in_bytes() - arrayOopDesc::base_offset_in_bytes(T_INT)));

  __ movdqu(xmm_key_shuf_mask, ExternalAddress(StubRoutines::x86::key_shuffle_mask_addr()));
  __ movdqu(xmm_result, Address(from, 0));

  // for decryption java expanded key ordering is rotated one position from what we want
  // so we start from 0x10 here and hit 0x00 last
  // we don't know if the key is aligned, hence not using load-execute form
  load_key(xmm_temp1, key, 0x10, xmm_key_shuf_mask);
  load_key(xmm_temp2, key, 0x20, xmm_key_shuf_mask);
  load_key(xmm_temp3, key, 0x30, xmm_key_shuf_mask);
  load_key(xmm_temp4, key, 0x40, xmm_key_shuf_mask);

  __ pxor  (xmm_result, xmm_temp1);
  __ aesdec(xmm_result, xmm_temp2);
  __ aesdec(xmm_result, xmm_temp3);
  __ aesdec(xmm_result, xmm_temp4);

  load_key(xmm_temp1, key, 0x50, xmm_key_shuf_mask);
  load_key(xmm_temp2, key, 0x60, xmm_key_shuf_mask);
  load_key(xmm_temp3, key, 0x70, xmm_key_shuf_mask);
  load_key(xmm_temp4, key, 0x80, xmm_key_shuf_mask);

  __ aesdec(xmm_result, xmm_temp1);
  __ aesdec(xmm_result, xmm_temp2);
  __ aesdec(xmm_result, xmm_temp3);
  __ aesdec(xmm_result, xmm_temp4);

  load_key(xmm_temp1, key, 0x90, xmm_key_shuf_mask);
  load_key(xmm_temp2, key, 0xa0, xmm_key_shuf_mask);
  load_key(xmm_temp3, key, 0x00, xmm_key_shuf_mask);

  __ cmpl(keylen, 44);
  __ jccb(Assembler::equal, L_doLast);

  __ aesdec(xmm_result, xmm_temp1);
  __ aesdec(xmm_result, xmm_temp2);

  load_key(xmm_temp1, key, 0xb0, xmm_key_shuf_mask);
  load_key(xmm_temp2, key, 0xc0, xmm_key_shuf_mask);

  __ cmpl(keylen, 52);
  __ jccb(Assembler::equal, L_doLast);

  __ aesdec(xmm_result, xmm_temp1);
  __ aesdec(xmm_result, xmm_temp2);

  load_key(xmm_temp1, key, 0xd0, xmm_key_shuf_mask);
  load_key(xmm_temp2, key, 0xe0, xmm_key_shuf_mask);

  __ BIND(L_doLast);
  __ aesdec(xmm_result, xmm_temp1);
  __ aesdec(xmm_result, xmm_temp2);

  // for decryption the aesdeclast operation is always on key+0x00
  __ aesdeclast(xmm_result, xmm_temp3);
  __ movdqu(Address(to, 0), xmm_result);  // store the result
  __ xorptr(rax, rax); // return 0
  __ leave(); // required for proper stackwalking of RuntimeStub frame
  __ ret(0);

  return start;
}


// Arguments:
//
// Inputs:
//   c_rarg0   - source byte array address
//   c_rarg1   - destination byte array address
//   c_rarg2   - K (key) in little endian int array
//   c_rarg3   - r vector byte array address
//   c_rarg4   - input length
//
// Output:
//   rax       - input length
//
address StubGenerator::generate_cipherBlockChaining_encryptAESCrypt() {
  assert(UseAES, "need AES instructions and misaligned SSE support");
  __ align(CodeEntryAlignment);
  StubCodeMark mark(this, "StubRoutines", "cipherBlockChaining_encryptAESCrypt");
  address start = __ pc();

  Label L_exit, L_key_192_256, L_key_256, L_loopTop_128, L_loopTop_192, L_loopTop_256;
  const Register from        = c_rarg0;  // source array address
  const Register to          = c_rarg1;  // destination array address
  const Register key         = c_rarg2;  // key array address
  const Register rvec        = c_rarg3;  // r byte array initialized from initvector array address
                                         // and left with the results of the last encryption block
#ifndef _WIN64
  const Register len_reg     = c_rarg4;  // src len (must be multiple of blocksize 16)
#else
  const Address  len_mem(rbp, 6 * wordSize);  // length is on stack on Win64
  const Register len_reg     = r11;      // pick the volatile windows register
#endif
  const Register pos         = rax;

  // xmm register assignments for the loops below
  const XMMRegister xmm_result = xmm0;
  const XMMRegister xmm_temp   = xmm1;
  // keys 0-10 preloaded into xmm2-xmm12
  const int XMM_REG_NUM_KEY_FIRST = 2;
  const int XMM_REG_NUM_KEY_LAST  = 15;
  const XMMRegister xmm_key0   = as_XMMRegister(XMM_REG_NUM_KEY_FIRST);
  const XMMRegister xmm_key10  = as_XMMRegister(XMM_REG_NUM_KEY_FIRST+10);
  const XMMRegister xmm_key11  = as_XMMRegister(XMM_REG_NUM_KEY_FIRST+11);
  const XMMRegister xmm_key12  = as_XMMRegister(XMM_REG_NUM_KEY_FIRST+12);
  const XMMRegister xmm_key13  = as_XMMRegister(XMM_REG_NUM_KEY_FIRST+13);

  __ enter(); // required for proper stackwalking of RuntimeStub frame

#ifdef _WIN64
  // on win64, fill len_reg from stack position
  __ movl(len_reg, len_mem);
#else
  __ push(len_reg); // Save
#endif

  const XMMRegister xmm_key_shuf_mask = xmm_temp;  // used temporarily to swap key bytes up front
  __ movdqu(xmm_key_shuf_mask, ExternalAddress(StubRoutines::x86::key_shuffle_mask_addr()));
  // load up xmm regs xmm2 thru xmm12 with key 0x00 - 0xa0
  for (int rnum = XMM_REG_NUM_KEY_FIRST, offset = 0x00; rnum <= XMM_REG_NUM_KEY_FIRST+10; rnum++) {
    load_key(as_XMMRegister(rnum), key, offset, xmm_key_shuf_mask);
    offset += 0x10;
  }
  __ movdqu(xmm_result, Address(rvec, 0x00));   // initialize xmm_result with r vec

  // now split to different paths depending on the keylen (len in ints of AESCrypt.KLE array (52=192, or 60=256))
  __ movl(rax, Address(key, arrayOopDesc::length_offset_in_bytes() - arrayOopDesc::base_offset_in_bytes(T_INT)));
  __ cmpl(rax, 44);
  __ jcc(Assembler::notEqual, L_key_192_256);

  // 128 bit code follows here
  __ movptr(pos, 0);
  __ align(OptoLoopAlignment);

  __ BIND(L_loopTop_128);
  __ movdqu(xmm_temp, Address(from, pos, Address::times_1, 0));   // get next 16 bytes of input
  __ pxor  (xmm_result, xmm_temp);               // xor with the current r vector
  __ pxor  (xmm_result, xmm_key0);               // do the aes rounds
  for (int rnum = XMM_REG_NUM_KEY_FIRST + 1; rnum <= XMM_REG_NUM_KEY_FIRST + 9; rnum++) {
    __ aesenc(xmm_result, as_XMMRegister(rnum));
  }
  __ aesenclast(xmm_result, xmm_key10);
  __ movdqu(Address(to, pos, Address::times_1, 0), xmm_result);     // store into the next 16 bytes of output
  // no need to store r to memory until we exit
  __ addptr(pos, AESBlockSize);
  __ subptr(len_reg, AESBlockSize);
  __ jcc(Assembler::notEqual, L_loopTop_128);

  __ BIND(L_exit);
  __ movdqu(Address(rvec, 0), xmm_result);     // final value of r stored in rvec of CipherBlockChaining object

#ifdef _WIN64
  __ movl(rax, len_mem);
#else
  __ pop(rax); // return length
#endif
  __ leave(); // required for proper stackwalking of RuntimeStub frame
  __ ret(0);

  __ BIND(L_key_192_256);
  // here rax = len in ints of AESCrypt.KLE array (52=192, or 60=256)
  load_key(xmm_key11, key, 0xb0, xmm_key_shuf_mask);
  load_key(xmm_key12, key, 0xc0, xmm_key_shuf_mask);
  __ cmpl(rax, 52);
  __ jcc(Assembler::notEqual, L_key_256);

  // 192-bit code follows here (could be changed to use more xmm registers)
  __ movptr(pos, 0);
  __ align(OptoLoopAlignment);

  __ BIND(L_loopTop_192);
  __ movdqu(xmm_temp, Address(from, pos, Address::times_1, 0));   // get next 16 bytes of input
  __ pxor  (xmm_result, xmm_temp);               // xor with the current r vector
  __ pxor  (xmm_result, xmm_key0);               // do the aes rounds
  for (int rnum = XMM_REG_NUM_KEY_FIRST + 1; rnum  <= XMM_REG_NUM_KEY_FIRST + 11; rnum++) {
    __ aesenc(xmm_result, as_XMMRegister(rnum));
  }
  __ aesenclast(xmm_result, xmm_key12);
  __ movdqu(Address(to, pos, Address::times_1, 0), xmm_result);     // store into the next 16 bytes of output
  // no need to store r to memory until we exit
  __ addptr(pos, AESBlockSize);
  __ subptr(len_reg, AESBlockSize);
  __ jcc(Assembler::notEqual, L_loopTop_192);
  __ jmp(L_exit);

  __ BIND(L_key_256);
  // 256-bit code follows here (could be changed to use more xmm registers)
  load_key(xmm_key13, key, 0xd0, xmm_key_shuf_mask);
  __ movptr(pos, 0);
  __ align(OptoLoopAlignment);

  __ BIND(L_loopTop_256);
  __ movdqu(xmm_temp, Address(from, pos, Address::times_1, 0));   // get next 16 bytes of input
  __ pxor  (xmm_result, xmm_temp);               // xor with the current r vector
  __ pxor  (xmm_result, xmm_key0);               // do the aes rounds
  for (int rnum = XMM_REG_NUM_KEY_FIRST + 1; rnum  <= XMM_REG_NUM_KEY_FIRST + 13; rnum++) {
    __ aesenc(xmm_result, as_XMMRegister(rnum));
  }
  load_key(xmm_temp, key, 0xe0);
  __ aesenclast(xmm_result, xmm_temp);
  __ movdqu(Address(to, pos, Address::times_1, 0), xmm_result);     // store into the next 16 bytes of output
  // no need to store r to memory until we exit
  __ addptr(pos, AESBlockSize);
  __ subptr(len_reg, AESBlockSize);
  __ jcc(Assembler::notEqual, L_loopTop_256);
  __ jmp(L_exit);

  return start;
}

// This is a version of CBC/AES Decrypt which does 4 blocks in a loop at a time
// to hide instruction latency
//
// Arguments:
//
// Inputs:
//   c_rarg0   - source byte array address
//   c_rarg1   - destination byte array address
//   c_rarg2   - K (key) in little endian int array
//   c_rarg3   - r vector byte array address
//   c_rarg4   - input length
//
// Output:
//   rax       - input length
//
address StubGenerator::generate_cipherBlockChaining_decryptAESCrypt_Parallel() {
  assert(UseAES, "need AES instructions and misaligned SSE support");
  __ align(CodeEntryAlignment);
  StubCodeMark mark(this, "StubRoutines", "cipherBlockChaining_decryptAESCrypt");
  address start = __ pc();

  const Register from        = c_rarg0;  // source array address
  const Register to          = c_rarg1;  // destination array address
  const Register key         = c_rarg2;  // key array address
  const Register rvec        = c_rarg3;  // r byte array initialized from initvector array address
                                         // and left with the results of the last encryption block
#ifndef _WIN64
  const Register len_reg     = c_rarg4;  // src len (must be multiple of blocksize 16)
#else
  const Address  len_mem(rbp, 6 * wordSize);  // length is on stack on Win64
  const Register len_reg     = r11;      // pick the volatile windows register
#endif
  const Register pos         = rax;

  const int PARALLEL_FACTOR = 4;
  const int ROUNDS[3] = { 10, 12, 14 }; // aes rounds for key128, key192, key256

  Label L_exit;
  Label L_singleBlock_loopTopHead[3]; // 128, 192, 256
  Label L_singleBlock_loopTopHead2[3]; // 128, 192, 256
  Label L_singleBlock_loopTop[3]; // 128, 192, 256
  Label L_multiBlock_loopTopHead[3]; // 128, 192, 256
  Label L_multiBlock_loopTop[3]; // 128, 192, 256

  // keys 0-10 preloaded into xmm5-xmm15
  const int XMM_REG_NUM_KEY_FIRST = 5;
  const int XMM_REG_NUM_KEY_LAST  = 15;
  const XMMRegister xmm_key_first = as_XMMRegister(XMM_REG_NUM_KEY_FIRST);
  const XMMRegister xmm_key_last  = as_XMMRegister(XMM_REG_NUM_KEY_LAST);

  __ enter(); // required for proper stackwalking of RuntimeStub frame

#ifdef _WIN64
  // on win64, fill len_reg from stack position
  __ movl(len_reg, len_mem);
#else
  __ push(len_reg); // Save
#endif
  __ push(rbx);
  // the java expanded key ordering is rotated one position from what we want
  // so we start from 0x10 here and hit 0x00 last
  const XMMRegister xmm_key_shuf_mask = xmm1;  // used temporarily to swap key bytes up front
  __ movdqu(xmm_key_shuf_mask, ExternalAddress(StubRoutines::x86::key_shuffle_mask_addr()));
  // load up xmm regs 5 thru 15 with key 0x10 - 0xa0 - 0x00
  for (int rnum = XMM_REG_NUM_KEY_FIRST, offset = 0x10; rnum < XMM_REG_NUM_KEY_LAST; rnum++) {
    load_key(as_XMMRegister(rnum), key, offset, xmm_key_shuf_mask);
    offset += 0x10;
  }
  load_key(xmm_key_last, key, 0x00, xmm_key_shuf_mask);

  const XMMRegister xmm_prev_block_cipher = xmm1;  // holds cipher of previous block

  // registers holding the four results in the parallelized loop
  const XMMRegister xmm_result0 = xmm0;
  const XMMRegister xmm_result1 = xmm2;
  const XMMRegister xmm_result2 = xmm3;
  const XMMRegister xmm_result3 = xmm4;

  __ movdqu(xmm_prev_block_cipher, Address(rvec, 0x00));   // initialize with initial rvec

  __ xorptr(pos, pos);

  // now split to different paths depending on the keylen (len in ints of AESCrypt.KLE array (52=192, or 60=256))
  __ movl(rbx, Address(key, arrayOopDesc::length_offset_in_bytes() - arrayOopDesc::base_offset_in_bytes(T_INT)));
  __ cmpl(rbx, 52);
  __ jcc(Assembler::equal, L_multiBlock_loopTopHead[1]);
  __ cmpl(rbx, 60);
  __ jcc(Assembler::equal, L_multiBlock_loopTopHead[2]);

#define DoFour(opc, src_reg)           \
__ opc(xmm_result0, src_reg);         \
__ opc(xmm_result1, src_reg);         \
__ opc(xmm_result2, src_reg);         \
__ opc(xmm_result3, src_reg);         \

  for (int k = 0; k < 3; ++k) {
    __ BIND(L_multiBlock_loopTopHead[k]);
    if (k != 0) {
      __ cmpptr(len_reg, PARALLEL_FACTOR * AESBlockSize); // see if at least 4 blocks left
      __ jcc(Assembler::less, L_singleBlock_loopTopHead2[k]);
    }
    if (k == 1) {
      __ subptr(rsp, 6 * wordSize);
      __ movdqu(Address(rsp, 0), xmm15); //save last_key from xmm15
      load_key(xmm15, key, 0xb0); // 0xb0; 192-bit key goes up to 0xc0
      __ movdqu(Address(rsp, 2 * wordSize), xmm15);
      load_key(xmm1, key, 0xc0);  // 0xc0;
      __ movdqu(Address(rsp, 4 * wordSize), xmm1);
    } else if (k == 2) {
      __ subptr(rsp, 10 * wordSize);
      __ movdqu(Address(rsp, 0), xmm15); //save last_key from xmm15
      load_key(xmm15, key, 0xd0); // 0xd0; 256-bit key goes up to 0xe0
      __ movdqu(Address(rsp, 6 * wordSize), xmm15);
      load_key(xmm1, key, 0xe0);  // 0xe0;
      __ movdqu(Address(rsp, 8 * wordSize), xmm1);
      load_key(xmm15, key, 0xb0); // 0xb0;
      __ movdqu(Address(rsp, 2 * wordSize), xmm15);
      load_key(xmm1, key, 0xc0);  // 0xc0;
      __ movdqu(Address(rsp, 4 * wordSize), xmm1);
    }
    __ align(OptoLoopAlignment);
    __ BIND(L_multiBlock_loopTop[k]);
    __ cmpptr(len_reg, PARALLEL_FACTOR * AESBlockSize); // see if at least 4 blocks left
    __ jcc(Assembler::less, L_singleBlock_loopTopHead[k]);

    if  (k != 0) {
      __ movdqu(xmm15, Address(rsp, 2 * wordSize));
      __ movdqu(xmm1, Address(rsp, 4 * wordSize));
    }

    __ movdqu(xmm_result0, Address(from, pos, Address::times_1, 0 * AESBlockSize)); // get next 4 blocks into xmmresult registers
    __ movdqu(xmm_result1, Address(from, pos, Address::times_1, 1 * AESBlockSize));
    __ movdqu(xmm_result2, Address(from, pos, Address::times_1, 2 * AESBlockSize));
    __ movdqu(xmm_result3, Address(from, pos, Address::times_1, 3 * AESBlockSize));

    DoFour(pxor, xmm_key_first);
    if (k == 0) {
      for (int rnum = 1; rnum < ROUNDS[k]; rnum++) {
        DoFour(aesdec, as_XMMRegister(rnum + XMM_REG_NUM_KEY_FIRST));
      }
      DoFour(aesdeclast, xmm_key_last);
    } else if (k == 1) {
      for (int rnum = 1; rnum <= ROUNDS[k]-2; rnum++) {
        DoFour(aesdec, as_XMMRegister(rnum + XMM_REG_NUM_KEY_FIRST));
      }
      __ movdqu(xmm_key_last, Address(rsp, 0)); // xmm15 needs to be loaded again.
      DoFour(aesdec, xmm1);  // key : 0xc0
      __ movdqu(xmm_prev_block_cipher, Address(rvec, 0x00));  // xmm1 needs to be loaded again
      DoFour(aesdeclast, xmm_key_last);
    } else if (k == 2) {
      for (int rnum = 1; rnum <= ROUNDS[k] - 4; rnum++) {
        DoFour(aesdec, as_XMMRegister(rnum + XMM_REG_NUM_KEY_FIRST));
      }
      DoFour(aesdec, xmm1);  // key : 0xc0
      __ movdqu(xmm15, Address(rsp, 6 * wordSize));
      __ movdqu(xmm1, Address(rsp, 8 * wordSize));
      DoFour(aesdec, xmm15);  // key : 0xd0
      __ movdqu(xmm_key_last, Address(rsp, 0)); // xmm15 needs to be loaded again.
      DoFour(aesdec, xmm1);  // key : 0xe0
      __ movdqu(xmm_prev_block_cipher, Address(rvec, 0x00));  // xmm1 needs to be loaded again
      DoFour(aesdeclast, xmm_key_last);
    }

    // for each result, xor with the r vector of previous cipher block
    __ pxor(xmm_result0, xmm_prev_block_cipher);
    __ movdqu(xmm_prev_block_cipher, Address(from, pos, Address::times_1, 0 * AESBlockSize));
    __ pxor(xmm_result1, xmm_prev_block_cipher);
    __ movdqu(xmm_prev_block_cipher, Address(from, pos, Address::times_1, 1 * AESBlockSize));
    __ pxor(xmm_result2, xmm_prev_block_cipher);
    __ movdqu(xmm_prev_block_cipher, Address(from, pos, Address::times_1, 2 * AESBlockSize));
    __ pxor(xmm_result3, xmm_prev_block_cipher);
    __ movdqu(xmm_prev_block_cipher, Address(from, pos, Address::times_1, 3 * AESBlockSize));   // this will carry over to next set of blocks
    if (k != 0) {
      __ movdqu(Address(rvec, 0x00), xmm_prev_block_cipher);
    }

    __ movdqu(Address(to, pos, Address::times_1, 0 * AESBlockSize), xmm_result0);     // store 4 results into the next 64 bytes of output
    __ movdqu(Address(to, pos, Address::times_1, 1 * AESBlockSize), xmm_result1);
    __ movdqu(Address(to, pos, Address::times_1, 2 * AESBlockSize), xmm_result2);
    __ movdqu(Address(to, pos, Address::times_1, 3 * AESBlockSize), xmm_result3);

    __ addptr(pos, PARALLEL_FACTOR * AESBlockSize);
    __ subptr(len_reg, PARALLEL_FACTOR * AESBlockSize);
    __ jmp(L_multiBlock_loopTop[k]);

    // registers used in the non-parallelized loops
    // xmm register assignments for the loops below
    const XMMRegister xmm_result = xmm0;
    const XMMRegister xmm_prev_block_cipher_save = xmm2;
    const XMMRegister xmm_key11 = xmm3;
    const XMMRegister xmm_key12 = xmm4;
    const XMMRegister key_tmp = xmm4;

    __ BIND(L_singleBlock_loopTopHead[k]);
    if (k == 1) {
      __ addptr(rsp, 6 * wordSize);
    } else if (k == 2) {
      __ addptr(rsp, 10 * wordSize);
    }
    __ cmpptr(len_reg, 0); // any blocks left??
    __ jcc(Assembler::equal, L_exit);
    __ BIND(L_singleBlock_loopTopHead2[k]);
    if (k == 1) {
      load_key(xmm_key11, key, 0xb0); // 0xb0; 192-bit key goes up to 0xc0
      load_key(xmm_key12, key, 0xc0); // 0xc0; 192-bit key goes up to 0xc0
    }
    if (k == 2) {
      load_key(xmm_key11, key, 0xb0); // 0xb0; 256-bit key goes up to 0xe0
    }
    __ align(OptoLoopAlignment);
    __ BIND(L_singleBlock_loopTop[k]);
    __ movdqu(xmm_result, Address(from, pos, Address::times_1, 0)); // get next 16 bytes of cipher input
    __ movdqa(xmm_prev_block_cipher_save, xmm_result); // save for next r vector
    __ pxor(xmm_result, xmm_key_first); // do the aes dec rounds
    for (int rnum = 1; rnum <= 9 ; rnum++) {
        __ aesdec(xmm_result, as_XMMRegister(rnum + XMM_REG_NUM_KEY_FIRST));
    }
    if (k == 1) {
      __ aesdec(xmm_result, xmm_key11);
      __ aesdec(xmm_result, xmm_key12);
    }
    if (k == 2) {
      __ aesdec(xmm_result, xmm_key11);
      load_key(key_tmp, key, 0xc0);
      __ aesdec(xmm_result, key_tmp);
      load_key(key_tmp, key, 0xd0);
      __ aesdec(xmm_result, key_tmp);
      load_key(key_tmp, key, 0xe0);
      __ aesdec(xmm_result, key_tmp);
    }

    __ aesdeclast(xmm_result, xmm_key_last); // xmm15 always came from key+0
    __ pxor(xmm_result, xmm_prev_block_cipher); // xor with the current r vector
    __ movdqu(Address(to, pos, Address::times_1, 0), xmm_result); // store into the next 16 bytes of output
    // no need to store r to memory until we exit
    __ movdqa(xmm_prev_block_cipher, xmm_prev_block_cipher_save); // set up next r vector with cipher input from this block
    __ addptr(pos, AESBlockSize);
    __ subptr(len_reg, AESBlockSize);
    __ jcc(Assembler::notEqual, L_singleBlock_loopTop[k]);
    if (k != 2) {
      __ jmp(L_exit);
    }
  } //for 128/192/256

  __ BIND(L_exit);
  __ movdqu(Address(rvec, 0), xmm_prev_block_cipher);     // final value of r stored in rvec of CipherBlockChaining object
  __ pop(rbx);
#ifdef _WIN64
  __ movl(rax, len_mem);
#else
  __ pop(rax); // return length
#endif
  __ leave(); // required for proper stackwalking of RuntimeStub frame
  __ ret(0);

  return start;
}

address StubGenerator::generate_electronicCodeBook_encryptAESCrypt() {
  __ align(CodeEntryAlignment);
  StubCodeMark mark(this, "StubRoutines", "electronicCodeBook_encryptAESCrypt");
  address start = __ pc();

  const Register from = c_rarg0;  // source array address
  const Register to = c_rarg1;  // destination array address
  const Register key = c_rarg2;  // key array address
  const Register len = c_rarg3;  // src len (must be multiple of blocksize 16)
  __ enter(); // required for proper stackwalking of RuntimeStub frame
  __ aesecb_encrypt(from, to, key, len);
  __ vzeroupper();
  __ leave(); // required for proper stackwalking of RuntimeStub frame
  __ ret(0);

  return start;
 }

address StubGenerator::generate_electronicCodeBook_decryptAESCrypt() {
  __ align(CodeEntryAlignment);
  StubCodeMark mark(this, "StubRoutines", "electronicCodeBook_decryptAESCrypt");
  address start = __ pc();

  const Register from = c_rarg0;  // source array address
  const Register to = c_rarg1;  // destination array address
  const Register key = c_rarg2;  // key array address
  const Register len = c_rarg3;  // src len (must be multiple of blocksize 16)
  __ enter(); // required for proper stackwalking of RuntimeStub frame
  __ aesecb_decrypt(from, to, key, len);
  __ vzeroupper();
  __ leave(); // required for proper stackwalking of RuntimeStub frame
  __ ret(0);

  return start;
}
>>>>>>> 57930f8e

// ofs and limit are use for multi-block byte array.
// int com.sun.security.provider.MD5.implCompress(byte[] b, int ofs)
address StubGenerator::generate_md5_implCompress(bool multi_block, const char *name) {
  __ align(CodeEntryAlignment);
  StubCodeMark mark(this, "StubRoutines", name);
  address start = __ pc();

  const Register buf_param = r15;
  const Address state_param(rsp, 0 * wordSize);
  const Address ofs_param  (rsp, 1 * wordSize    );
  const Address limit_param(rsp, 1 * wordSize + 4);

  __ enter();
  __ push(rbx);
  __ push(rdi);
  __ push(rsi);
  __ push(r15);
  __ subptr(rsp, 2 * wordSize);

  __ movptr(buf_param, c_rarg0);
  __ movptr(state_param, c_rarg1);
  if (multi_block) {
    __ movl(ofs_param, c_rarg2);
    __ movl(limit_param, c_rarg3);
  }
  __ fast_md5(buf_param, state_param, ofs_param, limit_param, multi_block);

  __ addptr(rsp, 2 * wordSize);
  __ pop(r15);
  __ pop(rsi);
  __ pop(rdi);
  __ pop(rbx);
  __ leave();
  __ ret(0);

  return start;
}

address StubGenerator::generate_upper_word_mask() {
  __ align64();
  StubCodeMark mark(this, "StubRoutines", "upper_word_mask");
  address start = __ pc();

  __ emit_data64(0x0000000000000000, relocInfo::none);
  __ emit_data64(0xFFFFFFFF00000000, relocInfo::none);

  return start;
}

address StubGenerator::generate_shuffle_byte_flip_mask() {
  __ align64();
  StubCodeMark mark(this, "StubRoutines", "shuffle_byte_flip_mask");
  address start = __ pc();

  __ emit_data64(0x08090a0b0c0d0e0f, relocInfo::none);
  __ emit_data64(0x0001020304050607, relocInfo::none);

  return start;
}

// ofs and limit are use for multi-block byte array.
// int com.sun.security.provider.DigestBase.implCompressMultiBlock(byte[] b, int ofs, int limit)
address StubGenerator::generate_sha1_implCompress(bool multi_block, const char *name) {
  __ align(CodeEntryAlignment);
  StubCodeMark mark(this, "StubRoutines", name);
  address start = __ pc();

  Register buf = c_rarg0;
  Register state = c_rarg1;
  Register ofs = c_rarg2;
  Register limit = c_rarg3;

  const XMMRegister abcd = xmm0;
  const XMMRegister e0 = xmm1;
  const XMMRegister e1 = xmm2;
  const XMMRegister msg0 = xmm3;

  const XMMRegister msg1 = xmm4;
  const XMMRegister msg2 = xmm5;
  const XMMRegister msg3 = xmm6;
  const XMMRegister shuf_mask = xmm7;

  __ enter();

  __ subptr(rsp, 4 * wordSize);

  __ fast_sha1(abcd, e0, e1, msg0, msg1, msg2, msg3, shuf_mask,
    buf, state, ofs, limit, rsp, multi_block);

  __ addptr(rsp, 4 * wordSize);

  __ leave();
  __ ret(0);

  return start;
}

address StubGenerator::generate_pshuffle_byte_flip_mask() {
  __ align64();
  StubCodeMark mark(this, "StubRoutines", "pshuffle_byte_flip_mask");
  address start = __ pc();

  __ emit_data64(0x0405060700010203, relocInfo::none);
  __ emit_data64(0x0c0d0e0f08090a0b, relocInfo::none);

  if (VM_Version::supports_avx2()) {
    __ emit_data64(0x0405060700010203, relocInfo::none); // second copy
    __ emit_data64(0x0c0d0e0f08090a0b, relocInfo::none);
    // _SHUF_00BA
    __ emit_data64(0x0b0a090803020100, relocInfo::none);
    __ emit_data64(0xFFFFFFFFFFFFFFFF, relocInfo::none);
    __ emit_data64(0x0b0a090803020100, relocInfo::none);
    __ emit_data64(0xFFFFFFFFFFFFFFFF, relocInfo::none);
    // _SHUF_DC00
    __ emit_data64(0xFFFFFFFFFFFFFFFF, relocInfo::none);
    __ emit_data64(0x0b0a090803020100, relocInfo::none);
    __ emit_data64(0xFFFFFFFFFFFFFFFF, relocInfo::none);
    __ emit_data64(0x0b0a090803020100, relocInfo::none);
  }

  return start;
}

//Mask for byte-swapping a couple of qwords in an XMM register using (v)pshufb.
address StubGenerator::generate_pshuffle_byte_flip_mask_sha512() {
  __ align32();
  StubCodeMark mark(this, "StubRoutines", "pshuffle_byte_flip_mask_sha512");
  address start = __ pc();

  if (VM_Version::supports_avx2()) {
    __ emit_data64(0x0001020304050607, relocInfo::none); // PSHUFFLE_BYTE_FLIP_MASK
    __ emit_data64(0x08090a0b0c0d0e0f, relocInfo::none);
    __ emit_data64(0x1011121314151617, relocInfo::none);
    __ emit_data64(0x18191a1b1c1d1e1f, relocInfo::none);
    __ emit_data64(0x0000000000000000, relocInfo::none); //MASK_YMM_LO
    __ emit_data64(0x0000000000000000, relocInfo::none);
    __ emit_data64(0xFFFFFFFFFFFFFFFF, relocInfo::none);
    __ emit_data64(0xFFFFFFFFFFFFFFFF, relocInfo::none);
  }

  return start;
}

// ofs and limit are use for multi-block byte array.
// int com.sun.security.provider.DigestBase.implCompressMultiBlock(byte[] b, int ofs, int limit)
address StubGenerator::generate_sha256_implCompress(bool multi_block, const char *name) {
  assert(VM_Version::supports_sha() || VM_Version::supports_avx2(), "");
  __ align(CodeEntryAlignment);
  StubCodeMark mark(this, "StubRoutines", name);
  address start = __ pc();

  Register buf = c_rarg0;
  Register state = c_rarg1;
  Register ofs = c_rarg2;
  Register limit = c_rarg3;

  const XMMRegister msg = xmm0;
  const XMMRegister state0 = xmm1;
  const XMMRegister state1 = xmm2;
  const XMMRegister msgtmp0 = xmm3;

  const XMMRegister msgtmp1 = xmm4;
  const XMMRegister msgtmp2 = xmm5;
  const XMMRegister msgtmp3 = xmm6;
  const XMMRegister msgtmp4 = xmm7;

  const XMMRegister shuf_mask = xmm8;

  __ enter();

  __ subptr(rsp, 4 * wordSize);

  if (VM_Version::supports_sha()) {
    __ fast_sha256(msg, state0, state1, msgtmp0, msgtmp1, msgtmp2, msgtmp3, msgtmp4,
      buf, state, ofs, limit, rsp, multi_block, shuf_mask);
  } else if (VM_Version::supports_avx2()) {
    __ sha256_AVX2(msg, state0, state1, msgtmp0, msgtmp1, msgtmp2, msgtmp3, msgtmp4,
      buf, state, ofs, limit, rsp, multi_block, shuf_mask);
  }
  __ addptr(rsp, 4 * wordSize);
  __ vzeroupper();
  __ leave();
  __ ret(0);

  return start;
}

address StubGenerator::generate_sha512_implCompress(bool multi_block, const char *name) {
  assert(VM_Version::supports_avx2(), "");
  assert(VM_Version::supports_bmi2(), "");
  __ align(CodeEntryAlignment);
  StubCodeMark mark(this, "StubRoutines", name);
  address start = __ pc();

  Register buf = c_rarg0;
  Register state = c_rarg1;
  Register ofs = c_rarg2;
  Register limit = c_rarg3;

  const XMMRegister msg = xmm0;
  const XMMRegister state0 = xmm1;
  const XMMRegister state1 = xmm2;
  const XMMRegister msgtmp0 = xmm3;
  const XMMRegister msgtmp1 = xmm4;
  const XMMRegister msgtmp2 = xmm5;
  const XMMRegister msgtmp3 = xmm6;
  const XMMRegister msgtmp4 = xmm7;

  const XMMRegister shuf_mask = xmm8;

  __ enter();

  __ sha512_AVX2(msg, state0, state1, msgtmp0, msgtmp1, msgtmp2, msgtmp3, msgtmp4,
  buf, state, ofs, limit, rsp, multi_block, shuf_mask);

  __ vzeroupper();
  __ leave();
  __ ret(0);

  return start;
}

address StubGenerator::base64_shuffle_addr() {
  __ align64();
  StubCodeMark mark(this, "StubRoutines", "shuffle_base64");
  address start = __ pc();

  assert(((unsigned long long)start & 0x3f) == 0,
         "Alignment problem (0x%08llx)", (unsigned long long)start);
  __ emit_data64(0x0405030401020001, relocInfo::none);
  __ emit_data64(0x0a0b090a07080607, relocInfo::none);
  __ emit_data64(0x10110f100d0e0c0d, relocInfo::none);
  __ emit_data64(0x1617151613141213, relocInfo::none);
  __ emit_data64(0x1c1d1b1c191a1819, relocInfo::none);
  __ emit_data64(0x222321221f201e1f, relocInfo::none);
  __ emit_data64(0x2829272825262425, relocInfo::none);
  __ emit_data64(0x2e2f2d2e2b2c2a2b, relocInfo::none);

  return start;
}

address StubGenerator::base64_avx2_shuffle_addr() {
  __ align32();
  StubCodeMark mark(this, "StubRoutines", "avx2_shuffle_base64");
  address start = __ pc();

  __ emit_data64(0x0809070805060405, relocInfo::none);
  __ emit_data64(0x0e0f0d0e0b0c0a0b, relocInfo::none);
  __ emit_data64(0x0405030401020001, relocInfo::none);
  __ emit_data64(0x0a0b090a07080607, relocInfo::none);

  return start;
}

address StubGenerator::base64_avx2_input_mask_addr() {
  __ align32();
  StubCodeMark mark(this, "StubRoutines", "avx2_input_mask_base64");
  address start = __ pc();

  __ emit_data64(0x8000000000000000, relocInfo::none);
  __ emit_data64(0x8000000080000000, relocInfo::none);
  __ emit_data64(0x8000000080000000, relocInfo::none);
  __ emit_data64(0x8000000080000000, relocInfo::none);

  return start;
}

address StubGenerator::base64_avx2_lut_addr() {
  __ align32();
  StubCodeMark mark(this, "StubRoutines", "avx2_lut_base64");
  address start = __ pc();

  __ emit_data64(0xfcfcfcfcfcfc4741, relocInfo::none);
  __ emit_data64(0x0000f0edfcfcfcfc, relocInfo::none);
  __ emit_data64(0xfcfcfcfcfcfc4741, relocInfo::none);
  __ emit_data64(0x0000f0edfcfcfcfc, relocInfo::none);

  // URL LUT
  __ emit_data64(0xfcfcfcfcfcfc4741, relocInfo::none);
  __ emit_data64(0x000020effcfcfcfc, relocInfo::none);
  __ emit_data64(0xfcfcfcfcfcfc4741, relocInfo::none);
  __ emit_data64(0x000020effcfcfcfc, relocInfo::none);

  return start;
}

address StubGenerator::base64_encoding_table_addr() {
  __ align64();
  StubCodeMark mark(this, "StubRoutines", "encoding_table_base64");
  address start = __ pc();

  assert(((unsigned long long)start & 0x3f) == 0, "Alignment problem (0x%08llx)", (unsigned long long)start);
  __ emit_data64(0x4847464544434241, relocInfo::none);
  __ emit_data64(0x504f4e4d4c4b4a49, relocInfo::none);
  __ emit_data64(0x5857565554535251, relocInfo::none);
  __ emit_data64(0x6665646362615a59, relocInfo::none);
  __ emit_data64(0x6e6d6c6b6a696867, relocInfo::none);
  __ emit_data64(0x767574737271706f, relocInfo::none);
  __ emit_data64(0x333231307a797877, relocInfo::none);
  __ emit_data64(0x2f2b393837363534, relocInfo::none);

  // URL table
  __ emit_data64(0x4847464544434241, relocInfo::none);
  __ emit_data64(0x504f4e4d4c4b4a49, relocInfo::none);
  __ emit_data64(0x5857565554535251, relocInfo::none);
  __ emit_data64(0x6665646362615a59, relocInfo::none);
  __ emit_data64(0x6e6d6c6b6a696867, relocInfo::none);
  __ emit_data64(0x767574737271706f, relocInfo::none);
  __ emit_data64(0x333231307a797877, relocInfo::none);
  __ emit_data64(0x5f2d393837363534, relocInfo::none);

  return start;
}

// Code for generating Base64 encoding.
// Intrinsic function prototype in Base64.java:
// private void encodeBlock(byte[] src, int sp, int sl, byte[] dst, int dp,
// boolean isURL) {
address StubGenerator::generate_base64_encodeBlock()
{
  __ align(CodeEntryAlignment);
  StubCodeMark mark(this, "StubRoutines", "implEncode");
  address start = __ pc();

  __ enter();

  // Save callee-saved registers before using them
  __ push(r12);
  __ push(r13);
  __ push(r14);
  __ push(r15);

  // arguments
  const Register source = c_rarg0;       // Source Array
  const Register start_offset = c_rarg1; // start offset
  const Register end_offset = c_rarg2;   // end offset
  const Register dest = c_rarg3;   // destination array

#ifndef _WIN64
  const Register dp = c_rarg4;    // Position for writing to dest array
  const Register isURL = c_rarg5; // Base64 or URL character set
#else
  const Address dp_mem(rbp, 6 * wordSize); // length is on stack on Win64
  const Address isURL_mem(rbp, 7 * wordSize);
  const Register isURL = r10; // pick the volatile windows register
  const Register dp = r12;
  __ movl(dp, dp_mem);
  __ movl(isURL, isURL_mem);
#endif

  const Register length = r14;
  const Register encode_table = r13;
  Label L_process3, L_exit, L_processdata, L_vbmiLoop, L_not512, L_32byteLoop;

  // calculate length from offsets
  __ movl(length, end_offset);
  __ subl(length, start_offset);
  __ cmpl(length, 0);
  __ jcc(Assembler::lessEqual, L_exit);

  // Code for 512-bit VBMI encoding.  Encodes 48 input bytes into 64
  // output bytes. We read 64 input bytes and ignore the last 16, so be
  // sure not to read past the end of the input buffer.
  if (VM_Version::supports_avx512_vbmi()) {
    __ cmpl(length, 64); // Do not overrun input buffer.
    __ jcc(Assembler::below, L_not512);

    __ shll(isURL, 6); // index into decode table based on isURL
    __ lea(encode_table, ExternalAddress(StubRoutines::x86::base64_encoding_table_addr()));
    __ addptr(encode_table, isURL);
    __ shrl(isURL, 6); // restore isURL

    __ mov64(rax, 0x3036242a1016040aull); // Shifts
    __ evmovdquq(xmm3, ExternalAddress(StubRoutines::x86::base64_shuffle_addr()), Assembler::AVX_512bit, r15);
    __ evmovdquq(xmm2, Address(encode_table, 0), Assembler::AVX_512bit);
    __ evpbroadcastq(xmm1, rax, Assembler::AVX_512bit);

    __ align32();
    __ BIND(L_vbmiLoop);

    __ vpermb(xmm0, xmm3, Address(source, start_offset), Assembler::AVX_512bit);
    __ subl(length, 48);

    // Put the input bytes into the proper lanes for writing, then
    // encode them.
    __ evpmultishiftqb(xmm0, xmm1, xmm0, Assembler::AVX_512bit);
    __ vpermb(xmm0, xmm0, xmm2, Assembler::AVX_512bit);

    // Write to destination
    __ evmovdquq(Address(dest, dp), xmm0, Assembler::AVX_512bit);

    __ addptr(dest, 64);
    __ addptr(source, 48);
    __ cmpl(length, 64);
    __ jcc(Assembler::aboveEqual, L_vbmiLoop);

    __ vzeroupper();
  }

  __ BIND(L_not512);
  if (VM_Version::supports_avx2()
      && VM_Version::supports_avx512vlbw()) {
    /*
    ** This AVX2 encoder is based off the paper at:
    **      https://dl.acm.org/doi/10.1145/3132709
    **
    ** We use AVX2 SIMD instructions to encode 24 bytes into 32
    ** output bytes.
    **
    */
    // Lengths under 32 bytes are done with scalar routine
    __ cmpl(length, 31);
    __ jcc(Assembler::belowEqual, L_process3);

    // Set up supporting constant table data
    __ vmovdqu(xmm9, ExternalAddress(StubRoutines::x86::base64_avx2_shuffle_addr()), rax);
    // 6-bit mask for 2nd and 4th (and multiples) 6-bit values
    __ movl(rax, 0x0fc0fc00);
    __ vmovdqu(xmm1, ExternalAddress(StubRoutines::x86::base64_avx2_input_mask_addr()), rax);
    __ evpbroadcastd(xmm8, rax, Assembler::AVX_256bit);

    // Multiplication constant for "shifting" right by 6 and 10
    // bits
    __ movl(rax, 0x04000040);

    __ subl(length, 24);
    __ evpbroadcastd(xmm7, rax, Assembler::AVX_256bit);

    // For the first load, we mask off reading of the first 4
    // bytes into the register. This is so we can get 4 3-byte
    // chunks into each lane of the register, avoiding having to
    // handle end conditions.  We then shuffle these bytes into a
    // specific order so that manipulation is easier.
    //
    // The initial read loads the XMM register like this:
    //
    // Lower 128-bit lane:
    // +----+----+----+----+----+----+----+----+----+----+----+----+----+----+----+----+
    // | XX | XX | XX | XX | A0 | A1 | A2 | B0 | B1 | B2 | C0 | C1
    // | C2 | D0 | D1 | D2 |
    // +----+----+----+----+----+----+----+----+----+----+----+----+----+----+----+----+
    //
    // Upper 128-bit lane:
    // +----+----+----+----+----+----+----+----+----+----+----+----+----+----+----+----+
    // | E0 | E1 | E2 | F0 | F1 | F2 | G0 | G1 | G2 | H0 | H1 | H2
    // | XX | XX | XX | XX |
    // +----+----+----+----+----+----+----+----+----+----+----+----+----+----+----+----+
    //
    // Where A0 is the first input byte, B0 is the fourth, etc.
    // The alphabetical significance denotes the 3 bytes to be
    // consumed and encoded into 4 bytes.
    //
    // We then shuffle the register so each 32-bit word contains
    // the sequence:
    //    A1 A0 A2 A1, B1, B0, B2, B1, etc.
    // Each of these byte sequences are then manipulated into 4
    // 6-bit values ready for encoding.
    //
    // If we focus on one set of 3-byte chunks, changing the
    // nomenclature such that A0 => a, A1 => b, and A2 => c, we
    // shuffle such that each 24-bit chunk contains:
    //
    // b7 b6 b5 b4 b3 b2 b1 b0 | a7 a6 a5 a4 a3 a2 a1 a0 | c7 c6
    // c5 c4 c3 c2 c1 c0 | b7 b6 b5 b4 b3 b2 b1 b0
    // Explain this step.
    // b3 b2 b1 b0 c5 c4 c3 c2 | c1 c0 d5 d4 d3 d2 d1 d0 | a5 a4
    // a3 a2 a1 a0 b5 b4 | b3 b2 b1 b0 c5 c4 c3 c2
    //
    // W first and off all but bits 4-9 and 16-21 (c5..c0 and
    // a5..a0) and shift them using a vector multiplication
    // operation (vpmulhuw) which effectively shifts c right by 6
    // bits and a right by 10 bits.  We similarly mask bits 10-15
    // (d5..d0) and 22-27 (b5..b0) and shift them left by 8 and 4
    // bits respectively.  This is done using vpmullw.  We end up
    // with 4 6-bit values, thus splitting the 3 input bytes,
    // ready for encoding:
    //    0 0 d5..d0 0 0 c5..c0 0 0 b5..b0 0 0 a5..a0
    //
    // For translation, we recognize that there are 5 distinct
    // ranges of legal Base64 characters as below:
    //
    //   +-------------+-------------+------------+
    //   | 6-bit value | ASCII range |   offset   |
    //   +-------------+-------------+------------+
    //   |    0..25    |    A..Z     |     65     |
    //   |   26..51    |    a..z     |     71     |
    //   |   52..61    |    0..9     |     -4     |
    //   |     62      |   + or -    | -19 or -17 |
    //   |     63      |   / or _    | -16 or 32  |
    //   +-------------+-------------+------------+
    //
    // We note that vpshufb does a parallel lookup in a
    // destination register using the lower 4 bits of bytes from a
    // source register.  If we use a saturated subtraction and
    // subtract 51 from each 6-bit value, bytes from [0,51]
    // saturate to 0, and [52,63] map to a range of [1,12].  We
    // distinguish the [0,25] and [26,51] ranges by assigning a
    // value of 13 for all 6-bit values less than 26.  We end up
    // with:
    //
    //   +-------------+-------------+------------+
    //   | 6-bit value |   Reduced   |   offset   |
    //   +-------------+-------------+------------+
    //   |    0..25    |     13      |     65     |
    //   |   26..51    |      0      |     71     |
    //   |   52..61    |    0..9     |     -4     |
    //   |     62      |     11      | -19 or -17 |
    //   |     63      |     12      | -16 or 32  |
    //   +-------------+-------------+------------+
    //
    // We then use a final vpshufb to add the appropriate offset,
    // translating the bytes.
    //
    // Load input bytes - only 28 bytes.  Mask the first load to
    // not load into the full register.
    __ vpmaskmovd(xmm1, xmm1, Address(source, start_offset, Address::times_1, -4), Assembler::AVX_256bit);

    // Move 3-byte chunks of input (12 bytes) into 16 bytes,
    // ordering by:
    //   1, 0, 2, 1; 4, 3, 5, 4; etc.  This groups 6-bit chunks
    //   for easy masking
    __ vpshufb(xmm1, xmm1, xmm9, Assembler::AVX_256bit);

    __ addl(start_offset, 24);

    // Load masking register for first and third (and multiples)
    // 6-bit values.
    __ movl(rax, 0x003f03f0);
    __ evpbroadcastd(xmm6, rax, Assembler::AVX_256bit);
    // Multiplication constant for "shifting" left by 4 and 8 bits
    __ movl(rax, 0x01000010);
    __ evpbroadcastd(xmm5, rax, Assembler::AVX_256bit);

    // Isolate 6-bit chunks of interest
    __ vpand(xmm0, xmm8, xmm1, Assembler::AVX_256bit);

    // Load constants for encoding
    __ movl(rax, 0x19191919);
    __ evpbroadcastd(xmm3, rax, Assembler::AVX_256bit);
    __ movl(rax, 0x33333333);
    __ evpbroadcastd(xmm4, rax, Assembler::AVX_256bit);

    // Shift output bytes 0 and 2 into proper lanes
    __ vpmulhuw(xmm2, xmm0, xmm7, Assembler::AVX_256bit);

    // Mask and shift output bytes 1 and 3 into proper lanes and
    // combine
    __ vpand(xmm0, xmm6, xmm1, Assembler::AVX_256bit);
    __ vpmullw(xmm0, xmm5, xmm0, Assembler::AVX_256bit);
    __ vpor(xmm0, xmm0, xmm2, Assembler::AVX_256bit);

    // Find out which are 0..25.  This indicates which input
    // values fall in the range of 'A'-'Z', which require an
    // additional offset (see comments above)
    __ vpcmpgtb(xmm2, xmm0, xmm3, Assembler::AVX_256bit);
    __ vpsubusb(xmm1, xmm0, xmm4, Assembler::AVX_256bit);
    __ vpsubb(xmm1, xmm1, xmm2, Assembler::AVX_256bit);

    // Load the proper lookup table
    __ lea(r11, ExternalAddress(StubRoutines::x86::base64_avx2_lut_addr()));
    __ movl(r15, isURL);
    __ shll(r15, 5);
    __ vmovdqu(xmm2, Address(r11, r15));

    // Shuffle the offsets based on the range calculation done
    // above. This allows us to add the correct offset to the
    // 6-bit value corresponding to the range documented above.
    __ vpshufb(xmm1, xmm2, xmm1, Assembler::AVX_256bit);
    __ vpaddb(xmm0, xmm1, xmm0, Assembler::AVX_256bit);

    // Store the encoded bytes
    __ vmovdqu(Address(dest, dp), xmm0);
    __ addl(dp, 32);

    __ cmpl(length, 31);
    __ jcc(Assembler::belowEqual, L_process3);

    __ align32();
    __ BIND(L_32byteLoop);

    // Get next 32 bytes
    __ vmovdqu(xmm1, Address(source, start_offset, Address::times_1, -4));

    __ subl(length, 24);
    __ addl(start_offset, 24);

    // This logic is identical to the above, with only constant
    // register loads removed.  Shuffle the input, mask off 6-bit
    // chunks, shift them into place, then add the offset to
    // encode.
    __ vpshufb(xmm1, xmm1, xmm9, Assembler::AVX_256bit);

    __ vpand(xmm0, xmm8, xmm1, Assembler::AVX_256bit);
    __ vpmulhuw(xmm10, xmm0, xmm7, Assembler::AVX_256bit);
    __ vpand(xmm0, xmm6, xmm1, Assembler::AVX_256bit);
    __ vpmullw(xmm0, xmm5, xmm0, Assembler::AVX_256bit);
    __ vpor(xmm0, xmm0, xmm10, Assembler::AVX_256bit);
    __ vpcmpgtb(xmm10, xmm0, xmm3, Assembler::AVX_256bit);
    __ vpsubusb(xmm1, xmm0, xmm4, Assembler::AVX_256bit);
    __ vpsubb(xmm1, xmm1, xmm10, Assembler::AVX_256bit);
    __ vpshufb(xmm1, xmm2, xmm1, Assembler::AVX_256bit);
    __ vpaddb(xmm0, xmm1, xmm0, Assembler::AVX_256bit);

    // Store the encoded bytes
    __ vmovdqu(Address(dest, dp), xmm0);
    __ addl(dp, 32);

    __ cmpl(length, 31);
    __ jcc(Assembler::above, L_32byteLoop);

    __ BIND(L_process3);
    __ vzeroupper();
  } else {
    __ BIND(L_process3);
  }

  __ cmpl(length, 3);
  __ jcc(Assembler::below, L_exit);

  // Load the encoding table based on isURL
  __ lea(r11, ExternalAddress(StubRoutines::x86::base64_encoding_table_addr()));
  __ movl(r15, isURL);
  __ shll(r15, 6);
  __ addptr(r11, r15);

  __ BIND(L_processdata);

  // Load 3 bytes
  __ load_unsigned_byte(r15, Address(source, start_offset));
  __ load_unsigned_byte(r10, Address(source, start_offset, Address::times_1, 1));
  __ load_unsigned_byte(r13, Address(source, start_offset, Address::times_1, 2));

  // Build a 32-bit word with bytes 1, 2, 0, 1
  __ movl(rax, r10);
  __ shll(r10, 24);
  __ orl(rax, r10);

  __ subl(length, 3);

  __ shll(r15, 8);
  __ shll(r13, 16);
  __ orl(rax, r15);

  __ addl(start_offset, 3);

  __ orl(rax, r13);
  // At this point, rax contains | byte1 | byte2 | byte0 | byte1
  // r13 has byte2 << 16 - need low-order 6 bits to translate.
  // This translated byte is the fourth output byte.
  __ shrl(r13, 16);
  __ andl(r13, 0x3f);

  // The high-order 6 bits of r15 (byte0) is translated.
  // The translated byte is the first output byte.
  __ shrl(r15, 10);

  __ load_unsigned_byte(r13, Address(r11, r13));
  __ load_unsigned_byte(r15, Address(r11, r15));

  __ movb(Address(dest, dp, Address::times_1, 3), r13);

  // Extract high-order 4 bits of byte1 and low-order 2 bits of byte0.
  // This translated byte is the second output byte.
  __ shrl(rax, 4);
  __ movl(r10, rax);
  __ andl(rax, 0x3f);

  __ movb(Address(dest, dp, Address::times_1, 0), r15);

  __ load_unsigned_byte(rax, Address(r11, rax));

  // Extract low-order 2 bits of byte1 and high-order 4 bits of byte2.
  // This translated byte is the third output byte.
  __ shrl(r10, 18);
  __ andl(r10, 0x3f);

  __ load_unsigned_byte(r10, Address(r11, r10));

  __ movb(Address(dest, dp, Address::times_1, 1), rax);
  __ movb(Address(dest, dp, Address::times_1, 2), r10);

  __ addl(dp, 4);
  __ cmpl(length, 3);
  __ jcc(Assembler::aboveEqual, L_processdata);

  __ BIND(L_exit);
  __ pop(r15);
  __ pop(r14);
  __ pop(r13);
  __ pop(r12);
  __ leave();
  __ ret(0);

  return start;
}

// base64 AVX512vbmi tables
address StubGenerator::base64_vbmi_lookup_lo_addr() {
  __ align64();
  StubCodeMark mark(this, "StubRoutines", "lookup_lo_base64");
  address start = __ pc();

  assert(((unsigned long long)start & 0x3f) == 0,
         "Alignment problem (0x%08llx)", (unsigned long long)start);
  __ emit_data64(0x8080808080808080, relocInfo::none);
  __ emit_data64(0x8080808080808080, relocInfo::none);
  __ emit_data64(0x8080808080808080, relocInfo::none);
  __ emit_data64(0x8080808080808080, relocInfo::none);
  __ emit_data64(0x8080808080808080, relocInfo::none);
  __ emit_data64(0x3f8080803e808080, relocInfo::none);
  __ emit_data64(0x3b3a393837363534, relocInfo::none);
  __ emit_data64(0x8080808080803d3c, relocInfo::none);

  return start;
}

address StubGenerator::base64_vbmi_lookup_hi_addr() {
  __ align64();
  StubCodeMark mark(this, "StubRoutines", "lookup_hi_base64");
  address start = __ pc();

  assert(((unsigned long long)start & 0x3f) == 0,
         "Alignment problem (0x%08llx)", (unsigned long long)start);
  __ emit_data64(0x0605040302010080, relocInfo::none);
  __ emit_data64(0x0e0d0c0b0a090807, relocInfo::none);
  __ emit_data64(0x161514131211100f, relocInfo::none);
  __ emit_data64(0x8080808080191817, relocInfo::none);
  __ emit_data64(0x201f1e1d1c1b1a80, relocInfo::none);
  __ emit_data64(0x2827262524232221, relocInfo::none);
  __ emit_data64(0x302f2e2d2c2b2a29, relocInfo::none);
  __ emit_data64(0x8080808080333231, relocInfo::none);

  return start;
}
address StubGenerator::base64_vbmi_lookup_lo_url_addr() {
  __ align64();
  StubCodeMark mark(this, "StubRoutines", "lookup_lo_base64url");
  address start = __ pc();

  assert(((unsigned long long)start & 0x3f) == 0,
         "Alignment problem (0x%08llx)", (unsigned long long)start);
  __ emit_data64(0x8080808080808080, relocInfo::none);
  __ emit_data64(0x8080808080808080, relocInfo::none);
  __ emit_data64(0x8080808080808080, relocInfo::none);
  __ emit_data64(0x8080808080808080, relocInfo::none);
  __ emit_data64(0x8080808080808080, relocInfo::none);
  __ emit_data64(0x80803e8080808080, relocInfo::none);
  __ emit_data64(0x3b3a393837363534, relocInfo::none);
  __ emit_data64(0x8080808080803d3c, relocInfo::none);

  return start;
}

address StubGenerator::base64_vbmi_lookup_hi_url_addr() {
  __ align64();
  StubCodeMark mark(this, "StubRoutines", "lookup_hi_base64url");
  address start = __ pc();

  assert(((unsigned long long)start & 0x3f) == 0,
         "Alignment problem (0x%08llx)", (unsigned long long)start);
  __ emit_data64(0x0605040302010080, relocInfo::none);
  __ emit_data64(0x0e0d0c0b0a090807, relocInfo::none);
  __ emit_data64(0x161514131211100f, relocInfo::none);
  __ emit_data64(0x3f80808080191817, relocInfo::none);
  __ emit_data64(0x201f1e1d1c1b1a80, relocInfo::none);
  __ emit_data64(0x2827262524232221, relocInfo::none);
  __ emit_data64(0x302f2e2d2c2b2a29, relocInfo::none);
  __ emit_data64(0x8080808080333231, relocInfo::none);

  return start;
}

address StubGenerator::base64_vbmi_pack_vec_addr() {
  __ align64();
  StubCodeMark mark(this, "StubRoutines", "pack_vec_base64");
  address start = __ pc();

  assert(((unsigned long long)start & 0x3f) == 0,
         "Alignment problem (0x%08llx)", (unsigned long long)start);
  __ emit_data64(0x090a040506000102, relocInfo::none);
  __ emit_data64(0x161011120c0d0e08, relocInfo::none);
  __ emit_data64(0x1c1d1e18191a1415, relocInfo::none);
  __ emit_data64(0x292a242526202122, relocInfo::none);
  __ emit_data64(0x363031322c2d2e28, relocInfo::none);
  __ emit_data64(0x3c3d3e38393a3435, relocInfo::none);
  __ emit_data64(0x0000000000000000, relocInfo::none);
  __ emit_data64(0x0000000000000000, relocInfo::none);

  return start;
}

address StubGenerator::base64_vbmi_join_0_1_addr() {
  __ align64();
  StubCodeMark mark(this, "StubRoutines", "join_0_1_base64");
  address start = __ pc();

  assert(((unsigned long long)start & 0x3f) == 0,
         "Alignment problem (0x%08llx)", (unsigned long long)start);
  __ emit_data64(0x090a040506000102, relocInfo::none);
  __ emit_data64(0x161011120c0d0e08, relocInfo::none);
  __ emit_data64(0x1c1d1e18191a1415, relocInfo::none);
  __ emit_data64(0x292a242526202122, relocInfo::none);
  __ emit_data64(0x363031322c2d2e28, relocInfo::none);
  __ emit_data64(0x3c3d3e38393a3435, relocInfo::none);
  __ emit_data64(0x494a444546404142, relocInfo::none);
  __ emit_data64(0x565051524c4d4e48, relocInfo::none);

  return start;
}

address StubGenerator::base64_vbmi_join_1_2_addr() {
  __ align64();
  StubCodeMark mark(this, "StubRoutines", "join_1_2_base64");
  address start = __ pc();

  assert(((unsigned long long)start & 0x3f) == 0,
         "Alignment problem (0x%08llx)", (unsigned long long)start);
  __ emit_data64(0x1c1d1e18191a1415, relocInfo::none);
  __ emit_data64(0x292a242526202122, relocInfo::none);
  __ emit_data64(0x363031322c2d2e28, relocInfo::none);
  __ emit_data64(0x3c3d3e38393a3435, relocInfo::none);
  __ emit_data64(0x494a444546404142, relocInfo::none);
  __ emit_data64(0x565051524c4d4e48, relocInfo::none);
  __ emit_data64(0x5c5d5e58595a5455, relocInfo::none);
  __ emit_data64(0x696a646566606162, relocInfo::none);

  return start;
}

address StubGenerator::base64_vbmi_join_2_3_addr() {
  __ align64();
  StubCodeMark mark(this, "StubRoutines", "join_2_3_base64");
  address start = __ pc();

  assert(((unsigned long long)start & 0x3f) == 0,
         "Alignment problem (0x%08llx)", (unsigned long long)start);
  __ emit_data64(0x363031322c2d2e28, relocInfo::none);
  __ emit_data64(0x3c3d3e38393a3435, relocInfo::none);
  __ emit_data64(0x494a444546404142, relocInfo::none);
  __ emit_data64(0x565051524c4d4e48, relocInfo::none);
  __ emit_data64(0x5c5d5e58595a5455, relocInfo::none);
  __ emit_data64(0x696a646566606162, relocInfo::none);
  __ emit_data64(0x767071726c6d6e68, relocInfo::none);
  __ emit_data64(0x7c7d7e78797a7475, relocInfo::none);

  return start;
}

address StubGenerator::base64_decoding_table_addr() {
  StubCodeMark mark(this, "StubRoutines", "decoding_table_base64");
  address start = __ pc();

  __ emit_data64(0xffffffffffffffff, relocInfo::none);
  __ emit_data64(0xffffffffffffffff, relocInfo::none);
  __ emit_data64(0xffffffffffffffff, relocInfo::none);
  __ emit_data64(0xffffffffffffffff, relocInfo::none);
  __ emit_data64(0xffffffffffffffff, relocInfo::none);
  __ emit_data64(0x3fffffff3effffff, relocInfo::none);
  __ emit_data64(0x3b3a393837363534, relocInfo::none);
  __ emit_data64(0xffffffffffff3d3c, relocInfo::none);
  __ emit_data64(0x06050403020100ff, relocInfo::none);
  __ emit_data64(0x0e0d0c0b0a090807, relocInfo::none);
  __ emit_data64(0x161514131211100f, relocInfo::none);
  __ emit_data64(0xffffffffff191817, relocInfo::none);
  __ emit_data64(0x201f1e1d1c1b1aff, relocInfo::none);
  __ emit_data64(0x2827262524232221, relocInfo::none);
  __ emit_data64(0x302f2e2d2c2b2a29, relocInfo::none);
  __ emit_data64(0xffffffffff333231, relocInfo::none);
  __ emit_data64(0xffffffffffffffff, relocInfo::none);
  __ emit_data64(0xffffffffffffffff, relocInfo::none);
  __ emit_data64(0xffffffffffffffff, relocInfo::none);
  __ emit_data64(0xffffffffffffffff, relocInfo::none);
  __ emit_data64(0xffffffffffffffff, relocInfo::none);
  __ emit_data64(0xffffffffffffffff, relocInfo::none);
  __ emit_data64(0xffffffffffffffff, relocInfo::none);
  __ emit_data64(0xffffffffffffffff, relocInfo::none);
  __ emit_data64(0xffffffffffffffff, relocInfo::none);
  __ emit_data64(0xffffffffffffffff, relocInfo::none);
  __ emit_data64(0xffffffffffffffff, relocInfo::none);
  __ emit_data64(0xffffffffffffffff, relocInfo::none);
  __ emit_data64(0xffffffffffffffff, relocInfo::none);
  __ emit_data64(0xffffffffffffffff, relocInfo::none);
  __ emit_data64(0xffffffffffffffff, relocInfo::none);
  __ emit_data64(0xffffffffffffffff, relocInfo::none);

  // URL table
  __ emit_data64(0xffffffffffffffff, relocInfo::none);
  __ emit_data64(0xffffffffffffffff, relocInfo::none);
  __ emit_data64(0xffffffffffffffff, relocInfo::none);
  __ emit_data64(0xffffffffffffffff, relocInfo::none);
  __ emit_data64(0xffffffffffffffff, relocInfo::none);
  __ emit_data64(0xffff3effffffffff, relocInfo::none);
  __ emit_data64(0x3b3a393837363534, relocInfo::none);
  __ emit_data64(0xffffffffffff3d3c, relocInfo::none);
  __ emit_data64(0x06050403020100ff, relocInfo::none);
  __ emit_data64(0x0e0d0c0b0a090807, relocInfo::none);
  __ emit_data64(0x161514131211100f, relocInfo::none);
  __ emit_data64(0x3fffffffff191817, relocInfo::none);
  __ emit_data64(0x201f1e1d1c1b1aff, relocInfo::none);
  __ emit_data64(0x2827262524232221, relocInfo::none);
  __ emit_data64(0x302f2e2d2c2b2a29, relocInfo::none);
  __ emit_data64(0xffffffffff333231, relocInfo::none);
  __ emit_data64(0xffffffffffffffff, relocInfo::none);
  __ emit_data64(0xffffffffffffffff, relocInfo::none);
  __ emit_data64(0xffffffffffffffff, relocInfo::none);
  __ emit_data64(0xffffffffffffffff, relocInfo::none);
  __ emit_data64(0xffffffffffffffff, relocInfo::none);
  __ emit_data64(0xffffffffffffffff, relocInfo::none);
  __ emit_data64(0xffffffffffffffff, relocInfo::none);
  __ emit_data64(0xffffffffffffffff, relocInfo::none);
  __ emit_data64(0xffffffffffffffff, relocInfo::none);
  __ emit_data64(0xffffffffffffffff, relocInfo::none);
  __ emit_data64(0xffffffffffffffff, relocInfo::none);
  __ emit_data64(0xffffffffffffffff, relocInfo::none);
  __ emit_data64(0xffffffffffffffff, relocInfo::none);
  __ emit_data64(0xffffffffffffffff, relocInfo::none);
  __ emit_data64(0xffffffffffffffff, relocInfo::none);
  __ emit_data64(0xffffffffffffffff, relocInfo::none);

  return start;
}


// Code for generating Base64 decoding.
//
// Based on the article (and associated code) from https://arxiv.org/abs/1910.05109.
//
// Intrinsic function prototype in Base64.java:
// private void decodeBlock(byte[] src, int sp, int sl, byte[] dst, int dp, boolean isURL, isMIME) {
address StubGenerator::generate_base64_decodeBlock() {
  __ align(CodeEntryAlignment);
  StubCodeMark mark(this, "StubRoutines", "implDecode");
  address start = __ pc();

  __ enter();

  // Save callee-saved registers before using them
  __ push(r12);
  __ push(r13);
  __ push(r14);
  __ push(r15);
  __ push(rbx);

  // arguments
  const Register source = c_rarg0; // Source Array
  const Register start_offset = c_rarg1; // start offset
  const Register end_offset = c_rarg2; // end offset
  const Register dest = c_rarg3; // destination array
  const Register isMIME = rbx;

#ifndef _WIN64
  const Register dp = c_rarg4;  // Position for writing to dest array
  const Register isURL = c_rarg5;// Base64 or URL character set
  __ movl(isMIME, Address(rbp, 2 * wordSize));
#else
  const Address  dp_mem(rbp, 6 * wordSize);  // length is on stack on Win64
  const Address isURL_mem(rbp, 7 * wordSize);
  const Register isURL = r10;      // pick the volatile windows register
  const Register dp = r12;
  __ movl(dp, dp_mem);
  __ movl(isURL, isURL_mem);
  __ movl(isMIME, Address(rbp, 8 * wordSize));
#endif

  const XMMRegister lookup_lo = xmm5;
  const XMMRegister lookup_hi = xmm6;
  const XMMRegister errorvec = xmm7;
  const XMMRegister pack16_op = xmm9;
  const XMMRegister pack32_op = xmm8;
  const XMMRegister input0 = xmm3;
  const XMMRegister input1 = xmm20;
  const XMMRegister input2 = xmm21;
  const XMMRegister input3 = xmm19;
  const XMMRegister join01 = xmm12;
  const XMMRegister join12 = xmm11;
  const XMMRegister join23 = xmm10;
  const XMMRegister translated0 = xmm2;
  const XMMRegister translated1 = xmm1;
  const XMMRegister translated2 = xmm0;
  const XMMRegister translated3 = xmm4;

  const XMMRegister merged0 = xmm2;
  const XMMRegister merged1 = xmm1;
  const XMMRegister merged2 = xmm0;
  const XMMRegister merged3 = xmm4;
  const XMMRegister merge_ab_bc0 = xmm2;
  const XMMRegister merge_ab_bc1 = xmm1;
  const XMMRegister merge_ab_bc2 = xmm0;
  const XMMRegister merge_ab_bc3 = xmm4;

  const XMMRegister pack24bits = xmm4;

  const Register length = r14;
  const Register output_size = r13;
  const Register output_mask = r15;
  const KRegister input_mask = k1;

  const XMMRegister input_initial_valid_b64 = xmm0;
  const XMMRegister tmp = xmm10;
  const XMMRegister mask = xmm0;
  const XMMRegister invalid_b64 = xmm1;

  Label L_process256, L_process64, L_process64Loop, L_exit, L_processdata, L_loadURL;
  Label L_continue, L_finalBit, L_padding, L_donePadding, L_bruteForce;
  Label L_forceLoop, L_bottomLoop, L_checkMIME, L_exit_no_vzero;

  // calculate length from offsets
  __ movl(length, end_offset);
  __ subl(length, start_offset);
  __ push(dest);          // Save for return value calc

  // If AVX512 VBMI not supported, just compile non-AVX code
  if(VM_Version::supports_avx512_vbmi() &&
     VM_Version::supports_avx512bw()) {
    __ cmpl(length, 128);     // 128-bytes is break-even for AVX-512
    __ jcc(Assembler::lessEqual, L_bruteForce);

    __ cmpl(isMIME, 0);
    __ jcc(Assembler::notEqual, L_bruteForce);

    // Load lookup tables based on isURL
    __ cmpl(isURL, 0);
    __ jcc(Assembler::notZero, L_loadURL);

    __ evmovdquq(lookup_lo, ExternalAddress(StubRoutines::x86::base64_vbmi_lookup_lo_addr()), Assembler::AVX_512bit, r13);
    __ evmovdquq(lookup_hi, ExternalAddress(StubRoutines::x86::base64_vbmi_lookup_hi_addr()), Assembler::AVX_512bit, r13);

    __ BIND(L_continue);

    __ movl(r15, 0x01400140);
    __ evpbroadcastd(pack16_op, r15, Assembler::AVX_512bit);

    __ movl(r15, 0x00011000);
    __ evpbroadcastd(pack32_op, r15, Assembler::AVX_512bit);

    __ cmpl(length, 0xff);
    __ jcc(Assembler::lessEqual, L_process64);

    // load masks required for decoding data
    __ BIND(L_processdata);
    __ evmovdquq(join01, ExternalAddress(StubRoutines::x86::base64_vbmi_join_0_1_addr()), Assembler::AVX_512bit,r13);
    __ evmovdquq(join12, ExternalAddress(StubRoutines::x86::base64_vbmi_join_1_2_addr()), Assembler::AVX_512bit, r13);
    __ evmovdquq(join23, ExternalAddress(StubRoutines::x86::base64_vbmi_join_2_3_addr()), Assembler::AVX_512bit, r13);

    __ align32();
    __ BIND(L_process256);
    // Grab input data
    __ evmovdquq(input0, Address(source, start_offset, Address::times_1, 0x00), Assembler::AVX_512bit);
    __ evmovdquq(input1, Address(source, start_offset, Address::times_1, 0x40), Assembler::AVX_512bit);
    __ evmovdquq(input2, Address(source, start_offset, Address::times_1, 0x80), Assembler::AVX_512bit);
    __ evmovdquq(input3, Address(source, start_offset, Address::times_1, 0xc0), Assembler::AVX_512bit);

    // Copy the low part of the lookup table into the destination of the permutation
    __ evmovdquq(translated0, lookup_lo, Assembler::AVX_512bit);
    __ evmovdquq(translated1, lookup_lo, Assembler::AVX_512bit);
    __ evmovdquq(translated2, lookup_lo, Assembler::AVX_512bit);
    __ evmovdquq(translated3, lookup_lo, Assembler::AVX_512bit);

    // Translate the base64 input into "decoded" bytes
    __ evpermt2b(translated0, input0, lookup_hi, Assembler::AVX_512bit);
    __ evpermt2b(translated1, input1, lookup_hi, Assembler::AVX_512bit);
    __ evpermt2b(translated2, input2, lookup_hi, Assembler::AVX_512bit);
    __ evpermt2b(translated3, input3, lookup_hi, Assembler::AVX_512bit);

    // OR all of the translations together to check for errors (high-order bit of byte set)
    __ vpternlogd(input0, 0xfe, input1, input2, Assembler::AVX_512bit);

    __ vpternlogd(input3, 0xfe, translated0, translated1, Assembler::AVX_512bit);
    __ vpternlogd(input0, 0xfe, translated2, translated3, Assembler::AVX_512bit);
    __ vpor(errorvec, input3, input0, Assembler::AVX_512bit);

    // Check if there was an error - if so, try 64-byte chunks
    __ evpmovb2m(k3, errorvec, Assembler::AVX_512bit);
    __ kortestql(k3, k3);
    __ jcc(Assembler::notZero, L_process64);

    // The merging and shuffling happens here
    // We multiply each byte pair [00dddddd | 00cccccc | 00bbbbbb | 00aaaaaa]
    // Multiply [00cccccc] by 2^6 added to [00dddddd] to get [0000cccc | ccdddddd]
    // The pack16_op is a vector of 0x01400140, so multiply D by 1 and C by 0x40
    __ vpmaddubsw(merge_ab_bc0, translated0, pack16_op, Assembler::AVX_512bit);
    __ vpmaddubsw(merge_ab_bc1, translated1, pack16_op, Assembler::AVX_512bit);
    __ vpmaddubsw(merge_ab_bc2, translated2, pack16_op, Assembler::AVX_512bit);
    __ vpmaddubsw(merge_ab_bc3, translated3, pack16_op, Assembler::AVX_512bit);

    // Now do the same with packed 16-bit values.
    // We start with [0000cccc | ccdddddd | 0000aaaa | aabbbbbb]
    // pack32_op is 0x00011000 (2^12, 1), so this multiplies [0000aaaa | aabbbbbb] by 2^12
    // and adds [0000cccc | ccdddddd] to yield [00000000 | aaaaaabb | bbbbcccc | ccdddddd]
    __ vpmaddwd(merged0, merge_ab_bc0, pack32_op, Assembler::AVX_512bit);
    __ vpmaddwd(merged1, merge_ab_bc1, pack32_op, Assembler::AVX_512bit);
    __ vpmaddwd(merged2, merge_ab_bc2, pack32_op, Assembler::AVX_512bit);
    __ vpmaddwd(merged3, merge_ab_bc3, pack32_op, Assembler::AVX_512bit);

    // The join vectors specify which byte from which vector goes into the outputs
    // One of every 4 bytes in the extended vector is zero, so we pack them into their
    // final positions in the register for storing (256 bytes in, 192 bytes out)
    __ evpermt2b(merged0, join01, merged1, Assembler::AVX_512bit);
    __ evpermt2b(merged1, join12, merged2, Assembler::AVX_512bit);
    __ evpermt2b(merged2, join23, merged3, Assembler::AVX_512bit);

    // Store result
    __ evmovdquq(Address(dest, dp, Address::times_1, 0x00), merged0, Assembler::AVX_512bit);
    __ evmovdquq(Address(dest, dp, Address::times_1, 0x40), merged1, Assembler::AVX_512bit);
    __ evmovdquq(Address(dest, dp, Address::times_1, 0x80), merged2, Assembler::AVX_512bit);

    __ addptr(source, 0x100);
    __ addptr(dest, 0xc0);
    __ subl(length, 0x100);
    __ cmpl(length, 64 * 4);
    __ jcc(Assembler::greaterEqual, L_process256);

    // At this point, we've decoded 64 * 4 * n bytes.
    // The remaining length will be <= 64 * 4 - 1.
    // UNLESS there was an error decoding the first 256-byte chunk.  In this
    // case, the length will be arbitrarily long.
    //
    // Note that this will be the path for MIME-encoded strings.

    __ BIND(L_process64);

    __ evmovdquq(pack24bits, ExternalAddress(StubRoutines::x86::base64_vbmi_pack_vec_addr()), Assembler::AVX_512bit, r13);

    __ cmpl(length, 63);
    __ jcc(Assembler::lessEqual, L_finalBit);

    __ mov64(rax, 0x0000ffffffffffff);
    __ kmovql(k2, rax);

    __ align32();
    __ BIND(L_process64Loop);

    // Handle first 64-byte block

    __ evmovdquq(input0, Address(source, start_offset), Assembler::AVX_512bit);
    __ evmovdquq(translated0, lookup_lo, Assembler::AVX_512bit);
    __ evpermt2b(translated0, input0, lookup_hi, Assembler::AVX_512bit);

    __ vpor(errorvec, translated0, input0, Assembler::AVX_512bit);

    // Check for error and bomb out before updating dest
    __ evpmovb2m(k3, errorvec, Assembler::AVX_512bit);
    __ kortestql(k3, k3);
    __ jcc(Assembler::notZero, L_exit);

    // Pack output register, selecting correct byte ordering
    __ vpmaddubsw(merge_ab_bc0, translated0, pack16_op, Assembler::AVX_512bit);
    __ vpmaddwd(merged0, merge_ab_bc0, pack32_op, Assembler::AVX_512bit);
    __ vpermb(merged0, pack24bits, merged0, Assembler::AVX_512bit);

    __ evmovdqub(Address(dest, dp), k2, merged0, true, Assembler::AVX_512bit);

    __ subl(length, 64);
    __ addptr(source, 64);
    __ addptr(dest, 48);

    __ cmpl(length, 64);
    __ jcc(Assembler::greaterEqual, L_process64Loop);

    __ cmpl(length, 0);
    __ jcc(Assembler::lessEqual, L_exit);

    __ BIND(L_finalBit);
    // Now have 1 to 63 bytes left to decode

    // I was going to let Java take care of the final fragment
    // however it will repeatedly call this routine for every 4 bytes
    // of input data, so handle the rest here.
    __ movq(rax, -1);
    __ bzhiq(rax, rax, length);    // Input mask in rax

    __ movl(output_size, length);
    __ shrl(output_size, 2);   // Find (len / 4) * 3 (output length)
    __ lea(output_size, Address(output_size, output_size, Address::times_2, 0));
    // output_size in r13

    // Strip pad characters, if any, and adjust length and mask
    __ cmpb(Address(source, length, Address::times_1, -1), '=');
    __ jcc(Assembler::equal, L_padding);

    __ BIND(L_donePadding);

    // Output size is (64 - output_size), output mask is (all 1s >> output_size).
    __ kmovql(input_mask, rax);
    __ movq(output_mask, -1);
    __ bzhiq(output_mask, output_mask, output_size);

    // Load initial input with all valid base64 characters.  Will be used
    // in merging source bytes to avoid masking when determining if an error occurred.
    __ movl(rax, 0x61616161);
    __ evpbroadcastd(input_initial_valid_b64, rax, Assembler::AVX_512bit);

    // A register containing all invalid base64 decoded values
    __ movl(rax, 0x80808080);
    __ evpbroadcastd(invalid_b64, rax, Assembler::AVX_512bit);

    // input_mask is in k1
    // output_size is in r13
    // output_mask is in r15
    // zmm0 - free
    // zmm1 - 0x00011000
    // zmm2 - 0x01400140
    // zmm3 - errorvec
    // zmm4 - pack vector
    // zmm5 - lookup_lo
    // zmm6 - lookup_hi
    // zmm7 - errorvec
    // zmm8 - 0x61616161
    // zmm9 - 0x80808080

    // Load only the bytes from source, merging into our "fully-valid" register
    __ evmovdqub(input_initial_valid_b64, input_mask, Address(source, start_offset, Address::times_1, 0x0), true, Assembler::AVX_512bit);

    // Decode all bytes within our merged input
    __ evmovdquq(tmp, lookup_lo, Assembler::AVX_512bit);
    __ evpermt2b(tmp, input_initial_valid_b64, lookup_hi, Assembler::AVX_512bit);
    __ vporq(mask, tmp, input_initial_valid_b64, Assembler::AVX_512bit);

    // Check for error.  Compare (decoded | initial) to all invalid.
    // If any bytes have their high-order bit set, then we have an error.
    __ evptestmb(k2, mask, invalid_b64, Assembler::AVX_512bit);
    __ kortestql(k2, k2);

    // If we have an error, use the brute force loop to decode what we can (4-byte chunks).
    __ jcc(Assembler::notZero, L_bruteForce);

    // Shuffle output bytes
    __ vpmaddubsw(tmp, tmp, pack16_op, Assembler::AVX_512bit);
    __ vpmaddwd(tmp, tmp, pack32_op, Assembler::AVX_512bit);

    __ vpermb(tmp, pack24bits, tmp, Assembler::AVX_512bit);
    __ kmovql(k1, output_mask);
    __ evmovdqub(Address(dest, dp), k1, tmp, true, Assembler::AVX_512bit);

    __ addptr(dest, output_size);

    __ BIND(L_exit);
    __ vzeroupper();
    __ pop(rax);             // Get original dest value
    __ subptr(dest, rax);      // Number of bytes converted
    __ movptr(rax, dest);
    __ pop(rbx);
    __ pop(r15);
    __ pop(r14);
    __ pop(r13);
    __ pop(r12);
    __ leave();
    __ ret(0);

    __ BIND(L_loadURL);
    __ evmovdquq(lookup_lo, ExternalAddress(StubRoutines::x86::base64_vbmi_lookup_lo_url_addr()), Assembler::AVX_512bit, r13);
    __ evmovdquq(lookup_hi, ExternalAddress(StubRoutines::x86::base64_vbmi_lookup_hi_url_addr()), Assembler::AVX_512bit, r13);
    __ jmp(L_continue);

    __ BIND(L_padding);
    __ decrementq(output_size, 1);
    __ shrq(rax, 1);

    __ cmpb(Address(source, length, Address::times_1, -2), '=');
    __ jcc(Assembler::notEqual, L_donePadding);

    __ decrementq(output_size, 1);
    __ shrq(rax, 1);
    __ jmp(L_donePadding);

    __ align32();
    __ BIND(L_bruteForce);
  }   // End of if(avx512_vbmi)

  // Use non-AVX code to decode 4-byte chunks into 3 bytes of output

  // Register state (Linux):
  // r12-15 - saved on stack
  // rdi - src
  // rsi - sp
  // rdx - sl
  // rcx - dst
  // r8 - dp
  // r9 - isURL

  // Register state (Windows):
  // r12-15 - saved on stack
  // rcx - src
  // rdx - sp
  // r8 - sl
  // r9 - dst
  // r12 - dp
  // r10 - isURL

  // Registers (common):
  // length (r14) - bytes in src

  const Register decode_table = r11;
  const Register out_byte_count = rbx;
  const Register byte1 = r13;
  const Register byte2 = r15;
  const Register byte3 = WIN64_ONLY(r8) NOT_WIN64(rdx);
  const Register byte4 = WIN64_ONLY(r10) NOT_WIN64(r9);

  __ shrl(length, 2);    // Multiple of 4 bytes only - length is # 4-byte chunks
  __ cmpl(length, 0);
  __ jcc(Assembler::lessEqual, L_exit_no_vzero);

  __ shll(isURL, 8);    // index into decode table based on isURL
  __ lea(decode_table, ExternalAddress(StubRoutines::x86::base64_decoding_table_addr()));
  __ addptr(decode_table, isURL);

  __ jmp(L_bottomLoop);

  __ align32();
  __ BIND(L_forceLoop);
  __ shll(byte1, 18);
  __ shll(byte2, 12);
  __ shll(byte3, 6);
  __ orl(byte1, byte2);
  __ orl(byte1, byte3);
  __ orl(byte1, byte4);

  __ addptr(source, 4);

  __ movb(Address(dest, dp, Address::times_1, 2), byte1);
  __ shrl(byte1, 8);
  __ movb(Address(dest, dp, Address::times_1, 1), byte1);
  __ shrl(byte1, 8);
  __ movb(Address(dest, dp, Address::times_1, 0), byte1);

  __ addptr(dest, 3);
  __ decrementl(length, 1);
  __ jcc(Assembler::zero, L_exit_no_vzero);

  __ BIND(L_bottomLoop);
  __ load_unsigned_byte(byte1, Address(source, start_offset, Address::times_1, 0x00));
  __ load_unsigned_byte(byte2, Address(source, start_offset, Address::times_1, 0x01));
  __ load_signed_byte(byte1, Address(decode_table, byte1));
  __ load_signed_byte(byte2, Address(decode_table, byte2));
  __ load_unsigned_byte(byte3, Address(source, start_offset, Address::times_1, 0x02));
  __ load_unsigned_byte(byte4, Address(source, start_offset, Address::times_1, 0x03));
  __ load_signed_byte(byte3, Address(decode_table, byte3));
  __ load_signed_byte(byte4, Address(decode_table, byte4));

  __ mov(rax, byte1);
  __ orl(rax, byte2);
  __ orl(rax, byte3);
  __ orl(rax, byte4);
  __ jcc(Assembler::positive, L_forceLoop);

  __ BIND(L_exit_no_vzero);
  __ pop(rax);             // Get original dest value
  __ subptr(dest, rax);      // Number of bytes converted
  __ movptr(rax, dest);
  __ pop(rbx);
  __ pop(r15);
  __ pop(r14);
  __ pop(r13);
  __ pop(r12);
  __ leave();
  __ ret(0);

  return start;
}


/**
 *  Arguments:
 *
 * Inputs:
 *   c_rarg0   - int crc
 *   c_rarg1   - byte* buf
 *   c_rarg2   - int length
 *
 * Output:
 *       rax   - int crc result
 */
address StubGenerator::generate_updateBytesCRC32() {
  assert(UseCRC32Intrinsics, "need AVX and CLMUL instructions");

  __ align(CodeEntryAlignment);
  StubCodeMark mark(this, "StubRoutines", "updateBytesCRC32");

  address start = __ pc();

  // Win64: rcx, rdx, r8, r9 (c_rarg0, c_rarg1, ...)
  // Unix:  rdi, rsi, rdx, rcx, r8, r9 (c_rarg0, c_rarg1, ...)
  // rscratch1: r10
  const Register crc   = c_rarg0;  // crc
  const Register buf   = c_rarg1;  // source java byte array address
  const Register len   = c_rarg2;  // length
  const Register table = c_rarg3;  // crc_table address (reuse register)
  const Register tmp1   = r11;
  const Register tmp2   = r10;
  assert_different_registers(crc, buf, len, table, tmp1, tmp2, rax);

  BLOCK_COMMENT("Entry:");
  __ enter(); // required for proper stackwalking of RuntimeStub frame

  if (VM_Version::supports_sse4_1() && VM_Version::supports_avx512_vpclmulqdq() &&
      VM_Version::supports_avx512bw() &&
      VM_Version::supports_avx512vl()) {
      // The constants used in the CRC32 algorithm requires the 1's compliment of the initial crc value.
      // However, the constant table for CRC32-C assumes the original crc value.  Account for this
      // difference before calling and after returning.
    __ lea(table, ExternalAddress(StubRoutines::x86::crc_table_avx512_addr()));
    __ notl(crc);
    __ kernel_crc32_avx512(crc, buf, len, table, tmp1, tmp2);
    __ notl(crc);
  } else {
    __ kernel_crc32(crc, buf, len, table, tmp1);
  }

  __ movl(rax, crc);
  __ vzeroupper();
  __ leave(); // required for proper stackwalking of RuntimeStub frame
  __ ret(0);

  return start;
}

/**
*  Arguments:
*
* Inputs:
*   c_rarg0   - int crc
*   c_rarg1   - byte* buf
*   c_rarg2   - long length
*   c_rarg3   - table_start - optional (present only when doing a library_call,
*              not used by x86 algorithm)
*
* Output:
*       rax   - int crc result
*/
address StubGenerator::generate_updateBytesCRC32C(bool is_pclmulqdq_supported) {
  assert(UseCRC32CIntrinsics, "need SSE4_2");
  __ align(CodeEntryAlignment);
  StubCodeMark mark(this, "StubRoutines", "updateBytesCRC32C");
  address start = __ pc();

  //reg.arg        int#0        int#1        int#2        int#3        int#4        int#5        float regs
  //Windows        RCX          RDX          R8           R9           none         none         XMM0..XMM3
  //Lin / Sol      RDI          RSI          RDX          RCX          R8           R9           XMM0..XMM7
  const Register crc = c_rarg0;  // crc
  const Register buf = c_rarg1;  // source java byte array address
  const Register len = c_rarg2;  // length
  const Register a = rax;
  const Register j = r9;
  const Register k = r10;
  const Register l = r11;
#ifdef _WIN64
  const Register y = rdi;
  const Register z = rsi;
#else
  const Register y = rcx;
  const Register z = r8;
#endif
  assert_different_registers(crc, buf, len, a, j, k, l, y, z);

  BLOCK_COMMENT("Entry:");
  __ enter(); // required for proper stackwalking of RuntimeStub frame
  if (VM_Version::supports_sse4_1() && VM_Version::supports_avx512_vpclmulqdq() &&
      VM_Version::supports_avx512bw() &&
      VM_Version::supports_avx512vl()) {
    __ lea(j, ExternalAddress(StubRoutines::x86::crc32c_table_avx512_addr()));
    __ kernel_crc32_avx512(crc, buf, len, j, l, k);
  } else {
#ifdef _WIN64
    __ push(y);
    __ push(z);
#endif
    __ crc32c_ipl_alg2_alt2(crc, buf, len,
                            a, j, k,
                            l, y, z,
                            c_farg0, c_farg1, c_farg2,
                            is_pclmulqdq_supported);
#ifdef _WIN64
    __ pop(z);
    __ pop(y);
#endif
  }
  __ movl(rax, crc);
  __ vzeroupper();
  __ leave(); // required for proper stackwalking of RuntimeStub frame
  __ ret(0);

  return start;
}


/**
 *  Arguments:
 *
 *  Input:
 *    c_rarg0   - x address
 *    c_rarg1   - x length
 *    c_rarg2   - y address
 *    c_rarg3   - y length
 * not Win64
 *    c_rarg4   - z address
 *    c_rarg5   - z length
 * Win64
 *    rsp+40    - z address
 *    rsp+48    - z length
 */
address StubGenerator::generate_multiplyToLen() {
  __ align(CodeEntryAlignment);
  StubCodeMark mark(this, "StubRoutines", "multiplyToLen");
  address start = __ pc();

  // Win64: rcx, rdx, r8, r9 (c_rarg0, c_rarg1, ...)
  // Unix:  rdi, rsi, rdx, rcx, r8, r9 (c_rarg0, c_rarg1, ...)
  const Register x     = rdi;
  const Register xlen  = rax;
  const Register y     = rsi;
  const Register ylen  = rcx;
  const Register z     = r8;
  const Register zlen  = r11;

  // Next registers will be saved on stack in multiply_to_len().
  const Register tmp1  = r12;
  const Register tmp2  = r13;
  const Register tmp3  = r14;
  const Register tmp4  = r15;
  const Register tmp5  = rbx;

  BLOCK_COMMENT("Entry:");
  __ enter(); // required for proper stackwalking of RuntimeStub frame

#ifndef _WIN64
  __ movptr(zlen, r9); // Save r9 in r11 - zlen
#endif
  setup_arg_regs(4); // x => rdi, xlen => rsi, y => rdx
                     // ylen => rcx, z => r8, zlen => r11
                     // r9 and r10 may be used to save non-volatile registers
#ifdef _WIN64
  // last 2 arguments (#4, #5) are on stack on Win64
  __ movptr(z, Address(rsp, 6 * wordSize));
  __ movptr(zlen, Address(rsp, 7 * wordSize));
#endif

  __ movptr(xlen, rsi);
  __ movptr(y,    rdx);
  __ multiply_to_len(x, xlen, y, ylen, z, zlen, tmp1, tmp2, tmp3, tmp4, tmp5);

  restore_arg_regs();

  __ leave(); // required for proper stackwalking of RuntimeStub frame
  __ ret(0);

  return start;
}

/**
*  Arguments:
*
*  Input:
*    c_rarg0   - obja     address
*    c_rarg1   - objb     address
*    c_rarg3   - length   length
*    c_rarg4   - scale    log2_array_indxscale
*
*  Output:
*        rax   - int >= mismatched index, < 0 bitwise complement of tail
*/
address StubGenerator::generate_vectorizedMismatch() {
  __ align(CodeEntryAlignment);
  StubCodeMark mark(this, "StubRoutines", "vectorizedMismatch");
  address start = __ pc();

  BLOCK_COMMENT("Entry:");
  __ enter();

#ifdef _WIN64  // Win64: rcx, rdx, r8, r9 (c_rarg0, c_rarg1, ...)
  const Register scale = c_rarg0;  //rcx, will exchange with r9
  const Register objb = c_rarg1;   //rdx
  const Register length = c_rarg2; //r8
  const Register obja = c_rarg3;   //r9
  __ xchgq(obja, scale);  //now obja and scale contains the correct contents

  const Register tmp1 = r10;
  const Register tmp2 = r11;
#endif
#ifndef _WIN64 // Unix:  rdi, rsi, rdx, rcx, r8, r9 (c_rarg0, c_rarg1, ...)
  const Register obja = c_rarg0;   //U:rdi
  const Register objb = c_rarg1;   //U:rsi
  const Register length = c_rarg2; //U:rdx
  const Register scale = c_rarg3;  //U:rcx
  const Register tmp1 = r8;
  const Register tmp2 = r9;
#endif
  const Register result = rax; //return value
  const XMMRegister vec0 = xmm0;
  const XMMRegister vec1 = xmm1;
  const XMMRegister vec2 = xmm2;

  __ vectorized_mismatch(obja, objb, length, scale, result, tmp1, tmp2, vec0, vec1, vec2);

  __ vzeroupper();
  __ leave();
  __ ret(0);

  return start;
}

/**
 *  Arguments:
 *
//  Input:
//    c_rarg0   - x address
//    c_rarg1   - x length
//    c_rarg2   - z address
//    c_rarg3   - z length
 *
 */
address StubGenerator::generate_squareToLen() {

  __ align(CodeEntryAlignment);
  StubCodeMark mark(this, "StubRoutines", "squareToLen");
  address start = __ pc();

  // Win64: rcx, rdx, r8, r9 (c_rarg0, c_rarg1, ...)
  // Unix:  rdi, rsi, rdx, rcx (c_rarg0, c_rarg1, ...)
  const Register x      = rdi;
  const Register len    = rsi;
  const Register z      = r8;
  const Register zlen   = rcx;

 const Register tmp1      = r12;
 const Register tmp2      = r13;
 const Register tmp3      = r14;
 const Register tmp4      = r15;
 const Register tmp5      = rbx;

  BLOCK_COMMENT("Entry:");
  __ enter(); // required for proper stackwalking of RuntimeStub frame

  setup_arg_regs(4); // x => rdi, len => rsi, z => rdx
                     // zlen => rcx
                     // r9 and r10 may be used to save non-volatile registers
  __ movptr(r8, rdx);
  __ square_to_len(x, len, z, zlen, tmp1, tmp2, tmp3, tmp4, tmp5, rdx, rax);

  restore_arg_regs();

  __ leave(); // required for proper stackwalking of RuntimeStub frame
  __ ret(0);

  return start;
}

address StubGenerator::generate_method_entry_barrier() {
  __ align(CodeEntryAlignment);
  StubCodeMark mark(this, "StubRoutines", "nmethod_entry_barrier");
  address start = __ pc();

  Label deoptimize_label;

  __ push(-1); // cookie, this is used for writing the new rsp when deoptimizing

  BLOCK_COMMENT("Entry:");
  __ enter(); // save rbp

  // save c_rarg0, because we want to use that value.
  // We could do without it but then we depend on the number of slots used by pusha
  __ push(c_rarg0);

  __ lea(c_rarg0, Address(rsp, wordSize * 3)); // 1 for cookie, 1 for rbp, 1 for c_rarg0 - this should be the return address

  __ pusha();

  // The method may have floats as arguments, and we must spill them before calling
  // the VM runtime.
  assert(Argument::n_float_register_parameters_j == 8, "Assumption");
  const int xmm_size = wordSize * 2;
  const int xmm_spill_size = xmm_size * Argument::n_float_register_parameters_j;
  __ subptr(rsp, xmm_spill_size);
  __ movdqu(Address(rsp, xmm_size * 7), xmm7);
  __ movdqu(Address(rsp, xmm_size * 6), xmm6);
  __ movdqu(Address(rsp, xmm_size * 5), xmm5);
  __ movdqu(Address(rsp, xmm_size * 4), xmm4);
  __ movdqu(Address(rsp, xmm_size * 3), xmm3);
  __ movdqu(Address(rsp, xmm_size * 2), xmm2);
  __ movdqu(Address(rsp, xmm_size * 1), xmm1);
  __ movdqu(Address(rsp, xmm_size * 0), xmm0);

  __ call_VM_leaf(CAST_FROM_FN_PTR(address, static_cast<int (*)(address*)>(BarrierSetNMethod::nmethod_stub_entry_barrier)), 1);

  __ movdqu(xmm0, Address(rsp, xmm_size * 0));
  __ movdqu(xmm1, Address(rsp, xmm_size * 1));
  __ movdqu(xmm2, Address(rsp, xmm_size * 2));
  __ movdqu(xmm3, Address(rsp, xmm_size * 3));
  __ movdqu(xmm4, Address(rsp, xmm_size * 4));
  __ movdqu(xmm5, Address(rsp, xmm_size * 5));
  __ movdqu(xmm6, Address(rsp, xmm_size * 6));
  __ movdqu(xmm7, Address(rsp, xmm_size * 7));
  __ addptr(rsp, xmm_spill_size);

  __ cmpl(rax, 1); // 1 means deoptimize
  __ jcc(Assembler::equal, deoptimize_label);

  __ popa();
  __ pop(c_rarg0);

  __ leave();

  __ addptr(rsp, 1 * wordSize); // cookie
  __ ret(0);


  __ BIND(deoptimize_label);

  __ popa();
  __ pop(c_rarg0);

  __ leave();

  // this can be taken out, but is good for verification purposes. getting a SIGSEGV
  // here while still having a correct stack is valuable
  __ testptr(rsp, Address(rsp, 0));

  __ movptr(rsp, Address(rsp, 0)); // new rsp was written in the barrier
  __ jmp(Address(rsp, -1 * wordSize)); // jmp target should be callers verified_entry_point

  return start;
}

 /**
 *  Arguments:
 *
 *  Input:
 *    c_rarg0   - out address
 *    c_rarg1   - in address
 *    c_rarg2   - offset
 *    c_rarg3   - len
 * not Win64
 *    c_rarg4   - k
 * Win64
 *    rsp+40    - k
 */
address StubGenerator::generate_mulAdd() {
  __ align(CodeEntryAlignment);
  StubCodeMark mark(this, "StubRoutines", "mulAdd");
  address start = __ pc();

  // Win64: rcx, rdx, r8, r9 (c_rarg0, c_rarg1, ...)
  // Unix:  rdi, rsi, rdx, rcx, r8, r9 (c_rarg0, c_rarg1, ...)
  const Register out     = rdi;
  const Register in      = rsi;
  const Register offset  = r11;
  const Register len     = rcx;
  const Register k       = r8;

  // Next registers will be saved on stack in mul_add().
  const Register tmp1  = r12;
  const Register tmp2  = r13;
  const Register tmp3  = r14;
  const Register tmp4  = r15;
  const Register tmp5  = rbx;

  BLOCK_COMMENT("Entry:");
  __ enter(); // required for proper stackwalking of RuntimeStub frame

  setup_arg_regs(4); // out => rdi, in => rsi, offset => rdx
                     // len => rcx, k => r8
                     // r9 and r10 may be used to save non-volatile registers
#ifdef _WIN64
  // last argument is on stack on Win64
  __ movl(k, Address(rsp, 6 * wordSize));
#endif
  __ movptr(r11, rdx);  // move offset in rdx to offset(r11)
  __ mul_add(out, in, offset, len, k, tmp1, tmp2, tmp3, tmp4, tmp5, rdx, rax);

  restore_arg_regs();

  __ leave(); // required for proper stackwalking of RuntimeStub frame
  __ ret(0);

  return start;
}

address StubGenerator::generate_bigIntegerRightShift() {
  __ align(CodeEntryAlignment);
  StubCodeMark mark(this, "StubRoutines", "bigIntegerRightShiftWorker");
  address start = __ pc();

  Label Shift512Loop, ShiftTwo, ShiftTwoLoop, ShiftOne, Exit;
  // For Unix, the arguments are as follows: rdi, rsi, rdx, rcx, r8.
  const Register newArr = rdi;
  const Register oldArr = rsi;
  const Register newIdx = rdx;
  const Register shiftCount = rcx;  // It was intentional to have shiftCount in rcx since it is used implicitly for shift.
  const Register totalNumIter = r8;

  // For windows, we use r9 and r10 as temps to save rdi and rsi. Thus we cannot allocate them for our temps.
  // For everything else, we prefer using r9 and r10 since we do not have to save them before use.
  const Register tmp1 = r11;                    // Caller save.
  const Register tmp2 = rax;                    // Caller save.
  const Register tmp3 = WIN64_ONLY(r12) NOT_WIN64(r9);   // Windows: Callee save. Linux: Caller save.
  const Register tmp4 = WIN64_ONLY(r13) NOT_WIN64(r10);  // Windows: Callee save. Linux: Caller save.
  const Register tmp5 = r14;                    // Callee save.
  const Register tmp6 = r15;

  const XMMRegister x0 = xmm0;
  const XMMRegister x1 = xmm1;
  const XMMRegister x2 = xmm2;

  BLOCK_COMMENT("Entry:");
  __ enter(); // required for proper stackwalking of RuntimeStub frame

#ifdef _WIN64
  setup_arg_regs(4);
  // For windows, since last argument is on stack, we need to move it to the appropriate register.
  __ movl(totalNumIter, Address(rsp, 6 * wordSize));
  // Save callee save registers.
  __ push(tmp3);
  __ push(tmp4);
#endif
  __ push(tmp5);

  // Rename temps used throughout the code.
  const Register idx = tmp1;
  const Register nIdx = tmp2;

  __ xorl(idx, idx);

  // Start right shift from end of the array.
  // For example, if #iteration = 4 and newIdx = 1
  // then dest[4] = src[4] >> shiftCount  | src[3] <<< (shiftCount - 32)
  // if #iteration = 4 and newIdx = 0
  // then dest[3] = src[4] >> shiftCount  | src[3] <<< (shiftCount - 32)
  __ movl(idx, totalNumIter);
  __ movl(nIdx, idx);
  __ addl(nIdx, newIdx);

  // If vectorization is enabled, check if the number of iterations is at least 64
  // If not, then go to ShifTwo processing 2 iterations
  if (VM_Version::supports_avx512_vbmi2()) {
    __ cmpptr(totalNumIter, (AVX3Threshold/64));
    __ jcc(Assembler::less, ShiftTwo);

    if (AVX3Threshold < 16 * 64) {
      __ cmpl(totalNumIter, 16);
      __ jcc(Assembler::less, ShiftTwo);
    }
    __ evpbroadcastd(x0, shiftCount, Assembler::AVX_512bit);
    __ subl(idx, 16);
    __ subl(nIdx, 16);
    __ BIND(Shift512Loop);
    __ evmovdqul(x2, Address(oldArr, idx, Address::times_4, 4), Assembler::AVX_512bit);
    __ evmovdqul(x1, Address(oldArr, idx, Address::times_4), Assembler::AVX_512bit);
    __ vpshrdvd(x2, x1, x0, Assembler::AVX_512bit);
    __ evmovdqul(Address(newArr, nIdx, Address::times_4), x2, Assembler::AVX_512bit);
    __ subl(nIdx, 16);
    __ subl(idx, 16);
    __ jcc(Assembler::greaterEqual, Shift512Loop);
    __ addl(idx, 16);
    __ addl(nIdx, 16);
  }
  __ BIND(ShiftTwo);
  __ cmpl(idx, 2);
  __ jcc(Assembler::less, ShiftOne);
  __ subl(idx, 2);
  __ subl(nIdx, 2);
  __ BIND(ShiftTwoLoop);
  __ movl(tmp5, Address(oldArr, idx, Address::times_4, 8));
  __ movl(tmp4, Address(oldArr, idx, Address::times_4, 4));
  __ movl(tmp3, Address(oldArr, idx, Address::times_4));
  __ shrdl(tmp5, tmp4);
  __ shrdl(tmp4, tmp3);
  __ movl(Address(newArr, nIdx, Address::times_4, 4), tmp5);
  __ movl(Address(newArr, nIdx, Address::times_4), tmp4);
  __ subl(nIdx, 2);
  __ subl(idx, 2);
  __ jcc(Assembler::greaterEqual, ShiftTwoLoop);
  __ addl(idx, 2);
  __ addl(nIdx, 2);

  // Do the last iteration
  __ BIND(ShiftOne);
  __ cmpl(idx, 1);
  __ jcc(Assembler::less, Exit);
  __ subl(idx, 1);
  __ subl(nIdx, 1);
  __ movl(tmp4, Address(oldArr, idx, Address::times_4, 4));
  __ movl(tmp3, Address(oldArr, idx, Address::times_4));
  __ shrdl(tmp4, tmp3);
  __ movl(Address(newArr, nIdx, Address::times_4), tmp4);
  __ BIND(Exit);
  __ vzeroupper();
  // Restore callee save registers.
  __ pop(tmp5);
#ifdef _WIN64
  __ pop(tmp4);
  __ pop(tmp3);
  restore_arg_regs();
#endif
  __ leave(); // required for proper stackwalking of RuntimeStub frame
  __ ret(0);

  return start;
}

 /**
 *  Arguments:
 *
 *  Input:
 *    c_rarg0   - newArr address
 *    c_rarg1   - oldArr address
 *    c_rarg2   - newIdx
 *    c_rarg3   - shiftCount
 * not Win64
 *    c_rarg4   - numIter
 * Win64
 *    rsp40    - numIter
 */
address StubGenerator::generate_bigIntegerLeftShift() {
  __ align(CodeEntryAlignment);
  StubCodeMark mark(this,  "StubRoutines", "bigIntegerLeftShiftWorker");
  address start = __ pc();

  Label Shift512Loop, ShiftTwo, ShiftTwoLoop, ShiftOne, Exit;
  // For Unix, the arguments are as follows: rdi, rsi, rdx, rcx, r8.
  const Register newArr = rdi;
  const Register oldArr = rsi;
  const Register newIdx = rdx;
  const Register shiftCount = rcx;  // It was intentional to have shiftCount in rcx since it is used implicitly for shift.
  const Register totalNumIter = r8;
  // For windows, we use r9 and r10 as temps to save rdi and rsi. Thus we cannot allocate them for our temps.
  // For everything else, we prefer using r9 and r10 since we do not have to save them before use.
  const Register tmp1 = r11;                    // Caller save.
  const Register tmp2 = rax;                    // Caller save.
  const Register tmp3 = WIN64_ONLY(r12) NOT_WIN64(r9);   // Windows: Callee save. Linux: Caller save.
  const Register tmp4 = WIN64_ONLY(r13) NOT_WIN64(r10);  // Windows: Callee save. Linux: Caller save.
  const Register tmp5 = r14;                    // Callee save.

  const XMMRegister x0 = xmm0;
  const XMMRegister x1 = xmm1;
  const XMMRegister x2 = xmm2;
  BLOCK_COMMENT("Entry:");
  __ enter(); // required for proper stackwalking of RuntimeStub frame

#ifdef _WIN64
  setup_arg_regs(4);
  // For windows, since last argument is on stack, we need to move it to the appropriate register.
  __ movl(totalNumIter, Address(rsp, 6 * wordSize));
  // Save callee save registers.
  __ push(tmp3);
  __ push(tmp4);
#endif
  __ push(tmp5);

  // Rename temps used throughout the code
  const Register idx = tmp1;
  const Register numIterTmp = tmp2;

  // Start idx from zero.
  __ xorl(idx, idx);
  // Compute interior pointer for new array. We do this so that we can use same index for both old and new arrays.
  __ lea(newArr, Address(newArr, newIdx, Address::times_4));
  __ movl(numIterTmp, totalNumIter);

  // If vectorization is enabled, check if the number of iterations is at least 64
  // If not, then go to ShiftTwo shifting two numbers at a time
  if (VM_Version::supports_avx512_vbmi2()) {
    __ cmpl(totalNumIter, (AVX3Threshold/64));
    __ jcc(Assembler::less, ShiftTwo);

    if (AVX3Threshold < 16 * 64) {
      __ cmpl(totalNumIter, 16);
      __ jcc(Assembler::less, ShiftTwo);
    }
    __ evpbroadcastd(x0, shiftCount, Assembler::AVX_512bit);
    __ subl(numIterTmp, 16);
    __ BIND(Shift512Loop);
    __ evmovdqul(x1, Address(oldArr, idx, Address::times_4), Assembler::AVX_512bit);
    __ evmovdqul(x2, Address(oldArr, idx, Address::times_4, 0x4), Assembler::AVX_512bit);
    __ vpshldvd(x1, x2, x0, Assembler::AVX_512bit);
    __ evmovdqul(Address(newArr, idx, Address::times_4), x1, Assembler::AVX_512bit);
    __ addl(idx, 16);
    __ subl(numIterTmp, 16);
    __ jcc(Assembler::greaterEqual, Shift512Loop);
    __ addl(numIterTmp, 16);
  }
  __ BIND(ShiftTwo);
  __ cmpl(totalNumIter, 1);
  __ jcc(Assembler::less, Exit);
  __ movl(tmp3, Address(oldArr, idx, Address::times_4));
  __ subl(numIterTmp, 2);
  __ jcc(Assembler::less, ShiftOne);

  __ BIND(ShiftTwoLoop);
  __ movl(tmp4, Address(oldArr, idx, Address::times_4, 0x4));
  __ movl(tmp5, Address(oldArr, idx, Address::times_4, 0x8));
  __ shldl(tmp3, tmp4);
  __ shldl(tmp4, tmp5);
  __ movl(Address(newArr, idx, Address::times_4), tmp3);
  __ movl(Address(newArr, idx, Address::times_4, 0x4), tmp4);
  __ movl(tmp3, tmp5);
  __ addl(idx, 2);
  __ subl(numIterTmp, 2);
  __ jcc(Assembler::greaterEqual, ShiftTwoLoop);

  // Do the last iteration
  __ BIND(ShiftOne);
  __ addl(numIterTmp, 2);
  __ cmpl(numIterTmp, 1);
  __ jcc(Assembler::less, Exit);
  __ movl(tmp4, Address(oldArr, idx, Address::times_4, 0x4));
  __ shldl(tmp3, tmp4);
  __ movl(Address(newArr, idx, Address::times_4), tmp3);

  __ BIND(Exit);
  __ vzeroupper();
  // Restore callee save registers.
  __ pop(tmp5);
#ifdef _WIN64
  __ pop(tmp4);
  __ pop(tmp3);
  restore_arg_regs();
#endif
  __ leave(); // required for proper stackwalking of RuntimeStub frame
  __ ret(0);

  return start;
}

void StubGenerator::generate_libm_stubs() {
  if (UseLibmIntrinsic && InlineIntrinsics) {
    if (vmIntrinsics::is_intrinsic_available(vmIntrinsics::_dsin)) {
      StubRoutines::_dsin = generate_libmSin(); // from stubGenerator_x86_64_sin.cpp
    }
    if (vmIntrinsics::is_intrinsic_available(vmIntrinsics::_dcos)) {
      StubRoutines::_dcos = generate_libmCos(); // from stubGenerator_x86_64_cos.cpp
    }
    if (vmIntrinsics::is_intrinsic_available(vmIntrinsics::_dtan)) {
      StubRoutines::_dtan = generate_libmTan();
    }
    if (vmIntrinsics::is_intrinsic_available(vmIntrinsics::_dexp)) {
      StubRoutines::_dexp = generate_libmExp();
    }
    if (vmIntrinsics::is_intrinsic_available(vmIntrinsics::_dpow)) {
      StubRoutines::_dpow = generate_libmPow();
    }
    if (vmIntrinsics::is_intrinsic_available(vmIntrinsics::_dlog)) {
      StubRoutines::_dlog = generate_libmLog();
    }
    if (vmIntrinsics::is_intrinsic_available(vmIntrinsics::_dlog10)) {
      StubRoutines::_dlog10 = generate_libmLog10();
    }
  }
}


address StubGenerator::generate_cont_thaw(const char* label, Continuation::thaw_kind kind) {
  if (!Continuations::enabled()) return nullptr;

  bool return_barrier = Continuation::is_thaw_return_barrier(kind);
  bool return_barrier_exception = Continuation::is_thaw_return_barrier_exception(kind);

  StubCodeMark mark(this, "StubRoutines", label);
  address start = __ pc();

  // TODO: Handle Valhalla return types. May require generating different return barriers.

  if (!return_barrier) {
    // Pop return address. If we don't do this, we get a drift,
    // where the bottom-most frozen frame continuously grows.
    __ pop(c_rarg3);
  } else {
    __ movptr(rsp, Address(r15_thread, JavaThread::cont_entry_offset()));
  }

#ifdef ASSERT
  {
    Label L_good_sp;
    __ cmpptr(rsp, Address(r15_thread, JavaThread::cont_entry_offset()));
    __ jcc(Assembler::equal, L_good_sp);
    __ stop("Incorrect rsp at thaw entry");
    __ BIND(L_good_sp);
  }
#endif // ASSERT

  if (return_barrier) {
    // Preserve possible return value from a method returning to the return barrier.
    __ push(rax);
    __ push_d(xmm0);
  }

  __ movptr(c_rarg0, r15_thread);
  __ movptr(c_rarg1, (return_barrier ? 1 : 0));
  __ call_VM_leaf(CAST_FROM_FN_PTR(address, Continuation::prepare_thaw), 2);
  __ movptr(rbx, rax);

  if (return_barrier) {
    // Restore return value from a method returning to the return barrier.
    // No safepoint in the call to thaw, so even an oop return value should be OK.
    __ pop_d(xmm0);
    __ pop(rax);
  }

#ifdef ASSERT
  {
    Label L_good_sp;
    __ cmpptr(rsp, Address(r15_thread, JavaThread::cont_entry_offset()));
    __ jcc(Assembler::equal, L_good_sp);
    __ stop("Incorrect rsp after prepare thaw");
    __ BIND(L_good_sp);
  }
#endif // ASSERT

  // rbx contains the size of the frames to thaw, 0 if overflow or no more frames
  Label L_thaw_success;
  __ testptr(rbx, rbx);
  __ jccb(Assembler::notZero, L_thaw_success);
  __ jump(ExternalAddress(StubRoutines::throw_StackOverflowError_entry()));
  __ bind(L_thaw_success);

  // Make room for the thawed frames and align the stack.
  __ subptr(rsp, rbx);
  __ andptr(rsp, -StackAlignmentInBytes);

  if (return_barrier) {
    // Preserve possible return value from a method returning to the return barrier. (Again.)
    __ push(rax);
    __ push_d(xmm0);
  }

  // If we want, we can templatize thaw by kind, and have three different entries.
  __ movptr(c_rarg0, r15_thread);
  __ movptr(c_rarg1, kind);
  __ call_VM_leaf(Continuation::thaw_entry(), 2);
  __ movptr(rbx, rax);

  if (return_barrier) {
    // Restore return value from a method returning to the return barrier. (Again.)
    // No safepoint in the call to thaw, so even an oop return value should be OK.
    __ pop_d(xmm0);
    __ pop(rax);
  } else {
    // Return 0 (success) from doYield.
    __ xorptr(rax, rax);
  }

  // After thawing, rbx is the SP of the yielding frame.
  // Move there, and then to saved RBP slot.
  __ movptr(rsp, rbx);
  __ subptr(rsp, 2*wordSize);

  if (return_barrier_exception) {
    __ movptr(c_rarg0, r15_thread);
    __ movptr(c_rarg1, Address(rsp, wordSize)); // return address

    // rax still holds the original exception oop, save it before the call
    __ push(rax);

    __ call_VM_leaf(CAST_FROM_FN_PTR(address, SharedRuntime::exception_handler_for_return_address), 2);
    __ movptr(rbx, rax);

    // Continue at exception handler:
    //   rax: exception oop
    //   rbx: exception handler
    //   rdx: exception pc
    __ pop(rax);
    __ verify_oop(rax);
    __ pop(rbp); // pop out RBP here too
    __ pop(rdx);
    __ jmp(rbx);
  } else {
    // We are "returning" into the topmost thawed frame; see Thaw::push_return_frame
    __ pop(rbp);
    __ ret(0);
  }

  return start;
}

address StubGenerator::generate_cont_thaw() {
  return generate_cont_thaw("Cont thaw", Continuation::thaw_top);
}

// TODO: will probably need multiple return barriers depending on return type

address StubGenerator::generate_cont_returnBarrier() {
  return generate_cont_thaw("Cont thaw return barrier", Continuation::thaw_return_barrier);
}

address StubGenerator::generate_cont_returnBarrier_exception() {
  return generate_cont_thaw("Cont thaw return barrier exception", Continuation::thaw_return_barrier_exception);
}

#if INCLUDE_JFR

// For c2: c_rarg0 is junk, call to runtime to write a checkpoint.
// It returns a jobject handle to the event writer.
// The handle is dereferenced and the return value is the event writer oop.
RuntimeStub* StubGenerator::generate_jfr_write_checkpoint() {
  enum layout {
    rbp_off,
    rbpH_off,
    return_off,
    return_off2,
    framesize // inclusive of return address
  };

  CodeBuffer code("jfr_write_checkpoint", 512, 64);
  MacroAssembler* _masm = new MacroAssembler(&code);
  address start = __ pc();

  __ enter();
  address the_pc = __ pc();

  int frame_complete = the_pc - start;

  __ set_last_Java_frame(rsp, rbp, the_pc, rscratch1);
  __ movptr(c_rarg0, r15_thread);
  __ call_VM_leaf(CAST_FROM_FN_PTR(address, JfrIntrinsicSupport::write_checkpoint), 1);
  __ reset_last_Java_frame(true);

  // rax is jobject handle result, unpack and process it through a barrier.
  Label L_null_jobject;
  __ testptr(rax, rax);
  __ jcc(Assembler::zero, L_null_jobject);

  BarrierSetAssembler* bs = BarrierSet::barrier_set()->barrier_set_assembler();
  bs->load_at(_masm, ACCESS_READ | IN_NATIVE, T_OBJECT, rax, Address(rax, 0), c_rarg0, r15_thread);

  __ bind(L_null_jobject);

  __ leave();
  __ ret(0);

  OopMapSet* oop_maps = new OopMapSet();
  OopMap* map = new OopMap(framesize, 1);
  oop_maps->add_gc_map(frame_complete, map);

  RuntimeStub* stub =
    RuntimeStub::new_runtime_stub(code.name(),
                                  &code,
                                  frame_complete,
                                  (framesize >> (LogBytesPerWord - LogBytesPerInt)),
                                  oop_maps,
                                  false);
  return stub;
}

#endif // INCLUDE_JFR

// Continuation point for throwing of implicit exceptions that are
// not handled in the current activation. Fabricates an exception
// oop and initiates normal exception dispatching in this
// frame. Since we need to preserve callee-saved values (currently
// only for C2, but done for C1 as well) we need a callee-saved oop
// map and therefore have to make these stubs into RuntimeStubs
// rather than BufferBlobs.  If the compiler needs all registers to
// be preserved between the fault point and the exception handler
// then it must assume responsibility for that in
// AbstractCompiler::continuation_for_implicit_null_exception or
// continuation_for_implicit_division_by_zero_exception. All other
// implicit exceptions (e.g., NullPointerException or
// AbstractMethodError on entry) are either at call sites or
// otherwise assume that stack unwinding will be initiated, so
// caller saved registers were assumed volatile in the compiler.
address StubGenerator::generate_throw_exception(const char* name,
                                                address runtime_entry,
                                                Register arg1,
                                                Register arg2) {
  // Information about frame layout at time of blocking runtime call.
  // Note that we only have to preserve callee-saved registers since
  // the compilers are responsible for supplying a continuation point
  // if they expect all registers to be preserved.
  enum layout {
    rbp_off = frame::arg_reg_save_area_bytes/BytesPerInt,
    rbp_off2,
    return_off,
    return_off2,
    framesize // inclusive of return address
  };

  int insts_size = 512;
  int locs_size  = 64;

  CodeBuffer code(name, insts_size, locs_size);
  OopMapSet* oop_maps  = new OopMapSet();
  MacroAssembler* _masm = new MacroAssembler(&code);

  address start = __ pc();

  // This is an inlined and slightly modified version of call_VM
  // which has the ability to fetch the return PC out of
  // thread-local storage and also sets up last_Java_sp slightly
  // differently than the real call_VM

  __ enter(); // required for proper stackwalking of RuntimeStub frame

  assert(is_even(framesize/2), "sp not 16-byte aligned");

  // return address and rbp are already in place
  __ subptr(rsp, (framesize-4) << LogBytesPerInt); // prolog

  int frame_complete = __ pc() - start;

  // Set up last_Java_sp and last_Java_fp
  address the_pc = __ pc();
  __ set_last_Java_frame(rsp, rbp, the_pc, rscratch1);
  __ andptr(rsp, -(StackAlignmentInBytes));    // Align stack

  // Call runtime
  if (arg1 != noreg) {
    assert(arg2 != c_rarg1, "clobbered");
    __ movptr(c_rarg1, arg1);
  }
  if (arg2 != noreg) {
    __ movptr(c_rarg2, arg2);
  }
  __ movptr(c_rarg0, r15_thread);
  BLOCK_COMMENT("call runtime_entry");
  __ call(RuntimeAddress(runtime_entry));

  // Generate oop map
  OopMap* map = new OopMap(framesize, 0);

  oop_maps->add_gc_map(the_pc - start, map);

  __ reset_last_Java_frame(true);

  __ leave(); // required for proper stackwalking of RuntimeStub frame

  // check for pending exceptions
#ifdef ASSERT
  Label L;
  __ cmpptr(Address(r15_thread, Thread::pending_exception_offset()), NULL_WORD);
  __ jcc(Assembler::notEqual, L);
  __ should_not_reach_here();
  __ bind(L);
#endif // ASSERT
  __ jump(RuntimeAddress(StubRoutines::forward_exception_entry()));


  // codeBlob framesize is in words (not VMRegImpl::slot_size)
  RuntimeStub* stub =
    RuntimeStub::new_runtime_stub(name,
                                  &code,
                                  frame_complete,
                                  (framesize >> (LogBytesPerWord - LogBytesPerInt)),
                                  oop_maps, false);
  return stub->entry_point();
}

void StubGenerator::create_control_words() {
  // Round to nearest, 64-bit mode, exceptions masked
  StubRoutines::x86::_mxcsr_std = 0x1F80;
}

// Initialization
void StubGenerator::generate_initial() {
  // Generates all stubs and initializes the entry points

  // This platform-specific settings are needed by generate_call_stub()
  create_control_words();

  // entry points that exist in all platforms Note: This is code
  // that could be shared among different platforms - however the
  // benefit seems to be smaller than the disadvantage of having a
  // much more complicated generator structure. See also comment in
  // stubRoutines.hpp.

  StubRoutines::_forward_exception_entry = generate_forward_exception();

  StubRoutines::_call_stub_entry =
    generate_call_stub(StubRoutines::_call_stub_return_address);

  // is referenced by megamorphic call
  StubRoutines::_catch_exception_entry = generate_catch_exception();

  // atomic calls
  StubRoutines::_fence_entry                = generate_orderaccess_fence();

  // platform dependent
  StubRoutines::x86::_get_previous_sp_entry = generate_get_previous_sp();

  StubRoutines::x86::_verify_mxcsr_entry    = generate_verify_mxcsr();

  StubRoutines::x86::_f2i_fixup             = generate_f2i_fixup();
  StubRoutines::x86::_f2l_fixup             = generate_f2l_fixup();
  StubRoutines::x86::_d2i_fixup             = generate_d2i_fixup();
  StubRoutines::x86::_d2l_fixup             = generate_d2l_fixup();

  StubRoutines::x86::_float_sign_mask       = generate_fp_mask("float_sign_mask",  0x7FFFFFFF7FFFFFFF);
  StubRoutines::x86::_float_sign_flip       = generate_fp_mask("float_sign_flip",  0x8000000080000000);
  StubRoutines::x86::_double_sign_mask      = generate_fp_mask("double_sign_mask", 0x7FFFFFFFFFFFFFFF);
  StubRoutines::x86::_double_sign_flip      = generate_fp_mask("double_sign_flip", 0x8000000000000000);

  // Build this early so it's available for the interpreter.
  StubRoutines::_throw_StackOverflowError_entry =
    generate_throw_exception("StackOverflowError throw_exception",
                             CAST_FROM_FN_PTR(address,
                                              SharedRuntime::
                                              throw_StackOverflowError));
  StubRoutines::_throw_delayed_StackOverflowError_entry =
    generate_throw_exception("delayed StackOverflowError throw_exception",
                             CAST_FROM_FN_PTR(address,
                                              SharedRuntime::
                                              throw_delayed_StackOverflowError));
  if (UseCRC32Intrinsics) {
    // set table address before stub generation which use it
    StubRoutines::_crc_table_adr = (address)StubRoutines::x86::_crc_table;
    StubRoutines::_updateBytesCRC32 = generate_updateBytesCRC32();
  }

  if (UseCRC32CIntrinsics) {
    bool supports_clmul = VM_Version::supports_clmul();
    StubRoutines::x86::generate_CRC32C_table(supports_clmul);
    StubRoutines::_crc32c_table_addr = (address)StubRoutines::x86::_crc32c_table;
    StubRoutines::_updateBytesCRC32C = generate_updateBytesCRC32C(supports_clmul);
  }

  if (UseAdler32Intrinsics) {
     StubRoutines::_updateBytesAdler32 = generate_updateBytesAdler32();
  }
}

void StubGenerator::generate_phase1() {
  // Continuation stubs:
  StubRoutines::_cont_thaw          = generate_cont_thaw();
  StubRoutines::_cont_returnBarrier = generate_cont_returnBarrier();
  StubRoutines::_cont_returnBarrierExc = generate_cont_returnBarrier_exception();

  JFR_ONLY(StubRoutines::_jfr_write_checkpoint_stub = generate_jfr_write_checkpoint();)
  JFR_ONLY(StubRoutines::_jfr_write_checkpoint = StubRoutines::_jfr_write_checkpoint_stub->entry_point();)
}

void StubGenerator::generate_all() {
  // Generates all stubs and initializes the entry points

  // These entry points require SharedInfo::stack0 to be set up in
  // non-core builds and need to be relocatable, so they each
  // fabricate a RuntimeStub internally.
  StubRoutines::_throw_AbstractMethodError_entry =
    generate_throw_exception("AbstractMethodError throw_exception",
                             CAST_FROM_FN_PTR(address,
                                              SharedRuntime::
                                              throw_AbstractMethodError));

  StubRoutines::_throw_IncompatibleClassChangeError_entry =
    generate_throw_exception("IncompatibleClassChangeError throw_exception",
                             CAST_FROM_FN_PTR(address,
                                              SharedRuntime::
                                              throw_IncompatibleClassChangeError));

  StubRoutines::_throw_NullPointerException_at_call_entry =
    generate_throw_exception("NullPointerException at call throw_exception",
                             CAST_FROM_FN_PTR(address,
                                              SharedRuntime::
                                              throw_NullPointerException_at_call));

  // entry points that are platform specific
  StubRoutines::x86::_vector_float_sign_mask = generate_vector_mask("vector_float_sign_mask", 0x7FFFFFFF7FFFFFFF);
  StubRoutines::x86::_vector_float_sign_flip = generate_vector_mask("vector_float_sign_flip", 0x8000000080000000);
  StubRoutines::x86::_vector_double_sign_mask = generate_vector_mask("vector_double_sign_mask", 0x7FFFFFFFFFFFFFFF);
  StubRoutines::x86::_vector_double_sign_flip = generate_vector_mask("vector_double_sign_flip", 0x8000000000000000);
  StubRoutines::x86::_vector_all_bits_set = generate_vector_mask("vector_all_bits_set", 0xFFFFFFFFFFFFFFFF);
  StubRoutines::x86::_vector_int_mask_cmp_bits = generate_vector_mask("vector_int_mask_cmp_bits", 0x0000000100000001);
  StubRoutines::x86::_vector_short_to_byte_mask = generate_vector_mask("vector_short_to_byte_mask", 0x00ff00ff00ff00ff);
  StubRoutines::x86::_vector_byte_perm_mask = generate_vector_byte_perm_mask("vector_byte_perm_mask");
  StubRoutines::x86::_vector_int_to_byte_mask = generate_vector_mask("vector_int_to_byte_mask", 0x000000ff000000ff);
  StubRoutines::x86::_vector_int_to_short_mask = generate_vector_mask("vector_int_to_short_mask", 0x0000ffff0000ffff);
  StubRoutines::x86::_vector_32_bit_mask = generate_vector_custom_i32("vector_32_bit_mask", Assembler::AVX_512bit,
                                                                      0xFFFFFFFF, 0, 0, 0);
  StubRoutines::x86::_vector_64_bit_mask = generate_vector_custom_i32("vector_64_bit_mask", Assembler::AVX_512bit,
                                                                      0xFFFFFFFF, 0xFFFFFFFF, 0, 0);
  StubRoutines::x86::_vector_int_shuffle_mask = generate_vector_mask("vector_int_shuffle_mask", 0x0302010003020100);
  StubRoutines::x86::_vector_byte_shuffle_mask = generate_vector_byte_shuffle_mask("vector_byte_shuffle_mask");
  StubRoutines::x86::_vector_short_shuffle_mask = generate_vector_mask("vector_short_shuffle_mask", 0x0100010001000100);
  StubRoutines::x86::_vector_long_shuffle_mask = generate_vector_mask("vector_long_shuffle_mask", 0x0000000100000000);
  StubRoutines::x86::_vector_long_sign_mask = generate_vector_mask("vector_long_sign_mask", 0x8000000000000000);
  StubRoutines::x86::_vector_iota_indices = generate_iota_indices("iota_indices");
  StubRoutines::x86::_vector_count_leading_zeros_lut = generate_count_leading_zeros_lut("count_leading_zeros_lut");
  StubRoutines::x86::_vector_reverse_bit_lut = generate_vector_reverse_bit_lut("reverse_bit_lut");
  StubRoutines::x86::_vector_reverse_byte_perm_mask_long = generate_vector_reverse_byte_perm_mask_long("perm_mask_long");
  StubRoutines::x86::_vector_reverse_byte_perm_mask_int = generate_vector_reverse_byte_perm_mask_int("perm_mask_int");
  StubRoutines::x86::_vector_reverse_byte_perm_mask_short = generate_vector_reverse_byte_perm_mask_short("perm_mask_short");

  if (VM_Version::supports_avx2() && !VM_Version::supports_avx512_vpopcntdq()) {
    // lut implementation influenced by counting 1s algorithm from section 5-1 of Hackers' Delight.
    StubRoutines::x86::_vector_popcount_lut = generate_popcount_avx_lut("popcount_lut");
  }

  // support for verify_oop (must happen after universe_init)
  if (VerifyOops) {
    StubRoutines::_verify_oop_subroutine_entry = generate_verify_oop();
  }

  // data cache line writeback
  StubRoutines::_data_cache_writeback = generate_data_cache_writeback();
  StubRoutines::_data_cache_writeback_sync = generate_data_cache_writeback_sync();

  // arraycopy stubs used by compilers
  generate_arraycopy_stubs();

  generate_aes_stubs();

  generate_ghash_stubs();

  if (UseMD5Intrinsics) {
    StubRoutines::_md5_implCompress = generate_md5_implCompress(false, "md5_implCompress");
    StubRoutines::_md5_implCompressMB = generate_md5_implCompress(true, "md5_implCompressMB");
  }
  if (UseSHA1Intrinsics) {
    StubRoutines::x86::_upper_word_mask_addr = generate_upper_word_mask();
    StubRoutines::x86::_shuffle_byte_flip_mask_addr = generate_shuffle_byte_flip_mask();
    StubRoutines::_sha1_implCompress = generate_sha1_implCompress(false, "sha1_implCompress");
    StubRoutines::_sha1_implCompressMB = generate_sha1_implCompress(true, "sha1_implCompressMB");
  }
  if (UseSHA256Intrinsics) {
    StubRoutines::x86::_k256_adr = (address)StubRoutines::x86::_k256;
    char* dst = (char*)StubRoutines::x86::_k256_W;
    char* src = (char*)StubRoutines::x86::_k256;
    for (int ii = 0; ii < 16; ++ii) {
      memcpy(dst + 32 * ii,      src + 16 * ii, 16);
      memcpy(dst + 32 * ii + 16, src + 16 * ii, 16);
    }
    StubRoutines::x86::_k256_W_adr = (address)StubRoutines::x86::_k256_W;
    StubRoutines::x86::_pshuffle_byte_flip_mask_addr = generate_pshuffle_byte_flip_mask();
    StubRoutines::_sha256_implCompress = generate_sha256_implCompress(false, "sha256_implCompress");
    StubRoutines::_sha256_implCompressMB = generate_sha256_implCompress(true, "sha256_implCompressMB");
  }
  if (UseSHA512Intrinsics) {
    StubRoutines::x86::_k512_W_addr = (address)StubRoutines::x86::_k512_W;
    StubRoutines::x86::_pshuffle_byte_flip_mask_addr_sha512 = generate_pshuffle_byte_flip_mask_sha512();
    StubRoutines::_sha512_implCompress = generate_sha512_implCompress(false, "sha512_implCompress");
    StubRoutines::_sha512_implCompressMB = generate_sha512_implCompress(true, "sha512_implCompressMB");
  }

  if (UseBASE64Intrinsics) {
    if(VM_Version::supports_avx2() &&
       VM_Version::supports_avx512bw() &&
       VM_Version::supports_avx512vl()) {
      StubRoutines::x86::_avx2_shuffle_base64 = base64_avx2_shuffle_addr();
      StubRoutines::x86::_avx2_input_mask_base64 = base64_avx2_input_mask_addr();
      StubRoutines::x86::_avx2_lut_base64 = base64_avx2_lut_addr();
    }
    StubRoutines::x86::_encoding_table_base64 = base64_encoding_table_addr();
    if (VM_Version::supports_avx512_vbmi()) {
      StubRoutines::x86::_shuffle_base64 = base64_shuffle_addr();
      StubRoutines::x86::_lookup_lo_base64 = base64_vbmi_lookup_lo_addr();
      StubRoutines::x86::_lookup_hi_base64 = base64_vbmi_lookup_hi_addr();
      StubRoutines::x86::_lookup_lo_base64url = base64_vbmi_lookup_lo_url_addr();
      StubRoutines::x86::_lookup_hi_base64url = base64_vbmi_lookup_hi_url_addr();
      StubRoutines::x86::_pack_vec_base64 = base64_vbmi_pack_vec_addr();
      StubRoutines::x86::_join_0_1_base64 = base64_vbmi_join_0_1_addr();
      StubRoutines::x86::_join_1_2_base64 = base64_vbmi_join_1_2_addr();
      StubRoutines::x86::_join_2_3_base64 = base64_vbmi_join_2_3_addr();
    }
    StubRoutines::x86::_decoding_table_base64 = base64_decoding_table_addr();
    StubRoutines::_base64_encodeBlock = generate_base64_encodeBlock();
    StubRoutines::_base64_decodeBlock = generate_base64_decodeBlock();
  }

  BarrierSetNMethod* bs_nm = BarrierSet::barrier_set()->barrier_set_nmethod();
  if (bs_nm != NULL) {
    StubRoutines::x86::_method_entry_barrier = generate_method_entry_barrier();
  }
#ifdef COMPILER2
  if (UseMultiplyToLenIntrinsic) {
    StubRoutines::_multiplyToLen = generate_multiplyToLen();
  }
  if (UseSquareToLenIntrinsic) {
    StubRoutines::_squareToLen = generate_squareToLen();
  }
  if (UseMulAddIntrinsic) {
    StubRoutines::_mulAdd = generate_mulAdd();
  }
  if (VM_Version::supports_avx512_vbmi2()) {
    StubRoutines::_bigIntegerRightShiftWorker = generate_bigIntegerRightShift();
    StubRoutines::_bigIntegerLeftShiftWorker = generate_bigIntegerLeftShift();
  }
  if (UseMontgomeryMultiplyIntrinsic) {
    StubRoutines::_montgomeryMultiply
      = CAST_FROM_FN_PTR(address, SharedRuntime::montgomery_multiply);
  }
  if (UseMontgomerySquareIntrinsic) {
    StubRoutines::_montgomerySquare
      = CAST_FROM_FN_PTR(address, SharedRuntime::montgomery_square);
  }

  // Get svml stub routine addresses
  void *libjsvml = NULL;
  char ebuf[1024];
  char dll_name[JVM_MAXPATHLEN];
  if (os::dll_locate_lib(dll_name, sizeof(dll_name), Arguments::get_dll_dir(), "jsvml")) {
    libjsvml = os::dll_load(dll_name, ebuf, sizeof ebuf);
  }
  if (libjsvml != NULL) {
    // SVML method naming convention
    //   All the methods are named as __jsvml_op<T><N>_ha_<VV>
    //   Where:
    //      ha stands for high accuracy
    //      <T> is optional to indicate float/double
    //              Set to f for vector float operation
    //              Omitted for vector double operation
    //      <N> is the number of elements in the vector
    //              1, 2, 4, 8, 16
    //              e.g. 128 bit float vector has 4 float elements
    //      <VV> indicates the avx/sse level:
    //              z0 is AVX512, l9 is AVX2, e9 is AVX1 and ex is for SSE2
    //      e.g. __jsvml_expf16_ha_z0 is the method for computing 16 element vector float exp using AVX 512 insns
    //           __jsvml_exp8_ha_z0 is the method for computing 8 element vector double exp using AVX 512 insns

    log_info(library)("Loaded library %s, handle " INTPTR_FORMAT, JNI_LIB_PREFIX "jsvml" JNI_LIB_SUFFIX, p2i(libjsvml));
    if (UseAVX > 2) {
      for (int op = 0; op < VectorSupport::NUM_SVML_OP; op++) {
        int vop = VectorSupport::VECTOR_OP_SVML_START + op;
        if ((!VM_Version::supports_avx512dq()) &&
            (vop == VectorSupport::VECTOR_OP_LOG || vop == VectorSupport::VECTOR_OP_LOG10 || vop == VectorSupport::VECTOR_OP_POW)) {
          continue;
        }
        snprintf(ebuf, sizeof(ebuf), "__jsvml_%sf16_ha_z0", VectorSupport::svmlname[op]);
        StubRoutines::_vector_f_math[VectorSupport::VEC_SIZE_512][op] = (address)os::dll_lookup(libjsvml, ebuf);

        snprintf(ebuf, sizeof(ebuf), "__jsvml_%s8_ha_z0", VectorSupport::svmlname[op]);
        StubRoutines::_vector_d_math[VectorSupport::VEC_SIZE_512][op] = (address)os::dll_lookup(libjsvml, ebuf);
      }
    }
    const char* avx_sse_str = (UseAVX >= 2) ? "l9" : ((UseAVX == 1) ? "e9" : "ex");
    for (int op = 0; op < VectorSupport::NUM_SVML_OP; op++) {
      int vop = VectorSupport::VECTOR_OP_SVML_START + op;
      if (vop == VectorSupport::VECTOR_OP_POW) {
        continue;
      }
      snprintf(ebuf, sizeof(ebuf), "__jsvml_%sf4_ha_%s", VectorSupport::svmlname[op], avx_sse_str);
      StubRoutines::_vector_f_math[VectorSupport::VEC_SIZE_64][op] = (address)os::dll_lookup(libjsvml, ebuf);

      snprintf(ebuf, sizeof(ebuf), "__jsvml_%sf4_ha_%s", VectorSupport::svmlname[op], avx_sse_str);
      StubRoutines::_vector_f_math[VectorSupport::VEC_SIZE_128][op] = (address)os::dll_lookup(libjsvml, ebuf);

      snprintf(ebuf, sizeof(ebuf), "__jsvml_%sf8_ha_%s", VectorSupport::svmlname[op], avx_sse_str);
      StubRoutines::_vector_f_math[VectorSupport::VEC_SIZE_256][op] = (address)os::dll_lookup(libjsvml, ebuf);

      snprintf(ebuf, sizeof(ebuf), "__jsvml_%s1_ha_%s", VectorSupport::svmlname[op], avx_sse_str);
      StubRoutines::_vector_d_math[VectorSupport::VEC_SIZE_64][op] = (address)os::dll_lookup(libjsvml, ebuf);

      snprintf(ebuf, sizeof(ebuf), "__jsvml_%s2_ha_%s", VectorSupport::svmlname[op], avx_sse_str);
      StubRoutines::_vector_d_math[VectorSupport::VEC_SIZE_128][op] = (address)os::dll_lookup(libjsvml, ebuf);

      snprintf(ebuf, sizeof(ebuf), "__jsvml_%s4_ha_%s", VectorSupport::svmlname[op], avx_sse_str);
      StubRoutines::_vector_d_math[VectorSupport::VEC_SIZE_256][op] = (address)os::dll_lookup(libjsvml, ebuf);
    }
  }
#endif // COMPILER2

  if (UseVectorizedMismatchIntrinsic) {
    StubRoutines::_vectorizedMismatch = generate_vectorizedMismatch();
  }
}

void StubGenerator_generate(CodeBuffer* code, int phase) {
  if (UnsafeCopyMemory::_table == NULL) {
    UnsafeCopyMemory::create_table(16);
  }
  StubGenerator g(code, phase);
}

#undef __<|MERGE_RESOLUTION|>--- conflicted
+++ resolved
@@ -1258,783 +1258,6 @@
 
   return start;
 }
-
-<<<<<<< HEAD
-void StubGenerator::generate_arraycopy_stubs() {
-  address entry;
-  address entry_jbyte_arraycopy;
-  address entry_jshort_arraycopy;
-  address entry_jint_arraycopy;
-  address entry_oop_arraycopy;
-  address entry_jlong_arraycopy;
-  address entry_checkcast_arraycopy;
-
-  StubRoutines::_jbyte_disjoint_arraycopy  = generate_disjoint_byte_copy(false, &entry,
-                                                                         "jbyte_disjoint_arraycopy");
-  StubRoutines::_jbyte_arraycopy           = generate_conjoint_byte_copy(false, entry, &entry_jbyte_arraycopy,
-                                                                         "jbyte_arraycopy");
-
-  StubRoutines::_jshort_disjoint_arraycopy = generate_disjoint_short_copy(false, &entry,
-                                                                          "jshort_disjoint_arraycopy");
-  StubRoutines::_jshort_arraycopy          = generate_conjoint_short_copy(false, entry, &entry_jshort_arraycopy,
-                                                                          "jshort_arraycopy");
-
-  StubRoutines::_jint_disjoint_arraycopy   = generate_disjoint_int_oop_copy(false, false, &entry,
-                                                                            "jint_disjoint_arraycopy");
-  StubRoutines::_jint_arraycopy            = generate_conjoint_int_oop_copy(false, false, entry,
-                                                                            &entry_jint_arraycopy, "jint_arraycopy");
-
-  StubRoutines::_jlong_disjoint_arraycopy  = generate_disjoint_long_oop_copy(false, false, &entry,
-                                                                             "jlong_disjoint_arraycopy");
-  StubRoutines::_jlong_arraycopy           = generate_conjoint_long_oop_copy(false, false, entry,
-                                                                             &entry_jlong_arraycopy, "jlong_arraycopy");
-  if (UseCompressedOops) {
-    StubRoutines::_oop_disjoint_arraycopy  = generate_disjoint_int_oop_copy(false, true, &entry,
-                                                                            "oop_disjoint_arraycopy");
-    StubRoutines::_oop_arraycopy           = generate_conjoint_int_oop_copy(false, true, entry,
-                                                                            &entry_oop_arraycopy, "oop_arraycopy");
-    StubRoutines::_oop_disjoint_arraycopy_uninit  = generate_disjoint_int_oop_copy(false, true, &entry,
-                                                                                   "oop_disjoint_arraycopy_uninit",
-                                                                                   /*dest_uninitialized*/true);
-    StubRoutines::_oop_arraycopy_uninit           = generate_conjoint_int_oop_copy(false, true, entry,
-                                                                                   NULL, "oop_arraycopy_uninit",
-                                                                                   /*dest_uninitialized*/true);
-  } else {
-    StubRoutines::_oop_disjoint_arraycopy  = generate_disjoint_long_oop_copy(false, true, &entry,
-                                                                             "oop_disjoint_arraycopy");
-    StubRoutines::_oop_arraycopy           = generate_conjoint_long_oop_copy(false, true, entry,
-                                                                             &entry_oop_arraycopy, "oop_arraycopy");
-    StubRoutines::_oop_disjoint_arraycopy_uninit  = generate_disjoint_long_oop_copy(false, true, &entry,
-                                                                                    "oop_disjoint_arraycopy_uninit",
-                                                                                    /*dest_uninitialized*/true);
-    StubRoutines::_oop_arraycopy_uninit           = generate_conjoint_long_oop_copy(false, true, entry,
-                                                                                    NULL, "oop_arraycopy_uninit",
-                                                                                    /*dest_uninitialized*/true);
-  }
-
-  StubRoutines::_checkcast_arraycopy        = generate_checkcast_copy("checkcast_arraycopy", &entry_checkcast_arraycopy);
-  StubRoutines::_checkcast_arraycopy_uninit = generate_checkcast_copy("checkcast_arraycopy_uninit", NULL,
-                                                                      /*dest_uninitialized*/true);
-
-  StubRoutines::_unsafe_arraycopy    = generate_unsafe_copy("unsafe_arraycopy",
-                                                            entry_jbyte_arraycopy,
-                                                            entry_jshort_arraycopy,
-                                                            entry_jint_arraycopy,
-                                                            entry_jlong_arraycopy);
-  StubRoutines::_generic_arraycopy   = generate_generic_copy("generic_arraycopy",
-                                                             entry_jbyte_arraycopy,
-                                                             entry_jshort_arraycopy,
-                                                             entry_jint_arraycopy,
-                                                             entry_oop_arraycopy,
-                                                             entry_jlong_arraycopy,
-                                                             entry_checkcast_arraycopy);
-
-  StubRoutines::_jbyte_fill = generate_fill(T_BYTE, false, "jbyte_fill");
-  StubRoutines::_jshort_fill = generate_fill(T_SHORT, false, "jshort_fill");
-  StubRoutines::_jint_fill = generate_fill(T_INT, false, "jint_fill");
-  StubRoutines::_arrayof_jbyte_fill = generate_fill(T_BYTE, true, "arrayof_jbyte_fill");
-  StubRoutines::_arrayof_jshort_fill = generate_fill(T_SHORT, true, "arrayof_jshort_fill");
-  StubRoutines::_arrayof_jint_fill = generate_fill(T_INT, true, "arrayof_jint_fill");
-
-  // We don't generate specialized code for HeapWord-aligned source
-  // arrays, so just use the code we've already generated
-  StubRoutines::_arrayof_jbyte_disjoint_arraycopy  = StubRoutines::_jbyte_disjoint_arraycopy;
-  StubRoutines::_arrayof_jbyte_arraycopy           = StubRoutines::_jbyte_arraycopy;
-
-  StubRoutines::_arrayof_jshort_disjoint_arraycopy = StubRoutines::_jshort_disjoint_arraycopy;
-  StubRoutines::_arrayof_jshort_arraycopy          = StubRoutines::_jshort_arraycopy;
-
-  StubRoutines::_arrayof_jint_disjoint_arraycopy   = StubRoutines::_jint_disjoint_arraycopy;
-  StubRoutines::_arrayof_jint_arraycopy            = StubRoutines::_jint_arraycopy;
-
-  StubRoutines::_arrayof_jlong_disjoint_arraycopy  = StubRoutines::_jlong_disjoint_arraycopy;
-  StubRoutines::_arrayof_jlong_arraycopy           = StubRoutines::_jlong_arraycopy;
-
-  StubRoutines::_arrayof_oop_disjoint_arraycopy    = StubRoutines::_oop_disjoint_arraycopy;
-  StubRoutines::_arrayof_oop_arraycopy             = StubRoutines::_oop_arraycopy;
-
-  StubRoutines::_arrayof_oop_disjoint_arraycopy_uninit    = StubRoutines::_oop_disjoint_arraycopy_uninit;
-  StubRoutines::_arrayof_oop_arraycopy_uninit             = StubRoutines::_oop_arraycopy_uninit;
-}
-
-=======
-// AES intrinsic stubs
-
-address StubGenerator::generate_key_shuffle_mask() {
-  __ align(16);
-  StubCodeMark mark(this, "StubRoutines", "key_shuffle_mask");
-  address start = __ pc();
-
-  __ emit_data64( 0x0405060700010203, relocInfo::none );
-  __ emit_data64( 0x0c0d0e0f08090a0b, relocInfo::none );
-
-  return start;
-}
-
-address StubGenerator::generate_counter_shuffle_mask() {
-  __ align(16);
-  StubCodeMark mark(this, "StubRoutines", "counter_shuffle_mask");
-  address start = __ pc();
-
-  __ emit_data64(0x08090a0b0c0d0e0f, relocInfo::none);
-  __ emit_data64(0x0001020304050607, relocInfo::none);
-
-  return start;
-}
-
-// Utility routine for loading a 128-bit key word in little endian format
-// can optionally specify that the shuffle mask is already in an xmmregister
-void StubGenerator::load_key(XMMRegister xmmdst, Register key, int offset, XMMRegister xmm_shuf_mask) {
-  __ movdqu(xmmdst, Address(key, offset));
-  if (xmm_shuf_mask != xnoreg) {
-    __ pshufb(xmmdst, xmm_shuf_mask);
-  } else {
-    __ pshufb(xmmdst, ExternalAddress(StubRoutines::x86::key_shuffle_mask_addr()));
-  }
-}
-
-// Utility routine for increase 128bit counter (iv in CTR mode)
-void StubGenerator::inc_counter(Register reg, XMMRegister xmmdst, int inc_delta, Label& next_block) {
-  __ pextrq(reg, xmmdst, 0x0);
-  __ addq(reg, inc_delta);
-  __ pinsrq(xmmdst, reg, 0x0);
-  __ jcc(Assembler::carryClear, next_block); // jump if no carry
-  __ pextrq(reg, xmmdst, 0x01); // Carry
-  __ addq(reg, 0x01);
-  __ pinsrq(xmmdst, reg, 0x01); //Carry end
-  __ BIND(next_block);          // next instruction
-}
-
-// Arguments:
-//
-// Inputs:
-//   c_rarg0   - source byte array address
-//   c_rarg1   - destination byte array address
-//   c_rarg2   - K (key) in little endian int array
-//
-address StubGenerator::generate_aescrypt_encryptBlock() {
-  assert(UseAES, "need AES instructions and misaligned SSE support");
-  __ align(CodeEntryAlignment);
-  StubCodeMark mark(this, "StubRoutines", "aescrypt_encryptBlock");
-  Label L_doLast;
-  address start = __ pc();
-
-  const Register from        = c_rarg0;  // source array address
-  const Register to          = c_rarg1;  // destination array address
-  const Register key         = c_rarg2;  // key array address
-  const Register keylen      = rax;
-
-  const XMMRegister xmm_result = xmm0;
-  const XMMRegister xmm_key_shuf_mask = xmm1;
-  // On win64 xmm6-xmm15 must be preserved so don't use them.
-  const XMMRegister xmm_temp1  = xmm2;
-  const XMMRegister xmm_temp2  = xmm3;
-  const XMMRegister xmm_temp3  = xmm4;
-  const XMMRegister xmm_temp4  = xmm5;
-
-  __ enter(); // required for proper stackwalking of RuntimeStub frame
-
-  // keylen could be only {11, 13, 15} * 4 = {44, 52, 60}
-  __ movl(keylen, Address(key, arrayOopDesc::length_offset_in_bytes() - arrayOopDesc::base_offset_in_bytes(T_INT)));
-
-  __ movdqu(xmm_key_shuf_mask, ExternalAddress(StubRoutines::x86::key_shuffle_mask_addr()));
-  __ movdqu(xmm_result, Address(from, 0));  // get 16 bytes of input
-
-  // For encryption, the java expanded key ordering is just what we need
-  // we don't know if the key is aligned, hence not using load-execute form
-
-  load_key(xmm_temp1, key, 0x00, xmm_key_shuf_mask);
-  __ pxor(xmm_result, xmm_temp1);
-
-  load_key(xmm_temp1, key, 0x10, xmm_key_shuf_mask);
-  load_key(xmm_temp2, key, 0x20, xmm_key_shuf_mask);
-  load_key(xmm_temp3, key, 0x30, xmm_key_shuf_mask);
-  load_key(xmm_temp4, key, 0x40, xmm_key_shuf_mask);
-
-  __ aesenc(xmm_result, xmm_temp1);
-  __ aesenc(xmm_result, xmm_temp2);
-  __ aesenc(xmm_result, xmm_temp3);
-  __ aesenc(xmm_result, xmm_temp4);
-
-  load_key(xmm_temp1, key, 0x50, xmm_key_shuf_mask);
-  load_key(xmm_temp2, key, 0x60, xmm_key_shuf_mask);
-  load_key(xmm_temp3, key, 0x70, xmm_key_shuf_mask);
-  load_key(xmm_temp4, key, 0x80, xmm_key_shuf_mask);
-
-  __ aesenc(xmm_result, xmm_temp1);
-  __ aesenc(xmm_result, xmm_temp2);
-  __ aesenc(xmm_result, xmm_temp3);
-  __ aesenc(xmm_result, xmm_temp4);
-
-  load_key(xmm_temp1, key, 0x90, xmm_key_shuf_mask);
-  load_key(xmm_temp2, key, 0xa0, xmm_key_shuf_mask);
-
-  __ cmpl(keylen, 44);
-  __ jccb(Assembler::equal, L_doLast);
-
-  __ aesenc(xmm_result, xmm_temp1);
-  __ aesenc(xmm_result, xmm_temp2);
-
-  load_key(xmm_temp1, key, 0xb0, xmm_key_shuf_mask);
-  load_key(xmm_temp2, key, 0xc0, xmm_key_shuf_mask);
-
-  __ cmpl(keylen, 52);
-  __ jccb(Assembler::equal, L_doLast);
-
-  __ aesenc(xmm_result, xmm_temp1);
-  __ aesenc(xmm_result, xmm_temp2);
-
-  load_key(xmm_temp1, key, 0xd0, xmm_key_shuf_mask);
-  load_key(xmm_temp2, key, 0xe0, xmm_key_shuf_mask);
-
-  __ BIND(L_doLast);
-  __ aesenc(xmm_result, xmm_temp1);
-  __ aesenclast(xmm_result, xmm_temp2);
-  __ movdqu(Address(to, 0), xmm_result);        // store the result
-  __ xorptr(rax, rax); // return 0
-  __ leave(); // required for proper stackwalking of RuntimeStub frame
-  __ ret(0);
-
-  return start;
-}
-
-
-// Arguments:
-//
-// Inputs:
-//   c_rarg0   - source byte array address
-//   c_rarg1   - destination byte array address
-//   c_rarg2   - K (key) in little endian int array
-//
-address StubGenerator::generate_aescrypt_decryptBlock() {
-  assert(UseAES, "need AES instructions and misaligned SSE support");
-  __ align(CodeEntryAlignment);
-  StubCodeMark mark(this, "StubRoutines", "aescrypt_decryptBlock");
-  Label L_doLast;
-  address start = __ pc();
-
-  const Register from        = c_rarg0;  // source array address
-  const Register to          = c_rarg1;  // destination array address
-  const Register key         = c_rarg2;  // key array address
-  const Register keylen      = rax;
-
-  const XMMRegister xmm_result = xmm0;
-  const XMMRegister xmm_key_shuf_mask = xmm1;
-  // On win64 xmm6-xmm15 must be preserved so don't use them.
-  const XMMRegister xmm_temp1  = xmm2;
-  const XMMRegister xmm_temp2  = xmm3;
-  const XMMRegister xmm_temp3  = xmm4;
-  const XMMRegister xmm_temp4  = xmm5;
-
-  __ enter(); // required for proper stackwalking of RuntimeStub frame
-
-  // keylen could be only {11, 13, 15} * 4 = {44, 52, 60}
-  __ movl(keylen, Address(key, arrayOopDesc::length_offset_in_bytes() - arrayOopDesc::base_offset_in_bytes(T_INT)));
-
-  __ movdqu(xmm_key_shuf_mask, ExternalAddress(StubRoutines::x86::key_shuffle_mask_addr()));
-  __ movdqu(xmm_result, Address(from, 0));
-
-  // for decryption java expanded key ordering is rotated one position from what we want
-  // so we start from 0x10 here and hit 0x00 last
-  // we don't know if the key is aligned, hence not using load-execute form
-  load_key(xmm_temp1, key, 0x10, xmm_key_shuf_mask);
-  load_key(xmm_temp2, key, 0x20, xmm_key_shuf_mask);
-  load_key(xmm_temp3, key, 0x30, xmm_key_shuf_mask);
-  load_key(xmm_temp4, key, 0x40, xmm_key_shuf_mask);
-
-  __ pxor  (xmm_result, xmm_temp1);
-  __ aesdec(xmm_result, xmm_temp2);
-  __ aesdec(xmm_result, xmm_temp3);
-  __ aesdec(xmm_result, xmm_temp4);
-
-  load_key(xmm_temp1, key, 0x50, xmm_key_shuf_mask);
-  load_key(xmm_temp2, key, 0x60, xmm_key_shuf_mask);
-  load_key(xmm_temp3, key, 0x70, xmm_key_shuf_mask);
-  load_key(xmm_temp4, key, 0x80, xmm_key_shuf_mask);
-
-  __ aesdec(xmm_result, xmm_temp1);
-  __ aesdec(xmm_result, xmm_temp2);
-  __ aesdec(xmm_result, xmm_temp3);
-  __ aesdec(xmm_result, xmm_temp4);
-
-  load_key(xmm_temp1, key, 0x90, xmm_key_shuf_mask);
-  load_key(xmm_temp2, key, 0xa0, xmm_key_shuf_mask);
-  load_key(xmm_temp3, key, 0x00, xmm_key_shuf_mask);
-
-  __ cmpl(keylen, 44);
-  __ jccb(Assembler::equal, L_doLast);
-
-  __ aesdec(xmm_result, xmm_temp1);
-  __ aesdec(xmm_result, xmm_temp2);
-
-  load_key(xmm_temp1, key, 0xb0, xmm_key_shuf_mask);
-  load_key(xmm_temp2, key, 0xc0, xmm_key_shuf_mask);
-
-  __ cmpl(keylen, 52);
-  __ jccb(Assembler::equal, L_doLast);
-
-  __ aesdec(xmm_result, xmm_temp1);
-  __ aesdec(xmm_result, xmm_temp2);
-
-  load_key(xmm_temp1, key, 0xd0, xmm_key_shuf_mask);
-  load_key(xmm_temp2, key, 0xe0, xmm_key_shuf_mask);
-
-  __ BIND(L_doLast);
-  __ aesdec(xmm_result, xmm_temp1);
-  __ aesdec(xmm_result, xmm_temp2);
-
-  // for decryption the aesdeclast operation is always on key+0x00
-  __ aesdeclast(xmm_result, xmm_temp3);
-  __ movdqu(Address(to, 0), xmm_result);  // store the result
-  __ xorptr(rax, rax); // return 0
-  __ leave(); // required for proper stackwalking of RuntimeStub frame
-  __ ret(0);
-
-  return start;
-}
-
-
-// Arguments:
-//
-// Inputs:
-//   c_rarg0   - source byte array address
-//   c_rarg1   - destination byte array address
-//   c_rarg2   - K (key) in little endian int array
-//   c_rarg3   - r vector byte array address
-//   c_rarg4   - input length
-//
-// Output:
-//   rax       - input length
-//
-address StubGenerator::generate_cipherBlockChaining_encryptAESCrypt() {
-  assert(UseAES, "need AES instructions and misaligned SSE support");
-  __ align(CodeEntryAlignment);
-  StubCodeMark mark(this, "StubRoutines", "cipherBlockChaining_encryptAESCrypt");
-  address start = __ pc();
-
-  Label L_exit, L_key_192_256, L_key_256, L_loopTop_128, L_loopTop_192, L_loopTop_256;
-  const Register from        = c_rarg0;  // source array address
-  const Register to          = c_rarg1;  // destination array address
-  const Register key         = c_rarg2;  // key array address
-  const Register rvec        = c_rarg3;  // r byte array initialized from initvector array address
-                                         // and left with the results of the last encryption block
-#ifndef _WIN64
-  const Register len_reg     = c_rarg4;  // src len (must be multiple of blocksize 16)
-#else
-  const Address  len_mem(rbp, 6 * wordSize);  // length is on stack on Win64
-  const Register len_reg     = r11;      // pick the volatile windows register
-#endif
-  const Register pos         = rax;
-
-  // xmm register assignments for the loops below
-  const XMMRegister xmm_result = xmm0;
-  const XMMRegister xmm_temp   = xmm1;
-  // keys 0-10 preloaded into xmm2-xmm12
-  const int XMM_REG_NUM_KEY_FIRST = 2;
-  const int XMM_REG_NUM_KEY_LAST  = 15;
-  const XMMRegister xmm_key0   = as_XMMRegister(XMM_REG_NUM_KEY_FIRST);
-  const XMMRegister xmm_key10  = as_XMMRegister(XMM_REG_NUM_KEY_FIRST+10);
-  const XMMRegister xmm_key11  = as_XMMRegister(XMM_REG_NUM_KEY_FIRST+11);
-  const XMMRegister xmm_key12  = as_XMMRegister(XMM_REG_NUM_KEY_FIRST+12);
-  const XMMRegister xmm_key13  = as_XMMRegister(XMM_REG_NUM_KEY_FIRST+13);
-
-  __ enter(); // required for proper stackwalking of RuntimeStub frame
-
-#ifdef _WIN64
-  // on win64, fill len_reg from stack position
-  __ movl(len_reg, len_mem);
-#else
-  __ push(len_reg); // Save
-#endif
-
-  const XMMRegister xmm_key_shuf_mask = xmm_temp;  // used temporarily to swap key bytes up front
-  __ movdqu(xmm_key_shuf_mask, ExternalAddress(StubRoutines::x86::key_shuffle_mask_addr()));
-  // load up xmm regs xmm2 thru xmm12 with key 0x00 - 0xa0
-  for (int rnum = XMM_REG_NUM_KEY_FIRST, offset = 0x00; rnum <= XMM_REG_NUM_KEY_FIRST+10; rnum++) {
-    load_key(as_XMMRegister(rnum), key, offset, xmm_key_shuf_mask);
-    offset += 0x10;
-  }
-  __ movdqu(xmm_result, Address(rvec, 0x00));   // initialize xmm_result with r vec
-
-  // now split to different paths depending on the keylen (len in ints of AESCrypt.KLE array (52=192, or 60=256))
-  __ movl(rax, Address(key, arrayOopDesc::length_offset_in_bytes() - arrayOopDesc::base_offset_in_bytes(T_INT)));
-  __ cmpl(rax, 44);
-  __ jcc(Assembler::notEqual, L_key_192_256);
-
-  // 128 bit code follows here
-  __ movptr(pos, 0);
-  __ align(OptoLoopAlignment);
-
-  __ BIND(L_loopTop_128);
-  __ movdqu(xmm_temp, Address(from, pos, Address::times_1, 0));   // get next 16 bytes of input
-  __ pxor  (xmm_result, xmm_temp);               // xor with the current r vector
-  __ pxor  (xmm_result, xmm_key0);               // do the aes rounds
-  for (int rnum = XMM_REG_NUM_KEY_FIRST + 1; rnum <= XMM_REG_NUM_KEY_FIRST + 9; rnum++) {
-    __ aesenc(xmm_result, as_XMMRegister(rnum));
-  }
-  __ aesenclast(xmm_result, xmm_key10);
-  __ movdqu(Address(to, pos, Address::times_1, 0), xmm_result);     // store into the next 16 bytes of output
-  // no need to store r to memory until we exit
-  __ addptr(pos, AESBlockSize);
-  __ subptr(len_reg, AESBlockSize);
-  __ jcc(Assembler::notEqual, L_loopTop_128);
-
-  __ BIND(L_exit);
-  __ movdqu(Address(rvec, 0), xmm_result);     // final value of r stored in rvec of CipherBlockChaining object
-
-#ifdef _WIN64
-  __ movl(rax, len_mem);
-#else
-  __ pop(rax); // return length
-#endif
-  __ leave(); // required for proper stackwalking of RuntimeStub frame
-  __ ret(0);
-
-  __ BIND(L_key_192_256);
-  // here rax = len in ints of AESCrypt.KLE array (52=192, or 60=256)
-  load_key(xmm_key11, key, 0xb0, xmm_key_shuf_mask);
-  load_key(xmm_key12, key, 0xc0, xmm_key_shuf_mask);
-  __ cmpl(rax, 52);
-  __ jcc(Assembler::notEqual, L_key_256);
-
-  // 192-bit code follows here (could be changed to use more xmm registers)
-  __ movptr(pos, 0);
-  __ align(OptoLoopAlignment);
-
-  __ BIND(L_loopTop_192);
-  __ movdqu(xmm_temp, Address(from, pos, Address::times_1, 0));   // get next 16 bytes of input
-  __ pxor  (xmm_result, xmm_temp);               // xor with the current r vector
-  __ pxor  (xmm_result, xmm_key0);               // do the aes rounds
-  for (int rnum = XMM_REG_NUM_KEY_FIRST + 1; rnum  <= XMM_REG_NUM_KEY_FIRST + 11; rnum++) {
-    __ aesenc(xmm_result, as_XMMRegister(rnum));
-  }
-  __ aesenclast(xmm_result, xmm_key12);
-  __ movdqu(Address(to, pos, Address::times_1, 0), xmm_result);     // store into the next 16 bytes of output
-  // no need to store r to memory until we exit
-  __ addptr(pos, AESBlockSize);
-  __ subptr(len_reg, AESBlockSize);
-  __ jcc(Assembler::notEqual, L_loopTop_192);
-  __ jmp(L_exit);
-
-  __ BIND(L_key_256);
-  // 256-bit code follows here (could be changed to use more xmm registers)
-  load_key(xmm_key13, key, 0xd0, xmm_key_shuf_mask);
-  __ movptr(pos, 0);
-  __ align(OptoLoopAlignment);
-
-  __ BIND(L_loopTop_256);
-  __ movdqu(xmm_temp, Address(from, pos, Address::times_1, 0));   // get next 16 bytes of input
-  __ pxor  (xmm_result, xmm_temp);               // xor with the current r vector
-  __ pxor  (xmm_result, xmm_key0);               // do the aes rounds
-  for (int rnum = XMM_REG_NUM_KEY_FIRST + 1; rnum  <= XMM_REG_NUM_KEY_FIRST + 13; rnum++) {
-    __ aesenc(xmm_result, as_XMMRegister(rnum));
-  }
-  load_key(xmm_temp, key, 0xe0);
-  __ aesenclast(xmm_result, xmm_temp);
-  __ movdqu(Address(to, pos, Address::times_1, 0), xmm_result);     // store into the next 16 bytes of output
-  // no need to store r to memory until we exit
-  __ addptr(pos, AESBlockSize);
-  __ subptr(len_reg, AESBlockSize);
-  __ jcc(Assembler::notEqual, L_loopTop_256);
-  __ jmp(L_exit);
-
-  return start;
-}
-
-// This is a version of CBC/AES Decrypt which does 4 blocks in a loop at a time
-// to hide instruction latency
-//
-// Arguments:
-//
-// Inputs:
-//   c_rarg0   - source byte array address
-//   c_rarg1   - destination byte array address
-//   c_rarg2   - K (key) in little endian int array
-//   c_rarg3   - r vector byte array address
-//   c_rarg4   - input length
-//
-// Output:
-//   rax       - input length
-//
-address StubGenerator::generate_cipherBlockChaining_decryptAESCrypt_Parallel() {
-  assert(UseAES, "need AES instructions and misaligned SSE support");
-  __ align(CodeEntryAlignment);
-  StubCodeMark mark(this, "StubRoutines", "cipherBlockChaining_decryptAESCrypt");
-  address start = __ pc();
-
-  const Register from        = c_rarg0;  // source array address
-  const Register to          = c_rarg1;  // destination array address
-  const Register key         = c_rarg2;  // key array address
-  const Register rvec        = c_rarg3;  // r byte array initialized from initvector array address
-                                         // and left with the results of the last encryption block
-#ifndef _WIN64
-  const Register len_reg     = c_rarg4;  // src len (must be multiple of blocksize 16)
-#else
-  const Address  len_mem(rbp, 6 * wordSize);  // length is on stack on Win64
-  const Register len_reg     = r11;      // pick the volatile windows register
-#endif
-  const Register pos         = rax;
-
-  const int PARALLEL_FACTOR = 4;
-  const int ROUNDS[3] = { 10, 12, 14 }; // aes rounds for key128, key192, key256
-
-  Label L_exit;
-  Label L_singleBlock_loopTopHead[3]; // 128, 192, 256
-  Label L_singleBlock_loopTopHead2[3]; // 128, 192, 256
-  Label L_singleBlock_loopTop[3]; // 128, 192, 256
-  Label L_multiBlock_loopTopHead[3]; // 128, 192, 256
-  Label L_multiBlock_loopTop[3]; // 128, 192, 256
-
-  // keys 0-10 preloaded into xmm5-xmm15
-  const int XMM_REG_NUM_KEY_FIRST = 5;
-  const int XMM_REG_NUM_KEY_LAST  = 15;
-  const XMMRegister xmm_key_first = as_XMMRegister(XMM_REG_NUM_KEY_FIRST);
-  const XMMRegister xmm_key_last  = as_XMMRegister(XMM_REG_NUM_KEY_LAST);
-
-  __ enter(); // required for proper stackwalking of RuntimeStub frame
-
-#ifdef _WIN64
-  // on win64, fill len_reg from stack position
-  __ movl(len_reg, len_mem);
-#else
-  __ push(len_reg); // Save
-#endif
-  __ push(rbx);
-  // the java expanded key ordering is rotated one position from what we want
-  // so we start from 0x10 here and hit 0x00 last
-  const XMMRegister xmm_key_shuf_mask = xmm1;  // used temporarily to swap key bytes up front
-  __ movdqu(xmm_key_shuf_mask, ExternalAddress(StubRoutines::x86::key_shuffle_mask_addr()));
-  // load up xmm regs 5 thru 15 with key 0x10 - 0xa0 - 0x00
-  for (int rnum = XMM_REG_NUM_KEY_FIRST, offset = 0x10; rnum < XMM_REG_NUM_KEY_LAST; rnum++) {
-    load_key(as_XMMRegister(rnum), key, offset, xmm_key_shuf_mask);
-    offset += 0x10;
-  }
-  load_key(xmm_key_last, key, 0x00, xmm_key_shuf_mask);
-
-  const XMMRegister xmm_prev_block_cipher = xmm1;  // holds cipher of previous block
-
-  // registers holding the four results in the parallelized loop
-  const XMMRegister xmm_result0 = xmm0;
-  const XMMRegister xmm_result1 = xmm2;
-  const XMMRegister xmm_result2 = xmm3;
-  const XMMRegister xmm_result3 = xmm4;
-
-  __ movdqu(xmm_prev_block_cipher, Address(rvec, 0x00));   // initialize with initial rvec
-
-  __ xorptr(pos, pos);
-
-  // now split to different paths depending on the keylen (len in ints of AESCrypt.KLE array (52=192, or 60=256))
-  __ movl(rbx, Address(key, arrayOopDesc::length_offset_in_bytes() - arrayOopDesc::base_offset_in_bytes(T_INT)));
-  __ cmpl(rbx, 52);
-  __ jcc(Assembler::equal, L_multiBlock_loopTopHead[1]);
-  __ cmpl(rbx, 60);
-  __ jcc(Assembler::equal, L_multiBlock_loopTopHead[2]);
-
-#define DoFour(opc, src_reg)           \
-__ opc(xmm_result0, src_reg);         \
-__ opc(xmm_result1, src_reg);         \
-__ opc(xmm_result2, src_reg);         \
-__ opc(xmm_result3, src_reg);         \
-
-  for (int k = 0; k < 3; ++k) {
-    __ BIND(L_multiBlock_loopTopHead[k]);
-    if (k != 0) {
-      __ cmpptr(len_reg, PARALLEL_FACTOR * AESBlockSize); // see if at least 4 blocks left
-      __ jcc(Assembler::less, L_singleBlock_loopTopHead2[k]);
-    }
-    if (k == 1) {
-      __ subptr(rsp, 6 * wordSize);
-      __ movdqu(Address(rsp, 0), xmm15); //save last_key from xmm15
-      load_key(xmm15, key, 0xb0); // 0xb0; 192-bit key goes up to 0xc0
-      __ movdqu(Address(rsp, 2 * wordSize), xmm15);
-      load_key(xmm1, key, 0xc0);  // 0xc0;
-      __ movdqu(Address(rsp, 4 * wordSize), xmm1);
-    } else if (k == 2) {
-      __ subptr(rsp, 10 * wordSize);
-      __ movdqu(Address(rsp, 0), xmm15); //save last_key from xmm15
-      load_key(xmm15, key, 0xd0); // 0xd0; 256-bit key goes up to 0xe0
-      __ movdqu(Address(rsp, 6 * wordSize), xmm15);
-      load_key(xmm1, key, 0xe0);  // 0xe0;
-      __ movdqu(Address(rsp, 8 * wordSize), xmm1);
-      load_key(xmm15, key, 0xb0); // 0xb0;
-      __ movdqu(Address(rsp, 2 * wordSize), xmm15);
-      load_key(xmm1, key, 0xc0);  // 0xc0;
-      __ movdqu(Address(rsp, 4 * wordSize), xmm1);
-    }
-    __ align(OptoLoopAlignment);
-    __ BIND(L_multiBlock_loopTop[k]);
-    __ cmpptr(len_reg, PARALLEL_FACTOR * AESBlockSize); // see if at least 4 blocks left
-    __ jcc(Assembler::less, L_singleBlock_loopTopHead[k]);
-
-    if  (k != 0) {
-      __ movdqu(xmm15, Address(rsp, 2 * wordSize));
-      __ movdqu(xmm1, Address(rsp, 4 * wordSize));
-    }
-
-    __ movdqu(xmm_result0, Address(from, pos, Address::times_1, 0 * AESBlockSize)); // get next 4 blocks into xmmresult registers
-    __ movdqu(xmm_result1, Address(from, pos, Address::times_1, 1 * AESBlockSize));
-    __ movdqu(xmm_result2, Address(from, pos, Address::times_1, 2 * AESBlockSize));
-    __ movdqu(xmm_result3, Address(from, pos, Address::times_1, 3 * AESBlockSize));
-
-    DoFour(pxor, xmm_key_first);
-    if (k == 0) {
-      for (int rnum = 1; rnum < ROUNDS[k]; rnum++) {
-        DoFour(aesdec, as_XMMRegister(rnum + XMM_REG_NUM_KEY_FIRST));
-      }
-      DoFour(aesdeclast, xmm_key_last);
-    } else if (k == 1) {
-      for (int rnum = 1; rnum <= ROUNDS[k]-2; rnum++) {
-        DoFour(aesdec, as_XMMRegister(rnum + XMM_REG_NUM_KEY_FIRST));
-      }
-      __ movdqu(xmm_key_last, Address(rsp, 0)); // xmm15 needs to be loaded again.
-      DoFour(aesdec, xmm1);  // key : 0xc0
-      __ movdqu(xmm_prev_block_cipher, Address(rvec, 0x00));  // xmm1 needs to be loaded again
-      DoFour(aesdeclast, xmm_key_last);
-    } else if (k == 2) {
-      for (int rnum = 1; rnum <= ROUNDS[k] - 4; rnum++) {
-        DoFour(aesdec, as_XMMRegister(rnum + XMM_REG_NUM_KEY_FIRST));
-      }
-      DoFour(aesdec, xmm1);  // key : 0xc0
-      __ movdqu(xmm15, Address(rsp, 6 * wordSize));
-      __ movdqu(xmm1, Address(rsp, 8 * wordSize));
-      DoFour(aesdec, xmm15);  // key : 0xd0
-      __ movdqu(xmm_key_last, Address(rsp, 0)); // xmm15 needs to be loaded again.
-      DoFour(aesdec, xmm1);  // key : 0xe0
-      __ movdqu(xmm_prev_block_cipher, Address(rvec, 0x00));  // xmm1 needs to be loaded again
-      DoFour(aesdeclast, xmm_key_last);
-    }
-
-    // for each result, xor with the r vector of previous cipher block
-    __ pxor(xmm_result0, xmm_prev_block_cipher);
-    __ movdqu(xmm_prev_block_cipher, Address(from, pos, Address::times_1, 0 * AESBlockSize));
-    __ pxor(xmm_result1, xmm_prev_block_cipher);
-    __ movdqu(xmm_prev_block_cipher, Address(from, pos, Address::times_1, 1 * AESBlockSize));
-    __ pxor(xmm_result2, xmm_prev_block_cipher);
-    __ movdqu(xmm_prev_block_cipher, Address(from, pos, Address::times_1, 2 * AESBlockSize));
-    __ pxor(xmm_result3, xmm_prev_block_cipher);
-    __ movdqu(xmm_prev_block_cipher, Address(from, pos, Address::times_1, 3 * AESBlockSize));   // this will carry over to next set of blocks
-    if (k != 0) {
-      __ movdqu(Address(rvec, 0x00), xmm_prev_block_cipher);
-    }
-
-    __ movdqu(Address(to, pos, Address::times_1, 0 * AESBlockSize), xmm_result0);     // store 4 results into the next 64 bytes of output
-    __ movdqu(Address(to, pos, Address::times_1, 1 * AESBlockSize), xmm_result1);
-    __ movdqu(Address(to, pos, Address::times_1, 2 * AESBlockSize), xmm_result2);
-    __ movdqu(Address(to, pos, Address::times_1, 3 * AESBlockSize), xmm_result3);
-
-    __ addptr(pos, PARALLEL_FACTOR * AESBlockSize);
-    __ subptr(len_reg, PARALLEL_FACTOR * AESBlockSize);
-    __ jmp(L_multiBlock_loopTop[k]);
-
-    // registers used in the non-parallelized loops
-    // xmm register assignments for the loops below
-    const XMMRegister xmm_result = xmm0;
-    const XMMRegister xmm_prev_block_cipher_save = xmm2;
-    const XMMRegister xmm_key11 = xmm3;
-    const XMMRegister xmm_key12 = xmm4;
-    const XMMRegister key_tmp = xmm4;
-
-    __ BIND(L_singleBlock_loopTopHead[k]);
-    if (k == 1) {
-      __ addptr(rsp, 6 * wordSize);
-    } else if (k == 2) {
-      __ addptr(rsp, 10 * wordSize);
-    }
-    __ cmpptr(len_reg, 0); // any blocks left??
-    __ jcc(Assembler::equal, L_exit);
-    __ BIND(L_singleBlock_loopTopHead2[k]);
-    if (k == 1) {
-      load_key(xmm_key11, key, 0xb0); // 0xb0; 192-bit key goes up to 0xc0
-      load_key(xmm_key12, key, 0xc0); // 0xc0; 192-bit key goes up to 0xc0
-    }
-    if (k == 2) {
-      load_key(xmm_key11, key, 0xb0); // 0xb0; 256-bit key goes up to 0xe0
-    }
-    __ align(OptoLoopAlignment);
-    __ BIND(L_singleBlock_loopTop[k]);
-    __ movdqu(xmm_result, Address(from, pos, Address::times_1, 0)); // get next 16 bytes of cipher input
-    __ movdqa(xmm_prev_block_cipher_save, xmm_result); // save for next r vector
-    __ pxor(xmm_result, xmm_key_first); // do the aes dec rounds
-    for (int rnum = 1; rnum <= 9 ; rnum++) {
-        __ aesdec(xmm_result, as_XMMRegister(rnum + XMM_REG_NUM_KEY_FIRST));
-    }
-    if (k == 1) {
-      __ aesdec(xmm_result, xmm_key11);
-      __ aesdec(xmm_result, xmm_key12);
-    }
-    if (k == 2) {
-      __ aesdec(xmm_result, xmm_key11);
-      load_key(key_tmp, key, 0xc0);
-      __ aesdec(xmm_result, key_tmp);
-      load_key(key_tmp, key, 0xd0);
-      __ aesdec(xmm_result, key_tmp);
-      load_key(key_tmp, key, 0xe0);
-      __ aesdec(xmm_result, key_tmp);
-    }
-
-    __ aesdeclast(xmm_result, xmm_key_last); // xmm15 always came from key+0
-    __ pxor(xmm_result, xmm_prev_block_cipher); // xor with the current r vector
-    __ movdqu(Address(to, pos, Address::times_1, 0), xmm_result); // store into the next 16 bytes of output
-    // no need to store r to memory until we exit
-    __ movdqa(xmm_prev_block_cipher, xmm_prev_block_cipher_save); // set up next r vector with cipher input from this block
-    __ addptr(pos, AESBlockSize);
-    __ subptr(len_reg, AESBlockSize);
-    __ jcc(Assembler::notEqual, L_singleBlock_loopTop[k]);
-    if (k != 2) {
-      __ jmp(L_exit);
-    }
-  } //for 128/192/256
-
-  __ BIND(L_exit);
-  __ movdqu(Address(rvec, 0), xmm_prev_block_cipher);     // final value of r stored in rvec of CipherBlockChaining object
-  __ pop(rbx);
-#ifdef _WIN64
-  __ movl(rax, len_mem);
-#else
-  __ pop(rax); // return length
-#endif
-  __ leave(); // required for proper stackwalking of RuntimeStub frame
-  __ ret(0);
-
-  return start;
-}
-
-address StubGenerator::generate_electronicCodeBook_encryptAESCrypt() {
-  __ align(CodeEntryAlignment);
-  StubCodeMark mark(this, "StubRoutines", "electronicCodeBook_encryptAESCrypt");
-  address start = __ pc();
-
-  const Register from = c_rarg0;  // source array address
-  const Register to = c_rarg1;  // destination array address
-  const Register key = c_rarg2;  // key array address
-  const Register len = c_rarg3;  // src len (must be multiple of blocksize 16)
-  __ enter(); // required for proper stackwalking of RuntimeStub frame
-  __ aesecb_encrypt(from, to, key, len);
-  __ vzeroupper();
-  __ leave(); // required for proper stackwalking of RuntimeStub frame
-  __ ret(0);
-
-  return start;
- }
-
-address StubGenerator::generate_electronicCodeBook_decryptAESCrypt() {
-  __ align(CodeEntryAlignment);
-  StubCodeMark mark(this, "StubRoutines", "electronicCodeBook_decryptAESCrypt");
-  address start = __ pc();
-
-  const Register from = c_rarg0;  // source array address
-  const Register to = c_rarg1;  // destination array address
-  const Register key = c_rarg2;  // key array address
-  const Register len = c_rarg3;  // src len (must be multiple of blocksize 16)
-  __ enter(); // required for proper stackwalking of RuntimeStub frame
-  __ aesecb_decrypt(from, to, key, len);
-  __ vzeroupper();
-  __ leave(); // required for proper stackwalking of RuntimeStub frame
-  __ ret(0);
-
-  return start;
-}
->>>>>>> 57930f8e
 
 // ofs and limit are use for multi-block byte array.
 // int com.sun.security.provider.MD5.implCompress(byte[] b, int ofs)
