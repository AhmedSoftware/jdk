--- conflicted
+++ resolved
@@ -428,55 +428,6 @@
 }
 #endif
 
-<<<<<<< HEAD
-=======
-void BarrierSetAssembler::c2i_entry_barrier(MacroAssembler* masm) {
-  BarrierSetNMethod* bs = BarrierSet::barrier_set()->barrier_set_nmethod();
-  if (bs == nullptr) {
-    return;
-  }
-
-  Label bad_call;
-  __ cmpptr(rbx, 0); // rbx contains the incoming method for c2i adapters.
-  __ jcc(Assembler::equal, bad_call);
-
-  Register tmp1 = LP64_ONLY( rscratch1 ) NOT_LP64( rax );
-  Register tmp2 = LP64_ONLY( rscratch2 ) NOT_LP64( rcx );
-#ifndef _LP64
-  __ push(tmp1);
-  __ push(tmp2);
-#endif // !_LP64
-
-  // Pointer chase to the method holder to find out if the method is concurrently unloading.
-  Label method_live;
-  __ load_method_holder_cld(tmp1, rbx);
-
-   // Is it a strong CLD?
-  __ cmpl(Address(tmp1, ClassLoaderData::keep_alive_offset()), 0);
-  __ jcc(Assembler::greater, method_live);
-
-   // Is it a weak but alive CLD?
-  __ movptr(tmp1, Address(tmp1, ClassLoaderData::holder_offset()));
-  __ resolve_weak_handle(tmp1, tmp2);
-  __ cmpptr(tmp1, 0);
-  __ jcc(Assembler::notEqual, method_live);
-
-#ifndef _LP64
-  __ pop(tmp2);
-  __ pop(tmp1);
-#endif
-
-  __ bind(bad_call);
-  __ jump(RuntimeAddress(SharedRuntime::get_handle_wrong_method_stub()));
-  __ bind(method_live);
-
-#ifndef _LP64
-  __ pop(tmp2);
-  __ pop(tmp1);
-#endif
-}
-
->>>>>>> 4154a980
 void BarrierSetAssembler::check_oop(MacroAssembler* masm, Register obj, Register tmp1, Register tmp2, Label& error) {
   // Check if the oop is in the right area of memory
   __ movptr(tmp1, obj);
