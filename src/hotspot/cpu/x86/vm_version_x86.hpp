--- conflicted
+++ resolved
@@ -370,15 +370,11 @@
     decl(AVX512_VBMI,       "avx512_vbmi",       45) /* Vector BMI instructions */ \
     decl(HV,                "hv",                46) /* Hypervisor instructions */ \
     decl(SERIALIZE,         "serialize",         47) /* CPU SERIALIZE */ \
-<<<<<<< HEAD
-    decl(GFNI,              "gfni",              48) /* Vector GFNI instructions */ \
-    decl(AVX512_BITALG,     "avx512_bitalg",     49) /* Vector sub-word popcount and bit gather instructions */
-=======
-                                                     \
     decl(RDTSCP,            "rdtscp",            48) /* RDTSCP instruction */ \
     decl(RDPID,             "rdpid",             49) /* RDPID instruction */ \
-    decl(FSRM,              "fsrm",              50) /* Fast Short REP MOV */
->>>>>>> 3fa1c404
+    decl(FSRM,              "fsrm",              50) /* Fast Short REP MOV */ \
+    decl(GFNI,              "gfni",              51) /* Vector GFNI instructions */ \
+    decl(AVX512_BITALG,     "avx512_bitalg",     52) /* Vector sub-word popcount and bit gather instructions */
 
 #define DECLARE_CPU_FEATURE_FLAG(id, name, bit) CPU_##id = (1ULL << bit),
     CPU_FEATURE_FLAGS(DECLARE_CPU_FEATURE_FLAG)
