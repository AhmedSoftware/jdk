--- conflicted
+++ resolved
@@ -381,14 +381,11 @@
     decl(GFNI,              "gfni",              51) /* Vector GFNI instructions */ \
     decl(AVX512_BITALG,     "avx512_bitalg",     52) /* Vector sub-word popcount and bit gather instructions */\
     decl(F16C,              "f16c",              53) /* Half-precision and single precision FP conversion instructions*/ \
-<<<<<<< HEAD
-    decl(AVX512_IFMA,       "avx512_ifma",       54) /* Integer Vector FMA instructions*/
-=======
     decl(PKU,               "pku",               54) /* Protection keys for user-mode pages */ \
     decl(OSPKE,             "ospke",             55) /* OS enables protection keys */ \
     decl(CET_IBT,           "cet_ibt",           56) /* Control Flow Enforcement - Indirect Branch Tracking */ \
-    decl(CET_SS,            "cet_ss",            57) /* Control Flow Enforcement - Shadow Stack */
->>>>>>> 5ac6f185
+    decl(CET_SS,            "cet_ss",            57) /* Control Flow Enforcement - Shadow Stack */ \
+    decl(AVX512_IFMA,       "avx512_ifma",       58) /* Integer Vector FMA instructions*/
 
 #define DECLARE_CPU_FEATURE_FLAG(id, name, bit) CPU_##id = (1ULL << bit),
     CPU_FEATURE_FLAGS(DECLARE_CPU_FEATURE_FLAG)
