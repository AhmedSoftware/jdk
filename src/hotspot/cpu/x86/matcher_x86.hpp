/*
 * Copyright (c) 2021, 2022, Oracle and/or its affiliates. All rights reserved.
 * DO NOT ALTER OR REMOVE COPYRIGHT NOTICES OR THIS FILE HEADER.
 *
 * This code is free software; you can redistribute it and/or modify it
 * under the terms of the GNU General Public License version 2 only, as
 * published by the Free Software Foundation.
 *
 * This code is distributed in the hope that it will be useful, but WITHOUT
 * ANY WARRANTY; without even the implied warranty of MERCHANTABILITY or
 * FITNESS FOR A PARTICULAR PURPOSE.  See the GNU General Public License
 * version 2 for more details (a copy is included in the LICENSE file that
 * accompanied this code).
 *
 * You should have received a copy of the GNU General Public License version
 * 2 along with this work; if not, write to the Free Software Foundation,
 * Inc., 51 Franklin St, Fifth Floor, Boston, MA 02110-1301 USA.
 *
 * Please contact Oracle, 500 Oracle Parkway, Redwood Shores, CA 94065 USA
 * or visit www.oracle.com if you need additional information or have any
 * questions.
 *
 */

#ifndef CPU_X86_MATCHER_X86_HPP
#define CPU_X86_MATCHER_X86_HPP

  // Defined within class Matcher

  // The ecx parameter to rep stosq for the ClearArray node is in words.
  static const bool init_array_count_is_in_bytes = false;

  // Whether this platform implements the scalable vector feature
  static const bool implements_scalable_vector = false;

  static constexpr bool supports_scalable_vector() {
    return false;
  }

  // x86 supports misaligned vectors store/load.
  static constexpr bool misaligned_vectors_ok() {
    return true;
  }

  // Whether code generation need accurate ConvI2L types.
  static const bool convi2l_type_required = true;

  // Do the processor's shift instructions only use the low 5/6 bits
  // of the count for 32/64 bit ints? If not we need to do the masking
  // ourselves.
  static const bool need_masked_shift_count = false;

  // Does the CPU require late expand (see block.cpp for description of late expand)?
  static const bool require_postalloc_expand = false;

  // x86 supports generic vector operands: vec and legVec.
  static const bool supports_generic_vector_operands = true;

  static constexpr bool isSimpleConstant64(jlong value) {
    // Will one (StoreL ConL) be cheaper than two (StoreI ConI)?.
    //return value == (int) value;  // Cf. storeImmL and immL32.

    // Probably always true, even if a temp register is required.
#ifdef _LP64
    return true;
#else
    return false;
#endif
  }

#ifdef _LP64
  // No additional cost for CMOVL.
  static constexpr int long_cmove_cost() { return 0; }
#else
  // Needs 2 CMOV's for longs.
  static constexpr int long_cmove_cost() { return 1; }
#endif

#ifdef _LP64
  // No CMOVF/CMOVD with SSE2
  static int float_cmove_cost() { return ConditionalMoveLimit; }
#else
  // No CMOVF/CMOVD with SSE/SSE2
  static int float_cmove_cost() { return (UseSSE>=1) ? ConditionalMoveLimit : 0; }
#endif

  static bool narrow_oop_use_complex_address() {
    NOT_LP64(ShouldNotCallThis();)
    assert(UseCompressedOops, "only for compressed oops code");
    return (LogMinObjAlignmentInBytes <= 3);
  }

  static bool narrow_klass_use_complex_address() {
    NOT_LP64(ShouldNotCallThis();)
    assert(UseCompressedClassPointers, "only for compressed klass code");
    return (LogKlassAlignmentInBytes <= 3);
  }

  // Prefer ConN+DecodeN over ConP.
  static const bool const_oop_prefer_decode() {
    NOT_LP64(ShouldNotCallThis();)
    // Prefer ConN+DecodeN over ConP.
    return true;
  }

  // Prefer ConP over ConNKlass+DecodeNKlass.
  static const bool const_klass_prefer_decode() {
    NOT_LP64(ShouldNotCallThis();)
    return false;
  }

  // Is it better to copy float constants, or load them directly from memory?
  // Intel can load a float constant from a direct address, requiring no
  // extra registers.  Most RISCs will have to materialize an address into a
  // register first, so they would do better to copy the constant from stack.
  static const bool rematerialize_float_constants = true;

  // If CPU can load and store mis-aligned doubles directly then no fixup is
  // needed.  Else we split the double into 2 integer pieces and move it
  // piece-by-piece.  Only happens when passing doubles into C code as the
  // Java calling convention forces doubles to be aligned.
  static const bool misaligned_doubles_ok = true;

  // Advertise here if the CPU requires explicit rounding operations to implement strictfp mode.
#ifdef _LP64
  static const bool strict_fp_requires_explicit_rounding = false;
#else
  static const bool strict_fp_requires_explicit_rounding = true;
#endif

  // Are floats converted to double when stored to stack during deoptimization?
  // On x64 it is stored without conversion so we can use normal access.
  // On x32 it is stored with conversion only when FPU is used for floats.
#ifdef _LP64
  static constexpr bool float_in_double() {
    return false;
  }
#else
  static bool float_in_double() {
    return (UseSSE == 0);
  }
#endif

  // Do ints take an entire long register or just half?
#ifdef _LP64
  static const bool int_in_long = true;
#else
  static const bool int_in_long = false;
#endif


  // Does the CPU supports vector variable shift instructions?
  static bool supports_vector_variable_shifts(void) {
    return (UseAVX >= 2);
  }

  // Does the CPU supports vector variable rotate instructions?
  static constexpr bool supports_vector_variable_rotates(void) {
    return true;
  }

  // Does the CPU supports vector constant rotate instructions?
  static constexpr bool supports_vector_constant_rotates(int shift) {
    return -0x80 <= shift && shift < 0x80;
  }

  // Does the CPU supports vector unsigned comparison instructions?
  static const bool supports_vector_comparison_unsigned(int vlen, BasicType bt) {
    return true;
  }

  // Some microarchitectures have mask registers used on vectors
  static const bool has_predicated_vectors(void) {
    return VM_Version::supports_evex();
  }

  // true means we have fast l2f conversion
  // false means that conversion is done by runtime call
  static constexpr bool convL2FSupported(void) {
      return true;
  }

  // Implements a variant of EncodeISOArrayNode that encode ASCII only
  static const bool supports_encode_ascii_array = true;

  // Returns pre-selection estimated size of a vector operation.
  // Currently, it's a rudimentary heuristic based on emitted code size for complex
  // IR nodes used by unroll policy. Idea is to constrain unrolling factor and prevent
  // generating bloated loop bodies.
  static int vector_op_pre_select_sz_estimate(int vopc, BasicType ety, int vlen) {
    switch(vopc) {
      default:
        return 0;
<<<<<<< HEAD
      case Op_MulVB:
        return 7;
      case Op_MulVL:
        return VM_Version::supports_avx512vldq() ? 0 : 6;
=======
      case Op_VectorCastF2X: // fall through
      case Op_VectorCastD2X: {
        return is_floating_point_type(ety) ? 0 : (is_subword_type(ety) ? 35 : 30);
      }
>>>>>>> 4224d451
      case Op_CountTrailingZerosV:
      case Op_CountLeadingZerosV:
        return VM_Version::supports_avx512cd() && (ety == T_INT || ety == T_LONG) ? 0 : 40;
      case Op_PopCountVI:
        if (is_subword_type(ety)) {
          return VM_Version::supports_avx512_bitalg() ? 0 : 50;
        } else {
          assert(ety == T_INT, "sanity"); // for documentation purposes
          return VM_Version::supports_avx512_vpopcntdq() ? 0 : 50;
        }
      case Op_PopCountVL:
        return VM_Version::supports_avx512_vpopcntdq() ? 0 : 40;
      case Op_ReverseV:
        return VM_Version::supports_gfni() ? 0 : 30;
      case Op_RoundVF: // fall through
      case Op_RoundVD: {
        return 30;
      }
    }
  }

  // Returns pre-selection estimated size of a scalar operation.
  static int scalar_op_pre_select_sz_estimate(int vopc, BasicType ety) {
    switch(vopc) {
      default: return 0;
      case Op_RoundF: // fall through
      case Op_RoundD: {
        return 30;
      }
    }
  }

#endif // CPU_X86_MATCHER_X86_HPP<|MERGE_RESOLUTION|>--- conflicted
+++ resolved
@@ -191,17 +191,13 @@
     switch(vopc) {
       default:
         return 0;
-<<<<<<< HEAD
       case Op_MulVB:
         return 7;
       case Op_MulVL:
         return VM_Version::supports_avx512vldq() ? 0 : 6;
-=======
       case Op_VectorCastF2X: // fall through
-      case Op_VectorCastD2X: {
+      case Op_VectorCastD2X:
         return is_floating_point_type(ety) ? 0 : (is_subword_type(ety) ? 35 : 30);
-      }
->>>>>>> 4224d451
       case Op_CountTrailingZerosV:
       case Op_CountLeadingZerosV:
         return VM_Version::supports_avx512cd() && (ety == T_INT || ety == T_LONG) ? 0 : 40;
@@ -217,9 +213,8 @@
       case Op_ReverseV:
         return VM_Version::supports_gfni() ? 0 : 30;
       case Op_RoundVF: // fall through
-      case Op_RoundVD: {
+      case Op_RoundVD:
         return 30;
-      }
     }
   }
 
