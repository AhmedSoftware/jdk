/*
 * Copyright (c) 1997, 2022, Oracle and/or its affiliates. All rights reserved.
 * DO NOT ALTER OR REMOVE COPYRIGHT NOTICES OR THIS FILE HEADER.
 *
 * This code is free software; you can redistribute it and/or modify it
 * under the terms of the GNU General Public License version 2 only, as
 * published by the Free Software Foundation.
 *
 * This code is distributed in the hope that it will be useful, but WITHOUT
 * ANY WARRANTY; without even the implied warranty of MERCHANTABILITY or
 * FITNESS FOR A PARTICULAR PURPOSE.  See the GNU General Public License
 * version 2 for more details (a copy is included in the LICENSE file that
 * accompanied this code).
 *
 * You should have received a copy of the GNU General Public License version
 * 2 along with this work; if not, write to the Free Software Foundation,
 * Inc., 51 Franklin St, Fifth Floor, Boston, MA 02110-1301 USA.
 *
 * Please contact Oracle, 500 Oracle Parkway, Redwood Shores, CA 94065 USA
 * or visit www.oracle.com if you need additional information or have any
 * questions.
 *
 */

#include "precompiled.hpp"
#include "jvm.h"
#include "asm/assembler.hpp"
#include "asm/assembler.inline.hpp"
#include "compiler/compiler_globals.hpp"
#include "compiler/disassembler.hpp"
#include "gc/shared/barrierSet.hpp"
#include "gc/shared/barrierSetAssembler.hpp"
#include "gc/shared/collectedHeap.inline.hpp"
#include "gc/shared/tlab_globals.hpp"
#include "interpreter/bytecodeHistogram.hpp"
#include "interpreter/interpreter.hpp"
#include "memory/resourceArea.hpp"
#include "memory/universe.hpp"
#include "oops/accessDecorators.hpp"
#include "oops/compressedOops.inline.hpp"
#include "oops/klass.inline.hpp"
#include "prims/methodHandles.hpp"
#include "runtime/continuation.hpp"
#include "runtime/flags/flagSetting.hpp"
#include "runtime/interfaceSupport.inline.hpp"
#include "runtime/javaThread.hpp"
#include "runtime/jniHandles.hpp"
#include "runtime/objectMonitor.hpp"
#include "runtime/os.hpp"
#include "runtime/safepoint.hpp"
#include "runtime/safepointMechanism.hpp"
#include "runtime/sharedRuntime.hpp"
#include "runtime/stubRoutines.hpp"
#include "utilities/macros.hpp"
#include "crc32c.h"

#ifdef PRODUCT
#define BLOCK_COMMENT(str) /* nothing */
#define STOP(error) stop(error)
#else
#define BLOCK_COMMENT(str) block_comment(str)
#define STOP(error) block_comment(error); stop(error)
#endif

#define BIND(label) bind(label); BLOCK_COMMENT(#label ":")

#ifdef ASSERT
bool AbstractAssembler::pd_check_instruction_mark() { return true; }
#endif

static Assembler::Condition reverse[] = {
    Assembler::noOverflow     /* overflow      = 0x0 */ ,
    Assembler::overflow       /* noOverflow    = 0x1 */ ,
    Assembler::aboveEqual     /* carrySet      = 0x2, below         = 0x2 */ ,
    Assembler::below          /* aboveEqual    = 0x3, carryClear    = 0x3 */ ,
    Assembler::notZero        /* zero          = 0x4, equal         = 0x4 */ ,
    Assembler::zero           /* notZero       = 0x5, notEqual      = 0x5 */ ,
    Assembler::above          /* belowEqual    = 0x6 */ ,
    Assembler::belowEqual     /* above         = 0x7 */ ,
    Assembler::positive       /* negative      = 0x8 */ ,
    Assembler::negative       /* positive      = 0x9 */ ,
    Assembler::noParity       /* parity        = 0xa */ ,
    Assembler::parity         /* noParity      = 0xb */ ,
    Assembler::greaterEqual   /* less          = 0xc */ ,
    Assembler::less           /* greaterEqual  = 0xd */ ,
    Assembler::greater        /* lessEqual     = 0xe */ ,
    Assembler::lessEqual      /* greater       = 0xf, */

};


// Implementation of MacroAssembler

// First all the versions that have distinct versions depending on 32/64 bit
// Unless the difference is trivial (1 line or so).

#ifndef _LP64

// 32bit versions

Address MacroAssembler::as_Address(AddressLiteral adr) {
  return Address(adr.target(), adr.rspec());
}

Address MacroAssembler::as_Address(ArrayAddress adr, Register rscratch) {
  assert(rscratch == noreg, "");
  return Address::make_array(adr);
}

void MacroAssembler::call_VM_leaf_base(address entry_point,
                                       int number_of_arguments) {
  call(RuntimeAddress(entry_point));
  increment(rsp, number_of_arguments * wordSize);
}

void MacroAssembler::cmpklass(Address src1, Metadata* obj) {
  cmp_literal32(src1, (int32_t)obj, metadata_Relocation::spec_for_immediate());
}


void MacroAssembler::cmpklass(Register src1, Metadata* obj) {
  cmp_literal32(src1, (int32_t)obj, metadata_Relocation::spec_for_immediate());
}

void MacroAssembler::cmpoop(Address src1, jobject obj) {
  cmp_literal32(src1, (int32_t)obj, oop_Relocation::spec_for_immediate());
}

void MacroAssembler::cmpoop(Register src1, jobject obj, Register rscratch) {
  assert(rscratch == noreg, "redundant");
  cmp_literal32(src1, (int32_t)obj, oop_Relocation::spec_for_immediate());
}

void MacroAssembler::extend_sign(Register hi, Register lo) {
  // According to Intel Doc. AP-526, "Integer Divide", p.18.
  if (VM_Version::is_P6() && hi == rdx && lo == rax) {
    cdql();
  } else {
    movl(hi, lo);
    sarl(hi, 31);
  }
}

void MacroAssembler::jC2(Register tmp, Label& L) {
  // set parity bit if FPU flag C2 is set (via rax)
  save_rax(tmp);
  fwait(); fnstsw_ax();
  sahf();
  restore_rax(tmp);
  // branch
  jcc(Assembler::parity, L);
}

void MacroAssembler::jnC2(Register tmp, Label& L) {
  // set parity bit if FPU flag C2 is set (via rax)
  save_rax(tmp);
  fwait(); fnstsw_ax();
  sahf();
  restore_rax(tmp);
  // branch
  jcc(Assembler::noParity, L);
}

// 32bit can do a case table jump in one instruction but we no longer allow the base
// to be installed in the Address class
void MacroAssembler::jump(ArrayAddress entry, Register rscratch) {
  assert(rscratch == noreg, "not needed");
  jmp(as_Address(entry, noreg));
}

// Note: y_lo will be destroyed
void MacroAssembler::lcmp2int(Register x_hi, Register x_lo, Register y_hi, Register y_lo) {
  // Long compare for Java (semantics as described in JVM spec.)
  Label high, low, done;

  cmpl(x_hi, y_hi);
  jcc(Assembler::less, low);
  jcc(Assembler::greater, high);
  // x_hi is the return register
  xorl(x_hi, x_hi);
  cmpl(x_lo, y_lo);
  jcc(Assembler::below, low);
  jcc(Assembler::equal, done);

  bind(high);
  xorl(x_hi, x_hi);
  increment(x_hi);
  jmp(done);

  bind(low);
  xorl(x_hi, x_hi);
  decrementl(x_hi);

  bind(done);
}

void MacroAssembler::lea(Register dst, AddressLiteral src) {
  mov_literal32(dst, (int32_t)src.target(), src.rspec());
}

void MacroAssembler::lea(Address dst, AddressLiteral adr, Register rscratch) {
  assert(rscratch == noreg, "not needed");

  // leal(dst, as_Address(adr));
  // see note in movl as to why we must use a move
  mov_literal32(dst, (int32_t)adr.target(), adr.rspec());
}

void MacroAssembler::leave() {
  mov(rsp, rbp);
  pop(rbp);
}

void MacroAssembler::lmul(int x_rsp_offset, int y_rsp_offset) {
  // Multiplication of two Java long values stored on the stack
  // as illustrated below. Result is in rdx:rax.
  //
  // rsp ---> [  ??  ] \               \
  //            ....    | y_rsp_offset  |
  //          [ y_lo ] /  (in bytes)    | x_rsp_offset
  //          [ y_hi ]                  | (in bytes)
  //            ....                    |
  //          [ x_lo ]                 /
  //          [ x_hi ]
  //            ....
  //
  // Basic idea: lo(result) = lo(x_lo * y_lo)
  //             hi(result) = hi(x_lo * y_lo) + lo(x_hi * y_lo) + lo(x_lo * y_hi)
  Address x_hi(rsp, x_rsp_offset + wordSize); Address x_lo(rsp, x_rsp_offset);
  Address y_hi(rsp, y_rsp_offset + wordSize); Address y_lo(rsp, y_rsp_offset);
  Label quick;
  // load x_hi, y_hi and check if quick
  // multiplication is possible
  movl(rbx, x_hi);
  movl(rcx, y_hi);
  movl(rax, rbx);
  orl(rbx, rcx);                                 // rbx, = 0 <=> x_hi = 0 and y_hi = 0
  jcc(Assembler::zero, quick);                   // if rbx, = 0 do quick multiply
  // do full multiplication
  // 1st step
  mull(y_lo);                                    // x_hi * y_lo
  movl(rbx, rax);                                // save lo(x_hi * y_lo) in rbx,
  // 2nd step
  movl(rax, x_lo);
  mull(rcx);                                     // x_lo * y_hi
  addl(rbx, rax);                                // add lo(x_lo * y_hi) to rbx,
  // 3rd step
  bind(quick);                                   // note: rbx, = 0 if quick multiply!
  movl(rax, x_lo);
  mull(y_lo);                                    // x_lo * y_lo
  addl(rdx, rbx);                                // correct hi(x_lo * y_lo)
}

void MacroAssembler::lneg(Register hi, Register lo) {
  negl(lo);
  adcl(hi, 0);
  negl(hi);
}

void MacroAssembler::lshl(Register hi, Register lo) {
  // Java shift left long support (semantics as described in JVM spec., p.305)
  // (basic idea for shift counts s >= n: x << s == (x << n) << (s - n))
  // shift value is in rcx !
  assert(hi != rcx, "must not use rcx");
  assert(lo != rcx, "must not use rcx");
  const Register s = rcx;                        // shift count
  const int      n = BitsPerWord;
  Label L;
  andl(s, 0x3f);                                 // s := s & 0x3f (s < 0x40)
  cmpl(s, n);                                    // if (s < n)
  jcc(Assembler::less, L);                       // else (s >= n)
  movl(hi, lo);                                  // x := x << n
  xorl(lo, lo);
  // Note: subl(s, n) is not needed since the Intel shift instructions work rcx mod n!
  bind(L);                                       // s (mod n) < n
  shldl(hi, lo);                                 // x := x << s
  shll(lo);
}


void MacroAssembler::lshr(Register hi, Register lo, bool sign_extension) {
  // Java shift right long support (semantics as described in JVM spec., p.306 & p.310)
  // (basic idea for shift counts s >= n: x >> s == (x >> n) >> (s - n))
  assert(hi != rcx, "must not use rcx");
  assert(lo != rcx, "must not use rcx");
  const Register s = rcx;                        // shift count
  const int      n = BitsPerWord;
  Label L;
  andl(s, 0x3f);                                 // s := s & 0x3f (s < 0x40)
  cmpl(s, n);                                    // if (s < n)
  jcc(Assembler::less, L);                       // else (s >= n)
  movl(lo, hi);                                  // x := x >> n
  if (sign_extension) sarl(hi, 31);
  else                xorl(hi, hi);
  // Note: subl(s, n) is not needed since the Intel shift instructions work rcx mod n!
  bind(L);                                       // s (mod n) < n
  shrdl(lo, hi);                                 // x := x >> s
  if (sign_extension) sarl(hi);
  else                shrl(hi);
}

void MacroAssembler::movoop(Register dst, jobject obj) {
  mov_literal32(dst, (int32_t)obj, oop_Relocation::spec_for_immediate());
}

void MacroAssembler::movoop(Address dst, jobject obj, Register rscratch) {
  assert(rscratch == noreg, "redundant");
  mov_literal32(dst, (int32_t)obj, oop_Relocation::spec_for_immediate());
}

void MacroAssembler::mov_metadata(Register dst, Metadata* obj) {
  mov_literal32(dst, (int32_t)obj, metadata_Relocation::spec_for_immediate());
}

void MacroAssembler::mov_metadata(Address dst, Metadata* obj, Register rscratch) {
  assert(rscratch == noreg, "redundant");
  mov_literal32(dst, (int32_t)obj, metadata_Relocation::spec_for_immediate());
}

void MacroAssembler::movptr(Register dst, AddressLiteral src) {
  if (src.is_lval()) {
    mov_literal32(dst, (intptr_t)src.target(), src.rspec());
  } else {
    movl(dst, as_Address(src));
  }
}

void MacroAssembler::movptr(ArrayAddress dst, Register src, Register rscratch) {
  assert(rscratch == noreg, "redundant");
  movl(as_Address(dst, noreg), src);
}

void MacroAssembler::movptr(Register dst, ArrayAddress src) {
  movl(dst, as_Address(src, noreg));
}

void MacroAssembler::movptr(Address dst, intptr_t src, Register rscratch) {
  assert(rscratch == noreg, "redundant");
  movl(dst, src);
}

void MacroAssembler::pushoop(jobject obj, Register rscratch) {
  assert(rscratch == noreg, "redundant");
  push_literal32((int32_t)obj, oop_Relocation::spec_for_immediate());
}

void MacroAssembler::pushklass(Metadata* obj, Register rscratch) {
  assert(rscratch == noreg, "redundant");
  push_literal32((int32_t)obj, metadata_Relocation::spec_for_immediate());
}

void MacroAssembler::pushptr(AddressLiteral src, Register rscratch) {
  assert(rscratch == noreg, "redundant");
  if (src.is_lval()) {
    push_literal32((int32_t)src.target(), src.rspec());
  } else {
    pushl(as_Address(src));
  }
}

static void pass_arg0(MacroAssembler* masm, Register arg) {
  masm->push(arg);
}

static void pass_arg1(MacroAssembler* masm, Register arg) {
  masm->push(arg);
}

static void pass_arg2(MacroAssembler* masm, Register arg) {
  masm->push(arg);
}

static void pass_arg3(MacroAssembler* masm, Register arg) {
  masm->push(arg);
}

#ifndef PRODUCT
extern "C" void findpc(intptr_t x);
#endif

void MacroAssembler::debug32(int rdi, int rsi, int rbp, int rsp, int rbx, int rdx, int rcx, int rax, int eip, char* msg) {
  // In order to get locks to work, we need to fake a in_VM state
  JavaThread* thread = JavaThread::current();
  JavaThreadState saved_state = thread->thread_state();
  thread->set_thread_state(_thread_in_vm);
  if (ShowMessageBoxOnError) {
    JavaThread* thread = JavaThread::current();
    JavaThreadState saved_state = thread->thread_state();
    thread->set_thread_state(_thread_in_vm);
    if (CountBytecodes || TraceBytecodes || StopInterpreterAt) {
      ttyLocker ttyl;
      BytecodeCounter::print();
    }
    // To see where a verify_oop failed, get $ebx+40/X for this frame.
    // This is the value of eip which points to where verify_oop will return.
    if (os::message_box(msg, "Execution stopped, print registers?")) {
      print_state32(rdi, rsi, rbp, rsp, rbx, rdx, rcx, rax, eip);
      BREAKPOINT;
    }
  }
  fatal("DEBUG MESSAGE: %s", msg);
}

void MacroAssembler::print_state32(int rdi, int rsi, int rbp, int rsp, int rbx, int rdx, int rcx, int rax, int eip) {
  ttyLocker ttyl;
  FlagSetting fs(Debugging, true);
  tty->print_cr("eip = 0x%08x", eip);
#ifndef PRODUCT
  if ((WizardMode || Verbose) && PrintMiscellaneous) {
    tty->cr();
    findpc(eip);
    tty->cr();
  }
#endif
#define PRINT_REG(rax) \
  { tty->print("%s = ", #rax); os::print_location(tty, rax); }
  PRINT_REG(rax);
  PRINT_REG(rbx);
  PRINT_REG(rcx);
  PRINT_REG(rdx);
  PRINT_REG(rdi);
  PRINT_REG(rsi);
  PRINT_REG(rbp);
  PRINT_REG(rsp);
#undef PRINT_REG
  // Print some words near top of staack.
  int* dump_sp = (int*) rsp;
  for (int col1 = 0; col1 < 8; col1++) {
    tty->print("(rsp+0x%03x) 0x%08x: ", (int)((intptr_t)dump_sp - (intptr_t)rsp), (intptr_t)dump_sp);
    os::print_location(tty, *dump_sp++);
  }
  for (int row = 0; row < 16; row++) {
    tty->print("(rsp+0x%03x) 0x%08x: ", (int)((intptr_t)dump_sp - (intptr_t)rsp), (intptr_t)dump_sp);
    for (int col = 0; col < 8; col++) {
      tty->print(" 0x%08x", *dump_sp++);
    }
    tty->cr();
  }
  // Print some instructions around pc:
  Disassembler::decode((address)eip-64, (address)eip);
  tty->print_cr("--------");
  Disassembler::decode((address)eip, (address)eip+32);
}

void MacroAssembler::stop(const char* msg) {
  // push address of message
  ExternalAddress message((address)msg);
  pushptr(message.addr(), noreg);
  { Label L; call(L, relocInfo::none); bind(L); }     // push eip
  pusha();                                            // push registers
  call(RuntimeAddress(CAST_FROM_FN_PTR(address, MacroAssembler::debug32)));
  hlt();
}

void MacroAssembler::warn(const char* msg) {
  push_CPU_state();

  // push address of message
  ExternalAddress message((address)msg);
  pushptr(message.addr(), noreg);

  call(RuntimeAddress(CAST_FROM_FN_PTR(address, warning)));
  addl(rsp, wordSize);       // discard argument
  pop_CPU_state();
}

void MacroAssembler::print_state() {
  { Label L; call(L, relocInfo::none); bind(L); }     // push eip
  pusha();                                            // push registers

  push_CPU_state();
  call(RuntimeAddress(CAST_FROM_FN_PTR(address, MacroAssembler::print_state32)));
  pop_CPU_state();

  popa();
  addl(rsp, wordSize);
}

#else // _LP64

// 64 bit versions

Address MacroAssembler::as_Address(AddressLiteral adr) {
  // amd64 always does this as a pc-rel
  // we can be absolute or disp based on the instruction type
  // jmp/call are displacements others are absolute
  assert(!adr.is_lval(), "must be rval");
  assert(reachable(adr), "must be");
  return Address(checked_cast<int32_t>(adr.target() - pc()), adr.target(), adr.reloc());

}

Address MacroAssembler::as_Address(ArrayAddress adr, Register rscratch) {
  AddressLiteral base = adr.base();
  lea(rscratch, base);
  Address index = adr.index();
  assert(index._disp == 0, "must not have disp"); // maybe it can?
  Address array(rscratch, index._index, index._scale, index._disp);
  return array;
}

void MacroAssembler::call_VM_leaf_base(address entry_point, int num_args) {
  Label L, E;

#ifdef _WIN64
  // Windows always allocates space for it's register args
  assert(num_args <= 4, "only register arguments supported");
  subq(rsp,  frame::arg_reg_save_area_bytes);
#endif

  // Align stack if necessary
  testl(rsp, 15);
  jcc(Assembler::zero, L);

  subq(rsp, 8);
  call(RuntimeAddress(entry_point));
  addq(rsp, 8);
  jmp(E);

  bind(L);
  call(RuntimeAddress(entry_point));

  bind(E);

#ifdef _WIN64
  // restore stack pointer
  addq(rsp, frame::arg_reg_save_area_bytes);
#endif

}

void MacroAssembler::cmp64(Register src1, AddressLiteral src2, Register rscratch) {
  assert(!src2.is_lval(), "should use cmpptr");
  assert(rscratch != noreg || always_reachable(src2), "missing");

  if (reachable(src2)) {
    cmpq(src1, as_Address(src2));
  } else {
    lea(rscratch, src2);
    Assembler::cmpq(src1, Address(rscratch, 0));
  }
}

int MacroAssembler::corrected_idivq(Register reg) {
  // Full implementation of Java ldiv and lrem; checks for special
  // case as described in JVM spec., p.243 & p.271.  The function
  // returns the (pc) offset of the idivl instruction - may be needed
  // for implicit exceptions.
  //
  //         normal case                           special case
  //
  // input : rax: dividend                         min_long
  //         reg: divisor   (may not be eax/edx)   -1
  //
  // output: rax: quotient  (= rax idiv reg)       min_long
  //         rdx: remainder (= rax irem reg)       0
  assert(reg != rax && reg != rdx, "reg cannot be rax or rdx register");
  static const int64_t min_long = 0x8000000000000000;
  Label normal_case, special_case;

  // check for special case
  cmp64(rax, ExternalAddress((address) &min_long), rdx /*rscratch*/);
  jcc(Assembler::notEqual, normal_case);
  xorl(rdx, rdx); // prepare rdx for possible special case (where
                  // remainder = 0)
  cmpq(reg, -1);
  jcc(Assembler::equal, special_case);

  // handle normal case
  bind(normal_case);
  cdqq();
  int idivq_offset = offset();
  idivq(reg);

  // normal and special case exit
  bind(special_case);

  return idivq_offset;
}

void MacroAssembler::decrementq(Register reg, int value) {
  if (value == min_jint) { subq(reg, value); return; }
  if (value <  0) { incrementq(reg, -value); return; }
  if (value == 0) {                        ; return; }
  if (value == 1 && UseIncDec) { decq(reg) ; return; }
  /* else */      { subq(reg, value)       ; return; }
}

void MacroAssembler::decrementq(Address dst, int value) {
  if (value == min_jint) { subq(dst, value); return; }
  if (value <  0) { incrementq(dst, -value); return; }
  if (value == 0) {                        ; return; }
  if (value == 1 && UseIncDec) { decq(dst) ; return; }
  /* else */      { subq(dst, value)       ; return; }
}

void MacroAssembler::incrementq(AddressLiteral dst, Register rscratch) {
  assert(rscratch != noreg || always_reachable(dst), "missing");

  if (reachable(dst)) {
    incrementq(as_Address(dst));
  } else {
    lea(rscratch, dst);
    incrementq(Address(rscratch, 0));
  }
}

void MacroAssembler::incrementq(Register reg, int value) {
  if (value == min_jint) { addq(reg, value); return; }
  if (value <  0) { decrementq(reg, -value); return; }
  if (value == 0) {                        ; return; }
  if (value == 1 && UseIncDec) { incq(reg) ; return; }
  /* else */      { addq(reg, value)       ; return; }
}

void MacroAssembler::incrementq(Address dst, int value) {
  if (value == min_jint) { addq(dst, value); return; }
  if (value <  0) { decrementq(dst, -value); return; }
  if (value == 0) {                        ; return; }
  if (value == 1 && UseIncDec) { incq(dst) ; return; }
  /* else */      { addq(dst, value)       ; return; }
}

// 32bit can do a case table jump in one instruction but we no longer allow the base
// to be installed in the Address class
void MacroAssembler::jump(ArrayAddress entry, Register rscratch) {
  lea(rscratch, entry.base());
  Address dispatch = entry.index();
  assert(dispatch._base == noreg, "must be");
  dispatch._base = rscratch;
  jmp(dispatch);
}

void MacroAssembler::lcmp2int(Register x_hi, Register x_lo, Register y_hi, Register y_lo) {
  ShouldNotReachHere(); // 64bit doesn't use two regs
  cmpq(x_lo, y_lo);
}

void MacroAssembler::lea(Register dst, AddressLiteral src) {
  mov_literal64(dst, (intptr_t)src.target(), src.rspec());
}

void MacroAssembler::lea(Address dst, AddressLiteral adr, Register rscratch) {
  lea(rscratch, adr);
  movptr(dst, rscratch);
}

void MacroAssembler::leave() {
  // %%% is this really better? Why not on 32bit too?
  emit_int8((unsigned char)0xC9); // LEAVE
}

void MacroAssembler::lneg(Register hi, Register lo) {
  ShouldNotReachHere(); // 64bit doesn't use two regs
  negq(lo);
}

void MacroAssembler::movoop(Register dst, jobject obj) {
  mov_literal64(dst, (intptr_t)obj, oop_Relocation::spec_for_immediate());
}

void MacroAssembler::movoop(Address dst, jobject obj, Register rscratch) {
  mov_literal64(rscratch, (intptr_t)obj, oop_Relocation::spec_for_immediate());
  movq(dst, rscratch);
}

void MacroAssembler::mov_metadata(Register dst, Metadata* obj) {
  mov_literal64(dst, (intptr_t)obj, metadata_Relocation::spec_for_immediate());
}

void MacroAssembler::mov_metadata(Address dst, Metadata* obj, Register rscratch) {
  mov_literal64(rscratch, (intptr_t)obj, metadata_Relocation::spec_for_immediate());
  movq(dst, rscratch);
}

void MacroAssembler::movptr(Register dst, AddressLiteral src) {
  if (src.is_lval()) {
    mov_literal64(dst, (intptr_t)src.target(), src.rspec());
  } else {
    if (reachable(src)) {
      movq(dst, as_Address(src));
    } else {
      lea(dst, src);
      movq(dst, Address(dst, 0));
    }
  }
}

void MacroAssembler::movptr(ArrayAddress dst, Register src, Register rscratch) {
  movq(as_Address(dst, rscratch), src);
}

void MacroAssembler::movptr(Register dst, ArrayAddress src) {
  movq(dst, as_Address(src, dst /*rscratch*/));
}

// src should NEVER be a real pointer. Use AddressLiteral for true pointers
void MacroAssembler::movptr(Address dst, intptr_t src, Register rscratch) {
  if (is_simm32(src)) {
    movptr(dst, checked_cast<int32_t>(src));
  } else {
    mov64(rscratch, src);
    movq(dst, rscratch);
  }
}

void MacroAssembler::pushoop(jobject obj, Register rscratch) {
  movoop(rscratch, obj);
  push(rscratch);
}

void MacroAssembler::pushklass(Metadata* obj, Register rscratch) {
  mov_metadata(rscratch, obj);
  push(rscratch);
}

void MacroAssembler::pushptr(AddressLiteral src, Register rscratch) {
  lea(rscratch, src);
  if (src.is_lval()) {
    push(rscratch);
  } else {
    pushq(Address(rscratch, 0));
  }
}

void MacroAssembler::reset_last_Java_frame(bool clear_fp) {
  reset_last_Java_frame(r15_thread, clear_fp);
}

void MacroAssembler::set_last_Java_frame(Register last_java_sp,
                                         Register last_java_fp,
                                         address  last_java_pc,
                                         Register rscratch) {
  set_last_Java_frame(r15_thread, last_java_sp, last_java_fp, last_java_pc, rscratch);
}

static void pass_arg0(MacroAssembler* masm, Register arg) {
  if (c_rarg0 != arg ) {
    masm->mov(c_rarg0, arg);
  }
}

static void pass_arg1(MacroAssembler* masm, Register arg) {
  if (c_rarg1 != arg ) {
    masm->mov(c_rarg1, arg);
  }
}

static void pass_arg2(MacroAssembler* masm, Register arg) {
  if (c_rarg2 != arg ) {
    masm->mov(c_rarg2, arg);
  }
}

static void pass_arg3(MacroAssembler* masm, Register arg) {
  if (c_rarg3 != arg ) {
    masm->mov(c_rarg3, arg);
  }
}

void MacroAssembler::stop(const char* msg) {
  if (ShowMessageBoxOnError) {
    address rip = pc();
    pusha(); // get regs on stack
    lea(c_rarg1, InternalAddress(rip));
    movq(c_rarg2, rsp); // pass pointer to regs array
  }
  lea(c_rarg0, ExternalAddress((address) msg));
  andq(rsp, -16); // align stack as required by ABI
  call(RuntimeAddress(CAST_FROM_FN_PTR(address, MacroAssembler::debug64)));
  hlt();
}

void MacroAssembler::warn(const char* msg) {
  push(rbp);
  movq(rbp, rsp);
  andq(rsp, -16);     // align stack as required by push_CPU_state and call
  push_CPU_state();   // keeps alignment at 16 bytes

  lea(c_rarg0, ExternalAddress((address) msg));
  call(RuntimeAddress(CAST_FROM_FN_PTR(address, warning)));

  pop_CPU_state();
  mov(rsp, rbp);
  pop(rbp);
}

void MacroAssembler::print_state() {
  address rip = pc();
  pusha();            // get regs on stack
  push(rbp);
  movq(rbp, rsp);
  andq(rsp, -16);     // align stack as required by push_CPU_state and call
  push_CPU_state();   // keeps alignment at 16 bytes

  lea(c_rarg0, InternalAddress(rip));
  lea(c_rarg1, Address(rbp, wordSize)); // pass pointer to regs array
  call_VM_leaf(CAST_FROM_FN_PTR(address, MacroAssembler::print_state64), c_rarg0, c_rarg1);

  pop_CPU_state();
  mov(rsp, rbp);
  pop(rbp);
  popa();
}

#ifndef PRODUCT
extern "C" void findpc(intptr_t x);
#endif

void MacroAssembler::debug64(char* msg, int64_t pc, int64_t regs[]) {
  // In order to get locks to work, we need to fake a in_VM state
  if (ShowMessageBoxOnError) {
    JavaThread* thread = JavaThread::current();
    JavaThreadState saved_state = thread->thread_state();
    thread->set_thread_state(_thread_in_vm);
#ifndef PRODUCT
    if (CountBytecodes || TraceBytecodes || StopInterpreterAt) {
      ttyLocker ttyl;
      BytecodeCounter::print();
    }
#endif
    // To see where a verify_oop failed, get $ebx+40/X for this frame.
    // XXX correct this offset for amd64
    // This is the value of eip which points to where verify_oop will return.
    if (os::message_box(msg, "Execution stopped, print registers?")) {
      print_state64(pc, regs);
      BREAKPOINT;
    }
  }
  fatal("DEBUG MESSAGE: %s", msg);
}

void MacroAssembler::print_state64(int64_t pc, int64_t regs[]) {
  ttyLocker ttyl;
  FlagSetting fs(Debugging, true);
  tty->print_cr("rip = 0x%016lx", (intptr_t)pc);
#ifndef PRODUCT
  tty->cr();
  findpc(pc);
  tty->cr();
#endif
#define PRINT_REG(rax, value) \
  { tty->print("%s = ", #rax); os::print_location(tty, value); }
  PRINT_REG(rax, regs[15]);
  PRINT_REG(rbx, regs[12]);
  PRINT_REG(rcx, regs[14]);
  PRINT_REG(rdx, regs[13]);
  PRINT_REG(rdi, regs[8]);
  PRINT_REG(rsi, regs[9]);
  PRINT_REG(rbp, regs[10]);
  // rsp is actually not stored by pusha(), compute the old rsp from regs (rsp after pusha): regs + 16 = old rsp
  PRINT_REG(rsp, (intptr_t)(&regs[16]));
  PRINT_REG(r8 , regs[7]);
  PRINT_REG(r9 , regs[6]);
  PRINT_REG(r10, regs[5]);
  PRINT_REG(r11, regs[4]);
  PRINT_REG(r12, regs[3]);
  PRINT_REG(r13, regs[2]);
  PRINT_REG(r14, regs[1]);
  PRINT_REG(r15, regs[0]);
#undef PRINT_REG
  // Print some words near the top of the stack.
  int64_t* rsp = &regs[16];
  int64_t* dump_sp = rsp;
  for (int col1 = 0; col1 < 8; col1++) {
    tty->print("(rsp+0x%03x) 0x%016lx: ", (int)((intptr_t)dump_sp - (intptr_t)rsp), (intptr_t)dump_sp);
    os::print_location(tty, *dump_sp++);
  }
  for (int row = 0; row < 25; row++) {
    tty->print("(rsp+0x%03x) 0x%016lx: ", (int)((intptr_t)dump_sp - (intptr_t)rsp), (intptr_t)dump_sp);
    for (int col = 0; col < 4; col++) {
      tty->print(" 0x%016lx", (intptr_t)*dump_sp++);
    }
    tty->cr();
  }
  // Print some instructions around pc:
  Disassembler::decode((address)pc-64, (address)pc);
  tty->print_cr("--------");
  Disassembler::decode((address)pc, (address)pc+32);
}

// The java_calling_convention describes stack locations as ideal slots on
// a frame with no abi restrictions. Since we must observe abi restrictions
// (like the placement of the register window) the slots must be biased by
// the following value.
static int reg2offset_in(VMReg r) {
  // Account for saved rbp and return address
  // This should really be in_preserve_stack_slots
  return (r->reg2stack() + 4) * VMRegImpl::stack_slot_size;
}

static int reg2offset_out(VMReg r) {
  return (r->reg2stack() + SharedRuntime::out_preserve_stack_slots()) * VMRegImpl::stack_slot_size;
}

// A long move
void MacroAssembler::long_move(VMRegPair src, VMRegPair dst, Register tmp, int in_stk_bias, int out_stk_bias) {

  // The calling conventions assures us that each VMregpair is either
  // all really one physical register or adjacent stack slots.

  if (src.is_single_phys_reg() ) {
    if (dst.is_single_phys_reg()) {
      if (dst.first() != src.first()) {
        mov(dst.first()->as_Register(), src.first()->as_Register());
      }
    } else {
      assert(dst.is_single_reg(), "not a stack pair: (%s, %s), (%s, %s)",
             src.first()->name(), src.second()->name(), dst.first()->name(), dst.second()->name());
      movq(Address(rsp, reg2offset_out(dst.first()) + out_stk_bias), src.first()->as_Register());
    }
  } else if (dst.is_single_phys_reg()) {
    assert(src.is_single_reg(),  "not a stack pair");
    movq(dst.first()->as_Register(), Address(rbp, reg2offset_in(src.first()) + in_stk_bias));
  } else {
    assert(src.is_single_reg() && dst.is_single_reg(), "not stack pairs");
    movq(tmp, Address(rbp, reg2offset_in(src.first()) + in_stk_bias));
    movq(Address(rsp, reg2offset_out(dst.first()) + out_stk_bias), tmp);
  }
}

// A double move
void MacroAssembler::double_move(VMRegPair src, VMRegPair dst, Register tmp, int in_stk_bias, int out_stk_bias) {

  // The calling conventions assures us that each VMregpair is either
  // all really one physical register or adjacent stack slots.

  if (src.is_single_phys_reg() ) {
    if (dst.is_single_phys_reg()) {
      // In theory these overlap but the ordering is such that this is likely a nop
      if ( src.first() != dst.first()) {
        movdbl(dst.first()->as_XMMRegister(), src.first()->as_XMMRegister());
      }
    } else {
      assert(dst.is_single_reg(), "not a stack pair");
      movdbl(Address(rsp, reg2offset_out(dst.first()) + out_stk_bias), src.first()->as_XMMRegister());
    }
  } else if (dst.is_single_phys_reg()) {
    assert(src.is_single_reg(),  "not a stack pair");
    movdbl(dst.first()->as_XMMRegister(), Address(rbp, reg2offset_in(src.first()) + in_stk_bias));
  } else {
    assert(src.is_single_reg() && dst.is_single_reg(), "not stack pairs");
    movq(tmp, Address(rbp, reg2offset_in(src.first()) + in_stk_bias));
    movq(Address(rsp, reg2offset_out(dst.first()) + out_stk_bias), tmp);
  }
}


// A float arg may have to do float reg int reg conversion
void MacroAssembler::float_move(VMRegPair src, VMRegPair dst, Register tmp, int in_stk_bias, int out_stk_bias) {
  assert(!src.second()->is_valid() && !dst.second()->is_valid(), "bad float_move");

  // The calling conventions assures us that each VMregpair is either
  // all really one physical register or adjacent stack slots.

  if (src.first()->is_stack()) {
    if (dst.first()->is_stack()) {
      movl(tmp, Address(rbp, reg2offset_in(src.first()) + in_stk_bias));
      movptr(Address(rsp, reg2offset_out(dst.first()) + out_stk_bias), tmp);
    } else {
      // stack to reg
      assert(dst.first()->is_XMMRegister(), "only expect xmm registers as parameters");
      movflt(dst.first()->as_XMMRegister(), Address(rbp, reg2offset_in(src.first()) + in_stk_bias));
    }
  } else if (dst.first()->is_stack()) {
    // reg to stack
    assert(src.first()->is_XMMRegister(), "only expect xmm registers as parameters");
    movflt(Address(rsp, reg2offset_out(dst.first()) + out_stk_bias), src.first()->as_XMMRegister());
  } else {
    // reg to reg
    // In theory these overlap but the ordering is such that this is likely a nop
    if ( src.first() != dst.first()) {
      movdbl(dst.first()->as_XMMRegister(),  src.first()->as_XMMRegister());
    }
  }
}

// On 64 bit we will store integer like items to the stack as
// 64 bits items (x86_32/64 abi) even though java would only store
// 32bits for a parameter. On 32bit it will simply be 32 bits
// So this routine will do 32->32 on 32bit and 32->64 on 64bit
void MacroAssembler::move32_64(VMRegPair src, VMRegPair dst, Register tmp, int in_stk_bias, int out_stk_bias) {
  if (src.first()->is_stack()) {
    if (dst.first()->is_stack()) {
      // stack to stack
      movslq(tmp, Address(rbp, reg2offset_in(src.first()) + in_stk_bias));
      movq(Address(rsp, reg2offset_out(dst.first()) + out_stk_bias), tmp);
    } else {
      // stack to reg
      movslq(dst.first()->as_Register(), Address(rbp, reg2offset_in(src.first()) + in_stk_bias));
    }
  } else if (dst.first()->is_stack()) {
    // reg to stack
    // Do we really have to sign extend???
    // __ movslq(src.first()->as_Register(), src.first()->as_Register());
    movq(Address(rsp, reg2offset_out(dst.first()) + out_stk_bias), src.first()->as_Register());
  } else {
    // Do we really have to sign extend???
    // __ movslq(dst.first()->as_Register(), src.first()->as_Register());
    if (dst.first() != src.first()) {
      movq(dst.first()->as_Register(), src.first()->as_Register());
    }
  }
}

void MacroAssembler::move_ptr(VMRegPair src, VMRegPair dst) {
  if (src.first()->is_stack()) {
    if (dst.first()->is_stack()) {
      // stack to stack
      movq(rax, Address(rbp, reg2offset_in(src.first())));
      movq(Address(rsp, reg2offset_out(dst.first())), rax);
    } else {
      // stack to reg
      movq(dst.first()->as_Register(), Address(rbp, reg2offset_in(src.first())));
    }
  } else if (dst.first()->is_stack()) {
    // reg to stack
    movq(Address(rsp, reg2offset_out(dst.first())), src.first()->as_Register());
  } else {
    if (dst.first() != src.first()) {
      movq(dst.first()->as_Register(), src.first()->as_Register());
    }
  }
}

// An oop arg. Must pass a handle not the oop itself
void MacroAssembler::object_move(OopMap* map,
                        int oop_handle_offset,
                        int framesize_in_slots,
                        VMRegPair src,
                        VMRegPair dst,
                        bool is_receiver,
                        int* receiver_offset) {

  // must pass a handle. First figure out the location we use as a handle

  Register rHandle = dst.first()->is_stack() ? rax : dst.first()->as_Register();

  // See if oop is NULL if it is we need no handle

  if (src.first()->is_stack()) {

    // Oop is already on the stack as an argument
    int offset_in_older_frame = src.first()->reg2stack() + SharedRuntime::out_preserve_stack_slots();
    map->set_oop(VMRegImpl::stack2reg(offset_in_older_frame + framesize_in_slots));
    if (is_receiver) {
      *receiver_offset = (offset_in_older_frame + framesize_in_slots) * VMRegImpl::stack_slot_size;
    }

    cmpptr(Address(rbp, reg2offset_in(src.first())), NULL_WORD);
    lea(rHandle, Address(rbp, reg2offset_in(src.first())));
    // conditionally move a NULL
    cmovptr(Assembler::equal, rHandle, Address(rbp, reg2offset_in(src.first())));
  } else {

    // Oop is in a register we must store it to the space we reserve
    // on the stack for oop_handles and pass a handle if oop is non-NULL

    const Register rOop = src.first()->as_Register();
    int oop_slot;
    if (rOop == j_rarg0)
      oop_slot = 0;
    else if (rOop == j_rarg1)
      oop_slot = 1;
    else if (rOop == j_rarg2)
      oop_slot = 2;
    else if (rOop == j_rarg3)
      oop_slot = 3;
    else if (rOop == j_rarg4)
      oop_slot = 4;
    else {
      assert(rOop == j_rarg5, "wrong register");
      oop_slot = 5;
    }

    oop_slot = oop_slot * VMRegImpl::slots_per_word + oop_handle_offset;
    int offset = oop_slot*VMRegImpl::stack_slot_size;

    map->set_oop(VMRegImpl::stack2reg(oop_slot));
    // Store oop in handle area, may be NULL
    movptr(Address(rsp, offset), rOop);
    if (is_receiver) {
      *receiver_offset = offset;
    }

    cmpptr(rOop, NULL_WORD);
    lea(rHandle, Address(rsp, offset));
    // conditionally move a NULL from the handle area where it was just stored
    cmovptr(Assembler::equal, rHandle, Address(rsp, offset));
  }

  // If arg is on the stack then place it otherwise it is already in correct reg.
  if (dst.first()->is_stack()) {
    movptr(Address(rsp, reg2offset_out(dst.first())), rHandle);
  }
}

#endif // _LP64

// Now versions that are common to 32/64 bit

void MacroAssembler::addptr(Register dst, int32_t imm32) {
  LP64_ONLY(addq(dst, imm32)) NOT_LP64(addl(dst, imm32));
}

void MacroAssembler::addptr(Register dst, Register src) {
  LP64_ONLY(addq(dst, src)) NOT_LP64(addl(dst, src));
}

void MacroAssembler::addptr(Address dst, Register src) {
  LP64_ONLY(addq(dst, src)) NOT_LP64(addl(dst, src));
}

void MacroAssembler::addsd(XMMRegister dst, AddressLiteral src, Register rscratch) {
  assert(rscratch != noreg || always_reachable(src), "missing");

  if (reachable(src)) {
    Assembler::addsd(dst, as_Address(src));
  } else {
    lea(rscratch, src);
    Assembler::addsd(dst, Address(rscratch, 0));
  }
}

void MacroAssembler::addss(XMMRegister dst, AddressLiteral src, Register rscratch) {
  assert(rscratch != noreg || always_reachable(src), "missing");

  if (reachable(src)) {
    addss(dst, as_Address(src));
  } else {
    lea(rscratch, src);
    addss(dst, Address(rscratch, 0));
  }
}

void MacroAssembler::addpd(XMMRegister dst, AddressLiteral src, Register rscratch) {
  assert(rscratch != noreg || always_reachable(src), "missing");

  if (reachable(src)) {
    Assembler::addpd(dst, as_Address(src));
  } else {
    lea(rscratch, src);
    Assembler::addpd(dst, Address(rscratch, 0));
  }
}

// See 8273459.  Function for ensuring 64-byte alignment, intended for stubs only.
// Stub code is generated once and never copied.
// NMethods can't use this because they get copied and we can't force alignment > 32 bytes.
void MacroAssembler::align64() {
  align(64, (unsigned long long) pc());
}

void MacroAssembler::align32() {
  align(32, (unsigned long long) pc());
}

void MacroAssembler::align(int modulus) {
  // 8273459: Ensure alignment is possible with current segment alignment
  assert(modulus <= CodeEntryAlignment, "Alignment must be <= CodeEntryAlignment");
  align(modulus, offset());
}

void MacroAssembler::align(int modulus, int target) {
  if (target % modulus != 0) {
    nop(modulus - (target % modulus));
  }
}

void MacroAssembler::push_f(XMMRegister r) {
  subptr(rsp, wordSize);
  movflt(Address(rsp, 0), r);
}

void MacroAssembler::pop_f(XMMRegister r) {
  movflt(r, Address(rsp, 0));
  addptr(rsp, wordSize);
}

void MacroAssembler::push_d(XMMRegister r) {
  subptr(rsp, 2 * wordSize);
  movdbl(Address(rsp, 0), r);
}

void MacroAssembler::pop_d(XMMRegister r) {
  movdbl(r, Address(rsp, 0));
  addptr(rsp, 2 * Interpreter::stackElementSize);
}

void MacroAssembler::andpd(XMMRegister dst, AddressLiteral src, Register rscratch) {
  // Used in sign-masking with aligned address.
  assert((UseAVX > 0) || (((intptr_t)src.target() & 15) == 0), "SSE mode requires address alignment 16 bytes");
  assert(rscratch != noreg || always_reachable(src), "missing");

  if (reachable(src)) {
    Assembler::andpd(dst, as_Address(src));
  } else {
    lea(rscratch, src);
    Assembler::andpd(dst, Address(rscratch, 0));
  }
}

void MacroAssembler::andps(XMMRegister dst, AddressLiteral src, Register rscratch) {
  // Used in sign-masking with aligned address.
  assert((UseAVX > 0) || (((intptr_t)src.target() & 15) == 0), "SSE mode requires address alignment 16 bytes");
  assert(rscratch != noreg || always_reachable(src), "missing");

  if (reachable(src)) {
    Assembler::andps(dst, as_Address(src));
  } else {
    lea(rscratch, src);
    Assembler::andps(dst, Address(rscratch, 0));
  }
}

void MacroAssembler::andptr(Register dst, int32_t imm32) {
  LP64_ONLY(andq(dst, imm32)) NOT_LP64(andl(dst, imm32));
}

void MacroAssembler::atomic_incl(Address counter_addr) {
  lock();
  incrementl(counter_addr);
}

void MacroAssembler::atomic_incl(AddressLiteral counter_addr, Register rscratch) {
  assert(rscratch != noreg || always_reachable(counter_addr), "missing");

  if (reachable(counter_addr)) {
    atomic_incl(as_Address(counter_addr));
  } else {
    lea(rscratch, counter_addr);
    atomic_incl(Address(rscratch, 0));
  }
}

#ifdef _LP64
void MacroAssembler::atomic_incq(Address counter_addr) {
  lock();
  incrementq(counter_addr);
}

void MacroAssembler::atomic_incq(AddressLiteral counter_addr, Register rscratch) {
  assert(rscratch != noreg || always_reachable(counter_addr), "missing");

  if (reachable(counter_addr)) {
    atomic_incq(as_Address(counter_addr));
  } else {
    lea(rscratch, counter_addr);
    atomic_incq(Address(rscratch, 0));
  }
}
#endif

// Writes to stack successive pages until offset reached to check for
// stack overflow + shadow pages.  This clobbers tmp.
void MacroAssembler::bang_stack_size(Register size, Register tmp) {
  movptr(tmp, rsp);
  // Bang stack for total size given plus shadow page size.
  // Bang one page at a time because large size can bang beyond yellow and
  // red zones.
  Label loop;
  bind(loop);
  movl(Address(tmp, (-os::vm_page_size())), size );
  subptr(tmp, os::vm_page_size());
  subl(size, os::vm_page_size());
  jcc(Assembler::greater, loop);

  // Bang down shadow pages too.
  // At this point, (tmp-0) is the last address touched, so don't
  // touch it again.  (It was touched as (tmp-pagesize) but then tmp
  // was post-decremented.)  Skip this address by starting at i=1, and
  // touch a few more pages below.  N.B.  It is important to touch all
  // the way down including all pages in the shadow zone.
  for (int i = 1; i < ((int)StackOverflow::stack_shadow_zone_size() / os::vm_page_size()); i++) {
    // this could be any sized move but this is can be a debugging crumb
    // so the bigger the better.
    movptr(Address(tmp, (-i*os::vm_page_size())), size );
  }
}

void MacroAssembler::reserved_stack_check() {
  // testing if reserved zone needs to be enabled
  Label no_reserved_zone_enabling;
  Register thread = NOT_LP64(rsi) LP64_ONLY(r15_thread);
  NOT_LP64(get_thread(rsi);)

  cmpptr(rsp, Address(thread, JavaThread::reserved_stack_activation_offset()));
  jcc(Assembler::below, no_reserved_zone_enabling);

  call_VM_leaf(CAST_FROM_FN_PTR(address, SharedRuntime::enable_stack_reserved_zone), thread);
  jump(RuntimeAddress(StubRoutines::throw_delayed_StackOverflowError_entry()));
  should_not_reach_here();

  bind(no_reserved_zone_enabling);
}

void MacroAssembler::c2bool(Register x) {
  // implements x == 0 ? 0 : 1
  // note: must only look at least-significant byte of x
  //       since C-style booleans are stored in one byte
  //       only! (was bug)
  andl(x, 0xFF);
  setb(Assembler::notZero, x);
}

// Wouldn't need if AddressLiteral version had new name
void MacroAssembler::call(Label& L, relocInfo::relocType rtype) {
  Assembler::call(L, rtype);
}

void MacroAssembler::call(Register entry) {
  Assembler::call(entry);
}

void MacroAssembler::call(AddressLiteral entry, Register rscratch) {
  assert(rscratch != noreg || always_reachable(entry), "missing");

  if (reachable(entry)) {
    Assembler::call_literal(entry.target(), entry.rspec());
  } else {
    lea(rscratch, entry);
    Assembler::call(rscratch);
  }
}

void MacroAssembler::ic_call(address entry, jint method_index) {
  RelocationHolder rh = virtual_call_Relocation::spec(pc(), method_index);
  movptr(rax, (intptr_t)Universe::non_oop_word());
  call(AddressLiteral(entry, rh));
}

void MacroAssembler::emit_static_call_stub() {
  // Static stub relocation also tags the Method* in the code-stream.
  mov_metadata(rbx, (Metadata*) NULL);  // Method is zapped till fixup time.
  // This is recognized as unresolved by relocs/nativeinst/ic code.
  jump(RuntimeAddress(pc()));
}

// Implementation of call_VM versions

void MacroAssembler::call_VM(Register oop_result,
                             address entry_point,
                             bool check_exceptions) {
  Label C, E;
  call(C, relocInfo::none);
  jmp(E);

  bind(C);
  call_VM_helper(oop_result, entry_point, 0, check_exceptions);
  ret(0);

  bind(E);
}

void MacroAssembler::call_VM(Register oop_result,
                             address entry_point,
                             Register arg_1,
                             bool check_exceptions) {
  Label C, E;
  call(C, relocInfo::none);
  jmp(E);

  bind(C);
  pass_arg1(this, arg_1);
  call_VM_helper(oop_result, entry_point, 1, check_exceptions);
  ret(0);

  bind(E);
}

void MacroAssembler::call_VM(Register oop_result,
                             address entry_point,
                             Register arg_1,
                             Register arg_2,
                             bool check_exceptions) {
  Label C, E;
  call(C, relocInfo::none);
  jmp(E);

  bind(C);

  LP64_ONLY(assert(arg_1 != c_rarg2, "smashed arg"));

  pass_arg2(this, arg_2);
  pass_arg1(this, arg_1);
  call_VM_helper(oop_result, entry_point, 2, check_exceptions);
  ret(0);

  bind(E);
}

void MacroAssembler::call_VM(Register oop_result,
                             address entry_point,
                             Register arg_1,
                             Register arg_2,
                             Register arg_3,
                             bool check_exceptions) {
  Label C, E;
  call(C, relocInfo::none);
  jmp(E);

  bind(C);

  LP64_ONLY(assert(arg_1 != c_rarg3, "smashed arg"));
  LP64_ONLY(assert(arg_2 != c_rarg3, "smashed arg"));
  pass_arg3(this, arg_3);

  LP64_ONLY(assert(arg_1 != c_rarg2, "smashed arg"));
  pass_arg2(this, arg_2);

  pass_arg1(this, arg_1);
  call_VM_helper(oop_result, entry_point, 3, check_exceptions);
  ret(0);

  bind(E);
}

void MacroAssembler::call_VM(Register oop_result,
                             Register last_java_sp,
                             address entry_point,
                             int number_of_arguments,
                             bool check_exceptions) {
  Register thread = LP64_ONLY(r15_thread) NOT_LP64(noreg);
  call_VM_base(oop_result, thread, last_java_sp, entry_point, number_of_arguments, check_exceptions);
}

void MacroAssembler::call_VM(Register oop_result,
                             Register last_java_sp,
                             address entry_point,
                             Register arg_1,
                             bool check_exceptions) {
  pass_arg1(this, arg_1);
  call_VM(oop_result, last_java_sp, entry_point, 1, check_exceptions);
}

void MacroAssembler::call_VM(Register oop_result,
                             Register last_java_sp,
                             address entry_point,
                             Register arg_1,
                             Register arg_2,
                             bool check_exceptions) {

  LP64_ONLY(assert(arg_1 != c_rarg2, "smashed arg"));
  pass_arg2(this, arg_2);
  pass_arg1(this, arg_1);
  call_VM(oop_result, last_java_sp, entry_point, 2, check_exceptions);
}

void MacroAssembler::call_VM(Register oop_result,
                             Register last_java_sp,
                             address entry_point,
                             Register arg_1,
                             Register arg_2,
                             Register arg_3,
                             bool check_exceptions) {
  LP64_ONLY(assert(arg_1 != c_rarg3, "smashed arg"));
  LP64_ONLY(assert(arg_2 != c_rarg3, "smashed arg"));
  pass_arg3(this, arg_3);
  LP64_ONLY(assert(arg_1 != c_rarg2, "smashed arg"));
  pass_arg2(this, arg_2);
  pass_arg1(this, arg_1);
  call_VM(oop_result, last_java_sp, entry_point, 3, check_exceptions);
}

void MacroAssembler::super_call_VM(Register oop_result,
                                   Register last_java_sp,
                                   address entry_point,
                                   int number_of_arguments,
                                   bool check_exceptions) {
  Register thread = LP64_ONLY(r15_thread) NOT_LP64(noreg);
  MacroAssembler::call_VM_base(oop_result, thread, last_java_sp, entry_point, number_of_arguments, check_exceptions);
}

void MacroAssembler::super_call_VM(Register oop_result,
                                   Register last_java_sp,
                                   address entry_point,
                                   Register arg_1,
                                   bool check_exceptions) {
  pass_arg1(this, arg_1);
  super_call_VM(oop_result, last_java_sp, entry_point, 1, check_exceptions);
}

void MacroAssembler::super_call_VM(Register oop_result,
                                   Register last_java_sp,
                                   address entry_point,
                                   Register arg_1,
                                   Register arg_2,
                                   bool check_exceptions) {

  LP64_ONLY(assert(arg_1 != c_rarg2, "smashed arg"));
  pass_arg2(this, arg_2);
  pass_arg1(this, arg_1);
  super_call_VM(oop_result, last_java_sp, entry_point, 2, check_exceptions);
}

void MacroAssembler::super_call_VM(Register oop_result,
                                   Register last_java_sp,
                                   address entry_point,
                                   Register arg_1,
                                   Register arg_2,
                                   Register arg_3,
                                   bool check_exceptions) {
  LP64_ONLY(assert(arg_1 != c_rarg3, "smashed arg"));
  LP64_ONLY(assert(arg_2 != c_rarg3, "smashed arg"));
  pass_arg3(this, arg_3);
  LP64_ONLY(assert(arg_1 != c_rarg2, "smashed arg"));
  pass_arg2(this, arg_2);
  pass_arg1(this, arg_1);
  super_call_VM(oop_result, last_java_sp, entry_point, 3, check_exceptions);
}

void MacroAssembler::call_VM_base(Register oop_result,
                                  Register java_thread,
                                  Register last_java_sp,
                                  address  entry_point,
                                  int      number_of_arguments,
                                  bool     check_exceptions) {
  // determine java_thread register
  if (!java_thread->is_valid()) {
#ifdef _LP64
    java_thread = r15_thread;
#else
    java_thread = rdi;
    get_thread(java_thread);
#endif // LP64
  }
  // determine last_java_sp register
  if (!last_java_sp->is_valid()) {
    last_java_sp = rsp;
  }
  // debugging support
  assert(number_of_arguments >= 0   , "cannot have negative number of arguments");
  LP64_ONLY(assert(java_thread == r15_thread, "unexpected register"));
#ifdef ASSERT
  // TraceBytecodes does not use r12 but saves it over the call, so don't verify
  // r12 is the heapbase.
  LP64_ONLY(if (UseCompressedOops && !TraceBytecodes) verify_heapbase("call_VM_base: heap base corrupted?");)
#endif // ASSERT

  assert(java_thread != oop_result  , "cannot use the same register for java_thread & oop_result");
  assert(java_thread != last_java_sp, "cannot use the same register for java_thread & last_java_sp");

  // push java thread (becomes first argument of C function)

  NOT_LP64(push(java_thread); number_of_arguments++);
  LP64_ONLY(mov(c_rarg0, r15_thread));

  // set last Java frame before call
  assert(last_java_sp != rbp, "can't use ebp/rbp");

  // Only interpreter should have to set fp
  set_last_Java_frame(java_thread, last_java_sp, rbp, NULL, rscratch1);

  // do the call, remove parameters
  MacroAssembler::call_VM_leaf_base(entry_point, number_of_arguments);

  // restore the thread (cannot use the pushed argument since arguments
  // may be overwritten by C code generated by an optimizing compiler);
  // however can use the register value directly if it is callee saved.
  if (LP64_ONLY(true ||) java_thread == rdi || java_thread == rsi) {
    // rdi & rsi (also r15) are callee saved -> nothing to do
#ifdef ASSERT
    guarantee(java_thread != rax, "change this code");
    push(rax);
    { Label L;
      get_thread(rax);
      cmpptr(java_thread, rax);
      jcc(Assembler::equal, L);
      STOP("MacroAssembler::call_VM_base: rdi not callee saved?");
      bind(L);
    }
    pop(rax);
#endif
  } else {
    get_thread(java_thread);
  }
  // reset last Java frame
  // Only interpreter should have to clear fp
  reset_last_Java_frame(java_thread, true);

   // C++ interp handles this in the interpreter
  check_and_handle_popframe(java_thread);
  check_and_handle_earlyret(java_thread);

  if (check_exceptions) {
    // check for pending exceptions (java_thread is set upon return)
    cmpptr(Address(java_thread, Thread::pending_exception_offset()), NULL_WORD);
#ifndef _LP64
    jump_cc(Assembler::notEqual,
            RuntimeAddress(StubRoutines::forward_exception_entry()));
#else
    // This used to conditionally jump to forward_exception however it is
    // possible if we relocate that the branch will not reach. So we must jump
    // around so we can always reach

    Label ok;
    jcc(Assembler::equal, ok);
    jump(RuntimeAddress(StubRoutines::forward_exception_entry()));
    bind(ok);
#endif // LP64
  }

  // get oop result if there is one and reset the value in the thread
  if (oop_result->is_valid()) {
    get_vm_result(oop_result, java_thread);
  }
}

void MacroAssembler::call_VM_helper(Register oop_result, address entry_point, int number_of_arguments, bool check_exceptions) {

  // Calculate the value for last_Java_sp
  // somewhat subtle. call_VM does an intermediate call
  // which places a return address on the stack just under the
  // stack pointer as the user finished with it. This allows
  // use to retrieve last_Java_pc from last_Java_sp[-1].
  // On 32bit we then have to push additional args on the stack to accomplish
  // the actual requested call. On 64bit call_VM only can use register args
  // so the only extra space is the return address that call_VM created.
  // This hopefully explains the calculations here.

#ifdef _LP64
  // We've pushed one address, correct last_Java_sp
  lea(rax, Address(rsp, wordSize));
#else
  lea(rax, Address(rsp, (1 + number_of_arguments) * wordSize));
#endif // LP64

  call_VM_base(oop_result, noreg, rax, entry_point, number_of_arguments, check_exceptions);

}

// Use this method when MacroAssembler version of call_VM_leaf_base() should be called from Interpreter.
void MacroAssembler::call_VM_leaf0(address entry_point) {
  MacroAssembler::call_VM_leaf_base(entry_point, 0);
}

void MacroAssembler::call_VM_leaf(address entry_point, int number_of_arguments) {
  call_VM_leaf_base(entry_point, number_of_arguments);
}

void MacroAssembler::call_VM_leaf(address entry_point, Register arg_0) {
  pass_arg0(this, arg_0);
  call_VM_leaf(entry_point, 1);
}

void MacroAssembler::call_VM_leaf(address entry_point, Register arg_0, Register arg_1) {

  LP64_ONLY(assert(arg_0 != c_rarg1, "smashed arg"));
  pass_arg1(this, arg_1);
  pass_arg0(this, arg_0);
  call_VM_leaf(entry_point, 2);
}

void MacroAssembler::call_VM_leaf(address entry_point, Register arg_0, Register arg_1, Register arg_2) {
  LP64_ONLY(assert(arg_0 != c_rarg2, "smashed arg"));
  LP64_ONLY(assert(arg_1 != c_rarg2, "smashed arg"));
  pass_arg2(this, arg_2);
  LP64_ONLY(assert(arg_0 != c_rarg1, "smashed arg"));
  pass_arg1(this, arg_1);
  pass_arg0(this, arg_0);
  call_VM_leaf(entry_point, 3);
}

void MacroAssembler::call_VM_leaf(address entry_point, Register arg_0, Register arg_1, Register arg_2, Register arg_3) {
  LP64_ONLY(assert(arg_0 != c_rarg3, "smashed arg"));
  LP64_ONLY(assert(arg_1 != c_rarg3, "smashed arg"));
  LP64_ONLY(assert(arg_2 != c_rarg3, "smashed arg"));
  pass_arg3(this, arg_3);
  LP64_ONLY(assert(arg_0 != c_rarg2, "smashed arg"));
  LP64_ONLY(assert(arg_1 != c_rarg2, "smashed arg"));
  pass_arg2(this, arg_2);
  LP64_ONLY(assert(arg_0 != c_rarg1, "smashed arg"));
  pass_arg1(this, arg_1);
  pass_arg0(this, arg_0);
  call_VM_leaf(entry_point, 3);
}

void MacroAssembler::super_call_VM_leaf(address entry_point, Register arg_0) {
  pass_arg0(this, arg_0);
  MacroAssembler::call_VM_leaf_base(entry_point, 1);
}

void MacroAssembler::super_call_VM_leaf(address entry_point, Register arg_0, Register arg_1) {

  LP64_ONLY(assert(arg_0 != c_rarg1, "smashed arg"));
  pass_arg1(this, arg_1);
  pass_arg0(this, arg_0);
  MacroAssembler::call_VM_leaf_base(entry_point, 2);
}

void MacroAssembler::super_call_VM_leaf(address entry_point, Register arg_0, Register arg_1, Register arg_2) {
  LP64_ONLY(assert(arg_0 != c_rarg2, "smashed arg"));
  LP64_ONLY(assert(arg_1 != c_rarg2, "smashed arg"));
  pass_arg2(this, arg_2);
  LP64_ONLY(assert(arg_0 != c_rarg1, "smashed arg"));
  pass_arg1(this, arg_1);
  pass_arg0(this, arg_0);
  MacroAssembler::call_VM_leaf_base(entry_point, 3);
}

void MacroAssembler::super_call_VM_leaf(address entry_point, Register arg_0, Register arg_1, Register arg_2, Register arg_3) {
  LP64_ONLY(assert(arg_0 != c_rarg3, "smashed arg"));
  LP64_ONLY(assert(arg_1 != c_rarg3, "smashed arg"));
  LP64_ONLY(assert(arg_2 != c_rarg3, "smashed arg"));
  pass_arg3(this, arg_3);
  LP64_ONLY(assert(arg_0 != c_rarg2, "smashed arg"));
  LP64_ONLY(assert(arg_1 != c_rarg2, "smashed arg"));
  pass_arg2(this, arg_2);
  LP64_ONLY(assert(arg_0 != c_rarg1, "smashed arg"));
  pass_arg1(this, arg_1);
  pass_arg0(this, arg_0);
  MacroAssembler::call_VM_leaf_base(entry_point, 4);
}

void MacroAssembler::get_vm_result(Register oop_result, Register java_thread) {
  movptr(oop_result, Address(java_thread, JavaThread::vm_result_offset()));
  movptr(Address(java_thread, JavaThread::vm_result_offset()), NULL_WORD);
  verify_oop_msg(oop_result, "broken oop in call_VM_base");
}

void MacroAssembler::get_vm_result_2(Register metadata_result, Register java_thread) {
  movptr(metadata_result, Address(java_thread, JavaThread::vm_result_2_offset()));
  movptr(Address(java_thread, JavaThread::vm_result_2_offset()), NULL_WORD);
}

void MacroAssembler::check_and_handle_earlyret(Register java_thread) {
}

void MacroAssembler::check_and_handle_popframe(Register java_thread) {
}

void MacroAssembler::cmp32(AddressLiteral src1, int32_t imm, Register rscratch) {
  assert(rscratch != noreg || always_reachable(src1), "missing");

  if (reachable(src1)) {
    cmpl(as_Address(src1), imm);
  } else {
    lea(rscratch, src1);
    cmpl(Address(rscratch, 0), imm);
  }
}

void MacroAssembler::cmp32(Register src1, AddressLiteral src2, Register rscratch) {
  assert(!src2.is_lval(), "use cmpptr");
  assert(rscratch != noreg || always_reachable(src2), "missing");

  if (reachable(src2)) {
    cmpl(src1, as_Address(src2));
  } else {
    lea(rscratch, src2);
    cmpl(src1, Address(rscratch, 0));
  }
}

void MacroAssembler::cmp32(Register src1, int32_t imm) {
  Assembler::cmpl(src1, imm);
}

void MacroAssembler::cmp32(Register src1, Address src2) {
  Assembler::cmpl(src1, src2);
}

void MacroAssembler::cmpsd2int(XMMRegister opr1, XMMRegister opr2, Register dst, bool unordered_is_less) {
  ucomisd(opr1, opr2);

  Label L;
  if (unordered_is_less) {
    movl(dst, -1);
    jcc(Assembler::parity, L);
    jcc(Assembler::below , L);
    movl(dst, 0);
    jcc(Assembler::equal , L);
    increment(dst);
  } else { // unordered is greater
    movl(dst, 1);
    jcc(Assembler::parity, L);
    jcc(Assembler::above , L);
    movl(dst, 0);
    jcc(Assembler::equal , L);
    decrementl(dst);
  }
  bind(L);
}

void MacroAssembler::cmpss2int(XMMRegister opr1, XMMRegister opr2, Register dst, bool unordered_is_less) {
  ucomiss(opr1, opr2);

  Label L;
  if (unordered_is_less) {
    movl(dst, -1);
    jcc(Assembler::parity, L);
    jcc(Assembler::below , L);
    movl(dst, 0);
    jcc(Assembler::equal , L);
    increment(dst);
  } else { // unordered is greater
    movl(dst, 1);
    jcc(Assembler::parity, L);
    jcc(Assembler::above , L);
    movl(dst, 0);
    jcc(Assembler::equal , L);
    decrementl(dst);
  }
  bind(L);
}


void MacroAssembler::cmp8(AddressLiteral src1, int imm, Register rscratch) {
  assert(rscratch != noreg || always_reachable(src1), "missing");

  if (reachable(src1)) {
    cmpb(as_Address(src1), imm);
  } else {
    lea(rscratch, src1);
    cmpb(Address(rscratch, 0), imm);
  }
}

void MacroAssembler::cmpptr(Register src1, AddressLiteral src2, Register rscratch) {
#ifdef _LP64
  assert(rscratch != noreg || always_reachable(src2), "missing");

  if (src2.is_lval()) {
    movptr(rscratch, src2);
    Assembler::cmpq(src1, rscratch);
  } else if (reachable(src2)) {
    cmpq(src1, as_Address(src2));
  } else {
    lea(rscratch, src2);
    Assembler::cmpq(src1, Address(rscratch, 0));
  }
#else
  assert(rscratch == noreg, "not needed");
  if (src2.is_lval()) {
    cmp_literal32(src1, (int32_t)src2.target(), src2.rspec());
  } else {
    cmpl(src1, as_Address(src2));
  }
#endif // _LP64
}

void MacroAssembler::cmpptr(Address src1, AddressLiteral src2, Register rscratch) {
  assert(src2.is_lval(), "not a mem-mem compare");
#ifdef _LP64
  // moves src2's literal address
  movptr(rscratch, src2);
  Assembler::cmpq(src1, rscratch);
#else
  assert(rscratch == noreg, "not needed");
  cmp_literal32(src1, (int32_t)src2.target(), src2.rspec());
#endif // _LP64
}

void MacroAssembler::cmpoop(Register src1, Register src2) {
  cmpptr(src1, src2);
}

void MacroAssembler::cmpoop(Register src1, Address src2) {
  cmpptr(src1, src2);
}

#ifdef _LP64
void MacroAssembler::cmpoop(Register src1, jobject src2, Register rscratch) {
  movoop(rscratch, src2);
  cmpptr(src1, rscratch);
}
#endif

void MacroAssembler::locked_cmpxchgptr(Register reg, AddressLiteral adr, Register rscratch) {
  assert(rscratch != noreg || always_reachable(adr), "missing");

  if (reachable(adr)) {
    lock();
    cmpxchgptr(reg, as_Address(adr));
  } else {
    lea(rscratch, adr);
    lock();
    cmpxchgptr(reg, Address(rscratch, 0));
  }
}

void MacroAssembler::cmpxchgptr(Register reg, Address adr) {
  LP64_ONLY(cmpxchgq(reg, adr)) NOT_LP64(cmpxchgl(reg, adr));
}

void MacroAssembler::comisd(XMMRegister dst, AddressLiteral src, Register rscratch) {
  assert(rscratch != noreg || always_reachable(src), "missing");

  if (reachable(src)) {
    Assembler::comisd(dst, as_Address(src));
  } else {
    lea(rscratch, src);
    Assembler::comisd(dst, Address(rscratch, 0));
  }
}

void MacroAssembler::comiss(XMMRegister dst, AddressLiteral src, Register rscratch) {
  assert(rscratch != noreg || always_reachable(src), "missing");

  if (reachable(src)) {
    Assembler::comiss(dst, as_Address(src));
  } else {
    lea(rscratch, src);
    Assembler::comiss(dst, Address(rscratch, 0));
  }
}


void MacroAssembler::cond_inc32(Condition cond, AddressLiteral counter_addr, Register rscratch) {
  assert(rscratch != noreg || always_reachable(counter_addr), "missing");

  Condition negated_cond = negate_condition(cond);
  Label L;
  jcc(negated_cond, L);
  pushf(); // Preserve flags
  atomic_incl(counter_addr, rscratch);
  popf();
  bind(L);
}

int MacroAssembler::corrected_idivl(Register reg) {
  // Full implementation of Java idiv and irem; checks for
  // special case as described in JVM spec., p.243 & p.271.
  // The function returns the (pc) offset of the idivl
  // instruction - may be needed for implicit exceptions.
  //
  //         normal case                           special case
  //
  // input : rax,: dividend                         min_int
  //         reg: divisor   (may not be rax,/rdx)   -1
  //
  // output: rax,: quotient  (= rax, idiv reg)       min_int
  //         rdx: remainder (= rax, irem reg)       0
  assert(reg != rax && reg != rdx, "reg cannot be rax, or rdx register");
  const int min_int = 0x80000000;
  Label normal_case, special_case;

  // check for special case
  cmpl(rax, min_int);
  jcc(Assembler::notEqual, normal_case);
  xorl(rdx, rdx); // prepare rdx for possible special case (where remainder = 0)
  cmpl(reg, -1);
  jcc(Assembler::equal, special_case);

  // handle normal case
  bind(normal_case);
  cdql();
  int idivl_offset = offset();
  idivl(reg);

  // normal and special case exit
  bind(special_case);

  return idivl_offset;
}



void MacroAssembler::decrementl(Register reg, int value) {
  if (value == min_jint) {subl(reg, value) ; return; }
  if (value <  0) { incrementl(reg, -value); return; }
  if (value == 0) {                        ; return; }
  if (value == 1 && UseIncDec) { decl(reg) ; return; }
  /* else */      { subl(reg, value)       ; return; }
}

void MacroAssembler::decrementl(Address dst, int value) {
  if (value == min_jint) {subl(dst, value) ; return; }
  if (value <  0) { incrementl(dst, -value); return; }
  if (value == 0) {                        ; return; }
  if (value == 1 && UseIncDec) { decl(dst) ; return; }
  /* else */      { subl(dst, value)       ; return; }
}

void MacroAssembler::division_with_shift (Register reg, int shift_value) {
  assert(shift_value > 0, "illegal shift value");
  Label _is_positive;
  testl (reg, reg);
  jcc (Assembler::positive, _is_positive);
  int offset = (1 << shift_value) - 1 ;

  if (offset == 1) {
    incrementl(reg);
  } else {
    addl(reg, offset);
  }

  bind (_is_positive);
  sarl(reg, shift_value);
}

void MacroAssembler::divsd(XMMRegister dst, AddressLiteral src, Register rscratch) {
  assert(rscratch != noreg || always_reachable(src), "missing");

  if (reachable(src)) {
    Assembler::divsd(dst, as_Address(src));
  } else {
    lea(rscratch, src);
    Assembler::divsd(dst, Address(rscratch, 0));
  }
}

void MacroAssembler::divss(XMMRegister dst, AddressLiteral src, Register rscratch) {
  assert(rscratch != noreg || always_reachable(src), "missing");

  if (reachable(src)) {
    Assembler::divss(dst, as_Address(src));
  } else {
    lea(rscratch, src);
    Assembler::divss(dst, Address(rscratch, 0));
  }
}

void MacroAssembler::enter() {
  push(rbp);
  mov(rbp, rsp);
}

void MacroAssembler::post_call_nop() {
  if (!Continuations::enabled()) {
    return;
  }
  InstructionMark im(this);
  relocate(post_call_nop_Relocation::spec());
  emit_int8((int8_t)0x0f);
  emit_int8((int8_t)0x1f);
  emit_int8((int8_t)0x84);
  emit_int8((int8_t)0x00);
  emit_int32(0x00);
}

// A 5 byte nop that is safe for patching (see patch_verified_entry)
void MacroAssembler::fat_nop() {
  if (UseAddressNop) {
    addr_nop_5();
  } else {
    emit_int8((int8_t)0x26); // es:
    emit_int8((int8_t)0x2e); // cs:
    emit_int8((int8_t)0x64); // fs:
    emit_int8((int8_t)0x65); // gs:
    emit_int8((int8_t)0x90);
  }
}

#ifndef _LP64
void MacroAssembler::fcmp(Register tmp) {
  fcmp(tmp, 1, true, true);
}

void MacroAssembler::fcmp(Register tmp, int index, bool pop_left, bool pop_right) {
  assert(!pop_right || pop_left, "usage error");
  if (VM_Version::supports_cmov()) {
    assert(tmp == noreg, "unneeded temp");
    if (pop_left) {
      fucomip(index);
    } else {
      fucomi(index);
    }
    if (pop_right) {
      fpop();
    }
  } else {
    assert(tmp != noreg, "need temp");
    if (pop_left) {
      if (pop_right) {
        fcompp();
      } else {
        fcomp(index);
      }
    } else {
      fcom(index);
    }
    // convert FPU condition into eflags condition via rax,
    save_rax(tmp);
    fwait(); fnstsw_ax();
    sahf();
    restore_rax(tmp);
  }
  // condition codes set as follows:
  //
  // CF (corresponds to C0) if x < y
  // PF (corresponds to C2) if unordered
  // ZF (corresponds to C3) if x = y
}

void MacroAssembler::fcmp2int(Register dst, bool unordered_is_less) {
  fcmp2int(dst, unordered_is_less, 1, true, true);
}

void MacroAssembler::fcmp2int(Register dst, bool unordered_is_less, int index, bool pop_left, bool pop_right) {
  fcmp(VM_Version::supports_cmov() ? noreg : dst, index, pop_left, pop_right);
  Label L;
  if (unordered_is_less) {
    movl(dst, -1);
    jcc(Assembler::parity, L);
    jcc(Assembler::below , L);
    movl(dst, 0);
    jcc(Assembler::equal , L);
    increment(dst);
  } else { // unordered is greater
    movl(dst, 1);
    jcc(Assembler::parity, L);
    jcc(Assembler::above , L);
    movl(dst, 0);
    jcc(Assembler::equal , L);
    decrementl(dst);
  }
  bind(L);
}

void MacroAssembler::fld_d(AddressLiteral src) {
  fld_d(as_Address(src));
}

void MacroAssembler::fld_s(AddressLiteral src) {
  fld_s(as_Address(src));
}

void MacroAssembler::fldcw(AddressLiteral src) {
  fldcw(as_Address(src));
}

void MacroAssembler::fpop() {
  ffree();
  fincstp();
}

void MacroAssembler::fremr(Register tmp) {
  save_rax(tmp);
  { Label L;
    bind(L);
    fprem();
    fwait(); fnstsw_ax();
    sahf();
    jcc(Assembler::parity, L);
  }
  restore_rax(tmp);
  // Result is in ST0.
  // Note: fxch & fpop to get rid of ST1
  // (otherwise FPU stack could overflow eventually)
  fxch(1);
  fpop();
}

void MacroAssembler::empty_FPU_stack() {
  if (VM_Version::supports_mmx()) {
    emms();
  } else {
    for (int i = 8; i-- > 0; ) ffree(i);
  }
}
#endif // !LP64

void MacroAssembler::mulpd(XMMRegister dst, AddressLiteral src, Register rscratch) {
  assert(rscratch != noreg || always_reachable(src), "missing");
  if (reachable(src)) {
    Assembler::mulpd(dst, as_Address(src));
  } else {
    lea(rscratch, src);
    Assembler::mulpd(dst, Address(rscratch, 0));
  }
}

void MacroAssembler::load_float(Address src) {
#ifdef _LP64
  movflt(xmm0, src);
#else
  if (UseSSE >= 1) {
    movflt(xmm0, src);
  } else {
    fld_s(src);
  }
#endif // LP64
}

void MacroAssembler::store_float(Address dst) {
#ifdef _LP64
  movflt(dst, xmm0);
#else
  if (UseSSE >= 1) {
    movflt(dst, xmm0);
  } else {
    fstp_s(dst);
  }
#endif // LP64
}

void MacroAssembler::load_double(Address src) {
#ifdef _LP64
  movdbl(xmm0, src);
#else
  if (UseSSE >= 2) {
    movdbl(xmm0, src);
  } else {
    fld_d(src);
  }
#endif // LP64
}

void MacroAssembler::store_double(Address dst) {
#ifdef _LP64
  movdbl(dst, xmm0);
#else
  if (UseSSE >= 2) {
    movdbl(dst, xmm0);
  } else {
    fstp_d(dst);
  }
#endif // LP64
}

// dst = c = a * b + c
void MacroAssembler::fmad(XMMRegister dst, XMMRegister a, XMMRegister b, XMMRegister c) {
  Assembler::vfmadd231sd(c, a, b);
  if (dst != c) {
    movdbl(dst, c);
  }
}

// dst = c = a * b + c
void MacroAssembler::fmaf(XMMRegister dst, XMMRegister a, XMMRegister b, XMMRegister c) {
  Assembler::vfmadd231ss(c, a, b);
  if (dst != c) {
    movflt(dst, c);
  }
}

// dst = c = a * b + c
void MacroAssembler::vfmad(XMMRegister dst, XMMRegister a, XMMRegister b, XMMRegister c, int vector_len) {
  Assembler::vfmadd231pd(c, a, b, vector_len);
  if (dst != c) {
    vmovdqu(dst, c);
  }
}

// dst = c = a * b + c
void MacroAssembler::vfmaf(XMMRegister dst, XMMRegister a, XMMRegister b, XMMRegister c, int vector_len) {
  Assembler::vfmadd231ps(c, a, b, vector_len);
  if (dst != c) {
    vmovdqu(dst, c);
  }
}

// dst = c = a * b + c
void MacroAssembler::vfmad(XMMRegister dst, XMMRegister a, Address b, XMMRegister c, int vector_len) {
  Assembler::vfmadd231pd(c, a, b, vector_len);
  if (dst != c) {
    vmovdqu(dst, c);
  }
}

// dst = c = a * b + c
void MacroAssembler::vfmaf(XMMRegister dst, XMMRegister a, Address b, XMMRegister c, int vector_len) {
  Assembler::vfmadd231ps(c, a, b, vector_len);
  if (dst != c) {
    vmovdqu(dst, c);
  }
}

void MacroAssembler::incrementl(AddressLiteral dst, Register rscratch) {
  assert(rscratch != noreg || always_reachable(dst), "missing");

  if (reachable(dst)) {
    incrementl(as_Address(dst));
  } else {
    lea(rscratch, dst);
    incrementl(Address(rscratch, 0));
  }
}

void MacroAssembler::incrementl(ArrayAddress dst, Register rscratch) {
  incrementl(as_Address(dst, rscratch));
}

void MacroAssembler::incrementl(Register reg, int value) {
  if (value == min_jint) {addl(reg, value) ; return; }
  if (value <  0) { decrementl(reg, -value); return; }
  if (value == 0) {                        ; return; }
  if (value == 1 && UseIncDec) { incl(reg) ; return; }
  /* else */      { addl(reg, value)       ; return; }
}

void MacroAssembler::incrementl(Address dst, int value) {
  if (value == min_jint) {addl(dst, value) ; return; }
  if (value <  0) { decrementl(dst, -value); return; }
  if (value == 0) {                        ; return; }
  if (value == 1 && UseIncDec) { incl(dst) ; return; }
  /* else */      { addl(dst, value)       ; return; }
}

void MacroAssembler::jump(AddressLiteral dst, Register rscratch) {
  assert(rscratch != noreg || always_reachable(dst), "missing");

  if (reachable(dst)) {
    jmp_literal(dst.target(), dst.rspec());
  } else {
    lea(rscratch, dst);
    jmp(rscratch);
  }
}

void MacroAssembler::jump_cc(Condition cc, AddressLiteral dst, Register rscratch) {
  assert(rscratch != noreg || always_reachable(dst), "missing");

  if (reachable(dst)) {
    InstructionMark im(this);
    relocate(dst.reloc());
    const int short_size = 2;
    const int long_size = 6;
    int offs = (intptr_t)dst.target() - ((intptr_t)pc());
    if (dst.reloc() == relocInfo::none && is8bit(offs - short_size)) {
      // 0111 tttn #8-bit disp
      emit_int8(0x70 | cc);
      emit_int8((offs - short_size) & 0xFF);
    } else {
      // 0000 1111 1000 tttn #32-bit disp
      emit_int8(0x0F);
      emit_int8((unsigned char)(0x80 | cc));
      emit_int32(offs - long_size);
    }
  } else {
#ifdef ASSERT
    warning("reversing conditional branch");
#endif /* ASSERT */
    Label skip;
    jccb(reverse[cc], skip);
    lea(rscratch, dst);
    Assembler::jmp(rscratch);
    bind(skip);
  }
}

void MacroAssembler::ldmxcsr(AddressLiteral src, Register rscratch) {
  assert(rscratch != noreg || always_reachable(src), "missing");

  if (reachable(src)) {
    Assembler::ldmxcsr(as_Address(src));
  } else {
    lea(rscratch, src);
    Assembler::ldmxcsr(Address(rscratch, 0));
  }
}

int MacroAssembler::load_signed_byte(Register dst, Address src) {
  int off;
  if (LP64_ONLY(true ||) VM_Version::is_P6()) {
    off = offset();
    movsbl(dst, src); // movsxb
  } else {
    off = load_unsigned_byte(dst, src);
    shll(dst, 24);
    sarl(dst, 24);
  }
  return off;
}

// Note: load_signed_short used to be called load_signed_word.
// Although the 'w' in x86 opcodes refers to the term "word" in the assembler
// manual, which means 16 bits, that usage is found nowhere in HotSpot code.
// The term "word" in HotSpot means a 32- or 64-bit machine word.
int MacroAssembler::load_signed_short(Register dst, Address src) {
  int off;
  if (LP64_ONLY(true ||) VM_Version::is_P6()) {
    // This is dubious to me since it seems safe to do a signed 16 => 64 bit
    // version but this is what 64bit has always done. This seems to imply
    // that users are only using 32bits worth.
    off = offset();
    movswl(dst, src); // movsxw
  } else {
    off = load_unsigned_short(dst, src);
    shll(dst, 16);
    sarl(dst, 16);
  }
  return off;
}

int MacroAssembler::load_unsigned_byte(Register dst, Address src) {
  // According to Intel Doc. AP-526, "Zero-Extension of Short", p.16,
  // and "3.9 Partial Register Penalties", p. 22).
  int off;
  if (LP64_ONLY(true || ) VM_Version::is_P6() || src.uses(dst)) {
    off = offset();
    movzbl(dst, src); // movzxb
  } else {
    xorl(dst, dst);
    off = offset();
    movb(dst, src);
  }
  return off;
}

// Note: load_unsigned_short used to be called load_unsigned_word.
int MacroAssembler::load_unsigned_short(Register dst, Address src) {
  // According to Intel Doc. AP-526, "Zero-Extension of Short", p.16,
  // and "3.9 Partial Register Penalties", p. 22).
  int off;
  if (LP64_ONLY(true ||) VM_Version::is_P6() || src.uses(dst)) {
    off = offset();
    movzwl(dst, src); // movzxw
  } else {
    xorl(dst, dst);
    off = offset();
    movw(dst, src);
  }
  return off;
}

void MacroAssembler::load_sized_value(Register dst, Address src, size_t size_in_bytes, bool is_signed, Register dst2) {
  switch (size_in_bytes) {
#ifndef _LP64
  case  8:
    assert(dst2 != noreg, "second dest register required");
    movl(dst,  src);
    movl(dst2, src.plus_disp(BytesPerInt));
    break;
#else
  case  8:  movq(dst, src); break;
#endif
  case  4:  movl(dst, src); break;
  case  2:  is_signed ? load_signed_short(dst, src) : load_unsigned_short(dst, src); break;
  case  1:  is_signed ? load_signed_byte( dst, src) : load_unsigned_byte( dst, src); break;
  default:  ShouldNotReachHere();
  }
}

void MacroAssembler::store_sized_value(Address dst, Register src, size_t size_in_bytes, Register src2) {
  switch (size_in_bytes) {
#ifndef _LP64
  case  8:
    assert(src2 != noreg, "second source register required");
    movl(dst,                        src);
    movl(dst.plus_disp(BytesPerInt), src2);
    break;
#else
  case  8:  movq(dst, src); break;
#endif
  case  4:  movl(dst, src); break;
  case  2:  movw(dst, src); break;
  case  1:  movb(dst, src); break;
  default:  ShouldNotReachHere();
  }
}

void MacroAssembler::mov32(AddressLiteral dst, Register src, Register rscratch) {
  assert(rscratch != noreg || always_reachable(dst), "missing");

  if (reachable(dst)) {
    movl(as_Address(dst), src);
  } else {
    lea(rscratch, dst);
    movl(Address(rscratch, 0), src);
  }
}

void MacroAssembler::mov32(Register dst, AddressLiteral src) {
  if (reachable(src)) {
    movl(dst, as_Address(src));
  } else {
    lea(dst, src);
    movl(dst, Address(dst, 0));
  }
}

// C++ bool manipulation

void MacroAssembler::movbool(Register dst, Address src) {
  if(sizeof(bool) == 1)
    movb(dst, src);
  else if(sizeof(bool) == 2)
    movw(dst, src);
  else if(sizeof(bool) == 4)
    movl(dst, src);
  else
    // unsupported
    ShouldNotReachHere();
}

void MacroAssembler::movbool(Address dst, bool boolconst) {
  if(sizeof(bool) == 1)
    movb(dst, (int) boolconst);
  else if(sizeof(bool) == 2)
    movw(dst, (int) boolconst);
  else if(sizeof(bool) == 4)
    movl(dst, (int) boolconst);
  else
    // unsupported
    ShouldNotReachHere();
}

void MacroAssembler::movbool(Address dst, Register src) {
  if(sizeof(bool) == 1)
    movb(dst, src);
  else if(sizeof(bool) == 2)
    movw(dst, src);
  else if(sizeof(bool) == 4)
    movl(dst, src);
  else
    // unsupported
    ShouldNotReachHere();
}

void MacroAssembler::movdl(XMMRegister dst, AddressLiteral src, Register rscratch) {
  assert(rscratch != noreg || always_reachable(src), "missing");

  if (reachable(src)) {
    movdl(dst, as_Address(src));
  } else {
    lea(rscratch, src);
    movdl(dst, Address(rscratch, 0));
  }
}

void MacroAssembler::movq(XMMRegister dst, AddressLiteral src, Register rscratch) {
  assert(rscratch != noreg || always_reachable(src), "missing");

  if (reachable(src)) {
    movq(dst, as_Address(src));
  } else {
    lea(rscratch, src);
    movq(dst, Address(rscratch, 0));
  }
}

void MacroAssembler::movdbl(XMMRegister dst, AddressLiteral src, Register rscratch) {
  assert(rscratch != noreg || always_reachable(src), "missing");

  if (reachable(src)) {
    if (UseXmmLoadAndClearUpper) {
      movsd (dst, as_Address(src));
    } else {
      movlpd(dst, as_Address(src));
    }
  } else {
    lea(rscratch, src);
    if (UseXmmLoadAndClearUpper) {
      movsd (dst, Address(rscratch, 0));
    } else {
      movlpd(dst, Address(rscratch, 0));
    }
  }
}

void MacroAssembler::movflt(XMMRegister dst, AddressLiteral src, Register rscratch) {
  assert(rscratch != noreg || always_reachable(src), "missing");

  if (reachable(src)) {
    movss(dst, as_Address(src));
  } else {
    lea(rscratch, src);
    movss(dst, Address(rscratch, 0));
  }
}

void MacroAssembler::movptr(Register dst, Register src) {
  LP64_ONLY(movq(dst, src)) NOT_LP64(movl(dst, src));
}

void MacroAssembler::movptr(Register dst, Address src) {
  LP64_ONLY(movq(dst, src)) NOT_LP64(movl(dst, src));
}

// src should NEVER be a real pointer. Use AddressLiteral for true pointers
void MacroAssembler::movptr(Register dst, intptr_t src) {
  LP64_ONLY(mov64(dst, src)) NOT_LP64(movl(dst, src));
}

void MacroAssembler::movptr(Address dst, Register src) {
  LP64_ONLY(movq(dst, src)) NOT_LP64(movl(dst, src));
}

void MacroAssembler::movptr(Address dst, int32_t src) {
  LP64_ONLY(movslq(dst, src)) NOT_LP64(movl(dst, src));
}

void MacroAssembler::movdqu(Address dst, XMMRegister src) {
  assert(((src->encoding() < 16) || VM_Version::supports_avx512vl()),"XMM register should be 0-15");
  Assembler::movdqu(dst, src);
}

void MacroAssembler::movdqu(XMMRegister dst, Address src) {
  assert(((dst->encoding() < 16) || VM_Version::supports_avx512vl()),"XMM register should be 0-15");
  Assembler::movdqu(dst, src);
}

void MacroAssembler::movdqu(XMMRegister dst, XMMRegister src) {
  assert(((dst->encoding() < 16  && src->encoding() < 16) || VM_Version::supports_avx512vl()),"XMM register should be 0-15");
  Assembler::movdqu(dst, src);
}

void MacroAssembler::movdqu(XMMRegister dst, AddressLiteral src, Register rscratch) {
  assert(rscratch != noreg || always_reachable(src), "missing");

  if (reachable(src)) {
    movdqu(dst, as_Address(src));
  } else {
    lea(rscratch, src);
    movdqu(dst, Address(rscratch, 0));
  }
}

void MacroAssembler::vmovdqu(Address dst, XMMRegister src) {
  assert(((src->encoding() < 16) || VM_Version::supports_avx512vl()),"XMM register should be 0-15");
  Assembler::vmovdqu(dst, src);
}

void MacroAssembler::vmovdqu(XMMRegister dst, Address src) {
  assert(((dst->encoding() < 16) || VM_Version::supports_avx512vl()),"XMM register should be 0-15");
  Assembler::vmovdqu(dst, src);
}

void MacroAssembler::vmovdqu(XMMRegister dst, XMMRegister src) {
  assert(((dst->encoding() < 16  && src->encoding() < 16) || VM_Version::supports_avx512vl()),"XMM register should be 0-15");
  Assembler::vmovdqu(dst, src);
}

void MacroAssembler::vmovdqu(XMMRegister dst, AddressLiteral src, Register rscratch) {
  assert(rscratch != noreg || always_reachable(src), "missing");

  if (reachable(src)) {
    vmovdqu(dst, as_Address(src));
  }
  else {
    lea(rscratch, src);
    vmovdqu(dst, Address(rscratch, 0));
  }
}

void MacroAssembler::vmovdqu(XMMRegister dst, AddressLiteral src, int vector_len, Register rscratch) {
  assert(rscratch != noreg || always_reachable(src), "missing");

  if (vector_len == AVX_512bit) {
    evmovdquq(dst, src, AVX_512bit, rscratch);
  } else if (vector_len == AVX_256bit) {
    vmovdqu(dst, src, rscratch);
  } else {
    movdqu(dst, src, rscratch);
  }
}

void MacroAssembler::kmov(KRegister dst, Address src) {
  if (VM_Version::supports_avx512bw()) {
    kmovql(dst, src);
  } else {
    assert(VM_Version::supports_evex(), "");
    kmovwl(dst, src);
  }
}

void MacroAssembler::kmov(Address dst, KRegister src) {
  if (VM_Version::supports_avx512bw()) {
    kmovql(dst, src);
  } else {
    assert(VM_Version::supports_evex(), "");
    kmovwl(dst, src);
  }
}

void MacroAssembler::kmov(KRegister dst, KRegister src) {
  if (VM_Version::supports_avx512bw()) {
    kmovql(dst, src);
  } else {
    assert(VM_Version::supports_evex(), "");
    kmovwl(dst, src);
  }
}

void MacroAssembler::kmov(Register dst, KRegister src) {
  if (VM_Version::supports_avx512bw()) {
    kmovql(dst, src);
  } else {
    assert(VM_Version::supports_evex(), "");
    kmovwl(dst, src);
  }
}

void MacroAssembler::kmov(KRegister dst, Register src) {
  if (VM_Version::supports_avx512bw()) {
    kmovql(dst, src);
  } else {
    assert(VM_Version::supports_evex(), "");
    kmovwl(dst, src);
  }
}

void MacroAssembler::kmovql(KRegister dst, AddressLiteral src, Register rscratch) {
  assert(rscratch != noreg || always_reachable(src), "missing");

  if (reachable(src)) {
    kmovql(dst, as_Address(src));
  } else {
    lea(rscratch, src);
    kmovql(dst, Address(rscratch, 0));
  }
}

void MacroAssembler::kmovwl(KRegister dst, AddressLiteral src, Register rscratch) {
  assert(rscratch != noreg || always_reachable(src), "missing");

  if (reachable(src)) {
    kmovwl(dst, as_Address(src));
  } else {
    lea(rscratch, src);
    kmovwl(dst, Address(rscratch, 0));
  }
}

void MacroAssembler::evmovdqub(XMMRegister dst, KRegister mask, AddressLiteral src, bool merge,
                               int vector_len, Register rscratch) {
  assert(rscratch != noreg || always_reachable(src), "missing");

  if (reachable(src)) {
    Assembler::evmovdqub(dst, mask, as_Address(src), merge, vector_len);
  } else {
    lea(rscratch, src);
    Assembler::evmovdqub(dst, mask, Address(rscratch, 0), merge, vector_len);
  }
}

void MacroAssembler::evmovdquw(XMMRegister dst, KRegister mask, AddressLiteral src, bool merge,
                               int vector_len, Register rscratch) {
  assert(rscratch != noreg || always_reachable(src), "missing");

  if (reachable(src)) {
    Assembler::evmovdquw(dst, mask, as_Address(src), merge, vector_len);
  } else {
    lea(rscratch, src);
    Assembler::evmovdquw(dst, mask, Address(rscratch, 0), merge, vector_len);
  }
}

void MacroAssembler::evmovdqul(XMMRegister dst, KRegister mask, AddressLiteral src, bool merge, int vector_len, Register rscratch) {
  assert(rscratch != noreg || always_reachable(src), "missing");

  if (reachable(src)) {
    Assembler::evmovdqul(dst, mask, as_Address(src), merge, vector_len);
  } else {
    lea(rscratch, src);
    Assembler::evmovdqul(dst, mask, Address(rscratch, 0), merge, vector_len);
  }
}

<<<<<<< HEAD
void MacroAssembler::evmovdqul(XMMRegister dst, AddressLiteral src, int vector_len, Register rscratch) {
  if (reachable(src)) {
    Assembler::evmovdqul(dst, as_Address(src), vector_len);
  } else {
    lea(rscratch, src);
    Assembler::evmovdqul(dst, Address(rscratch, 0), vector_len);
  }
}

void MacroAssembler::evmovdquq(XMMRegister dst, KRegister mask, AddressLiteral src, bool merge,
                               int vector_len, Register scratch_reg) {
=======
void MacroAssembler::evmovdquq(XMMRegister dst, KRegister mask, AddressLiteral src, bool merge, int vector_len, Register rscratch) {
  assert(rscratch != noreg || always_reachable(src), "missing");

>>>>>>> 7e020398
  if (reachable(src)) {
    Assembler::evmovdquq(dst, mask, as_Address(src), merge, vector_len);
  } else {
    lea(rscratch, src);
    Assembler::evmovdquq(dst, mask, Address(rscratch, 0), merge, vector_len);
  }
}

void MacroAssembler::evmovdquq(XMMRegister dst, AddressLiteral src, int vector_len, Register rscratch) {
  assert(rscratch != noreg || always_reachable(src), "missing");

  if (reachable(src)) {
    Assembler::evmovdquq(dst, as_Address(src), vector_len);
  } else {
    lea(rscratch, src);
    Assembler::evmovdquq(dst, Address(rscratch, 0), vector_len);
  }
}

void MacroAssembler::movdqa(XMMRegister dst, AddressLiteral src, Register rscratch) {
  assert(rscratch != noreg || always_reachable(src), "missing");

  if (reachable(src)) {
    Assembler::movdqa(dst, as_Address(src));
  } else {
    lea(rscratch, src);
    Assembler::movdqa(dst, Address(rscratch, 0));
  }
}

void MacroAssembler::movsd(XMMRegister dst, AddressLiteral src, Register rscratch) {
  assert(rscratch != noreg || always_reachable(src), "missing");

  if (reachable(src)) {
    Assembler::movsd(dst, as_Address(src));
  } else {
    lea(rscratch, src);
    Assembler::movsd(dst, Address(rscratch, 0));
  }
}

void MacroAssembler::movss(XMMRegister dst, AddressLiteral src, Register rscratch) {
  assert(rscratch != noreg || always_reachable(src), "missing");

  if (reachable(src)) {
    Assembler::movss(dst, as_Address(src));
  } else {
    lea(rscratch, src);
    Assembler::movss(dst, Address(rscratch, 0));
  }
}

void MacroAssembler::movddup(XMMRegister dst, AddressLiteral src, Register rscratch) {
  assert(rscratch != noreg || always_reachable(src), "missing");

  if (reachable(src)) {
    Assembler::movddup(dst, as_Address(src));
  } else {
    lea(rscratch, src);
    Assembler::movddup(dst, Address(rscratch, 0));
  }
}

void MacroAssembler::vmovddup(XMMRegister dst, AddressLiteral src, int vector_len, Register rscratch) {
  assert(rscratch != noreg || always_reachable(src), "missing");

  if (reachable(src)) {
    Assembler::vmovddup(dst, as_Address(src), vector_len);
  } else {
    lea(rscratch, src);
    Assembler::vmovddup(dst, Address(rscratch, 0), vector_len);
  }
}

void MacroAssembler::mulsd(XMMRegister dst, AddressLiteral src, Register rscratch) {
  assert(rscratch != noreg || always_reachable(src), "missing");

  if (reachable(src)) {
    Assembler::mulsd(dst, as_Address(src));
  } else {
    lea(rscratch, src);
    Assembler::mulsd(dst, Address(rscratch, 0));
  }
}

void MacroAssembler::mulss(XMMRegister dst, AddressLiteral src, Register rscratch) {
  assert(rscratch != noreg || always_reachable(src), "missing");

  if (reachable(src)) {
    Assembler::mulss(dst, as_Address(src));
  } else {
    lea(rscratch, src);
    Assembler::mulss(dst, Address(rscratch, 0));
  }
}

void MacroAssembler::null_check(Register reg, int offset) {
  if (needs_explicit_null_check(offset)) {
    // provoke OS NULL exception if reg = NULL by
    // accessing M[reg] w/o changing any (non-CC) registers
    // NOTE: cmpl is plenty here to provoke a segv
    cmpptr(rax, Address(reg, 0));
    // Note: should probably use testl(rax, Address(reg, 0));
    //       may be shorter code (however, this version of
    //       testl needs to be implemented first)
  } else {
    // nothing to do, (later) access of M[reg + offset]
    // will provoke OS NULL exception if reg = NULL
  }
}

void MacroAssembler::os_breakpoint() {
  // instead of directly emitting a breakpoint, call os:breakpoint for better debugability
  // (e.g., MSVC can't call ps() otherwise)
  call(RuntimeAddress(CAST_FROM_FN_PTR(address, os::breakpoint)));
}

void MacroAssembler::unimplemented(const char* what) {
  const char* buf = NULL;
  {
    ResourceMark rm;
    stringStream ss;
    ss.print("unimplemented: %s", what);
    buf = code_string(ss.as_string());
  }
  stop(buf);
}

#ifdef _LP64
#define XSTATE_BV 0x200
#endif

void MacroAssembler::pop_CPU_state() {
  pop_FPU_state();
  pop_IU_state();
}

void MacroAssembler::pop_FPU_state() {
#ifndef _LP64
  frstor(Address(rsp, 0));
#else
  fxrstor(Address(rsp, 0));
#endif
  addptr(rsp, FPUStateSizeInWords * wordSize);
}

void MacroAssembler::pop_IU_state() {
  popa();
  LP64_ONLY(addq(rsp, 8));
  popf();
}

// Save Integer and Float state
// Warning: Stack must be 16 byte aligned (64bit)
void MacroAssembler::push_CPU_state() {
  push_IU_state();
  push_FPU_state();
}

void MacroAssembler::push_FPU_state() {
  subptr(rsp, FPUStateSizeInWords * wordSize);
#ifndef _LP64
  fnsave(Address(rsp, 0));
  fwait();
#else
  fxsave(Address(rsp, 0));
#endif // LP64
}

void MacroAssembler::push_IU_state() {
  // Push flags first because pusha kills them
  pushf();
  // Make sure rsp stays 16-byte aligned
  LP64_ONLY(subq(rsp, 8));
  pusha();
}

void MacroAssembler::push_cont_fastpath() {
  if (!Continuations::enabled()) return;

#ifndef _LP64
  Register rthread = rax;
  Register rrealsp = rbx;
  push(rthread);
  push(rrealsp);

  get_thread(rthread);

  // The code below wants the original RSP.
  // Move it back after the pushes above.
  movptr(rrealsp, rsp);
  addptr(rrealsp, 2*wordSize);
#else
  Register rthread = r15_thread;
  Register rrealsp = rsp;
#endif

  Label done;
  cmpptr(rrealsp, Address(rthread, JavaThread::cont_fastpath_offset()));
  jccb(Assembler::belowEqual, done);
  movptr(Address(rthread, JavaThread::cont_fastpath_offset()), rrealsp);
  bind(done);

#ifndef _LP64
  pop(rrealsp);
  pop(rthread);
#endif
}

void MacroAssembler::pop_cont_fastpath() {
  if (!Continuations::enabled()) return;

#ifndef _LP64
  Register rthread = rax;
  Register rrealsp = rbx;
  push(rthread);
  push(rrealsp);

  get_thread(rthread);

  // The code below wants the original RSP.
  // Move it back after the pushes above.
  movptr(rrealsp, rsp);
  addptr(rrealsp, 2*wordSize);
#else
  Register rthread = r15_thread;
  Register rrealsp = rsp;
#endif

  Label done;
  cmpptr(rrealsp, Address(rthread, JavaThread::cont_fastpath_offset()));
  jccb(Assembler::below, done);
  movptr(Address(rthread, JavaThread::cont_fastpath_offset()), 0);
  bind(done);

#ifndef _LP64
  pop(rrealsp);
  pop(rthread);
#endif
}

void MacroAssembler::inc_held_monitor_count() {
#ifndef _LP64
  Register thread = rax;
  push(thread);
  get_thread(thread);
  incrementl(Address(thread, JavaThread::held_monitor_count_offset()));
  pop(thread);
#else // LP64
  incrementq(Address(r15_thread, JavaThread::held_monitor_count_offset()));
#endif
}

void MacroAssembler::dec_held_monitor_count() {
#ifndef _LP64
  Register thread = rax;
  push(thread);
  get_thread(thread);
  decrementl(Address(thread, JavaThread::held_monitor_count_offset()));
  pop(thread);
#else // LP64
  decrementq(Address(r15_thread, JavaThread::held_monitor_count_offset()));
#endif
}

#ifdef ASSERT
void MacroAssembler::stop_if_in_cont(Register cont, const char* name) {
#ifdef _LP64
  Label no_cont;
  movptr(cont, Address(r15_thread, JavaThread::cont_entry_offset()));
  testl(cont, cont);
  jcc(Assembler::zero, no_cont);
  stop(name);
  bind(no_cont);
#else
  Unimplemented();
#endif
}
#endif

void MacroAssembler::reset_last_Java_frame(Register java_thread, bool clear_fp) { // determine java_thread register
  if (!java_thread->is_valid()) {
    java_thread = rdi;
    get_thread(java_thread);
  }
  // we must set sp to zero to clear frame
  movptr(Address(java_thread, JavaThread::last_Java_sp_offset()), NULL_WORD);
  // must clear fp, so that compiled frames are not confused; it is
  // possible that we need it only for debugging
  if (clear_fp) {
    movptr(Address(java_thread, JavaThread::last_Java_fp_offset()), NULL_WORD);
  }
  // Always clear the pc because it could have been set by make_walkable()
  movptr(Address(java_thread, JavaThread::last_Java_pc_offset()), NULL_WORD);
  vzeroupper();
}

void MacroAssembler::restore_rax(Register tmp) {
  if (tmp == noreg) pop(rax);
  else if (tmp != rax) mov(rax, tmp);
}

void MacroAssembler::round_to(Register reg, int modulus) {
  addptr(reg, modulus - 1);
  andptr(reg, -modulus);
}

void MacroAssembler::save_rax(Register tmp) {
  if (tmp == noreg) push(rax);
  else if (tmp != rax) mov(tmp, rax);
}

void MacroAssembler::safepoint_poll(Label& slow_path, Register thread_reg, bool at_return, bool in_nmethod) {
  if (at_return) {
    // Note that when in_nmethod is set, the stack pointer is incremented before the poll. Therefore,
    // we may safely use rsp instead to perform the stack watermark check.
    cmpptr(in_nmethod ? rsp : rbp, Address(thread_reg, JavaThread::polling_word_offset()));
    jcc(Assembler::above, slow_path);
    return;
  }
  testb(Address(thread_reg, JavaThread::polling_word_offset()), SafepointMechanism::poll_bit());
  jcc(Assembler::notZero, slow_path); // handshake bit set implies poll
}

// Calls to C land
//
// When entering C land, the rbp, & rsp of the last Java frame have to be recorded
// in the (thread-local) JavaThread object. When leaving C land, the last Java fp
// has to be reset to 0. This is required to allow proper stack traversal.
void MacroAssembler::set_last_Java_frame(Register java_thread,
                                         Register last_java_sp,
                                         Register last_java_fp,
                                         address  last_java_pc,
                                         Register rscratch) {
  vzeroupper();
  // determine java_thread register
  if (!java_thread->is_valid()) {
    java_thread = rdi;
    get_thread(java_thread);
  }
  // determine last_java_sp register
  if (!last_java_sp->is_valid()) {
    last_java_sp = rsp;
  }
  // last_java_fp is optional
  if (last_java_fp->is_valid()) {
    movptr(Address(java_thread, JavaThread::last_Java_fp_offset()), last_java_fp);
  }
  // last_java_pc is optional
  if (last_java_pc != NULL) {
    Address java_pc(java_thread,
                    JavaThread::frame_anchor_offset() + JavaFrameAnchor::last_Java_pc_offset());
    lea(java_pc, InternalAddress(last_java_pc), rscratch);
  }
  movptr(Address(java_thread, JavaThread::last_Java_sp_offset()), last_java_sp);
}

void MacroAssembler::shlptr(Register dst, int imm8) {
  LP64_ONLY(shlq(dst, imm8)) NOT_LP64(shll(dst, imm8));
}

void MacroAssembler::shrptr(Register dst, int imm8) {
  LP64_ONLY(shrq(dst, imm8)) NOT_LP64(shrl(dst, imm8));
}

void MacroAssembler::sign_extend_byte(Register reg) {
  if (LP64_ONLY(true ||) (VM_Version::is_P6() && reg->has_byte_register())) {
    movsbl(reg, reg); // movsxb
  } else {
    shll(reg, 24);
    sarl(reg, 24);
  }
}

void MacroAssembler::sign_extend_short(Register reg) {
  if (LP64_ONLY(true ||) VM_Version::is_P6()) {
    movswl(reg, reg); // movsxw
  } else {
    shll(reg, 16);
    sarl(reg, 16);
  }
}

void MacroAssembler::testl(Register dst, AddressLiteral src) {
  assert(reachable(src), "Address should be reachable");
  testl(dst, as_Address(src));
}

void MacroAssembler::pcmpeqb(XMMRegister dst, XMMRegister src) {
  assert(((dst->encoding() < 16 && src->encoding() < 16) || VM_Version::supports_avx512vlbw()),"XMM register should be 0-15");
  Assembler::pcmpeqb(dst, src);
}

void MacroAssembler::pcmpeqw(XMMRegister dst, XMMRegister src) {
  assert(((dst->encoding() < 16 && src->encoding() < 16) || VM_Version::supports_avx512vlbw()),"XMM register should be 0-15");
  Assembler::pcmpeqw(dst, src);
}

void MacroAssembler::pcmpestri(XMMRegister dst, Address src, int imm8) {
  assert((dst->encoding() < 16),"XMM register should be 0-15");
  Assembler::pcmpestri(dst, src, imm8);
}

void MacroAssembler::pcmpestri(XMMRegister dst, XMMRegister src, int imm8) {
  assert((dst->encoding() < 16 && src->encoding() < 16),"XMM register should be 0-15");
  Assembler::pcmpestri(dst, src, imm8);
}

void MacroAssembler::pmovzxbw(XMMRegister dst, XMMRegister src) {
  assert(((dst->encoding() < 16 && src->encoding() < 16) || VM_Version::supports_avx512vlbw()),"XMM register should be 0-15");
  Assembler::pmovzxbw(dst, src);
}

void MacroAssembler::pmovzxbw(XMMRegister dst, Address src) {
  assert(((dst->encoding() < 16) || VM_Version::supports_avx512vlbw()),"XMM register should be 0-15");
  Assembler::pmovzxbw(dst, src);
}

void MacroAssembler::pmovmskb(Register dst, XMMRegister src) {
  assert((src->encoding() < 16),"XMM register should be 0-15");
  Assembler::pmovmskb(dst, src);
}

void MacroAssembler::ptest(XMMRegister dst, XMMRegister src) {
  assert((dst->encoding() < 16 && src->encoding() < 16),"XMM register should be 0-15");
  Assembler::ptest(dst, src);
}

void MacroAssembler::sqrtss(XMMRegister dst, AddressLiteral src, Register rscratch) {
  assert(rscratch != noreg || always_reachable(src), "missing");

  if (reachable(src)) {
    Assembler::sqrtss(dst, as_Address(src));
  } else {
    lea(rscratch, src);
    Assembler::sqrtss(dst, Address(rscratch, 0));
  }
}

void MacroAssembler::subsd(XMMRegister dst, AddressLiteral src, Register rscratch) {
  assert(rscratch != noreg || always_reachable(src), "missing");

  if (reachable(src)) {
    Assembler::subsd(dst, as_Address(src));
  } else {
    lea(rscratch, src);
    Assembler::subsd(dst, Address(rscratch, 0));
  }
}

void MacroAssembler::roundsd(XMMRegister dst, AddressLiteral src, int32_t rmode, Register rscratch) {
  assert(rscratch != noreg || always_reachable(src), "missing");

  if (reachable(src)) {
    Assembler::roundsd(dst, as_Address(src), rmode);
  } else {
    lea(rscratch, src);
    Assembler::roundsd(dst, Address(rscratch, 0), rmode);
  }
}

void MacroAssembler::subss(XMMRegister dst, AddressLiteral src, Register rscratch) {
  assert(rscratch != noreg || always_reachable(src), "missing");

  if (reachable(src)) {
    Assembler::subss(dst, as_Address(src));
  } else {
    lea(rscratch, src);
    Assembler::subss(dst, Address(rscratch, 0));
  }
}

void MacroAssembler::ucomisd(XMMRegister dst, AddressLiteral src, Register rscratch) {
  assert(rscratch != noreg || always_reachable(src), "missing");

  if (reachable(src)) {
    Assembler::ucomisd(dst, as_Address(src));
  } else {
    lea(rscratch, src);
    Assembler::ucomisd(dst, Address(rscratch, 0));
  }
}

void MacroAssembler::ucomiss(XMMRegister dst, AddressLiteral src, Register rscratch) {
  assert(rscratch != noreg || always_reachable(src), "missing");

  if (reachable(src)) {
    Assembler::ucomiss(dst, as_Address(src));
  } else {
    lea(rscratch, src);
    Assembler::ucomiss(dst, Address(rscratch, 0));
  }
}

void MacroAssembler::xorpd(XMMRegister dst, AddressLiteral src, Register rscratch) {
  assert(rscratch != noreg || always_reachable(src), "missing");

  // Used in sign-bit flipping with aligned address.
  assert((UseAVX > 0) || (((intptr_t)src.target() & 15) == 0), "SSE mode requires address alignment 16 bytes");
  if (reachable(src)) {
    Assembler::xorpd(dst, as_Address(src));
  } else {
    lea(rscratch, src);
    Assembler::xorpd(dst, Address(rscratch, 0));
  }
}

void MacroAssembler::xorpd(XMMRegister dst, XMMRegister src) {
  if (UseAVX > 2 && !VM_Version::supports_avx512dq() && (dst->encoding() == src->encoding())) {
    Assembler::vpxor(dst, dst, src, Assembler::AVX_512bit);
  }
  else {
    Assembler::xorpd(dst, src);
  }
}

void MacroAssembler::xorps(XMMRegister dst, XMMRegister src) {
  if (UseAVX > 2 && !VM_Version::supports_avx512dq() && (dst->encoding() == src->encoding())) {
    Assembler::vpxor(dst, dst, src, Assembler::AVX_512bit);
  } else {
    Assembler::xorps(dst, src);
  }
}

void MacroAssembler::xorps(XMMRegister dst, AddressLiteral src, Register rscratch) {
  assert(rscratch != noreg || always_reachable(src), "missing");

  // Used in sign-bit flipping with aligned address.
  assert((UseAVX > 0) || (((intptr_t)src.target() & 15) == 0), "SSE mode requires address alignment 16 bytes");
  if (reachable(src)) {
    Assembler::xorps(dst, as_Address(src));
  } else {
    lea(rscratch, src);
    Assembler::xorps(dst, Address(rscratch, 0));
  }
}

void MacroAssembler::pshufb(XMMRegister dst, AddressLiteral src, Register rscratch) {
  assert(rscratch != noreg || always_reachable(src), "missing");

  // Used in sign-bit flipping with aligned address.
  bool aligned_adr = (((intptr_t)src.target() & 15) == 0);
  assert((UseAVX > 0) || aligned_adr, "SSE mode requires address alignment 16 bytes");
  if (reachable(src)) {
    Assembler::pshufb(dst, as_Address(src));
  } else {
    lea(rscratch, src);
    Assembler::pshufb(dst, Address(rscratch, 0));
  }
}

// AVX 3-operands instructions

void MacroAssembler::vaddsd(XMMRegister dst, XMMRegister nds, AddressLiteral src, Register rscratch) {
  assert(rscratch != noreg || always_reachable(src), "missing");

  if (reachable(src)) {
    vaddsd(dst, nds, as_Address(src));
  } else {
    lea(rscratch, src);
    vaddsd(dst, nds, Address(rscratch, 0));
  }
}

void MacroAssembler::vaddss(XMMRegister dst, XMMRegister nds, AddressLiteral src, Register rscratch) {
  assert(rscratch != noreg || always_reachable(src), "missing");

  if (reachable(src)) {
    vaddss(dst, nds, as_Address(src));
  } else {
    lea(rscratch, src);
    vaddss(dst, nds, Address(rscratch, 0));
  }
}

void MacroAssembler::vpaddb(XMMRegister dst, XMMRegister nds, AddressLiteral src, int vector_len, Register rscratch) {
  assert(UseAVX > 0, "requires some form of AVX");
  assert(rscratch != noreg || always_reachable(src), "missing");

  if (reachable(src)) {
    Assembler::vpaddb(dst, nds, as_Address(src), vector_len);
  } else {
    lea(rscratch, src);
    Assembler::vpaddb(dst, nds, Address(rscratch, 0), vector_len);
  }
}

void MacroAssembler::vpaddd(XMMRegister dst, XMMRegister nds, AddressLiteral src, int vector_len, Register rscratch) {
  assert(UseAVX > 0, "requires some form of AVX");
  assert(rscratch != noreg || always_reachable(src), "missing");

  if (reachable(src)) {
    Assembler::vpaddd(dst, nds, as_Address(src), vector_len);
  } else {
    lea(rscratch, src);
    Assembler::vpaddd(dst, nds, Address(rscratch, 0), vector_len);
  }
}

void MacroAssembler::vabsss(XMMRegister dst, XMMRegister nds, XMMRegister src, AddressLiteral negate_field, int vector_len, Register rscratch) {
  assert(((dst->encoding() < 16 && src->encoding() < 16 && nds->encoding() < 16) || VM_Version::supports_avx512vldq()),"XMM register should be 0-15");
  assert(rscratch != noreg || always_reachable(negate_field), "missing");

  vandps(dst, nds, negate_field, vector_len, rscratch);
}

void MacroAssembler::vabssd(XMMRegister dst, XMMRegister nds, XMMRegister src, AddressLiteral negate_field, int vector_len, Register rscratch) {
  assert(((dst->encoding() < 16 && src->encoding() < 16 && nds->encoding() < 16) || VM_Version::supports_avx512vldq()),"XMM register should be 0-15");
  assert(rscratch != noreg || always_reachable(negate_field), "missing");

  vandpd(dst, nds, negate_field, vector_len, rscratch);
}

void MacroAssembler::vpaddb(XMMRegister dst, XMMRegister nds, XMMRegister src, int vector_len) {
  assert(((dst->encoding() < 16 && src->encoding() < 16 && nds->encoding() < 16) || VM_Version::supports_avx512vlbw()),"XMM register should be 0-15");
  Assembler::vpaddb(dst, nds, src, vector_len);
}

void MacroAssembler::vpaddb(XMMRegister dst, XMMRegister nds, Address src, int vector_len) {
  assert(((dst->encoding() < 16 && nds->encoding() < 16) || VM_Version::supports_avx512vlbw()),"XMM register should be 0-15");
  Assembler::vpaddb(dst, nds, src, vector_len);
}

void MacroAssembler::vpaddw(XMMRegister dst, XMMRegister nds, XMMRegister src, int vector_len) {
  assert(((dst->encoding() < 16 && src->encoding() < 16 && nds->encoding() < 16) || VM_Version::supports_avx512vlbw()),"XMM register should be 0-15");
  Assembler::vpaddw(dst, nds, src, vector_len);
}

void MacroAssembler::vpaddw(XMMRegister dst, XMMRegister nds, Address src, int vector_len) {
  assert(((dst->encoding() < 16 && nds->encoding() < 16) || VM_Version::supports_avx512vlbw()),"XMM register should be 0-15");
  Assembler::vpaddw(dst, nds, src, vector_len);
}

void MacroAssembler::vpand(XMMRegister dst, XMMRegister nds, AddressLiteral src, int vector_len, Register rscratch) {
  assert(rscratch != noreg || always_reachable(src), "missing");

  if (reachable(src)) {
    Assembler::vpand(dst, nds, as_Address(src), vector_len);
  } else {
    lea(rscratch, src);
    Assembler::vpand(dst, nds, Address(rscratch, 0), vector_len);
  }
}

void MacroAssembler::vpbroadcastd(XMMRegister dst, AddressLiteral src, int vector_len, Register rscratch) {
  assert(rscratch != noreg || always_reachable(src), "missing");

  if (reachable(src)) {
    Assembler::vpbroadcastd(dst, as_Address(src), vector_len);
  } else {
    lea(rscratch, src);
    Assembler::vpbroadcastd(dst, Address(rscratch, 0), vector_len);
  }
}

void MacroAssembler::vpbroadcastq(XMMRegister dst, AddressLiteral src, int vector_len, Register rscratch) {
  assert(rscratch != noreg || always_reachable(src), "missing");

  if (reachable(src)) {
    Assembler::vpbroadcastq(dst, as_Address(src), vector_len);
  } else {
    lea(rscratch, src);
    Assembler::vpbroadcastq(dst, Address(rscratch, 0), vector_len);
  }
}

void MacroAssembler::vbroadcastsd(XMMRegister dst, AddressLiteral src, int vector_len, Register rscratch) {
  assert(rscratch != noreg || always_reachable(src), "missing");

  if (reachable(src)) {
    Assembler::vbroadcastsd(dst, as_Address(src), vector_len);
  } else {
    lea(rscratch, src);
    Assembler::vbroadcastsd(dst, Address(rscratch, 0), vector_len);
  }
}

void MacroAssembler::vbroadcastss(XMMRegister dst, AddressLiteral src, int vector_len, Register rscratch) {
  assert(rscratch != noreg || always_reachable(src), "missing");

  if (reachable(src)) {
    Assembler::vbroadcastss(dst, as_Address(src), vector_len);
  } else {
    lea(rscratch, src);
    Assembler::vbroadcastss(dst, Address(rscratch, 0), vector_len);
  }
}

void MacroAssembler::vpcmpeqb(XMMRegister dst, XMMRegister nds, XMMRegister src, int vector_len) {
  assert(((dst->encoding() < 16 && src->encoding() < 16 && nds->encoding() < 16) || VM_Version::supports_avx512vlbw()),"XMM register should be 0-15");
  Assembler::vpcmpeqb(dst, nds, src, vector_len);
}

void MacroAssembler::vpcmpeqw(XMMRegister dst, XMMRegister nds, XMMRegister src, int vector_len) {
  assert(((dst->encoding() < 16 && src->encoding() < 16 && nds->encoding() < 16) || VM_Version::supports_avx512vlbw()),"XMM register should be 0-15");
  Assembler::vpcmpeqw(dst, nds, src, vector_len);
}

void MacroAssembler::evpcmpeqd(KRegister kdst, KRegister mask, XMMRegister nds, AddressLiteral src, int vector_len, Register rscratch) {
  assert(rscratch != noreg || always_reachable(src), "missing");

  if (reachable(src)) {
    Assembler::evpcmpeqd(kdst, mask, nds, as_Address(src), vector_len);
  } else {
    lea(rscratch, src);
    Assembler::evpcmpeqd(kdst, mask, nds, Address(rscratch, 0), vector_len);
  }
}

void MacroAssembler::evpcmpd(KRegister kdst, KRegister mask, XMMRegister nds, AddressLiteral src,
                             int comparison, bool is_signed, int vector_len, Register rscratch) {
  assert(rscratch != noreg || always_reachable(src), "missing");

  if (reachable(src)) {
    Assembler::evpcmpd(kdst, mask, nds, as_Address(src), comparison, is_signed, vector_len);
  } else {
    lea(rscratch, src);
    Assembler::evpcmpd(kdst, mask, nds, Address(rscratch, 0), comparison, is_signed, vector_len);
  }
}

void MacroAssembler::evpcmpq(KRegister kdst, KRegister mask, XMMRegister nds, AddressLiteral src,
                             int comparison, bool is_signed, int vector_len, Register rscratch) {
  assert(rscratch != noreg || always_reachable(src), "missing");

  if (reachable(src)) {
    Assembler::evpcmpq(kdst, mask, nds, as_Address(src), comparison, is_signed, vector_len);
  } else {
    lea(rscratch, src);
    Assembler::evpcmpq(kdst, mask, nds, Address(rscratch, 0), comparison, is_signed, vector_len);
  }
}

void MacroAssembler::evpcmpb(KRegister kdst, KRegister mask, XMMRegister nds, AddressLiteral src,
                             int comparison, bool is_signed, int vector_len, Register rscratch) {
  assert(rscratch != noreg || always_reachable(src), "missing");

  if (reachable(src)) {
    Assembler::evpcmpb(kdst, mask, nds, as_Address(src), comparison, is_signed, vector_len);
  } else {
    lea(rscratch, src);
    Assembler::evpcmpb(kdst, mask, nds, Address(rscratch, 0), comparison, is_signed, vector_len);
  }
}

void MacroAssembler::evpcmpw(KRegister kdst, KRegister mask, XMMRegister nds, AddressLiteral src,
                             int comparison, bool is_signed, int vector_len, Register rscratch) {
  assert(rscratch != noreg || always_reachable(src), "missing");

  if (reachable(src)) {
    Assembler::evpcmpw(kdst, mask, nds, as_Address(src), comparison, is_signed, vector_len);
  } else {
    lea(rscratch, src);
    Assembler::evpcmpw(kdst, mask, nds, Address(rscratch, 0), comparison, is_signed, vector_len);
  }
}

void MacroAssembler::vpcmpCC(XMMRegister dst, XMMRegister nds, XMMRegister src, int cond_encoding, Width width, int vector_len) {
  if (width == Assembler::Q) {
    Assembler::vpcmpCCq(dst, nds, src, cond_encoding, vector_len);
  } else {
    Assembler::vpcmpCCbwd(dst, nds, src, cond_encoding, vector_len);
  }
}

void MacroAssembler::vpcmpCCW(XMMRegister dst, XMMRegister nds, XMMRegister src, XMMRegister xtmp, ComparisonPredicate cond, Width width, int vector_len) {
  int eq_cond_enc = 0x29;
  int gt_cond_enc = 0x37;
  if (width != Assembler::Q) {
    eq_cond_enc = 0x74 + width;
    gt_cond_enc = 0x64 + width;
  }
  switch (cond) {
  case eq:
    vpcmpCC(dst, nds, src, eq_cond_enc, width, vector_len);
    break;
  case neq:
    vpcmpCC(dst, nds, src, eq_cond_enc, width, vector_len);
    vallones(xtmp, vector_len);
    vpxor(dst, xtmp, dst, vector_len);
    break;
  case le:
    vpcmpCC(dst, nds, src, gt_cond_enc, width, vector_len);
    vallones(xtmp, vector_len);
    vpxor(dst, xtmp, dst, vector_len);
    break;
  case nlt:
    vpcmpCC(dst, src, nds, gt_cond_enc, width, vector_len);
    vallones(xtmp, vector_len);
    vpxor(dst, xtmp, dst, vector_len);
    break;
  case lt:
    vpcmpCC(dst, src, nds, gt_cond_enc, width, vector_len);
    break;
  case nle:
    vpcmpCC(dst, nds, src, gt_cond_enc, width, vector_len);
    break;
  default:
    assert(false, "Should not reach here");
  }
}

void MacroAssembler::vpmovzxbw(XMMRegister dst, Address src, int vector_len) {
  assert(((dst->encoding() < 16) || VM_Version::supports_avx512vlbw()),"XMM register should be 0-15");
  Assembler::vpmovzxbw(dst, src, vector_len);
}

void MacroAssembler::vpmovmskb(Register dst, XMMRegister src, int vector_len) {
  assert((src->encoding() < 16),"XMM register should be 0-15");
  Assembler::vpmovmskb(dst, src, vector_len);
}

void MacroAssembler::vpmullw(XMMRegister dst, XMMRegister nds, XMMRegister src, int vector_len) {
  assert(((dst->encoding() < 16 && src->encoding() < 16 && nds->encoding() < 16) || VM_Version::supports_avx512vlbw()),"XMM register should be 0-15");
  Assembler::vpmullw(dst, nds, src, vector_len);
}

void MacroAssembler::vpmullw(XMMRegister dst, XMMRegister nds, Address src, int vector_len) {
  assert(((dst->encoding() < 16 && nds->encoding() < 16) || VM_Version::supports_avx512vlbw()),"XMM register should be 0-15");
  Assembler::vpmullw(dst, nds, src, vector_len);
}

void MacroAssembler::vpmulld(XMMRegister dst, XMMRegister nds, AddressLiteral src, int vector_len, Register rscratch) {
  assert((UseAVX > 0), "AVX support is needed");
  assert(rscratch != noreg || always_reachable(src), "missing");

  if (reachable(src)) {
    Assembler::vpmulld(dst, nds, as_Address(src), vector_len);
  } else {
    lea(rscratch, src);
    Assembler::vpmulld(dst, nds, Address(rscratch, 0), vector_len);
  }
}

void MacroAssembler::vpsubb(XMMRegister dst, XMMRegister nds, XMMRegister src, int vector_len) {
  assert(((dst->encoding() < 16 && src->encoding() < 16 && nds->encoding() < 16) || VM_Version::supports_avx512vlbw()),"XMM register should be 0-15");
  Assembler::vpsubb(dst, nds, src, vector_len);
}

void MacroAssembler::vpsubb(XMMRegister dst, XMMRegister nds, Address src, int vector_len) {
  assert(((dst->encoding() < 16 && nds->encoding() < 16) || VM_Version::supports_avx512vlbw()),"XMM register should be 0-15");
  Assembler::vpsubb(dst, nds, src, vector_len);
}

void MacroAssembler::vpsubw(XMMRegister dst, XMMRegister nds, XMMRegister src, int vector_len) {
  assert(((dst->encoding() < 16 && src->encoding() < 16 && nds->encoding() < 16) || VM_Version::supports_avx512vlbw()),"XMM register should be 0-15");
  Assembler::vpsubw(dst, nds, src, vector_len);
}

void MacroAssembler::vpsubw(XMMRegister dst, XMMRegister nds, Address src, int vector_len) {
  assert(((dst->encoding() < 16 && nds->encoding() < 16) || VM_Version::supports_avx512vlbw()),"XMM register should be 0-15");
  Assembler::vpsubw(dst, nds, src, vector_len);
}

void MacroAssembler::vpsraw(XMMRegister dst, XMMRegister nds, XMMRegister shift, int vector_len) {
  assert(((dst->encoding() < 16 && shift->encoding() < 16 && nds->encoding() < 16) || VM_Version::supports_avx512vlbw()),"XMM register should be 0-15");
  Assembler::vpsraw(dst, nds, shift, vector_len);
}

void MacroAssembler::vpsraw(XMMRegister dst, XMMRegister nds, int shift, int vector_len) {
  assert(((dst->encoding() < 16 && nds->encoding() < 16) || VM_Version::supports_avx512vlbw()),"XMM register should be 0-15");
  Assembler::vpsraw(dst, nds, shift, vector_len);
}

void MacroAssembler::evpsraq(XMMRegister dst, XMMRegister nds, XMMRegister shift, int vector_len) {
  assert(UseAVX > 2,"");
  if (!VM_Version::supports_avx512vl() && vector_len < 2) {
     vector_len = 2;
  }
  Assembler::evpsraq(dst, nds, shift, vector_len);
}

void MacroAssembler::evpsraq(XMMRegister dst, XMMRegister nds, int shift, int vector_len) {
  assert(UseAVX > 2,"");
  if (!VM_Version::supports_avx512vl() && vector_len < 2) {
     vector_len = 2;
  }
  Assembler::evpsraq(dst, nds, shift, vector_len);
}

void MacroAssembler::vpsrlw(XMMRegister dst, XMMRegister nds, XMMRegister shift, int vector_len) {
  assert(((dst->encoding() < 16 && shift->encoding() < 16 && nds->encoding() < 16) || VM_Version::supports_avx512vlbw()),"XMM register should be 0-15");
  Assembler::vpsrlw(dst, nds, shift, vector_len);
}

void MacroAssembler::vpsrlw(XMMRegister dst, XMMRegister nds, int shift, int vector_len) {
  assert(((dst->encoding() < 16 && nds->encoding() < 16) || VM_Version::supports_avx512vlbw()),"XMM register should be 0-15");
  Assembler::vpsrlw(dst, nds, shift, vector_len);
}

void MacroAssembler::vpsllw(XMMRegister dst, XMMRegister nds, XMMRegister shift, int vector_len) {
  assert(((dst->encoding() < 16 && shift->encoding() < 16 && nds->encoding() < 16) || VM_Version::supports_avx512vlbw()),"XMM register should be 0-15");
  Assembler::vpsllw(dst, nds, shift, vector_len);
}

void MacroAssembler::vpsllw(XMMRegister dst, XMMRegister nds, int shift, int vector_len) {
  assert(((dst->encoding() < 16 && nds->encoding() < 16) || VM_Version::supports_avx512vlbw()),"XMM register should be 0-15");
  Assembler::vpsllw(dst, nds, shift, vector_len);
}

void MacroAssembler::vptest(XMMRegister dst, XMMRegister src) {
  assert((dst->encoding() < 16 && src->encoding() < 16),"XMM register should be 0-15");
  Assembler::vptest(dst, src);
}

void MacroAssembler::punpcklbw(XMMRegister dst, XMMRegister src) {
  assert(((dst->encoding() < 16 && src->encoding() < 16) || VM_Version::supports_avx512vlbw()),"XMM register should be 0-15");
  Assembler::punpcklbw(dst, src);
}

void MacroAssembler::pshufd(XMMRegister dst, Address src, int mode) {
  assert(((dst->encoding() < 16) || VM_Version::supports_avx512vl()),"XMM register should be 0-15");
  Assembler::pshufd(dst, src, mode);
}

void MacroAssembler::pshuflw(XMMRegister dst, XMMRegister src, int mode) {
  assert(((dst->encoding() < 16 && src->encoding() < 16) || VM_Version::supports_avx512vlbw()),"XMM register should be 0-15");
  Assembler::pshuflw(dst, src, mode);
}

void MacroAssembler::vandpd(XMMRegister dst, XMMRegister nds, AddressLiteral src, int vector_len, Register rscratch) {
  assert(rscratch != noreg || always_reachable(src), "missing");

  if (reachable(src)) {
    vandpd(dst, nds, as_Address(src), vector_len);
  } else {
    lea(rscratch, src);
    vandpd(dst, nds, Address(rscratch, 0), vector_len);
  }
}

void MacroAssembler::vandps(XMMRegister dst, XMMRegister nds, AddressLiteral src, int vector_len, Register rscratch) {
  assert(rscratch != noreg || always_reachable(src), "missing");

  if (reachable(src)) {
    vandps(dst, nds, as_Address(src), vector_len);
  } else {
    lea(rscratch, src);
    vandps(dst, nds, Address(rscratch, 0), vector_len);
  }
}

void MacroAssembler::evpord(XMMRegister dst, KRegister mask, XMMRegister nds, AddressLiteral src,
                            bool merge, int vector_len, Register rscratch) {
  assert(rscratch != noreg || always_reachable(src), "missing");

  if (reachable(src)) {
    Assembler::evpord(dst, mask, nds, as_Address(src), merge, vector_len);
  } else {
    lea(rscratch, src);
    Assembler::evpord(dst, mask, nds, Address(rscratch, 0), merge, vector_len);
  }
}

void MacroAssembler::vdivsd(XMMRegister dst, XMMRegister nds, AddressLiteral src, Register rscratch) {
  assert(rscratch != noreg || always_reachable(src), "missing");

  if (reachable(src)) {
    vdivsd(dst, nds, as_Address(src));
  } else {
    lea(rscratch, src);
    vdivsd(dst, nds, Address(rscratch, 0));
  }
}

void MacroAssembler::vdivss(XMMRegister dst, XMMRegister nds, AddressLiteral src, Register rscratch) {
  assert(rscratch != noreg || always_reachable(src), "missing");

  if (reachable(src)) {
    vdivss(dst, nds, as_Address(src));
  } else {
    lea(rscratch, src);
    vdivss(dst, nds, Address(rscratch, 0));
  }
}

void MacroAssembler::vmulsd(XMMRegister dst, XMMRegister nds, AddressLiteral src, Register rscratch) {
  assert(rscratch != noreg || always_reachable(src), "missing");

  if (reachable(src)) {
    vmulsd(dst, nds, as_Address(src));
  } else {
    lea(rscratch, src);
    vmulsd(dst, nds, Address(rscratch, 0));
  }
}

void MacroAssembler::vmulss(XMMRegister dst, XMMRegister nds, AddressLiteral src, Register rscratch) {
  assert(rscratch != noreg || always_reachable(src), "missing");

  if (reachable(src)) {
    vmulss(dst, nds, as_Address(src));
  } else {
    lea(rscratch, src);
    vmulss(dst, nds, Address(rscratch, 0));
  }
}

void MacroAssembler::vsubsd(XMMRegister dst, XMMRegister nds, AddressLiteral src, Register rscratch) {
  assert(rscratch != noreg || always_reachable(src), "missing");

  if (reachable(src)) {
    vsubsd(dst, nds, as_Address(src));
  } else {
    lea(rscratch, src);
    vsubsd(dst, nds, Address(rscratch, 0));
  }
}

void MacroAssembler::vsubss(XMMRegister dst, XMMRegister nds, AddressLiteral src, Register rscratch) {
  assert(rscratch != noreg || always_reachable(src), "missing");

  if (reachable(src)) {
    vsubss(dst, nds, as_Address(src));
  } else {
    lea(rscratch, src);
    vsubss(dst, nds, Address(rscratch, 0));
  }
}

void MacroAssembler::vnegatess(XMMRegister dst, XMMRegister nds, AddressLiteral src, Register rscratch) {
  assert(((dst->encoding() < 16 && nds->encoding() < 16) || VM_Version::supports_avx512vldq()),"XMM register should be 0-15");
  assert(rscratch != noreg || always_reachable(src), "missing");

  vxorps(dst, nds, src, Assembler::AVX_128bit, rscratch);
}

void MacroAssembler::vnegatesd(XMMRegister dst, XMMRegister nds, AddressLiteral src, Register rscratch) {
  assert(((dst->encoding() < 16 && nds->encoding() < 16) || VM_Version::supports_avx512vldq()),"XMM register should be 0-15");
  assert(rscratch != noreg || always_reachable(src), "missing");

  vxorpd(dst, nds, src, Assembler::AVX_128bit, rscratch);
}

void MacroAssembler::vxorpd(XMMRegister dst, XMMRegister nds, AddressLiteral src, int vector_len, Register rscratch) {
  assert(rscratch != noreg || always_reachable(src), "missing");

  if (reachable(src)) {
    vxorpd(dst, nds, as_Address(src), vector_len);
  } else {
    lea(rscratch, src);
    vxorpd(dst, nds, Address(rscratch, 0), vector_len);
  }
}

void MacroAssembler::vxorps(XMMRegister dst, XMMRegister nds, AddressLiteral src, int vector_len, Register rscratch) {
  assert(rscratch != noreg || always_reachable(src), "missing");

  if (reachable(src)) {
    vxorps(dst, nds, as_Address(src), vector_len);
  } else {
    lea(rscratch, src);
    vxorps(dst, nds, Address(rscratch, 0), vector_len);
  }
}

void MacroAssembler::vpxor(XMMRegister dst, XMMRegister nds, AddressLiteral src, int vector_len, Register rscratch) {
  assert(rscratch != noreg || always_reachable(src), "missing");

  if (UseAVX > 1 || (vector_len < 1)) {
    if (reachable(src)) {
      Assembler::vpxor(dst, nds, as_Address(src), vector_len);
    } else {
      lea(rscratch, src);
      Assembler::vpxor(dst, nds, Address(rscratch, 0), vector_len);
    }
  } else {
    MacroAssembler::vxorpd(dst, nds, src, vector_len, rscratch);
  }
}

void MacroAssembler::vpermd(XMMRegister dst,  XMMRegister nds, AddressLiteral src, int vector_len, Register rscratch) {
  assert(rscratch != noreg || always_reachable(src), "missing");

  if (reachable(src)) {
    Assembler::vpermd(dst, nds, as_Address(src), vector_len);
  } else {
    lea(rscratch, src);
    Assembler::vpermd(dst, nds, Address(rscratch, 0), vector_len);
  }
}

void MacroAssembler::clear_jweak_tag(Register possibly_jweak) {
  const int32_t inverted_jweak_mask = ~static_cast<int32_t>(JNIHandles::weak_tag_mask);
  STATIC_ASSERT(inverted_jweak_mask == -2); // otherwise check this code
  // The inverted mask is sign-extended
  andptr(possibly_jweak, inverted_jweak_mask);
}

void MacroAssembler::resolve_jobject(Register value,
                                     Register thread,
                                     Register tmp) {
  assert_different_registers(value, thread, tmp);
  Label done, not_weak;
  testptr(value, value);
  jcc(Assembler::zero, done);                // Use NULL as-is.
  testptr(value, JNIHandles::weak_tag_mask); // Test for jweak tag.
  jcc(Assembler::zero, not_weak);
  // Resolve jweak.
  access_load_at(T_OBJECT, IN_NATIVE | ON_PHANTOM_OOP_REF,
                 value, Address(value, -JNIHandles::weak_tag_value), tmp, thread);
  verify_oop(value);
  jmp(done);
  bind(not_weak);
  // Resolve (untagged) jobject.
  access_load_at(T_OBJECT, IN_NATIVE, value, Address(value, 0), tmp, thread);
  verify_oop(value);
  bind(done);
}

void MacroAssembler::subptr(Register dst, int32_t imm32) {
  LP64_ONLY(subq(dst, imm32)) NOT_LP64(subl(dst, imm32));
}

// Force generation of a 4 byte immediate value even if it fits into 8bit
void MacroAssembler::subptr_imm32(Register dst, int32_t imm32) {
  LP64_ONLY(subq_imm32(dst, imm32)) NOT_LP64(subl_imm32(dst, imm32));
}

void MacroAssembler::subptr(Register dst, Register src) {
  LP64_ONLY(subq(dst, src)) NOT_LP64(subl(dst, src));
}

// C++ bool manipulation
void MacroAssembler::testbool(Register dst) {
  if(sizeof(bool) == 1)
    testb(dst, 0xff);
  else if(sizeof(bool) == 2) {
    // testw implementation needed for two byte bools
    ShouldNotReachHere();
  } else if(sizeof(bool) == 4)
    testl(dst, dst);
  else
    // unsupported
    ShouldNotReachHere();
}

void MacroAssembler::testptr(Register dst, Register src) {
  LP64_ONLY(testq(dst, src)) NOT_LP64(testl(dst, src));
}

// Defines obj, preserves var_size_in_bytes, okay for t2 == var_size_in_bytes.
void MacroAssembler::tlab_allocate(Register thread, Register obj,
                                   Register var_size_in_bytes,
                                   int con_size_in_bytes,
                                   Register t1,
                                   Register t2,
                                   Label& slow_case) {
  BarrierSetAssembler* bs = BarrierSet::barrier_set()->barrier_set_assembler();
  bs->tlab_allocate(this, thread, obj, var_size_in_bytes, con_size_in_bytes, t1, t2, slow_case);
}

RegSet MacroAssembler::call_clobbered_gp_registers() {
  RegSet regs;
#ifdef _LP64
  regs += RegSet::of(rax, rcx, rdx);
#ifndef WINDOWS
  regs += RegSet::of(rsi, rdi);
#endif
  regs += RegSet::range(r8, r11);
#else
  regs += RegSet::of(rax, rcx, rdx);
#endif
  return regs;
}

XMMRegSet MacroAssembler::call_clobbered_xmm_registers() {
  int num_xmm_registers = XMMRegister::available_xmm_registers();
#if defined(WINDOWS) && defined(_LP64)
  XMMRegSet result = XMMRegSet::range(xmm0, xmm5);
  if (num_xmm_registers > 16) {
     result += XMMRegSet::range(xmm16, as_XMMRegister(num_xmm_registers - 1));
  }
  return result;
#else
  return XMMRegSet::range(xmm0, as_XMMRegister(num_xmm_registers - 1));
#endif
}

static int FPUSaveAreaSize = align_up(108, StackAlignmentInBytes); // 108 bytes needed for FPU state by fsave/frstor

#ifndef _LP64
static bool use_x87_registers() { return UseSSE < 2; }
#endif
static bool use_xmm_registers() { return UseSSE >= 1; }

// C1 only ever uses the first double/float of the XMM register.
static int xmm_save_size() { return UseSSE >= 2 ? sizeof(double) : sizeof(float); }

static void save_xmm_register(MacroAssembler* masm, int offset, XMMRegister reg) {
  if (UseSSE == 1) {
    masm->movflt(Address(rsp, offset), reg);
  } else {
    masm->movdbl(Address(rsp, offset), reg);
  }
}

static void restore_xmm_register(MacroAssembler* masm, int offset, XMMRegister reg) {
  if (UseSSE == 1) {
    masm->movflt(reg, Address(rsp, offset));
  } else {
    masm->movdbl(reg, Address(rsp, offset));
  }
}

int register_section_sizes(RegSet gp_registers, XMMRegSet xmm_registers, bool save_fpu,
                           int& gp_area_size, int& fp_area_size, int& xmm_area_size) {

  gp_area_size = align_up(gp_registers.size() * Register::max_slots_per_register * VMRegImpl::stack_slot_size,
                         StackAlignmentInBytes);
#ifdef _LP64
  fp_area_size = 0;
#else
  fp_area_size = (save_fpu && use_x87_registers()) ? FPUSaveAreaSize : 0;
#endif
  xmm_area_size = (save_fpu && use_xmm_registers()) ? xmm_registers.size() * xmm_save_size() : 0;

  return gp_area_size + fp_area_size + xmm_area_size;
}

void MacroAssembler::push_call_clobbered_registers_except(RegSet exclude, bool save_fpu) {
  block_comment("push_call_clobbered_registers start");
  // Regular registers
  RegSet gp_registers_to_push = call_clobbered_gp_registers() - exclude;

  int gp_area_size;
  int fp_area_size;
  int xmm_area_size;
  int total_save_size = register_section_sizes(gp_registers_to_push, call_clobbered_xmm_registers(), save_fpu,
                                               gp_area_size, fp_area_size, xmm_area_size);
  subptr(rsp, total_save_size);

  push_set(gp_registers_to_push, 0);

#ifndef _LP64
  if (save_fpu && use_x87_registers()) {
    fnsave(Address(rsp, gp_area_size));
    fwait();
  }
#endif
  if (save_fpu && use_xmm_registers()) {
    push_set(call_clobbered_xmm_registers(), gp_area_size + fp_area_size);
  }

  block_comment("push_call_clobbered_registers end");
}

void MacroAssembler::pop_call_clobbered_registers_except(RegSet exclude, bool restore_fpu) {
  block_comment("pop_call_clobbered_registers start");

  RegSet gp_registers_to_pop = call_clobbered_gp_registers() - exclude;

  int gp_area_size;
  int fp_area_size;
  int xmm_area_size;
  int total_save_size = register_section_sizes(gp_registers_to_pop, call_clobbered_xmm_registers(), restore_fpu,
                                               gp_area_size, fp_area_size, xmm_area_size);

  if (restore_fpu && use_xmm_registers()) {
    pop_set(call_clobbered_xmm_registers(), gp_area_size + fp_area_size);
  }
#ifndef _LP64
  if (restore_fpu && use_x87_registers()) {
    frstor(Address(rsp, gp_area_size));
  }
#endif

  pop_set(gp_registers_to_pop, 0);

  addptr(rsp, total_save_size);

  vzeroupper();

  block_comment("pop_call_clobbered_registers end");
}

void MacroAssembler::push_set(XMMRegSet set, int offset) {
  assert(is_aligned(set.size() * xmm_save_size(), StackAlignmentInBytes), "must be");
  int spill_offset = offset;

  for (RegSetIterator<XMMRegister> it = set.begin(); *it != xnoreg; ++it) {
    save_xmm_register(this, spill_offset, *it);
    spill_offset += xmm_save_size();
  }
}

void MacroAssembler::pop_set(XMMRegSet set, int offset) {
  int restore_size = set.size() * xmm_save_size();
  assert(is_aligned(restore_size, StackAlignmentInBytes), "must be");

  int restore_offset = offset + restore_size - xmm_save_size();

  for (ReverseRegSetIterator<XMMRegister> it = set.rbegin(); *it != xnoreg; ++it) {
    restore_xmm_register(this, restore_offset, *it);
    restore_offset -= xmm_save_size();
  }
}

void MacroAssembler::push_set(RegSet set, int offset) {
  int spill_offset;
  if (offset == -1) {
    int register_push_size = set.size() * Register::max_slots_per_register * VMRegImpl::stack_slot_size;
    int aligned_size = align_up(register_push_size, StackAlignmentInBytes);
    subptr(rsp, aligned_size);
    spill_offset = 0;
  } else {
    spill_offset = offset;
  }

  for (RegSetIterator<Register> it = set.begin(); *it != noreg; ++it) {
    movptr(Address(rsp, spill_offset), *it);
    spill_offset += Register::max_slots_per_register * VMRegImpl::stack_slot_size;
  }
}

void MacroAssembler::pop_set(RegSet set, int offset) {

  int gp_reg_size = Register::max_slots_per_register * VMRegImpl::stack_slot_size;
  int restore_size = set.size() * gp_reg_size;
  int aligned_size = align_up(restore_size, StackAlignmentInBytes);

  int restore_offset;
  if (offset == -1) {
    restore_offset = restore_size - gp_reg_size;
  } else {
    restore_offset = offset + restore_size - gp_reg_size;
  }
  for (ReverseRegSetIterator<Register> it = set.rbegin(); *it != noreg; ++it) {
    movptr(*it, Address(rsp, restore_offset));
    restore_offset -= gp_reg_size;
  }

  if (offset == -1) {
    addptr(rsp, aligned_size);
  }
}

// Preserves the contents of address, destroys the contents length_in_bytes and temp.
void MacroAssembler::zero_memory(Register address, Register length_in_bytes, int offset_in_bytes, Register temp) {
  assert(address != length_in_bytes && address != temp && temp != length_in_bytes, "registers must be different");
  assert((offset_in_bytes & (BytesPerWord - 1)) == 0, "offset must be a multiple of BytesPerWord");
  Label done;

  testptr(length_in_bytes, length_in_bytes);
  jcc(Assembler::zero, done);

  // initialize topmost word, divide index by 2, check if odd and test if zero
  // note: for the remaining code to work, index must be a multiple of BytesPerWord
#ifdef ASSERT
  {
    Label L;
    testptr(length_in_bytes, BytesPerWord - 1);
    jcc(Assembler::zero, L);
    stop("length must be a multiple of BytesPerWord");
    bind(L);
  }
#endif
  Register index = length_in_bytes;
  xorptr(temp, temp);    // use _zero reg to clear memory (shorter code)
  if (UseIncDec) {
    shrptr(index, 3);  // divide by 8/16 and set carry flag if bit 2 was set
  } else {
    shrptr(index, 2);  // use 2 instructions to avoid partial flag stall
    shrptr(index, 1);
  }
#ifndef _LP64
  // index could have not been a multiple of 8 (i.e., bit 2 was set)
  {
    Label even;
    // note: if index was a multiple of 8, then it cannot
    //       be 0 now otherwise it must have been 0 before
    //       => if it is even, we don't need to check for 0 again
    jcc(Assembler::carryClear, even);
    // clear topmost word (no jump would be needed if conditional assignment worked here)
    movptr(Address(address, index, Address::times_8, offset_in_bytes - 0*BytesPerWord), temp);
    // index could be 0 now, must check again
    jcc(Assembler::zero, done);
    bind(even);
  }
#endif // !_LP64
  // initialize remaining object fields: index is a multiple of 2 now
  {
    Label loop;
    bind(loop);
    movptr(Address(address, index, Address::times_8, offset_in_bytes - 1*BytesPerWord), temp);
    NOT_LP64(movptr(Address(address, index, Address::times_8, offset_in_bytes - 2*BytesPerWord), temp);)
    decrement(index);
    jcc(Assembler::notZero, loop);
  }

  bind(done);
}

// Look up the method for a megamorphic invokeinterface call.
// The target method is determined by <intf_klass, itable_index>.
// The receiver klass is in recv_klass.
// On success, the result will be in method_result, and execution falls through.
// On failure, execution transfers to the given label.
void MacroAssembler::lookup_interface_method(Register recv_klass,
                                             Register intf_klass,
                                             RegisterOrConstant itable_index,
                                             Register method_result,
                                             Register scan_temp,
                                             Label& L_no_such_interface,
                                             bool return_method) {
  assert_different_registers(recv_klass, intf_klass, scan_temp);
  assert_different_registers(method_result, intf_klass, scan_temp);
  assert(recv_klass != method_result || !return_method,
         "recv_klass can be destroyed when method isn't needed");

  assert(itable_index.is_constant() || itable_index.as_register() == method_result,
         "caller must use same register for non-constant itable index as for method");

  // Compute start of first itableOffsetEntry (which is at the end of the vtable)
  int vtable_base = in_bytes(Klass::vtable_start_offset());
  int itentry_off = itableMethodEntry::method_offset_in_bytes();
  int scan_step   = itableOffsetEntry::size() * wordSize;
  int vte_size    = vtableEntry::size_in_bytes();
  Address::ScaleFactor times_vte_scale = Address::times_ptr;
  assert(vte_size == wordSize, "else adjust times_vte_scale");

  movl(scan_temp, Address(recv_klass, Klass::vtable_length_offset()));

  // %%% Could store the aligned, prescaled offset in the klassoop.
  lea(scan_temp, Address(recv_klass, scan_temp, times_vte_scale, vtable_base));

  if (return_method) {
    // Adjust recv_klass by scaled itable_index, so we can free itable_index.
    assert(itableMethodEntry::size() * wordSize == wordSize, "adjust the scaling in the code below");
    lea(recv_klass, Address(recv_klass, itable_index, Address::times_ptr, itentry_off));
  }

  // for (scan = klass->itable(); scan->interface() != NULL; scan += scan_step) {
  //   if (scan->interface() == intf) {
  //     result = (klass + scan->offset() + itable_index);
  //   }
  // }
  Label search, found_method;

  for (int peel = 1; peel >= 0; peel--) {
    movptr(method_result, Address(scan_temp, itableOffsetEntry::interface_offset_in_bytes()));
    cmpptr(intf_klass, method_result);

    if (peel) {
      jccb(Assembler::equal, found_method);
    } else {
      jccb(Assembler::notEqual, search);
      // (invert the test to fall through to found_method...)
    }

    if (!peel)  break;

    bind(search);

    // Check that the previous entry is non-null.  A null entry means that
    // the receiver class doesn't implement the interface, and wasn't the
    // same as when the caller was compiled.
    testptr(method_result, method_result);
    jcc(Assembler::zero, L_no_such_interface);
    addptr(scan_temp, scan_step);
  }

  bind(found_method);

  if (return_method) {
    // Got a hit.
    movl(scan_temp, Address(scan_temp, itableOffsetEntry::offset_offset_in_bytes()));
    movptr(method_result, Address(recv_klass, scan_temp, Address::times_1));
  }
}


// virtual method calling
void MacroAssembler::lookup_virtual_method(Register recv_klass,
                                           RegisterOrConstant vtable_index,
                                           Register method_result) {
  const int base = in_bytes(Klass::vtable_start_offset());
  assert(vtableEntry::size() * wordSize == wordSize, "else adjust the scaling in the code below");
  Address vtable_entry_addr(recv_klass,
                            vtable_index, Address::times_ptr,
                            base + vtableEntry::method_offset_in_bytes());
  movptr(method_result, vtable_entry_addr);
}


void MacroAssembler::check_klass_subtype(Register sub_klass,
                           Register super_klass,
                           Register temp_reg,
                           Label& L_success) {
  Label L_failure;
  check_klass_subtype_fast_path(sub_klass, super_klass, temp_reg,        &L_success, &L_failure, NULL);
  check_klass_subtype_slow_path(sub_klass, super_klass, temp_reg, noreg, &L_success, NULL);
  bind(L_failure);
}


void MacroAssembler::check_klass_subtype_fast_path(Register sub_klass,
                                                   Register super_klass,
                                                   Register temp_reg,
                                                   Label* L_success,
                                                   Label* L_failure,
                                                   Label* L_slow_path,
                                        RegisterOrConstant super_check_offset) {
  assert_different_registers(sub_klass, super_klass, temp_reg);
  bool must_load_sco = (super_check_offset.constant_or_zero() == -1);
  if (super_check_offset.is_register()) {
    assert_different_registers(sub_klass, super_klass,
                               super_check_offset.as_register());
  } else if (must_load_sco) {
    assert(temp_reg != noreg, "supply either a temp or a register offset");
  }

  Label L_fallthrough;
  int label_nulls = 0;
  if (L_success == NULL)   { L_success   = &L_fallthrough; label_nulls++; }
  if (L_failure == NULL)   { L_failure   = &L_fallthrough; label_nulls++; }
  if (L_slow_path == NULL) { L_slow_path = &L_fallthrough; label_nulls++; }
  assert(label_nulls <= 1, "at most one NULL in the batch");

  int sc_offset = in_bytes(Klass::secondary_super_cache_offset());
  int sco_offset = in_bytes(Klass::super_check_offset_offset());
  Address super_check_offset_addr(super_klass, sco_offset);

  // Hacked jcc, which "knows" that L_fallthrough, at least, is in
  // range of a jccb.  If this routine grows larger, reconsider at
  // least some of these.
#define local_jcc(assembler_cond, label)                                \
  if (&(label) == &L_fallthrough)  jccb(assembler_cond, label);         \
  else                             jcc( assembler_cond, label) /*omit semi*/

  // Hacked jmp, which may only be used just before L_fallthrough.
#define final_jmp(label)                                                \
  if (&(label) == &L_fallthrough) { /*do nothing*/ }                    \
  else                            jmp(label)                /*omit semi*/

  // If the pointers are equal, we are done (e.g., String[] elements).
  // This self-check enables sharing of secondary supertype arrays among
  // non-primary types such as array-of-interface.  Otherwise, each such
  // type would need its own customized SSA.
  // We move this check to the front of the fast path because many
  // type checks are in fact trivially successful in this manner,
  // so we get a nicely predicted branch right at the start of the check.
  cmpptr(sub_klass, super_klass);
  local_jcc(Assembler::equal, *L_success);

  // Check the supertype display:
  if (must_load_sco) {
    // Positive movl does right thing on LP64.
    movl(temp_reg, super_check_offset_addr);
    super_check_offset = RegisterOrConstant(temp_reg);
  }
  Address super_check_addr(sub_klass, super_check_offset, Address::times_1, 0);
  cmpptr(super_klass, super_check_addr); // load displayed supertype

  // This check has worked decisively for primary supers.
  // Secondary supers are sought in the super_cache ('super_cache_addr').
  // (Secondary supers are interfaces and very deeply nested subtypes.)
  // This works in the same check above because of a tricky aliasing
  // between the super_cache and the primary super display elements.
  // (The 'super_check_addr' can address either, as the case requires.)
  // Note that the cache is updated below if it does not help us find
  // what we need immediately.
  // So if it was a primary super, we can just fail immediately.
  // Otherwise, it's the slow path for us (no success at this point).

  if (super_check_offset.is_register()) {
    local_jcc(Assembler::equal, *L_success);
    cmpl(super_check_offset.as_register(), sc_offset);
    if (L_failure == &L_fallthrough) {
      local_jcc(Assembler::equal, *L_slow_path);
    } else {
      local_jcc(Assembler::notEqual, *L_failure);
      final_jmp(*L_slow_path);
    }
  } else if (super_check_offset.as_constant() == sc_offset) {
    // Need a slow path; fast failure is impossible.
    if (L_slow_path == &L_fallthrough) {
      local_jcc(Assembler::equal, *L_success);
    } else {
      local_jcc(Assembler::notEqual, *L_slow_path);
      final_jmp(*L_success);
    }
  } else {
    // No slow path; it's a fast decision.
    if (L_failure == &L_fallthrough) {
      local_jcc(Assembler::equal, *L_success);
    } else {
      local_jcc(Assembler::notEqual, *L_failure);
      final_jmp(*L_success);
    }
  }

  bind(L_fallthrough);

#undef local_jcc
#undef final_jmp
}


void MacroAssembler::check_klass_subtype_slow_path(Register sub_klass,
                                                   Register super_klass,
                                                   Register temp_reg,
                                                   Register temp2_reg,
                                                   Label* L_success,
                                                   Label* L_failure,
                                                   bool set_cond_codes) {
  assert_different_registers(sub_klass, super_klass, temp_reg);
  if (temp2_reg != noreg)
    assert_different_registers(sub_klass, super_klass, temp_reg, temp2_reg);
#define IS_A_TEMP(reg) ((reg) == temp_reg || (reg) == temp2_reg)

  Label L_fallthrough;
  int label_nulls = 0;
  if (L_success == NULL)   { L_success   = &L_fallthrough; label_nulls++; }
  if (L_failure == NULL)   { L_failure   = &L_fallthrough; label_nulls++; }
  assert(label_nulls <= 1, "at most one NULL in the batch");

  // a couple of useful fields in sub_klass:
  int ss_offset = in_bytes(Klass::secondary_supers_offset());
  int sc_offset = in_bytes(Klass::secondary_super_cache_offset());
  Address secondary_supers_addr(sub_klass, ss_offset);
  Address super_cache_addr(     sub_klass, sc_offset);

  // Do a linear scan of the secondary super-klass chain.
  // This code is rarely used, so simplicity is a virtue here.
  // The repne_scan instruction uses fixed registers, which we must spill.
  // Don't worry too much about pre-existing connections with the input regs.

  assert(sub_klass != rax, "killed reg"); // killed by mov(rax, super)
  assert(sub_klass != rcx, "killed reg"); // killed by lea(rcx, &pst_counter)

  // Get super_klass value into rax (even if it was in rdi or rcx).
  bool pushed_rax = false, pushed_rcx = false, pushed_rdi = false;
  if (super_klass != rax) {
    if (!IS_A_TEMP(rax)) { push(rax); pushed_rax = true; }
    mov(rax, super_klass);
  }
  if (!IS_A_TEMP(rcx)) { push(rcx); pushed_rcx = true; }
  if (!IS_A_TEMP(rdi)) { push(rdi); pushed_rdi = true; }

#ifndef PRODUCT
  int* pst_counter = &SharedRuntime::_partial_subtype_ctr;
  ExternalAddress pst_counter_addr((address) pst_counter);
  NOT_LP64(  incrementl(pst_counter_addr) );
  LP64_ONLY( lea(rcx, pst_counter_addr) );
  LP64_ONLY( incrementl(Address(rcx, 0)) );
#endif //PRODUCT

  // We will consult the secondary-super array.
  movptr(rdi, secondary_supers_addr);
  // Load the array length.  (Positive movl does right thing on LP64.)
  movl(rcx, Address(rdi, Array<Klass*>::length_offset_in_bytes()));
  // Skip to start of data.
  addptr(rdi, Array<Klass*>::base_offset_in_bytes());

  // Scan RCX words at [RDI] for an occurrence of RAX.
  // Set NZ/Z based on last compare.
  // Z flag value will not be set by 'repne' if RCX == 0 since 'repne' does
  // not change flags (only scas instruction which is repeated sets flags).
  // Set Z = 0 (not equal) before 'repne' to indicate that class was not found.

    testptr(rax,rax); // Set Z = 0
    repne_scan();

  // Unspill the temp. registers:
  if (pushed_rdi)  pop(rdi);
  if (pushed_rcx)  pop(rcx);
  if (pushed_rax)  pop(rax);

  if (set_cond_codes) {
    // Special hack for the AD files:  rdi is guaranteed non-zero.
    assert(!pushed_rdi, "rdi must be left non-NULL");
    // Also, the condition codes are properly set Z/NZ on succeed/failure.
  }

  if (L_failure == &L_fallthrough)
        jccb(Assembler::notEqual, *L_failure);
  else  jcc(Assembler::notEqual, *L_failure);

  // Success.  Cache the super we found and proceed in triumph.
  movptr(super_cache_addr, super_klass);

  if (L_success != &L_fallthrough) {
    jmp(*L_success);
  }

#undef IS_A_TEMP

  bind(L_fallthrough);
}

void MacroAssembler::clinit_barrier(Register klass, Register thread, Label* L_fast_path, Label* L_slow_path) {
  assert(L_fast_path != NULL || L_slow_path != NULL, "at least one is required");

  Label L_fallthrough;
  if (L_fast_path == NULL) {
    L_fast_path = &L_fallthrough;
  } else if (L_slow_path == NULL) {
    L_slow_path = &L_fallthrough;
  }

  // Fast path check: class is fully initialized
  cmpb(Address(klass, InstanceKlass::init_state_offset()), InstanceKlass::fully_initialized);
  jcc(Assembler::equal, *L_fast_path);

  // Fast path check: current thread is initializer thread
  cmpptr(thread, Address(klass, InstanceKlass::init_thread_offset()));
  if (L_slow_path == &L_fallthrough) {
    jcc(Assembler::equal, *L_fast_path);
    bind(*L_slow_path);
  } else if (L_fast_path == &L_fallthrough) {
    jcc(Assembler::notEqual, *L_slow_path);
    bind(*L_fast_path);
  } else {
    Unimplemented();
  }
}

void MacroAssembler::cmov32(Condition cc, Register dst, Address src) {
  if (VM_Version::supports_cmov()) {
    cmovl(cc, dst, src);
  } else {
    Label L;
    jccb(negate_condition(cc), L);
    movl(dst, src);
    bind(L);
  }
}

void MacroAssembler::cmov32(Condition cc, Register dst, Register src) {
  if (VM_Version::supports_cmov()) {
    cmovl(cc, dst, src);
  } else {
    Label L;
    jccb(negate_condition(cc), L);
    movl(dst, src);
    bind(L);
  }
}

void MacroAssembler::_verify_oop(Register reg, const char* s, const char* file, int line) {
  if (!VerifyOops) return;

  BLOCK_COMMENT("verify_oop {");
#ifdef _LP64
  push(rscratch1);
#endif
  push(rax);                          // save rax
  push(reg);                          // pass register argument

  // Pass register number to verify_oop_subroutine
  const char* b = NULL;
  {
    ResourceMark rm;
    stringStream ss;
    ss.print("verify_oop: %s: %s (%s:%d)", reg->name(), s, file, line);
    b = code_string(ss.as_string());
  }
  ExternalAddress buffer((address) b);
  pushptr(buffer.addr(), rscratch1);

  // call indirectly to solve generation ordering problem
  movptr(rax, ExternalAddress(StubRoutines::verify_oop_subroutine_entry_address()));
  call(rax);
  // Caller pops the arguments (oop, message) and restores rax, r10
  BLOCK_COMMENT("} verify_oop");
}

void MacroAssembler::vallones(XMMRegister dst, int vector_len) {
  if (UseAVX > 2 && (vector_len == Assembler::AVX_512bit || VM_Version::supports_avx512vl())) {
    // Only pcmpeq has dependency breaking treatment (i.e the execution can begin without
    // waiting for the previous result on dst), not vpcmpeqd, so just use vpternlog
    vpternlogd(dst, 0xFF, dst, dst, vector_len);
  } else if (VM_Version::supports_avx()) {
    vpcmpeqd(dst, dst, dst, vector_len);
  } else {
    assert(VM_Version::supports_sse2(), "");
    pcmpeqd(dst, dst);
  }
}

Address MacroAssembler::argument_address(RegisterOrConstant arg_slot,
                                         int extra_slot_offset) {
  // cf. TemplateTable::prepare_invoke(), if (load_receiver).
  int stackElementSize = Interpreter::stackElementSize;
  int offset = Interpreter::expr_offset_in_bytes(extra_slot_offset+0);
#ifdef ASSERT
  int offset1 = Interpreter::expr_offset_in_bytes(extra_slot_offset+1);
  assert(offset1 - offset == stackElementSize, "correct arithmetic");
#endif
  Register             scale_reg    = noreg;
  Address::ScaleFactor scale_factor = Address::no_scale;
  if (arg_slot.is_constant()) {
    offset += arg_slot.as_constant() * stackElementSize;
  } else {
    scale_reg    = arg_slot.as_register();
    scale_factor = Address::times(stackElementSize);
  }
  offset += wordSize;           // return PC is on stack
  return Address(rsp, scale_reg, scale_factor, offset);
}

void MacroAssembler::_verify_oop_addr(Address addr, const char* s, const char* file, int line) {
  if (!VerifyOops) return;

#ifdef _LP64
  push(rscratch1);
#endif
  push(rax); // save rax,
  // addr may contain rsp so we will have to adjust it based on the push
  // we just did (and on 64 bit we do two pushes)
  // NOTE: 64bit seemed to have had a bug in that it did movq(addr, rax); which
  // stores rax into addr which is backwards of what was intended.
  if (addr.uses(rsp)) {
    lea(rax, addr);
    pushptr(Address(rax, LP64_ONLY(2 *) BytesPerWord));
  } else {
    pushptr(addr);
  }

  // Pass register number to verify_oop_subroutine
  const char* b = NULL;
  {
    ResourceMark rm;
    stringStream ss;
    ss.print("verify_oop_addr: %s (%s:%d)", s, file, line);
    b = code_string(ss.as_string());
  }
  ExternalAddress buffer((address) b);
  pushptr(buffer.addr(), rscratch1);

  // call indirectly to solve generation ordering problem
  movptr(rax, ExternalAddress(StubRoutines::verify_oop_subroutine_entry_address()));
  call(rax);
  // Caller pops the arguments (addr, message) and restores rax, r10.
}

void MacroAssembler::verify_tlab() {
#ifdef ASSERT
  if (UseTLAB && VerifyOops) {
    Label next, ok;
    Register t1 = rsi;
    Register thread_reg = NOT_LP64(rbx) LP64_ONLY(r15_thread);

    push(t1);
    NOT_LP64(push(thread_reg));
    NOT_LP64(get_thread(thread_reg));

    movptr(t1, Address(thread_reg, in_bytes(JavaThread::tlab_top_offset())));
    cmpptr(t1, Address(thread_reg, in_bytes(JavaThread::tlab_start_offset())));
    jcc(Assembler::aboveEqual, next);
    STOP("assert(top >= start)");
    should_not_reach_here();

    bind(next);
    movptr(t1, Address(thread_reg, in_bytes(JavaThread::tlab_end_offset())));
    cmpptr(t1, Address(thread_reg, in_bytes(JavaThread::tlab_top_offset())));
    jcc(Assembler::aboveEqual, ok);
    STOP("assert(top <= end)");
    should_not_reach_here();

    bind(ok);
    NOT_LP64(pop(thread_reg));
    pop(t1);
  }
#endif
}

class ControlWord {
 public:
  int32_t _value;

  int  rounding_control() const        { return  (_value >> 10) & 3      ; }
  int  precision_control() const       { return  (_value >>  8) & 3      ; }
  bool precision() const               { return ((_value >>  5) & 1) != 0; }
  bool underflow() const               { return ((_value >>  4) & 1) != 0; }
  bool overflow() const                { return ((_value >>  3) & 1) != 0; }
  bool zero_divide() const             { return ((_value >>  2) & 1) != 0; }
  bool denormalized() const            { return ((_value >>  1) & 1) != 0; }
  bool invalid() const                 { return ((_value >>  0) & 1) != 0; }

  void print() const {
    // rounding control
    const char* rc;
    switch (rounding_control()) {
      case 0: rc = "round near"; break;
      case 1: rc = "round down"; break;
      case 2: rc = "round up  "; break;
      case 3: rc = "chop      "; break;
      default:
        rc = NULL; // silence compiler warnings
        fatal("Unknown rounding control: %d", rounding_control());
    };
    // precision control
    const char* pc;
    switch (precision_control()) {
      case 0: pc = "24 bits "; break;
      case 1: pc = "reserved"; break;
      case 2: pc = "53 bits "; break;
      case 3: pc = "64 bits "; break;
      default:
        pc = NULL; // silence compiler warnings
        fatal("Unknown precision control: %d", precision_control());
    };
    // flags
    char f[9];
    f[0] = ' ';
    f[1] = ' ';
    f[2] = (precision   ()) ? 'P' : 'p';
    f[3] = (underflow   ()) ? 'U' : 'u';
    f[4] = (overflow    ()) ? 'O' : 'o';
    f[5] = (zero_divide ()) ? 'Z' : 'z';
    f[6] = (denormalized()) ? 'D' : 'd';
    f[7] = (invalid     ()) ? 'I' : 'i';
    f[8] = '\x0';
    // output
    printf("%04x  masks = %s, %s, %s", _value & 0xFFFF, f, rc, pc);
  }

};

class StatusWord {
 public:
  int32_t _value;

  bool busy() const                    { return ((_value >> 15) & 1) != 0; }
  bool C3() const                      { return ((_value >> 14) & 1) != 0; }
  bool C2() const                      { return ((_value >> 10) & 1) != 0; }
  bool C1() const                      { return ((_value >>  9) & 1) != 0; }
  bool C0() const                      { return ((_value >>  8) & 1) != 0; }
  int  top() const                     { return  (_value >> 11) & 7      ; }
  bool error_status() const            { return ((_value >>  7) & 1) != 0; }
  bool stack_fault() const             { return ((_value >>  6) & 1) != 0; }
  bool precision() const               { return ((_value >>  5) & 1) != 0; }
  bool underflow() const               { return ((_value >>  4) & 1) != 0; }
  bool overflow() const                { return ((_value >>  3) & 1) != 0; }
  bool zero_divide() const             { return ((_value >>  2) & 1) != 0; }
  bool denormalized() const            { return ((_value >>  1) & 1) != 0; }
  bool invalid() const                 { return ((_value >>  0) & 1) != 0; }

  void print() const {
    // condition codes
    char c[5];
    c[0] = (C3()) ? '3' : '-';
    c[1] = (C2()) ? '2' : '-';
    c[2] = (C1()) ? '1' : '-';
    c[3] = (C0()) ? '0' : '-';
    c[4] = '\x0';
    // flags
    char f[9];
    f[0] = (error_status()) ? 'E' : '-';
    f[1] = (stack_fault ()) ? 'S' : '-';
    f[2] = (precision   ()) ? 'P' : '-';
    f[3] = (underflow   ()) ? 'U' : '-';
    f[4] = (overflow    ()) ? 'O' : '-';
    f[5] = (zero_divide ()) ? 'Z' : '-';
    f[6] = (denormalized()) ? 'D' : '-';
    f[7] = (invalid     ()) ? 'I' : '-';
    f[8] = '\x0';
    // output
    printf("%04x  flags = %s, cc =  %s, top = %d", _value & 0xFFFF, f, c, top());
  }

};

class TagWord {
 public:
  int32_t _value;

  int tag_at(int i) const              { return (_value >> (i*2)) & 3; }

  void print() const {
    printf("%04x", _value & 0xFFFF);
  }

};

class FPU_Register {
 public:
  int32_t _m0;
  int32_t _m1;
  int16_t _ex;

  bool is_indefinite() const           {
    return _ex == -1 && _m1 == (int32_t)0xC0000000 && _m0 == 0;
  }

  void print() const {
    char  sign = (_ex < 0) ? '-' : '+';
    const char* kind = (_ex == 0x7FFF || _ex == (int16_t)-1) ? "NaN" : "   ";
    printf("%c%04hx.%08x%08x  %s", sign, _ex, _m1, _m0, kind);
  };

};

class FPU_State {
 public:
  enum {
    register_size       = 10,
    number_of_registers =  8,
    register_mask       =  7
  };

  ControlWord  _control_word;
  StatusWord   _status_word;
  TagWord      _tag_word;
  int32_t      _error_offset;
  int32_t      _error_selector;
  int32_t      _data_offset;
  int32_t      _data_selector;
  int8_t       _register[register_size * number_of_registers];

  int tag_for_st(int i) const          { return _tag_word.tag_at((_status_word.top() + i) & register_mask); }
  FPU_Register* st(int i) const        { return (FPU_Register*)&_register[register_size * i]; }

  const char* tag_as_string(int tag) const {
    switch (tag) {
      case 0: return "valid";
      case 1: return "zero";
      case 2: return "special";
      case 3: return "empty";
    }
    ShouldNotReachHere();
    return NULL;
  }

  void print() const {
    // print computation registers
    { int t = _status_word.top();
      for (int i = 0; i < number_of_registers; i++) {
        int j = (i - t) & register_mask;
        printf("%c r%d = ST%d = ", (j == 0 ? '*' : ' '), i, j);
        st(j)->print();
        printf(" %s\n", tag_as_string(_tag_word.tag_at(i)));
      }
    }
    printf("\n");
    // print control registers
    printf("ctrl = "); _control_word.print(); printf("\n");
    printf("stat = "); _status_word .print(); printf("\n");
    printf("tags = "); _tag_word    .print(); printf("\n");
  }

};

class Flag_Register {
 public:
  int32_t _value;

  bool overflow() const                { return ((_value >> 11) & 1) != 0; }
  bool direction() const               { return ((_value >> 10) & 1) != 0; }
  bool sign() const                    { return ((_value >>  7) & 1) != 0; }
  bool zero() const                    { return ((_value >>  6) & 1) != 0; }
  bool auxiliary_carry() const         { return ((_value >>  4) & 1) != 0; }
  bool parity() const                  { return ((_value >>  2) & 1) != 0; }
  bool carry() const                   { return ((_value >>  0) & 1) != 0; }

  void print() const {
    // flags
    char f[8];
    f[0] = (overflow       ()) ? 'O' : '-';
    f[1] = (direction      ()) ? 'D' : '-';
    f[2] = (sign           ()) ? 'S' : '-';
    f[3] = (zero           ()) ? 'Z' : '-';
    f[4] = (auxiliary_carry()) ? 'A' : '-';
    f[5] = (parity         ()) ? 'P' : '-';
    f[6] = (carry          ()) ? 'C' : '-';
    f[7] = '\x0';
    // output
    printf("%08x  flags = %s", _value, f);
  }

};

class IU_Register {
 public:
  int32_t _value;

  void print() const {
    printf("%08x  %11d", _value, _value);
  }

};

class IU_State {
 public:
  Flag_Register _eflags;
  IU_Register   _rdi;
  IU_Register   _rsi;
  IU_Register   _rbp;
  IU_Register   _rsp;
  IU_Register   _rbx;
  IU_Register   _rdx;
  IU_Register   _rcx;
  IU_Register   _rax;

  void print() const {
    // computation registers
    printf("rax,  = "); _rax.print(); printf("\n");
    printf("rbx,  = "); _rbx.print(); printf("\n");
    printf("rcx  = "); _rcx.print(); printf("\n");
    printf("rdx  = "); _rdx.print(); printf("\n");
    printf("rdi  = "); _rdi.print(); printf("\n");
    printf("rsi  = "); _rsi.print(); printf("\n");
    printf("rbp,  = "); _rbp.print(); printf("\n");
    printf("rsp  = "); _rsp.print(); printf("\n");
    printf("\n");
    // control registers
    printf("flgs = "); _eflags.print(); printf("\n");
  }
};


class CPU_State {
 public:
  FPU_State _fpu_state;
  IU_State  _iu_state;

  void print() const {
    printf("--------------------------------------------------\n");
    _iu_state .print();
    printf("\n");
    _fpu_state.print();
    printf("--------------------------------------------------\n");
  }

};


static void _print_CPU_state(CPU_State* state) {
  state->print();
};


void MacroAssembler::print_CPU_state() {
  push_CPU_state();
  push(rsp);                // pass CPU state
  call(RuntimeAddress(CAST_FROM_FN_PTR(address, _print_CPU_state)));
  addptr(rsp, wordSize);       // discard argument
  pop_CPU_state();
}


#ifndef _LP64
static bool _verify_FPU(int stack_depth, char* s, CPU_State* state) {
  static int counter = 0;
  FPU_State* fs = &state->_fpu_state;
  counter++;
  // For leaf calls, only verify that the top few elements remain empty.
  // We only need 1 empty at the top for C2 code.
  if( stack_depth < 0 ) {
    if( fs->tag_for_st(7) != 3 ) {
      printf("FPR7 not empty\n");
      state->print();
      assert(false, "error");
      return false;
    }
    return true;                // All other stack states do not matter
  }

  assert((fs->_control_word._value & 0xffff) == StubRoutines::x86::fpu_cntrl_wrd_std(),
         "bad FPU control word");

  // compute stack depth
  int i = 0;
  while (i < FPU_State::number_of_registers && fs->tag_for_st(i)  < 3) i++;
  int d = i;
  while (i < FPU_State::number_of_registers && fs->tag_for_st(i) == 3) i++;
  // verify findings
  if (i != FPU_State::number_of_registers) {
    // stack not contiguous
    printf("%s: stack not contiguous at ST%d\n", s, i);
    state->print();
    assert(false, "error");
    return false;
  }
  // check if computed stack depth corresponds to expected stack depth
  if (stack_depth < 0) {
    // expected stack depth is -stack_depth or less
    if (d > -stack_depth) {
      // too many elements on the stack
      printf("%s: <= %d stack elements expected but found %d\n", s, -stack_depth, d);
      state->print();
      assert(false, "error");
      return false;
    }
  } else {
    // expected stack depth is stack_depth
    if (d != stack_depth) {
      // wrong stack depth
      printf("%s: %d stack elements expected but found %d\n", s, stack_depth, d);
      state->print();
      assert(false, "error");
      return false;
    }
  }
  // everything is cool
  return true;
}

void MacroAssembler::verify_FPU(int stack_depth, const char* s) {
  if (!VerifyFPU) return;
  push_CPU_state();
  push(rsp);                // pass CPU state
  ExternalAddress msg((address) s);
  // pass message string s
  pushptr(msg.addr(), noreg);
  push(stack_depth);        // pass stack depth
  call(RuntimeAddress(CAST_FROM_FN_PTR(address, _verify_FPU)));
  addptr(rsp, 3 * wordSize);   // discard arguments
  // check for error
  { Label L;
    testl(rax, rax);
    jcc(Assembler::notZero, L);
    int3();                  // break if error condition
    bind(L);
  }
  pop_CPU_state();
}
#endif // _LP64

void MacroAssembler::restore_cpu_control_state_after_jni(Register rscratch) {
  // Either restore the MXCSR register after returning from the JNI Call
  // or verify that it wasn't changed (with -Xcheck:jni flag).
  if (VM_Version::supports_sse()) {
    if (RestoreMXCSROnJNICalls) {
      ldmxcsr(ExternalAddress(StubRoutines::x86::addr_mxcsr_std()), rscratch);
    } else if (CheckJNICalls) {
      call(RuntimeAddress(StubRoutines::x86::verify_mxcsr_entry()));
    }
  }
  // Clear upper bits of YMM registers to avoid SSE <-> AVX transition penalty.
  vzeroupper();

#ifndef _LP64
  // Either restore the x87 floating pointer control word after returning
  // from the JNI call or verify that it wasn't changed.
  if (CheckJNICalls) {
    call(RuntimeAddress(StubRoutines::x86::verify_fpu_cntrl_wrd_entry()));
  }
#endif // _LP64
}

// ((OopHandle)result).resolve();
void MacroAssembler::resolve_oop_handle(Register result, Register tmp) {
  assert_different_registers(result, tmp);

  // Only 64 bit platforms support GCs that require a tmp register
  // Only IN_HEAP loads require a thread_tmp register
  // OopHandle::resolve is an indirection like jobject.
  access_load_at(T_OBJECT, IN_NATIVE,
                 result, Address(result, 0), tmp, /*tmp_thread*/noreg);
}

// ((WeakHandle)result).resolve();
void MacroAssembler::resolve_weak_handle(Register rresult, Register rtmp) {
  assert_different_registers(rresult, rtmp);
  Label resolved;

  // A null weak handle resolves to null.
  cmpptr(rresult, 0);
  jcc(Assembler::equal, resolved);

  // Only 64 bit platforms support GCs that require a tmp register
  // Only IN_HEAP loads require a thread_tmp register
  // WeakHandle::resolve is an indirection like jweak.
  access_load_at(T_OBJECT, IN_NATIVE | ON_PHANTOM_OOP_REF,
                 rresult, Address(rresult, 0), rtmp, /*tmp_thread*/noreg);
  bind(resolved);
}

void MacroAssembler::load_mirror(Register mirror, Register method, Register tmp) {
  // get mirror
  const int mirror_offset = in_bytes(Klass::java_mirror_offset());
  load_method_holder(mirror, method);
  movptr(mirror, Address(mirror, mirror_offset));
  resolve_oop_handle(mirror, tmp);
}

void MacroAssembler::load_method_holder_cld(Register rresult, Register rmethod) {
  load_method_holder(rresult, rmethod);
  movptr(rresult, Address(rresult, InstanceKlass::class_loader_data_offset()));
}

void MacroAssembler::load_method_holder(Register holder, Register method) {
  movptr(holder, Address(method, Method::const_offset()));                      // ConstMethod*
  movptr(holder, Address(holder, ConstMethod::constants_offset()));             // ConstantPool*
  movptr(holder, Address(holder, ConstantPool::pool_holder_offset_in_bytes())); // InstanceKlass*
}

void MacroAssembler::load_klass(Register dst, Register src, Register tmp) {
  assert_different_registers(src, tmp);
  assert_different_registers(dst, tmp);
#ifdef _LP64
  if (UseCompressedClassPointers) {
    movl(dst, Address(src, oopDesc::klass_offset_in_bytes()));
    decode_klass_not_null(dst, tmp);
  } else
#endif
    movptr(dst, Address(src, oopDesc::klass_offset_in_bytes()));
}

void MacroAssembler::store_klass(Register dst, Register src, Register tmp) {
  assert_different_registers(src, tmp);
  assert_different_registers(dst, tmp);
#ifdef _LP64
  if (UseCompressedClassPointers) {
    encode_klass_not_null(src, tmp);
    movl(Address(dst, oopDesc::klass_offset_in_bytes()), src);
  } else
#endif
    movptr(Address(dst, oopDesc::klass_offset_in_bytes()), src);
}

void MacroAssembler::access_load_at(BasicType type, DecoratorSet decorators, Register dst, Address src,
                                    Register tmp1, Register thread_tmp) {
  BarrierSetAssembler* bs = BarrierSet::barrier_set()->barrier_set_assembler();
  decorators = AccessInternal::decorator_fixup(decorators);
  bool as_raw = (decorators & AS_RAW) != 0;
  if (as_raw) {
    bs->BarrierSetAssembler::load_at(this, decorators, type, dst, src, tmp1, thread_tmp);
  } else {
    bs->load_at(this, decorators, type, dst, src, tmp1, thread_tmp);
  }
}

void MacroAssembler::access_store_at(BasicType type, DecoratorSet decorators, Address dst, Register src,
                                     Register tmp1, Register tmp2, Register tmp3) {
  BarrierSetAssembler* bs = BarrierSet::barrier_set()->barrier_set_assembler();
  decorators = AccessInternal::decorator_fixup(decorators);
  bool as_raw = (decorators & AS_RAW) != 0;
  if (as_raw) {
    bs->BarrierSetAssembler::store_at(this, decorators, type, dst, src, tmp1, tmp2, tmp3);
  } else {
    bs->store_at(this, decorators, type, dst, src, tmp1, tmp2, tmp3);
  }
}

void MacroAssembler::load_heap_oop(Register dst, Address src, Register tmp1,
                                   Register thread_tmp, DecoratorSet decorators) {
  access_load_at(T_OBJECT, IN_HEAP | decorators, dst, src, tmp1, thread_tmp);
}

// Doesn't do verification, generates fixed size code
void MacroAssembler::load_heap_oop_not_null(Register dst, Address src, Register tmp1,
                                            Register thread_tmp, DecoratorSet decorators) {
  access_load_at(T_OBJECT, IN_HEAP | IS_NOT_NULL | decorators, dst, src, tmp1, thread_tmp);
}

void MacroAssembler::store_heap_oop(Address dst, Register src, Register tmp1,
                                    Register tmp2, Register tmp3, DecoratorSet decorators) {
  access_store_at(T_OBJECT, IN_HEAP | decorators, dst, src, tmp1, tmp2, tmp3);
}

// Used for storing NULLs.
void MacroAssembler::store_heap_oop_null(Address dst) {
  access_store_at(T_OBJECT, IN_HEAP, dst, noreg, noreg, noreg, noreg);
}

#ifdef _LP64
void MacroAssembler::store_klass_gap(Register dst, Register src) {
  if (UseCompressedClassPointers) {
    // Store to klass gap in destination
    movl(Address(dst, oopDesc::klass_gap_offset_in_bytes()), src);
  }
}

#ifdef ASSERT
void MacroAssembler::verify_heapbase(const char* msg) {
  assert (UseCompressedOops, "should be compressed");
  assert (Universe::heap() != NULL, "java heap should be initialized");
  if (CheckCompressedOops) {
    Label ok;
    ExternalAddress src2(CompressedOops::ptrs_base_addr());
    const bool is_src2_reachable = reachable(src2);
    if (!is_src2_reachable) {
      push(rscratch1);  // cmpptr trashes rscratch1
    }
    cmpptr(r12_heapbase, src2, rscratch1);
    jcc(Assembler::equal, ok);
    STOP(msg);
    bind(ok);
    if (!is_src2_reachable) {
      pop(rscratch1);
    }
  }
}
#endif

// Algorithm must match oop.inline.hpp encode_heap_oop.
void MacroAssembler::encode_heap_oop(Register r) {
#ifdef ASSERT
  verify_heapbase("MacroAssembler::encode_heap_oop: heap base corrupted?");
#endif
  verify_oop_msg(r, "broken oop in encode_heap_oop");
  if (CompressedOops::base() == NULL) {
    if (CompressedOops::shift() != 0) {
      assert (LogMinObjAlignmentInBytes == CompressedOops::shift(), "decode alg wrong");
      shrq(r, LogMinObjAlignmentInBytes);
    }
    return;
  }
  testq(r, r);
  cmovq(Assembler::equal, r, r12_heapbase);
  subq(r, r12_heapbase);
  shrq(r, LogMinObjAlignmentInBytes);
}

void MacroAssembler::encode_heap_oop_not_null(Register r) {
#ifdef ASSERT
  verify_heapbase("MacroAssembler::encode_heap_oop_not_null: heap base corrupted?");
  if (CheckCompressedOops) {
    Label ok;
    testq(r, r);
    jcc(Assembler::notEqual, ok);
    STOP("null oop passed to encode_heap_oop_not_null");
    bind(ok);
  }
#endif
  verify_oop_msg(r, "broken oop in encode_heap_oop_not_null");
  if (CompressedOops::base() != NULL) {
    subq(r, r12_heapbase);
  }
  if (CompressedOops::shift() != 0) {
    assert (LogMinObjAlignmentInBytes == CompressedOops::shift(), "decode alg wrong");
    shrq(r, LogMinObjAlignmentInBytes);
  }
}

void MacroAssembler::encode_heap_oop_not_null(Register dst, Register src) {
#ifdef ASSERT
  verify_heapbase("MacroAssembler::encode_heap_oop_not_null2: heap base corrupted?");
  if (CheckCompressedOops) {
    Label ok;
    testq(src, src);
    jcc(Assembler::notEqual, ok);
    STOP("null oop passed to encode_heap_oop_not_null2");
    bind(ok);
  }
#endif
  verify_oop_msg(src, "broken oop in encode_heap_oop_not_null2");
  if (dst != src) {
    movq(dst, src);
  }
  if (CompressedOops::base() != NULL) {
    subq(dst, r12_heapbase);
  }
  if (CompressedOops::shift() != 0) {
    assert (LogMinObjAlignmentInBytes == CompressedOops::shift(), "decode alg wrong");
    shrq(dst, LogMinObjAlignmentInBytes);
  }
}

void  MacroAssembler::decode_heap_oop(Register r) {
#ifdef ASSERT
  verify_heapbase("MacroAssembler::decode_heap_oop: heap base corrupted?");
#endif
  if (CompressedOops::base() == NULL) {
    if (CompressedOops::shift() != 0) {
      assert (LogMinObjAlignmentInBytes == CompressedOops::shift(), "decode alg wrong");
      shlq(r, LogMinObjAlignmentInBytes);
    }
  } else {
    Label done;
    shlq(r, LogMinObjAlignmentInBytes);
    jccb(Assembler::equal, done);
    addq(r, r12_heapbase);
    bind(done);
  }
  verify_oop_msg(r, "broken oop in decode_heap_oop");
}

void  MacroAssembler::decode_heap_oop_not_null(Register r) {
  // Note: it will change flags
  assert (UseCompressedOops, "should only be used for compressed headers");
  assert (Universe::heap() != NULL, "java heap should be initialized");
  // Cannot assert, unverified entry point counts instructions (see .ad file)
  // vtableStubs also counts instructions in pd_code_size_limit.
  // Also do not verify_oop as this is called by verify_oop.
  if (CompressedOops::shift() != 0) {
    assert(LogMinObjAlignmentInBytes == CompressedOops::shift(), "decode alg wrong");
    shlq(r, LogMinObjAlignmentInBytes);
    if (CompressedOops::base() != NULL) {
      addq(r, r12_heapbase);
    }
  } else {
    assert (CompressedOops::base() == NULL, "sanity");
  }
}

void  MacroAssembler::decode_heap_oop_not_null(Register dst, Register src) {
  // Note: it will change flags
  assert (UseCompressedOops, "should only be used for compressed headers");
  assert (Universe::heap() != NULL, "java heap should be initialized");
  // Cannot assert, unverified entry point counts instructions (see .ad file)
  // vtableStubs also counts instructions in pd_code_size_limit.
  // Also do not verify_oop as this is called by verify_oop.
  if (CompressedOops::shift() != 0) {
    assert(LogMinObjAlignmentInBytes == CompressedOops::shift(), "decode alg wrong");
    if (LogMinObjAlignmentInBytes == Address::times_8) {
      leaq(dst, Address(r12_heapbase, src, Address::times_8, 0));
    } else {
      if (dst != src) {
        movq(dst, src);
      }
      shlq(dst, LogMinObjAlignmentInBytes);
      if (CompressedOops::base() != NULL) {
        addq(dst, r12_heapbase);
      }
    }
  } else {
    assert (CompressedOops::base() == NULL, "sanity");
    if (dst != src) {
      movq(dst, src);
    }
  }
}

void MacroAssembler::encode_klass_not_null(Register r, Register tmp) {
  assert_different_registers(r, tmp);
  if (CompressedKlassPointers::base() != NULL) {
    mov64(tmp, (int64_t)CompressedKlassPointers::base());
    subq(r, tmp);
  }
  if (CompressedKlassPointers::shift() != 0) {
    assert (LogKlassAlignmentInBytes == CompressedKlassPointers::shift(), "decode alg wrong");
    shrq(r, LogKlassAlignmentInBytes);
  }
}

void MacroAssembler::encode_and_move_klass_not_null(Register dst, Register src) {
  assert_different_registers(src, dst);
  if (CompressedKlassPointers::base() != NULL) {
    mov64(dst, -(int64_t)CompressedKlassPointers::base());
    addq(dst, src);
  } else {
    movptr(dst, src);
  }
  if (CompressedKlassPointers::shift() != 0) {
    assert (LogKlassAlignmentInBytes == CompressedKlassPointers::shift(), "decode alg wrong");
    shrq(dst, LogKlassAlignmentInBytes);
  }
}

void  MacroAssembler::decode_klass_not_null(Register r, Register tmp) {
  assert_different_registers(r, tmp);
  // Note: it will change flags
  assert(UseCompressedClassPointers, "should only be used for compressed headers");
  // Cannot assert, unverified entry point counts instructions (see .ad file)
  // vtableStubs also counts instructions in pd_code_size_limit.
  // Also do not verify_oop as this is called by verify_oop.
  if (CompressedKlassPointers::shift() != 0) {
    assert(LogKlassAlignmentInBytes == CompressedKlassPointers::shift(), "decode alg wrong");
    shlq(r, LogKlassAlignmentInBytes);
  }
  if (CompressedKlassPointers::base() != NULL) {
    mov64(tmp, (int64_t)CompressedKlassPointers::base());
    addq(r, tmp);
  }
}

void  MacroAssembler::decode_and_move_klass_not_null(Register dst, Register src) {
  assert_different_registers(src, dst);
  // Note: it will change flags
  assert (UseCompressedClassPointers, "should only be used for compressed headers");
  // Cannot assert, unverified entry point counts instructions (see .ad file)
  // vtableStubs also counts instructions in pd_code_size_limit.
  // Also do not verify_oop as this is called by verify_oop.

  if (CompressedKlassPointers::base() == NULL &&
      CompressedKlassPointers::shift() == 0) {
    // The best case scenario is that there is no base or shift. Then it is already
    // a pointer that needs nothing but a register rename.
    movl(dst, src);
  } else {
    if (CompressedKlassPointers::base() != NULL) {
      mov64(dst, (int64_t)CompressedKlassPointers::base());
    } else {
      xorq(dst, dst);
    }
    if (CompressedKlassPointers::shift() != 0) {
      assert(LogKlassAlignmentInBytes == CompressedKlassPointers::shift(), "decode alg wrong");
      assert(LogKlassAlignmentInBytes == Address::times_8, "klass not aligned on 64bits?");
      leaq(dst, Address(dst, src, Address::times_8, 0));
    } else {
      addq(dst, src);
    }
  }
}

void  MacroAssembler::set_narrow_oop(Register dst, jobject obj) {
  assert (UseCompressedOops, "should only be used for compressed headers");
  assert (Universe::heap() != NULL, "java heap should be initialized");
  assert (oop_recorder() != NULL, "this assembler needs an OopRecorder");
  int oop_index = oop_recorder()->find_index(obj);
  RelocationHolder rspec = oop_Relocation::spec(oop_index);
  mov_narrow_oop(dst, oop_index, rspec);
}

void  MacroAssembler::set_narrow_oop(Address dst, jobject obj) {
  assert (UseCompressedOops, "should only be used for compressed headers");
  assert (Universe::heap() != NULL, "java heap should be initialized");
  assert (oop_recorder() != NULL, "this assembler needs an OopRecorder");
  int oop_index = oop_recorder()->find_index(obj);
  RelocationHolder rspec = oop_Relocation::spec(oop_index);
  mov_narrow_oop(dst, oop_index, rspec);
}

void  MacroAssembler::set_narrow_klass(Register dst, Klass* k) {
  assert (UseCompressedClassPointers, "should only be used for compressed headers");
  assert (oop_recorder() != NULL, "this assembler needs an OopRecorder");
  int klass_index = oop_recorder()->find_index(k);
  RelocationHolder rspec = metadata_Relocation::spec(klass_index);
  mov_narrow_oop(dst, CompressedKlassPointers::encode(k), rspec);
}

void  MacroAssembler::set_narrow_klass(Address dst, Klass* k) {
  assert (UseCompressedClassPointers, "should only be used for compressed headers");
  assert (oop_recorder() != NULL, "this assembler needs an OopRecorder");
  int klass_index = oop_recorder()->find_index(k);
  RelocationHolder rspec = metadata_Relocation::spec(klass_index);
  mov_narrow_oop(dst, CompressedKlassPointers::encode(k), rspec);
}

void  MacroAssembler::cmp_narrow_oop(Register dst, jobject obj) {
  assert (UseCompressedOops, "should only be used for compressed headers");
  assert (Universe::heap() != NULL, "java heap should be initialized");
  assert (oop_recorder() != NULL, "this assembler needs an OopRecorder");
  int oop_index = oop_recorder()->find_index(obj);
  RelocationHolder rspec = oop_Relocation::spec(oop_index);
  Assembler::cmp_narrow_oop(dst, oop_index, rspec);
}

void  MacroAssembler::cmp_narrow_oop(Address dst, jobject obj) {
  assert (UseCompressedOops, "should only be used for compressed headers");
  assert (Universe::heap() != NULL, "java heap should be initialized");
  assert (oop_recorder() != NULL, "this assembler needs an OopRecorder");
  int oop_index = oop_recorder()->find_index(obj);
  RelocationHolder rspec = oop_Relocation::spec(oop_index);
  Assembler::cmp_narrow_oop(dst, oop_index, rspec);
}

void  MacroAssembler::cmp_narrow_klass(Register dst, Klass* k) {
  assert (UseCompressedClassPointers, "should only be used for compressed headers");
  assert (oop_recorder() != NULL, "this assembler needs an OopRecorder");
  int klass_index = oop_recorder()->find_index(k);
  RelocationHolder rspec = metadata_Relocation::spec(klass_index);
  Assembler::cmp_narrow_oop(dst, CompressedKlassPointers::encode(k), rspec);
}

void  MacroAssembler::cmp_narrow_klass(Address dst, Klass* k) {
  assert (UseCompressedClassPointers, "should only be used for compressed headers");
  assert (oop_recorder() != NULL, "this assembler needs an OopRecorder");
  int klass_index = oop_recorder()->find_index(k);
  RelocationHolder rspec = metadata_Relocation::spec(klass_index);
  Assembler::cmp_narrow_oop(dst, CompressedKlassPointers::encode(k), rspec);
}

void MacroAssembler::reinit_heapbase() {
  if (UseCompressedOops) {
    if (Universe::heap() != NULL) {
      if (CompressedOops::base() == NULL) {
        MacroAssembler::xorptr(r12_heapbase, r12_heapbase);
      } else {
        mov64(r12_heapbase, (int64_t)CompressedOops::ptrs_base());
      }
    } else {
      movptr(r12_heapbase, ExternalAddress(CompressedOops::ptrs_base_addr()));
    }
  }
}

#endif // _LP64

#if COMPILER2_OR_JVMCI

// clear memory of size 'cnt' qwords, starting at 'base' using XMM/YMM/ZMM registers
void MacroAssembler::xmm_clear_mem(Register base, Register cnt, Register rtmp, XMMRegister xtmp, KRegister mask) {
  // cnt - number of qwords (8-byte words).
  // base - start address, qword aligned.
  Label L_zero_64_bytes, L_loop, L_sloop, L_tail, L_end;
  bool use64byteVector = (MaxVectorSize == 64) && (VM_Version::avx3_threshold() == 0);
  if (use64byteVector) {
    vpxor(xtmp, xtmp, xtmp, AVX_512bit);
  } else if (MaxVectorSize >= 32) {
    vpxor(xtmp, xtmp, xtmp, AVX_256bit);
  } else {
    pxor(xtmp, xtmp);
  }
  jmp(L_zero_64_bytes);

  BIND(L_loop);
  if (MaxVectorSize >= 32) {
    fill64(base, 0, xtmp, use64byteVector);
  } else {
    movdqu(Address(base,  0), xtmp);
    movdqu(Address(base, 16), xtmp);
    movdqu(Address(base, 32), xtmp);
    movdqu(Address(base, 48), xtmp);
  }
  addptr(base, 64);

  BIND(L_zero_64_bytes);
  subptr(cnt, 8);
  jccb(Assembler::greaterEqual, L_loop);

  // Copy trailing 64 bytes
  if (use64byteVector) {
    addptr(cnt, 8);
    jccb(Assembler::equal, L_end);
    fill64_masked(3, base, 0, xtmp, mask, cnt, rtmp, true);
    jmp(L_end);
  } else {
    addptr(cnt, 4);
    jccb(Assembler::less, L_tail);
    if (MaxVectorSize >= 32) {
      vmovdqu(Address(base, 0), xtmp);
    } else {
      movdqu(Address(base,  0), xtmp);
      movdqu(Address(base, 16), xtmp);
    }
  }
  addptr(base, 32);
  subptr(cnt, 4);

  BIND(L_tail);
  addptr(cnt, 4);
  jccb(Assembler::lessEqual, L_end);
  if (UseAVX > 2 && MaxVectorSize >= 32 && VM_Version::supports_avx512vl()) {
    fill32_masked(3, base, 0, xtmp, mask, cnt, rtmp);
  } else {
    decrement(cnt);

    BIND(L_sloop);
    movq(Address(base, 0), xtmp);
    addptr(base, 8);
    decrement(cnt);
    jccb(Assembler::greaterEqual, L_sloop);
  }
  BIND(L_end);
}

// Clearing constant sized memory using YMM/ZMM registers.
void MacroAssembler::clear_mem(Register base, int cnt, Register rtmp, XMMRegister xtmp, KRegister mask) {
  assert(UseAVX > 2 && VM_Version::supports_avx512vlbw(), "");
  bool use64byteVector = (MaxVectorSize > 32) && (VM_Version::avx3_threshold() == 0);

  int vector64_count = (cnt & (~0x7)) >> 3;
  cnt = cnt & 0x7;
  const int fill64_per_loop = 4;
  const int max_unrolled_fill64 = 8;

  // 64 byte initialization loop.
  vpxor(xtmp, xtmp, xtmp, use64byteVector ? AVX_512bit : AVX_256bit);
  int start64 = 0;
  if (vector64_count > max_unrolled_fill64) {
    Label LOOP;
    Register index = rtmp;

    start64 = vector64_count - (vector64_count % fill64_per_loop);

    movl(index, 0);
    BIND(LOOP);
    for (int i = 0; i < fill64_per_loop; i++) {
      fill64(Address(base, index, Address::times_1, i * 64), xtmp, use64byteVector);
    }
    addl(index, fill64_per_loop * 64);
    cmpl(index, start64 * 64);
    jccb(Assembler::less, LOOP);
  }
  for (int i = start64; i < vector64_count; i++) {
    fill64(base, i * 64, xtmp, use64byteVector);
  }

  // Clear remaining 64 byte tail.
  int disp = vector64_count * 64;
  if (cnt) {
    switch (cnt) {
      case 1:
        movq(Address(base, disp), xtmp);
        break;
      case 2:
        evmovdqu(T_LONG, k0, Address(base, disp), xtmp, false, Assembler::AVX_128bit);
        break;
      case 3:
        movl(rtmp, 0x7);
        kmovwl(mask, rtmp);
        evmovdqu(T_LONG, mask, Address(base, disp), xtmp, true, Assembler::AVX_256bit);
        break;
      case 4:
        evmovdqu(T_LONG, k0, Address(base, disp), xtmp, false, Assembler::AVX_256bit);
        break;
      case 5:
        if (use64byteVector) {
          movl(rtmp, 0x1F);
          kmovwl(mask, rtmp);
          evmovdqu(T_LONG, mask, Address(base, disp), xtmp, true, Assembler::AVX_512bit);
        } else {
          evmovdqu(T_LONG, k0, Address(base, disp), xtmp, false, Assembler::AVX_256bit);
          movq(Address(base, disp + 32), xtmp);
        }
        break;
      case 6:
        if (use64byteVector) {
          movl(rtmp, 0x3F);
          kmovwl(mask, rtmp);
          evmovdqu(T_LONG, mask, Address(base, disp), xtmp, true, Assembler::AVX_512bit);
        } else {
          evmovdqu(T_LONG, k0, Address(base, disp), xtmp, false, Assembler::AVX_256bit);
          evmovdqu(T_LONG, k0, Address(base, disp + 32), xtmp, false, Assembler::AVX_128bit);
        }
        break;
      case 7:
        if (use64byteVector) {
          movl(rtmp, 0x7F);
          kmovwl(mask, rtmp);
          evmovdqu(T_LONG, mask, Address(base, disp), xtmp, true, Assembler::AVX_512bit);
        } else {
          evmovdqu(T_LONG, k0, Address(base, disp), xtmp, false, Assembler::AVX_256bit);
          movl(rtmp, 0x7);
          kmovwl(mask, rtmp);
          evmovdqu(T_LONG, mask, Address(base, disp + 32), xtmp, true, Assembler::AVX_256bit);
        }
        break;
      default:
        fatal("Unexpected length : %d\n",cnt);
        break;
    }
  }
}

void MacroAssembler::clear_mem(Register base, Register cnt, Register tmp, XMMRegister xtmp,
                               bool is_large, KRegister mask) {
  // cnt      - number of qwords (8-byte words).
  // base     - start address, qword aligned.
  // is_large - if optimizers know cnt is larger than InitArrayShortSize
  assert(base==rdi, "base register must be edi for rep stos");
  assert(tmp==rax,   "tmp register must be eax for rep stos");
  assert(cnt==rcx,   "cnt register must be ecx for rep stos");
  assert(InitArrayShortSize % BytesPerLong == 0,
    "InitArrayShortSize should be the multiple of BytesPerLong");

  Label DONE;
  if (!is_large || !UseXMMForObjInit) {
    xorptr(tmp, tmp);
  }

  if (!is_large) {
    Label LOOP, LONG;
    cmpptr(cnt, InitArrayShortSize/BytesPerLong);
    jccb(Assembler::greater, LONG);

    NOT_LP64(shlptr(cnt, 1);) // convert to number of 32-bit words for 32-bit VM

    decrement(cnt);
    jccb(Assembler::negative, DONE); // Zero length

    // Use individual pointer-sized stores for small counts:
    BIND(LOOP);
    movptr(Address(base, cnt, Address::times_ptr), tmp);
    decrement(cnt);
    jccb(Assembler::greaterEqual, LOOP);
    jmpb(DONE);

    BIND(LONG);
  }

  // Use longer rep-prefixed ops for non-small counts:
  if (UseFastStosb) {
    shlptr(cnt, 3); // convert to number of bytes
    rep_stosb();
  } else if (UseXMMForObjInit) {
    xmm_clear_mem(base, cnt, tmp, xtmp, mask);
  } else {
    NOT_LP64(shlptr(cnt, 1);) // convert to number of 32-bit words for 32-bit VM
    rep_stos();
  }

  BIND(DONE);
}

#endif //COMPILER2_OR_JVMCI


void MacroAssembler::generate_fill(BasicType t, bool aligned,
                                   Register to, Register value, Register count,
                                   Register rtmp, XMMRegister xtmp) {
  ShortBranchVerifier sbv(this);
  assert_different_registers(to, value, count, rtmp);
  Label L_exit;
  Label L_fill_2_bytes, L_fill_4_bytes;

#if defined(COMPILER2) && defined(_LP64)
  if(MaxVectorSize >=32 &&
     VM_Version::supports_avx512vlbw() &&
     VM_Version::supports_bmi2()) {
    generate_fill_avx3(t, to, value, count, rtmp, xtmp);
    return;
  }
#endif

  int shift = -1;
  switch (t) {
    case T_BYTE:
      shift = 2;
      break;
    case T_SHORT:
      shift = 1;
      break;
    case T_INT:
      shift = 0;
      break;
    default: ShouldNotReachHere();
  }

  if (t == T_BYTE) {
    andl(value, 0xff);
    movl(rtmp, value);
    shll(rtmp, 8);
    orl(value, rtmp);
  }
  if (t == T_SHORT) {
    andl(value, 0xffff);
  }
  if (t == T_BYTE || t == T_SHORT) {
    movl(rtmp, value);
    shll(rtmp, 16);
    orl(value, rtmp);
  }

  cmpl(count, 2<<shift); // Short arrays (< 8 bytes) fill by element
  jcc(Assembler::below, L_fill_4_bytes); // use unsigned cmp
  if (!UseUnalignedLoadStores && !aligned && (t == T_BYTE || t == T_SHORT)) {
    Label L_skip_align2;
    // align source address at 4 bytes address boundary
    if (t == T_BYTE) {
      Label L_skip_align1;
      // One byte misalignment happens only for byte arrays
      testptr(to, 1);
      jccb(Assembler::zero, L_skip_align1);
      movb(Address(to, 0), value);
      increment(to);
      decrement(count);
      BIND(L_skip_align1);
    }
    // Two bytes misalignment happens only for byte and short (char) arrays
    testptr(to, 2);
    jccb(Assembler::zero, L_skip_align2);
    movw(Address(to, 0), value);
    addptr(to, 2);
    subl(count, 1<<(shift-1));
    BIND(L_skip_align2);
  }
  if (UseSSE < 2) {
    Label L_fill_32_bytes_loop, L_check_fill_8_bytes, L_fill_8_bytes_loop, L_fill_8_bytes;
    // Fill 32-byte chunks
    subl(count, 8 << shift);
    jcc(Assembler::less, L_check_fill_8_bytes);
    align(16);

    BIND(L_fill_32_bytes_loop);

    for (int i = 0; i < 32; i += 4) {
      movl(Address(to, i), value);
    }

    addptr(to, 32);
    subl(count, 8 << shift);
    jcc(Assembler::greaterEqual, L_fill_32_bytes_loop);
    BIND(L_check_fill_8_bytes);
    addl(count, 8 << shift);
    jccb(Assembler::zero, L_exit);
    jmpb(L_fill_8_bytes);

    //
    // length is too short, just fill qwords
    //
    BIND(L_fill_8_bytes_loop);
    movl(Address(to, 0), value);
    movl(Address(to, 4), value);
    addptr(to, 8);
    BIND(L_fill_8_bytes);
    subl(count, 1 << (shift + 1));
    jcc(Assembler::greaterEqual, L_fill_8_bytes_loop);
    // fall through to fill 4 bytes
  } else {
    Label L_fill_32_bytes;
    if (!UseUnalignedLoadStores) {
      // align to 8 bytes, we know we are 4 byte aligned to start
      testptr(to, 4);
      jccb(Assembler::zero, L_fill_32_bytes);
      movl(Address(to, 0), value);
      addptr(to, 4);
      subl(count, 1<<shift);
    }
    BIND(L_fill_32_bytes);
    {
      assert( UseSSE >= 2, "supported cpu only" );
      Label L_fill_32_bytes_loop, L_check_fill_8_bytes, L_fill_8_bytes_loop, L_fill_8_bytes;
      movdl(xtmp, value);
      if (UseAVX >= 2 && UseUnalignedLoadStores) {
        Label L_check_fill_32_bytes;
        if (UseAVX > 2) {
          // Fill 64-byte chunks
          Label L_fill_64_bytes_loop_avx3, L_check_fill_64_bytes_avx2;

          // If number of bytes to fill < VM_Version::avx3_threshold(), perform fill using AVX2
          cmpl(count, VM_Version::avx3_threshold());
          jccb(Assembler::below, L_check_fill_64_bytes_avx2);

          vpbroadcastd(xtmp, xtmp, Assembler::AVX_512bit);

          subl(count, 16 << shift);
          jccb(Assembler::less, L_check_fill_32_bytes);
          align(16);

          BIND(L_fill_64_bytes_loop_avx3);
          evmovdqul(Address(to, 0), xtmp, Assembler::AVX_512bit);
          addptr(to, 64);
          subl(count, 16 << shift);
          jcc(Assembler::greaterEqual, L_fill_64_bytes_loop_avx3);
          jmpb(L_check_fill_32_bytes);

          BIND(L_check_fill_64_bytes_avx2);
        }
        // Fill 64-byte chunks
        Label L_fill_64_bytes_loop;
        vpbroadcastd(xtmp, xtmp, Assembler::AVX_256bit);

        subl(count, 16 << shift);
        jcc(Assembler::less, L_check_fill_32_bytes);
        align(16);

        BIND(L_fill_64_bytes_loop);
        vmovdqu(Address(to, 0), xtmp);
        vmovdqu(Address(to, 32), xtmp);
        addptr(to, 64);
        subl(count, 16 << shift);
        jcc(Assembler::greaterEqual, L_fill_64_bytes_loop);

        BIND(L_check_fill_32_bytes);
        addl(count, 8 << shift);
        jccb(Assembler::less, L_check_fill_8_bytes);
        vmovdqu(Address(to, 0), xtmp);
        addptr(to, 32);
        subl(count, 8 << shift);

        BIND(L_check_fill_8_bytes);
        // clean upper bits of YMM registers
        movdl(xtmp, value);
        pshufd(xtmp, xtmp, 0);
      } else {
        // Fill 32-byte chunks
        pshufd(xtmp, xtmp, 0);

        subl(count, 8 << shift);
        jcc(Assembler::less, L_check_fill_8_bytes);
        align(16);

        BIND(L_fill_32_bytes_loop);

        if (UseUnalignedLoadStores) {
          movdqu(Address(to, 0), xtmp);
          movdqu(Address(to, 16), xtmp);
        } else {
          movq(Address(to, 0), xtmp);
          movq(Address(to, 8), xtmp);
          movq(Address(to, 16), xtmp);
          movq(Address(to, 24), xtmp);
        }

        addptr(to, 32);
        subl(count, 8 << shift);
        jcc(Assembler::greaterEqual, L_fill_32_bytes_loop);

        BIND(L_check_fill_8_bytes);
      }
      addl(count, 8 << shift);
      jccb(Assembler::zero, L_exit);
      jmpb(L_fill_8_bytes);

      //
      // length is too short, just fill qwords
      //
      BIND(L_fill_8_bytes_loop);
      movq(Address(to, 0), xtmp);
      addptr(to, 8);
      BIND(L_fill_8_bytes);
      subl(count, 1 << (shift + 1));
      jcc(Assembler::greaterEqual, L_fill_8_bytes_loop);
    }
  }
  // fill trailing 4 bytes
  BIND(L_fill_4_bytes);
  testl(count, 1<<shift);
  jccb(Assembler::zero, L_fill_2_bytes);
  movl(Address(to, 0), value);
  if (t == T_BYTE || t == T_SHORT) {
    Label L_fill_byte;
    addptr(to, 4);
    BIND(L_fill_2_bytes);
    // fill trailing 2 bytes
    testl(count, 1<<(shift-1));
    jccb(Assembler::zero, L_fill_byte);
    movw(Address(to, 0), value);
    if (t == T_BYTE) {
      addptr(to, 2);
      BIND(L_fill_byte);
      // fill trailing byte
      testl(count, 1);
      jccb(Assembler::zero, L_exit);
      movb(Address(to, 0), value);
    } else {
      BIND(L_fill_byte);
    }
  } else {
    BIND(L_fill_2_bytes);
  }
  BIND(L_exit);
}

void MacroAssembler::evpbroadcast(BasicType type, XMMRegister dst, Register src, int vector_len) {
  switch(type) {
    case T_BYTE:
    case T_BOOLEAN:
      evpbroadcastb(dst, src, vector_len);
      break;
    case T_SHORT:
    case T_CHAR:
      evpbroadcastw(dst, src, vector_len);
      break;
    case T_INT:
    case T_FLOAT:
      evpbroadcastd(dst, src, vector_len);
      break;
    case T_LONG:
    case T_DOUBLE:
      evpbroadcastq(dst, src, vector_len);
      break;
    default:
      fatal("Unhandled type : %s", type2name(type));
      break;
  }
}

// encode char[] to byte[] in ISO_8859_1 or ASCII
   //@IntrinsicCandidate
   //private static int implEncodeISOArray(byte[] sa, int sp,
   //byte[] da, int dp, int len) {
   //  int i = 0;
   //  for (; i < len; i++) {
   //    char c = StringUTF16.getChar(sa, sp++);
   //    if (c > '\u00FF')
   //      break;
   //    da[dp++] = (byte)c;
   //  }
   //  return i;
   //}
   //
   //@IntrinsicCandidate
   //private static int implEncodeAsciiArray(char[] sa, int sp,
   //    byte[] da, int dp, int len) {
   //  int i = 0;
   //  for (; i < len; i++) {
   //    char c = sa[sp++];
   //    if (c >= '\u0080')
   //      break;
   //    da[dp++] = (byte)c;
   //  }
   //  return i;
   //}
void MacroAssembler::encode_iso_array(Register src, Register dst, Register len,
  XMMRegister tmp1Reg, XMMRegister tmp2Reg,
  XMMRegister tmp3Reg, XMMRegister tmp4Reg,
  Register tmp5, Register result, bool ascii) {

  // rsi: src
  // rdi: dst
  // rdx: len
  // rcx: tmp5
  // rax: result
  ShortBranchVerifier sbv(this);
  assert_different_registers(src, dst, len, tmp5, result);
  Label L_done, L_copy_1_char, L_copy_1_char_exit;

  int mask = ascii ? 0xff80ff80 : 0xff00ff00;
  int short_mask = ascii ? 0xff80 : 0xff00;

  // set result
  xorl(result, result);
  // check for zero length
  testl(len, len);
  jcc(Assembler::zero, L_done);

  movl(result, len);

  // Setup pointers
  lea(src, Address(src, len, Address::times_2)); // char[]
  lea(dst, Address(dst, len, Address::times_1)); // byte[]
  negptr(len);

  if (UseSSE42Intrinsics || UseAVX >= 2) {
    Label L_copy_8_chars, L_copy_8_chars_exit;
    Label L_chars_16_check, L_copy_16_chars, L_copy_16_chars_exit;

    if (UseAVX >= 2) {
      Label L_chars_32_check, L_copy_32_chars, L_copy_32_chars_exit;
      movl(tmp5, mask);   // create mask to test for Unicode or non-ASCII chars in vector
      movdl(tmp1Reg, tmp5);
      vpbroadcastd(tmp1Reg, tmp1Reg, Assembler::AVX_256bit);
      jmp(L_chars_32_check);

      bind(L_copy_32_chars);
      vmovdqu(tmp3Reg, Address(src, len, Address::times_2, -64));
      vmovdqu(tmp4Reg, Address(src, len, Address::times_2, -32));
      vpor(tmp2Reg, tmp3Reg, tmp4Reg, /* vector_len */ 1);
      vptest(tmp2Reg, tmp1Reg);       // check for Unicode or non-ASCII chars in vector
      jccb(Assembler::notZero, L_copy_32_chars_exit);
      vpackuswb(tmp3Reg, tmp3Reg, tmp4Reg, /* vector_len */ 1);
      vpermq(tmp4Reg, tmp3Reg, 0xD8, /* vector_len */ 1);
      vmovdqu(Address(dst, len, Address::times_1, -32), tmp4Reg);

      bind(L_chars_32_check);
      addptr(len, 32);
      jcc(Assembler::lessEqual, L_copy_32_chars);

      bind(L_copy_32_chars_exit);
      subptr(len, 16);
      jccb(Assembler::greater, L_copy_16_chars_exit);

    } else if (UseSSE42Intrinsics) {
      movl(tmp5, mask);   // create mask to test for Unicode or non-ASCII chars in vector
      movdl(tmp1Reg, tmp5);
      pshufd(tmp1Reg, tmp1Reg, 0);
      jmpb(L_chars_16_check);
    }

    bind(L_copy_16_chars);
    if (UseAVX >= 2) {
      vmovdqu(tmp2Reg, Address(src, len, Address::times_2, -32));
      vptest(tmp2Reg, tmp1Reg);
      jcc(Assembler::notZero, L_copy_16_chars_exit);
      vpackuswb(tmp2Reg, tmp2Reg, tmp1Reg, /* vector_len */ 1);
      vpermq(tmp3Reg, tmp2Reg, 0xD8, /* vector_len */ 1);
    } else {
      if (UseAVX > 0) {
        movdqu(tmp3Reg, Address(src, len, Address::times_2, -32));
        movdqu(tmp4Reg, Address(src, len, Address::times_2, -16));
        vpor(tmp2Reg, tmp3Reg, tmp4Reg, /* vector_len */ 0);
      } else {
        movdqu(tmp3Reg, Address(src, len, Address::times_2, -32));
        por(tmp2Reg, tmp3Reg);
        movdqu(tmp4Reg, Address(src, len, Address::times_2, -16));
        por(tmp2Reg, tmp4Reg);
      }
      ptest(tmp2Reg, tmp1Reg);       // check for Unicode or non-ASCII chars in vector
      jccb(Assembler::notZero, L_copy_16_chars_exit);
      packuswb(tmp3Reg, tmp4Reg);
    }
    movdqu(Address(dst, len, Address::times_1, -16), tmp3Reg);

    bind(L_chars_16_check);
    addptr(len, 16);
    jcc(Assembler::lessEqual, L_copy_16_chars);

    bind(L_copy_16_chars_exit);
    if (UseAVX >= 2) {
      // clean upper bits of YMM registers
      vpxor(tmp2Reg, tmp2Reg);
      vpxor(tmp3Reg, tmp3Reg);
      vpxor(tmp4Reg, tmp4Reg);
      movdl(tmp1Reg, tmp5);
      pshufd(tmp1Reg, tmp1Reg, 0);
    }
    subptr(len, 8);
    jccb(Assembler::greater, L_copy_8_chars_exit);

    bind(L_copy_8_chars);
    movdqu(tmp3Reg, Address(src, len, Address::times_2, -16));
    ptest(tmp3Reg, tmp1Reg);
    jccb(Assembler::notZero, L_copy_8_chars_exit);
    packuswb(tmp3Reg, tmp1Reg);
    movq(Address(dst, len, Address::times_1, -8), tmp3Reg);
    addptr(len, 8);
    jccb(Assembler::lessEqual, L_copy_8_chars);

    bind(L_copy_8_chars_exit);
    subptr(len, 8);
    jccb(Assembler::zero, L_done);
  }

  bind(L_copy_1_char);
  load_unsigned_short(tmp5, Address(src, len, Address::times_2, 0));
  testl(tmp5, short_mask);      // check if Unicode or non-ASCII char
  jccb(Assembler::notZero, L_copy_1_char_exit);
  movb(Address(dst, len, Address::times_1, 0), tmp5);
  addptr(len, 1);
  jccb(Assembler::less, L_copy_1_char);

  bind(L_copy_1_char_exit);
  addptr(result, len); // len is negative count of not processed elements

  bind(L_done);
}

#ifdef _LP64
/**
 * Helper for multiply_to_len().
 */
void MacroAssembler::add2_with_carry(Register dest_hi, Register dest_lo, Register src1, Register src2) {
  addq(dest_lo, src1);
  adcq(dest_hi, 0);
  addq(dest_lo, src2);
  adcq(dest_hi, 0);
}

/**
 * Multiply 64 bit by 64 bit first loop.
 */
void MacroAssembler::multiply_64_x_64_loop(Register x, Register xstart, Register x_xstart,
                                           Register y, Register y_idx, Register z,
                                           Register carry, Register product,
                                           Register idx, Register kdx) {
  //
  //  jlong carry, x[], y[], z[];
  //  for (int idx=ystart, kdx=ystart+1+xstart; idx >= 0; idx-, kdx--) {
  //    huge_128 product = y[idx] * x[xstart] + carry;
  //    z[kdx] = (jlong)product;
  //    carry  = (jlong)(product >>> 64);
  //  }
  //  z[xstart] = carry;
  //

  Label L_first_loop, L_first_loop_exit;
  Label L_one_x, L_one_y, L_multiply;

  decrementl(xstart);
  jcc(Assembler::negative, L_one_x);

  movq(x_xstart, Address(x, xstart, Address::times_4,  0));
  rorq(x_xstart, 32); // convert big-endian to little-endian

  bind(L_first_loop);
  decrementl(idx);
  jcc(Assembler::negative, L_first_loop_exit);
  decrementl(idx);
  jcc(Assembler::negative, L_one_y);
  movq(y_idx, Address(y, idx, Address::times_4,  0));
  rorq(y_idx, 32); // convert big-endian to little-endian
  bind(L_multiply);
  movq(product, x_xstart);
  mulq(y_idx); // product(rax) * y_idx -> rdx:rax
  addq(product, carry);
  adcq(rdx, 0);
  subl(kdx, 2);
  movl(Address(z, kdx, Address::times_4,  4), product);
  shrq(product, 32);
  movl(Address(z, kdx, Address::times_4,  0), product);
  movq(carry, rdx);
  jmp(L_first_loop);

  bind(L_one_y);
  movl(y_idx, Address(y,  0));
  jmp(L_multiply);

  bind(L_one_x);
  movl(x_xstart, Address(x,  0));
  jmp(L_first_loop);

  bind(L_first_loop_exit);
}

/**
 * Multiply 64 bit by 64 bit and add 128 bit.
 */
void MacroAssembler::multiply_add_128_x_128(Register x_xstart, Register y, Register z,
                                            Register yz_idx, Register idx,
                                            Register carry, Register product, int offset) {
  //     huge_128 product = (y[idx] * x_xstart) + z[kdx] + carry;
  //     z[kdx] = (jlong)product;

  movq(yz_idx, Address(y, idx, Address::times_4,  offset));
  rorq(yz_idx, 32); // convert big-endian to little-endian
  movq(product, x_xstart);
  mulq(yz_idx);     // product(rax) * yz_idx -> rdx:product(rax)
  movq(yz_idx, Address(z, idx, Address::times_4,  offset));
  rorq(yz_idx, 32); // convert big-endian to little-endian

  add2_with_carry(rdx, product, carry, yz_idx);

  movl(Address(z, idx, Address::times_4,  offset+4), product);
  shrq(product, 32);
  movl(Address(z, idx, Address::times_4,  offset), product);

}

/**
 * Multiply 128 bit by 128 bit. Unrolled inner loop.
 */
void MacroAssembler::multiply_128_x_128_loop(Register x_xstart, Register y, Register z,
                                             Register yz_idx, Register idx, Register jdx,
                                             Register carry, Register product,
                                             Register carry2) {
  //   jlong carry, x[], y[], z[];
  //   int kdx = ystart+1;
  //   for (int idx=ystart-2; idx >= 0; idx -= 2) { // Third loop
  //     huge_128 product = (y[idx+1] * x_xstart) + z[kdx+idx+1] + carry;
  //     z[kdx+idx+1] = (jlong)product;
  //     jlong carry2  = (jlong)(product >>> 64);
  //     product = (y[idx] * x_xstart) + z[kdx+idx] + carry2;
  //     z[kdx+idx] = (jlong)product;
  //     carry  = (jlong)(product >>> 64);
  //   }
  //   idx += 2;
  //   if (idx > 0) {
  //     product = (y[idx] * x_xstart) + z[kdx+idx] + carry;
  //     z[kdx+idx] = (jlong)product;
  //     carry  = (jlong)(product >>> 64);
  //   }
  //

  Label L_third_loop, L_third_loop_exit, L_post_third_loop_done;

  movl(jdx, idx);
  andl(jdx, 0xFFFFFFFC);
  shrl(jdx, 2);

  bind(L_third_loop);
  subl(jdx, 1);
  jcc(Assembler::negative, L_third_loop_exit);
  subl(idx, 4);

  multiply_add_128_x_128(x_xstart, y, z, yz_idx, idx, carry, product, 8);
  movq(carry2, rdx);

  multiply_add_128_x_128(x_xstart, y, z, yz_idx, idx, carry2, product, 0);
  movq(carry, rdx);
  jmp(L_third_loop);

  bind (L_third_loop_exit);

  andl (idx, 0x3);
  jcc(Assembler::zero, L_post_third_loop_done);

  Label L_check_1;
  subl(idx, 2);
  jcc(Assembler::negative, L_check_1);

  multiply_add_128_x_128(x_xstart, y, z, yz_idx, idx, carry, product, 0);
  movq(carry, rdx);

  bind (L_check_1);
  addl (idx, 0x2);
  andl (idx, 0x1);
  subl(idx, 1);
  jcc(Assembler::negative, L_post_third_loop_done);

  movl(yz_idx, Address(y, idx, Address::times_4,  0));
  movq(product, x_xstart);
  mulq(yz_idx); // product(rax) * yz_idx -> rdx:product(rax)
  movl(yz_idx, Address(z, idx, Address::times_4,  0));

  add2_with_carry(rdx, product, yz_idx, carry);

  movl(Address(z, idx, Address::times_4,  0), product);
  shrq(product, 32);

  shlq(rdx, 32);
  orq(product, rdx);
  movq(carry, product);

  bind(L_post_third_loop_done);
}

/**
 * Multiply 128 bit by 128 bit using BMI2. Unrolled inner loop.
 *
 */
void MacroAssembler::multiply_128_x_128_bmi2_loop(Register y, Register z,
                                                  Register carry, Register carry2,
                                                  Register idx, Register jdx,
                                                  Register yz_idx1, Register yz_idx2,
                                                  Register tmp, Register tmp3, Register tmp4) {
  assert(UseBMI2Instructions, "should be used only when BMI2 is available");

  //   jlong carry, x[], y[], z[];
  //   int kdx = ystart+1;
  //   for (int idx=ystart-2; idx >= 0; idx -= 2) { // Third loop
  //     huge_128 tmp3 = (y[idx+1] * rdx) + z[kdx+idx+1] + carry;
  //     jlong carry2  = (jlong)(tmp3 >>> 64);
  //     huge_128 tmp4 = (y[idx]   * rdx) + z[kdx+idx] + carry2;
  //     carry  = (jlong)(tmp4 >>> 64);
  //     z[kdx+idx+1] = (jlong)tmp3;
  //     z[kdx+idx] = (jlong)tmp4;
  //   }
  //   idx += 2;
  //   if (idx > 0) {
  //     yz_idx1 = (y[idx] * rdx) + z[kdx+idx] + carry;
  //     z[kdx+idx] = (jlong)yz_idx1;
  //     carry  = (jlong)(yz_idx1 >>> 64);
  //   }
  //

  Label L_third_loop, L_third_loop_exit, L_post_third_loop_done;

  movl(jdx, idx);
  andl(jdx, 0xFFFFFFFC);
  shrl(jdx, 2);

  bind(L_third_loop);
  subl(jdx, 1);
  jcc(Assembler::negative, L_third_loop_exit);
  subl(idx, 4);

  movq(yz_idx1,  Address(y, idx, Address::times_4,  8));
  rorxq(yz_idx1, yz_idx1, 32); // convert big-endian to little-endian
  movq(yz_idx2, Address(y, idx, Address::times_4,  0));
  rorxq(yz_idx2, yz_idx2, 32);

  mulxq(tmp4, tmp3, yz_idx1);  //  yz_idx1 * rdx -> tmp4:tmp3
  mulxq(carry2, tmp, yz_idx2); //  yz_idx2 * rdx -> carry2:tmp

  movq(yz_idx1,  Address(z, idx, Address::times_4,  8));
  rorxq(yz_idx1, yz_idx1, 32);
  movq(yz_idx2, Address(z, idx, Address::times_4,  0));
  rorxq(yz_idx2, yz_idx2, 32);

  if (VM_Version::supports_adx()) {
    adcxq(tmp3, carry);
    adoxq(tmp3, yz_idx1);

    adcxq(tmp4, tmp);
    adoxq(tmp4, yz_idx2);

    movl(carry, 0); // does not affect flags
    adcxq(carry2, carry);
    adoxq(carry2, carry);
  } else {
    add2_with_carry(tmp4, tmp3, carry, yz_idx1);
    add2_with_carry(carry2, tmp4, tmp, yz_idx2);
  }
  movq(carry, carry2);

  movl(Address(z, idx, Address::times_4, 12), tmp3);
  shrq(tmp3, 32);
  movl(Address(z, idx, Address::times_4,  8), tmp3);

  movl(Address(z, idx, Address::times_4,  4), tmp4);
  shrq(tmp4, 32);
  movl(Address(z, idx, Address::times_4,  0), tmp4);

  jmp(L_third_loop);

  bind (L_third_loop_exit);

  andl (idx, 0x3);
  jcc(Assembler::zero, L_post_third_loop_done);

  Label L_check_1;
  subl(idx, 2);
  jcc(Assembler::negative, L_check_1);

  movq(yz_idx1, Address(y, idx, Address::times_4,  0));
  rorxq(yz_idx1, yz_idx1, 32);
  mulxq(tmp4, tmp3, yz_idx1); //  yz_idx1 * rdx -> tmp4:tmp3
  movq(yz_idx2, Address(z, idx, Address::times_4,  0));
  rorxq(yz_idx2, yz_idx2, 32);

  add2_with_carry(tmp4, tmp3, carry, yz_idx2);

  movl(Address(z, idx, Address::times_4,  4), tmp3);
  shrq(tmp3, 32);
  movl(Address(z, idx, Address::times_4,  0), tmp3);
  movq(carry, tmp4);

  bind (L_check_1);
  addl (idx, 0x2);
  andl (idx, 0x1);
  subl(idx, 1);
  jcc(Assembler::negative, L_post_third_loop_done);
  movl(tmp4, Address(y, idx, Address::times_4,  0));
  mulxq(carry2, tmp3, tmp4);  //  tmp4 * rdx -> carry2:tmp3
  movl(tmp4, Address(z, idx, Address::times_4,  0));

  add2_with_carry(carry2, tmp3, tmp4, carry);

  movl(Address(z, idx, Address::times_4,  0), tmp3);
  shrq(tmp3, 32);

  shlq(carry2, 32);
  orq(tmp3, carry2);
  movq(carry, tmp3);

  bind(L_post_third_loop_done);
}

/**
 * Code for BigInteger::multiplyToLen() intrinsic.
 *
 * rdi: x
 * rax: xlen
 * rsi: y
 * rcx: ylen
 * r8:  z
 * r11: zlen
 * r12: tmp1
 * r13: tmp2
 * r14: tmp3
 * r15: tmp4
 * rbx: tmp5
 *
 */
void MacroAssembler::multiply_to_len(Register x, Register xlen, Register y, Register ylen, Register z, Register zlen,
                                     Register tmp1, Register tmp2, Register tmp3, Register tmp4, Register tmp5) {
  ShortBranchVerifier sbv(this);
  assert_different_registers(x, xlen, y, ylen, z, zlen, tmp1, tmp2, tmp3, tmp4, tmp5, rdx);

  push(tmp1);
  push(tmp2);
  push(tmp3);
  push(tmp4);
  push(tmp5);

  push(xlen);
  push(zlen);

  const Register idx = tmp1;
  const Register kdx = tmp2;
  const Register xstart = tmp3;

  const Register y_idx = tmp4;
  const Register carry = tmp5;
  const Register product  = xlen;
  const Register x_xstart = zlen;  // reuse register

  // First Loop.
  //
  //  final static long LONG_MASK = 0xffffffffL;
  //  int xstart = xlen - 1;
  //  int ystart = ylen - 1;
  //  long carry = 0;
  //  for (int idx=ystart, kdx=ystart+1+xstart; idx >= 0; idx-, kdx--) {
  //    long product = (y[idx] & LONG_MASK) * (x[xstart] & LONG_MASK) + carry;
  //    z[kdx] = (int)product;
  //    carry = product >>> 32;
  //  }
  //  z[xstart] = (int)carry;
  //

  movl(idx, ylen);      // idx = ylen;
  movl(kdx, zlen);      // kdx = xlen+ylen;
  xorq(carry, carry);   // carry = 0;

  Label L_done;

  movl(xstart, xlen);
  decrementl(xstart);
  jcc(Assembler::negative, L_done);

  multiply_64_x_64_loop(x, xstart, x_xstart, y, y_idx, z, carry, product, idx, kdx);

  Label L_second_loop;
  testl(kdx, kdx);
  jcc(Assembler::zero, L_second_loop);

  Label L_carry;
  subl(kdx, 1);
  jcc(Assembler::zero, L_carry);

  movl(Address(z, kdx, Address::times_4,  0), carry);
  shrq(carry, 32);
  subl(kdx, 1);

  bind(L_carry);
  movl(Address(z, kdx, Address::times_4,  0), carry);

  // Second and third (nested) loops.
  //
  // for (int i = xstart-1; i >= 0; i--) { // Second loop
  //   carry = 0;
  //   for (int jdx=ystart, k=ystart+1+i; jdx >= 0; jdx--, k--) { // Third loop
  //     long product = (y[jdx] & LONG_MASK) * (x[i] & LONG_MASK) +
  //                    (z[k] & LONG_MASK) + carry;
  //     z[k] = (int)product;
  //     carry = product >>> 32;
  //   }
  //   z[i] = (int)carry;
  // }
  //
  // i = xlen, j = tmp1, k = tmp2, carry = tmp5, x[i] = rdx

  const Register jdx = tmp1;

  bind(L_second_loop);
  xorl(carry, carry);    // carry = 0;
  movl(jdx, ylen);       // j = ystart+1

  subl(xstart, 1);       // i = xstart-1;
  jcc(Assembler::negative, L_done);

  push (z);

  Label L_last_x;
  lea(z, Address(z, xstart, Address::times_4, 4)); // z = z + k - j
  subl(xstart, 1);       // i = xstart-1;
  jcc(Assembler::negative, L_last_x);

  if (UseBMI2Instructions) {
    movq(rdx,  Address(x, xstart, Address::times_4,  0));
    rorxq(rdx, rdx, 32); // convert big-endian to little-endian
  } else {
    movq(x_xstart, Address(x, xstart, Address::times_4,  0));
    rorq(x_xstart, 32);  // convert big-endian to little-endian
  }

  Label L_third_loop_prologue;
  bind(L_third_loop_prologue);

  push (x);
  push (xstart);
  push (ylen);


  if (UseBMI2Instructions) {
    multiply_128_x_128_bmi2_loop(y, z, carry, x, jdx, ylen, product, tmp2, x_xstart, tmp3, tmp4);
  } else { // !UseBMI2Instructions
    multiply_128_x_128_loop(x_xstart, y, z, y_idx, jdx, ylen, carry, product, x);
  }

  pop(ylen);
  pop(xlen);
  pop(x);
  pop(z);

  movl(tmp3, xlen);
  addl(tmp3, 1);
  movl(Address(z, tmp3, Address::times_4,  0), carry);
  subl(tmp3, 1);
  jccb(Assembler::negative, L_done);

  shrq(carry, 32);
  movl(Address(z, tmp3, Address::times_4,  0), carry);
  jmp(L_second_loop);

  // Next infrequent code is moved outside loops.
  bind(L_last_x);
  if (UseBMI2Instructions) {
    movl(rdx, Address(x,  0));
  } else {
    movl(x_xstart, Address(x,  0));
  }
  jmp(L_third_loop_prologue);

  bind(L_done);

  pop(zlen);
  pop(xlen);

  pop(tmp5);
  pop(tmp4);
  pop(tmp3);
  pop(tmp2);
  pop(tmp1);
}

void MacroAssembler::vectorized_mismatch(Register obja, Register objb, Register length, Register log2_array_indxscale,
  Register result, Register tmp1, Register tmp2, XMMRegister rymm0, XMMRegister rymm1, XMMRegister rymm2){
  assert(UseSSE42Intrinsics, "SSE4.2 must be enabled.");
  Label VECTOR16_LOOP, VECTOR8_LOOP, VECTOR4_LOOP;
  Label VECTOR8_TAIL, VECTOR4_TAIL;
  Label VECTOR32_NOT_EQUAL, VECTOR16_NOT_EQUAL, VECTOR8_NOT_EQUAL, VECTOR4_NOT_EQUAL;
  Label SAME_TILL_END, DONE;
  Label BYTES_LOOP, BYTES_TAIL, BYTES_NOT_EQUAL;

  //scale is in rcx in both Win64 and Unix
  ShortBranchVerifier sbv(this);

  shlq(length);
  xorq(result, result);

  if ((AVX3Threshold == 0) && (UseAVX > 2) &&
      VM_Version::supports_avx512vlbw()) {
    Label VECTOR64_LOOP, VECTOR64_NOT_EQUAL, VECTOR32_TAIL;

    cmpq(length, 64);
    jcc(Assembler::less, VECTOR32_TAIL);

    movq(tmp1, length);
    andq(tmp1, 0x3F);      // tail count
    andq(length, ~(0x3F)); //vector count

    bind(VECTOR64_LOOP);
    // AVX512 code to compare 64 byte vectors.
    evmovdqub(rymm0, Address(obja, result), Assembler::AVX_512bit);
    evpcmpeqb(k7, rymm0, Address(objb, result), Assembler::AVX_512bit);
    kortestql(k7, k7);
    jcc(Assembler::aboveEqual, VECTOR64_NOT_EQUAL);     // mismatch
    addq(result, 64);
    subq(length, 64);
    jccb(Assembler::notZero, VECTOR64_LOOP);

    //bind(VECTOR64_TAIL);
    testq(tmp1, tmp1);
    jcc(Assembler::zero, SAME_TILL_END);

    //bind(VECTOR64_TAIL);
    // AVX512 code to compare up to 63 byte vectors.
    mov64(tmp2, 0xFFFFFFFFFFFFFFFF);
    shlxq(tmp2, tmp2, tmp1);
    notq(tmp2);
    kmovql(k3, tmp2);

    evmovdqub(rymm0, k3, Address(obja, result), false, Assembler::AVX_512bit);
    evpcmpeqb(k7, k3, rymm0, Address(objb, result), Assembler::AVX_512bit);

    ktestql(k7, k3);
    jcc(Assembler::below, SAME_TILL_END);     // not mismatch

    bind(VECTOR64_NOT_EQUAL);
    kmovql(tmp1, k7);
    notq(tmp1);
    tzcntq(tmp1, tmp1);
    addq(result, tmp1);
    shrq(result);
    jmp(DONE);
    bind(VECTOR32_TAIL);
  }

  cmpq(length, 8);
  jcc(Assembler::equal, VECTOR8_LOOP);
  jcc(Assembler::less, VECTOR4_TAIL);

  if (UseAVX >= 2) {
    Label VECTOR16_TAIL, VECTOR32_LOOP;

    cmpq(length, 16);
    jcc(Assembler::equal, VECTOR16_LOOP);
    jcc(Assembler::less, VECTOR8_LOOP);

    cmpq(length, 32);
    jccb(Assembler::less, VECTOR16_TAIL);

    subq(length, 32);
    bind(VECTOR32_LOOP);
    vmovdqu(rymm0, Address(obja, result));
    vmovdqu(rymm1, Address(objb, result));
    vpxor(rymm2, rymm0, rymm1, Assembler::AVX_256bit);
    vptest(rymm2, rymm2);
    jcc(Assembler::notZero, VECTOR32_NOT_EQUAL);//mismatch found
    addq(result, 32);
    subq(length, 32);
    jcc(Assembler::greaterEqual, VECTOR32_LOOP);
    addq(length, 32);
    jcc(Assembler::equal, SAME_TILL_END);
    //falling through if less than 32 bytes left //close the branch here.

    bind(VECTOR16_TAIL);
    cmpq(length, 16);
    jccb(Assembler::less, VECTOR8_TAIL);
    bind(VECTOR16_LOOP);
    movdqu(rymm0, Address(obja, result));
    movdqu(rymm1, Address(objb, result));
    vpxor(rymm2, rymm0, rymm1, Assembler::AVX_128bit);
    ptest(rymm2, rymm2);
    jcc(Assembler::notZero, VECTOR16_NOT_EQUAL);//mismatch found
    addq(result, 16);
    subq(length, 16);
    jcc(Assembler::equal, SAME_TILL_END);
    //falling through if less than 16 bytes left
  } else {//regular intrinsics

    cmpq(length, 16);
    jccb(Assembler::less, VECTOR8_TAIL);

    subq(length, 16);
    bind(VECTOR16_LOOP);
    movdqu(rymm0, Address(obja, result));
    movdqu(rymm1, Address(objb, result));
    pxor(rymm0, rymm1);
    ptest(rymm0, rymm0);
    jcc(Assembler::notZero, VECTOR16_NOT_EQUAL);//mismatch found
    addq(result, 16);
    subq(length, 16);
    jccb(Assembler::greaterEqual, VECTOR16_LOOP);
    addq(length, 16);
    jcc(Assembler::equal, SAME_TILL_END);
    //falling through if less than 16 bytes left
  }

  bind(VECTOR8_TAIL);
  cmpq(length, 8);
  jccb(Assembler::less, VECTOR4_TAIL);
  bind(VECTOR8_LOOP);
  movq(tmp1, Address(obja, result));
  movq(tmp2, Address(objb, result));
  xorq(tmp1, tmp2);
  testq(tmp1, tmp1);
  jcc(Assembler::notZero, VECTOR8_NOT_EQUAL);//mismatch found
  addq(result, 8);
  subq(length, 8);
  jcc(Assembler::equal, SAME_TILL_END);
  //falling through if less than 8 bytes left

  bind(VECTOR4_TAIL);
  cmpq(length, 4);
  jccb(Assembler::less, BYTES_TAIL);
  bind(VECTOR4_LOOP);
  movl(tmp1, Address(obja, result));
  xorl(tmp1, Address(objb, result));
  testl(tmp1, tmp1);
  jcc(Assembler::notZero, VECTOR4_NOT_EQUAL);//mismatch found
  addq(result, 4);
  subq(length, 4);
  jcc(Assembler::equal, SAME_TILL_END);
  //falling through if less than 4 bytes left

  bind(BYTES_TAIL);
  bind(BYTES_LOOP);
  load_unsigned_byte(tmp1, Address(obja, result));
  load_unsigned_byte(tmp2, Address(objb, result));
  xorl(tmp1, tmp2);
  testl(tmp1, tmp1);
  jcc(Assembler::notZero, BYTES_NOT_EQUAL);//mismatch found
  decq(length);
  jcc(Assembler::zero, SAME_TILL_END);
  incq(result);
  load_unsigned_byte(tmp1, Address(obja, result));
  load_unsigned_byte(tmp2, Address(objb, result));
  xorl(tmp1, tmp2);
  testl(tmp1, tmp1);
  jcc(Assembler::notZero, BYTES_NOT_EQUAL);//mismatch found
  decq(length);
  jcc(Assembler::zero, SAME_TILL_END);
  incq(result);
  load_unsigned_byte(tmp1, Address(obja, result));
  load_unsigned_byte(tmp2, Address(objb, result));
  xorl(tmp1, tmp2);
  testl(tmp1, tmp1);
  jcc(Assembler::notZero, BYTES_NOT_EQUAL);//mismatch found
  jmp(SAME_TILL_END);

  if (UseAVX >= 2) {
    bind(VECTOR32_NOT_EQUAL);
    vpcmpeqb(rymm2, rymm2, rymm2, Assembler::AVX_256bit);
    vpcmpeqb(rymm0, rymm0, rymm1, Assembler::AVX_256bit);
    vpxor(rymm0, rymm0, rymm2, Assembler::AVX_256bit);
    vpmovmskb(tmp1, rymm0);
    bsfq(tmp1, tmp1);
    addq(result, tmp1);
    shrq(result);
    jmp(DONE);
  }

  bind(VECTOR16_NOT_EQUAL);
  if (UseAVX >= 2) {
    vpcmpeqb(rymm2, rymm2, rymm2, Assembler::AVX_128bit);
    vpcmpeqb(rymm0, rymm0, rymm1, Assembler::AVX_128bit);
    pxor(rymm0, rymm2);
  } else {
    pcmpeqb(rymm2, rymm2);
    pxor(rymm0, rymm1);
    pcmpeqb(rymm0, rymm1);
    pxor(rymm0, rymm2);
  }
  pmovmskb(tmp1, rymm0);
  bsfq(tmp1, tmp1);
  addq(result, tmp1);
  shrq(result);
  jmpb(DONE);

  bind(VECTOR8_NOT_EQUAL);
  bind(VECTOR4_NOT_EQUAL);
  bsfq(tmp1, tmp1);
  shrq(tmp1, 3);
  addq(result, tmp1);
  bind(BYTES_NOT_EQUAL);
  shrq(result);
  jmpb(DONE);

  bind(SAME_TILL_END);
  mov64(result, -1);

  bind(DONE);
}

//Helper functions for square_to_len()

/**
 * Store the squares of x[], right shifted one bit (divided by 2) into z[]
 * Preserves x and z and modifies rest of the registers.
 */
void MacroAssembler::square_rshift(Register x, Register xlen, Register z, Register tmp1, Register tmp3, Register tmp4, Register tmp5, Register rdxReg, Register raxReg) {
  // Perform square and right shift by 1
  // Handle odd xlen case first, then for even xlen do the following
  // jlong carry = 0;
  // for (int j=0, i=0; j < xlen; j+=2, i+=4) {
  //     huge_128 product = x[j:j+1] * x[j:j+1];
  //     z[i:i+1] = (carry << 63) | (jlong)(product >>> 65);
  //     z[i+2:i+3] = (jlong)(product >>> 1);
  //     carry = (jlong)product;
  // }

  xorq(tmp5, tmp5);     // carry
  xorq(rdxReg, rdxReg);
  xorl(tmp1, tmp1);     // index for x
  xorl(tmp4, tmp4);     // index for z

  Label L_first_loop, L_first_loop_exit;

  testl(xlen, 1);
  jccb(Assembler::zero, L_first_loop); //jump if xlen is even

  // Square and right shift by 1 the odd element using 32 bit multiply
  movl(raxReg, Address(x, tmp1, Address::times_4, 0));
  imulq(raxReg, raxReg);
  shrq(raxReg, 1);
  adcq(tmp5, 0);
  movq(Address(z, tmp4, Address::times_4, 0), raxReg);
  incrementl(tmp1);
  addl(tmp4, 2);

  // Square and  right shift by 1 the rest using 64 bit multiply
  bind(L_first_loop);
  cmpptr(tmp1, xlen);
  jccb(Assembler::equal, L_first_loop_exit);

  // Square
  movq(raxReg, Address(x, tmp1, Address::times_4,  0));
  rorq(raxReg, 32);    // convert big-endian to little-endian
  mulq(raxReg);        // 64-bit multiply rax * rax -> rdx:rax

  // Right shift by 1 and save carry
  shrq(tmp5, 1);       // rdx:rax:tmp5 = (tmp5:rdx:rax) >>> 1
  rcrq(rdxReg, 1);
  rcrq(raxReg, 1);
  adcq(tmp5, 0);

  // Store result in z
  movq(Address(z, tmp4, Address::times_4, 0), rdxReg);
  movq(Address(z, tmp4, Address::times_4, 8), raxReg);

  // Update indices for x and z
  addl(tmp1, 2);
  addl(tmp4, 4);
  jmp(L_first_loop);

  bind(L_first_loop_exit);
}


/**
 * Perform the following multiply add operation using BMI2 instructions
 * carry:sum = sum + op1*op2 + carry
 * op2 should be in rdx
 * op2 is preserved, all other registers are modified
 */
void MacroAssembler::multiply_add_64_bmi2(Register sum, Register op1, Register op2, Register carry, Register tmp2) {
  // assert op2 is rdx
  mulxq(tmp2, op1, op1);  //  op1 * op2 -> tmp2:op1
  addq(sum, carry);
  adcq(tmp2, 0);
  addq(sum, op1);
  adcq(tmp2, 0);
  movq(carry, tmp2);
}

/**
 * Perform the following multiply add operation:
 * carry:sum = sum + op1*op2 + carry
 * Preserves op1, op2 and modifies rest of registers
 */
void MacroAssembler::multiply_add_64(Register sum, Register op1, Register op2, Register carry, Register rdxReg, Register raxReg) {
  // rdx:rax = op1 * op2
  movq(raxReg, op2);
  mulq(op1);

  //  rdx:rax = sum + carry + rdx:rax
  addq(sum, carry);
  adcq(rdxReg, 0);
  addq(sum, raxReg);
  adcq(rdxReg, 0);

  // carry:sum = rdx:sum
  movq(carry, rdxReg);
}

/**
 * Add 64 bit long carry into z[] with carry propagation.
 * Preserves z and carry register values and modifies rest of registers.
 *
 */
void MacroAssembler::add_one_64(Register z, Register zlen, Register carry, Register tmp1) {
  Label L_fourth_loop, L_fourth_loop_exit;

  movl(tmp1, 1);
  subl(zlen, 2);
  addq(Address(z, zlen, Address::times_4, 0), carry);

  bind(L_fourth_loop);
  jccb(Assembler::carryClear, L_fourth_loop_exit);
  subl(zlen, 2);
  jccb(Assembler::negative, L_fourth_loop_exit);
  addq(Address(z, zlen, Address::times_4, 0), tmp1);
  jmp(L_fourth_loop);
  bind(L_fourth_loop_exit);
}

/**
 * Shift z[] left by 1 bit.
 * Preserves x, len, z and zlen registers and modifies rest of the registers.
 *
 */
void MacroAssembler::lshift_by_1(Register x, Register len, Register z, Register zlen, Register tmp1, Register tmp2, Register tmp3, Register tmp4) {

  Label L_fifth_loop, L_fifth_loop_exit;

  // Fifth loop
  // Perform primitiveLeftShift(z, zlen, 1)

  const Register prev_carry = tmp1;
  const Register new_carry = tmp4;
  const Register value = tmp2;
  const Register zidx = tmp3;

  // int zidx, carry;
  // long value;
  // carry = 0;
  // for (zidx = zlen-2; zidx >=0; zidx -= 2) {
  //    (carry:value)  = (z[i] << 1) | carry ;
  //    z[i] = value;
  // }

  movl(zidx, zlen);
  xorl(prev_carry, prev_carry); // clear carry flag and prev_carry register

  bind(L_fifth_loop);
  decl(zidx);  // Use decl to preserve carry flag
  decl(zidx);
  jccb(Assembler::negative, L_fifth_loop_exit);

  if (UseBMI2Instructions) {
     movq(value, Address(z, zidx, Address::times_4, 0));
     rclq(value, 1);
     rorxq(value, value, 32);
     movq(Address(z, zidx, Address::times_4,  0), value);  // Store back in big endian form
  }
  else {
    // clear new_carry
    xorl(new_carry, new_carry);

    // Shift z[i] by 1, or in previous carry and save new carry
    movq(value, Address(z, zidx, Address::times_4, 0));
    shlq(value, 1);
    adcl(new_carry, 0);

    orq(value, prev_carry);
    rorq(value, 0x20);
    movq(Address(z, zidx, Address::times_4,  0), value);  // Store back in big endian form

    // Set previous carry = new carry
    movl(prev_carry, new_carry);
  }
  jmp(L_fifth_loop);

  bind(L_fifth_loop_exit);
}


/**
 * Code for BigInteger::squareToLen() intrinsic
 *
 * rdi: x
 * rsi: len
 * r8:  z
 * rcx: zlen
 * r12: tmp1
 * r13: tmp2
 * r14: tmp3
 * r15: tmp4
 * rbx: tmp5
 *
 */
void MacroAssembler::square_to_len(Register x, Register len, Register z, Register zlen, Register tmp1, Register tmp2, Register tmp3, Register tmp4, Register tmp5, Register rdxReg, Register raxReg) {

  Label L_second_loop, L_second_loop_exit, L_third_loop, L_third_loop_exit, L_last_x, L_multiply;
  push(tmp1);
  push(tmp2);
  push(tmp3);
  push(tmp4);
  push(tmp5);

  // First loop
  // Store the squares, right shifted one bit (i.e., divided by 2).
  square_rshift(x, len, z, tmp1, tmp3, tmp4, tmp5, rdxReg, raxReg);

  // Add in off-diagonal sums.
  //
  // Second, third (nested) and fourth loops.
  // zlen +=2;
  // for (int xidx=len-2,zidx=zlen-4; xidx > 0; xidx-=2,zidx-=4) {
  //    carry = 0;
  //    long op2 = x[xidx:xidx+1];
  //    for (int j=xidx-2,k=zidx; j >= 0; j-=2) {
  //       k -= 2;
  //       long op1 = x[j:j+1];
  //       long sum = z[k:k+1];
  //       carry:sum = multiply_add_64(sum, op1, op2, carry, tmp_regs);
  //       z[k:k+1] = sum;
  //    }
  //    add_one_64(z, k, carry, tmp_regs);
  // }

  const Register carry = tmp5;
  const Register sum = tmp3;
  const Register op1 = tmp4;
  Register op2 = tmp2;

  push(zlen);
  push(len);
  addl(zlen,2);
  bind(L_second_loop);
  xorq(carry, carry);
  subl(zlen, 4);
  subl(len, 2);
  push(zlen);
  push(len);
  cmpl(len, 0);
  jccb(Assembler::lessEqual, L_second_loop_exit);

  // Multiply an array by one 64 bit long.
  if (UseBMI2Instructions) {
    op2 = rdxReg;
    movq(op2, Address(x, len, Address::times_4,  0));
    rorxq(op2, op2, 32);
  }
  else {
    movq(op2, Address(x, len, Address::times_4,  0));
    rorq(op2, 32);
  }

  bind(L_third_loop);
  decrementl(len);
  jccb(Assembler::negative, L_third_loop_exit);
  decrementl(len);
  jccb(Assembler::negative, L_last_x);

  movq(op1, Address(x, len, Address::times_4,  0));
  rorq(op1, 32);

  bind(L_multiply);
  subl(zlen, 2);
  movq(sum, Address(z, zlen, Address::times_4,  0));

  // Multiply 64 bit by 64 bit and add 64 bits lower half and upper 64 bits as carry.
  if (UseBMI2Instructions) {
    multiply_add_64_bmi2(sum, op1, op2, carry, tmp2);
  }
  else {
    multiply_add_64(sum, op1, op2, carry, rdxReg, raxReg);
  }

  movq(Address(z, zlen, Address::times_4, 0), sum);

  jmp(L_third_loop);
  bind(L_third_loop_exit);

  // Fourth loop
  // Add 64 bit long carry into z with carry propagation.
  // Uses offsetted zlen.
  add_one_64(z, zlen, carry, tmp1);

  pop(len);
  pop(zlen);
  jmp(L_second_loop);

  // Next infrequent code is moved outside loops.
  bind(L_last_x);
  movl(op1, Address(x, 0));
  jmp(L_multiply);

  bind(L_second_loop_exit);
  pop(len);
  pop(zlen);
  pop(len);
  pop(zlen);

  // Fifth loop
  // Shift z left 1 bit.
  lshift_by_1(x, len, z, zlen, tmp1, tmp2, tmp3, tmp4);

  // z[zlen-1] |= x[len-1] & 1;
  movl(tmp3, Address(x, len, Address::times_4, -4));
  andl(tmp3, 1);
  orl(Address(z, zlen, Address::times_4,  -4), tmp3);

  pop(tmp5);
  pop(tmp4);
  pop(tmp3);
  pop(tmp2);
  pop(tmp1);
}

/**
 * Helper function for mul_add()
 * Multiply the in[] by int k and add to out[] starting at offset offs using
 * 128 bit by 32 bit multiply and return the carry in tmp5.
 * Only quad int aligned length of in[] is operated on in this function.
 * k is in rdxReg for BMI2Instructions, for others it is in tmp2.
 * This function preserves out, in and k registers.
 * len and offset point to the appropriate index in "in" & "out" correspondingly
 * tmp5 has the carry.
 * other registers are temporary and are modified.
 *
 */
void MacroAssembler::mul_add_128_x_32_loop(Register out, Register in,
  Register offset, Register len, Register tmp1, Register tmp2, Register tmp3,
  Register tmp4, Register tmp5, Register rdxReg, Register raxReg) {

  Label L_first_loop, L_first_loop_exit;

  movl(tmp1, len);
  shrl(tmp1, 2);

  bind(L_first_loop);
  subl(tmp1, 1);
  jccb(Assembler::negative, L_first_loop_exit);

  subl(len, 4);
  subl(offset, 4);

  Register op2 = tmp2;
  const Register sum = tmp3;
  const Register op1 = tmp4;
  const Register carry = tmp5;

  if (UseBMI2Instructions) {
    op2 = rdxReg;
  }

  movq(op1, Address(in, len, Address::times_4,  8));
  rorq(op1, 32);
  movq(sum, Address(out, offset, Address::times_4,  8));
  rorq(sum, 32);
  if (UseBMI2Instructions) {
    multiply_add_64_bmi2(sum, op1, op2, carry, raxReg);
  }
  else {
    multiply_add_64(sum, op1, op2, carry, rdxReg, raxReg);
  }
  // Store back in big endian from little endian
  rorq(sum, 0x20);
  movq(Address(out, offset, Address::times_4,  8), sum);

  movq(op1, Address(in, len, Address::times_4,  0));
  rorq(op1, 32);
  movq(sum, Address(out, offset, Address::times_4,  0));
  rorq(sum, 32);
  if (UseBMI2Instructions) {
    multiply_add_64_bmi2(sum, op1, op2, carry, raxReg);
  }
  else {
    multiply_add_64(sum, op1, op2, carry, rdxReg, raxReg);
  }
  // Store back in big endian from little endian
  rorq(sum, 0x20);
  movq(Address(out, offset, Address::times_4,  0), sum);

  jmp(L_first_loop);
  bind(L_first_loop_exit);
}

/**
 * Code for BigInteger::mulAdd() intrinsic
 *
 * rdi: out
 * rsi: in
 * r11: offs (out.length - offset)
 * rcx: len
 * r8:  k
 * r12: tmp1
 * r13: tmp2
 * r14: tmp3
 * r15: tmp4
 * rbx: tmp5
 * Multiply the in[] by word k and add to out[], return the carry in rax
 */
void MacroAssembler::mul_add(Register out, Register in, Register offs,
   Register len, Register k, Register tmp1, Register tmp2, Register tmp3,
   Register tmp4, Register tmp5, Register rdxReg, Register raxReg) {

  Label L_carry, L_last_in, L_done;

// carry = 0;
// for (int j=len-1; j >= 0; j--) {
//    long product = (in[j] & LONG_MASK) * kLong +
//                   (out[offs] & LONG_MASK) + carry;
//    out[offs--] = (int)product;
//    carry = product >>> 32;
// }
//
  push(tmp1);
  push(tmp2);
  push(tmp3);
  push(tmp4);
  push(tmp5);

  Register op2 = tmp2;
  const Register sum = tmp3;
  const Register op1 = tmp4;
  const Register carry =  tmp5;

  if (UseBMI2Instructions) {
    op2 = rdxReg;
    movl(op2, k);
  }
  else {
    movl(op2, k);
  }

  xorq(carry, carry);

  //First loop

  //Multiply in[] by k in a 4 way unrolled loop using 128 bit by 32 bit multiply
  //The carry is in tmp5
  mul_add_128_x_32_loop(out, in, offs, len, tmp1, tmp2, tmp3, tmp4, tmp5, rdxReg, raxReg);

  //Multiply the trailing in[] entry using 64 bit by 32 bit, if any
  decrementl(len);
  jccb(Assembler::negative, L_carry);
  decrementl(len);
  jccb(Assembler::negative, L_last_in);

  movq(op1, Address(in, len, Address::times_4,  0));
  rorq(op1, 32);

  subl(offs, 2);
  movq(sum, Address(out, offs, Address::times_4,  0));
  rorq(sum, 32);

  if (UseBMI2Instructions) {
    multiply_add_64_bmi2(sum, op1, op2, carry, raxReg);
  }
  else {
    multiply_add_64(sum, op1, op2, carry, rdxReg, raxReg);
  }

  // Store back in big endian from little endian
  rorq(sum, 0x20);
  movq(Address(out, offs, Address::times_4,  0), sum);

  testl(len, len);
  jccb(Assembler::zero, L_carry);

  //Multiply the last in[] entry, if any
  bind(L_last_in);
  movl(op1, Address(in, 0));
  movl(sum, Address(out, offs, Address::times_4,  -4));

  movl(raxReg, k);
  mull(op1); //tmp4 * eax -> edx:eax
  addl(sum, carry);
  adcl(rdxReg, 0);
  addl(sum, raxReg);
  adcl(rdxReg, 0);
  movl(carry, rdxReg);

  movl(Address(out, offs, Address::times_4,  -4), sum);

  bind(L_carry);
  //return tmp5/carry as carry in rax
  movl(rax, carry);

  bind(L_done);
  pop(tmp5);
  pop(tmp4);
  pop(tmp3);
  pop(tmp2);
  pop(tmp1);
}
#endif

/**
 * Emits code to update CRC-32 with a byte value according to constants in table
 *
 * @param [in,out]crc   Register containing the crc.
 * @param [in]val       Register containing the byte to fold into the CRC.
 * @param [in]table     Register containing the table of crc constants.
 *
 * uint32_t crc;
 * val = crc_table[(val ^ crc) & 0xFF];
 * crc = val ^ (crc >> 8);
 *
 */
void MacroAssembler::update_byte_crc32(Register crc, Register val, Register table) {
  xorl(val, crc);
  andl(val, 0xFF);
  shrl(crc, 8); // unsigned shift
  xorl(crc, Address(table, val, Address::times_4, 0));
}

/**
 * Fold 128-bit data chunk
 */
void MacroAssembler::fold_128bit_crc32(XMMRegister xcrc, XMMRegister xK, XMMRegister xtmp, Register buf, int offset) {
  if (UseAVX > 0) {
    vpclmulhdq(xtmp, xK, xcrc); // [123:64]
    vpclmulldq(xcrc, xK, xcrc); // [63:0]
    vpxor(xcrc, xcrc, Address(buf, offset), 0 /* vector_len */);
    pxor(xcrc, xtmp);
  } else {
    movdqa(xtmp, xcrc);
    pclmulhdq(xtmp, xK);   // [123:64]
    pclmulldq(xcrc, xK);   // [63:0]
    pxor(xcrc, xtmp);
    movdqu(xtmp, Address(buf, offset));
    pxor(xcrc, xtmp);
  }
}

void MacroAssembler::fold_128bit_crc32(XMMRegister xcrc, XMMRegister xK, XMMRegister xtmp, XMMRegister xbuf) {
  if (UseAVX > 0) {
    vpclmulhdq(xtmp, xK, xcrc);
    vpclmulldq(xcrc, xK, xcrc);
    pxor(xcrc, xbuf);
    pxor(xcrc, xtmp);
  } else {
    movdqa(xtmp, xcrc);
    pclmulhdq(xtmp, xK);
    pclmulldq(xcrc, xK);
    pxor(xcrc, xbuf);
    pxor(xcrc, xtmp);
  }
}

/**
 * 8-bit folds to compute 32-bit CRC
 *
 * uint64_t xcrc;
 * timesXtoThe32[xcrc & 0xFF] ^ (xcrc >> 8);
 */
void MacroAssembler::fold_8bit_crc32(XMMRegister xcrc, Register table, XMMRegister xtmp, Register tmp) {
  movdl(tmp, xcrc);
  andl(tmp, 0xFF);
  movdl(xtmp, Address(table, tmp, Address::times_4, 0));
  psrldq(xcrc, 1); // unsigned shift one byte
  pxor(xcrc, xtmp);
}

/**
 * uint32_t crc;
 * timesXtoThe32[crc & 0xFF] ^ (crc >> 8);
 */
void MacroAssembler::fold_8bit_crc32(Register crc, Register table, Register tmp) {
  movl(tmp, crc);
  andl(tmp, 0xFF);
  shrl(crc, 8);
  xorl(crc, Address(table, tmp, Address::times_4, 0));
}

/**
 * @param crc   register containing existing CRC (32-bit)
 * @param buf   register pointing to input byte buffer (byte*)
 * @param len   register containing number of bytes
 * @param table register that will contain address of CRC table
 * @param tmp   scratch register
 */
void MacroAssembler::kernel_crc32(Register crc, Register buf, Register len, Register table, Register tmp) {
  assert_different_registers(crc, buf, len, table, tmp, rax);

  Label L_tail, L_tail_restore, L_tail_loop, L_exit, L_align_loop, L_aligned;
  Label L_fold_tail, L_fold_128b, L_fold_512b, L_fold_512b_loop, L_fold_tail_loop;

  // For EVEX with VL and BW, provide a standard mask, VL = 128 will guide the merge
  // context for the registers used, where all instructions below are using 128-bit mode
  // On EVEX without VL and BW, these instructions will all be AVX.
  lea(table, ExternalAddress(StubRoutines::crc_table_addr()));
  notl(crc); // ~crc
  cmpl(len, 16);
  jcc(Assembler::less, L_tail);

  // Align buffer to 16 bytes
  movl(tmp, buf);
  andl(tmp, 0xF);
  jccb(Assembler::zero, L_aligned);
  subl(tmp,  16);
  addl(len, tmp);

  align(4);
  BIND(L_align_loop);
  movsbl(rax, Address(buf, 0)); // load byte with sign extension
  update_byte_crc32(crc, rax, table);
  increment(buf);
  incrementl(tmp);
  jccb(Assembler::less, L_align_loop);

  BIND(L_aligned);
  movl(tmp, len); // save
  shrl(len, 4);
  jcc(Assembler::zero, L_tail_restore);

  // Fold crc into first bytes of vector
  movdqa(xmm1, Address(buf, 0));
  movdl(rax, xmm1);
  xorl(crc, rax);
  if (VM_Version::supports_sse4_1()) {
    pinsrd(xmm1, crc, 0);
  } else {
    pinsrw(xmm1, crc, 0);
    shrl(crc, 16);
    pinsrw(xmm1, crc, 1);
  }
  addptr(buf, 16);
  subl(len, 4); // len > 0
  jcc(Assembler::less, L_fold_tail);

  movdqa(xmm2, Address(buf,  0));
  movdqa(xmm3, Address(buf, 16));
  movdqa(xmm4, Address(buf, 32));
  addptr(buf, 48);
  subl(len, 3);
  jcc(Assembler::lessEqual, L_fold_512b);

  // Fold total 512 bits of polynomial on each iteration,
  // 128 bits per each of 4 parallel streams.
  movdqu(xmm0, ExternalAddress(StubRoutines::x86::crc_by128_masks_addr() + 32), rscratch1);

  align32();
  BIND(L_fold_512b_loop);
  fold_128bit_crc32(xmm1, xmm0, xmm5, buf,  0);
  fold_128bit_crc32(xmm2, xmm0, xmm5, buf, 16);
  fold_128bit_crc32(xmm3, xmm0, xmm5, buf, 32);
  fold_128bit_crc32(xmm4, xmm0, xmm5, buf, 48);
  addptr(buf, 64);
  subl(len, 4);
  jcc(Assembler::greater, L_fold_512b_loop);

  // Fold 512 bits to 128 bits.
  BIND(L_fold_512b);
  movdqu(xmm0, ExternalAddress(StubRoutines::x86::crc_by128_masks_addr() + 16), rscratch1);
  fold_128bit_crc32(xmm1, xmm0, xmm5, xmm2);
  fold_128bit_crc32(xmm1, xmm0, xmm5, xmm3);
  fold_128bit_crc32(xmm1, xmm0, xmm5, xmm4);

  // Fold the rest of 128 bits data chunks
  BIND(L_fold_tail);
  addl(len, 3);
  jccb(Assembler::lessEqual, L_fold_128b);
  movdqu(xmm0, ExternalAddress(StubRoutines::x86::crc_by128_masks_addr() + 16), rscratch1);

  BIND(L_fold_tail_loop);
  fold_128bit_crc32(xmm1, xmm0, xmm5, buf,  0);
  addptr(buf, 16);
  decrementl(len);
  jccb(Assembler::greater, L_fold_tail_loop);

  // Fold 128 bits in xmm1 down into 32 bits in crc register.
  BIND(L_fold_128b);
  movdqu(xmm0, ExternalAddress(StubRoutines::x86::crc_by128_masks_addr()), rscratch1);
  if (UseAVX > 0) {
    vpclmulqdq(xmm2, xmm0, xmm1, 0x1);
    vpand(xmm3, xmm0, xmm2, 0 /* vector_len */);
    vpclmulqdq(xmm0, xmm0, xmm3, 0x1);
  } else {
    movdqa(xmm2, xmm0);
    pclmulqdq(xmm2, xmm1, 0x1);
    movdqa(xmm3, xmm0);
    pand(xmm3, xmm2);
    pclmulqdq(xmm0, xmm3, 0x1);
  }
  psrldq(xmm1, 8);
  psrldq(xmm2, 4);
  pxor(xmm0, xmm1);
  pxor(xmm0, xmm2);

  // 8 8-bit folds to compute 32-bit CRC.
  for (int j = 0; j < 4; j++) {
    fold_8bit_crc32(xmm0, table, xmm1, rax);
  }
  movdl(crc, xmm0); // mov 32 bits to general register
  for (int j = 0; j < 4; j++) {
    fold_8bit_crc32(crc, table, rax);
  }

  BIND(L_tail_restore);
  movl(len, tmp); // restore
  BIND(L_tail);
  andl(len, 0xf);
  jccb(Assembler::zero, L_exit);

  // Fold the rest of bytes
  align(4);
  BIND(L_tail_loop);
  movsbl(rax, Address(buf, 0)); // load byte with sign extension
  update_byte_crc32(crc, rax, table);
  increment(buf);
  decrementl(len);
  jccb(Assembler::greater, L_tail_loop);

  BIND(L_exit);
  notl(crc); // ~c
}

#ifdef _LP64
// Helper function for AVX 512 CRC32
// Fold 512-bit data chunks
void MacroAssembler::fold512bit_crc32_avx512(XMMRegister xcrc, XMMRegister xK, XMMRegister xtmp, Register buf,
                                             Register pos, int offset) {
  evmovdquq(xmm3, Address(buf, pos, Address::times_1, offset), Assembler::AVX_512bit);
  evpclmulqdq(xtmp, xcrc, xK, 0x10, Assembler::AVX_512bit); // [123:64]
  evpclmulqdq(xmm2, xcrc, xK, 0x01, Assembler::AVX_512bit); // [63:0]
  evpxorq(xcrc, xtmp, xmm2, Assembler::AVX_512bit /* vector_len */);
  evpxorq(xcrc, xcrc, xmm3, Assembler::AVX_512bit /* vector_len */);
}

// Helper function for AVX 512 CRC32
// Compute CRC32 for < 256B buffers
void MacroAssembler::kernel_crc32_avx512_256B(Register crc, Register buf, Register len, Register table, Register pos,
                                              Register tmp1, Register tmp2, Label& L_barrett, Label& L_16B_reduction_loop,
                                              Label& L_get_last_two_xmms, Label& L_128_done, Label& L_cleanup) {

  Label L_less_than_32, L_exact_16_left, L_less_than_16_left;
  Label L_less_than_8_left, L_less_than_4_left, L_less_than_2_left, L_zero_left;
  Label L_only_less_than_4, L_only_less_than_3, L_only_less_than_2;

  // check if there is enough buffer to be able to fold 16B at a time
  cmpl(len, 32);
  jcc(Assembler::less, L_less_than_32);

  // if there is, load the constants
  movdqu(xmm10, Address(table, 1 * 16));    //rk1 and rk2 in xmm10
  movdl(xmm0, crc);                        // get the initial crc value
  movdqu(xmm7, Address(buf, pos, Address::times_1, 0 * 16)); //load the plaintext
  pxor(xmm7, xmm0);

  // update the buffer pointer
  addl(pos, 16);
  //update the counter.subtract 32 instead of 16 to save one instruction from the loop
  subl(len, 32);
  jmp(L_16B_reduction_loop);

  bind(L_less_than_32);
  //mov initial crc to the return value. this is necessary for zero - length buffers.
  movl(rax, crc);
  testl(len, len);
  jcc(Assembler::equal, L_cleanup);

  movdl(xmm0, crc);                        //get the initial crc value

  cmpl(len, 16);
  jcc(Assembler::equal, L_exact_16_left);
  jcc(Assembler::less, L_less_than_16_left);

  movdqu(xmm7, Address(buf, pos, Address::times_1, 0 * 16)); //load the plaintext
  pxor(xmm7, xmm0);                       //xor the initial crc value
  addl(pos, 16);
  subl(len, 16);
  movdqu(xmm10, Address(table, 1 * 16));    // rk1 and rk2 in xmm10
  jmp(L_get_last_two_xmms);

  bind(L_less_than_16_left);
  //use stack space to load data less than 16 bytes, zero - out the 16B in memory first.
  pxor(xmm1, xmm1);
  movptr(tmp1, rsp);
  movdqu(Address(tmp1, 0 * 16), xmm1);

  cmpl(len, 4);
  jcc(Assembler::less, L_only_less_than_4);

  //backup the counter value
  movl(tmp2, len);
  cmpl(len, 8);
  jcc(Assembler::less, L_less_than_8_left);

  //load 8 Bytes
  movq(rax, Address(buf, pos, Address::times_1, 0 * 16));
  movq(Address(tmp1, 0 * 16), rax);
  addptr(tmp1, 8);
  subl(len, 8);
  addl(pos, 8);

  bind(L_less_than_8_left);
  cmpl(len, 4);
  jcc(Assembler::less, L_less_than_4_left);

  //load 4 Bytes
  movl(rax, Address(buf, pos, Address::times_1, 0));
  movl(Address(tmp1, 0 * 16), rax);
  addptr(tmp1, 4);
  subl(len, 4);
  addl(pos, 4);

  bind(L_less_than_4_left);
  cmpl(len, 2);
  jcc(Assembler::less, L_less_than_2_left);

  // load 2 Bytes
  movw(rax, Address(buf, pos, Address::times_1, 0));
  movl(Address(tmp1, 0 * 16), rax);
  addptr(tmp1, 2);
  subl(len, 2);
  addl(pos, 2);

  bind(L_less_than_2_left);
  cmpl(len, 1);
  jcc(Assembler::less, L_zero_left);

  // load 1 Byte
  movb(rax, Address(buf, pos, Address::times_1, 0));
  movb(Address(tmp1, 0 * 16), rax);

  bind(L_zero_left);
  movdqu(xmm7, Address(rsp, 0));
  pxor(xmm7, xmm0);                       //xor the initial crc value

  lea(rax, ExternalAddress(StubRoutines::x86::shuf_table_crc32_avx512_addr()));
  movdqu(xmm0, Address(rax, tmp2));
  pshufb(xmm7, xmm0);
  jmp(L_128_done);

  bind(L_exact_16_left);
  movdqu(xmm7, Address(buf, pos, Address::times_1, 0));
  pxor(xmm7, xmm0);                       //xor the initial crc value
  jmp(L_128_done);

  bind(L_only_less_than_4);
  cmpl(len, 3);
  jcc(Assembler::less, L_only_less_than_3);

  // load 3 Bytes
  movb(rax, Address(buf, pos, Address::times_1, 0));
  movb(Address(tmp1, 0), rax);

  movb(rax, Address(buf, pos, Address::times_1, 1));
  movb(Address(tmp1, 1), rax);

  movb(rax, Address(buf, pos, Address::times_1, 2));
  movb(Address(tmp1, 2), rax);

  movdqu(xmm7, Address(rsp, 0));
  pxor(xmm7, xmm0);                     //xor the initial crc value

  pslldq(xmm7, 0x5);
  jmp(L_barrett);
  bind(L_only_less_than_3);
  cmpl(len, 2);
  jcc(Assembler::less, L_only_less_than_2);

  // load 2 Bytes
  movb(rax, Address(buf, pos, Address::times_1, 0));
  movb(Address(tmp1, 0), rax);

  movb(rax, Address(buf, pos, Address::times_1, 1));
  movb(Address(tmp1, 1), rax);

  movdqu(xmm7, Address(rsp, 0));
  pxor(xmm7, xmm0);                     //xor the initial crc value

  pslldq(xmm7, 0x6);
  jmp(L_barrett);

  bind(L_only_less_than_2);
  //load 1 Byte
  movb(rax, Address(buf, pos, Address::times_1, 0));
  movb(Address(tmp1, 0), rax);

  movdqu(xmm7, Address(rsp, 0));
  pxor(xmm7, xmm0);                     //xor the initial crc value

  pslldq(xmm7, 0x7);
}

/**
* Compute CRC32 using AVX512 instructions
* param crc   register containing existing CRC (32-bit)
* param buf   register pointing to input byte buffer (byte*)
* param len   register containing number of bytes
* param table address of crc or crc32c table
* param tmp1  scratch register
* param tmp2  scratch register
* return rax  result register
*
* This routine is identical for crc32c with the exception of the precomputed constant
* table which will be passed as the table argument.  The calculation steps are
* the same for both variants.
*/
void MacroAssembler::kernel_crc32_avx512(Register crc, Register buf, Register len, Register table, Register tmp1, Register tmp2) {
  assert_different_registers(crc, buf, len, table, tmp1, tmp2, rax, r12);

  Label L_tail, L_tail_restore, L_tail_loop, L_exit, L_align_loop, L_aligned;
  Label L_fold_tail, L_fold_128b, L_fold_512b, L_fold_512b_loop, L_fold_tail_loop;
  Label L_less_than_256, L_fold_128_B_loop, L_fold_256_B_loop;
  Label L_fold_128_B_register, L_final_reduction_for_128, L_16B_reduction_loop;
  Label L_128_done, L_get_last_two_xmms, L_barrett, L_cleanup;

  const Register pos = r12;
  push(r12);
  subptr(rsp, 16 * 2 + 8);

  // For EVEX with VL and BW, provide a standard mask, VL = 128 will guide the merge
  // context for the registers used, where all instructions below are using 128-bit mode
  // On EVEX without VL and BW, these instructions will all be AVX.
  movl(pos, 0);

  // check if smaller than 256B
  cmpl(len, 256);
  jcc(Assembler::less, L_less_than_256);

  // load the initial crc value
  movdl(xmm10, crc);

  // receive the initial 64B data, xor the initial crc value
  evmovdquq(xmm0, Address(buf, pos, Address::times_1, 0 * 64), Assembler::AVX_512bit);
  evmovdquq(xmm4, Address(buf, pos, Address::times_1, 1 * 64), Assembler::AVX_512bit);
  evpxorq(xmm0, xmm0, xmm10, Assembler::AVX_512bit);
  evbroadcasti32x4(xmm10, Address(table, 2 * 16), Assembler::AVX_512bit); //zmm10 has rk3 and rk4

  subl(len, 256);
  cmpl(len, 256);
  jcc(Assembler::less, L_fold_128_B_loop);

  evmovdquq(xmm7, Address(buf, pos, Address::times_1, 2 * 64), Assembler::AVX_512bit);
  evmovdquq(xmm8, Address(buf, pos, Address::times_1, 3 * 64), Assembler::AVX_512bit);
  evbroadcasti32x4(xmm16, Address(table, 0 * 16), Assembler::AVX_512bit); //zmm16 has rk-1 and rk-2
  subl(len, 256);

  bind(L_fold_256_B_loop);
  addl(pos, 256);
  fold512bit_crc32_avx512(xmm0, xmm16, xmm1, buf, pos, 0 * 64);
  fold512bit_crc32_avx512(xmm4, xmm16, xmm1, buf, pos, 1 * 64);
  fold512bit_crc32_avx512(xmm7, xmm16, xmm1, buf, pos, 2 * 64);
  fold512bit_crc32_avx512(xmm8, xmm16, xmm1, buf, pos, 3 * 64);

  subl(len, 256);
  jcc(Assembler::greaterEqual, L_fold_256_B_loop);

  // Fold 256 into 128
  addl(pos, 256);
  evpclmulqdq(xmm1, xmm0, xmm10, 0x01, Assembler::AVX_512bit);
  evpclmulqdq(xmm2, xmm0, xmm10, 0x10, Assembler::AVX_512bit);
  vpternlogq(xmm7, 0x96, xmm1, xmm2, Assembler::AVX_512bit); // xor ABC

  evpclmulqdq(xmm5, xmm4, xmm10, 0x01, Assembler::AVX_512bit);
  evpclmulqdq(xmm6, xmm4, xmm10, 0x10, Assembler::AVX_512bit);
  vpternlogq(xmm8, 0x96, xmm5, xmm6, Assembler::AVX_512bit); // xor ABC

  evmovdquq(xmm0, xmm7, Assembler::AVX_512bit);
  evmovdquq(xmm4, xmm8, Assembler::AVX_512bit);

  addl(len, 128);
  jmp(L_fold_128_B_register);

  // at this section of the code, there is 128 * x + y(0 <= y<128) bytes of buffer.The fold_128_B_loop
  // loop will fold 128B at a time until we have 128 + y Bytes of buffer

  // fold 128B at a time.This section of the code folds 8 xmm registers in parallel
  bind(L_fold_128_B_loop);
  addl(pos, 128);
  fold512bit_crc32_avx512(xmm0, xmm10, xmm1, buf, pos, 0 * 64);
  fold512bit_crc32_avx512(xmm4, xmm10, xmm1, buf, pos, 1 * 64);

  subl(len, 128);
  jcc(Assembler::greaterEqual, L_fold_128_B_loop);

  addl(pos, 128);

  // at this point, the buffer pointer is pointing at the last y Bytes of the buffer, where 0 <= y < 128
  // the 128B of folded data is in 8 of the xmm registers : xmm0, xmm1, xmm2, xmm3, xmm4, xmm5, xmm6, xmm7
  bind(L_fold_128_B_register);
  evmovdquq(xmm16, Address(table, 5 * 16), Assembler::AVX_512bit); // multiply by rk9-rk16
  evmovdquq(xmm11, Address(table, 9 * 16), Assembler::AVX_512bit); // multiply by rk17-rk20, rk1,rk2, 0,0
  evpclmulqdq(xmm1, xmm0, xmm16, 0x01, Assembler::AVX_512bit);
  evpclmulqdq(xmm2, xmm0, xmm16, 0x10, Assembler::AVX_512bit);
  // save last that has no multiplicand
  vextracti64x2(xmm7, xmm4, 3);

  evpclmulqdq(xmm5, xmm4, xmm11, 0x01, Assembler::AVX_512bit);
  evpclmulqdq(xmm6, xmm4, xmm11, 0x10, Assembler::AVX_512bit);
  // Needed later in reduction loop
  movdqu(xmm10, Address(table, 1 * 16));
  vpternlogq(xmm1, 0x96, xmm2, xmm5, Assembler::AVX_512bit); // xor ABC
  vpternlogq(xmm1, 0x96, xmm6, xmm7, Assembler::AVX_512bit); // xor ABC

  // Swap 1,0,3,2 - 01 00 11 10
  evshufi64x2(xmm8, xmm1, xmm1, 0x4e, Assembler::AVX_512bit);
  evpxorq(xmm8, xmm8, xmm1, Assembler::AVX_256bit);
  vextracti128(xmm5, xmm8, 1);
  evpxorq(xmm7, xmm5, xmm8, Assembler::AVX_128bit);

  // instead of 128, we add 128 - 16 to the loop counter to save 1 instruction from the loop
  // instead of a cmp instruction, we use the negative flag with the jl instruction
  addl(len, 128 - 16);
  jcc(Assembler::less, L_final_reduction_for_128);

  bind(L_16B_reduction_loop);
  vpclmulqdq(xmm8, xmm7, xmm10, 0x01);
  vpclmulqdq(xmm7, xmm7, xmm10, 0x10);
  vpxor(xmm7, xmm7, xmm8, Assembler::AVX_128bit);
  movdqu(xmm0, Address(buf, pos, Address::times_1, 0 * 16));
  vpxor(xmm7, xmm7, xmm0, Assembler::AVX_128bit);
  addl(pos, 16);
  subl(len, 16);
  jcc(Assembler::greaterEqual, L_16B_reduction_loop);

  bind(L_final_reduction_for_128);
  addl(len, 16);
  jcc(Assembler::equal, L_128_done);

  bind(L_get_last_two_xmms);
  movdqu(xmm2, xmm7);
  addl(pos, len);
  movdqu(xmm1, Address(buf, pos, Address::times_1, -16));
  subl(pos, len);

  // get rid of the extra data that was loaded before
  // load the shift constant
  lea(rax, ExternalAddress(StubRoutines::x86::shuf_table_crc32_avx512_addr()));
  movdqu(xmm0, Address(rax, len));
  addl(rax, len);

  vpshufb(xmm7, xmm7, xmm0, Assembler::AVX_128bit);
  //Change mask to 512
  vpxor(xmm0, xmm0, ExternalAddress(StubRoutines::x86::crc_by128_masks_avx512_addr() + 2 * 16), Assembler::AVX_128bit, tmp2);
  vpshufb(xmm2, xmm2, xmm0, Assembler::AVX_128bit);

  blendvpb(xmm2, xmm2, xmm1, xmm0, Assembler::AVX_128bit);
  vpclmulqdq(xmm8, xmm7, xmm10, 0x01);
  vpclmulqdq(xmm7, xmm7, xmm10, 0x10);
  vpxor(xmm7, xmm7, xmm8, Assembler::AVX_128bit);
  vpxor(xmm7, xmm7, xmm2, Assembler::AVX_128bit);

  bind(L_128_done);
  // compute crc of a 128-bit value
  movdqu(xmm10, Address(table, 3 * 16));
  movdqu(xmm0, xmm7);

  // 64b fold
  vpclmulqdq(xmm7, xmm7, xmm10, 0x0);
  vpsrldq(xmm0, xmm0, 0x8, Assembler::AVX_128bit);
  vpxor(xmm7, xmm7, xmm0, Assembler::AVX_128bit);

  // 32b fold
  movdqu(xmm0, xmm7);
  vpslldq(xmm7, xmm7, 0x4, Assembler::AVX_128bit);
  vpclmulqdq(xmm7, xmm7, xmm10, 0x10);
  vpxor(xmm7, xmm7, xmm0, Assembler::AVX_128bit);
  jmp(L_barrett);

  bind(L_less_than_256);
  kernel_crc32_avx512_256B(crc, buf, len, table, pos, tmp1, tmp2, L_barrett, L_16B_reduction_loop, L_get_last_two_xmms, L_128_done, L_cleanup);

  //barrett reduction
  bind(L_barrett);
  vpand(xmm7, xmm7, ExternalAddress(StubRoutines::x86::crc_by128_masks_avx512_addr() + 1 * 16), Assembler::AVX_128bit, tmp2);
  movdqu(xmm1, xmm7);
  movdqu(xmm2, xmm7);
  movdqu(xmm10, Address(table, 4 * 16));

  pclmulqdq(xmm7, xmm10, 0x0);
  pxor(xmm7, xmm2);
  vpand(xmm7, xmm7, ExternalAddress(StubRoutines::x86::crc_by128_masks_avx512_addr()), Assembler::AVX_128bit, tmp2);
  movdqu(xmm2, xmm7);
  pclmulqdq(xmm7, xmm10, 0x10);
  pxor(xmm7, xmm2);
  pxor(xmm7, xmm1);
  pextrd(crc, xmm7, 2);

  bind(L_cleanup);
  addptr(rsp, 16 * 2 + 8);
  pop(r12);
}

// S. Gueron / Information Processing Letters 112 (2012) 184
// Algorithm 4: Computing carry-less multiplication using a precomputed lookup table.
// Input: A 32 bit value B = [byte3, byte2, byte1, byte0].
// Output: the 64-bit carry-less product of B * CONST
void MacroAssembler::crc32c_ipl_alg4(Register in, uint32_t n,
                                     Register tmp1, Register tmp2, Register tmp3) {
  lea(tmp3, ExternalAddress(StubRoutines::crc32c_table_addr()));
  if (n > 0) {
    addq(tmp3, n * 256 * 8);
  }
  //    Q1 = TABLEExt[n][B & 0xFF];
  movl(tmp1, in);
  andl(tmp1, 0x000000FF);
  shll(tmp1, 3);
  addq(tmp1, tmp3);
  movq(tmp1, Address(tmp1, 0));

  //    Q2 = TABLEExt[n][B >> 8 & 0xFF];
  movl(tmp2, in);
  shrl(tmp2, 8);
  andl(tmp2, 0x000000FF);
  shll(tmp2, 3);
  addq(tmp2, tmp3);
  movq(tmp2, Address(tmp2, 0));

  shlq(tmp2, 8);
  xorq(tmp1, tmp2);

  //    Q3 = TABLEExt[n][B >> 16 & 0xFF];
  movl(tmp2, in);
  shrl(tmp2, 16);
  andl(tmp2, 0x000000FF);
  shll(tmp2, 3);
  addq(tmp2, tmp3);
  movq(tmp2, Address(tmp2, 0));

  shlq(tmp2, 16);
  xorq(tmp1, tmp2);

  //    Q4 = TABLEExt[n][B >> 24 & 0xFF];
  shrl(in, 24);
  andl(in, 0x000000FF);
  shll(in, 3);
  addq(in, tmp3);
  movq(in, Address(in, 0));

  shlq(in, 24);
  xorq(in, tmp1);
  //    return Q1 ^ Q2 << 8 ^ Q3 << 16 ^ Q4 << 24;
}

void MacroAssembler::crc32c_pclmulqdq(XMMRegister w_xtmp1,
                                      Register in_out,
                                      uint32_t const_or_pre_comp_const_index, bool is_pclmulqdq_supported,
                                      XMMRegister w_xtmp2,
                                      Register tmp1,
                                      Register n_tmp2, Register n_tmp3) {
  if (is_pclmulqdq_supported) {
    movdl(w_xtmp1, in_out); // modified blindly

    movl(tmp1, const_or_pre_comp_const_index);
    movdl(w_xtmp2, tmp1);
    pclmulqdq(w_xtmp1, w_xtmp2, 0);

    movdq(in_out, w_xtmp1);
  } else {
    crc32c_ipl_alg4(in_out, const_or_pre_comp_const_index, tmp1, n_tmp2, n_tmp3);
  }
}

// Recombination Alternative 2: No bit-reflections
// T1 = (CRC_A * U1) << 1
// T2 = (CRC_B * U2) << 1
// C1 = T1 >> 32
// C2 = T2 >> 32
// T1 = T1 & 0xFFFFFFFF
// T2 = T2 & 0xFFFFFFFF
// T1 = CRC32(0, T1)
// T2 = CRC32(0, T2)
// C1 = C1 ^ T1
// C2 = C2 ^ T2
// CRC = C1 ^ C2 ^ CRC_C
void MacroAssembler::crc32c_rec_alt2(uint32_t const_or_pre_comp_const_index_u1, uint32_t const_or_pre_comp_const_index_u2, bool is_pclmulqdq_supported, Register in_out, Register in1, Register in2,
                                     XMMRegister w_xtmp1, XMMRegister w_xtmp2, XMMRegister w_xtmp3,
                                     Register tmp1, Register tmp2,
                                     Register n_tmp3) {
  crc32c_pclmulqdq(w_xtmp1, in_out, const_or_pre_comp_const_index_u1, is_pclmulqdq_supported, w_xtmp3, tmp1, tmp2, n_tmp3);
  crc32c_pclmulqdq(w_xtmp2, in1, const_or_pre_comp_const_index_u2, is_pclmulqdq_supported, w_xtmp3, tmp1, tmp2, n_tmp3);
  shlq(in_out, 1);
  movl(tmp1, in_out);
  shrq(in_out, 32);
  xorl(tmp2, tmp2);
  crc32(tmp2, tmp1, 4);
  xorl(in_out, tmp2); // we don't care about upper 32 bit contents here
  shlq(in1, 1);
  movl(tmp1, in1);
  shrq(in1, 32);
  xorl(tmp2, tmp2);
  crc32(tmp2, tmp1, 4);
  xorl(in1, tmp2);
  xorl(in_out, in1);
  xorl(in_out, in2);
}

// Set N to predefined value
// Subtract from a length of a buffer
// execute in a loop:
// CRC_A = 0xFFFFFFFF, CRC_B = 0, CRC_C = 0
// for i = 1 to N do
//  CRC_A = CRC32(CRC_A, A[i])
//  CRC_B = CRC32(CRC_B, B[i])
//  CRC_C = CRC32(CRC_C, C[i])
// end for
// Recombine
void MacroAssembler::crc32c_proc_chunk(uint32_t size, uint32_t const_or_pre_comp_const_index_u1, uint32_t const_or_pre_comp_const_index_u2, bool is_pclmulqdq_supported,
                                       Register in_out1, Register in_out2, Register in_out3,
                                       Register tmp1, Register tmp2, Register tmp3,
                                       XMMRegister w_xtmp1, XMMRegister w_xtmp2, XMMRegister w_xtmp3,
                                       Register tmp4, Register tmp5,
                                       Register n_tmp6) {
  Label L_processPartitions;
  Label L_processPartition;
  Label L_exit;

  bind(L_processPartitions);
  cmpl(in_out1, 3 * size);
  jcc(Assembler::less, L_exit);
    xorl(tmp1, tmp1);
    xorl(tmp2, tmp2);
    movq(tmp3, in_out2);
    addq(tmp3, size);

    bind(L_processPartition);
      crc32(in_out3, Address(in_out2, 0), 8);
      crc32(tmp1, Address(in_out2, size), 8);
      crc32(tmp2, Address(in_out2, size * 2), 8);
      addq(in_out2, 8);
      cmpq(in_out2, tmp3);
      jcc(Assembler::less, L_processPartition);
    crc32c_rec_alt2(const_or_pre_comp_const_index_u1, const_or_pre_comp_const_index_u2, is_pclmulqdq_supported, in_out3, tmp1, tmp2,
            w_xtmp1, w_xtmp2, w_xtmp3,
            tmp4, tmp5,
            n_tmp6);
    addq(in_out2, 2 * size);
    subl(in_out1, 3 * size);
    jmp(L_processPartitions);

  bind(L_exit);
}
#else
void MacroAssembler::crc32c_ipl_alg4(Register in_out, uint32_t n,
                                     Register tmp1, Register tmp2, Register tmp3,
                                     XMMRegister xtmp1, XMMRegister xtmp2) {
  lea(tmp3, ExternalAddress(StubRoutines::crc32c_table_addr()));
  if (n > 0) {
    addl(tmp3, n * 256 * 8);
  }
  //    Q1 = TABLEExt[n][B & 0xFF];
  movl(tmp1, in_out);
  andl(tmp1, 0x000000FF);
  shll(tmp1, 3);
  addl(tmp1, tmp3);
  movq(xtmp1, Address(tmp1, 0));

  //    Q2 = TABLEExt[n][B >> 8 & 0xFF];
  movl(tmp2, in_out);
  shrl(tmp2, 8);
  andl(tmp2, 0x000000FF);
  shll(tmp2, 3);
  addl(tmp2, tmp3);
  movq(xtmp2, Address(tmp2, 0));

  psllq(xtmp2, 8);
  pxor(xtmp1, xtmp2);

  //    Q3 = TABLEExt[n][B >> 16 & 0xFF];
  movl(tmp2, in_out);
  shrl(tmp2, 16);
  andl(tmp2, 0x000000FF);
  shll(tmp2, 3);
  addl(tmp2, tmp3);
  movq(xtmp2, Address(tmp2, 0));

  psllq(xtmp2, 16);
  pxor(xtmp1, xtmp2);

  //    Q4 = TABLEExt[n][B >> 24 & 0xFF];
  shrl(in_out, 24);
  andl(in_out, 0x000000FF);
  shll(in_out, 3);
  addl(in_out, tmp3);
  movq(xtmp2, Address(in_out, 0));

  psllq(xtmp2, 24);
  pxor(xtmp1, xtmp2); // Result in CXMM
  //    return Q1 ^ Q2 << 8 ^ Q3 << 16 ^ Q4 << 24;
}

void MacroAssembler::crc32c_pclmulqdq(XMMRegister w_xtmp1,
                                      Register in_out,
                                      uint32_t const_or_pre_comp_const_index, bool is_pclmulqdq_supported,
                                      XMMRegister w_xtmp2,
                                      Register tmp1,
                                      Register n_tmp2, Register n_tmp3) {
  if (is_pclmulqdq_supported) {
    movdl(w_xtmp1, in_out);

    movl(tmp1, const_or_pre_comp_const_index);
    movdl(w_xtmp2, tmp1);
    pclmulqdq(w_xtmp1, w_xtmp2, 0);
    // Keep result in XMM since GPR is 32 bit in length
  } else {
    crc32c_ipl_alg4(in_out, const_or_pre_comp_const_index, tmp1, n_tmp2, n_tmp3, w_xtmp1, w_xtmp2);
  }
}

void MacroAssembler::crc32c_rec_alt2(uint32_t const_or_pre_comp_const_index_u1, uint32_t const_or_pre_comp_const_index_u2, bool is_pclmulqdq_supported, Register in_out, Register in1, Register in2,
                                     XMMRegister w_xtmp1, XMMRegister w_xtmp2, XMMRegister w_xtmp3,
                                     Register tmp1, Register tmp2,
                                     Register n_tmp3) {
  crc32c_pclmulqdq(w_xtmp1, in_out, const_or_pre_comp_const_index_u1, is_pclmulqdq_supported, w_xtmp3, tmp1, tmp2, n_tmp3);
  crc32c_pclmulqdq(w_xtmp2, in1, const_or_pre_comp_const_index_u2, is_pclmulqdq_supported, w_xtmp3, tmp1, tmp2, n_tmp3);

  psllq(w_xtmp1, 1);
  movdl(tmp1, w_xtmp1);
  psrlq(w_xtmp1, 32);
  movdl(in_out, w_xtmp1);

  xorl(tmp2, tmp2);
  crc32(tmp2, tmp1, 4);
  xorl(in_out, tmp2);

  psllq(w_xtmp2, 1);
  movdl(tmp1, w_xtmp2);
  psrlq(w_xtmp2, 32);
  movdl(in1, w_xtmp2);

  xorl(tmp2, tmp2);
  crc32(tmp2, tmp1, 4);
  xorl(in1, tmp2);
  xorl(in_out, in1);
  xorl(in_out, in2);
}

void MacroAssembler::crc32c_proc_chunk(uint32_t size, uint32_t const_or_pre_comp_const_index_u1, uint32_t const_or_pre_comp_const_index_u2, bool is_pclmulqdq_supported,
                                       Register in_out1, Register in_out2, Register in_out3,
                                       Register tmp1, Register tmp2, Register tmp3,
                                       XMMRegister w_xtmp1, XMMRegister w_xtmp2, XMMRegister w_xtmp3,
                                       Register tmp4, Register tmp5,
                                       Register n_tmp6) {
  Label L_processPartitions;
  Label L_processPartition;
  Label L_exit;

  bind(L_processPartitions);
  cmpl(in_out1, 3 * size);
  jcc(Assembler::less, L_exit);
    xorl(tmp1, tmp1);
    xorl(tmp2, tmp2);
    movl(tmp3, in_out2);
    addl(tmp3, size);

    bind(L_processPartition);
      crc32(in_out3, Address(in_out2, 0), 4);
      crc32(tmp1, Address(in_out2, size), 4);
      crc32(tmp2, Address(in_out2, size*2), 4);
      crc32(in_out3, Address(in_out2, 0+4), 4);
      crc32(tmp1, Address(in_out2, size+4), 4);
      crc32(tmp2, Address(in_out2, size*2+4), 4);
      addl(in_out2, 8);
      cmpl(in_out2, tmp3);
      jcc(Assembler::less, L_processPartition);

        push(tmp3);
        push(in_out1);
        push(in_out2);
        tmp4 = tmp3;
        tmp5 = in_out1;
        n_tmp6 = in_out2;

      crc32c_rec_alt2(const_or_pre_comp_const_index_u1, const_or_pre_comp_const_index_u2, is_pclmulqdq_supported, in_out3, tmp1, tmp2,
            w_xtmp1, w_xtmp2, w_xtmp3,
            tmp4, tmp5,
            n_tmp6);

        pop(in_out2);
        pop(in_out1);
        pop(tmp3);

    addl(in_out2, 2 * size);
    subl(in_out1, 3 * size);
    jmp(L_processPartitions);

  bind(L_exit);
}
#endif //LP64

#ifdef _LP64
// Algorithm 2: Pipelined usage of the CRC32 instruction.
// Input: A buffer I of L bytes.
// Output: the CRC32C value of the buffer.
// Notations:
// Write L = 24N + r, with N = floor (L/24).
// r = L mod 24 (0 <= r < 24).
// Consider I as the concatenation of A|B|C|R, where A, B, C, each,
// N quadwords, and R consists of r bytes.
// A[j] = I [8j+7:8j], j= 0, 1, ..., N-1
// B[j] = I [N + 8j+7:N + 8j], j= 0, 1, ..., N-1
// C[j] = I [2N + 8j+7:2N + 8j], j= 0, 1, ..., N-1
// if r > 0 R[j] = I [3N +j], j= 0, 1, ...,r-1
void MacroAssembler::crc32c_ipl_alg2_alt2(Register in_out, Register in1, Register in2,
                                          Register tmp1, Register tmp2, Register tmp3,
                                          Register tmp4, Register tmp5, Register tmp6,
                                          XMMRegister w_xtmp1, XMMRegister w_xtmp2, XMMRegister w_xtmp3,
                                          bool is_pclmulqdq_supported) {
  uint32_t const_or_pre_comp_const_index[CRC32C_NUM_PRECOMPUTED_CONSTANTS];
  Label L_wordByWord;
  Label L_byteByByteProlog;
  Label L_byteByByte;
  Label L_exit;

  if (is_pclmulqdq_supported ) {
    const_or_pre_comp_const_index[1] = *(uint32_t *)StubRoutines::_crc32c_table_addr;
    const_or_pre_comp_const_index[0] = *((uint32_t *)StubRoutines::_crc32c_table_addr+1);

    const_or_pre_comp_const_index[3] = *((uint32_t *)StubRoutines::_crc32c_table_addr + 2);
    const_or_pre_comp_const_index[2] = *((uint32_t *)StubRoutines::_crc32c_table_addr + 3);

    const_or_pre_comp_const_index[5] = *((uint32_t *)StubRoutines::_crc32c_table_addr + 4);
    const_or_pre_comp_const_index[4] = *((uint32_t *)StubRoutines::_crc32c_table_addr + 5);
    assert((CRC32C_NUM_PRECOMPUTED_CONSTANTS - 1 ) == 5, "Checking whether you declared all of the constants based on the number of \"chunks\"");
  } else {
    const_or_pre_comp_const_index[0] = 1;
    const_or_pre_comp_const_index[1] = 0;

    const_or_pre_comp_const_index[2] = 3;
    const_or_pre_comp_const_index[3] = 2;

    const_or_pre_comp_const_index[4] = 5;
    const_or_pre_comp_const_index[5] = 4;
   }
  crc32c_proc_chunk(CRC32C_HIGH, const_or_pre_comp_const_index[0], const_or_pre_comp_const_index[1], is_pclmulqdq_supported,
                    in2, in1, in_out,
                    tmp1, tmp2, tmp3,
                    w_xtmp1, w_xtmp2, w_xtmp3,
                    tmp4, tmp5,
                    tmp6);
  crc32c_proc_chunk(CRC32C_MIDDLE, const_or_pre_comp_const_index[2], const_or_pre_comp_const_index[3], is_pclmulqdq_supported,
                    in2, in1, in_out,
                    tmp1, tmp2, tmp3,
                    w_xtmp1, w_xtmp2, w_xtmp3,
                    tmp4, tmp5,
                    tmp6);
  crc32c_proc_chunk(CRC32C_LOW, const_or_pre_comp_const_index[4], const_or_pre_comp_const_index[5], is_pclmulqdq_supported,
                    in2, in1, in_out,
                    tmp1, tmp2, tmp3,
                    w_xtmp1, w_xtmp2, w_xtmp3,
                    tmp4, tmp5,
                    tmp6);
  movl(tmp1, in2);
  andl(tmp1, 0x00000007);
  negl(tmp1);
  addl(tmp1, in2);
  addq(tmp1, in1);

  BIND(L_wordByWord);
  cmpq(in1, tmp1);
  jcc(Assembler::greaterEqual, L_byteByByteProlog);
    crc32(in_out, Address(in1, 0), 4);
    addq(in1, 4);
    jmp(L_wordByWord);

  BIND(L_byteByByteProlog);
  andl(in2, 0x00000007);
  movl(tmp2, 1);

  BIND(L_byteByByte);
  cmpl(tmp2, in2);
  jccb(Assembler::greater, L_exit);
    crc32(in_out, Address(in1, 0), 1);
    incq(in1);
    incl(tmp2);
    jmp(L_byteByByte);

  BIND(L_exit);
}
#else
void MacroAssembler::crc32c_ipl_alg2_alt2(Register in_out, Register in1, Register in2,
                                          Register tmp1, Register  tmp2, Register tmp3,
                                          Register tmp4, Register  tmp5, Register tmp6,
                                          XMMRegister w_xtmp1, XMMRegister w_xtmp2, XMMRegister w_xtmp3,
                                          bool is_pclmulqdq_supported) {
  uint32_t const_or_pre_comp_const_index[CRC32C_NUM_PRECOMPUTED_CONSTANTS];
  Label L_wordByWord;
  Label L_byteByByteProlog;
  Label L_byteByByte;
  Label L_exit;

  if (is_pclmulqdq_supported) {
    const_or_pre_comp_const_index[1] = *(uint32_t *)StubRoutines::_crc32c_table_addr;
    const_or_pre_comp_const_index[0] = *((uint32_t *)StubRoutines::_crc32c_table_addr + 1);

    const_or_pre_comp_const_index[3] = *((uint32_t *)StubRoutines::_crc32c_table_addr + 2);
    const_or_pre_comp_const_index[2] = *((uint32_t *)StubRoutines::_crc32c_table_addr + 3);

    const_or_pre_comp_const_index[5] = *((uint32_t *)StubRoutines::_crc32c_table_addr + 4);
    const_or_pre_comp_const_index[4] = *((uint32_t *)StubRoutines::_crc32c_table_addr + 5);
  } else {
    const_or_pre_comp_const_index[0] = 1;
    const_or_pre_comp_const_index[1] = 0;

    const_or_pre_comp_const_index[2] = 3;
    const_or_pre_comp_const_index[3] = 2;

    const_or_pre_comp_const_index[4] = 5;
    const_or_pre_comp_const_index[5] = 4;
  }
  crc32c_proc_chunk(CRC32C_HIGH, const_or_pre_comp_const_index[0], const_or_pre_comp_const_index[1], is_pclmulqdq_supported,
                    in2, in1, in_out,
                    tmp1, tmp2, tmp3,
                    w_xtmp1, w_xtmp2, w_xtmp3,
                    tmp4, tmp5,
                    tmp6);
  crc32c_proc_chunk(CRC32C_MIDDLE, const_or_pre_comp_const_index[2], const_or_pre_comp_const_index[3], is_pclmulqdq_supported,
                    in2, in1, in_out,
                    tmp1, tmp2, tmp3,
                    w_xtmp1, w_xtmp2, w_xtmp3,
                    tmp4, tmp5,
                    tmp6);
  crc32c_proc_chunk(CRC32C_LOW, const_or_pre_comp_const_index[4], const_or_pre_comp_const_index[5], is_pclmulqdq_supported,
                    in2, in1, in_out,
                    tmp1, tmp2, tmp3,
                    w_xtmp1, w_xtmp2, w_xtmp3,
                    tmp4, tmp5,
                    tmp6);
  movl(tmp1, in2);
  andl(tmp1, 0x00000007);
  negl(tmp1);
  addl(tmp1, in2);
  addl(tmp1, in1);

  BIND(L_wordByWord);
  cmpl(in1, tmp1);
  jcc(Assembler::greaterEqual, L_byteByByteProlog);
    crc32(in_out, Address(in1,0), 4);
    addl(in1, 4);
    jmp(L_wordByWord);

  BIND(L_byteByByteProlog);
  andl(in2, 0x00000007);
  movl(tmp2, 1);

  BIND(L_byteByByte);
  cmpl(tmp2, in2);
  jccb(Assembler::greater, L_exit);
    movb(tmp1, Address(in1, 0));
    crc32(in_out, tmp1, 1);
    incl(in1);
    incl(tmp2);
    jmp(L_byteByByte);

  BIND(L_exit);
}
#endif // LP64
#undef BIND
#undef BLOCK_COMMENT

// Compress char[] array to byte[].
//   ..\jdk\src\java.base\share\classes\java\lang\StringUTF16.java
//   @IntrinsicCandidate
//   private static int compress(char[] src, int srcOff, byte[] dst, int dstOff, int len) {
//     for (int i = 0; i < len; i++) {
//       int c = src[srcOff++];
//       if (c >>> 8 != 0) {
//         return 0;
//       }
//       dst[dstOff++] = (byte)c;
//     }
//     return len;
//   }
void MacroAssembler::char_array_compress(Register src, Register dst, Register len,
  XMMRegister tmp1Reg, XMMRegister tmp2Reg,
  XMMRegister tmp3Reg, XMMRegister tmp4Reg,
  Register tmp5, Register result, KRegister mask1, KRegister mask2) {
  Label copy_chars_loop, return_length, return_zero, done;

  // rsi: src
  // rdi: dst
  // rdx: len
  // rcx: tmp5
  // rax: result

  // rsi holds start addr of source char[] to be compressed
  // rdi holds start addr of destination byte[]
  // rdx holds length

  assert(len != result, "");

  // save length for return
  push(len);

  if ((AVX3Threshold == 0) && (UseAVX > 2) && // AVX512
    VM_Version::supports_avx512vlbw() &&
    VM_Version::supports_bmi2()) {

    Label copy_32_loop, copy_loop_tail, below_threshold;

    // alignment
    Label post_alignment;

    // if length of the string is less than 16, handle it in an old fashioned way
    testl(len, -32);
    jcc(Assembler::zero, below_threshold);

    // First check whether a character is compressible ( <= 0xFF).
    // Create mask to test for Unicode chars inside zmm vector
    movl(result, 0x00FF);
    evpbroadcastw(tmp2Reg, result, Assembler::AVX_512bit);

    testl(len, -64);
    jcc(Assembler::zero, post_alignment);

    movl(tmp5, dst);
    andl(tmp5, (32 - 1));
    negl(tmp5);
    andl(tmp5, (32 - 1));

    // bail out when there is nothing to be done
    testl(tmp5, 0xFFFFFFFF);
    jcc(Assembler::zero, post_alignment);

    // ~(~0 << len), where len is the # of remaining elements to process
    movl(result, 0xFFFFFFFF);
    shlxl(result, result, tmp5);
    notl(result);
    kmovdl(mask2, result);

    evmovdquw(tmp1Reg, mask2, Address(src, 0), /*merge*/ false, Assembler::AVX_512bit);
    evpcmpw(mask1, mask2, tmp1Reg, tmp2Reg, Assembler::le, /*signed*/ false, Assembler::AVX_512bit);
    ktestd(mask1, mask2);
    jcc(Assembler::carryClear, return_zero);

    evpmovwb(Address(dst, 0), mask2, tmp1Reg, Assembler::AVX_512bit);

    addptr(src, tmp5);
    addptr(src, tmp5);
    addptr(dst, tmp5);
    subl(len, tmp5);

    bind(post_alignment);
    // end of alignment

    movl(tmp5, len);
    andl(tmp5, (32 - 1));    // tail count (in chars)
    andl(len, ~(32 - 1));    // vector count (in chars)
    jcc(Assembler::zero, copy_loop_tail);

    lea(src, Address(src, len, Address::times_2));
    lea(dst, Address(dst, len, Address::times_1));
    negptr(len);

    bind(copy_32_loop);
    evmovdquw(tmp1Reg, Address(src, len, Address::times_2), Assembler::AVX_512bit);
    evpcmpuw(mask1, tmp1Reg, tmp2Reg, Assembler::le, Assembler::AVX_512bit);
    kortestdl(mask1, mask1);
    jcc(Assembler::carryClear, return_zero);

    // All elements in current processed chunk are valid candidates for
    // compression. Write a truncated byte elements to the memory.
    evpmovwb(Address(dst, len, Address::times_1), tmp1Reg, Assembler::AVX_512bit);
    addptr(len, 32);
    jcc(Assembler::notZero, copy_32_loop);

    bind(copy_loop_tail);
    // bail out when there is nothing to be done
    testl(tmp5, 0xFFFFFFFF);
    jcc(Assembler::zero, return_length);

    movl(len, tmp5);

    // ~(~0 << len), where len is the # of remaining elements to process
    movl(result, 0xFFFFFFFF);
    shlxl(result, result, len);
    notl(result);

    kmovdl(mask2, result);

    evmovdquw(tmp1Reg, mask2, Address(src, 0), /*merge*/ false, Assembler::AVX_512bit);
    evpcmpw(mask1, mask2, tmp1Reg, tmp2Reg, Assembler::le, /*signed*/ false, Assembler::AVX_512bit);
    ktestd(mask1, mask2);
    jcc(Assembler::carryClear, return_zero);

    evpmovwb(Address(dst, 0), mask2, tmp1Reg, Assembler::AVX_512bit);
    jmp(return_length);

    bind(below_threshold);
  }

  if (UseSSE42Intrinsics) {
    Label copy_32_loop, copy_16, copy_tail;

    movl(result, len);

    movl(tmp5, 0xff00ff00);   // create mask to test for Unicode chars in vectors

    // vectored compression
    andl(len, 0xfffffff0);    // vector count (in chars)
    andl(result, 0x0000000f);    // tail count (in chars)
    testl(len, len);
    jcc(Assembler::zero, copy_16);

    // compress 16 chars per iter
    movdl(tmp1Reg, tmp5);
    pshufd(tmp1Reg, tmp1Reg, 0);   // store Unicode mask in tmp1Reg
    pxor(tmp4Reg, tmp4Reg);

    lea(src, Address(src, len, Address::times_2));
    lea(dst, Address(dst, len, Address::times_1));
    negptr(len);

    bind(copy_32_loop);
    movdqu(tmp2Reg, Address(src, len, Address::times_2));     // load 1st 8 characters
    por(tmp4Reg, tmp2Reg);
    movdqu(tmp3Reg, Address(src, len, Address::times_2, 16)); // load next 8 characters
    por(tmp4Reg, tmp3Reg);
    ptest(tmp4Reg, tmp1Reg);       // check for Unicode chars in next vector
    jcc(Assembler::notZero, return_zero);
    packuswb(tmp2Reg, tmp3Reg);    // only ASCII chars; compress each to 1 byte
    movdqu(Address(dst, len, Address::times_1), tmp2Reg);
    addptr(len, 16);
    jcc(Assembler::notZero, copy_32_loop);

    // compress next vector of 8 chars (if any)
    bind(copy_16);
    movl(len, result);
    andl(len, 0xfffffff8);    // vector count (in chars)
    andl(result, 0x00000007);    // tail count (in chars)
    testl(len, len);
    jccb(Assembler::zero, copy_tail);

    movdl(tmp1Reg, tmp5);
    pshufd(tmp1Reg, tmp1Reg, 0);   // store Unicode mask in tmp1Reg
    pxor(tmp3Reg, tmp3Reg);

    movdqu(tmp2Reg, Address(src, 0));
    ptest(tmp2Reg, tmp1Reg);       // check for Unicode chars in vector
    jccb(Assembler::notZero, return_zero);
    packuswb(tmp2Reg, tmp3Reg);    // only LATIN1 chars; compress each to 1 byte
    movq(Address(dst, 0), tmp2Reg);
    addptr(src, 16);
    addptr(dst, 8);

    bind(copy_tail);
    movl(len, result);
  }
  // compress 1 char per iter
  testl(len, len);
  jccb(Assembler::zero, return_length);
  lea(src, Address(src, len, Address::times_2));
  lea(dst, Address(dst, len, Address::times_1));
  negptr(len);

  bind(copy_chars_loop);
  load_unsigned_short(result, Address(src, len, Address::times_2));
  testl(result, 0xff00);      // check if Unicode char
  jccb(Assembler::notZero, return_zero);
  movb(Address(dst, len, Address::times_1), result);  // ASCII char; compress to 1 byte
  increment(len);
  jcc(Assembler::notZero, copy_chars_loop);

  // if compression succeeded, return length
  bind(return_length);
  pop(result);
  jmpb(done);

  // if compression failed, return 0
  bind(return_zero);
  xorl(result, result);
  addptr(rsp, wordSize);

  bind(done);
}

// Inflate byte[] array to char[].
//   ..\jdk\src\java.base\share\classes\java\lang\StringLatin1.java
//   @IntrinsicCandidate
//   private static void inflate(byte[] src, int srcOff, char[] dst, int dstOff, int len) {
//     for (int i = 0; i < len; i++) {
//       dst[dstOff++] = (char)(src[srcOff++] & 0xff);
//     }
//   }
void MacroAssembler::byte_array_inflate(Register src, Register dst, Register len,
  XMMRegister tmp1, Register tmp2, KRegister mask) {
  Label copy_chars_loop, done, below_threshold, avx3_threshold;
  // rsi: src
  // rdi: dst
  // rdx: len
  // rcx: tmp2

  // rsi holds start addr of source byte[] to be inflated
  // rdi holds start addr of destination char[]
  // rdx holds length
  assert_different_registers(src, dst, len, tmp2);
  movl(tmp2, len);
  if ((UseAVX > 2) && // AVX512
    VM_Version::supports_avx512vlbw() &&
    VM_Version::supports_bmi2()) {

    Label copy_32_loop, copy_tail;
    Register tmp3_aliased = len;

    // if length of the string is less than 16, handle it in an old fashioned way
    testl(len, -16);
    jcc(Assembler::zero, below_threshold);

    testl(len, -1 * AVX3Threshold);
    jcc(Assembler::zero, avx3_threshold);

    // In order to use only one arithmetic operation for the main loop we use
    // this pre-calculation
    andl(tmp2, (32 - 1)); // tail count (in chars), 32 element wide loop
    andl(len, -32);     // vector count
    jccb(Assembler::zero, copy_tail);

    lea(src, Address(src, len, Address::times_1));
    lea(dst, Address(dst, len, Address::times_2));
    negptr(len);


    // inflate 32 chars per iter
    bind(copy_32_loop);
    vpmovzxbw(tmp1, Address(src, len, Address::times_1), Assembler::AVX_512bit);
    evmovdquw(Address(dst, len, Address::times_2), tmp1, Assembler::AVX_512bit);
    addptr(len, 32);
    jcc(Assembler::notZero, copy_32_loop);

    bind(copy_tail);
    // bail out when there is nothing to be done
    testl(tmp2, -1); // we don't destroy the contents of tmp2 here
    jcc(Assembler::zero, done);

    // ~(~0 << length), where length is the # of remaining elements to process
    movl(tmp3_aliased, -1);
    shlxl(tmp3_aliased, tmp3_aliased, tmp2);
    notl(tmp3_aliased);
    kmovdl(mask, tmp3_aliased);
    evpmovzxbw(tmp1, mask, Address(src, 0), Assembler::AVX_512bit);
    evmovdquw(Address(dst, 0), mask, tmp1, /*merge*/ true, Assembler::AVX_512bit);

    jmp(done);
    bind(avx3_threshold);
  }
  if (UseSSE42Intrinsics) {
    Label copy_16_loop, copy_8_loop, copy_bytes, copy_new_tail, copy_tail;

    if (UseAVX > 1) {
      andl(tmp2, (16 - 1));
      andl(len, -16);
      jccb(Assembler::zero, copy_new_tail);
    } else {
      andl(tmp2, 0x00000007);   // tail count (in chars)
      andl(len, 0xfffffff8);    // vector count (in chars)
      jccb(Assembler::zero, copy_tail);
    }

    // vectored inflation
    lea(src, Address(src, len, Address::times_1));
    lea(dst, Address(dst, len, Address::times_2));
    negptr(len);

    if (UseAVX > 1) {
      bind(copy_16_loop);
      vpmovzxbw(tmp1, Address(src, len, Address::times_1), Assembler::AVX_256bit);
      vmovdqu(Address(dst, len, Address::times_2), tmp1);
      addptr(len, 16);
      jcc(Assembler::notZero, copy_16_loop);

      bind(below_threshold);
      bind(copy_new_tail);
      movl(len, tmp2);
      andl(tmp2, 0x00000007);
      andl(len, 0xFFFFFFF8);
      jccb(Assembler::zero, copy_tail);

      pmovzxbw(tmp1, Address(src, 0));
      movdqu(Address(dst, 0), tmp1);
      addptr(src, 8);
      addptr(dst, 2 * 8);

      jmp(copy_tail, true);
    }

    // inflate 8 chars per iter
    bind(copy_8_loop);
    pmovzxbw(tmp1, Address(src, len, Address::times_1));  // unpack to 8 words
    movdqu(Address(dst, len, Address::times_2), tmp1);
    addptr(len, 8);
    jcc(Assembler::notZero, copy_8_loop);

    bind(copy_tail);
    movl(len, tmp2);

    cmpl(len, 4);
    jccb(Assembler::less, copy_bytes);

    movdl(tmp1, Address(src, 0));  // load 4 byte chars
    pmovzxbw(tmp1, tmp1);
    movq(Address(dst, 0), tmp1);
    subptr(len, 4);
    addptr(src, 4);
    addptr(dst, 8);

    bind(copy_bytes);
  } else {
    bind(below_threshold);
  }

  testl(len, len);
  jccb(Assembler::zero, done);
  lea(src, Address(src, len, Address::times_1));
  lea(dst, Address(dst, len, Address::times_2));
  negptr(len);

  // inflate 1 char per iter
  bind(copy_chars_loop);
  load_unsigned_byte(tmp2, Address(src, len, Address::times_1));  // load byte char
  movw(Address(dst, len, Address::times_2), tmp2);  // inflate byte char to word
  increment(len);
  jcc(Assembler::notZero, copy_chars_loop);

  bind(done);
}


void MacroAssembler::evmovdqu(BasicType type, KRegister kmask, XMMRegister dst, Address src, bool merge, int vector_len) {
  switch(type) {
    case T_BYTE:
    case T_BOOLEAN:
      evmovdqub(dst, kmask, src, merge, vector_len);
      break;
    case T_CHAR:
    case T_SHORT:
      evmovdquw(dst, kmask, src, merge, vector_len);
      break;
    case T_INT:
    case T_FLOAT:
      evmovdqul(dst, kmask, src, merge, vector_len);
      break;
    case T_LONG:
    case T_DOUBLE:
      evmovdquq(dst, kmask, src, merge, vector_len);
      break;
    default:
      fatal("Unexpected type argument %s", type2name(type));
      break;
  }
}

void MacroAssembler::evmovdqu(BasicType type, KRegister kmask, Address dst, XMMRegister src, bool merge, int vector_len) {
  switch(type) {
    case T_BYTE:
    case T_BOOLEAN:
      evmovdqub(dst, kmask, src, merge, vector_len);
      break;
    case T_CHAR:
    case T_SHORT:
      evmovdquw(dst, kmask, src, merge, vector_len);
      break;
    case T_INT:
    case T_FLOAT:
      evmovdqul(dst, kmask, src, merge, vector_len);
      break;
    case T_LONG:
    case T_DOUBLE:
      evmovdquq(dst, kmask, src, merge, vector_len);
      break;
    default:
      fatal("Unexpected type argument %s", type2name(type));
      break;
  }
}

void MacroAssembler::knot(uint masklen, KRegister dst, KRegister src, KRegister ktmp, Register rtmp) {
  switch(masklen) {
    case 2:
       knotbl(dst, src);
       movl(rtmp, 3);
       kmovbl(ktmp, rtmp);
       kandbl(dst, ktmp, dst);
       break;
    case 4:
       knotbl(dst, src);
       movl(rtmp, 15);
       kmovbl(ktmp, rtmp);
       kandbl(dst, ktmp, dst);
       break;
    case 8:
       knotbl(dst, src);
       break;
    case 16:
       knotwl(dst, src);
       break;
    case 32:
       knotdl(dst, src);
       break;
    case 64:
       knotql(dst, src);
       break;
    default:
      fatal("Unexpected vector length %d", masklen);
      break;
  }
}

void MacroAssembler::kand(BasicType type, KRegister dst, KRegister src1, KRegister src2) {
  switch(type) {
    case T_BOOLEAN:
    case T_BYTE:
       kandbl(dst, src1, src2);
       break;
    case T_CHAR:
    case T_SHORT:
       kandwl(dst, src1, src2);
       break;
    case T_INT:
    case T_FLOAT:
       kanddl(dst, src1, src2);
       break;
    case T_LONG:
    case T_DOUBLE:
       kandql(dst, src1, src2);
       break;
    default:
      fatal("Unexpected type argument %s", type2name(type));
      break;
  }
}

void MacroAssembler::kor(BasicType type, KRegister dst, KRegister src1, KRegister src2) {
  switch(type) {
    case T_BOOLEAN:
    case T_BYTE:
       korbl(dst, src1, src2);
       break;
    case T_CHAR:
    case T_SHORT:
       korwl(dst, src1, src2);
       break;
    case T_INT:
    case T_FLOAT:
       kordl(dst, src1, src2);
       break;
    case T_LONG:
    case T_DOUBLE:
       korql(dst, src1, src2);
       break;
    default:
      fatal("Unexpected type argument %s", type2name(type));
      break;
  }
}

void MacroAssembler::kxor(BasicType type, KRegister dst, KRegister src1, KRegister src2) {
  switch(type) {
    case T_BOOLEAN:
    case T_BYTE:
       kxorbl(dst, src1, src2);
       break;
    case T_CHAR:
    case T_SHORT:
       kxorwl(dst, src1, src2);
       break;
    case T_INT:
    case T_FLOAT:
       kxordl(dst, src1, src2);
       break;
    case T_LONG:
    case T_DOUBLE:
       kxorql(dst, src1, src2);
       break;
    default:
      fatal("Unexpected type argument %s", type2name(type));
      break;
  }
}

void MacroAssembler::evperm(BasicType type, XMMRegister dst, KRegister mask, XMMRegister nds, XMMRegister src, bool merge, int vector_len) {
  switch(type) {
    case T_BOOLEAN:
    case T_BYTE:
      evpermb(dst, mask, nds, src, merge, vector_len); break;
    case T_CHAR:
    case T_SHORT:
      evpermw(dst, mask, nds, src, merge, vector_len); break;
    case T_INT:
    case T_FLOAT:
      evpermd(dst, mask, nds, src, merge, vector_len); break;
    case T_LONG:
    case T_DOUBLE:
      evpermq(dst, mask, nds, src, merge, vector_len); break;
    default:
      fatal("Unexpected type argument %s", type2name(type)); break;
  }
}

void MacroAssembler::evperm(BasicType type, XMMRegister dst, KRegister mask, XMMRegister nds, Address src, bool merge, int vector_len) {
  switch(type) {
    case T_BOOLEAN:
    case T_BYTE:
      evpermb(dst, mask, nds, src, merge, vector_len); break;
    case T_CHAR:
    case T_SHORT:
      evpermw(dst, mask, nds, src, merge, vector_len); break;
    case T_INT:
    case T_FLOAT:
      evpermd(dst, mask, nds, src, merge, vector_len); break;
    case T_LONG:
    case T_DOUBLE:
      evpermq(dst, mask, nds, src, merge, vector_len); break;
    default:
      fatal("Unexpected type argument %s", type2name(type)); break;
  }
}

void MacroAssembler::evpmins(BasicType type, XMMRegister dst, KRegister mask, XMMRegister nds, Address src, bool merge, int vector_len) {
  switch(type) {
    case T_BYTE:
      evpminsb(dst, mask, nds, src, merge, vector_len); break;
    case T_SHORT:
      evpminsw(dst, mask, nds, src, merge, vector_len); break;
    case T_INT:
      evpminsd(dst, mask, nds, src, merge, vector_len); break;
    case T_LONG:
      evpminsq(dst, mask, nds, src, merge, vector_len); break;
    default:
      fatal("Unexpected type argument %s", type2name(type)); break;
  }
}

void MacroAssembler::evpmaxs(BasicType type, XMMRegister dst, KRegister mask, XMMRegister nds, Address src, bool merge, int vector_len) {
  switch(type) {
    case T_BYTE:
      evpmaxsb(dst, mask, nds, src, merge, vector_len); break;
    case T_SHORT:
      evpmaxsw(dst, mask, nds, src, merge, vector_len); break;
    case T_INT:
      evpmaxsd(dst, mask, nds, src, merge, vector_len); break;
    case T_LONG:
      evpmaxsq(dst, mask, nds, src, merge, vector_len); break;
    default:
      fatal("Unexpected type argument %s", type2name(type)); break;
  }
}

void MacroAssembler::evpmins(BasicType type, XMMRegister dst, KRegister mask, XMMRegister nds, XMMRegister src, bool merge, int vector_len) {
  switch(type) {
    case T_BYTE:
      evpminsb(dst, mask, nds, src, merge, vector_len); break;
    case T_SHORT:
      evpminsw(dst, mask, nds, src, merge, vector_len); break;
    case T_INT:
      evpminsd(dst, mask, nds, src, merge, vector_len); break;
    case T_LONG:
      evpminsq(dst, mask, nds, src, merge, vector_len); break;
    default:
      fatal("Unexpected type argument %s", type2name(type)); break;
  }
}

void MacroAssembler::evpmaxs(BasicType type, XMMRegister dst, KRegister mask, XMMRegister nds, XMMRegister src, bool merge, int vector_len) {
  switch(type) {
    case T_BYTE:
      evpmaxsb(dst, mask, nds, src, merge, vector_len); break;
    case T_SHORT:
      evpmaxsw(dst, mask, nds, src, merge, vector_len); break;
    case T_INT:
      evpmaxsd(dst, mask, nds, src, merge, vector_len); break;
    case T_LONG:
      evpmaxsq(dst, mask, nds, src, merge, vector_len); break;
    default:
      fatal("Unexpected type argument %s", type2name(type)); break;
  }
}

void MacroAssembler::evxor(BasicType type, XMMRegister dst, KRegister mask, XMMRegister nds, XMMRegister src, bool merge, int vector_len) {
  switch(type) {
    case T_INT:
      evpxord(dst, mask, nds, src, merge, vector_len); break;
    case T_LONG:
      evpxorq(dst, mask, nds, src, merge, vector_len); break;
    default:
      fatal("Unexpected type argument %s", type2name(type)); break;
  }
}

void MacroAssembler::evxor(BasicType type, XMMRegister dst, KRegister mask, XMMRegister nds, Address src, bool merge, int vector_len) {
  switch(type) {
    case T_INT:
      evpxord(dst, mask, nds, src, merge, vector_len); break;
    case T_LONG:
      evpxorq(dst, mask, nds, src, merge, vector_len); break;
    default:
      fatal("Unexpected type argument %s", type2name(type)); break;
  }
}

void MacroAssembler::evor(BasicType type, XMMRegister dst, KRegister mask, XMMRegister nds, XMMRegister src, bool merge, int vector_len) {
  switch(type) {
    case T_INT:
      Assembler::evpord(dst, mask, nds, src, merge, vector_len); break;
    case T_LONG:
      evporq(dst, mask, nds, src, merge, vector_len); break;
    default:
      fatal("Unexpected type argument %s", type2name(type)); break;
  }
}

void MacroAssembler::evor(BasicType type, XMMRegister dst, KRegister mask, XMMRegister nds, Address src, bool merge, int vector_len) {
  switch(type) {
    case T_INT:
      Assembler::evpord(dst, mask, nds, src, merge, vector_len); break;
    case T_LONG:
      evporq(dst, mask, nds, src, merge, vector_len); break;
    default:
      fatal("Unexpected type argument %s", type2name(type)); break;
  }
}

void MacroAssembler::evand(BasicType type, XMMRegister dst, KRegister mask, XMMRegister nds, XMMRegister src, bool merge, int vector_len) {
  switch(type) {
    case T_INT:
      evpandd(dst, mask, nds, src, merge, vector_len); break;
    case T_LONG:
      evpandq(dst, mask, nds, src, merge, vector_len); break;
    default:
      fatal("Unexpected type argument %s", type2name(type)); break;
  }
}

void MacroAssembler::evand(BasicType type, XMMRegister dst, KRegister mask, XMMRegister nds, Address src, bool merge, int vector_len) {
  switch(type) {
    case T_INT:
      evpandd(dst, mask, nds, src, merge, vector_len); break;
    case T_LONG:
      evpandq(dst, mask, nds, src, merge, vector_len); break;
    default:
      fatal("Unexpected type argument %s", type2name(type)); break;
  }
}

void MacroAssembler::anytrue(Register dst, uint masklen, KRegister src1, KRegister src2) {
   masklen = masklen < 8 ? 8 : masklen;
   ktest(masklen, src1, src2);
   setb(Assembler::notZero, dst);
   movzbl(dst, dst);
}

void MacroAssembler::alltrue(Register dst, uint masklen, KRegister src1, KRegister src2, KRegister kscratch) {
  if (masklen < 8) {
    knotbl(kscratch, src2);
    kortestbl(src1, kscratch);
    setb(Assembler::carrySet, dst);
    movzbl(dst, dst);
  } else {
    ktest(masklen, src1, src2);
    setb(Assembler::carrySet, dst);
    movzbl(dst, dst);
  }
}

void MacroAssembler::kortest(uint masklen, KRegister src1, KRegister src2) {
  switch(masklen) {
    case 8:
       kortestbl(src1, src2);
       break;
    case 16:
       kortestwl(src1, src2);
       break;
    case 32:
       kortestdl(src1, src2);
       break;
    case 64:
       kortestql(src1, src2);
       break;
    default:
      fatal("Unexpected mask length %d", masklen);
      break;
  }
}


void MacroAssembler::ktest(uint masklen, KRegister src1, KRegister src2) {
  switch(masklen)  {
    case 8:
       ktestbl(src1, src2);
       break;
    case 16:
       ktestwl(src1, src2);
       break;
    case 32:
       ktestdl(src1, src2);
       break;
    case 64:
       ktestql(src1, src2);
       break;
    default:
      fatal("Unexpected mask length %d", masklen);
      break;
  }
}

void MacroAssembler::evrold(BasicType type, XMMRegister dst, KRegister mask, XMMRegister src, int shift, bool merge, int vlen_enc) {
  switch(type) {
    case T_INT:
      evprold(dst, mask, src, shift, merge, vlen_enc); break;
    case T_LONG:
      evprolq(dst, mask, src, shift, merge, vlen_enc); break;
    default:
      fatal("Unexpected type argument %s", type2name(type)); break;
      break;
  }
}

void MacroAssembler::evrord(BasicType type, XMMRegister dst, KRegister mask, XMMRegister src, int shift, bool merge, int vlen_enc) {
  switch(type) {
    case T_INT:
      evprord(dst, mask, src, shift, merge, vlen_enc); break;
    case T_LONG:
      evprorq(dst, mask, src, shift, merge, vlen_enc); break;
    default:
      fatal("Unexpected type argument %s", type2name(type)); break;
  }
}

void MacroAssembler::evrold(BasicType type, XMMRegister dst, KRegister mask, XMMRegister src1, XMMRegister src2, bool merge, int vlen_enc) {
  switch(type) {
    case T_INT:
      evprolvd(dst, mask, src1, src2, merge, vlen_enc); break;
    case T_LONG:
      evprolvq(dst, mask, src1, src2, merge, vlen_enc); break;
    default:
      fatal("Unexpected type argument %s", type2name(type)); break;
  }
}

void MacroAssembler::evrord(BasicType type, XMMRegister dst, KRegister mask, XMMRegister src1, XMMRegister src2, bool merge, int vlen_enc) {
  switch(type) {
    case T_INT:
      evprorvd(dst, mask, src1, src2, merge, vlen_enc); break;
    case T_LONG:
      evprorvq(dst, mask, src1, src2, merge, vlen_enc); break;
    default:
      fatal("Unexpected type argument %s", type2name(type)); break;
  }
}
#if COMPILER2_OR_JVMCI

void MacroAssembler::fill_masked(BasicType bt, Address dst, XMMRegister xmm, KRegister mask,
                                 Register length, Register temp, int vec_enc) {
  // Computing mask for predicated vector store.
  movptr(temp, -1);
  bzhiq(temp, temp, length);
  kmov(mask, temp);
  evmovdqu(bt, mask, dst, xmm, true, vec_enc);
}

// Set memory operation for length "less than" 64 bytes.
void MacroAssembler::fill64_masked(uint shift, Register dst, int disp,
                                       XMMRegister xmm, KRegister mask, Register length,
                                       Register temp, bool use64byteVector) {
  assert(MaxVectorSize >= 32, "vector length should be >= 32");
  BasicType type[] = { T_BYTE, T_SHORT, T_INT, T_LONG};
  if (!use64byteVector) {
    fill32(dst, disp, xmm);
    subptr(length, 32 >> shift);
    fill32_masked(shift, dst, disp + 32, xmm, mask, length, temp);
  } else {
    assert(MaxVectorSize == 64, "vector length != 64");
    fill_masked(type[shift], Address(dst, disp), xmm, mask, length, temp, Assembler::AVX_512bit);
  }
}


void MacroAssembler::fill32_masked(uint shift, Register dst, int disp,
                                       XMMRegister xmm, KRegister mask, Register length,
                                       Register temp) {
  assert(MaxVectorSize >= 32, "vector length should be >= 32");
  BasicType type[] = { T_BYTE, T_SHORT, T_INT, T_LONG};
  fill_masked(type[shift], Address(dst, disp), xmm, mask, length, temp, Assembler::AVX_256bit);
}


void MacroAssembler::fill32(Address dst, XMMRegister xmm) {
  assert(MaxVectorSize >= 32, "vector length should be >= 32");
  vmovdqu(dst, xmm);
}

void MacroAssembler::fill32(Register dst, int disp, XMMRegister xmm) {
  fill32(Address(dst, disp), xmm);
}

void MacroAssembler::fill64(Address dst, XMMRegister xmm, bool use64byteVector) {
  assert(MaxVectorSize >= 32, "vector length should be >= 32");
  if (!use64byteVector) {
    fill32(dst, xmm);
    fill32(dst.plus_disp(32), xmm);
  } else {
    evmovdquq(dst, xmm, Assembler::AVX_512bit);
  }
}

void MacroAssembler::fill64(Register dst, int disp, XMMRegister xmm, bool use64byteVector) {
  fill64(Address(dst, disp), xmm, use64byteVector);
}

#ifdef _LP64
void MacroAssembler::generate_fill_avx3(BasicType type, Register to, Register value,
                                        Register count, Register rtmp, XMMRegister xtmp) {
  Label L_exit;
  Label L_fill_start;
  Label L_fill_64_bytes;
  Label L_fill_96_bytes;
  Label L_fill_128_bytes;
  Label L_fill_128_bytes_loop;
  Label L_fill_128_loop_header;
  Label L_fill_128_bytes_loop_header;
  Label L_fill_128_bytes_loop_pre_header;
  Label L_fill_zmm_sequence;

  int shift = -1;
  int avx3threshold = VM_Version::avx3_threshold();
  switch(type) {
    case T_BYTE:  shift = 0;
      break;
    case T_SHORT: shift = 1;
      break;
    case T_INT:   shift = 2;
      break;
    /* Uncomment when LONG fill stubs are supported.
    case T_LONG:  shift = 3;
      break;
    */
    default:
      fatal("Unhandled type: %s\n", type2name(type));
  }

  if ((avx3threshold != 0)  || (MaxVectorSize == 32)) {

    if (MaxVectorSize == 64) {
      cmpq(count, avx3threshold >> shift);
      jcc(Assembler::greater, L_fill_zmm_sequence);
    }

    evpbroadcast(type, xtmp, value, Assembler::AVX_256bit);

    bind(L_fill_start);

    cmpq(count, 32 >> shift);
    jccb(Assembler::greater, L_fill_64_bytes);
    fill32_masked(shift, to, 0, xtmp, k2, count, rtmp);
    jmp(L_exit);

    bind(L_fill_64_bytes);
    cmpq(count, 64 >> shift);
    jccb(Assembler::greater, L_fill_96_bytes);
    fill64_masked(shift, to, 0, xtmp, k2, count, rtmp);
    jmp(L_exit);

    bind(L_fill_96_bytes);
    cmpq(count, 96 >> shift);
    jccb(Assembler::greater, L_fill_128_bytes);
    fill64(to, 0, xtmp);
    subq(count, 64 >> shift);
    fill32_masked(shift, to, 64, xtmp, k2, count, rtmp);
    jmp(L_exit);

    bind(L_fill_128_bytes);
    cmpq(count, 128 >> shift);
    jccb(Assembler::greater, L_fill_128_bytes_loop_pre_header);
    fill64(to, 0, xtmp);
    fill32(to, 64, xtmp);
    subq(count, 96 >> shift);
    fill32_masked(shift, to, 96, xtmp, k2, count, rtmp);
    jmp(L_exit);

    bind(L_fill_128_bytes_loop_pre_header);
    {
      mov(rtmp, to);
      andq(rtmp, 31);
      jccb(Assembler::zero, L_fill_128_bytes_loop_header);
      negq(rtmp);
      addq(rtmp, 32);
      mov64(r8, -1L);
      bzhiq(r8, r8, rtmp);
      kmovql(k2, r8);
      evmovdqu(T_BYTE, k2, Address(to, 0), xtmp, true, Assembler::AVX_256bit);
      addq(to, rtmp);
      shrq(rtmp, shift);
      subq(count, rtmp);
    }

    cmpq(count, 128 >> shift);
    jcc(Assembler::less, L_fill_start);

    bind(L_fill_128_bytes_loop_header);
    subq(count, 128 >> shift);

    align32();
    bind(L_fill_128_bytes_loop);
      fill64(to, 0, xtmp);
      fill64(to, 64, xtmp);
      addq(to, 128);
      subq(count, 128 >> shift);
      jccb(Assembler::greaterEqual, L_fill_128_bytes_loop);

    addq(count, 128 >> shift);
    jcc(Assembler::zero, L_exit);
    jmp(L_fill_start);
  }

  if (MaxVectorSize == 64) {
    // Sequence using 64 byte ZMM register.
    Label L_fill_128_bytes_zmm;
    Label L_fill_192_bytes_zmm;
    Label L_fill_192_bytes_loop_zmm;
    Label L_fill_192_bytes_loop_header_zmm;
    Label L_fill_192_bytes_loop_pre_header_zmm;
    Label L_fill_start_zmm_sequence;

    bind(L_fill_zmm_sequence);
    evpbroadcast(type, xtmp, value, Assembler::AVX_512bit);

    bind(L_fill_start_zmm_sequence);
    cmpq(count, 64 >> shift);
    jccb(Assembler::greater, L_fill_128_bytes_zmm);
    fill64_masked(shift, to, 0, xtmp, k2, count, rtmp, true);
    jmp(L_exit);

    bind(L_fill_128_bytes_zmm);
    cmpq(count, 128 >> shift);
    jccb(Assembler::greater, L_fill_192_bytes_zmm);
    fill64(to, 0, xtmp, true);
    subq(count, 64 >> shift);
    fill64_masked(shift, to, 64, xtmp, k2, count, rtmp, true);
    jmp(L_exit);

    bind(L_fill_192_bytes_zmm);
    cmpq(count, 192 >> shift);
    jccb(Assembler::greater, L_fill_192_bytes_loop_pre_header_zmm);
    fill64(to, 0, xtmp, true);
    fill64(to, 64, xtmp, true);
    subq(count, 128 >> shift);
    fill64_masked(shift, to, 128, xtmp, k2, count, rtmp, true);
    jmp(L_exit);

    bind(L_fill_192_bytes_loop_pre_header_zmm);
    {
      movq(rtmp, to);
      andq(rtmp, 63);
      jccb(Assembler::zero, L_fill_192_bytes_loop_header_zmm);
      negq(rtmp);
      addq(rtmp, 64);
      mov64(r8, -1L);
      bzhiq(r8, r8, rtmp);
      kmovql(k2, r8);
      evmovdqu(T_BYTE, k2, Address(to, 0), xtmp, true, Assembler::AVX_512bit);
      addq(to, rtmp);
      shrq(rtmp, shift);
      subq(count, rtmp);
    }

    cmpq(count, 192 >> shift);
    jcc(Assembler::less, L_fill_start_zmm_sequence);

    bind(L_fill_192_bytes_loop_header_zmm);
    subq(count, 192 >> shift);

    align32();
    bind(L_fill_192_bytes_loop_zmm);
      fill64(to, 0, xtmp, true);
      fill64(to, 64, xtmp, true);
      fill64(to, 128, xtmp, true);
      addq(to, 192);
      subq(count, 192 >> shift);
      jccb(Assembler::greaterEqual, L_fill_192_bytes_loop_zmm);

    addq(count, 192 >> shift);
    jcc(Assembler::zero, L_exit);
    jmp(L_fill_start_zmm_sequence);
  }
  bind(L_exit);
}
#endif
#endif //COMPILER2_OR_JVMCI


#ifdef _LP64
void MacroAssembler::convert_f2i(Register dst, XMMRegister src) {
  Label done;
  cvttss2sil(dst, src);
  // Conversion instructions do not match JLS for overflow, underflow and NaN -> fixup in stub
  cmpl(dst, 0x80000000); // float_sign_flip
  jccb(Assembler::notEqual, done);
  subptr(rsp, 8);
  movflt(Address(rsp, 0), src);
  call(RuntimeAddress(CAST_FROM_FN_PTR(address, StubRoutines::x86::f2i_fixup())));
  pop(dst);
  bind(done);
}

void MacroAssembler::convert_d2i(Register dst, XMMRegister src) {
  Label done;
  cvttsd2sil(dst, src);
  // Conversion instructions do not match JLS for overflow, underflow and NaN -> fixup in stub
  cmpl(dst, 0x80000000); // float_sign_flip
  jccb(Assembler::notEqual, done);
  subptr(rsp, 8);
  movdbl(Address(rsp, 0), src);
  call(RuntimeAddress(CAST_FROM_FN_PTR(address, StubRoutines::x86::d2i_fixup())));
  pop(dst);
  bind(done);
}

void MacroAssembler::convert_f2l(Register dst, XMMRegister src) {
  Label done;
  cvttss2siq(dst, src);
  cmp64(dst, ExternalAddress((address) StubRoutines::x86::double_sign_flip()));
  jccb(Assembler::notEqual, done);
  subptr(rsp, 8);
  movflt(Address(rsp, 0), src);
  call(RuntimeAddress(CAST_FROM_FN_PTR(address, StubRoutines::x86::f2l_fixup())));
  pop(dst);
  bind(done);
}

void MacroAssembler::round_float(Register dst, XMMRegister src, Register rtmp, Register rcx) {
  // Following code is line by line assembly translation rounding algorithm.
  // Please refer to java.lang.Math.round(float) algorithm for details.
  const int32_t FloatConsts_EXP_BIT_MASK = 0x7F800000;
  const int32_t FloatConsts_SIGNIFICAND_WIDTH = 24;
  const int32_t FloatConsts_EXP_BIAS = 127;
  const int32_t FloatConsts_SIGNIF_BIT_MASK = 0x007FFFFF;
  const int32_t MINUS_32 = 0xFFFFFFE0;
  Label L_special_case, L_block1, L_exit;
  movl(rtmp, FloatConsts_EXP_BIT_MASK);
  movdl(dst, src);
  andl(dst, rtmp);
  sarl(dst, FloatConsts_SIGNIFICAND_WIDTH - 1);
  movl(rtmp, FloatConsts_SIGNIFICAND_WIDTH - 2 + FloatConsts_EXP_BIAS);
  subl(rtmp, dst);
  movl(rcx, rtmp);
  movl(dst, MINUS_32);
  testl(rtmp, dst);
  jccb(Assembler::notEqual, L_special_case);
  movdl(dst, src);
  andl(dst, FloatConsts_SIGNIF_BIT_MASK);
  orl(dst, FloatConsts_SIGNIF_BIT_MASK + 1);
  movdl(rtmp, src);
  testl(rtmp, rtmp);
  jccb(Assembler::greaterEqual, L_block1);
  negl(dst);
  bind(L_block1);
  sarl(dst);
  addl(dst, 0x1);
  sarl(dst, 0x1);
  jmp(L_exit);
  bind(L_special_case);
  convert_f2i(dst, src);
  bind(L_exit);
}

void MacroAssembler::round_double(Register dst, XMMRegister src, Register rtmp, Register rcx) {
  // Following code is line by line assembly translation rounding algorithm.
  // Please refer to java.lang.Math.round(double) algorithm for details.
  const int64_t DoubleConsts_EXP_BIT_MASK = 0x7FF0000000000000L;
  const int64_t DoubleConsts_SIGNIFICAND_WIDTH = 53;
  const int64_t DoubleConsts_EXP_BIAS = 1023;
  const int64_t DoubleConsts_SIGNIF_BIT_MASK = 0x000FFFFFFFFFFFFFL;
  const int64_t MINUS_64 = 0xFFFFFFFFFFFFFFC0L;
  Label L_special_case, L_block1, L_exit;
  mov64(rtmp, DoubleConsts_EXP_BIT_MASK);
  movq(dst, src);
  andq(dst, rtmp);
  sarq(dst, DoubleConsts_SIGNIFICAND_WIDTH - 1);
  mov64(rtmp, DoubleConsts_SIGNIFICAND_WIDTH - 2 + DoubleConsts_EXP_BIAS);
  subq(rtmp, dst);
  movq(rcx, rtmp);
  mov64(dst, MINUS_64);
  testq(rtmp, dst);
  jccb(Assembler::notEqual, L_special_case);
  movq(dst, src);
  mov64(rtmp, DoubleConsts_SIGNIF_BIT_MASK);
  andq(dst, rtmp);
  mov64(rtmp, DoubleConsts_SIGNIF_BIT_MASK + 1);
  orq(dst, rtmp);
  movq(rtmp, src);
  testq(rtmp, rtmp);
  jccb(Assembler::greaterEqual, L_block1);
  negq(dst);
  bind(L_block1);
  sarq(dst);
  addq(dst, 0x1);
  sarq(dst, 0x1);
  jmp(L_exit);
  bind(L_special_case);
  convert_d2l(dst, src);
  bind(L_exit);
}

void MacroAssembler::convert_d2l(Register dst, XMMRegister src) {
  Label done;
  cvttsd2siq(dst, src);
  cmp64(dst, ExternalAddress((address) StubRoutines::x86::double_sign_flip()));
  jccb(Assembler::notEqual, done);
  subptr(rsp, 8);
  movdbl(Address(rsp, 0), src);
  call(RuntimeAddress(CAST_FROM_FN_PTR(address, StubRoutines::x86::d2l_fixup())));
  pop(dst);
  bind(done);
}

void MacroAssembler::cache_wb(Address line)
{
  // 64 bit cpus always support clflush
  assert(VM_Version::supports_clflush(), "clflush should be available");
  bool optimized = VM_Version::supports_clflushopt();
  bool no_evict = VM_Version::supports_clwb();

  // prefer clwb (writeback without evict) otherwise
  // prefer clflushopt (potentially parallel writeback with evict)
  // otherwise fallback on clflush (serial writeback with evict)

  if (optimized) {
    if (no_evict) {
      clwb(line);
    } else {
      clflushopt(line);
    }
  } else {
    // no need for fence when using CLFLUSH
    clflush(line);
  }
}

void MacroAssembler::cache_wbsync(bool is_pre)
{
  assert(VM_Version::supports_clflush(), "clflush should be available");
  bool optimized = VM_Version::supports_clflushopt();
  bool no_evict = VM_Version::supports_clwb();

  // pick the correct implementation

  if (!is_pre && (optimized || no_evict)) {
    // need an sfence for post flush when using clflushopt or clwb
    // otherwise no no need for any synchroniaztion

    sfence();
  }
}

#endif // _LP64

Assembler::Condition MacroAssembler::negate_condition(Assembler::Condition cond) {
  switch (cond) {
    // Note some conditions are synonyms for others
    case Assembler::zero:         return Assembler::notZero;
    case Assembler::notZero:      return Assembler::zero;
    case Assembler::less:         return Assembler::greaterEqual;
    case Assembler::lessEqual:    return Assembler::greater;
    case Assembler::greater:      return Assembler::lessEqual;
    case Assembler::greaterEqual: return Assembler::less;
    case Assembler::below:        return Assembler::aboveEqual;
    case Assembler::belowEqual:   return Assembler::above;
    case Assembler::above:        return Assembler::belowEqual;
    case Assembler::aboveEqual:   return Assembler::below;
    case Assembler::overflow:     return Assembler::noOverflow;
    case Assembler::noOverflow:   return Assembler::overflow;
    case Assembler::negative:     return Assembler::positive;
    case Assembler::positive:     return Assembler::negative;
    case Assembler::parity:       return Assembler::noParity;
    case Assembler::noParity:     return Assembler::parity;
  }
  ShouldNotReachHere(); return Assembler::overflow;
}

SkipIfEqual::SkipIfEqual(
    MacroAssembler* masm, const bool* flag_addr, bool value, Register rscratch) {
  _masm = masm;
  _masm->cmp8(ExternalAddress((address)flag_addr), value, rscratch);
  _masm->jcc(Assembler::equal, _label);
}

SkipIfEqual::~SkipIfEqual() {
  _masm->bind(_label);
}

// 32-bit Windows has its own fast-path implementation
// of get_thread
#if !defined(WIN32) || defined(_LP64)

// This is simply a call to Thread::current()
void MacroAssembler::get_thread(Register thread) {
  if (thread != rax) {
    push(rax);
  }
  LP64_ONLY(push(rdi);)
  LP64_ONLY(push(rsi);)
  push(rdx);
  push(rcx);
#ifdef _LP64
  push(r8);
  push(r9);
  push(r10);
  push(r11);
#endif

  MacroAssembler::call_VM_leaf_base(CAST_FROM_FN_PTR(address, Thread::current), 0);

#ifdef _LP64
  pop(r11);
  pop(r10);
  pop(r9);
  pop(r8);
#endif
  pop(rcx);
  pop(rdx);
  LP64_ONLY(pop(rsi);)
  LP64_ONLY(pop(rdi);)
  if (thread != rax) {
    mov(thread, rax);
    pop(rax);
  }
}


#endif // !WIN32 || _LP64

void MacroAssembler::check_stack_alignment(Register sp, const char* msg, unsigned bias, Register tmp) {
  Label L_stack_ok;
  if (bias == 0) {
    testptr(sp, 2 * wordSize - 1);
  } else {
    // lea(tmp, Address(rsp, bias);
    mov(tmp, sp);
    addptr(tmp, bias);
    testptr(tmp, 2 * wordSize - 1);
  }
  jcc(Assembler::equal, L_stack_ok);
  block_comment(msg);
  stop(msg);
  bind(L_stack_ok);
}<|MERGE_RESOLUTION|>--- conflicted
+++ resolved
@@ -2739,23 +2739,15 @@
   }
 }
 
-<<<<<<< HEAD
-void MacroAssembler::evmovdqul(XMMRegister dst, AddressLiteral src, int vector_len, Register rscratch) {
-  if (reachable(src)) {
-    Assembler::evmovdqul(dst, as_Address(src), vector_len);
+void MacroAssembler::evmovdquq(XMMRegister dst, KRegister mask, AddressLiteral src, bool merge, int vector_len, Register rscratch) {
+  assert(rscratch != noreg || always_reachable(src), "missing");
+
   } else {
     lea(rscratch, src);
     Assembler::evmovdqul(dst, Address(rscratch, 0), vector_len);
   }
 }
 
-void MacroAssembler::evmovdquq(XMMRegister dst, KRegister mask, AddressLiteral src, bool merge,
-                               int vector_len, Register scratch_reg) {
-=======
-void MacroAssembler::evmovdquq(XMMRegister dst, KRegister mask, AddressLiteral src, bool merge, int vector_len, Register rscratch) {
-  assert(rscratch != noreg || always_reachable(src), "missing");
-
->>>>>>> 7e020398
   if (reachable(src)) {
     Assembler::evmovdquq(dst, mask, as_Address(src), merge, vector_len);
   } else {
