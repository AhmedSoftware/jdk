--- conflicted
+++ resolved
@@ -180,10 +180,6 @@
                               XMMRegister xmm4, XMMRegister xmm5, XMMRegister xmm6, XMMRegister xmm7,
                               Register eax, Register ecx, Register edx, Register r8,
                               Register  r9, Register r10, Register r11, Register tmp) {
-<<<<<<< HEAD
-
-=======
->>>>>>> f3be6731
   Label L_2TAG_PACKET_0_0_1, L_2TAG_PACKET_1_0_1, L_2TAG_PACKET_2_0_1, L_2TAG_PACKET_3_0_1;
   Label L_2TAG_PACKET_4_0_1, L_2TAG_PACKET_5_0_1, L_2TAG_PACKET_6_0_1, L_2TAG_PACKET_7_0_1;
   Label L_2TAG_PACKET_8_0_1, L_2TAG_PACKET_9_0_1, L_2TAG_PACKET_10_0_1, L_2TAG_PACKET_11_0_1;
