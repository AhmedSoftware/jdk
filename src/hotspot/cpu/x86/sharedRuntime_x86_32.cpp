--- conflicted
+++ resolved
@@ -745,41 +745,25 @@
   __ movptr(rax, Address(rsp, 0));
 
   if (VerifyAdapterCalls &&
-<<<<<<< HEAD
-      (Interpreter::code() != NULL || StubRoutines::final_stubs_code() != NULL)) {
-=======
-      (Interpreter::code() != nullptr || StubRoutines::code1() != nullptr)) {
->>>>>>> c4338620
+      (Interpreter::code() != nullptr || StubRoutines::final_stubs_code() != nullptr)) {
     // So, let's test for cascading c2i/i2c adapters right now.
     //  assert(Interpreter::contains($return_addr) ||
     //         StubRoutines::contains($return_addr),
     //         "i2c adapter must return to an interpreter frame");
     __ block_comment("verify_i2c { ");
     Label L_ok;
-<<<<<<< HEAD
-    if (Interpreter::code() != NULL) {
+    if (Interpreter::code() != nullptr) {
       range_check(masm, rax, rdi,
                   Interpreter::code()->code_start(), Interpreter::code()->code_end(),
                   L_ok);
     }
-    if (StubRoutines::initial_stubs_code() != NULL) {
-=======
-    if (Interpreter::code() != nullptr)
-      range_check(masm, rax, rdi,
-                  Interpreter::code()->code_start(), Interpreter::code()->code_end(),
-                  L_ok);
-    if (StubRoutines::code1() != nullptr)
->>>>>>> c4338620
+    if (StubRoutines::initial_stubs_code() != nullptr) {
       range_check(masm, rax, rdi,
                   StubRoutines::initial_stubs_code()->code_begin(),
                   StubRoutines::initial_stubs_code()->code_end(),
                   L_ok);
-<<<<<<< HEAD
-    }
-    if (StubRoutines::final_stubs_code() != NULL) {
-=======
-    if (StubRoutines::code2() != nullptr)
->>>>>>> c4338620
+    }
+    if (StubRoutines::final_stubs_code() != nullptr) {
       range_check(masm, rax, rdi,
                   StubRoutines::final_stubs_code()->code_begin(),
                   StubRoutines::final_stubs_code()->code_end(),
