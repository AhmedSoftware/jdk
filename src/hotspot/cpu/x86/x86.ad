//
// Copyright (c) 2011, 2022, Oracle and/or its affiliates. All rights reserved.
// DO NOT ALTER OR REMOVE COPYRIGHT NOTICES OR THIS FILE HEADER.
//
// This code is free software; you can redistribute it and/or modify it
// under the terms of the GNU General Public License version 2 only, as
// published by the Free Software Foundation.
//
// This code is distributed in the hope that it will be useful, but WITHOUT
// ANY WARRANTY; without even the implied warranty of MERCHANTABILITY or
// FITNESS FOR A PARTICULAR PURPOSE.  See the GNU General Public License
// version 2 for more details (a copy is included in the LICENSE file that
// accompanied this code).
//
// You should have received a copy of the GNU General Public License version
// 2 along with this work; if not, write to the Free Software Foundation,
// Inc., 51 Franklin St, Fifth Floor, Boston, MA 02110-1301 USA.
//
// Please contact Oracle, 500 Oracle Parkway, Redwood Shores, CA 94065 USA
// or visit www.oracle.com if you need additional information or have any
// questions.
//
//

// X86 Common Architecture Description File

//----------REGISTER DEFINITION BLOCK------------------------------------------
// This information is used by the matcher and the register allocator to
// describe individual registers and classes of registers within the target
// architecture.

register %{
//----------Architecture Description Register Definitions----------------------
// General Registers
// "reg_def"  name ( register save type, C convention save type,
//                   ideal register type, encoding );
// Register Save Types:
//
// NS  = No-Save:       The register allocator assumes that these registers
//                      can be used without saving upon entry to the method, &
//                      that they do not need to be saved at call sites.
//
// SOC = Save-On-Call:  The register allocator assumes that these registers
//                      can be used without saving upon entry to the method,
//                      but that they must be saved at call sites.
//
// SOE = Save-On-Entry: The register allocator assumes that these registers
//                      must be saved before using them upon entry to the
//                      method, but they do not need to be saved at call
//                      sites.
//
// AS  = Always-Save:   The register allocator assumes that these registers
//                      must be saved before using them upon entry to the
//                      method, & that they must be saved at call sites.
//
// Ideal Register Type is used to determine how to save & restore a
// register.  Op_RegI will get spilled with LoadI/StoreI, Op_RegP will get
// spilled with LoadP/StoreP.  If the register supports both, use Op_RegI.
//
// The encoding number is the actual bit-pattern placed into the opcodes.

// XMM registers.  512-bit registers or 8 words each, labeled (a)-p.
// Word a in each register holds a Float, words ab hold a Double.
// The whole registers are used in SSE4.2 version intrinsics,
// array copy stubs and superword operations (see UseSSE42Intrinsics,
// UseXMMForArrayCopy and UseSuperword flags).
// For pre EVEX enabled architectures:
//      XMM8-XMM15 must be encoded with REX (VEX for UseAVX)
// For EVEX enabled architectures:
//      XMM8-XMM31 must be encoded with REX (EVEX for UseAVX).
//
// Linux ABI:   No register preserved across function calls
//              XMM0-XMM7 might hold parameters
// Windows ABI: XMM6-XMM31 preserved across function calls
//              XMM0-XMM3 might hold parameters

reg_def XMM0 ( SOC, SOC, Op_RegF, 0, xmm0->as_VMReg());
reg_def XMM0b( SOC, SOC, Op_RegF, 0, xmm0->as_VMReg()->next(1));
reg_def XMM0c( SOC, SOC, Op_RegF, 0, xmm0->as_VMReg()->next(2));
reg_def XMM0d( SOC, SOC, Op_RegF, 0, xmm0->as_VMReg()->next(3));
reg_def XMM0e( SOC, SOC, Op_RegF, 0, xmm0->as_VMReg()->next(4));
reg_def XMM0f( SOC, SOC, Op_RegF, 0, xmm0->as_VMReg()->next(5));
reg_def XMM0g( SOC, SOC, Op_RegF, 0, xmm0->as_VMReg()->next(6));
reg_def XMM0h( SOC, SOC, Op_RegF, 0, xmm0->as_VMReg()->next(7));
reg_def XMM0i( SOC, SOC, Op_RegF, 0, xmm0->as_VMReg()->next(8));
reg_def XMM0j( SOC, SOC, Op_RegF, 0, xmm0->as_VMReg()->next(9));
reg_def XMM0k( SOC, SOC, Op_RegF, 0, xmm0->as_VMReg()->next(10));
reg_def XMM0l( SOC, SOC, Op_RegF, 0, xmm0->as_VMReg()->next(11));
reg_def XMM0m( SOC, SOC, Op_RegF, 0, xmm0->as_VMReg()->next(12));
reg_def XMM0n( SOC, SOC, Op_RegF, 0, xmm0->as_VMReg()->next(13));
reg_def XMM0o( SOC, SOC, Op_RegF, 0, xmm0->as_VMReg()->next(14));
reg_def XMM0p( SOC, SOC, Op_RegF, 0, xmm0->as_VMReg()->next(15));

reg_def XMM1 ( SOC, SOC, Op_RegF, 1, xmm1->as_VMReg());
reg_def XMM1b( SOC, SOC, Op_RegF, 1, xmm1->as_VMReg()->next(1));
reg_def XMM1c( SOC, SOC, Op_RegF, 1, xmm1->as_VMReg()->next(2));
reg_def XMM1d( SOC, SOC, Op_RegF, 1, xmm1->as_VMReg()->next(3));
reg_def XMM1e( SOC, SOC, Op_RegF, 1, xmm1->as_VMReg()->next(4));
reg_def XMM1f( SOC, SOC, Op_RegF, 1, xmm1->as_VMReg()->next(5));
reg_def XMM1g( SOC, SOC, Op_RegF, 1, xmm1->as_VMReg()->next(6));
reg_def XMM1h( SOC, SOC, Op_RegF, 1, xmm1->as_VMReg()->next(7));
reg_def XMM1i( SOC, SOC, Op_RegF, 1, xmm1->as_VMReg()->next(8));
reg_def XMM1j( SOC, SOC, Op_RegF, 1, xmm1->as_VMReg()->next(9));
reg_def XMM1k( SOC, SOC, Op_RegF, 1, xmm1->as_VMReg()->next(10));
reg_def XMM1l( SOC, SOC, Op_RegF, 1, xmm1->as_VMReg()->next(11));
reg_def XMM1m( SOC, SOC, Op_RegF, 1, xmm1->as_VMReg()->next(12));
reg_def XMM1n( SOC, SOC, Op_RegF, 1, xmm1->as_VMReg()->next(13));
reg_def XMM1o( SOC, SOC, Op_RegF, 1, xmm1->as_VMReg()->next(14));
reg_def XMM1p( SOC, SOC, Op_RegF, 1, xmm1->as_VMReg()->next(15));

reg_def XMM2 ( SOC, SOC, Op_RegF, 2, xmm2->as_VMReg());
reg_def XMM2b( SOC, SOC, Op_RegF, 2, xmm2->as_VMReg()->next(1));
reg_def XMM2c( SOC, SOC, Op_RegF, 2, xmm2->as_VMReg()->next(2));
reg_def XMM2d( SOC, SOC, Op_RegF, 2, xmm2->as_VMReg()->next(3));
reg_def XMM2e( SOC, SOC, Op_RegF, 2, xmm2->as_VMReg()->next(4));
reg_def XMM2f( SOC, SOC, Op_RegF, 2, xmm2->as_VMReg()->next(5));
reg_def XMM2g( SOC, SOC, Op_RegF, 2, xmm2->as_VMReg()->next(6));
reg_def XMM2h( SOC, SOC, Op_RegF, 2, xmm2->as_VMReg()->next(7));
reg_def XMM2i( SOC, SOC, Op_RegF, 2, xmm2->as_VMReg()->next(8));
reg_def XMM2j( SOC, SOC, Op_RegF, 2, xmm2->as_VMReg()->next(9));
reg_def XMM2k( SOC, SOC, Op_RegF, 2, xmm2->as_VMReg()->next(10));
reg_def XMM2l( SOC, SOC, Op_RegF, 2, xmm2->as_VMReg()->next(11));
reg_def XMM2m( SOC, SOC, Op_RegF, 2, xmm2->as_VMReg()->next(12));
reg_def XMM2n( SOC, SOC, Op_RegF, 2, xmm2->as_VMReg()->next(13));
reg_def XMM2o( SOC, SOC, Op_RegF, 2, xmm2->as_VMReg()->next(14));
reg_def XMM2p( SOC, SOC, Op_RegF, 2, xmm2->as_VMReg()->next(15));

reg_def XMM3 ( SOC, SOC, Op_RegF, 3, xmm3->as_VMReg());
reg_def XMM3b( SOC, SOC, Op_RegF, 3, xmm3->as_VMReg()->next(1));
reg_def XMM3c( SOC, SOC, Op_RegF, 3, xmm3->as_VMReg()->next(2));
reg_def XMM3d( SOC, SOC, Op_RegF, 3, xmm3->as_VMReg()->next(3));
reg_def XMM3e( SOC, SOC, Op_RegF, 3, xmm3->as_VMReg()->next(4));
reg_def XMM3f( SOC, SOC, Op_RegF, 3, xmm3->as_VMReg()->next(5));
reg_def XMM3g( SOC, SOC, Op_RegF, 3, xmm3->as_VMReg()->next(6));
reg_def XMM3h( SOC, SOC, Op_RegF, 3, xmm3->as_VMReg()->next(7));
reg_def XMM3i( SOC, SOC, Op_RegF, 3, xmm3->as_VMReg()->next(8));
reg_def XMM3j( SOC, SOC, Op_RegF, 3, xmm3->as_VMReg()->next(9));
reg_def XMM3k( SOC, SOC, Op_RegF, 3, xmm3->as_VMReg()->next(10));
reg_def XMM3l( SOC, SOC, Op_RegF, 3, xmm3->as_VMReg()->next(11));
reg_def XMM3m( SOC, SOC, Op_RegF, 3, xmm3->as_VMReg()->next(12));
reg_def XMM3n( SOC, SOC, Op_RegF, 3, xmm3->as_VMReg()->next(13));
reg_def XMM3o( SOC, SOC, Op_RegF, 3, xmm3->as_VMReg()->next(14));
reg_def XMM3p( SOC, SOC, Op_RegF, 3, xmm3->as_VMReg()->next(15));

reg_def XMM4 ( SOC, SOC, Op_RegF, 4, xmm4->as_VMReg());
reg_def XMM4b( SOC, SOC, Op_RegF, 4, xmm4->as_VMReg()->next(1));
reg_def XMM4c( SOC, SOC, Op_RegF, 4, xmm4->as_VMReg()->next(2));
reg_def XMM4d( SOC, SOC, Op_RegF, 4, xmm4->as_VMReg()->next(3));
reg_def XMM4e( SOC, SOC, Op_RegF, 4, xmm4->as_VMReg()->next(4));
reg_def XMM4f( SOC, SOC, Op_RegF, 4, xmm4->as_VMReg()->next(5));
reg_def XMM4g( SOC, SOC, Op_RegF, 4, xmm4->as_VMReg()->next(6));
reg_def XMM4h( SOC, SOC, Op_RegF, 4, xmm4->as_VMReg()->next(7));
reg_def XMM4i( SOC, SOC, Op_RegF, 4, xmm4->as_VMReg()->next(8));
reg_def XMM4j( SOC, SOC, Op_RegF, 4, xmm4->as_VMReg()->next(9));
reg_def XMM4k( SOC, SOC, Op_RegF, 4, xmm4->as_VMReg()->next(10));
reg_def XMM4l( SOC, SOC, Op_RegF, 4, xmm4->as_VMReg()->next(11));
reg_def XMM4m( SOC, SOC, Op_RegF, 4, xmm4->as_VMReg()->next(12));
reg_def XMM4n( SOC, SOC, Op_RegF, 4, xmm4->as_VMReg()->next(13));
reg_def XMM4o( SOC, SOC, Op_RegF, 4, xmm4->as_VMReg()->next(14));
reg_def XMM4p( SOC, SOC, Op_RegF, 4, xmm4->as_VMReg()->next(15));

reg_def XMM5 ( SOC, SOC, Op_RegF, 5, xmm5->as_VMReg());
reg_def XMM5b( SOC, SOC, Op_RegF, 5, xmm5->as_VMReg()->next(1));
reg_def XMM5c( SOC, SOC, Op_RegF, 5, xmm5->as_VMReg()->next(2));
reg_def XMM5d( SOC, SOC, Op_RegF, 5, xmm5->as_VMReg()->next(3));
reg_def XMM5e( SOC, SOC, Op_RegF, 5, xmm5->as_VMReg()->next(4));
reg_def XMM5f( SOC, SOC, Op_RegF, 5, xmm5->as_VMReg()->next(5));
reg_def XMM5g( SOC, SOC, Op_RegF, 5, xmm5->as_VMReg()->next(6));
reg_def XMM5h( SOC, SOC, Op_RegF, 5, xmm5->as_VMReg()->next(7));
reg_def XMM5i( SOC, SOC, Op_RegF, 5, xmm5->as_VMReg()->next(8));
reg_def XMM5j( SOC, SOC, Op_RegF, 5, xmm5->as_VMReg()->next(9));
reg_def XMM5k( SOC, SOC, Op_RegF, 5, xmm5->as_VMReg()->next(10));
reg_def XMM5l( SOC, SOC, Op_RegF, 5, xmm5->as_VMReg()->next(11));
reg_def XMM5m( SOC, SOC, Op_RegF, 5, xmm5->as_VMReg()->next(12));
reg_def XMM5n( SOC, SOC, Op_RegF, 5, xmm5->as_VMReg()->next(13));
reg_def XMM5o( SOC, SOC, Op_RegF, 5, xmm5->as_VMReg()->next(14));
reg_def XMM5p( SOC, SOC, Op_RegF, 5, xmm5->as_VMReg()->next(15));

reg_def XMM6 ( SOC, SOC, Op_RegF, 6, xmm6->as_VMReg());
reg_def XMM6b( SOC, SOC, Op_RegF, 6, xmm6->as_VMReg()->next(1));
reg_def XMM6c( SOC, SOC, Op_RegF, 6, xmm6->as_VMReg()->next(2));
reg_def XMM6d( SOC, SOC, Op_RegF, 6, xmm6->as_VMReg()->next(3));
reg_def XMM6e( SOC, SOC, Op_RegF, 6, xmm6->as_VMReg()->next(4));
reg_def XMM6f( SOC, SOC, Op_RegF, 6, xmm6->as_VMReg()->next(5));
reg_def XMM6g( SOC, SOC, Op_RegF, 6, xmm6->as_VMReg()->next(6));
reg_def XMM6h( SOC, SOC, Op_RegF, 6, xmm6->as_VMReg()->next(7));
reg_def XMM6i( SOC, SOC, Op_RegF, 6, xmm6->as_VMReg()->next(8));
reg_def XMM6j( SOC, SOC, Op_RegF, 6, xmm6->as_VMReg()->next(9));
reg_def XMM6k( SOC, SOC, Op_RegF, 6, xmm6->as_VMReg()->next(10));
reg_def XMM6l( SOC, SOC, Op_RegF, 6, xmm6->as_VMReg()->next(11));
reg_def XMM6m( SOC, SOC, Op_RegF, 6, xmm6->as_VMReg()->next(12));
reg_def XMM6n( SOC, SOC, Op_RegF, 6, xmm6->as_VMReg()->next(13));
reg_def XMM6o( SOC, SOC, Op_RegF, 6, xmm6->as_VMReg()->next(14));
reg_def XMM6p( SOC, SOC, Op_RegF, 6, xmm6->as_VMReg()->next(15));

reg_def XMM7 ( SOC, SOC, Op_RegF, 7, xmm7->as_VMReg());
reg_def XMM7b( SOC, SOC, Op_RegF, 7, xmm7->as_VMReg()->next(1));
reg_def XMM7c( SOC, SOC, Op_RegF, 7, xmm7->as_VMReg()->next(2));
reg_def XMM7d( SOC, SOC, Op_RegF, 7, xmm7->as_VMReg()->next(3));
reg_def XMM7e( SOC, SOC, Op_RegF, 7, xmm7->as_VMReg()->next(4));
reg_def XMM7f( SOC, SOC, Op_RegF, 7, xmm7->as_VMReg()->next(5));
reg_def XMM7g( SOC, SOC, Op_RegF, 7, xmm7->as_VMReg()->next(6));
reg_def XMM7h( SOC, SOC, Op_RegF, 7, xmm7->as_VMReg()->next(7));
reg_def XMM7i( SOC, SOC, Op_RegF, 7, xmm7->as_VMReg()->next(8));
reg_def XMM7j( SOC, SOC, Op_RegF, 7, xmm7->as_VMReg()->next(9));
reg_def XMM7k( SOC, SOC, Op_RegF, 7, xmm7->as_VMReg()->next(10));
reg_def XMM7l( SOC, SOC, Op_RegF, 7, xmm7->as_VMReg()->next(11));
reg_def XMM7m( SOC, SOC, Op_RegF, 7, xmm7->as_VMReg()->next(12));
reg_def XMM7n( SOC, SOC, Op_RegF, 7, xmm7->as_VMReg()->next(13));
reg_def XMM7o( SOC, SOC, Op_RegF, 7, xmm7->as_VMReg()->next(14));
reg_def XMM7p( SOC, SOC, Op_RegF, 7, xmm7->as_VMReg()->next(15));

#ifdef _LP64

reg_def XMM8 ( SOC, SOC, Op_RegF, 8, xmm8->as_VMReg());
reg_def XMM8b( SOC, SOC, Op_RegF, 8, xmm8->as_VMReg()->next(1));
reg_def XMM8c( SOC, SOC, Op_RegF, 8, xmm8->as_VMReg()->next(2));
reg_def XMM8d( SOC, SOC, Op_RegF, 8, xmm8->as_VMReg()->next(3));
reg_def XMM8e( SOC, SOC, Op_RegF, 8, xmm8->as_VMReg()->next(4));
reg_def XMM8f( SOC, SOC, Op_RegF, 8, xmm8->as_VMReg()->next(5));
reg_def XMM8g( SOC, SOC, Op_RegF, 8, xmm8->as_VMReg()->next(6));
reg_def XMM8h( SOC, SOC, Op_RegF, 8, xmm8->as_VMReg()->next(7));
reg_def XMM8i( SOC, SOC, Op_RegF, 8, xmm8->as_VMReg()->next(8));
reg_def XMM8j( SOC, SOC, Op_RegF, 8, xmm8->as_VMReg()->next(9));
reg_def XMM8k( SOC, SOC, Op_RegF, 8, xmm8->as_VMReg()->next(10));
reg_def XMM8l( SOC, SOC, Op_RegF, 8, xmm8->as_VMReg()->next(11));
reg_def XMM8m( SOC, SOC, Op_RegF, 8, xmm8->as_VMReg()->next(12));
reg_def XMM8n( SOC, SOC, Op_RegF, 8, xmm8->as_VMReg()->next(13));
reg_def XMM8o( SOC, SOC, Op_RegF, 8, xmm8->as_VMReg()->next(14));
reg_def XMM8p( SOC, SOC, Op_RegF, 8, xmm8->as_VMReg()->next(15));

reg_def XMM9 ( SOC, SOC, Op_RegF, 9, xmm9->as_VMReg());
reg_def XMM9b( SOC, SOC, Op_RegF, 9, xmm9->as_VMReg()->next(1));
reg_def XMM9c( SOC, SOC, Op_RegF, 9, xmm9->as_VMReg()->next(2));
reg_def XMM9d( SOC, SOC, Op_RegF, 9, xmm9->as_VMReg()->next(3));
reg_def XMM9e( SOC, SOC, Op_RegF, 9, xmm9->as_VMReg()->next(4));
reg_def XMM9f( SOC, SOC, Op_RegF, 9, xmm9->as_VMReg()->next(5));
reg_def XMM9g( SOC, SOC, Op_RegF, 9, xmm9->as_VMReg()->next(6));
reg_def XMM9h( SOC, SOC, Op_RegF, 9, xmm9->as_VMReg()->next(7));
reg_def XMM9i( SOC, SOC, Op_RegF, 9, xmm9->as_VMReg()->next(8));
reg_def XMM9j( SOC, SOC, Op_RegF, 9, xmm9->as_VMReg()->next(9));
reg_def XMM9k( SOC, SOC, Op_RegF, 9, xmm9->as_VMReg()->next(10));
reg_def XMM9l( SOC, SOC, Op_RegF, 9, xmm9->as_VMReg()->next(11));
reg_def XMM9m( SOC, SOC, Op_RegF, 9, xmm9->as_VMReg()->next(12));
reg_def XMM9n( SOC, SOC, Op_RegF, 9, xmm9->as_VMReg()->next(13));
reg_def XMM9o( SOC, SOC, Op_RegF, 9, xmm9->as_VMReg()->next(14));
reg_def XMM9p( SOC, SOC, Op_RegF, 9, xmm9->as_VMReg()->next(15));

reg_def XMM10 ( SOC, SOC, Op_RegF, 10, xmm10->as_VMReg());
reg_def XMM10b( SOC, SOC, Op_RegF, 10, xmm10->as_VMReg()->next(1));
reg_def XMM10c( SOC, SOC, Op_RegF, 10, xmm10->as_VMReg()->next(2));
reg_def XMM10d( SOC, SOC, Op_RegF, 10, xmm10->as_VMReg()->next(3));
reg_def XMM10e( SOC, SOC, Op_RegF, 10, xmm10->as_VMReg()->next(4));
reg_def XMM10f( SOC, SOC, Op_RegF, 10, xmm10->as_VMReg()->next(5));
reg_def XMM10g( SOC, SOC, Op_RegF, 10, xmm10->as_VMReg()->next(6));
reg_def XMM10h( SOC, SOC, Op_RegF, 10, xmm10->as_VMReg()->next(7));
reg_def XMM10i( SOC, SOC, Op_RegF, 10, xmm10->as_VMReg()->next(8));
reg_def XMM10j( SOC, SOC, Op_RegF, 10, xmm10->as_VMReg()->next(9));
reg_def XMM10k( SOC, SOC, Op_RegF, 10, xmm10->as_VMReg()->next(10));
reg_def XMM10l( SOC, SOC, Op_RegF, 10, xmm10->as_VMReg()->next(11));
reg_def XMM10m( SOC, SOC, Op_RegF, 10, xmm10->as_VMReg()->next(12));
reg_def XMM10n( SOC, SOC, Op_RegF, 10, xmm10->as_VMReg()->next(13));
reg_def XMM10o( SOC, SOC, Op_RegF, 10, xmm10->as_VMReg()->next(14));
reg_def XMM10p( SOC, SOC, Op_RegF, 10, xmm10->as_VMReg()->next(15));

reg_def XMM11 ( SOC, SOC, Op_RegF, 11, xmm11->as_VMReg());
reg_def XMM11b( SOC, SOC, Op_RegF, 11, xmm11->as_VMReg()->next(1));
reg_def XMM11c( SOC, SOC, Op_RegF, 11, xmm11->as_VMReg()->next(2));
reg_def XMM11d( SOC, SOC, Op_RegF, 11, xmm11->as_VMReg()->next(3));
reg_def XMM11e( SOC, SOC, Op_RegF, 11, xmm11->as_VMReg()->next(4));
reg_def XMM11f( SOC, SOC, Op_RegF, 11, xmm11->as_VMReg()->next(5));
reg_def XMM11g( SOC, SOC, Op_RegF, 11, xmm11->as_VMReg()->next(6));
reg_def XMM11h( SOC, SOC, Op_RegF, 11, xmm11->as_VMReg()->next(7));
reg_def XMM11i( SOC, SOC, Op_RegF, 11, xmm11->as_VMReg()->next(8));
reg_def XMM11j( SOC, SOC, Op_RegF, 11, xmm11->as_VMReg()->next(9));
reg_def XMM11k( SOC, SOC, Op_RegF, 11, xmm11->as_VMReg()->next(10));
reg_def XMM11l( SOC, SOC, Op_RegF, 11, xmm11->as_VMReg()->next(11));
reg_def XMM11m( SOC, SOC, Op_RegF, 11, xmm11->as_VMReg()->next(12));
reg_def XMM11n( SOC, SOC, Op_RegF, 11, xmm11->as_VMReg()->next(13));
reg_def XMM11o( SOC, SOC, Op_RegF, 11, xmm11->as_VMReg()->next(14));
reg_def XMM11p( SOC, SOC, Op_RegF, 11, xmm11->as_VMReg()->next(15));

reg_def XMM12 ( SOC, SOC, Op_RegF, 12, xmm12->as_VMReg());
reg_def XMM12b( SOC, SOC, Op_RegF, 12, xmm12->as_VMReg()->next(1));
reg_def XMM12c( SOC, SOC, Op_RegF, 12, xmm12->as_VMReg()->next(2));
reg_def XMM12d( SOC, SOC, Op_RegF, 12, xmm12->as_VMReg()->next(3));
reg_def XMM12e( SOC, SOC, Op_RegF, 12, xmm12->as_VMReg()->next(4));
reg_def XMM12f( SOC, SOC, Op_RegF, 12, xmm12->as_VMReg()->next(5));
reg_def XMM12g( SOC, SOC, Op_RegF, 12, xmm12->as_VMReg()->next(6));
reg_def XMM12h( SOC, SOC, Op_RegF, 12, xmm12->as_VMReg()->next(7));
reg_def XMM12i( SOC, SOC, Op_RegF, 12, xmm12->as_VMReg()->next(8));
reg_def XMM12j( SOC, SOC, Op_RegF, 12, xmm12->as_VMReg()->next(9));
reg_def XMM12k( SOC, SOC, Op_RegF, 12, xmm12->as_VMReg()->next(10));
reg_def XMM12l( SOC, SOC, Op_RegF, 12, xmm12->as_VMReg()->next(11));
reg_def XMM12m( SOC, SOC, Op_RegF, 12, xmm12->as_VMReg()->next(12));
reg_def XMM12n( SOC, SOC, Op_RegF, 12, xmm12->as_VMReg()->next(13));
reg_def XMM12o( SOC, SOC, Op_RegF, 12, xmm12->as_VMReg()->next(14));
reg_def XMM12p( SOC, SOC, Op_RegF, 12, xmm12->as_VMReg()->next(15));

reg_def XMM13 ( SOC, SOC, Op_RegF, 13, xmm13->as_VMReg());
reg_def XMM13b( SOC, SOC, Op_RegF, 13, xmm13->as_VMReg()->next(1));
reg_def XMM13c( SOC, SOC, Op_RegF, 13, xmm13->as_VMReg()->next(2));
reg_def XMM13d( SOC, SOC, Op_RegF, 13, xmm13->as_VMReg()->next(3));
reg_def XMM13e( SOC, SOC, Op_RegF, 13, xmm13->as_VMReg()->next(4));
reg_def XMM13f( SOC, SOC, Op_RegF, 13, xmm13->as_VMReg()->next(5));
reg_def XMM13g( SOC, SOC, Op_RegF, 13, xmm13->as_VMReg()->next(6));
reg_def XMM13h( SOC, SOC, Op_RegF, 13, xmm13->as_VMReg()->next(7));
reg_def XMM13i( SOC, SOC, Op_RegF, 13, xmm13->as_VMReg()->next(8));
reg_def XMM13j( SOC, SOC, Op_RegF, 13, xmm13->as_VMReg()->next(9));
reg_def XMM13k( SOC, SOC, Op_RegF, 13, xmm13->as_VMReg()->next(10));
reg_def XMM13l( SOC, SOC, Op_RegF, 13, xmm13->as_VMReg()->next(11));
reg_def XMM13m( SOC, SOC, Op_RegF, 13, xmm13->as_VMReg()->next(12));
reg_def XMM13n( SOC, SOC, Op_RegF, 13, xmm13->as_VMReg()->next(13));
reg_def XMM13o( SOC, SOC, Op_RegF, 13, xmm13->as_VMReg()->next(14));
reg_def XMM13p( SOC, SOC, Op_RegF, 13, xmm13->as_VMReg()->next(15));

reg_def XMM14 ( SOC, SOC, Op_RegF, 14, xmm14->as_VMReg());
reg_def XMM14b( SOC, SOC, Op_RegF, 14, xmm14->as_VMReg()->next(1));
reg_def XMM14c( SOC, SOC, Op_RegF, 14, xmm14->as_VMReg()->next(2));
reg_def XMM14d( SOC, SOC, Op_RegF, 14, xmm14->as_VMReg()->next(3));
reg_def XMM14e( SOC, SOC, Op_RegF, 14, xmm14->as_VMReg()->next(4));
reg_def XMM14f( SOC, SOC, Op_RegF, 14, xmm14->as_VMReg()->next(5));
reg_def XMM14g( SOC, SOC, Op_RegF, 14, xmm14->as_VMReg()->next(6));
reg_def XMM14h( SOC, SOC, Op_RegF, 14, xmm14->as_VMReg()->next(7));
reg_def XMM14i( SOC, SOC, Op_RegF, 14, xmm14->as_VMReg()->next(8));
reg_def XMM14j( SOC, SOC, Op_RegF, 14, xmm14->as_VMReg()->next(9));
reg_def XMM14k( SOC, SOC, Op_RegF, 14, xmm14->as_VMReg()->next(10));
reg_def XMM14l( SOC, SOC, Op_RegF, 14, xmm14->as_VMReg()->next(11));
reg_def XMM14m( SOC, SOC, Op_RegF, 14, xmm14->as_VMReg()->next(12));
reg_def XMM14n( SOC, SOC, Op_RegF, 14, xmm14->as_VMReg()->next(13));
reg_def XMM14o( SOC, SOC, Op_RegF, 14, xmm14->as_VMReg()->next(14));
reg_def XMM14p( SOC, SOC, Op_RegF, 14, xmm14->as_VMReg()->next(15));

reg_def XMM15 ( SOC, SOC, Op_RegF, 15, xmm15->as_VMReg());
reg_def XMM15b( SOC, SOC, Op_RegF, 15, xmm15->as_VMReg()->next(1));
reg_def XMM15c( SOC, SOC, Op_RegF, 15, xmm15->as_VMReg()->next(2));
reg_def XMM15d( SOC, SOC, Op_RegF, 15, xmm15->as_VMReg()->next(3));
reg_def XMM15e( SOC, SOC, Op_RegF, 15, xmm15->as_VMReg()->next(4));
reg_def XMM15f( SOC, SOC, Op_RegF, 15, xmm15->as_VMReg()->next(5));
reg_def XMM15g( SOC, SOC, Op_RegF, 15, xmm15->as_VMReg()->next(6));
reg_def XMM15h( SOC, SOC, Op_RegF, 15, xmm15->as_VMReg()->next(7));
reg_def XMM15i( SOC, SOC, Op_RegF, 15, xmm15->as_VMReg()->next(8));
reg_def XMM15j( SOC, SOC, Op_RegF, 15, xmm15->as_VMReg()->next(9));
reg_def XMM15k( SOC, SOC, Op_RegF, 15, xmm15->as_VMReg()->next(10));
reg_def XMM15l( SOC, SOC, Op_RegF, 15, xmm15->as_VMReg()->next(11));
reg_def XMM15m( SOC, SOC, Op_RegF, 15, xmm15->as_VMReg()->next(12));
reg_def XMM15n( SOC, SOC, Op_RegF, 15, xmm15->as_VMReg()->next(13));
reg_def XMM15o( SOC, SOC, Op_RegF, 15, xmm15->as_VMReg()->next(14));
reg_def XMM15p( SOC, SOC, Op_RegF, 15, xmm15->as_VMReg()->next(15));

reg_def XMM16 ( SOC, SOC, Op_RegF, 16, xmm16->as_VMReg());
reg_def XMM16b( SOC, SOC, Op_RegF, 16, xmm16->as_VMReg()->next(1));
reg_def XMM16c( SOC, SOC, Op_RegF, 16, xmm16->as_VMReg()->next(2));
reg_def XMM16d( SOC, SOC, Op_RegF, 16, xmm16->as_VMReg()->next(3));
reg_def XMM16e( SOC, SOC, Op_RegF, 16, xmm16->as_VMReg()->next(4));
reg_def XMM16f( SOC, SOC, Op_RegF, 16, xmm16->as_VMReg()->next(5));
reg_def XMM16g( SOC, SOC, Op_RegF, 16, xmm16->as_VMReg()->next(6));
reg_def XMM16h( SOC, SOC, Op_RegF, 16, xmm16->as_VMReg()->next(7));
reg_def XMM16i( SOC, SOC, Op_RegF, 16, xmm16->as_VMReg()->next(8));
reg_def XMM16j( SOC, SOC, Op_RegF, 16, xmm16->as_VMReg()->next(9));
reg_def XMM16k( SOC, SOC, Op_RegF, 16, xmm16->as_VMReg()->next(10));
reg_def XMM16l( SOC, SOC, Op_RegF, 16, xmm16->as_VMReg()->next(11));
reg_def XMM16m( SOC, SOC, Op_RegF, 16, xmm16->as_VMReg()->next(12));
reg_def XMM16n( SOC, SOC, Op_RegF, 16, xmm16->as_VMReg()->next(13));
reg_def XMM16o( SOC, SOC, Op_RegF, 16, xmm16->as_VMReg()->next(14));
reg_def XMM16p( SOC, SOC, Op_RegF, 16, xmm16->as_VMReg()->next(15));

reg_def XMM17 ( SOC, SOC, Op_RegF, 17, xmm17->as_VMReg());
reg_def XMM17b( SOC, SOC, Op_RegF, 17, xmm17->as_VMReg()->next(1));
reg_def XMM17c( SOC, SOC, Op_RegF, 17, xmm17->as_VMReg()->next(2));
reg_def XMM17d( SOC, SOC, Op_RegF, 17, xmm17->as_VMReg()->next(3));
reg_def XMM17e( SOC, SOC, Op_RegF, 17, xmm17->as_VMReg()->next(4));
reg_def XMM17f( SOC, SOC, Op_RegF, 17, xmm17->as_VMReg()->next(5));
reg_def XMM17g( SOC, SOC, Op_RegF, 17, xmm17->as_VMReg()->next(6));
reg_def XMM17h( SOC, SOC, Op_RegF, 17, xmm17->as_VMReg()->next(7));
reg_def XMM17i( SOC, SOC, Op_RegF, 17, xmm17->as_VMReg()->next(8));
reg_def XMM17j( SOC, SOC, Op_RegF, 17, xmm17->as_VMReg()->next(9));
reg_def XMM17k( SOC, SOC, Op_RegF, 17, xmm17->as_VMReg()->next(10));
reg_def XMM17l( SOC, SOC, Op_RegF, 17, xmm17->as_VMReg()->next(11));
reg_def XMM17m( SOC, SOC, Op_RegF, 17, xmm17->as_VMReg()->next(12));
reg_def XMM17n( SOC, SOC, Op_RegF, 17, xmm17->as_VMReg()->next(13));
reg_def XMM17o( SOC, SOC, Op_RegF, 17, xmm17->as_VMReg()->next(14));
reg_def XMM17p( SOC, SOC, Op_RegF, 17, xmm17->as_VMReg()->next(15));

reg_def XMM18 ( SOC, SOC, Op_RegF, 18, xmm18->as_VMReg());
reg_def XMM18b( SOC, SOC, Op_RegF, 18, xmm18->as_VMReg()->next(1));
reg_def XMM18c( SOC, SOC, Op_RegF, 18, xmm18->as_VMReg()->next(2));
reg_def XMM18d( SOC, SOC, Op_RegF, 18, xmm18->as_VMReg()->next(3));
reg_def XMM18e( SOC, SOC, Op_RegF, 18, xmm18->as_VMReg()->next(4));
reg_def XMM18f( SOC, SOC, Op_RegF, 18, xmm18->as_VMReg()->next(5));
reg_def XMM18g( SOC, SOC, Op_RegF, 18, xmm18->as_VMReg()->next(6));
reg_def XMM18h( SOC, SOC, Op_RegF, 18, xmm18->as_VMReg()->next(7));
reg_def XMM18i( SOC, SOC, Op_RegF, 18, xmm18->as_VMReg()->next(8));
reg_def XMM18j( SOC, SOC, Op_RegF, 18, xmm18->as_VMReg()->next(9));
reg_def XMM18k( SOC, SOC, Op_RegF, 18, xmm18->as_VMReg()->next(10));
reg_def XMM18l( SOC, SOC, Op_RegF, 18, xmm18->as_VMReg()->next(11));
reg_def XMM18m( SOC, SOC, Op_RegF, 18, xmm18->as_VMReg()->next(12));
reg_def XMM18n( SOC, SOC, Op_RegF, 18, xmm18->as_VMReg()->next(13));
reg_def XMM18o( SOC, SOC, Op_RegF, 18, xmm18->as_VMReg()->next(14));
reg_def XMM18p( SOC, SOC, Op_RegF, 18, xmm18->as_VMReg()->next(15));

reg_def XMM19 ( SOC, SOC, Op_RegF, 19, xmm19->as_VMReg());
reg_def XMM19b( SOC, SOC, Op_RegF, 19, xmm19->as_VMReg()->next(1));
reg_def XMM19c( SOC, SOC, Op_RegF, 19, xmm19->as_VMReg()->next(2));
reg_def XMM19d( SOC, SOC, Op_RegF, 19, xmm19->as_VMReg()->next(3));
reg_def XMM19e( SOC, SOC, Op_RegF, 19, xmm19->as_VMReg()->next(4));
reg_def XMM19f( SOC, SOC, Op_RegF, 19, xmm19->as_VMReg()->next(5));
reg_def XMM19g( SOC, SOC, Op_RegF, 19, xmm19->as_VMReg()->next(6));
reg_def XMM19h( SOC, SOC, Op_RegF, 19, xmm19->as_VMReg()->next(7));
reg_def XMM19i( SOC, SOC, Op_RegF, 19, xmm19->as_VMReg()->next(8));
reg_def XMM19j( SOC, SOC, Op_RegF, 19, xmm19->as_VMReg()->next(9));
reg_def XMM19k( SOC, SOC, Op_RegF, 19, xmm19->as_VMReg()->next(10));
reg_def XMM19l( SOC, SOC, Op_RegF, 19, xmm19->as_VMReg()->next(11));
reg_def XMM19m( SOC, SOC, Op_RegF, 19, xmm19->as_VMReg()->next(12));
reg_def XMM19n( SOC, SOC, Op_RegF, 19, xmm19->as_VMReg()->next(13));
reg_def XMM19o( SOC, SOC, Op_RegF, 19, xmm19->as_VMReg()->next(14));
reg_def XMM19p( SOC, SOC, Op_RegF, 19, xmm19->as_VMReg()->next(15));

reg_def XMM20 ( SOC, SOC, Op_RegF, 20, xmm20->as_VMReg());
reg_def XMM20b( SOC, SOC, Op_RegF, 20, xmm20->as_VMReg()->next(1));
reg_def XMM20c( SOC, SOC, Op_RegF, 20, xmm20->as_VMReg()->next(2));
reg_def XMM20d( SOC, SOC, Op_RegF, 20, xmm20->as_VMReg()->next(3));
reg_def XMM20e( SOC, SOC, Op_RegF, 20, xmm20->as_VMReg()->next(4));
reg_def XMM20f( SOC, SOC, Op_RegF, 20, xmm20->as_VMReg()->next(5));
reg_def XMM20g( SOC, SOC, Op_RegF, 20, xmm20->as_VMReg()->next(6));
reg_def XMM20h( SOC, SOC, Op_RegF, 20, xmm20->as_VMReg()->next(7));
reg_def XMM20i( SOC, SOC, Op_RegF, 20, xmm20->as_VMReg()->next(8));
reg_def XMM20j( SOC, SOC, Op_RegF, 20, xmm20->as_VMReg()->next(9));
reg_def XMM20k( SOC, SOC, Op_RegF, 20, xmm20->as_VMReg()->next(10));
reg_def XMM20l( SOC, SOC, Op_RegF, 20, xmm20->as_VMReg()->next(11));
reg_def XMM20m( SOC, SOC, Op_RegF, 20, xmm20->as_VMReg()->next(12));
reg_def XMM20n( SOC, SOC, Op_RegF, 20, xmm20->as_VMReg()->next(13));
reg_def XMM20o( SOC, SOC, Op_RegF, 20, xmm20->as_VMReg()->next(14));
reg_def XMM20p( SOC, SOC, Op_RegF, 20, xmm20->as_VMReg()->next(15));

reg_def XMM21 ( SOC, SOC, Op_RegF, 21, xmm21->as_VMReg());
reg_def XMM21b( SOC, SOC, Op_RegF, 21, xmm21->as_VMReg()->next(1));
reg_def XMM21c( SOC, SOC, Op_RegF, 21, xmm21->as_VMReg()->next(2));
reg_def XMM21d( SOC, SOC, Op_RegF, 21, xmm21->as_VMReg()->next(3));
reg_def XMM21e( SOC, SOC, Op_RegF, 21, xmm21->as_VMReg()->next(4));
reg_def XMM21f( SOC, SOC, Op_RegF, 21, xmm21->as_VMReg()->next(5));
reg_def XMM21g( SOC, SOC, Op_RegF, 21, xmm21->as_VMReg()->next(6));
reg_def XMM21h( SOC, SOC, Op_RegF, 21, xmm21->as_VMReg()->next(7));
reg_def XMM21i( SOC, SOC, Op_RegF, 21, xmm21->as_VMReg()->next(8));
reg_def XMM21j( SOC, SOC, Op_RegF, 21, xmm21->as_VMReg()->next(9));
reg_def XMM21k( SOC, SOC, Op_RegF, 21, xmm21->as_VMReg()->next(10));
reg_def XMM21l( SOC, SOC, Op_RegF, 21, xmm21->as_VMReg()->next(11));
reg_def XMM21m( SOC, SOC, Op_RegF, 21, xmm21->as_VMReg()->next(12));
reg_def XMM21n( SOC, SOC, Op_RegF, 21, xmm21->as_VMReg()->next(13));
reg_def XMM21o( SOC, SOC, Op_RegF, 21, xmm21->as_VMReg()->next(14));
reg_def XMM21p( SOC, SOC, Op_RegF, 21, xmm21->as_VMReg()->next(15));

reg_def XMM22 ( SOC, SOC, Op_RegF, 22, xmm22->as_VMReg());
reg_def XMM22b( SOC, SOC, Op_RegF, 22, xmm22->as_VMReg()->next(1));
reg_def XMM22c( SOC, SOC, Op_RegF, 22, xmm22->as_VMReg()->next(2));
reg_def XMM22d( SOC, SOC, Op_RegF, 22, xmm22->as_VMReg()->next(3));
reg_def XMM22e( SOC, SOC, Op_RegF, 22, xmm22->as_VMReg()->next(4));
reg_def XMM22f( SOC, SOC, Op_RegF, 22, xmm22->as_VMReg()->next(5));
reg_def XMM22g( SOC, SOC, Op_RegF, 22, xmm22->as_VMReg()->next(6));
reg_def XMM22h( SOC, SOC, Op_RegF, 22, xmm22->as_VMReg()->next(7));
reg_def XMM22i( SOC, SOC, Op_RegF, 22, xmm22->as_VMReg()->next(8));
reg_def XMM22j( SOC, SOC, Op_RegF, 22, xmm22->as_VMReg()->next(9));
reg_def XMM22k( SOC, SOC, Op_RegF, 22, xmm22->as_VMReg()->next(10));
reg_def XMM22l( SOC, SOC, Op_RegF, 22, xmm22->as_VMReg()->next(11));
reg_def XMM22m( SOC, SOC, Op_RegF, 22, xmm22->as_VMReg()->next(12));
reg_def XMM22n( SOC, SOC, Op_RegF, 22, xmm22->as_VMReg()->next(13));
reg_def XMM22o( SOC, SOC, Op_RegF, 22, xmm22->as_VMReg()->next(14));
reg_def XMM22p( SOC, SOC, Op_RegF, 22, xmm22->as_VMReg()->next(15));

reg_def XMM23 ( SOC, SOC, Op_RegF, 23, xmm23->as_VMReg());
reg_def XMM23b( SOC, SOC, Op_RegF, 23, xmm23->as_VMReg()->next(1));
reg_def XMM23c( SOC, SOC, Op_RegF, 23, xmm23->as_VMReg()->next(2));
reg_def XMM23d( SOC, SOC, Op_RegF, 23, xmm23->as_VMReg()->next(3));
reg_def XMM23e( SOC, SOC, Op_RegF, 23, xmm23->as_VMReg()->next(4));
reg_def XMM23f( SOC, SOC, Op_RegF, 23, xmm23->as_VMReg()->next(5));
reg_def XMM23g( SOC, SOC, Op_RegF, 23, xmm23->as_VMReg()->next(6));
reg_def XMM23h( SOC, SOC, Op_RegF, 23, xmm23->as_VMReg()->next(7));
reg_def XMM23i( SOC, SOC, Op_RegF, 23, xmm23->as_VMReg()->next(8));
reg_def XMM23j( SOC, SOC, Op_RegF, 23, xmm23->as_VMReg()->next(9));
reg_def XMM23k( SOC, SOC, Op_RegF, 23, xmm23->as_VMReg()->next(10));
reg_def XMM23l( SOC, SOC, Op_RegF, 23, xmm23->as_VMReg()->next(11));
reg_def XMM23m( SOC, SOC, Op_RegF, 23, xmm23->as_VMReg()->next(12));
reg_def XMM23n( SOC, SOC, Op_RegF, 23, xmm23->as_VMReg()->next(13));
reg_def XMM23o( SOC, SOC, Op_RegF, 23, xmm23->as_VMReg()->next(14));
reg_def XMM23p( SOC, SOC, Op_RegF, 23, xmm23->as_VMReg()->next(15));

reg_def XMM24 ( SOC, SOC, Op_RegF, 24, xmm24->as_VMReg());
reg_def XMM24b( SOC, SOC, Op_RegF, 24, xmm24->as_VMReg()->next(1));
reg_def XMM24c( SOC, SOC, Op_RegF, 24, xmm24->as_VMReg()->next(2));
reg_def XMM24d( SOC, SOC, Op_RegF, 24, xmm24->as_VMReg()->next(3));
reg_def XMM24e( SOC, SOC, Op_RegF, 24, xmm24->as_VMReg()->next(4));
reg_def XMM24f( SOC, SOC, Op_RegF, 24, xmm24->as_VMReg()->next(5));
reg_def XMM24g( SOC, SOC, Op_RegF, 24, xmm24->as_VMReg()->next(6));
reg_def XMM24h( SOC, SOC, Op_RegF, 24, xmm24->as_VMReg()->next(7));
reg_def XMM24i( SOC, SOC, Op_RegF, 24, xmm24->as_VMReg()->next(8));
reg_def XMM24j( SOC, SOC, Op_RegF, 24, xmm24->as_VMReg()->next(9));
reg_def XMM24k( SOC, SOC, Op_RegF, 24, xmm24->as_VMReg()->next(10));
reg_def XMM24l( SOC, SOC, Op_RegF, 24, xmm24->as_VMReg()->next(11));
reg_def XMM24m( SOC, SOC, Op_RegF, 24, xmm24->as_VMReg()->next(12));
reg_def XMM24n( SOC, SOC, Op_RegF, 24, xmm24->as_VMReg()->next(13));
reg_def XMM24o( SOC, SOC, Op_RegF, 24, xmm24->as_VMReg()->next(14));
reg_def XMM24p( SOC, SOC, Op_RegF, 24, xmm24->as_VMReg()->next(15));

reg_def XMM25 ( SOC, SOC, Op_RegF, 25, xmm25->as_VMReg());
reg_def XMM25b( SOC, SOC, Op_RegF, 25, xmm25->as_VMReg()->next(1));
reg_def XMM25c( SOC, SOC, Op_RegF, 25, xmm25->as_VMReg()->next(2));
reg_def XMM25d( SOC, SOC, Op_RegF, 25, xmm25->as_VMReg()->next(3));
reg_def XMM25e( SOC, SOC, Op_RegF, 25, xmm25->as_VMReg()->next(4));
reg_def XMM25f( SOC, SOC, Op_RegF, 25, xmm25->as_VMReg()->next(5));
reg_def XMM25g( SOC, SOC, Op_RegF, 25, xmm25->as_VMReg()->next(6));
reg_def XMM25h( SOC, SOC, Op_RegF, 25, xmm25->as_VMReg()->next(7));
reg_def XMM25i( SOC, SOC, Op_RegF, 25, xmm25->as_VMReg()->next(8));
reg_def XMM25j( SOC, SOC, Op_RegF, 25, xmm25->as_VMReg()->next(9));
reg_def XMM25k( SOC, SOC, Op_RegF, 25, xmm25->as_VMReg()->next(10));
reg_def XMM25l( SOC, SOC, Op_RegF, 25, xmm25->as_VMReg()->next(11));
reg_def XMM25m( SOC, SOC, Op_RegF, 25, xmm25->as_VMReg()->next(12));
reg_def XMM25n( SOC, SOC, Op_RegF, 25, xmm25->as_VMReg()->next(13));
reg_def XMM25o( SOC, SOC, Op_RegF, 25, xmm25->as_VMReg()->next(14));
reg_def XMM25p( SOC, SOC, Op_RegF, 25, xmm25->as_VMReg()->next(15));

reg_def XMM26 ( SOC, SOC, Op_RegF, 26, xmm26->as_VMReg());
reg_def XMM26b( SOC, SOC, Op_RegF, 26, xmm26->as_VMReg()->next(1));
reg_def XMM26c( SOC, SOC, Op_RegF, 26, xmm26->as_VMReg()->next(2));
reg_def XMM26d( SOC, SOC, Op_RegF, 26, xmm26->as_VMReg()->next(3));
reg_def XMM26e( SOC, SOC, Op_RegF, 26, xmm26->as_VMReg()->next(4));
reg_def XMM26f( SOC, SOC, Op_RegF, 26, xmm26->as_VMReg()->next(5));
reg_def XMM26g( SOC, SOC, Op_RegF, 26, xmm26->as_VMReg()->next(6));
reg_def XMM26h( SOC, SOC, Op_RegF, 26, xmm26->as_VMReg()->next(7));
reg_def XMM26i( SOC, SOC, Op_RegF, 26, xmm26->as_VMReg()->next(8));
reg_def XMM26j( SOC, SOC, Op_RegF, 26, xmm26->as_VMReg()->next(9));
reg_def XMM26k( SOC, SOC, Op_RegF, 26, xmm26->as_VMReg()->next(10));
reg_def XMM26l( SOC, SOC, Op_RegF, 26, xmm26->as_VMReg()->next(11));
reg_def XMM26m( SOC, SOC, Op_RegF, 26, xmm26->as_VMReg()->next(12));
reg_def XMM26n( SOC, SOC, Op_RegF, 26, xmm26->as_VMReg()->next(13));
reg_def XMM26o( SOC, SOC, Op_RegF, 26, xmm26->as_VMReg()->next(14));
reg_def XMM26p( SOC, SOC, Op_RegF, 26, xmm26->as_VMReg()->next(15));

reg_def XMM27 ( SOC, SOC, Op_RegF, 27, xmm27->as_VMReg());
reg_def XMM27b( SOC, SOC, Op_RegF, 27, xmm27->as_VMReg()->next(1));
reg_def XMM27c( SOC, SOC, Op_RegF, 27, xmm27->as_VMReg()->next(2));
reg_def XMM27d( SOC, SOC, Op_RegF, 27, xmm27->as_VMReg()->next(3));
reg_def XMM27e( SOC, SOC, Op_RegF, 27, xmm27->as_VMReg()->next(4));
reg_def XMM27f( SOC, SOC, Op_RegF, 27, xmm27->as_VMReg()->next(5));
reg_def XMM27g( SOC, SOC, Op_RegF, 27, xmm27->as_VMReg()->next(6));
reg_def XMM27h( SOC, SOC, Op_RegF, 27, xmm27->as_VMReg()->next(7));
reg_def XMM27i( SOC, SOC, Op_RegF, 27, xmm27->as_VMReg()->next(8));
reg_def XMM27j( SOC, SOC, Op_RegF, 27, xmm27->as_VMReg()->next(9));
reg_def XMM27k( SOC, SOC, Op_RegF, 27, xmm27->as_VMReg()->next(10));
reg_def XMM27l( SOC, SOC, Op_RegF, 27, xmm27->as_VMReg()->next(11));
reg_def XMM27m( SOC, SOC, Op_RegF, 27, xmm27->as_VMReg()->next(12));
reg_def XMM27n( SOC, SOC, Op_RegF, 27, xmm27->as_VMReg()->next(13));
reg_def XMM27o( SOC, SOC, Op_RegF, 27, xmm27->as_VMReg()->next(14));
reg_def XMM27p( SOC, SOC, Op_RegF, 27, xmm27->as_VMReg()->next(15));

reg_def XMM28 ( SOC, SOC, Op_RegF, 28, xmm28->as_VMReg());
reg_def XMM28b( SOC, SOC, Op_RegF, 28, xmm28->as_VMReg()->next(1));
reg_def XMM28c( SOC, SOC, Op_RegF, 28, xmm28->as_VMReg()->next(2));
reg_def XMM28d( SOC, SOC, Op_RegF, 28, xmm28->as_VMReg()->next(3));
reg_def XMM28e( SOC, SOC, Op_RegF, 28, xmm28->as_VMReg()->next(4));
reg_def XMM28f( SOC, SOC, Op_RegF, 28, xmm28->as_VMReg()->next(5));
reg_def XMM28g( SOC, SOC, Op_RegF, 28, xmm28->as_VMReg()->next(6));
reg_def XMM28h( SOC, SOC, Op_RegF, 28, xmm28->as_VMReg()->next(7));
reg_def XMM28i( SOC, SOC, Op_RegF, 28, xmm28->as_VMReg()->next(8));
reg_def XMM28j( SOC, SOC, Op_RegF, 28, xmm28->as_VMReg()->next(9));
reg_def XMM28k( SOC, SOC, Op_RegF, 28, xmm28->as_VMReg()->next(10));
reg_def XMM28l( SOC, SOC, Op_RegF, 28, xmm28->as_VMReg()->next(11));
reg_def XMM28m( SOC, SOC, Op_RegF, 28, xmm28->as_VMReg()->next(12));
reg_def XMM28n( SOC, SOC, Op_RegF, 28, xmm28->as_VMReg()->next(13));
reg_def XMM28o( SOC, SOC, Op_RegF, 28, xmm28->as_VMReg()->next(14));
reg_def XMM28p( SOC, SOC, Op_RegF, 28, xmm28->as_VMReg()->next(15));

reg_def XMM29 ( SOC, SOC, Op_RegF, 29, xmm29->as_VMReg());
reg_def XMM29b( SOC, SOC, Op_RegF, 29, xmm29->as_VMReg()->next(1));
reg_def XMM29c( SOC, SOC, Op_RegF, 29, xmm29->as_VMReg()->next(2));
reg_def XMM29d( SOC, SOC, Op_RegF, 29, xmm29->as_VMReg()->next(3));
reg_def XMM29e( SOC, SOC, Op_RegF, 29, xmm29->as_VMReg()->next(4));
reg_def XMM29f( SOC, SOC, Op_RegF, 29, xmm29->as_VMReg()->next(5));
reg_def XMM29g( SOC, SOC, Op_RegF, 29, xmm29->as_VMReg()->next(6));
reg_def XMM29h( SOC, SOC, Op_RegF, 29, xmm29->as_VMReg()->next(7));
reg_def XMM29i( SOC, SOC, Op_RegF, 29, xmm29->as_VMReg()->next(8));
reg_def XMM29j( SOC, SOC, Op_RegF, 29, xmm29->as_VMReg()->next(9));
reg_def XMM29k( SOC, SOC, Op_RegF, 29, xmm29->as_VMReg()->next(10));
reg_def XMM29l( SOC, SOC, Op_RegF, 29, xmm29->as_VMReg()->next(11));
reg_def XMM29m( SOC, SOC, Op_RegF, 29, xmm29->as_VMReg()->next(12));
reg_def XMM29n( SOC, SOC, Op_RegF, 29, xmm29->as_VMReg()->next(13));
reg_def XMM29o( SOC, SOC, Op_RegF, 29, xmm29->as_VMReg()->next(14));
reg_def XMM29p( SOC, SOC, Op_RegF, 29, xmm29->as_VMReg()->next(15));

reg_def XMM30 ( SOC, SOC, Op_RegF, 30, xmm30->as_VMReg());
reg_def XMM30b( SOC, SOC, Op_RegF, 30, xmm30->as_VMReg()->next(1));
reg_def XMM30c( SOC, SOC, Op_RegF, 30, xmm30->as_VMReg()->next(2));
reg_def XMM30d( SOC, SOC, Op_RegF, 30, xmm30->as_VMReg()->next(3));
reg_def XMM30e( SOC, SOC, Op_RegF, 30, xmm30->as_VMReg()->next(4));
reg_def XMM30f( SOC, SOC, Op_RegF, 30, xmm30->as_VMReg()->next(5));
reg_def XMM30g( SOC, SOC, Op_RegF, 30, xmm30->as_VMReg()->next(6));
reg_def XMM30h( SOC, SOC, Op_RegF, 30, xmm30->as_VMReg()->next(7));
reg_def XMM30i( SOC, SOC, Op_RegF, 30, xmm30->as_VMReg()->next(8));
reg_def XMM30j( SOC, SOC, Op_RegF, 30, xmm30->as_VMReg()->next(9));
reg_def XMM30k( SOC, SOC, Op_RegF, 30, xmm30->as_VMReg()->next(10));
reg_def XMM30l( SOC, SOC, Op_RegF, 30, xmm30->as_VMReg()->next(11));
reg_def XMM30m( SOC, SOC, Op_RegF, 30, xmm30->as_VMReg()->next(12));
reg_def XMM30n( SOC, SOC, Op_RegF, 30, xmm30->as_VMReg()->next(13));
reg_def XMM30o( SOC, SOC, Op_RegF, 30, xmm30->as_VMReg()->next(14));
reg_def XMM30p( SOC, SOC, Op_RegF, 30, xmm30->as_VMReg()->next(15));

reg_def XMM31 ( SOC, SOC, Op_RegF, 31, xmm31->as_VMReg());
reg_def XMM31b( SOC, SOC, Op_RegF, 31, xmm31->as_VMReg()->next(1));
reg_def XMM31c( SOC, SOC, Op_RegF, 31, xmm31->as_VMReg()->next(2));
reg_def XMM31d( SOC, SOC, Op_RegF, 31, xmm31->as_VMReg()->next(3));
reg_def XMM31e( SOC, SOC, Op_RegF, 31, xmm31->as_VMReg()->next(4));
reg_def XMM31f( SOC, SOC, Op_RegF, 31, xmm31->as_VMReg()->next(5));
reg_def XMM31g( SOC, SOC, Op_RegF, 31, xmm31->as_VMReg()->next(6));
reg_def XMM31h( SOC, SOC, Op_RegF, 31, xmm31->as_VMReg()->next(7));
reg_def XMM31i( SOC, SOC, Op_RegF, 31, xmm31->as_VMReg()->next(8));
reg_def XMM31j( SOC, SOC, Op_RegF, 31, xmm31->as_VMReg()->next(9));
reg_def XMM31k( SOC, SOC, Op_RegF, 31, xmm31->as_VMReg()->next(10));
reg_def XMM31l( SOC, SOC, Op_RegF, 31, xmm31->as_VMReg()->next(11));
reg_def XMM31m( SOC, SOC, Op_RegF, 31, xmm31->as_VMReg()->next(12));
reg_def XMM31n( SOC, SOC, Op_RegF, 31, xmm31->as_VMReg()->next(13));
reg_def XMM31o( SOC, SOC, Op_RegF, 31, xmm31->as_VMReg()->next(14));
reg_def XMM31p( SOC, SOC, Op_RegF, 31, xmm31->as_VMReg()->next(15));

#endif // _LP64

#ifdef _LP64
reg_def RFLAGS(SOC, SOC, 0, 16, VMRegImpl::Bad());
#else
reg_def RFLAGS(SOC, SOC, 0, 8, VMRegImpl::Bad());
#endif // _LP64

// AVX3 Mask Registers.
reg_def K1   (SOC, SOC, Op_RegI,  1, k1->as_VMReg());
reg_def K1_H (SOC, SOC, Op_RegI,  1, k1->as_VMReg()->next());

reg_def K2   (SOC, SOC, Op_RegI,  2, k2->as_VMReg());
reg_def K2_H (SOC, SOC, Op_RegI,  2, k2->as_VMReg()->next());

reg_def K3   (SOC, SOC, Op_RegI,  3, k3->as_VMReg());
reg_def K3_H (SOC, SOC, Op_RegI,  3, k3->as_VMReg()->next());

reg_def K4   (SOC, SOC, Op_RegI,  4, k4->as_VMReg());
reg_def K4_H (SOC, SOC, Op_RegI,  4, k4->as_VMReg()->next());

reg_def K5   (SOC, SOC, Op_RegI,  5, k5->as_VMReg());
reg_def K5_H (SOC, SOC, Op_RegI,  5, k5->as_VMReg()->next());

reg_def K6   (SOC, SOC, Op_RegI,  6, k6->as_VMReg());
reg_def K6_H (SOC, SOC, Op_RegI,  6, k6->as_VMReg()->next());

reg_def K7   (SOC, SOC, Op_RegI,  7, k7->as_VMReg());
reg_def K7_H (SOC, SOC, Op_RegI,  7, k7->as_VMReg()->next());


alloc_class chunk1(XMM0,  XMM0b,  XMM0c,  XMM0d,  XMM0e,  XMM0f,  XMM0g,  XMM0h,  XMM0i,  XMM0j,  XMM0k,  XMM0l,  XMM0m,  XMM0n,  XMM0o,  XMM0p,
                   XMM1,  XMM1b,  XMM1c,  XMM1d,  XMM1e,  XMM1f,  XMM1g,  XMM1h,  XMM1i,  XMM1j,  XMM1k,  XMM1l,  XMM1m,  XMM1n,  XMM1o,  XMM1p,
                   XMM2,  XMM2b,  XMM2c,  XMM2d,  XMM2e,  XMM2f,  XMM2g,  XMM2h,  XMM2i,  XMM2j,  XMM2k,  XMM2l,  XMM2m,  XMM2n,  XMM2o,  XMM2p,
                   XMM3,  XMM3b,  XMM3c,  XMM3d,  XMM3e,  XMM3f,  XMM3g,  XMM3h,  XMM3i,  XMM3j,  XMM3k,  XMM3l,  XMM3m,  XMM3n,  XMM3o,  XMM3p,
                   XMM4,  XMM4b,  XMM4c,  XMM4d,  XMM4e,  XMM4f,  XMM4g,  XMM4h,  XMM4i,  XMM4j,  XMM4k,  XMM4l,  XMM4m,  XMM4n,  XMM4o,  XMM4p,
                   XMM5,  XMM5b,  XMM5c,  XMM5d,  XMM5e,  XMM5f,  XMM5g,  XMM5h,  XMM5i,  XMM5j,  XMM5k,  XMM5l,  XMM5m,  XMM5n,  XMM5o,  XMM5p,
                   XMM6,  XMM6b,  XMM6c,  XMM6d,  XMM6e,  XMM6f,  XMM6g,  XMM6h,  XMM6i,  XMM6j,  XMM6k,  XMM6l,  XMM6m,  XMM6n,  XMM6o,  XMM6p,
                   XMM7,  XMM7b,  XMM7c,  XMM7d,  XMM7e,  XMM7f,  XMM7g,  XMM7h,  XMM7i,  XMM7j,  XMM7k,  XMM7l,  XMM7m,  XMM7n,  XMM7o,  XMM7p
#ifdef _LP64
                  ,XMM8,  XMM8b,  XMM8c,  XMM8d,  XMM8e,  XMM8f,  XMM8g,  XMM8h,  XMM8i,  XMM8j,  XMM8k,  XMM8l,  XMM8m,  XMM8n,  XMM8o,  XMM8p,
                   XMM9,  XMM9b,  XMM9c,  XMM9d,  XMM9e,  XMM9f,  XMM9g,  XMM9h,  XMM9i,  XMM9j,  XMM9k,  XMM9l,  XMM9m,  XMM9n,  XMM9o,  XMM9p,
                   XMM10, XMM10b, XMM10c, XMM10d, XMM10e, XMM10f, XMM10g, XMM10h, XMM10i, XMM10j, XMM10k, XMM10l, XMM10m, XMM10n, XMM10o, XMM10p,
                   XMM11, XMM11b, XMM11c, XMM11d, XMM11e, XMM11f, XMM11g, XMM11h, XMM11i, XMM11j, XMM11k, XMM11l, XMM11m, XMM11n, XMM11o, XMM11p,
                   XMM12, XMM12b, XMM12c, XMM12d, XMM12e, XMM12f, XMM12g, XMM12h, XMM12i, XMM12j, XMM12k, XMM12l, XMM12m, XMM12n, XMM12o, XMM12p,
                   XMM13, XMM13b, XMM13c, XMM13d, XMM13e, XMM13f, XMM13g, XMM13h, XMM13i, XMM13j, XMM13k, XMM13l, XMM13m, XMM13n, XMM13o, XMM13p,
                   XMM14, XMM14b, XMM14c, XMM14d, XMM14e, XMM14f, XMM14g, XMM14h, XMM14i, XMM14j, XMM14k, XMM14l, XMM14m, XMM14n, XMM14o, XMM14p,
                   XMM15, XMM15b, XMM15c, XMM15d, XMM15e, XMM15f, XMM15g, XMM15h, XMM15i, XMM15j, XMM15k, XMM15l, XMM15m, XMM15n, XMM15o, XMM15p
                  ,XMM16, XMM16b, XMM16c, XMM16d, XMM16e, XMM16f, XMM16g, XMM16h, XMM16i, XMM16j, XMM16k, XMM16l, XMM16m, XMM16n, XMM16o, XMM16p,
                   XMM17, XMM17b, XMM17c, XMM17d, XMM17e, XMM17f, XMM17g, XMM17h, XMM17i, XMM17j, XMM17k, XMM17l, XMM17m, XMM17n, XMM17o, XMM17p,
                   XMM18, XMM18b, XMM18c, XMM18d, XMM18e, XMM18f, XMM18g, XMM18h, XMM18i, XMM18j, XMM18k, XMM18l, XMM18m, XMM18n, XMM18o, XMM18p,
                   XMM19, XMM19b, XMM19c, XMM19d, XMM19e, XMM19f, XMM19g, XMM19h, XMM19i, XMM19j, XMM19k, XMM19l, XMM19m, XMM19n, XMM19o, XMM19p,
                   XMM20, XMM20b, XMM20c, XMM20d, XMM20e, XMM20f, XMM20g, XMM20h, XMM20i, XMM20j, XMM20k, XMM20l, XMM20m, XMM20n, XMM20o, XMM20p,
                   XMM21, XMM21b, XMM21c, XMM21d, XMM21e, XMM21f, XMM21g, XMM21h, XMM21i, XMM21j, XMM21k, XMM21l, XMM21m, XMM21n, XMM21o, XMM21p,
                   XMM22, XMM22b, XMM22c, XMM22d, XMM22e, XMM22f, XMM22g, XMM22h, XMM22i, XMM22j, XMM22k, XMM22l, XMM22m, XMM22n, XMM22o, XMM22p,
                   XMM23, XMM23b, XMM23c, XMM23d, XMM23e, XMM23f, XMM23g, XMM23h, XMM23i, XMM23j, XMM23k, XMM23l, XMM23m, XMM23n, XMM23o, XMM23p,
                   XMM24, XMM24b, XMM24c, XMM24d, XMM24e, XMM24f, XMM24g, XMM24h, XMM24i, XMM24j, XMM24k, XMM24l, XMM24m, XMM24n, XMM24o, XMM24p,
                   XMM25, XMM25b, XMM25c, XMM25d, XMM25e, XMM25f, XMM25g, XMM25h, XMM25i, XMM25j, XMM25k, XMM25l, XMM25m, XMM25n, XMM25o, XMM25p,
                   XMM26, XMM26b, XMM26c, XMM26d, XMM26e, XMM26f, XMM26g, XMM26h, XMM26i, XMM26j, XMM26k, XMM26l, XMM26m, XMM26n, XMM26o, XMM26p,
                   XMM27, XMM27b, XMM27c, XMM27d, XMM27e, XMM27f, XMM27g, XMM27h, XMM27i, XMM27j, XMM27k, XMM27l, XMM27m, XMM27n, XMM27o, XMM27p,
                   XMM28, XMM28b, XMM28c, XMM28d, XMM28e, XMM28f, XMM28g, XMM28h, XMM28i, XMM28j, XMM28k, XMM28l, XMM28m, XMM28n, XMM28o, XMM28p,
                   XMM29, XMM29b, XMM29c, XMM29d, XMM29e, XMM29f, XMM29g, XMM29h, XMM29i, XMM29j, XMM29k, XMM29l, XMM29m, XMM29n, XMM29o, XMM29p,
                   XMM30, XMM30b, XMM30c, XMM30d, XMM30e, XMM30f, XMM30g, XMM30h, XMM30i, XMM30j, XMM30k, XMM30l, XMM30m, XMM30n, XMM30o, XMM30p,
                   XMM31, XMM31b, XMM31c, XMM31d, XMM31e, XMM31f, XMM31g, XMM31h, XMM31i, XMM31j, XMM31k, XMM31l, XMM31m, XMM31n, XMM31o, XMM31p
#endif
                      );

alloc_class chunk2(K7, K7_H,
                   K6, K6_H,
                   K5, K5_H,
                   K4, K4_H,
                   K3, K3_H,
                   K2, K2_H,
                   K1, K1_H);

reg_class  vectmask_reg(K1, K1_H,
                        K2, K2_H,
                        K3, K3_H,
                        K4, K4_H,
                        K5, K5_H,
                        K6, K6_H,
                        K7, K7_H);

reg_class vectmask_reg_K1(K1, K1_H);
reg_class vectmask_reg_K2(K2, K2_H);
reg_class vectmask_reg_K3(K3, K3_H);
reg_class vectmask_reg_K4(K4, K4_H);
reg_class vectmask_reg_K5(K5, K5_H);
reg_class vectmask_reg_K6(K6, K6_H);
reg_class vectmask_reg_K7(K7, K7_H);

// flags allocation class should be last.
alloc_class chunk3(RFLAGS);


// Singleton class for condition codes
reg_class int_flags(RFLAGS);

// Class for pre evex float registers
reg_class float_reg_legacy(XMM0,
                    XMM1,
                    XMM2,
                    XMM3,
                    XMM4,
                    XMM5,
                    XMM6,
                    XMM7
#ifdef _LP64
                   ,XMM8,
                    XMM9,
                    XMM10,
                    XMM11,
                    XMM12,
                    XMM13,
                    XMM14,
                    XMM15
#endif
                    );

// Class for evex float registers
reg_class float_reg_evex(XMM0,
                    XMM1,
                    XMM2,
                    XMM3,
                    XMM4,
                    XMM5,
                    XMM6,
                    XMM7
#ifdef _LP64
                   ,XMM8,
                    XMM9,
                    XMM10,
                    XMM11,
                    XMM12,
                    XMM13,
                    XMM14,
                    XMM15,
                    XMM16,
                    XMM17,
                    XMM18,
                    XMM19,
                    XMM20,
                    XMM21,
                    XMM22,
                    XMM23,
                    XMM24,
                    XMM25,
                    XMM26,
                    XMM27,
                    XMM28,
                    XMM29,
                    XMM30,
                    XMM31
#endif
                    );

reg_class_dynamic float_reg(float_reg_evex, float_reg_legacy, %{ VM_Version::supports_evex() %} );
reg_class_dynamic float_reg_vl(float_reg_evex, float_reg_legacy, %{ VM_Version::supports_evex() && VM_Version::supports_avx512vl() %} );

// Class for pre evex double registers
reg_class double_reg_legacy(XMM0,  XMM0b,
                     XMM1,  XMM1b,
                     XMM2,  XMM2b,
                     XMM3,  XMM3b,
                     XMM4,  XMM4b,
                     XMM5,  XMM5b,
                     XMM6,  XMM6b,
                     XMM7,  XMM7b
#ifdef _LP64
                    ,XMM8,  XMM8b,
                     XMM9,  XMM9b,
                     XMM10, XMM10b,
                     XMM11, XMM11b,
                     XMM12, XMM12b,
                     XMM13, XMM13b,
                     XMM14, XMM14b,
                     XMM15, XMM15b
#endif
                     );

// Class for evex double registers
reg_class double_reg_evex(XMM0,  XMM0b,
                     XMM1,  XMM1b,
                     XMM2,  XMM2b,
                     XMM3,  XMM3b,
                     XMM4,  XMM4b,
                     XMM5,  XMM5b,
                     XMM6,  XMM6b,
                     XMM7,  XMM7b
#ifdef _LP64
                    ,XMM8,  XMM8b,
                     XMM9,  XMM9b,
                     XMM10, XMM10b,
                     XMM11, XMM11b,
                     XMM12, XMM12b,
                     XMM13, XMM13b,
                     XMM14, XMM14b,
                     XMM15, XMM15b,
                     XMM16, XMM16b,
                     XMM17, XMM17b,
                     XMM18, XMM18b,
                     XMM19, XMM19b,
                     XMM20, XMM20b,
                     XMM21, XMM21b,
                     XMM22, XMM22b,
                     XMM23, XMM23b,
                     XMM24, XMM24b,
                     XMM25, XMM25b,
                     XMM26, XMM26b,
                     XMM27, XMM27b,
                     XMM28, XMM28b,
                     XMM29, XMM29b,
                     XMM30, XMM30b,
                     XMM31, XMM31b
#endif
                     );

reg_class_dynamic double_reg(double_reg_evex, double_reg_legacy, %{ VM_Version::supports_evex() %} );
reg_class_dynamic double_reg_vl(double_reg_evex, double_reg_legacy, %{ VM_Version::supports_evex() && VM_Version::supports_avx512vl() %} );

// Class for pre evex 32bit vector registers
reg_class vectors_reg_legacy(XMM0,
                      XMM1,
                      XMM2,
                      XMM3,
                      XMM4,
                      XMM5,
                      XMM6,
                      XMM7
#ifdef _LP64
                     ,XMM8,
                      XMM9,
                      XMM10,
                      XMM11,
                      XMM12,
                      XMM13,
                      XMM14,
                      XMM15
#endif
                      );

// Class for evex 32bit vector registers
reg_class vectors_reg_evex(XMM0,
                      XMM1,
                      XMM2,
                      XMM3,
                      XMM4,
                      XMM5,
                      XMM6,
                      XMM7
#ifdef _LP64
                     ,XMM8,
                      XMM9,
                      XMM10,
                      XMM11,
                      XMM12,
                      XMM13,
                      XMM14,
                      XMM15,
                      XMM16,
                      XMM17,
                      XMM18,
                      XMM19,
                      XMM20,
                      XMM21,
                      XMM22,
                      XMM23,
                      XMM24,
                      XMM25,
                      XMM26,
                      XMM27,
                      XMM28,
                      XMM29,
                      XMM30,
                      XMM31
#endif
                      );

reg_class_dynamic vectors_reg(vectors_reg_evex, vectors_reg_legacy, %{ VM_Version::supports_evex() %} );
reg_class_dynamic vectors_reg_vlbwdq(vectors_reg_evex, vectors_reg_legacy, %{ VM_Version::supports_avx512vlbwdq() %} );

// Class for all 64bit vector registers
reg_class vectord_reg_legacy(XMM0,  XMM0b,
                      XMM1,  XMM1b,
                      XMM2,  XMM2b,
                      XMM3,  XMM3b,
                      XMM4,  XMM4b,
                      XMM5,  XMM5b,
                      XMM6,  XMM6b,
                      XMM7,  XMM7b
#ifdef _LP64
                     ,XMM8,  XMM8b,
                      XMM9,  XMM9b,
                      XMM10, XMM10b,
                      XMM11, XMM11b,
                      XMM12, XMM12b,
                      XMM13, XMM13b,
                      XMM14, XMM14b,
                      XMM15, XMM15b
#endif
                      );

// Class for all 64bit vector registers
reg_class vectord_reg_evex(XMM0,  XMM0b,
                      XMM1,  XMM1b,
                      XMM2,  XMM2b,
                      XMM3,  XMM3b,
                      XMM4,  XMM4b,
                      XMM5,  XMM5b,
                      XMM6,  XMM6b,
                      XMM7,  XMM7b
#ifdef _LP64
                     ,XMM8,  XMM8b,
                      XMM9,  XMM9b,
                      XMM10, XMM10b,
                      XMM11, XMM11b,
                      XMM12, XMM12b,
                      XMM13, XMM13b,
                      XMM14, XMM14b,
                      XMM15, XMM15b,
                      XMM16, XMM16b,
                      XMM17, XMM17b,
                      XMM18, XMM18b,
                      XMM19, XMM19b,
                      XMM20, XMM20b,
                      XMM21, XMM21b,
                      XMM22, XMM22b,
                      XMM23, XMM23b,
                      XMM24, XMM24b,
                      XMM25, XMM25b,
                      XMM26, XMM26b,
                      XMM27, XMM27b,
                      XMM28, XMM28b,
                      XMM29, XMM29b,
                      XMM30, XMM30b,
                      XMM31, XMM31b
#endif
                      );

reg_class_dynamic vectord_reg(vectord_reg_evex, vectord_reg_legacy, %{ VM_Version::supports_evex() %} );
reg_class_dynamic vectord_reg_vlbwdq(vectord_reg_evex, vectord_reg_legacy, %{ VM_Version::supports_avx512vlbwdq() %} );

// Class for all 128bit vector registers
reg_class vectorx_reg_legacy(XMM0,  XMM0b,  XMM0c,  XMM0d,
                      XMM1,  XMM1b,  XMM1c,  XMM1d,
                      XMM2,  XMM2b,  XMM2c,  XMM2d,
                      XMM3,  XMM3b,  XMM3c,  XMM3d,
                      XMM4,  XMM4b,  XMM4c,  XMM4d,
                      XMM5,  XMM5b,  XMM5c,  XMM5d,
                      XMM6,  XMM6b,  XMM6c,  XMM6d,
                      XMM7,  XMM7b,  XMM7c,  XMM7d
#ifdef _LP64
                     ,XMM8,  XMM8b,  XMM8c,  XMM8d,
                      XMM9,  XMM9b,  XMM9c,  XMM9d,
                      XMM10, XMM10b, XMM10c, XMM10d,
                      XMM11, XMM11b, XMM11c, XMM11d,
                      XMM12, XMM12b, XMM12c, XMM12d,
                      XMM13, XMM13b, XMM13c, XMM13d,
                      XMM14, XMM14b, XMM14c, XMM14d,
                      XMM15, XMM15b, XMM15c, XMM15d
#endif
                      );

// Class for all 128bit vector registers
reg_class vectorx_reg_evex(XMM0,  XMM0b,  XMM0c,  XMM0d,
                      XMM1,  XMM1b,  XMM1c,  XMM1d,
                      XMM2,  XMM2b,  XMM2c,  XMM2d,
                      XMM3,  XMM3b,  XMM3c,  XMM3d,
                      XMM4,  XMM4b,  XMM4c,  XMM4d,
                      XMM5,  XMM5b,  XMM5c,  XMM5d,
                      XMM6,  XMM6b,  XMM6c,  XMM6d,
                      XMM7,  XMM7b,  XMM7c,  XMM7d
#ifdef _LP64
                     ,XMM8,  XMM8b,  XMM8c,  XMM8d,
                      XMM9,  XMM9b,  XMM9c,  XMM9d,
                      XMM10, XMM10b, XMM10c, XMM10d,
                      XMM11, XMM11b, XMM11c, XMM11d,
                      XMM12, XMM12b, XMM12c, XMM12d,
                      XMM13, XMM13b, XMM13c, XMM13d,
                      XMM14, XMM14b, XMM14c, XMM14d,
                      XMM15, XMM15b, XMM15c, XMM15d,
                      XMM16, XMM16b, XMM16c, XMM16d,
                      XMM17, XMM17b, XMM17c, XMM17d,
                      XMM18, XMM18b, XMM18c, XMM18d,
                      XMM19, XMM19b, XMM19c, XMM19d,
                      XMM20, XMM20b, XMM20c, XMM20d,
                      XMM21, XMM21b, XMM21c, XMM21d,
                      XMM22, XMM22b, XMM22c, XMM22d,
                      XMM23, XMM23b, XMM23c, XMM23d,
                      XMM24, XMM24b, XMM24c, XMM24d,
                      XMM25, XMM25b, XMM25c, XMM25d,
                      XMM26, XMM26b, XMM26c, XMM26d,
                      XMM27, XMM27b, XMM27c, XMM27d,
                      XMM28, XMM28b, XMM28c, XMM28d,
                      XMM29, XMM29b, XMM29c, XMM29d,
                      XMM30, XMM30b, XMM30c, XMM30d,
                      XMM31, XMM31b, XMM31c, XMM31d
#endif
                      );

reg_class_dynamic vectorx_reg(vectorx_reg_evex, vectorx_reg_legacy, %{ VM_Version::supports_evex() %} );
reg_class_dynamic vectorx_reg_vlbwdq(vectorx_reg_evex, vectorx_reg_legacy, %{ VM_Version::supports_avx512vlbwdq() %} );

// Class for all 256bit vector registers
reg_class vectory_reg_legacy(XMM0,  XMM0b,  XMM0c,  XMM0d,  XMM0e,  XMM0f,  XMM0g,  XMM0h,
                      XMM1,  XMM1b,  XMM1c,  XMM1d,  XMM1e,  XMM1f,  XMM1g,  XMM1h,
                      XMM2,  XMM2b,  XMM2c,  XMM2d,  XMM2e,  XMM2f,  XMM2g,  XMM2h,
                      XMM3,  XMM3b,  XMM3c,  XMM3d,  XMM3e,  XMM3f,  XMM3g,  XMM3h,
                      XMM4,  XMM4b,  XMM4c,  XMM4d,  XMM4e,  XMM4f,  XMM4g,  XMM4h,
                      XMM5,  XMM5b,  XMM5c,  XMM5d,  XMM5e,  XMM5f,  XMM5g,  XMM5h,
                      XMM6,  XMM6b,  XMM6c,  XMM6d,  XMM6e,  XMM6f,  XMM6g,  XMM6h,
                      XMM7,  XMM7b,  XMM7c,  XMM7d,  XMM7e,  XMM7f,  XMM7g,  XMM7h
#ifdef _LP64
                     ,XMM8,  XMM8b,  XMM8c,  XMM8d,  XMM8e,  XMM8f,  XMM8g,  XMM8h,
                      XMM9,  XMM9b,  XMM9c,  XMM9d,  XMM9e,  XMM9f,  XMM9g,  XMM9h,
                      XMM10, XMM10b, XMM10c, XMM10d, XMM10e, XMM10f, XMM10g, XMM10h,
                      XMM11, XMM11b, XMM11c, XMM11d, XMM11e, XMM11f, XMM11g, XMM11h,
                      XMM12, XMM12b, XMM12c, XMM12d, XMM12e, XMM12f, XMM12g, XMM12h,
                      XMM13, XMM13b, XMM13c, XMM13d, XMM13e, XMM13f, XMM13g, XMM13h,
                      XMM14, XMM14b, XMM14c, XMM14d, XMM14e, XMM14f, XMM14g, XMM14h,
                      XMM15, XMM15b, XMM15c, XMM15d, XMM15e, XMM15f, XMM15g, XMM15h
#endif
                      );

// Class for all 256bit vector registers
reg_class vectory_reg_evex(XMM0,  XMM0b,  XMM0c,  XMM0d,  XMM0e,  XMM0f,  XMM0g,  XMM0h,
                      XMM1,  XMM1b,  XMM1c,  XMM1d,  XMM1e,  XMM1f,  XMM1g,  XMM1h,
                      XMM2,  XMM2b,  XMM2c,  XMM2d,  XMM2e,  XMM2f,  XMM2g,  XMM2h,
                      XMM3,  XMM3b,  XMM3c,  XMM3d,  XMM3e,  XMM3f,  XMM3g,  XMM3h,
                      XMM4,  XMM4b,  XMM4c,  XMM4d,  XMM4e,  XMM4f,  XMM4g,  XMM4h,
                      XMM5,  XMM5b,  XMM5c,  XMM5d,  XMM5e,  XMM5f,  XMM5g,  XMM5h,
                      XMM6,  XMM6b,  XMM6c,  XMM6d,  XMM6e,  XMM6f,  XMM6g,  XMM6h,
                      XMM7,  XMM7b,  XMM7c,  XMM7d,  XMM7e,  XMM7f,  XMM7g,  XMM7h
#ifdef _LP64
                     ,XMM8,  XMM8b,  XMM8c,  XMM8d,  XMM8e,  XMM8f,  XMM8g,  XMM8h,
                      XMM9,  XMM9b,  XMM9c,  XMM9d,  XMM9e,  XMM9f,  XMM9g,  XMM9h,
                      XMM10, XMM10b, XMM10c, XMM10d, XMM10e, XMM10f, XMM10g, XMM10h,
                      XMM11, XMM11b, XMM11c, XMM11d, XMM11e, XMM11f, XMM11g, XMM11h,
                      XMM12, XMM12b, XMM12c, XMM12d, XMM12e, XMM12f, XMM12g, XMM12h,
                      XMM13, XMM13b, XMM13c, XMM13d, XMM13e, XMM13f, XMM13g, XMM13h,
                      XMM14, XMM14b, XMM14c, XMM14d, XMM14e, XMM14f, XMM14g, XMM14h,
                      XMM15, XMM15b, XMM15c, XMM15d, XMM15e, XMM15f, XMM15g, XMM15h,
                      XMM16, XMM16b, XMM16c, XMM16d, XMM16e, XMM16f, XMM16g, XMM16h,
                      XMM17, XMM17b, XMM17c, XMM17d, XMM17e, XMM17f, XMM17g, XMM17h,
                      XMM18, XMM18b, XMM18c, XMM18d, XMM18e, XMM18f, XMM18g, XMM18h,
                      XMM19, XMM19b, XMM19c, XMM19d, XMM19e, XMM19f, XMM19g, XMM19h,
                      XMM20, XMM20b, XMM20c, XMM20d, XMM20e, XMM20f, XMM20g, XMM20h,
                      XMM21, XMM21b, XMM21c, XMM21d, XMM21e, XMM21f, XMM21g, XMM21h,
                      XMM22, XMM22b, XMM22c, XMM22d, XMM22e, XMM22f, XMM22g, XMM22h,
                      XMM23, XMM23b, XMM23c, XMM23d, XMM23e, XMM23f, XMM23g, XMM23h,
                      XMM24, XMM24b, XMM24c, XMM24d, XMM24e, XMM24f, XMM24g, XMM24h,
                      XMM25, XMM25b, XMM25c, XMM25d, XMM25e, XMM25f, XMM25g, XMM25h,
                      XMM26, XMM26b, XMM26c, XMM26d, XMM26e, XMM26f, XMM26g, XMM26h,
                      XMM27, XMM27b, XMM27c, XMM27d, XMM27e, XMM27f, XMM27g, XMM27h,
                      XMM28, XMM28b, XMM28c, XMM28d, XMM28e, XMM28f, XMM28g, XMM28h,
                      XMM29, XMM29b, XMM29c, XMM29d, XMM29e, XMM29f, XMM29g, XMM29h,
                      XMM30, XMM30b, XMM30c, XMM30d, XMM30e, XMM30f, XMM30g, XMM30h,
                      XMM31, XMM31b, XMM31c, XMM31d, XMM31e, XMM31f, XMM31g, XMM31h
#endif
                      );

reg_class_dynamic vectory_reg(vectory_reg_evex, vectory_reg_legacy, %{ VM_Version::supports_evex() %} );
reg_class_dynamic vectory_reg_vlbwdq(vectory_reg_evex, vectory_reg_legacy, %{ VM_Version::supports_avx512vlbwdq() %} );

// Class for all 512bit vector registers
reg_class vectorz_reg_evex(XMM0,  XMM0b,  XMM0c,  XMM0d,  XMM0e,  XMM0f,  XMM0g,  XMM0h,  XMM0i,  XMM0j,  XMM0k,  XMM0l,  XMM0m,  XMM0n,  XMM0o,  XMM0p,
                      XMM1,  XMM1b,  XMM1c,  XMM1d,  XMM1e,  XMM1f,  XMM1g,  XMM1h,  XMM1i,  XMM1j,  XMM1k,  XMM1l,  XMM1m,  XMM1n,  XMM1o,  XMM1p,
                      XMM2,  XMM2b,  XMM2c,  XMM2d,  XMM2e,  XMM2f,  XMM2g,  XMM2h,  XMM2i,  XMM2j,  XMM2k,  XMM2l,  XMM2m,  XMM2n,  XMM2o,  XMM2p,
                      XMM3,  XMM3b,  XMM3c,  XMM3d,  XMM3e,  XMM3f,  XMM3g,  XMM3h,  XMM3i,  XMM3j,  XMM3k,  XMM3l,  XMM3m,  XMM3n,  XMM3o,  XMM3p,
                      XMM4,  XMM4b,  XMM4c,  XMM4d,  XMM4e,  XMM4f,  XMM4g,  XMM4h,  XMM4i,  XMM4j,  XMM4k,  XMM4l,  XMM4m,  XMM4n,  XMM4o,  XMM4p,
                      XMM5,  XMM5b,  XMM5c,  XMM5d,  XMM5e,  XMM5f,  XMM5g,  XMM5h,  XMM5i,  XMM5j,  XMM5k,  XMM5l,  XMM5m,  XMM5n,  XMM5o,  XMM5p,
                      XMM6,  XMM6b,  XMM6c,  XMM6d,  XMM6e,  XMM6f,  XMM6g,  XMM6h,  XMM6i,  XMM6j,  XMM6k,  XMM6l,  XMM6m,  XMM6n,  XMM6o,  XMM6p,
                      XMM7,  XMM7b,  XMM7c,  XMM7d,  XMM7e,  XMM7f,  XMM7g,  XMM7h,  XMM7i,  XMM7j,  XMM7k,  XMM7l,  XMM7m,  XMM7n,  XMM7o,  XMM7p
#ifdef _LP64
                     ,XMM8,  XMM8b,  XMM8c,  XMM8d,  XMM8e,  XMM8f,  XMM8g,  XMM8h,  XMM8i,  XMM8j,  XMM8k,  XMM8l,  XMM8m,  XMM8n,  XMM8o,  XMM8p,
                      XMM9,  XMM9b,  XMM9c,  XMM9d,  XMM9e,  XMM9f,  XMM9g,  XMM9h,  XMM9i,  XMM9j,  XMM9k,  XMM9l,  XMM9m,  XMM9n,  XMM9o,  XMM9p,
                      XMM10, XMM10b, XMM10c, XMM10d, XMM10e, XMM10f, XMM10g, XMM10h, XMM10i, XMM10j, XMM10k, XMM10l, XMM10m, XMM10n, XMM10o, XMM10p,
                      XMM11, XMM11b, XMM11c, XMM11d, XMM11e, XMM11f, XMM11g, XMM11h, XMM11i, XMM11j, XMM11k, XMM11l, XMM11m, XMM11n, XMM11o, XMM11p,
                      XMM12, XMM12b, XMM12c, XMM12d, XMM12e, XMM12f, XMM12g, XMM12h, XMM12i, XMM12j, XMM12k, XMM12l, XMM12m, XMM12n, XMM12o, XMM12p,
                      XMM13, XMM13b, XMM13c, XMM13d, XMM13e, XMM13f, XMM13g, XMM13h, XMM13i, XMM13j, XMM13k, XMM13l, XMM13m, XMM13n, XMM13o, XMM13p,
                      XMM14, XMM14b, XMM14c, XMM14d, XMM14e, XMM14f, XMM14g, XMM14h, XMM14i, XMM14j, XMM14k, XMM14l, XMM14m, XMM14n, XMM14o, XMM14p,
                      XMM15, XMM15b, XMM15c, XMM15d, XMM15e, XMM15f, XMM15g, XMM15h, XMM15i, XMM15j, XMM15k, XMM15l, XMM15m, XMM15n, XMM15o, XMM15p
                     ,XMM16, XMM16b, XMM16c, XMM16d, XMM16e, XMM16f, XMM16g, XMM16h, XMM16i, XMM16j, XMM16k, XMM16l, XMM16m, XMM16n, XMM16o, XMM16p,
                      XMM17, XMM17b, XMM17c, XMM17d, XMM17e, XMM17f, XMM17g, XMM17h, XMM17i, XMM17j, XMM17k, XMM17l, XMM17m, XMM17n, XMM17o, XMM17p,
                      XMM18, XMM18b, XMM18c, XMM18d, XMM18e, XMM18f, XMM18g, XMM18h, XMM18i, XMM18j, XMM18k, XMM18l, XMM18m, XMM18n, XMM18o, XMM18p,
                      XMM19, XMM19b, XMM19c, XMM19d, XMM19e, XMM19f, XMM19g, XMM19h, XMM19i, XMM19j, XMM19k, XMM19l, XMM19m, XMM19n, XMM19o, XMM19p,
                      XMM20, XMM20b, XMM20c, XMM20d, XMM20e, XMM20f, XMM20g, XMM20h, XMM20i, XMM20j, XMM20k, XMM20l, XMM20m, XMM20n, XMM20o, XMM20p,
                      XMM21, XMM21b, XMM21c, XMM21d, XMM21e, XMM21f, XMM21g, XMM21h, XMM21i, XMM21j, XMM21k, XMM21l, XMM21m, XMM21n, XMM21o, XMM21p,
                      XMM22, XMM22b, XMM22c, XMM22d, XMM22e, XMM22f, XMM22g, XMM22h, XMM22i, XMM22j, XMM22k, XMM22l, XMM22m, XMM22n, XMM22o, XMM22p,
                      XMM23, XMM23b, XMM23c, XMM23d, XMM23e, XMM23f, XMM23g, XMM23h, XMM23i, XMM23j, XMM23k, XMM23l, XMM23m, XMM23n, XMM23o, XMM23p,
                      XMM24, XMM24b, XMM24c, XMM24d, XMM24e, XMM24f, XMM24g, XMM24h, XMM24i, XMM24j, XMM24k, XMM24l, XMM24m, XMM24n, XMM24o, XMM24p,
                      XMM25, XMM25b, XMM25c, XMM25d, XMM25e, XMM25f, XMM25g, XMM25h, XMM25i, XMM25j, XMM25k, XMM25l, XMM25m, XMM25n, XMM25o, XMM25p,
                      XMM26, XMM26b, XMM26c, XMM26d, XMM26e, XMM26f, XMM26g, XMM26h, XMM26i, XMM26j, XMM26k, XMM26l, XMM26m, XMM26n, XMM26o, XMM26p,
                      XMM27, XMM27b, XMM27c, XMM27d, XMM27e, XMM27f, XMM27g, XMM27h, XMM27i, XMM27j, XMM27k, XMM27l, XMM27m, XMM27n, XMM27o, XMM27p,
                      XMM28, XMM28b, XMM28c, XMM28d, XMM28e, XMM28f, XMM28g, XMM28h, XMM28i, XMM28j, XMM28k, XMM28l, XMM28m, XMM28n, XMM28o, XMM28p,
                      XMM29, XMM29b, XMM29c, XMM29d, XMM29e, XMM29f, XMM29g, XMM29h, XMM29i, XMM29j, XMM29k, XMM29l, XMM29m, XMM29n, XMM29o, XMM29p,
                      XMM30, XMM30b, XMM30c, XMM30d, XMM30e, XMM30f, XMM30g, XMM30h, XMM30i, XMM30j, XMM30k, XMM30l, XMM30m, XMM30n, XMM30o, XMM30p,
                      XMM31, XMM31b, XMM31c, XMM31d, XMM31e, XMM31f, XMM31g, XMM31h, XMM31i, XMM31j, XMM31k, XMM31l, XMM31m, XMM31n, XMM31o, XMM31p
#endif
                      );

// Class for restricted 512bit vector registers
reg_class vectorz_reg_legacy(XMM0,  XMM0b,  XMM0c,  XMM0d,  XMM0e,  XMM0f,  XMM0g,  XMM0h,  XMM0i,  XMM0j,  XMM0k,  XMM0l,  XMM0m,  XMM0n,  XMM0o,  XMM0p,
                      XMM1,  XMM1b,  XMM1c,  XMM1d,  XMM1e,  XMM1f,  XMM1g,  XMM1h,  XMM1i,  XMM1j,  XMM1k,  XMM1l,  XMM1m,  XMM1n,  XMM1o,  XMM1p,
                      XMM2,  XMM2b,  XMM2c,  XMM2d,  XMM2e,  XMM2f,  XMM2g,  XMM2h,  XMM2i,  XMM2j,  XMM2k,  XMM2l,  XMM2m,  XMM2n,  XMM2o,  XMM2p,
                      XMM3,  XMM3b,  XMM3c,  XMM3d,  XMM3e,  XMM3f,  XMM3g,  XMM3h,  XMM3i,  XMM3j,  XMM3k,  XMM3l,  XMM3m,  XMM3n,  XMM3o,  XMM3p,
                      XMM4,  XMM4b,  XMM4c,  XMM4d,  XMM4e,  XMM4f,  XMM4g,  XMM4h,  XMM4i,  XMM4j,  XMM4k,  XMM4l,  XMM4m,  XMM4n,  XMM4o,  XMM4p,
                      XMM5,  XMM5b,  XMM5c,  XMM5d,  XMM5e,  XMM5f,  XMM5g,  XMM5h,  XMM5i,  XMM5j,  XMM5k,  XMM5l,  XMM5m,  XMM5n,  XMM5o,  XMM5p,
                      XMM6,  XMM6b,  XMM6c,  XMM6d,  XMM6e,  XMM6f,  XMM6g,  XMM6h,  XMM6i,  XMM6j,  XMM6k,  XMM6l,  XMM6m,  XMM6n,  XMM6o,  XMM6p,
                      XMM7,  XMM7b,  XMM7c,  XMM7d,  XMM7e,  XMM7f,  XMM7g,  XMM7h,  XMM7i,  XMM7j,  XMM7k,  XMM7l,  XMM7m,  XMM7n,  XMM7o,  XMM7p
#ifdef _LP64
                     ,XMM8,  XMM8b,  XMM8c,  XMM8d,  XMM8e,  XMM8f,  XMM8g,  XMM8h,  XMM8i,  XMM8j,  XMM8k,  XMM8l,  XMM8m,  XMM8n,  XMM8o,  XMM8p,
                      XMM9,  XMM9b,  XMM9c,  XMM9d,  XMM9e,  XMM9f,  XMM9g,  XMM9h,  XMM9i,  XMM9j,  XMM9k,  XMM9l,  XMM9m,  XMM9n,  XMM9o,  XMM9p,
                      XMM10, XMM10b, XMM10c, XMM10d, XMM10e, XMM10f, XMM10g, XMM10h, XMM10i, XMM10j, XMM10k, XMM10l, XMM10m, XMM10n, XMM10o, XMM10p,
                      XMM11, XMM11b, XMM11c, XMM11d, XMM11e, XMM11f, XMM11g, XMM11h, XMM11i, XMM11j, XMM11k, XMM11l, XMM11m, XMM11n, XMM11o, XMM11p,
                      XMM12, XMM12b, XMM12c, XMM12d, XMM12e, XMM12f, XMM12g, XMM12h, XMM12i, XMM12j, XMM12k, XMM12l, XMM12m, XMM12n, XMM12o, XMM12p,
                      XMM13, XMM13b, XMM13c, XMM13d, XMM13e, XMM13f, XMM13g, XMM13h, XMM13i, XMM13j, XMM13k, XMM13l, XMM13m, XMM13n, XMM13o, XMM13p,
                      XMM14, XMM14b, XMM14c, XMM14d, XMM14e, XMM14f, XMM14g, XMM14h, XMM14i, XMM14j, XMM14k, XMM14l, XMM14m, XMM14n, XMM14o, XMM14p,
                      XMM15, XMM15b, XMM15c, XMM15d, XMM15e, XMM15f, XMM15g, XMM15h, XMM15i, XMM15j, XMM15k, XMM15l, XMM15m, XMM15n, XMM15o, XMM15p
#endif
                      );

reg_class_dynamic vectorz_reg   (vectorz_reg_evex, vectorz_reg_legacy, %{ VM_Version::supports_evex() %} );
reg_class_dynamic vectorz_reg_vl(vectorz_reg_evex, vectorz_reg_legacy, %{ VM_Version::supports_evex() && VM_Version::supports_avx512vl() %} );

reg_class xmm0_reg(XMM0, XMM0b, XMM0c, XMM0d);
%}


//----------SOURCE BLOCK-------------------------------------------------------
// This is a block of C++ code which provides values, functions, and
// definitions necessary in the rest of the architecture description

source_hpp %{
// Header information of the source block.
// Method declarations/definitions which are used outside
// the ad-scope can conveniently be defined here.
//
// To keep related declarations/definitions/uses close together,
// we switch between source %{ }% and source_hpp %{ }% freely as needed.

#include "runtime/vm_version.hpp"

class NativeJump;

class CallStubImpl {

  //--------------------------------------------------------------
  //---<  Used for optimization in Compile::shorten_branches  >---
  //--------------------------------------------------------------

 public:
  // Size of call trampoline stub.
  static uint size_call_trampoline() {
    return 0; // no call trampolines on this platform
  }

  // number of relocations needed by a call trampoline stub
  static uint reloc_call_trampoline() {
    return 0; // no call trampolines on this platform
  }
};

class HandlerImpl {

 public:

  static int emit_exception_handler(CodeBuffer &cbuf);
  static int emit_deopt_handler(CodeBuffer& cbuf);

  static uint size_exception_handler() {
    // NativeCall instruction size is the same as NativeJump.
    // exception handler starts out as jump and can be patched to
    // a call be deoptimization.  (4932387)
    // Note that this value is also credited (in output.cpp) to
    // the size of the code section.
    return NativeJump::instruction_size;
  }

#ifdef _LP64
  static uint size_deopt_handler() {
    // three 5 byte instructions plus one move for unreachable address.
    return 15+3;
  }
#else
  static uint size_deopt_handler() {
    // NativeCall instruction size is the same as NativeJump.
    // exception handler starts out as jump and can be patched to
    // a call be deoptimization.  (4932387)
    // Note that this value is also credited (in output.cpp) to
    // the size of the code section.
    return 5 + NativeJump::instruction_size; // pushl(); jmp;
  }
#endif
};

inline Assembler::AvxVectorLen vector_length_encoding(int bytes) {
  switch(bytes) {
    case  4: // fall-through
    case  8: // fall-through
    case 16: return Assembler::AVX_128bit;
    case 32: return Assembler::AVX_256bit;
    case 64: return Assembler::AVX_512bit;

    default: {
      ShouldNotReachHere();
      return Assembler::AVX_NoVec;
    }
  }
}

static inline Assembler::AvxVectorLen vector_length_encoding(const Node* n) {
  return vector_length_encoding(Matcher::vector_length_in_bytes(n));
}

static inline Assembler::AvxVectorLen vector_length_encoding(const MachNode* use, MachOper* opnd) {
  uint def_idx = use->operand_index(opnd);
  Node* def = use->in(def_idx);
  return vector_length_encoding(def);
}

static inline bool is_vector_popcount_predicate(BasicType bt) {
  return (is_subword_type(bt) && VM_Version::supports_avx512_bitalg()) ||
         (is_non_subword_integral_type(bt) && VM_Version::supports_avx512_vpopcntdq());
}

static inline bool is_unsigned_booltest_pred(int bt) {
  return  ((bt & BoolTest::unsigned_compare) == BoolTest::unsigned_compare);
}

static inline bool is_clz_non_subword_predicate_evex(BasicType bt, int vlen_bytes) {
  return is_non_subword_integral_type(bt) && VM_Version::supports_avx512cd() &&
           (VM_Version::supports_avx512vl() || vlen_bytes == 64);
}

class Node::PD {
public:
  enum NodeFlags {
    Flag_intel_jcc_erratum = Node::_last_flag << 1,
    _last_flag             = Flag_intel_jcc_erratum
  };
};

%} // end source_hpp

source %{

#include "opto/addnode.hpp"
#include "c2_intelJccErratum_x86.hpp"

void PhaseOutput::pd_perform_mach_node_analysis() {
  if (VM_Version::has_intel_jcc_erratum()) {
    int extra_padding = IntelJccErratum::tag_affected_machnodes(C, C->cfg(), C->regalloc());
    _buf_sizes._code += extra_padding;
  }
}

int MachNode::pd_alignment_required() const {
  if (VM_Version::has_intel_jcc_erratum() && IntelJccErratum::is_jcc_erratum_branch(this)) {
    // Conservatively add worst case padding. We assume that relocInfo::addr_unit() is 1 on x86.
    return IntelJccErratum::largest_jcc_size() + 1;
  } else {
    return 1;
  }
}

int MachNode::compute_padding(int current_offset) const {
  if (flags() & Node::PD::Flag_intel_jcc_erratum) {
    Compile* C = Compile::current();
    PhaseOutput* output = C->output();
    Block* block = output->block();
    int index = output->index();
    return IntelJccErratum::compute_padding(current_offset, this, block, index, C->regalloc());
  } else {
    return 0;
  }
}

// Emit exception handler code.
// Stuff framesize into a register and call a VM stub routine.
int HandlerImpl::emit_exception_handler(CodeBuffer& cbuf) {

  // Note that the code buffer's insts_mark is always relative to insts.
  // That's why we must use the macroassembler to generate a handler.
  C2_MacroAssembler _masm(&cbuf);
  address base = __ start_a_stub(size_exception_handler());
  if (base == NULL) {
    ciEnv::current()->record_failure("CodeCache is full");
    return 0;  // CodeBuffer::expand failed
  }
  int offset = __ offset();
  __ jump(RuntimeAddress(OptoRuntime::exception_blob()->entry_point()));
  assert(__ offset() - offset <= (int) size_exception_handler(), "overflow");
  __ end_a_stub();
  return offset;
}

// Emit deopt handler code.
int HandlerImpl::emit_deopt_handler(CodeBuffer& cbuf) {

  // Note that the code buffer's insts_mark is always relative to insts.
  // That's why we must use the macroassembler to generate a handler.
  C2_MacroAssembler _masm(&cbuf);
  address base = __ start_a_stub(size_deopt_handler());
  if (base == NULL) {
    ciEnv::current()->record_failure("CodeCache is full");
    return 0;  // CodeBuffer::expand failed
  }
  int offset = __ offset();

#ifdef _LP64
  address the_pc = (address) __ pc();
  Label next;
  // push a "the_pc" on the stack without destroying any registers
  // as they all may be live.

  // push address of "next"
  __ call(next, relocInfo::none); // reloc none is fine since it is a disp32
  __ bind(next);
  // adjust it so it matches "the_pc"
  __ subptr(Address(rsp, 0), __ offset() - offset);
#else
  InternalAddress here(__ pc());
  __ pushptr(here.addr(), noreg);
#endif

  __ jump(RuntimeAddress(SharedRuntime::deopt_blob()->unpack()));
  assert(__ offset() - offset <= (int) size_deopt_handler(), "overflow %d", (__ offset() - offset));
  __ end_a_stub();
  return offset;
}

Assembler::Width widthForType(BasicType bt) {
  if (bt == T_BYTE) {
    return Assembler::B;
  } else if (bt == T_SHORT) {
    return Assembler::W;
  } else if (bt == T_INT) {
    return Assembler::D;
  } else {
    assert(bt == T_LONG, "not a long: %s", type2name(bt));
    return Assembler::Q;
  }
}

//=============================================================================

  // Float masks come from different places depending on platform.
#ifdef _LP64
  static address float_signmask()  { return StubRoutines::x86::float_sign_mask(); }
  static address float_signflip()  { return StubRoutines::x86::float_sign_flip(); }
  static address double_signmask() { return StubRoutines::x86::double_sign_mask(); }
  static address double_signflip() { return StubRoutines::x86::double_sign_flip(); }
#else
  static address float_signmask()  { return (address)float_signmask_pool; }
  static address float_signflip()  { return (address)float_signflip_pool; }
  static address double_signmask() { return (address)double_signmask_pool; }
  static address double_signflip() { return (address)double_signflip_pool; }
#endif
  static address vector_short_to_byte_mask() { return StubRoutines::x86::vector_short_to_byte_mask(); }
  static address vector_int_to_byte_mask() { return StubRoutines::x86::vector_int_to_byte_mask(); }
  static address vector_byte_perm_mask() { return StubRoutines::x86::vector_byte_perm_mask(); }
  static address vector_long_sign_mask() { return StubRoutines::x86::vector_long_sign_mask(); }
  static address vector_all_bits_set() { return StubRoutines::x86::vector_all_bits_set(); }
  static address vector_int_mask_cmp_bits() { return StubRoutines::x86::vector_int_mask_cmp_bits(); }
  static address vector_int_to_short_mask() { return StubRoutines::x86::vector_int_to_short_mask(); }
  static address vector_byte_shufflemask() { return StubRoutines::x86::vector_byte_shuffle_mask(); }
  static address vector_short_shufflemask() { return StubRoutines::x86::vector_short_shuffle_mask(); }
  static address vector_int_shufflemask() { return StubRoutines::x86::vector_int_shuffle_mask(); }
  static address vector_long_shufflemask() { return StubRoutines::x86::vector_long_shuffle_mask(); }
  static address vector_32_bit_mask() { return StubRoutines::x86::vector_32_bit_mask(); }
  static address vector_64_bit_mask() { return StubRoutines::x86::vector_64_bit_mask(); }

//=============================================================================
const bool Matcher::match_rule_supported(int opcode) {
  if (!has_match_rule(opcode)) {
    return false; // no match rule present
  }
  const bool is_LP64 = LP64_ONLY(true) NOT_LP64(false);
  switch (opcode) {
    case Op_AbsVL:
    case Op_StoreVectorScatter:
      if (UseAVX < 3) {
        return false;
      }
      break;
    case Op_PopCountI:
    case Op_PopCountL:
      if (!UsePopCountInstruction) {
        return false;
      }
      break;
    case Op_PopCountVI:
      if (UseAVX < 2) {
        return false;
      }
      break;
    case Op_PopCountVL:
      if (UseAVX < 2) {
        return false;
      }
      break;
    case Op_MulVI:
      if ((UseSSE < 4) && (UseAVX < 1)) { // only with SSE4_1 or AVX
        return false;
      }
      break;
    case Op_MulVL:
      if (UseSSE < 4) { // only with SSE4_1 or AVX
        return false;
      }
      break;
    case Op_MulReductionVL:
      if (VM_Version::supports_avx512dq() == false) {
        return false;
      }
      break;
    case Op_AddReductionVL:
      if (UseSSE < 2) { // requires at least SSE2
        return false;
      }
      break;
    case Op_AbsVB:
    case Op_AbsVS:
    case Op_AbsVI:
    case Op_AddReductionVI:
    case Op_AndReductionV:
    case Op_OrReductionV:
    case Op_XorReductionV:
      if (UseSSE < 3) { // requires at least SSSE3
        return false;
      }
      break;
    case Op_VectorLoadShuffle:
    case Op_VectorRearrange:
    case Op_MulReductionVI:
      if (UseSSE < 4) { // requires at least SSE4
        return false;
      }
      break;
    case Op_IsInfiniteF:
    case Op_IsInfiniteD:
      if (!VM_Version::supports_avx512dq()) {
        return false;
      }
      break;
    case Op_SqrtVD:
    case Op_SqrtVF:
    case Op_VectorMaskCmp:
    case Op_VectorCastB2X:
    case Op_VectorCastS2X:
    case Op_VectorCastI2X:
    case Op_VectorCastL2X:
    case Op_VectorCastF2X:
    case Op_VectorCastD2X:
    case Op_VectorUCastB2X:
    case Op_VectorUCastS2X:
    case Op_VectorUCastI2X:
      if (UseAVX < 1) { // enabled for AVX only
        return false;
      }
      break;
    case Op_PopulateIndex:
      if (!is_LP64 || (UseAVX < 2)) {
        return false;
      }
      break;
    case Op_RoundVF:
      if (UseAVX < 2) { // enabled for AVX2 only
        return false;
      }
      break;
    case Op_RoundVD:
      if (UseAVX < 3) {
        return false;  // enabled for AVX3 only
      }
      break;
    case Op_CompareAndSwapL:
#ifdef _LP64
    case Op_CompareAndSwapP:
#endif
      if (!VM_Version::supports_cx8()) {
        return false;
      }
      break;
    case Op_CMoveVF:
    case Op_CMoveVD:
      if (UseAVX < 1) { // enabled for AVX only
        return false;
      }
      break;
    case Op_StrIndexOf:
      if (!UseSSE42Intrinsics) {
        return false;
      }
      break;
    case Op_StrIndexOfChar:
      if (!UseSSE42Intrinsics) {
        return false;
      }
      break;
    case Op_OnSpinWait:
      if (VM_Version::supports_on_spin_wait() == false) {
        return false;
      }
      break;
    case Op_MulVB:
    case Op_LShiftVB:
    case Op_RShiftVB:
    case Op_URShiftVB:
    case Op_VectorInsert:
    case Op_VectorLoadMask:
    case Op_VectorStoreMask:
    case Op_VectorBlend:
      if (UseSSE < 4) {
        return false;
      }
      break;
#ifdef _LP64
    case Op_MaxD:
    case Op_MaxF:
    case Op_MinD:
    case Op_MinF:
      if (UseAVX < 1) { // enabled for AVX only
        return false;
      }
      break;
#endif
    case Op_CacheWB:
    case Op_CacheWBPreSync:
    case Op_CacheWBPostSync:
      if (!VM_Version::supports_data_cache_line_flush()) {
        return false;
      }
      break;
    case Op_ExtractB:
    case Op_ExtractL:
    case Op_ExtractI:
    case Op_RoundDoubleMode:
      if (UseSSE < 4) {
        return false;
      }
      break;
    case Op_RoundDoubleModeV:
      if (VM_Version::supports_avx() == false) {
        return false; // 128bit vroundpd is not available
      }
      break;
    case Op_LoadVectorGather:
      if (UseAVX < 2) {
        return false;
      }
      break;
    case Op_FmaVD:
    case Op_FmaVF:
      if (!UseFMA) {
        return false;
      }
      break;
    case Op_MacroLogicV:
      if (UseAVX < 3 || !UseVectorMacroLogic) {
        return false;
      }
      break;

    case Op_VectorCmpMasked:
    case Op_VectorMaskGen:
      if (!is_LP64  || UseAVX < 3 || !VM_Version::supports_bmi2()) {
        return false;
      }
      break;
    case Op_VectorMaskFirstTrue:
    case Op_VectorMaskLastTrue:
    case Op_VectorMaskTrueCount:
    case Op_VectorMaskToLong:
      if (!is_LP64 || UseAVX < 1) {
         return false;
      }
      break;
    case Op_RoundF:
    case Op_RoundD:
      if (!is_LP64) {
        return false;
      }
      break;
    case Op_CopySignD:
    case Op_CopySignF:
      if (UseAVX < 3 || !is_LP64)  {
        return false;
      }
      if (!VM_Version::supports_avx512vl()) {
        return false;
      }
      break;
#ifndef _LP64
    case Op_AddReductionVF:
    case Op_AddReductionVD:
    case Op_MulReductionVF:
    case Op_MulReductionVD:
      if (UseSSE < 1) { // requires at least SSE
        return false;
      }
      break;
    case Op_MulAddVS2VI:
    case Op_RShiftVL:
    case Op_AbsVD:
    case Op_NegVD:
      if (UseSSE < 2) {
        return false;
      }
      break;
#endif // !LP64
    case Op_CompressBits:
      if (!VM_Version::supports_bmi2() || (!is_LP64 && UseSSE < 2)) {
        return false;
      }
      break;
    case Op_ExpandBits:
      if (!VM_Version::supports_bmi2() || (!is_LP64 && (UseSSE < 2 || !VM_Version::supports_bmi1()))) {
        return false;
      }
      break;
    case Op_SignumF:
      if (UseSSE < 1) {
        return false;
      }
      break;
    case Op_SignumD:
      if (UseSSE < 2) {
        return false;
      }
      break;
    case Op_CompressM:
      if (!VM_Version::supports_avx512vl() || !VM_Version::supports_bmi2()) {
        return false;
      }
      break;
    case Op_CompressV:
    case Op_ExpandV:
      if (!VM_Version::supports_avx512vl()) {
        return false;
      }
      break;
    case Op_SqrtF:
      if (UseSSE < 1) {
        return false;
      }
      break;
    case Op_SqrtD:
#ifdef _LP64
      if (UseSSE < 2) {
        return false;
      }
#else
      // x86_32.ad has a special match rule for SqrtD.
      // Together with common x86 rules, this handles all UseSSE cases.
#endif
      break;
  }
  return true;  // Match rules are supported by default.
}

//------------------------------------------------------------------------

static inline bool is_pop_count_instr_target(BasicType bt) {
  return (is_subword_type(bt) && VM_Version::supports_avx512_bitalg()) ||
         (is_non_subword_integral_type(bt) && VM_Version::supports_avx512_vpopcntdq());
}

const bool Matcher::match_rule_supported_superword(int opcode, int vlen, BasicType bt) {
  return match_rule_supported_vector(opcode, vlen, bt);
}

// Identify extra cases that we might want to provide match rules for vector nodes and
// other intrinsics guarded with vector length (vlen) and element type (bt).
const bool Matcher::match_rule_supported_vector(int opcode, int vlen, BasicType bt) {
  const bool is_LP64 = LP64_ONLY(true) NOT_LP64(false);
  if (!match_rule_supported(opcode)) {
    return false;
  }
  // Matcher::vector_size_supported() restricts vector sizes in the following way (see Matcher::vector_width_in_bytes):
  //   * SSE2 supports 128bit vectors for all types;
  //   * AVX1 supports 256bit vectors only for FLOAT and DOUBLE types;
  //   * AVX2 supports 256bit vectors for all types;
  //   * AVX512F supports 512bit vectors only for INT, FLOAT, and DOUBLE types;
  //   * AVX512BW supports 512bit vectors for BYTE, SHORT, and CHAR types.
  // There's also a limit on minimum vector size supported: 2 elements (or 4 bytes for BYTE).
  // And MaxVectorSize is taken into account as well.
  if (!vector_size_supported(bt, vlen)) {
    return false;
  }
  // Special cases which require vector length follow:
  //   * implementation limitations
  //   * some 512bit vector operations on FLOAT and DOUBLE types require AVX512DQ
  //   * 128bit vroundpd instruction is present only in AVX1
  int size_in_bits = vlen * type2aelembytes(bt) * BitsPerByte;
  switch (opcode) {
    case Op_AbsVF:
    case Op_NegVF:
      if ((vlen == 16) && (VM_Version::supports_avx512dq() == false)) {
        return false; // 512bit vandps and vxorps are not available
      }
      break;
    case Op_AbsVD:
    case Op_NegVD:
    case Op_MulVL:
      if ((vlen == 8) && (VM_Version::supports_avx512dq() == false)) {
        return false; // 512bit vpmullq, vandpd and vxorpd are not available
      }
      break;
    case Op_CMoveVF:
      if (vlen != 8) {
        return false; // implementation limitation (only vcmov8F_reg is present)
      }
      break;
    case Op_RotateRightV:
    case Op_RotateLeftV:
      if (bt != T_INT && bt != T_LONG) {
        return false;
      } // fallthrough
    case Op_MacroLogicV:
      if (!VM_Version::supports_evex() ||
          ((size_in_bits != 512) && !VM_Version::supports_avx512vl())) {
        return false;
      }
      break;
    case Op_ClearArray:
    case Op_VectorMaskGen:
    case Op_VectorCmpMasked:
      if (!is_LP64 || !VM_Version::supports_avx512bw()) {
        return false;
      }
      if ((size_in_bits != 512) && !VM_Version::supports_avx512vl()) {
        return false;
      }
      break;
    case Op_LoadVectorMasked:
    case Op_StoreVectorMasked:
      if (!VM_Version::supports_avx512bw() && (is_subword_type(bt) || UseAVX < 1)) {
        return false;
      }
      break;
    case Op_CMoveVD:
      if (vlen != 4) {
        return false; // implementation limitation (only vcmov4D_reg is present)
      }
      break;
    case Op_MaxV:
    case Op_MinV:
      if (UseSSE < 4 && is_integral_type(bt)) {
        return false;
      }
      if ((bt == T_FLOAT || bt == T_DOUBLE)) {
          // Float/Double intrinsics are enabled for AVX family currently.
          if (UseAVX == 0) {
            return false;
          }
          if (UseAVX > 2 && (!VM_Version::supports_avx512dq() && size_in_bits == 512)) { // 512 bit Float/Double intrinsics need AVX512DQ
            return false;
          }
      }
      break;
    case Op_CallLeafVector:
      if (size_in_bits == 512 && !VM_Version::supports_avx512vlbwdq()) {
        return false;
      }
      break;
    case Op_AddReductionVI:
      if (bt == T_INT && (UseSSE < 3 || !VM_Version::supports_ssse3())) {
        return false;
      }
      // fallthrough
    case Op_AndReductionV:
    case Op_OrReductionV:
    case Op_XorReductionV:
      if (is_subword_type(bt) && (UseSSE < 4)) {
        return false;
      }
#ifndef _LP64
      if (bt == T_BYTE || bt == T_LONG) {
        return false;
      }
#endif
      break;
#ifndef _LP64
    case Op_VectorInsert:
      if (bt == T_LONG || bt == T_DOUBLE) {
        return false;
      }
      break;
#endif
    case Op_MinReductionV:
    case Op_MaxReductionV:
      if ((bt == T_INT || is_subword_type(bt)) && UseSSE < 4) {
        return false;
      } else if (bt == T_LONG && (UseAVX < 3 || !VM_Version::supports_avx512vlbwdq())) {
        return false;
      }
      // Float/Double intrinsics enabled for AVX family.
      if (UseAVX == 0 && (bt == T_FLOAT || bt == T_DOUBLE)) {
        return false;
      }
      if (UseAVX > 2 && (!VM_Version::supports_avx512dq() && size_in_bits == 512)) {
        return false;
      }
#ifndef _LP64
      if (bt == T_BYTE || bt == T_LONG) {
        return false;
      }
#endif
      break;
    case Op_VectorTest:
      if (UseSSE < 4) {
        return false; // Implementation limitation
      } else if (size_in_bits < 32) {
        return false; // Implementation limitation
      } else if (size_in_bits == 512 && (VM_Version::supports_avx512bw() == false)) {
        return false; // Implementation limitation
      }
      break;
    case Op_VectorLoadShuffle:
    case Op_VectorRearrange:
      if(vlen == 2) {
        return false; // Implementation limitation due to how shuffle is loaded
      } else if (size_in_bits == 256 && UseAVX < 2) {
        return false; // Implementation limitation
      }
      break;
    case Op_VectorLoadMask:
      if (size_in_bits == 256 && UseAVX < 2) {
        return false; // Implementation limitation
      }
      // fallthrough
    case Op_VectorStoreMask:
      if (vlen == 2) {
        return false; // Implementation limitation
      }
      break;
    case Op_PopulateIndex:
      if (size_in_bits > 256 && !VM_Version::supports_avx512bw()) {
        return false;
      }
      break;
    case Op_VectorCastB2X:
    case Op_VectorCastS2X:
    case Op_VectorCastI2X:
      if (bt != T_DOUBLE && size_in_bits == 256 && UseAVX < 2) {
        return false;
      }
      break;
    case Op_VectorCastL2X:
      if (is_integral_type(bt) && size_in_bits == 256 && UseAVX < 2) {
        return false;
      } else if (!is_integral_type(bt) && !VM_Version::supports_avx512dq()) {
        return false;
      }
      break;
    case Op_VectorCastF2X: {
        // As per JLS section 5.1.3 narrowing conversion to sub-word types
        // happen after intermediate conversion to integer and special handling
        // code needs AVX2 vpcmpeqd instruction for 256 bit vectors.
        int src_size_in_bits = type2aelembytes(T_FLOAT) * vlen * BitsPerByte;
        if (is_integral_type(bt) && src_size_in_bits == 256 && UseAVX < 2) {
          return false;
        }
      }
    case Op_VectorCastD2X:
      if (bt == T_LONG && !VM_Version::supports_avx512dq()) {
        return false;
      }
      break;
    case Op_RoundVD:
      if (!VM_Version::supports_avx512dq()) {
        return false;
      }
      break;
    case Op_MulReductionVI:
      if (bt == T_BYTE && size_in_bits == 512 && !VM_Version::supports_avx512bw()) {
        return false;
      }
      break;
    case Op_LoadVectorGatherMasked:
    case Op_StoreVectorScatterMasked:
    case Op_StoreVectorScatter:
      if (is_subword_type(bt)) {
        return false;
      } else if (size_in_bits < 512 && !VM_Version::supports_avx512vl()) {
        return false;
      }
      // fallthrough
    case Op_LoadVectorGather:
      if (size_in_bits == 64 ) {
        return false;
      }
      break;
    case Op_MaskAll:
      if (!VM_Version::supports_evex()) {
        return false;
      }
      if ((vlen > 16 || is_subword_type(bt)) && !VM_Version::supports_avx512bw()) {
        return false;
      }
      if (size_in_bits < 512 && !VM_Version::supports_avx512vl()) {
        return false;
      }
      break;
    case Op_VectorMaskCmp:
      if (vlen < 2 || size_in_bits < 32) {
        return false;
      }
      break;
    case Op_CompressM:
      if (UseAVX < 3 || !VM_Version::supports_bmi2()) {
        return false;
      }
      break;
    case Op_CompressV:
    case Op_ExpandV:
      if (is_subword_type(bt) && !VM_Version::supports_avx512_vbmi2()) {
        return false;
      }
      if (size_in_bits < 128 ) {
        return false;
      }
      if (size_in_bits < 512 && !VM_Version::supports_avx512vl()) {
        return false;
      }
      break;
    case Op_VectorLongToMask:
      if (UseAVX < 1 || !is_LP64) {
        return false;
      }
      if (UseAVX < 3 && !VM_Version::supports_bmi2()) {
        return false;
      }
      break;
    case Op_SignumVD:
    case Op_SignumVF:
      if (UseAVX < 1) {
        return false;
      }
      break;
    case Op_PopCountVI:
    case Op_PopCountVL: {
        if (!is_pop_count_instr_target(bt) &&
            (size_in_bits == 512) && !VM_Version::supports_avx512bw()) {
          return false;
        }
      }
      break;
    case Op_ReverseV:
    case Op_ReverseBytesV:
      if (UseAVX < 2) {
        return false;
      }
      break;
    case Op_CountTrailingZerosV:
    case Op_CountLeadingZerosV:
      if (UseAVX < 2) {
        return false;
      }
      break;
  }
  return true;  // Per default match rules are supported.
}

const bool Matcher::match_rule_supported_vector_masked(int opcode, int vlen, BasicType bt) {
  // ADLC based match_rule_supported routine checks for the existence of pattern based
  // on IR opcode. Most of the unary/binary/ternary masked operation share the IR nodes
  // of their non-masked counterpart with mask edge being the differentiator.
  // This routine does a strict check on the existence of masked operation patterns
  // by returning a default false value for all the other opcodes apart from the
  // ones whose masked instruction patterns are defined in this file.
  if (!match_rule_supported_vector(opcode, vlen, bt)) {
    return false;
  }

  const bool is_LP64 = LP64_ONLY(true) NOT_LP64(false);
  int size_in_bits = vlen * type2aelembytes(bt) * BitsPerByte;
  if (size_in_bits != 512 && !VM_Version::supports_avx512vl()) {
    return false;
  }
  switch(opcode) {
    // Unary masked operations
    case Op_AbsVB:
    case Op_AbsVS:
      if(!VM_Version::supports_avx512bw()) {
        return false;  // Implementation limitation
      }
    case Op_AbsVI:
    case Op_AbsVL:
      return true;

    // Ternary masked operations
    case Op_FmaVF:
    case Op_FmaVD:
      return true;

    case Op_MacroLogicV:
      if(bt != T_INT && bt != T_LONG) {
        return false;
      }
      return true;

    // Binary masked operations
    case Op_AddVB:
    case Op_AddVS:
    case Op_SubVB:
    case Op_SubVS:
    case Op_MulVS:
    case Op_LShiftVS:
    case Op_RShiftVS:
    case Op_URShiftVS:
      assert(size_in_bits == 512 || VM_Version::supports_avx512vl(), "");
      if (!VM_Version::supports_avx512bw()) {
        return false;  // Implementation limitation
      }
      return true;

    case Op_MulVL:
      assert(size_in_bits == 512 || VM_Version::supports_avx512vl(), "");
      if (!VM_Version::supports_avx512dq()) {
        return false;  // Implementation limitation
      }
      return true;

    case Op_AndV:
    case Op_OrV:
    case Op_XorV:
    case Op_RotateRightV:
    case Op_RotateLeftV:
      if (bt != T_INT && bt != T_LONG) {
        return false; // Implementation limitation
      }
      return true;

    case Op_VectorLoadMask:
      assert(size_in_bits == 512 || VM_Version::supports_avx512vl(), "");
      if (is_subword_type(bt) && !VM_Version::supports_avx512bw()) {
        return false;
      }
      return true;

    case Op_AddVI:
    case Op_AddVL:
    case Op_AddVF:
    case Op_AddVD:
    case Op_SubVI:
    case Op_SubVL:
    case Op_SubVF:
    case Op_SubVD:
    case Op_MulVI:
    case Op_MulVF:
    case Op_MulVD:
    case Op_DivVF:
    case Op_DivVD:
    case Op_SqrtVF:
    case Op_SqrtVD:
    case Op_LShiftVI:
    case Op_LShiftVL:
    case Op_RShiftVI:
    case Op_RShiftVL:
    case Op_URShiftVI:
    case Op_URShiftVL:
    case Op_LoadVectorMasked:
    case Op_StoreVectorMasked:
    case Op_LoadVectorGatherMasked:
    case Op_StoreVectorScatterMasked:
      return true;

    case Op_MaxV:
    case Op_MinV:
      if (is_subword_type(bt) && !VM_Version::supports_avx512bw()) {
        return false; // Implementation limitation
      }
      if (is_floating_point_type(bt)) {
        return false; // Implementation limitation
      }
      return true;

    case Op_VectorMaskCmp:
      if (is_subword_type(bt) && !VM_Version::supports_avx512bw()) {
        return false; // Implementation limitation
      }
      return true;

    case Op_VectorRearrange:
      if (bt == T_SHORT && !VM_Version::supports_avx512bw()) {
        return false; // Implementation limitation
      }
      if (bt == T_BYTE && !VM_Version::supports_avx512_vbmi()) {
        return false; // Implementation limitation
      } else if ((bt == T_INT || bt == T_FLOAT) && size_in_bits < 256) {
        return false; // Implementation limitation
      }
      return true;

    // Binary Logical operations
    case Op_AndVMask:
    case Op_OrVMask:
    case Op_XorVMask:
      if (vlen > 16 && !VM_Version::supports_avx512bw()) {
        return false; // Implementation limitation
      }
      return true;

    case Op_PopCountVI:
    case Op_PopCountVL:
      if (!is_pop_count_instr_target(bt)) {
        return false;
      }
      return true;

    case Op_MaskAll:
      return true;

    case Op_CountLeadingZerosV:
      if (is_non_subword_integral_type(bt) && VM_Version::supports_avx512cd()) {
        return true;
      }
    default:
      return false;
  }
}

const bool Matcher::vector_needs_partial_operations(Node* node, const TypeVect* vt) {
  return false;
}

MachOper* Matcher::pd_specialize_generic_vector_operand(MachOper* generic_opnd, uint ideal_reg, bool is_temp) {
  assert(Matcher::is_generic_vector(generic_opnd), "not generic");
  bool legacy = (generic_opnd->opcode() == LEGVEC);
  if (!VM_Version::supports_avx512vlbwdq() && // KNL
      is_temp && !legacy && (ideal_reg == Op_VecZ)) {
    // Conservatively specialize 512bit vec TEMP operands to legVecZ (zmm0-15) on KNL.
    return new legVecZOper();
  }
  if (legacy) {
    switch (ideal_reg) {
      case Op_VecS: return new legVecSOper();
      case Op_VecD: return new legVecDOper();
      case Op_VecX: return new legVecXOper();
      case Op_VecY: return new legVecYOper();
      case Op_VecZ: return new legVecZOper();
    }
  } else {
    switch (ideal_reg) {
      case Op_VecS: return new vecSOper();
      case Op_VecD: return new vecDOper();
      case Op_VecX: return new vecXOper();
      case Op_VecY: return new vecYOper();
      case Op_VecZ: return new vecZOper();
    }
  }
  ShouldNotReachHere();
  return NULL;
}

bool Matcher::is_reg2reg_move(MachNode* m) {
  switch (m->rule()) {
    case MoveVec2Leg_rule:
    case MoveLeg2Vec_rule:
    case MoveF2VL_rule:
    case MoveF2LEG_rule:
    case MoveVL2F_rule:
    case MoveLEG2F_rule:
    case MoveD2VL_rule:
    case MoveD2LEG_rule:
    case MoveVL2D_rule:
    case MoveLEG2D_rule:
      return true;
    default:
      return false;
  }
}

bool Matcher::is_generic_vector(MachOper* opnd) {
  switch (opnd->opcode()) {
    case VEC:
    case LEGVEC:
      return true;
    default:
      return false;
  }
}

//------------------------------------------------------------------------

const RegMask* Matcher::predicate_reg_mask(void) {
  return &_VECTMASK_REG_mask;
}

const TypeVectMask* Matcher::predicate_reg_type(const Type* elemTy, int length) {
  return new TypeVectMask(elemTy, length);
}

// Max vector size in bytes. 0 if not supported.
const int Matcher::vector_width_in_bytes(BasicType bt) {
  assert(is_java_primitive(bt), "only primitive type vectors");
  if (UseSSE < 2) return 0;
  // SSE2 supports 128bit vectors for all types.
  // AVX2 supports 256bit vectors for all types.
  // AVX2/EVEX supports 512bit vectors for all types.
  int size = (UseAVX > 1) ? (1 << UseAVX) * 8 : 16;
  // AVX1 supports 256bit vectors only for FLOAT and DOUBLE.
  if (UseAVX > 0 && (bt == T_FLOAT || bt == T_DOUBLE))
    size = (UseAVX > 2) ? 64 : 32;
  if (UseAVX > 2 && (bt == T_BYTE || bt == T_SHORT || bt == T_CHAR))
    size = (VM_Version::supports_avx512bw()) ? 64 : 32;
  // Use flag to limit vector size.
  size = MIN2(size,(int)MaxVectorSize);
  // Minimum 2 values in vector (or 4 for bytes).
  switch (bt) {
  case T_DOUBLE:
  case T_LONG:
    if (size < 16) return 0;
    break;
  case T_FLOAT:
  case T_INT:
    if (size < 8) return 0;
    break;
  case T_BOOLEAN:
    if (size < 4) return 0;
    break;
  case T_CHAR:
    if (size < 4) return 0;
    break;
  case T_BYTE:
    if (size < 4) return 0;
    break;
  case T_SHORT:
    if (size < 4) return 0;
    break;
  default:
    ShouldNotReachHere();
  }
  return size;
}

// Limits on vector size (number of elements) loaded into vector.
const int Matcher::max_vector_size(const BasicType bt) {
  return vector_width_in_bytes(bt)/type2aelembytes(bt);
}
const int Matcher::min_vector_size(const BasicType bt) {
  int max_size = max_vector_size(bt);
  // Min size which can be loaded into vector is 4 bytes.
  int size = (type2aelembytes(bt) == 1) ? 4 : 2;
  // Support for calling svml double64 vectors
  if (bt == T_DOUBLE) {
    size = 1;
  }
  return MIN2(size,max_size);
}

const int Matcher::scalable_vector_reg_size(const BasicType bt) {
  return -1;
}

// Vector ideal reg corresponding to specified size in bytes
const uint Matcher::vector_ideal_reg(int size) {
  assert(MaxVectorSize >= size, "");
  switch(size) {
    case  4: return Op_VecS;
    case  8: return Op_VecD;
    case 16: return Op_VecX;
    case 32: return Op_VecY;
    case 64: return Op_VecZ;
  }
  ShouldNotReachHere();
  return 0;
}

// Check for shift by small constant as well
static bool clone_shift(Node* shift, Matcher* matcher, Matcher::MStack& mstack, VectorSet& address_visited) {
  if (shift->Opcode() == Op_LShiftX && shift->in(2)->is_Con() &&
      shift->in(2)->get_int() <= 3 &&
      // Are there other uses besides address expressions?
      !matcher->is_visited(shift)) {
    address_visited.set(shift->_idx); // Flag as address_visited
    mstack.push(shift->in(2), Matcher::Visit);
    Node *conv = shift->in(1);
#ifdef _LP64
    // Allow Matcher to match the rule which bypass
    // ConvI2L operation for an array index on LP64
    // if the index value is positive.
    if (conv->Opcode() == Op_ConvI2L &&
        conv->as_Type()->type()->is_long()->_lo >= 0 &&
        // Are there other uses besides address expressions?
        !matcher->is_visited(conv)) {
      address_visited.set(conv->_idx); // Flag as address_visited
      mstack.push(conv->in(1), Matcher::Pre_Visit);
    } else
#endif
      mstack.push(conv, Matcher::Pre_Visit);
    return true;
  }
  return false;
}

// This function identifies sub-graphs in which a 'load' node is
// input to two different nodes, and such that it can be matched
// with BMI instructions like blsi, blsr, etc.
// Example : for b = -a[i] & a[i] can be matched to blsi r32, m32.
// The graph is (AndL (SubL Con0 LoadL*) LoadL*), where LoadL*
// refers to the same node.
//
// Match the generic fused operations pattern (op1 (op2 Con{ConType} mop) mop)
// This is a temporary solution until we make DAGs expressible in ADL.
template<typename ConType>
class FusedPatternMatcher {
  Node* _op1_node;
  Node* _mop_node;
  int _con_op;

  static int match_next(Node* n, int next_op, int next_op_idx) {
    if (n->in(1) == NULL || n->in(2) == NULL) {
      return -1;
    }

    if (next_op_idx == -1) { // n is commutative, try rotations
      if (n->in(1)->Opcode() == next_op) {
        return 1;
      } else if (n->in(2)->Opcode() == next_op) {
        return 2;
      }
    } else {
      assert(next_op_idx > 0 && next_op_idx <= 2, "Bad argument index");
      if (n->in(next_op_idx)->Opcode() == next_op) {
        return next_op_idx;
      }
    }
    return -1;
  }

 public:
  FusedPatternMatcher(Node* op1_node, Node* mop_node, int con_op) :
    _op1_node(op1_node), _mop_node(mop_node), _con_op(con_op) { }

  bool match(int op1, int op1_op2_idx,  // op1 and the index of the op1->op2 edge, -1 if op1 is commutative
             int op2, int op2_con_idx,  // op2 and the index of the op2->con edge, -1 if op2 is commutative
             typename ConType::NativeType con_value) {
    if (_op1_node->Opcode() != op1) {
      return false;
    }
    if (_mop_node->outcnt() > 2) {
      return false;
    }
    op1_op2_idx = match_next(_op1_node, op2, op1_op2_idx);
    if (op1_op2_idx == -1) {
      return false;
    }
    // Memory operation must be the other edge
    int op1_mop_idx = (op1_op2_idx & 1) + 1;

    // Check that the mop node is really what we want
    if (_op1_node->in(op1_mop_idx) == _mop_node) {
      Node* op2_node = _op1_node->in(op1_op2_idx);
      if (op2_node->outcnt() > 1) {
        return false;
      }
      assert(op2_node->Opcode() == op2, "Should be");
      op2_con_idx = match_next(op2_node, _con_op, op2_con_idx);
      if (op2_con_idx == -1) {
        return false;
      }
      // Memory operation must be the other edge
      int op2_mop_idx = (op2_con_idx & 1) + 1;
      // Check that the memory operation is the same node
      if (op2_node->in(op2_mop_idx) == _mop_node) {
        // Now check the constant
        const Type* con_type = op2_node->in(op2_con_idx)->bottom_type();
        if (con_type != Type::TOP && ConType::as_self(con_type)->get_con() == con_value) {
          return true;
        }
      }
    }
    return false;
  }
};

static bool is_bmi_pattern(Node* n, Node* m) {
  assert(UseBMI1Instructions, "sanity");
  if (n != NULL && m != NULL) {
    if (m->Opcode() == Op_LoadI) {
      FusedPatternMatcher<TypeInt> bmii(n, m, Op_ConI);
      return bmii.match(Op_AndI, -1, Op_SubI,  1,  0)  ||
             bmii.match(Op_AndI, -1, Op_AddI, -1, -1)  ||
             bmii.match(Op_XorI, -1, Op_AddI, -1, -1);
    } else if (m->Opcode() == Op_LoadL) {
      FusedPatternMatcher<TypeLong> bmil(n, m, Op_ConL);
      return bmil.match(Op_AndL, -1, Op_SubL,  1,  0) ||
             bmil.match(Op_AndL, -1, Op_AddL, -1, -1) ||
             bmil.match(Op_XorL, -1, Op_AddL, -1, -1);
    }
  }
  return false;
}

// Should the matcher clone input 'm' of node 'n'?
bool Matcher::pd_clone_node(Node* n, Node* m, Matcher::MStack& mstack) {
  // If 'n' and 'm' are part of a graph for BMI instruction, clone the input 'm'.
  if (UseBMI1Instructions && is_bmi_pattern(n, m)) {
    mstack.push(m, Visit);
    return true;
  }
  if (is_vshift_con_pattern(n, m)) { // ShiftV src (ShiftCntV con)
    mstack.push(m, Visit);           // m = ShiftCntV
    return true;
  }
  return false;
}

// Should the Matcher clone shifts on addressing modes, expecting them
// to be subsumed into complex addressing expressions or compute them
// into registers?
bool Matcher::pd_clone_address_expressions(AddPNode* m, Matcher::MStack& mstack, VectorSet& address_visited) {
  Node *off = m->in(AddPNode::Offset);
  if (off->is_Con()) {
    address_visited.test_set(m->_idx); // Flag as address_visited
    Node *adr = m->in(AddPNode::Address);

    // Intel can handle 2 adds in addressing mode
    // AtomicAdd is not an addressing expression.
    // Cheap to find it by looking for screwy base.
    if (adr->is_AddP() &&
        !adr->in(AddPNode::Base)->is_top() &&
        LP64_ONLY( off->get_long() == (int) (off->get_long()) && ) // immL32
        // Are there other uses besides address expressions?
        !is_visited(adr)) {
      address_visited.set(adr->_idx); // Flag as address_visited
      Node *shift = adr->in(AddPNode::Offset);
      if (!clone_shift(shift, this, mstack, address_visited)) {
        mstack.push(shift, Pre_Visit);
      }
      mstack.push(adr->in(AddPNode::Address), Pre_Visit);
      mstack.push(adr->in(AddPNode::Base), Pre_Visit);
    } else {
      mstack.push(adr, Pre_Visit);
    }

    // Clone X+offset as it also folds into most addressing expressions
    mstack.push(off, Visit);
    mstack.push(m->in(AddPNode::Base), Pre_Visit);
    return true;
  } else if (clone_shift(off, this, mstack, address_visited)) {
    address_visited.test_set(m->_idx); // Flag as address_visited
    mstack.push(m->in(AddPNode::Address), Pre_Visit);
    mstack.push(m->in(AddPNode::Base), Pre_Visit);
    return true;
  }
  return false;
}

static inline Assembler::ComparisonPredicate booltest_pred_to_comparison_pred(int bt) {
  switch (bt) {
    case BoolTest::eq:
      return Assembler::eq;
    case BoolTest::ne:
      return Assembler::neq;
    case BoolTest::le:
    case BoolTest::ule:
      return Assembler::le;
    case BoolTest::ge:
    case BoolTest::uge:
      return Assembler::nlt;
    case BoolTest::lt:
    case BoolTest::ult:
      return Assembler::lt;
    case BoolTest::gt:
    case BoolTest::ugt:
      return Assembler::nle;
    default : ShouldNotReachHere(); return Assembler::_false;
  }
}

static inline Assembler::ComparisonPredicateFP booltest_pred_to_comparison_pred_fp(int bt) {
  switch (bt) {
  case BoolTest::eq: return Assembler::EQ_OQ;  // ordered non-signaling
  // As per JLS 15.21.1, != of NaNs is true. Thus use unordered compare.
  case BoolTest::ne: return Assembler::NEQ_UQ; // unordered non-signaling
  case BoolTest::le: return Assembler::LE_OQ;  // ordered non-signaling
  case BoolTest::ge: return Assembler::GE_OQ;  // ordered non-signaling
  case BoolTest::lt: return Assembler::LT_OQ;  // ordered non-signaling
  case BoolTest::gt: return Assembler::GT_OQ;  // ordered non-signaling
  default: ShouldNotReachHere(); return Assembler::FALSE_OS;
  }
}

// Helper methods for MachSpillCopyNode::implementation().
static void vec_mov_helper(CodeBuffer *cbuf, int src_lo, int dst_lo,
                          int src_hi, int dst_hi, uint ireg, outputStream* st) {
  assert(ireg == Op_VecS || // 32bit vector
         (src_lo & 1) == 0 && (src_lo + 1) == src_hi &&
         (dst_lo & 1) == 0 && (dst_lo + 1) == dst_hi,
         "no non-adjacent vector moves" );
  if (cbuf) {
    C2_MacroAssembler _masm(cbuf);
    switch (ireg) {
    case Op_VecS: // copy whole register
    case Op_VecD:
    case Op_VecX:
#ifndef _LP64
      __ movdqu(as_XMMRegister(Matcher::_regEncode[dst_lo]), as_XMMRegister(Matcher::_regEncode[src_lo]));
#else
      if ((UseAVX < 3) || VM_Version::supports_avx512vl()) {
        __ movdqu(as_XMMRegister(Matcher::_regEncode[dst_lo]), as_XMMRegister(Matcher::_regEncode[src_lo]));
      } else {
        __ vextractf32x4(as_XMMRegister(Matcher::_regEncode[dst_lo]), as_XMMRegister(Matcher::_regEncode[src_lo]), 0x0);
     }
#endif
      break;
    case Op_VecY:
#ifndef _LP64
      __ vmovdqu(as_XMMRegister(Matcher::_regEncode[dst_lo]), as_XMMRegister(Matcher::_regEncode[src_lo]));
#else
      if ((UseAVX < 3) || VM_Version::supports_avx512vl()) {
        __ vmovdqu(as_XMMRegister(Matcher::_regEncode[dst_lo]), as_XMMRegister(Matcher::_regEncode[src_lo]));
      } else {
        __ vextractf64x4(as_XMMRegister(Matcher::_regEncode[dst_lo]), as_XMMRegister(Matcher::_regEncode[src_lo]), 0x0);
     }
#endif
      break;
    case Op_VecZ:
      __ evmovdquq(as_XMMRegister(Matcher::_regEncode[dst_lo]), as_XMMRegister(Matcher::_regEncode[src_lo]), 2);
      break;
    default:
      ShouldNotReachHere();
    }
#ifndef PRODUCT
  } else {
    switch (ireg) {
    case Op_VecS:
    case Op_VecD:
    case Op_VecX:
      st->print("movdqu  %s,%s\t# spill",Matcher::regName[dst_lo],Matcher::regName[src_lo]);
      break;
    case Op_VecY:
    case Op_VecZ:
      st->print("vmovdqu %s,%s\t# spill",Matcher::regName[dst_lo],Matcher::regName[src_lo]);
      break;
    default:
      ShouldNotReachHere();
    }
#endif
  }
}

void vec_spill_helper(CodeBuffer *cbuf, bool is_load,
                     int stack_offset, int reg, uint ireg, outputStream* st) {
  if (cbuf) {
    C2_MacroAssembler _masm(cbuf);
    if (is_load) {
      switch (ireg) {
      case Op_VecS:
        __ movdl(as_XMMRegister(Matcher::_regEncode[reg]), Address(rsp, stack_offset));
        break;
      case Op_VecD:
        __ movq(as_XMMRegister(Matcher::_regEncode[reg]), Address(rsp, stack_offset));
        break;
      case Op_VecX:
#ifndef _LP64
        __ movdqu(as_XMMRegister(Matcher::_regEncode[reg]), Address(rsp, stack_offset));
#else
        if ((UseAVX < 3) || VM_Version::supports_avx512vl()) {
          __ movdqu(as_XMMRegister(Matcher::_regEncode[reg]), Address(rsp, stack_offset));
        } else {
          __ vpxor(as_XMMRegister(Matcher::_regEncode[reg]), as_XMMRegister(Matcher::_regEncode[reg]), as_XMMRegister(Matcher::_regEncode[reg]), 2);
          __ vinsertf32x4(as_XMMRegister(Matcher::_regEncode[reg]), as_XMMRegister(Matcher::_regEncode[reg]), Address(rsp, stack_offset),0x0);
        }
#endif
        break;
      case Op_VecY:
#ifndef _LP64
        __ vmovdqu(as_XMMRegister(Matcher::_regEncode[reg]), Address(rsp, stack_offset));
#else
        if ((UseAVX < 3) || VM_Version::supports_avx512vl()) {
          __ vmovdqu(as_XMMRegister(Matcher::_regEncode[reg]), Address(rsp, stack_offset));
        } else {
          __ vpxor(as_XMMRegister(Matcher::_regEncode[reg]), as_XMMRegister(Matcher::_regEncode[reg]), as_XMMRegister(Matcher::_regEncode[reg]), 2);
          __ vinsertf64x4(as_XMMRegister(Matcher::_regEncode[reg]), as_XMMRegister(Matcher::_regEncode[reg]), Address(rsp, stack_offset),0x0);
        }
#endif
        break;
      case Op_VecZ:
        __ evmovdquq(as_XMMRegister(Matcher::_regEncode[reg]), Address(rsp, stack_offset), 2);
        break;
      default:
        ShouldNotReachHere();
      }
    } else { // store
      switch (ireg) {
      case Op_VecS:
        __ movdl(Address(rsp, stack_offset), as_XMMRegister(Matcher::_regEncode[reg]));
        break;
      case Op_VecD:
        __ movq(Address(rsp, stack_offset), as_XMMRegister(Matcher::_regEncode[reg]));
        break;
      case Op_VecX:
#ifndef _LP64
        __ movdqu(Address(rsp, stack_offset), as_XMMRegister(Matcher::_regEncode[reg]));
#else
        if ((UseAVX < 3) || VM_Version::supports_avx512vl()) {
          __ movdqu(Address(rsp, stack_offset), as_XMMRegister(Matcher::_regEncode[reg]));
        }
        else {
          __ vextractf32x4(Address(rsp, stack_offset), as_XMMRegister(Matcher::_regEncode[reg]), 0x0);
        }
#endif
        break;
      case Op_VecY:
#ifndef _LP64
        __ vmovdqu(Address(rsp, stack_offset), as_XMMRegister(Matcher::_regEncode[reg]));
#else
        if ((UseAVX < 3) || VM_Version::supports_avx512vl()) {
          __ vmovdqu(Address(rsp, stack_offset), as_XMMRegister(Matcher::_regEncode[reg]));
        }
        else {
          __ vextractf64x4(Address(rsp, stack_offset), as_XMMRegister(Matcher::_regEncode[reg]), 0x0);
        }
#endif
        break;
      case Op_VecZ:
        __ evmovdquq(Address(rsp, stack_offset), as_XMMRegister(Matcher::_regEncode[reg]), 2);
        break;
      default:
        ShouldNotReachHere();
      }
    }
#ifndef PRODUCT
  } else {
    if (is_load) {
      switch (ireg) {
      case Op_VecS:
        st->print("movd    %s,[rsp + %d]\t# spill", Matcher::regName[reg], stack_offset);
        break;
      case Op_VecD:
        st->print("movq    %s,[rsp + %d]\t# spill", Matcher::regName[reg], stack_offset);
        break;
       case Op_VecX:
        st->print("movdqu  %s,[rsp + %d]\t# spill", Matcher::regName[reg], stack_offset);
        break;
      case Op_VecY:
      case Op_VecZ:
        st->print("vmovdqu %s,[rsp + %d]\t# spill", Matcher::regName[reg], stack_offset);
        break;
      default:
        ShouldNotReachHere();
      }
    } else { // store
      switch (ireg) {
      case Op_VecS:
        st->print("movd    [rsp + %d],%s\t# spill", stack_offset, Matcher::regName[reg]);
        break;
      case Op_VecD:
        st->print("movq    [rsp + %d],%s\t# spill", stack_offset, Matcher::regName[reg]);
        break;
       case Op_VecX:
        st->print("movdqu  [rsp + %d],%s\t# spill", stack_offset, Matcher::regName[reg]);
        break;
      case Op_VecY:
      case Op_VecZ:
        st->print("vmovdqu [rsp + %d],%s\t# spill", stack_offset, Matcher::regName[reg]);
        break;
      default:
        ShouldNotReachHere();
      }
    }
#endif
  }
}

template <class T>
static inline GrowableArray<jvalue>* vreplicate_imm(BasicType bt, T con, int len) {
  GrowableArray<jvalue>* val = new GrowableArray<jvalue>(len);
  jvalue ele;
  switch (bt) {
    case T_BYTE:   ele.b = con; break;
    case T_SHORT:  ele.s = con; break;
    case T_INT:    ele.i = con; break;
    case T_LONG:   ele.j = con; break;
    case T_FLOAT:  ele.f = con; break;
    case T_DOUBLE: ele.d = con; break;
    default: ShouldNotReachHere();
  }
  for (int i = 0; i < len; i++) {
    val->append(ele);
  }
  return val;
}

static inline jlong high_bit_set(BasicType bt) {
  switch (bt) {
    case T_BYTE:  return 0x8080808080808080;
    case T_SHORT: return 0x8000800080008000;
    case T_INT:   return 0x8000000080000000;
    case T_LONG:  return 0x8000000000000000;
    default:
      ShouldNotReachHere();
      return 0;
  }
}

#ifndef PRODUCT
  void MachNopNode::format(PhaseRegAlloc*, outputStream* st) const {
    st->print("nop \t# %d bytes pad for loops and calls", _count);
  }
#endif

  void MachNopNode::emit(CodeBuffer &cbuf, PhaseRegAlloc*) const {
    C2_MacroAssembler _masm(&cbuf);
    __ nop(_count);
  }

  uint MachNopNode::size(PhaseRegAlloc*) const {
    return _count;
  }

#ifndef PRODUCT
  void MachBreakpointNode::format(PhaseRegAlloc*, outputStream* st) const {
    st->print("# breakpoint");
  }
#endif

  void MachBreakpointNode::emit(CodeBuffer &cbuf, PhaseRegAlloc* ra_) const {
    C2_MacroAssembler _masm(&cbuf);
    __ int3();
  }

  uint MachBreakpointNode::size(PhaseRegAlloc* ra_) const {
    return MachNode::size(ra_);
  }

%}

encode %{

  enc_class call_epilog %{
    C2_MacroAssembler _masm(&cbuf);
    if (VerifyStackAtCalls) {
      // Check that stack depth is unchanged: find majik cookie on stack
      int framesize = ra_->reg2offset_unchecked(OptoReg::add(ra_->_matcher._old_SP, -3*VMRegImpl::slots_per_word));
      Label L;
      __ cmpptr(Address(rsp, framesize), (int32_t)0xbadb100d);
      __ jccb(Assembler::equal, L);
      // Die if stack mismatch
      __ int3();
      __ bind(L);
    }
  %}

%}

// Operands for bound floating pointer register arguments
operand rxmm0() %{
  constraint(ALLOC_IN_RC(xmm0_reg));
  match(VecX);
  format%{%}
  interface(REG_INTER);
%}

//----------OPERANDS-----------------------------------------------------------
// Operand definitions must precede instruction definitions for correct parsing
// in the ADLC because operands constitute user defined types which are used in
// instruction definitions.

// Vectors

// Dummy generic vector class. Should be used for all vector operands.
// Replaced with vec[SDXYZ] during post-selection pass.
operand vec() %{
  constraint(ALLOC_IN_RC(dynamic));
  match(VecX);
  match(VecY);
  match(VecZ);
  match(VecS);
  match(VecD);

  format %{ %}
  interface(REG_INTER);
%}

// Dummy generic legacy vector class. Should be used for all legacy vector operands.
// Replaced with legVec[SDXYZ] during post-selection cleanup.
// Note: legacy register class is used to avoid extra (unneeded in 32-bit VM)
// runtime code generation via reg_class_dynamic.
operand legVec() %{
  constraint(ALLOC_IN_RC(dynamic));
  match(VecX);
  match(VecY);
  match(VecZ);
  match(VecS);
  match(VecD);

  format %{ %}
  interface(REG_INTER);
%}

// Replaces vec during post-selection cleanup. See above.
operand vecS() %{
  constraint(ALLOC_IN_RC(vectors_reg_vlbwdq));
  match(VecS);

  format %{ %}
  interface(REG_INTER);
%}

// Replaces legVec during post-selection cleanup. See above.
operand legVecS() %{
  constraint(ALLOC_IN_RC(vectors_reg_legacy));
  match(VecS);

  format %{ %}
  interface(REG_INTER);
%}

// Replaces vec during post-selection cleanup. See above.
operand vecD() %{
  constraint(ALLOC_IN_RC(vectord_reg_vlbwdq));
  match(VecD);

  format %{ %}
  interface(REG_INTER);
%}

// Replaces legVec during post-selection cleanup. See above.
operand legVecD() %{
  constraint(ALLOC_IN_RC(vectord_reg_legacy));
  match(VecD);

  format %{ %}
  interface(REG_INTER);
%}

// Replaces vec during post-selection cleanup. See above.
operand vecX() %{
  constraint(ALLOC_IN_RC(vectorx_reg_vlbwdq));
  match(VecX);

  format %{ %}
  interface(REG_INTER);
%}

// Replaces legVec during post-selection cleanup. See above.
operand legVecX() %{
  constraint(ALLOC_IN_RC(vectorx_reg_legacy));
  match(VecX);

  format %{ %}
  interface(REG_INTER);
%}

// Replaces vec during post-selection cleanup. See above.
operand vecY() %{
  constraint(ALLOC_IN_RC(vectory_reg_vlbwdq));
  match(VecY);

  format %{ %}
  interface(REG_INTER);
%}

// Replaces legVec during post-selection cleanup. See above.
operand legVecY() %{
  constraint(ALLOC_IN_RC(vectory_reg_legacy));
  match(VecY);

  format %{ %}
  interface(REG_INTER);
%}

// Replaces vec during post-selection cleanup. See above.
operand vecZ() %{
  constraint(ALLOC_IN_RC(vectorz_reg));
  match(VecZ);

  format %{ %}
  interface(REG_INTER);
%}

// Replaces legVec during post-selection cleanup. See above.
operand legVecZ() %{
  constraint(ALLOC_IN_RC(vectorz_reg_legacy));
  match(VecZ);

  format %{ %}
  interface(REG_INTER);
%}

// Comparison Code for FP conditional move
operand cmpOp_vcmppd() %{
  match(Bool);

  predicate(n->as_Bool()->_test._test != BoolTest::overflow &&
            n->as_Bool()->_test._test != BoolTest::no_overflow);
  format %{ "" %}
  interface(COND_INTER) %{
    equal        (0x0, "eq");
    less         (0x1, "lt");
    less_equal   (0x2, "le");
    not_equal    (0xC, "ne");
    greater_equal(0xD, "ge");
    greater      (0xE, "gt");
    //TODO cannot compile (adlc breaks) without two next lines with error:
    // x86_64.ad(13987) Syntax Error: :In operand cmpOp_vcmppd: Do not support this encode constant: ' %{
    // equal' for overflow.
    overflow     (0x20, "o");  // not really supported by the instruction
    no_overflow  (0x21, "no"); // not really supported by the instruction
  %}
%}


// INSTRUCTIONS -- Platform independent definitions (same for 32- and 64-bit)

// ============================================================================

instruct ShouldNotReachHere() %{
  match(Halt);
  format %{ "stop\t# ShouldNotReachHere" %}
  ins_encode %{
    if (is_reachable()) {
      __ stop(_halt_reason);
    }
  %}
  ins_pipe(pipe_slow);
%}

// ============================================================================

instruct addF_reg(regF dst, regF src) %{
  predicate((UseSSE>=1) && (UseAVX == 0));
  match(Set dst (AddF dst src));

  format %{ "addss   $dst, $src" %}
  ins_cost(150);
  ins_encode %{
    __ addss($dst$$XMMRegister, $src$$XMMRegister);
  %}
  ins_pipe(pipe_slow);
%}

instruct addF_mem(regF dst, memory src) %{
  predicate((UseSSE>=1) && (UseAVX == 0));
  match(Set dst (AddF dst (LoadF src)));

  format %{ "addss   $dst, $src" %}
  ins_cost(150);
  ins_encode %{
    __ addss($dst$$XMMRegister, $src$$Address);
  %}
  ins_pipe(pipe_slow);
%}

instruct addF_imm(regF dst, immF con) %{
  predicate((UseSSE>=1) && (UseAVX == 0));
  match(Set dst (AddF dst con));
  format %{ "addss   $dst, [$constantaddress]\t# load from constant table: float=$con" %}
  ins_cost(150);
  ins_encode %{
    __ addss($dst$$XMMRegister, $constantaddress($con));
  %}
  ins_pipe(pipe_slow);
%}

instruct addF_reg_reg(regF dst, regF src1, regF src2) %{
  predicate(UseAVX > 0);
  match(Set dst (AddF src1 src2));

  format %{ "vaddss  $dst, $src1, $src2" %}
  ins_cost(150);
  ins_encode %{
    __ vaddss($dst$$XMMRegister, $src1$$XMMRegister, $src2$$XMMRegister);
  %}
  ins_pipe(pipe_slow);
%}

instruct addF_reg_mem(regF dst, regF src1, memory src2) %{
  predicate(UseAVX > 0);
  match(Set dst (AddF src1 (LoadF src2)));

  format %{ "vaddss  $dst, $src1, $src2" %}
  ins_cost(150);
  ins_encode %{
    __ vaddss($dst$$XMMRegister, $src1$$XMMRegister, $src2$$Address);
  %}
  ins_pipe(pipe_slow);
%}

instruct addF_reg_imm(regF dst, regF src, immF con) %{
  predicate(UseAVX > 0);
  match(Set dst (AddF src con));

  format %{ "vaddss  $dst, $src, [$constantaddress]\t# load from constant table: float=$con" %}
  ins_cost(150);
  ins_encode %{
    __ vaddss($dst$$XMMRegister, $src$$XMMRegister, $constantaddress($con));
  %}
  ins_pipe(pipe_slow);
%}

instruct addD_reg(regD dst, regD src) %{
  predicate((UseSSE>=2) && (UseAVX == 0));
  match(Set dst (AddD dst src));

  format %{ "addsd   $dst, $src" %}
  ins_cost(150);
  ins_encode %{
    __ addsd($dst$$XMMRegister, $src$$XMMRegister);
  %}
  ins_pipe(pipe_slow);
%}

instruct addD_mem(regD dst, memory src) %{
  predicate((UseSSE>=2) && (UseAVX == 0));
  match(Set dst (AddD dst (LoadD src)));

  format %{ "addsd   $dst, $src" %}
  ins_cost(150);
  ins_encode %{
    __ addsd($dst$$XMMRegister, $src$$Address);
  %}
  ins_pipe(pipe_slow);
%}

instruct addD_imm(regD dst, immD con) %{
  predicate((UseSSE>=2) && (UseAVX == 0));
  match(Set dst (AddD dst con));
  format %{ "addsd   $dst, [$constantaddress]\t# load from constant table: double=$con" %}
  ins_cost(150);
  ins_encode %{
    __ addsd($dst$$XMMRegister, $constantaddress($con));
  %}
  ins_pipe(pipe_slow);
%}

instruct addD_reg_reg(regD dst, regD src1, regD src2) %{
  predicate(UseAVX > 0);
  match(Set dst (AddD src1 src2));

  format %{ "vaddsd  $dst, $src1, $src2" %}
  ins_cost(150);
  ins_encode %{
    __ vaddsd($dst$$XMMRegister, $src1$$XMMRegister, $src2$$XMMRegister);
  %}
  ins_pipe(pipe_slow);
%}

instruct addD_reg_mem(regD dst, regD src1, memory src2) %{
  predicate(UseAVX > 0);
  match(Set dst (AddD src1 (LoadD src2)));

  format %{ "vaddsd  $dst, $src1, $src2" %}
  ins_cost(150);
  ins_encode %{
    __ vaddsd($dst$$XMMRegister, $src1$$XMMRegister, $src2$$Address);
  %}
  ins_pipe(pipe_slow);
%}

instruct addD_reg_imm(regD dst, regD src, immD con) %{
  predicate(UseAVX > 0);
  match(Set dst (AddD src con));

  format %{ "vaddsd  $dst, $src, [$constantaddress]\t# load from constant table: double=$con" %}
  ins_cost(150);
  ins_encode %{
    __ vaddsd($dst$$XMMRegister, $src$$XMMRegister, $constantaddress($con));
  %}
  ins_pipe(pipe_slow);
%}

instruct subF_reg(regF dst, regF src) %{
  predicate((UseSSE>=1) && (UseAVX == 0));
  match(Set dst (SubF dst src));

  format %{ "subss   $dst, $src" %}
  ins_cost(150);
  ins_encode %{
    __ subss($dst$$XMMRegister, $src$$XMMRegister);
  %}
  ins_pipe(pipe_slow);
%}

instruct subF_mem(regF dst, memory src) %{
  predicate((UseSSE>=1) && (UseAVX == 0));
  match(Set dst (SubF dst (LoadF src)));

  format %{ "subss   $dst, $src" %}
  ins_cost(150);
  ins_encode %{
    __ subss($dst$$XMMRegister, $src$$Address);
  %}
  ins_pipe(pipe_slow);
%}

instruct subF_imm(regF dst, immF con) %{
  predicate((UseSSE>=1) && (UseAVX == 0));
  match(Set dst (SubF dst con));
  format %{ "subss   $dst, [$constantaddress]\t# load from constant table: float=$con" %}
  ins_cost(150);
  ins_encode %{
    __ subss($dst$$XMMRegister, $constantaddress($con));
  %}
  ins_pipe(pipe_slow);
%}

instruct subF_reg_reg(regF dst, regF src1, regF src2) %{
  predicate(UseAVX > 0);
  match(Set dst (SubF src1 src2));

  format %{ "vsubss  $dst, $src1, $src2" %}
  ins_cost(150);
  ins_encode %{
    __ vsubss($dst$$XMMRegister, $src1$$XMMRegister, $src2$$XMMRegister);
  %}
  ins_pipe(pipe_slow);
%}

instruct subF_reg_mem(regF dst, regF src1, memory src2) %{
  predicate(UseAVX > 0);
  match(Set dst (SubF src1 (LoadF src2)));

  format %{ "vsubss  $dst, $src1, $src2" %}
  ins_cost(150);
  ins_encode %{
    __ vsubss($dst$$XMMRegister, $src1$$XMMRegister, $src2$$Address);
  %}
  ins_pipe(pipe_slow);
%}

instruct subF_reg_imm(regF dst, regF src, immF con) %{
  predicate(UseAVX > 0);
  match(Set dst (SubF src con));

  format %{ "vsubss  $dst, $src, [$constantaddress]\t# load from constant table: float=$con" %}
  ins_cost(150);
  ins_encode %{
    __ vsubss($dst$$XMMRegister, $src$$XMMRegister, $constantaddress($con));
  %}
  ins_pipe(pipe_slow);
%}

instruct subD_reg(regD dst, regD src) %{
  predicate((UseSSE>=2) && (UseAVX == 0));
  match(Set dst (SubD dst src));

  format %{ "subsd   $dst, $src" %}
  ins_cost(150);
  ins_encode %{
    __ subsd($dst$$XMMRegister, $src$$XMMRegister);
  %}
  ins_pipe(pipe_slow);
%}

instruct subD_mem(regD dst, memory src) %{
  predicate((UseSSE>=2) && (UseAVX == 0));
  match(Set dst (SubD dst (LoadD src)));

  format %{ "subsd   $dst, $src" %}
  ins_cost(150);
  ins_encode %{
    __ subsd($dst$$XMMRegister, $src$$Address);
  %}
  ins_pipe(pipe_slow);
%}

instruct subD_imm(regD dst, immD con) %{
  predicate((UseSSE>=2) && (UseAVX == 0));
  match(Set dst (SubD dst con));
  format %{ "subsd   $dst, [$constantaddress]\t# load from constant table: double=$con" %}
  ins_cost(150);
  ins_encode %{
    __ subsd($dst$$XMMRegister, $constantaddress($con));
  %}
  ins_pipe(pipe_slow);
%}

instruct subD_reg_reg(regD dst, regD src1, regD src2) %{
  predicate(UseAVX > 0);
  match(Set dst (SubD src1 src2));

  format %{ "vsubsd  $dst, $src1, $src2" %}
  ins_cost(150);
  ins_encode %{
    __ vsubsd($dst$$XMMRegister, $src1$$XMMRegister, $src2$$XMMRegister);
  %}
  ins_pipe(pipe_slow);
%}

instruct subD_reg_mem(regD dst, regD src1, memory src2) %{
  predicate(UseAVX > 0);
  match(Set dst (SubD src1 (LoadD src2)));

  format %{ "vsubsd  $dst, $src1, $src2" %}
  ins_cost(150);
  ins_encode %{
    __ vsubsd($dst$$XMMRegister, $src1$$XMMRegister, $src2$$Address);
  %}
  ins_pipe(pipe_slow);
%}

instruct subD_reg_imm(regD dst, regD src, immD con) %{
  predicate(UseAVX > 0);
  match(Set dst (SubD src con));

  format %{ "vsubsd  $dst, $src, [$constantaddress]\t# load from constant table: double=$con" %}
  ins_cost(150);
  ins_encode %{
    __ vsubsd($dst$$XMMRegister, $src$$XMMRegister, $constantaddress($con));
  %}
  ins_pipe(pipe_slow);
%}

instruct mulF_reg(regF dst, regF src) %{
  predicate((UseSSE>=1) && (UseAVX == 0));
  match(Set dst (MulF dst src));

  format %{ "mulss   $dst, $src" %}
  ins_cost(150);
  ins_encode %{
    __ mulss($dst$$XMMRegister, $src$$XMMRegister);
  %}
  ins_pipe(pipe_slow);
%}

instruct mulF_mem(regF dst, memory src) %{
  predicate((UseSSE>=1) && (UseAVX == 0));
  match(Set dst (MulF dst (LoadF src)));

  format %{ "mulss   $dst, $src" %}
  ins_cost(150);
  ins_encode %{
    __ mulss($dst$$XMMRegister, $src$$Address);
  %}
  ins_pipe(pipe_slow);
%}

instruct mulF_imm(regF dst, immF con) %{
  predicate((UseSSE>=1) && (UseAVX == 0));
  match(Set dst (MulF dst con));
  format %{ "mulss   $dst, [$constantaddress]\t# load from constant table: float=$con" %}
  ins_cost(150);
  ins_encode %{
    __ mulss($dst$$XMMRegister, $constantaddress($con));
  %}
  ins_pipe(pipe_slow);
%}

instruct mulF_reg_reg(regF dst, regF src1, regF src2) %{
  predicate(UseAVX > 0);
  match(Set dst (MulF src1 src2));

  format %{ "vmulss  $dst, $src1, $src2" %}
  ins_cost(150);
  ins_encode %{
    __ vmulss($dst$$XMMRegister, $src1$$XMMRegister, $src2$$XMMRegister);
  %}
  ins_pipe(pipe_slow);
%}

instruct mulF_reg_mem(regF dst, regF src1, memory src2) %{
  predicate(UseAVX > 0);
  match(Set dst (MulF src1 (LoadF src2)));

  format %{ "vmulss  $dst, $src1, $src2" %}
  ins_cost(150);
  ins_encode %{
    __ vmulss($dst$$XMMRegister, $src1$$XMMRegister, $src2$$Address);
  %}
  ins_pipe(pipe_slow);
%}

instruct mulF_reg_imm(regF dst, regF src, immF con) %{
  predicate(UseAVX > 0);
  match(Set dst (MulF src con));

  format %{ "vmulss  $dst, $src, [$constantaddress]\t# load from constant table: float=$con" %}
  ins_cost(150);
  ins_encode %{
    __ vmulss($dst$$XMMRegister, $src$$XMMRegister, $constantaddress($con));
  %}
  ins_pipe(pipe_slow);
%}

instruct mulD_reg(regD dst, regD src) %{
  predicate((UseSSE>=2) && (UseAVX == 0));
  match(Set dst (MulD dst src));

  format %{ "mulsd   $dst, $src" %}
  ins_cost(150);
  ins_encode %{
    __ mulsd($dst$$XMMRegister, $src$$XMMRegister);
  %}
  ins_pipe(pipe_slow);
%}

instruct mulD_mem(regD dst, memory src) %{
  predicate((UseSSE>=2) && (UseAVX == 0));
  match(Set dst (MulD dst (LoadD src)));

  format %{ "mulsd   $dst, $src" %}
  ins_cost(150);
  ins_encode %{
    __ mulsd($dst$$XMMRegister, $src$$Address);
  %}
  ins_pipe(pipe_slow);
%}

instruct mulD_imm(regD dst, immD con) %{
  predicate((UseSSE>=2) && (UseAVX == 0));
  match(Set dst (MulD dst con));
  format %{ "mulsd   $dst, [$constantaddress]\t# load from constant table: double=$con" %}
  ins_cost(150);
  ins_encode %{
    __ mulsd($dst$$XMMRegister, $constantaddress($con));
  %}
  ins_pipe(pipe_slow);
%}

instruct mulD_reg_reg(regD dst, regD src1, regD src2) %{
  predicate(UseAVX > 0);
  match(Set dst (MulD src1 src2));

  format %{ "vmulsd  $dst, $src1, $src2" %}
  ins_cost(150);
  ins_encode %{
    __ vmulsd($dst$$XMMRegister, $src1$$XMMRegister, $src2$$XMMRegister);
  %}
  ins_pipe(pipe_slow);
%}

instruct mulD_reg_mem(regD dst, regD src1, memory src2) %{
  predicate(UseAVX > 0);
  match(Set dst (MulD src1 (LoadD src2)));

  format %{ "vmulsd  $dst, $src1, $src2" %}
  ins_cost(150);
  ins_encode %{
    __ vmulsd($dst$$XMMRegister, $src1$$XMMRegister, $src2$$Address);
  %}
  ins_pipe(pipe_slow);
%}

instruct mulD_reg_imm(regD dst, regD src, immD con) %{
  predicate(UseAVX > 0);
  match(Set dst (MulD src con));

  format %{ "vmulsd  $dst, $src, [$constantaddress]\t# load from constant table: double=$con" %}
  ins_cost(150);
  ins_encode %{
    __ vmulsd($dst$$XMMRegister, $src$$XMMRegister, $constantaddress($con));
  %}
  ins_pipe(pipe_slow);
%}

instruct divF_reg(regF dst, regF src) %{
  predicate((UseSSE>=1) && (UseAVX == 0));
  match(Set dst (DivF dst src));

  format %{ "divss   $dst, $src" %}
  ins_cost(150);
  ins_encode %{
    __ divss($dst$$XMMRegister, $src$$XMMRegister);
  %}
  ins_pipe(pipe_slow);
%}

instruct divF_mem(regF dst, memory src) %{
  predicate((UseSSE>=1) && (UseAVX == 0));
  match(Set dst (DivF dst (LoadF src)));

  format %{ "divss   $dst, $src" %}
  ins_cost(150);
  ins_encode %{
    __ divss($dst$$XMMRegister, $src$$Address);
  %}
  ins_pipe(pipe_slow);
%}

instruct divF_imm(regF dst, immF con) %{
  predicate((UseSSE>=1) && (UseAVX == 0));
  match(Set dst (DivF dst con));
  format %{ "divss   $dst, [$constantaddress]\t# load from constant table: float=$con" %}
  ins_cost(150);
  ins_encode %{
    __ divss($dst$$XMMRegister, $constantaddress($con));
  %}
  ins_pipe(pipe_slow);
%}

instruct divF_reg_reg(regF dst, regF src1, regF src2) %{
  predicate(UseAVX > 0);
  match(Set dst (DivF src1 src2));

  format %{ "vdivss  $dst, $src1, $src2" %}
  ins_cost(150);
  ins_encode %{
    __ vdivss($dst$$XMMRegister, $src1$$XMMRegister, $src2$$XMMRegister);
  %}
  ins_pipe(pipe_slow);
%}

instruct divF_reg_mem(regF dst, regF src1, memory src2) %{
  predicate(UseAVX > 0);
  match(Set dst (DivF src1 (LoadF src2)));

  format %{ "vdivss  $dst, $src1, $src2" %}
  ins_cost(150);
  ins_encode %{
    __ vdivss($dst$$XMMRegister, $src1$$XMMRegister, $src2$$Address);
  %}
  ins_pipe(pipe_slow);
%}

instruct divF_reg_imm(regF dst, regF src, immF con) %{
  predicate(UseAVX > 0);
  match(Set dst (DivF src con));

  format %{ "vdivss  $dst, $src, [$constantaddress]\t# load from constant table: float=$con" %}
  ins_cost(150);
  ins_encode %{
    __ vdivss($dst$$XMMRegister, $src$$XMMRegister, $constantaddress($con));
  %}
  ins_pipe(pipe_slow);
%}

instruct divD_reg(regD dst, regD src) %{
  predicate((UseSSE>=2) && (UseAVX == 0));
  match(Set dst (DivD dst src));

  format %{ "divsd   $dst, $src" %}
  ins_cost(150);
  ins_encode %{
    __ divsd($dst$$XMMRegister, $src$$XMMRegister);
  %}
  ins_pipe(pipe_slow);
%}

instruct divD_mem(regD dst, memory src) %{
  predicate((UseSSE>=2) && (UseAVX == 0));
  match(Set dst (DivD dst (LoadD src)));

  format %{ "divsd   $dst, $src" %}
  ins_cost(150);
  ins_encode %{
    __ divsd($dst$$XMMRegister, $src$$Address);
  %}
  ins_pipe(pipe_slow);
%}

instruct divD_imm(regD dst, immD con) %{
  predicate((UseSSE>=2) && (UseAVX == 0));
  match(Set dst (DivD dst con));
  format %{ "divsd   $dst, [$constantaddress]\t# load from constant table: double=$con" %}
  ins_cost(150);
  ins_encode %{
    __ divsd($dst$$XMMRegister, $constantaddress($con));
  %}
  ins_pipe(pipe_slow);
%}

instruct divD_reg_reg(regD dst, regD src1, regD src2) %{
  predicate(UseAVX > 0);
  match(Set dst (DivD src1 src2));

  format %{ "vdivsd  $dst, $src1, $src2" %}
  ins_cost(150);
  ins_encode %{
    __ vdivsd($dst$$XMMRegister, $src1$$XMMRegister, $src2$$XMMRegister);
  %}
  ins_pipe(pipe_slow);
%}

instruct divD_reg_mem(regD dst, regD src1, memory src2) %{
  predicate(UseAVX > 0);
  match(Set dst (DivD src1 (LoadD src2)));

  format %{ "vdivsd  $dst, $src1, $src2" %}
  ins_cost(150);
  ins_encode %{
    __ vdivsd($dst$$XMMRegister, $src1$$XMMRegister, $src2$$Address);
  %}
  ins_pipe(pipe_slow);
%}

instruct divD_reg_imm(regD dst, regD src, immD con) %{
  predicate(UseAVX > 0);
  match(Set dst (DivD src con));

  format %{ "vdivsd  $dst, $src, [$constantaddress]\t# load from constant table: double=$con" %}
  ins_cost(150);
  ins_encode %{
    __ vdivsd($dst$$XMMRegister, $src$$XMMRegister, $constantaddress($con));
  %}
  ins_pipe(pipe_slow);
%}

instruct absF_reg(regF dst) %{
  predicate((UseSSE>=1) && (UseAVX == 0));
  match(Set dst (AbsF dst));
  ins_cost(150);
  format %{ "andps   $dst, [0x7fffffff]\t# abs float by sign masking" %}
  ins_encode %{
    __ andps($dst$$XMMRegister, ExternalAddress(float_signmask()));
  %}
  ins_pipe(pipe_slow);
%}

instruct absF_reg_reg(vlRegF dst, vlRegF src) %{
  predicate(UseAVX > 0);
  match(Set dst (AbsF src));
  ins_cost(150);
  format %{ "vandps  $dst, $src, [0x7fffffff]\t# abs float by sign masking" %}
  ins_encode %{
    int vlen_enc = Assembler::AVX_128bit;
    __ vandps($dst$$XMMRegister, $src$$XMMRegister,
              ExternalAddress(float_signmask()), vlen_enc);
  %}
  ins_pipe(pipe_slow);
%}

instruct absD_reg(regD dst) %{
  predicate((UseSSE>=2) && (UseAVX == 0));
  match(Set dst (AbsD dst));
  ins_cost(150);
  format %{ "andpd   $dst, [0x7fffffffffffffff]\t"
            "# abs double by sign masking" %}
  ins_encode %{
    __ andpd($dst$$XMMRegister, ExternalAddress(double_signmask()));
  %}
  ins_pipe(pipe_slow);
%}

instruct absD_reg_reg(vlRegD dst, vlRegD src) %{
  predicate(UseAVX > 0);
  match(Set dst (AbsD src));
  ins_cost(150);
  format %{ "vandpd  $dst, $src, [0x7fffffffffffffff]\t"
            "# abs double by sign masking" %}
  ins_encode %{
    int vlen_enc = Assembler::AVX_128bit;
    __ vandpd($dst$$XMMRegister, $src$$XMMRegister,
              ExternalAddress(double_signmask()), vlen_enc);
  %}
  ins_pipe(pipe_slow);
%}

instruct negF_reg(regF dst) %{
  predicate((UseSSE>=1) && (UseAVX == 0));
  match(Set dst (NegF dst));
  ins_cost(150);
  format %{ "xorps   $dst, [0x80000000]\t# neg float by sign flipping" %}
  ins_encode %{
    __ xorps($dst$$XMMRegister, ExternalAddress(float_signflip()));
  %}
  ins_pipe(pipe_slow);
%}

instruct negF_reg_reg(vlRegF dst, vlRegF src) %{
  predicate(UseAVX > 0);
  match(Set dst (NegF src));
  ins_cost(150);
  format %{ "vnegatess  $dst, $src, [0x80000000]\t# neg float by sign flipping" %}
  ins_encode %{
    __ vnegatess($dst$$XMMRegister, $src$$XMMRegister,
                 ExternalAddress(float_signflip()));
  %}
  ins_pipe(pipe_slow);
%}

instruct negD_reg(regD dst) %{
  predicate((UseSSE>=2) && (UseAVX == 0));
  match(Set dst (NegD dst));
  ins_cost(150);
  format %{ "xorpd   $dst, [0x8000000000000000]\t"
            "# neg double by sign flipping" %}
  ins_encode %{
    __ xorpd($dst$$XMMRegister, ExternalAddress(double_signflip()));
  %}
  ins_pipe(pipe_slow);
%}

instruct negD_reg_reg(vlRegD dst, vlRegD src) %{
  predicate(UseAVX > 0);
  match(Set dst (NegD src));
  ins_cost(150);
  format %{ "vnegatesd  $dst, $src, [0x8000000000000000]\t"
            "# neg double by sign flipping" %}
  ins_encode %{
    __ vnegatesd($dst$$XMMRegister, $src$$XMMRegister,
                 ExternalAddress(double_signflip()));
  %}
  ins_pipe(pipe_slow);
%}

// sqrtss instruction needs destination register to be pre initialized for best performance
// Therefore only the instruct rule where the input is pre-loaded into dst register is defined below
instruct sqrtF_reg(regF dst) %{
  predicate(UseSSE>=1);
  match(Set dst (SqrtF dst));
  format %{ "sqrtss  $dst, $dst" %}
  ins_encode %{
    __ sqrtss($dst$$XMMRegister, $dst$$XMMRegister);
  %}
  ins_pipe(pipe_slow);
%}

// sqrtsd instruction needs destination register to be pre initialized for best performance
// Therefore only the instruct rule where the input is pre-loaded into dst register is defined below
instruct sqrtD_reg(regD dst) %{
  predicate(UseSSE>=2);
  match(Set dst (SqrtD dst));
  format %{ "sqrtsd  $dst, $dst" %}
  ins_encode %{
    __ sqrtsd($dst$$XMMRegister, $dst$$XMMRegister);
  %}
  ins_pipe(pipe_slow);
%}


// ---------------------------------------- VectorReinterpret ------------------------------------
instruct reinterpret_mask(kReg dst) %{
  predicate(n->bottom_type()->isa_vectmask() &&
            Matcher::vector_length(n) == Matcher::vector_length(n->in(1))); // dst == src
  match(Set dst (VectorReinterpret dst));
  ins_cost(125);
  format %{ "vector_reinterpret $dst\t!" %}
  ins_encode %{
    // empty
  %}
  ins_pipe( pipe_slow );
%}

instruct reinterpret_mask_W2B(kReg dst, kReg src, vec xtmp) %{
  predicate(UseAVX > 2 && Matcher::vector_length(n) != Matcher::vector_length(n->in(1)) &&
            n->bottom_type()->isa_vectmask() &&
            n->in(1)->bottom_type()->isa_vectmask() &&
            n->in(1)->bottom_type()->is_vectmask()->element_basic_type() == T_SHORT &&
            n->bottom_type()->is_vectmask()->element_basic_type() == T_BYTE); // dst == src
  match(Set dst (VectorReinterpret src));
  effect(TEMP xtmp);
  format %{ "vector_mask_reinterpret_W2B $dst $src\t!" %}
  ins_encode %{
     int src_sz = Matcher::vector_length(this, $src)*type2aelembytes(T_SHORT);
     int dst_sz = Matcher::vector_length(this)*type2aelembytes(T_BYTE);
     assert(src_sz == dst_sz , "src and dst size mismatch");
     int vlen_enc = vector_length_encoding(src_sz);
     __  evpmovm2w($xtmp$$XMMRegister, $src$$KRegister, vlen_enc);
     __  evpmovb2m($dst$$KRegister, $xtmp$$XMMRegister, vlen_enc);
  %}
  ins_pipe( pipe_slow );
%}

instruct reinterpret_mask_D2B(kReg dst, kReg src, vec xtmp) %{
  predicate(UseAVX > 2 && Matcher::vector_length(n) != Matcher::vector_length(n->in(1)) &&
            n->bottom_type()->isa_vectmask() &&
            n->in(1)->bottom_type()->isa_vectmask() &&
            (n->in(1)->bottom_type()->is_vectmask()->element_basic_type() == T_INT ||
             n->in(1)->bottom_type()->is_vectmask()->element_basic_type() == T_FLOAT) &&
            n->bottom_type()->is_vectmask()->element_basic_type() == T_BYTE); // dst == src
  match(Set dst (VectorReinterpret src));
  effect(TEMP xtmp);
  format %{ "vector_mask_reinterpret_D2B $dst $src\t!" %}
  ins_encode %{
     int src_sz = Matcher::vector_length(this, $src)*type2aelembytes(T_INT);
     int dst_sz = Matcher::vector_length(this)*type2aelembytes(T_BYTE);
     assert(src_sz == dst_sz , "src and dst size mismatch");
     int vlen_enc = vector_length_encoding(src_sz);
     __  evpmovm2d($xtmp$$XMMRegister, $src$$KRegister, vlen_enc);
     __  evpmovb2m($dst$$KRegister, $xtmp$$XMMRegister, vlen_enc);
  %}
  ins_pipe( pipe_slow );
%}

instruct reinterpret_mask_Q2B(kReg dst, kReg src, vec xtmp) %{
  predicate(UseAVX > 2 && Matcher::vector_length(n) != Matcher::vector_length(n->in(1)) &&
            n->bottom_type()->isa_vectmask() &&
            n->in(1)->bottom_type()->isa_vectmask() &&
            (n->in(1)->bottom_type()->is_vectmask()->element_basic_type() == T_LONG ||
             n->in(1)->bottom_type()->is_vectmask()->element_basic_type() == T_DOUBLE) &&
            n->bottom_type()->is_vectmask()->element_basic_type() == T_BYTE); // dst == src
  match(Set dst (VectorReinterpret src));
  effect(TEMP xtmp);
  format %{ "vector_mask_reinterpret_Q2B $dst $src\t!" %}
  ins_encode %{
     int src_sz = Matcher::vector_length(this, $src)*type2aelembytes(T_LONG);
     int dst_sz = Matcher::vector_length(this)*type2aelembytes(T_BYTE);
     assert(src_sz == dst_sz , "src and dst size mismatch");
     int vlen_enc = vector_length_encoding(src_sz);
     __  evpmovm2q($xtmp$$XMMRegister, $src$$KRegister, vlen_enc);
     __  evpmovb2m($dst$$KRegister, $xtmp$$XMMRegister, vlen_enc);
  %}
  ins_pipe( pipe_slow );
%}

instruct reinterpret(vec dst) %{
  predicate(!n->bottom_type()->isa_vectmask() &&
            Matcher::vector_length_in_bytes(n) == Matcher::vector_length_in_bytes(n->in(1))); // dst == src
  match(Set dst (VectorReinterpret dst));
  ins_cost(125);
  format %{ "vector_reinterpret $dst\t!" %}
  ins_encode %{
    // empty
  %}
  ins_pipe( pipe_slow );
%}

instruct reinterpret_expand(vec dst, vec src) %{
  predicate(UseAVX == 0 &&
            (Matcher::vector_length_in_bytes(n->in(1)) < Matcher::vector_length_in_bytes(n))); // src < dst
  match(Set dst (VectorReinterpret src));
  ins_cost(125);
  effect(TEMP dst);
  format %{ "vector_reinterpret_expand $dst,$src" %}
  ins_encode %{
    assert(Matcher::vector_length_in_bytes(this)       <= 16, "required");
    assert(Matcher::vector_length_in_bytes(this, $src) <=  8, "required");

    int src_vlen_in_bytes = Matcher::vector_length_in_bytes(this, $src);
    if (src_vlen_in_bytes == 4) {
      __ movdqu($dst$$XMMRegister, ExternalAddress(vector_32_bit_mask()), noreg);
    } else {
      assert(src_vlen_in_bytes == 8, "");
      __ movdqu($dst$$XMMRegister, ExternalAddress(vector_64_bit_mask()), noreg);
    }
    __ pand($dst$$XMMRegister, $src$$XMMRegister);
  %}
  ins_pipe( pipe_slow );
%}

instruct vreinterpret_expand4(legVec dst, vec src) %{
  predicate(UseAVX > 0 &&
            !n->bottom_type()->isa_vectmask() &&
            (Matcher::vector_length_in_bytes(n->in(1)) == 4) && // src
            (Matcher::vector_length_in_bytes(n->in(1)) < Matcher::vector_length_in_bytes(n))); // src < dst
  match(Set dst (VectorReinterpret src));
  ins_cost(125);
  format %{ "vector_reinterpret_expand $dst,$src" %}
  ins_encode %{
    __ vpand($dst$$XMMRegister, $src$$XMMRegister, ExternalAddress(vector_32_bit_mask()), 0, noreg);
  %}
  ins_pipe( pipe_slow );
%}


instruct vreinterpret_expand(legVec dst, vec src) %{
  predicate(UseAVX > 0 &&
            !n->bottom_type()->isa_vectmask() &&
            (Matcher::vector_length_in_bytes(n->in(1)) > 4) && // src
            (Matcher::vector_length_in_bytes(n->in(1)) < Matcher::vector_length_in_bytes(n))); // src < dst
  match(Set dst (VectorReinterpret src));
  ins_cost(125);
  format %{ "vector_reinterpret_expand $dst,$src\t!" %}
  ins_encode %{
    switch (Matcher::vector_length_in_bytes(this, $src)) {
      case  8: __ movq   ($dst$$XMMRegister, $src$$XMMRegister); break;
      case 16: __ movdqu ($dst$$XMMRegister, $src$$XMMRegister); break;
      case 32: __ vmovdqu($dst$$XMMRegister, $src$$XMMRegister); break;
      default: ShouldNotReachHere();
    }
  %}
  ins_pipe( pipe_slow );
%}

instruct reinterpret_shrink(vec dst, legVec src) %{
  predicate(!n->bottom_type()->isa_vectmask() &&
            Matcher::vector_length_in_bytes(n->in(1)) > Matcher::vector_length_in_bytes(n)); // src > dst
  match(Set dst (VectorReinterpret src));
  ins_cost(125);
  format %{ "vector_reinterpret_shrink $dst,$src\t!" %}
  ins_encode %{
    switch (Matcher::vector_length_in_bytes(this)) {
      case  4: __ movfltz($dst$$XMMRegister, $src$$XMMRegister); break;
      case  8: __ movq   ($dst$$XMMRegister, $src$$XMMRegister); break;
      case 16: __ movdqu ($dst$$XMMRegister, $src$$XMMRegister); break;
      case 32: __ vmovdqu($dst$$XMMRegister, $src$$XMMRegister); break;
      default: ShouldNotReachHere();
    }
  %}
  ins_pipe( pipe_slow );
%}

// ----------------------------------------------------------------------------------------------------

#ifdef _LP64
instruct roundD_reg(legRegD dst, legRegD src, immU8 rmode) %{
  match(Set dst (RoundDoubleMode src rmode));
  format %{ "roundsd $dst,$src" %}
  ins_cost(150);
  ins_encode %{
    assert(UseSSE >= 4, "required");
    __ roundsd($dst$$XMMRegister, $src$$XMMRegister, $rmode$$constant);
  %}
  ins_pipe(pipe_slow);
%}

instruct roundD_mem(legRegD dst, memory src, immU8 rmode) %{
  match(Set dst (RoundDoubleMode (LoadD src) rmode));
  format %{ "roundsd $dst,$src" %}
  ins_cost(150);
  ins_encode %{
    assert(UseSSE >= 4, "required");
    __ roundsd($dst$$XMMRegister, $src$$Address, $rmode$$constant);
  %}
  ins_pipe(pipe_slow);
%}

instruct roundD_imm(legRegD dst, immD con, immU8 rmode) %{
  match(Set dst (RoundDoubleMode con rmode));
  format %{ "roundsd $dst,[$constantaddress]\t# load from constant table: double=$con" %}
  ins_cost(150);
  ins_encode %{
    assert(UseSSE >= 4, "required");
    __ roundsd($dst$$XMMRegister, $constantaddress($con), $rmode$$constant, noreg);
  %}
  ins_pipe(pipe_slow);
%}

instruct vroundD_reg(legVec dst, legVec src, immU8 rmode) %{
  predicate(Matcher::vector_length(n) < 8);
  match(Set dst (RoundDoubleModeV src rmode));
  format %{ "vroundpd $dst,$src,$rmode\t! round packedD" %}
  ins_encode %{
    assert(UseAVX > 0, "required");
    int vlen_enc = vector_length_encoding(this);
    __ vroundpd($dst$$XMMRegister, $src$$XMMRegister, $rmode$$constant, vlen_enc);
  %}
  ins_pipe( pipe_slow );
%}

instruct vround8D_reg(vec dst, vec src, immU8 rmode) %{
  predicate(Matcher::vector_length(n) == 8);
  match(Set dst (RoundDoubleModeV src rmode));
  format %{ "vrndscalepd $dst,$src,$rmode\t! round packed8D" %}
  ins_encode %{
    assert(UseAVX > 2, "required");
    __ vrndscalepd($dst$$XMMRegister, $src$$XMMRegister, $rmode$$constant, Assembler::AVX_512bit);
  %}
  ins_pipe( pipe_slow );
%}

instruct vroundD_mem(legVec dst, memory mem, immU8 rmode) %{
  predicate(Matcher::vector_length(n) < 8);
  match(Set dst (RoundDoubleModeV (LoadVector mem) rmode));
  format %{ "vroundpd $dst, $mem, $rmode\t! round packedD" %}
  ins_encode %{
    assert(UseAVX > 0, "required");
    int vlen_enc = vector_length_encoding(this);
    __ vroundpd($dst$$XMMRegister, $mem$$Address, $rmode$$constant, vlen_enc);
  %}
  ins_pipe( pipe_slow );
%}

instruct vround8D_mem(vec dst, memory mem, immU8 rmode) %{
  predicate(Matcher::vector_length(n) == 8);
  match(Set dst (RoundDoubleModeV (LoadVector mem) rmode));
  format %{ "vrndscalepd $dst,$mem,$rmode\t! round packed8D" %}
  ins_encode %{
    assert(UseAVX > 2, "required");
    __ vrndscalepd($dst$$XMMRegister, $mem$$Address, $rmode$$constant, Assembler::AVX_512bit);
  %}
  ins_pipe( pipe_slow );
%}
#endif // _LP64

instruct onspinwait() %{
  match(OnSpinWait);
  ins_cost(200);

  format %{
    $$template
    $$emit$$"pause\t! membar_onspinwait"
  %}
  ins_encode %{
    __ pause();
  %}
  ins_pipe(pipe_slow);
%}

// a * b + c
instruct fmaD_reg(regD a, regD b, regD c) %{
  predicate(UseFMA);
  match(Set c (FmaD  c (Binary a b)));
  format %{ "fmasd $a,$b,$c\t# $c = $a * $b + $c" %}
  ins_cost(150);
  ins_encode %{
    __ fmad($c$$XMMRegister, $a$$XMMRegister, $b$$XMMRegister, $c$$XMMRegister);
  %}
  ins_pipe( pipe_slow );
%}

// a * b + c
instruct fmaF_reg(regF a, regF b, regF c) %{
  predicate(UseFMA);
  match(Set c (FmaF  c (Binary a b)));
  format %{ "fmass $a,$b,$c\t# $c = $a * $b + $c" %}
  ins_cost(150);
  ins_encode %{
    __ fmaf($c$$XMMRegister, $a$$XMMRegister, $b$$XMMRegister, $c$$XMMRegister);
  %}
  ins_pipe( pipe_slow );
%}

// ====================VECTOR INSTRUCTIONS=====================================

// Dummy reg-to-reg vector moves. Removed during post-selection cleanup.
instruct MoveVec2Leg(legVec dst, vec src) %{
  match(Set dst src);
  format %{ "" %}
  ins_encode %{
    ShouldNotReachHere();
  %}
  ins_pipe( fpu_reg_reg );
%}

instruct MoveLeg2Vec(vec dst, legVec src) %{
  match(Set dst src);
  format %{ "" %}
  ins_encode %{
    ShouldNotReachHere();
  %}
  ins_pipe( fpu_reg_reg );
%}

// ============================================================================

// Load vectors generic operand pattern
instruct loadV(vec dst, memory mem) %{
  match(Set dst (LoadVector mem));
  ins_cost(125);
  format %{ "load_vector $dst,$mem" %}
  ins_encode %{
    __ load_vector($dst$$XMMRegister, $mem$$Address, Matcher::vector_length_in_bytes(this));
  %}
  ins_pipe( pipe_slow );
%}

// Store vectors generic operand pattern.
instruct storeV(memory mem, vec src) %{
  match(Set mem (StoreVector mem src));
  ins_cost(145);
  format %{ "store_vector $mem,$src\n\t" %}
  ins_encode %{
    switch (Matcher::vector_length_in_bytes(this, $src)) {
      case  4: __ movdl    ($mem$$Address, $src$$XMMRegister); break;
      case  8: __ movq     ($mem$$Address, $src$$XMMRegister); break;
      case 16: __ movdqu   ($mem$$Address, $src$$XMMRegister); break;
      case 32: __ vmovdqu  ($mem$$Address, $src$$XMMRegister); break;
      case 64: __ evmovdqul($mem$$Address, $src$$XMMRegister, Assembler::AVX_512bit); break;
      default: ShouldNotReachHere();
    }
  %}
  ins_pipe( pipe_slow );
%}

// ---------------------------------------- Gather ------------------------------------

// Gather INT, LONG, FLOAT, DOUBLE

instruct gather(legVec dst, memory mem, legVec idx, rRegP tmp, legVec mask) %{
  predicate(!VM_Version::supports_avx512vl() && Matcher::vector_length_in_bytes(n) <= 32);
  match(Set dst (LoadVectorGather mem idx));
  effect(TEMP dst, TEMP tmp, TEMP mask);
  format %{ "load_vector_gather $dst, $mem, $idx\t! using $tmp and $mask as TEMP" %}
  ins_encode %{
    assert(UseAVX >= 2, "sanity");

    int vlen_enc = vector_length_encoding(this);
    BasicType elem_bt = Matcher::vector_element_basic_type(this);

    assert(Matcher::vector_length_in_bytes(this) >= 16, "sanity");
    assert(!is_subword_type(elem_bt), "sanity"); // T_INT, T_LONG, T_FLOAT, T_DOUBLE

    if (vlen_enc == Assembler::AVX_128bit) {
      __ movdqu($mask$$XMMRegister, ExternalAddress(vector_all_bits_set()), noreg);
    } else {
      __ vmovdqu($mask$$XMMRegister, ExternalAddress(vector_all_bits_set()), noreg);
    }
    __ lea($tmp$$Register, $mem$$Address);
    __ vgather(elem_bt, $dst$$XMMRegister, $tmp$$Register, $idx$$XMMRegister, $mask$$XMMRegister, vlen_enc);
  %}
  ins_pipe( pipe_slow );
%}

instruct evgather(vec dst, memory mem, vec idx, rRegP tmp, kReg ktmp) %{
  predicate(VM_Version::supports_avx512vl() || Matcher::vector_length_in_bytes(n) == 64);
  match(Set dst (LoadVectorGather mem idx));
  effect(TEMP dst, TEMP tmp, TEMP ktmp);
  format %{ "load_vector_gather $dst, $mem, $idx\t! using $tmp and ktmp as TEMP" %}
  ins_encode %{
    assert(UseAVX > 2, "sanity");

    int vlen_enc = vector_length_encoding(this);
    BasicType elem_bt = Matcher::vector_element_basic_type(this);

    assert(!is_subword_type(elem_bt), "sanity"); // T_INT, T_LONG, T_FLOAT, T_DOUBLE

    __ kmovwl($ktmp$$KRegister, ExternalAddress(vector_all_bits_set()), noreg);
    __ lea($tmp$$Register, $mem$$Address);
    __ evgather(elem_bt, $dst$$XMMRegister, $ktmp$$KRegister, $tmp$$Register, $idx$$XMMRegister, vlen_enc);
  %}
  ins_pipe( pipe_slow );
%}

instruct evgather_masked(vec dst, memory mem, vec idx, kReg mask, kReg ktmp, rRegP tmp) %{
  match(Set dst (LoadVectorGatherMasked mem (Binary idx mask)));
  effect(TEMP_DEF dst, TEMP tmp, TEMP ktmp);
  format %{ "load_vector_gather_masked $dst, $mem, $idx, $mask\t! using $tmp and ktmp as TEMP" %}
  ins_encode %{
    assert(UseAVX > 2, "sanity");
    int vlen_enc = vector_length_encoding(this);
    BasicType elem_bt = Matcher::vector_element_basic_type(this);
    assert(!is_subword_type(elem_bt), "sanity"); // T_INT, T_LONG, T_FLOAT, T_DOUBLE
    // Note: Since gather instruction partially updates the opmask register used
    // for predication hense moving mask operand to a temporary.
    __ kmovwl($ktmp$$KRegister, $mask$$KRegister);
    __ vpxor($dst$$XMMRegister, $dst$$XMMRegister, $dst$$XMMRegister, vlen_enc);
    __ lea($tmp$$Register, $mem$$Address);
    __ evgather(elem_bt, $dst$$XMMRegister, $ktmp$$KRegister, $tmp$$Register, $idx$$XMMRegister, vlen_enc);
  %}
  ins_pipe( pipe_slow );
%}
// ====================Scatter=======================================

// Scatter INT, LONG, FLOAT, DOUBLE

instruct scatter(memory mem, vec src, vec idx, rRegP tmp, kReg ktmp) %{
  predicate(UseAVX > 2);
  match(Set mem (StoreVectorScatter mem (Binary src idx)));
  effect(TEMP tmp, TEMP ktmp);
  format %{ "store_vector_scatter $mem, $idx, $src\t! using k2 and $tmp as TEMP" %}
  ins_encode %{
    int vlen_enc = vector_length_encoding(this, $src);
    BasicType elem_bt = Matcher::vector_element_basic_type(this, $src);

    assert(Matcher::vector_length_in_bytes(this, $src) >= 16, "sanity");
    assert(!is_subword_type(elem_bt), "sanity"); // T_INT, T_LONG, T_FLOAT, T_DOUBLE

    __ kmovwl($ktmp$$KRegister, ExternalAddress(vector_all_bits_set()), noreg);
    __ lea($tmp$$Register, $mem$$Address);
    __ evscatter(elem_bt, $tmp$$Register, $idx$$XMMRegister, $ktmp$$KRegister, $src$$XMMRegister, vlen_enc);
  %}
  ins_pipe( pipe_slow );
%}

instruct scatter_masked(memory mem, vec src, vec idx, kReg mask, kReg ktmp, rRegP tmp) %{
  match(Set mem (StoreVectorScatterMasked mem (Binary src (Binary idx mask))));
  effect(TEMP tmp, TEMP ktmp);
  format %{ "store_vector_scatter_masked $mem, $idx, $src, $mask\t!" %}
  ins_encode %{
    int vlen_enc = vector_length_encoding(this, $src);
    BasicType elem_bt = Matcher::vector_element_basic_type(this, $src);
    assert(Matcher::vector_length_in_bytes(this, $src) >= 16, "sanity");
    assert(!is_subword_type(elem_bt), "sanity"); // T_INT, T_LONG, T_FLOAT, T_DOUBLE
    // Note: Since scatter instruction partially updates the opmask register used
    // for predication hense moving mask operand to a temporary.
    __ kmovwl($ktmp$$KRegister, $mask$$KRegister);
    __ lea($tmp$$Register, $mem$$Address);
    __ evscatter(elem_bt, $tmp$$Register, $idx$$XMMRegister, $ktmp$$KRegister, $src$$XMMRegister, vlen_enc);
  %}
  ins_pipe( pipe_slow );
%}

// ====================REPLICATE=======================================

// Replicate byte scalar to be vector
instruct vReplB_reg(vec dst, rRegI src) %{
  predicate(UseAVX >= 2);
  match(Set dst (ReplicateB src));
  format %{ "replicateB $dst,$src" %}
  ins_encode %{
    uint vlen = Matcher::vector_length(this);
    int vlen_enc = vector_length_encoding(this);
    if (vlen == 64 || VM_Version::supports_avx512vlbw()) { // AVX512VL for <512bit operands
      assert(VM_Version::supports_avx512bw(), "required"); // 512-bit byte vectors assume AVX512BW
      __ evpbroadcastb($dst$$XMMRegister, $src$$Register, vlen_enc);
    } else {
      __ movdl($dst$$XMMRegister, $src$$Register);
      __ vpbroadcastb($dst$$XMMRegister, $dst$$XMMRegister, vlen_enc);
    }
  %}
  ins_pipe( pipe_slow );
%}

instruct ReplB_reg(vec dst, rRegI src) %{
  predicate(UseAVX < 2);
  match(Set dst (ReplicateB src));
  format %{ "replicateB $dst,$src" %}
  ins_encode %{
    uint vlen = Matcher::vector_length(this);
    __ movdl($dst$$XMMRegister, $src$$Register);
    __ punpcklbw($dst$$XMMRegister, $dst$$XMMRegister);
    __ pshuflw($dst$$XMMRegister, $dst$$XMMRegister, 0x00);
    if (vlen >= 16) {
      assert(vlen == 16, "");
      __ punpcklqdq($dst$$XMMRegister, $dst$$XMMRegister);
    }
  %}
  ins_pipe( pipe_slow );
%}

instruct ReplB_mem(vec dst, memory mem) %{
  predicate(UseAVX >= 2);
  match(Set dst (ReplicateB (LoadB mem)));
  format %{ "replicateB $dst,$mem" %}
  ins_encode %{
    int vlen_enc = vector_length_encoding(this);
    __ vpbroadcastb($dst$$XMMRegister, $mem$$Address, vlen_enc);
  %}
  ins_pipe( pipe_slow );
%}

// ====================ReplicateS=======================================

instruct vReplS_reg(vec dst, rRegI src) %{
  predicate(UseAVX >= 2);
  match(Set dst (ReplicateS src));
  format %{ "replicateS $dst,$src" %}
  ins_encode %{
    uint vlen = Matcher::vector_length(this);
    int vlen_enc = vector_length_encoding(this);
    if (vlen == 32 || VM_Version::supports_avx512vlbw()) { // AVX512VL for <512bit operands
      assert(VM_Version::supports_avx512bw(), "required"); // 512-bit short vectors assume AVX512BW
      __ evpbroadcastw($dst$$XMMRegister, $src$$Register, vlen_enc);
    } else {
      __ movdl($dst$$XMMRegister, $src$$Register);
      __ vpbroadcastw($dst$$XMMRegister, $dst$$XMMRegister, vlen_enc);
    }
  %}
  ins_pipe( pipe_slow );
%}

instruct ReplS_reg(vec dst, rRegI src) %{
  predicate(UseAVX < 2);
  match(Set dst (ReplicateS src));
  format %{ "replicateS $dst,$src" %}
  ins_encode %{
    uint vlen = Matcher::vector_length(this);
    int vlen_enc = vector_length_encoding(this);
    __ movdl($dst$$XMMRegister, $src$$Register);
    __ pshuflw($dst$$XMMRegister, $dst$$XMMRegister, 0x00);
    if (vlen >= 8) {
      assert(vlen == 8, "");
      __ punpcklqdq($dst$$XMMRegister, $dst$$XMMRegister);
    }
  %}
  ins_pipe( pipe_slow );
%}

instruct ReplS_mem(vec dst, memory mem) %{
  predicate(UseAVX >= 2);
  match(Set dst (ReplicateS (LoadS mem)));
  format %{ "replicateS $dst,$mem" %}
  ins_encode %{
    int vlen_enc = vector_length_encoding(this);
    __ vpbroadcastw($dst$$XMMRegister, $mem$$Address, vlen_enc);
  %}
  ins_pipe( pipe_slow );
%}

// ====================ReplicateI=======================================

instruct ReplI_reg(vec dst, rRegI src) %{
  match(Set dst (ReplicateI src));
  format %{ "replicateI $dst,$src" %}
  ins_encode %{
    uint vlen = Matcher::vector_length(this);
    int vlen_enc = vector_length_encoding(this);
    if (vlen == 16 || VM_Version::supports_avx512vl()) { // AVX512VL for <512bit operands
      __ evpbroadcastd($dst$$XMMRegister, $src$$Register, vlen_enc);
    } else if (VM_Version::supports_avx2()) {
      __ movdl($dst$$XMMRegister, $src$$Register);
      __ vpbroadcastd($dst$$XMMRegister, $dst$$XMMRegister, vlen_enc);
    } else {
      __ movdl($dst$$XMMRegister, $src$$Register);
      __ pshufd($dst$$XMMRegister, $dst$$XMMRegister, 0x00);
    }
  %}
  ins_pipe( pipe_slow );
%}

instruct ReplI_mem(vec dst, memory mem) %{
  match(Set dst (ReplicateI (LoadI mem)));
  format %{ "replicateI $dst,$mem" %}
  ins_encode %{
    int vlen_enc = vector_length_encoding(this);
    if (VM_Version::supports_avx2()) {
      __ vpbroadcastd($dst$$XMMRegister, $mem$$Address, vlen_enc);
    } else if (VM_Version::supports_avx()) {
      __ vbroadcastss($dst$$XMMRegister, $mem$$Address, vlen_enc);
    } else {
      __ movdl($dst$$XMMRegister, $mem$$Address);
      __ pshufd($dst$$XMMRegister, $dst$$XMMRegister, 0x00);
    }
  %}
  ins_pipe( pipe_slow );
%}

instruct ReplI_imm(vec dst, immI con) %{
  match(Set dst (ReplicateB con));
  match(Set dst (ReplicateS con));
  match(Set dst (ReplicateI con));
  format %{ "replicateI $dst,$con" %}
  ins_encode %{
    InternalAddress addr = $constantaddress(Matcher::vector_element_basic_type(this),
        vreplicate_imm(Matcher::vector_element_basic_type(this), $con$$constant,
            (VM_Version::supports_sse3() ? (VM_Version::supports_avx() ? 4 : 8) : 8) /
                type2aelembytes(Matcher::vector_element_basic_type(this))));
    BasicType bt = Matcher::vector_element_basic_type(this);
    int vlen = Matcher::vector_length_in_bytes(this);
    __ load_constant_vector(bt, $dst$$XMMRegister, addr, vlen);
  %}
  ins_pipe( pipe_slow );
%}

// Replicate scalar zero to be vector
instruct ReplI_zero(vec dst, immI_0 zero) %{
  match(Set dst (ReplicateB zero));
  match(Set dst (ReplicateS zero));
  match(Set dst (ReplicateI zero));
  format %{ "replicateI $dst,$zero" %}
  ins_encode %{
    int vlen_enc = vector_length_encoding(this);
    if (VM_Version::supports_evex() && !VM_Version::supports_avx512vl()) {
      __ vpxor($dst$$XMMRegister, $dst$$XMMRegister, $dst$$XMMRegister, vlen_enc);
    } else {
      __ pxor($dst$$XMMRegister, $dst$$XMMRegister);
    }
  %}
  ins_pipe( fpu_reg_reg );
%}

instruct ReplI_M1(vec dst, immI_M1 con) %{
  predicate(UseSSE >= 2);
  match(Set dst (ReplicateB con));
  match(Set dst (ReplicateS con));
  match(Set dst (ReplicateI con));
  format %{ "vallones $dst" %}
  ins_encode %{
    int vector_len = vector_length_encoding(this);
    __ vallones($dst$$XMMRegister, vector_len);
  %}
  ins_pipe( pipe_slow );
%}

// ====================ReplicateL=======================================

#ifdef _LP64
// Replicate long (8 byte) scalar to be vector
instruct ReplL_reg(vec dst, rRegL src) %{
  match(Set dst (ReplicateL src));
  format %{ "replicateL $dst,$src" %}
  ins_encode %{
    int vlen = Matcher::vector_length(this);
    int vlen_enc = vector_length_encoding(this);
    if (vlen == 8 || VM_Version::supports_avx512vl()) { // AVX512VL for <512bit operands
      __ evpbroadcastq($dst$$XMMRegister, $src$$Register, vlen_enc);
    } else if (VM_Version::supports_avx2()) {
      __ movdq($dst$$XMMRegister, $src$$Register);
      __ vpbroadcastq($dst$$XMMRegister, $dst$$XMMRegister, vlen_enc);
    } else {
      __ movdq($dst$$XMMRegister, $src$$Register);
      __ punpcklqdq($dst$$XMMRegister, $dst$$XMMRegister);
    }
  %}
  ins_pipe( pipe_slow );
%}
#else // _LP64
// Replicate long (8 byte) scalar to be vector
instruct ReplL_reg(vec dst, eRegL src, vec tmp) %{
  predicate(Matcher::vector_length(n) <= 4);
  match(Set dst (ReplicateL src));
  effect(TEMP dst, USE src, TEMP tmp);
  format %{ "replicateL $dst,$src" %}
  ins_encode %{
    uint vlen = Matcher::vector_length(this);
    if (vlen == 2) {
      __ movdl($dst$$XMMRegister, $src$$Register);
      __ movdl($tmp$$XMMRegister, HIGH_FROM_LOW($src$$Register));
      __ punpckldq($dst$$XMMRegister, $tmp$$XMMRegister);
      __ punpcklqdq($dst$$XMMRegister, $dst$$XMMRegister);
    } else if (VM_Version::supports_avx512vl()) { // AVX512VL for <512bit operands
      int vlen_enc = Assembler::AVX_256bit;
      __ movdl($dst$$XMMRegister, $src$$Register);
      __ movdl($tmp$$XMMRegister, HIGH_FROM_LOW($src$$Register));
      __ punpckldq($dst$$XMMRegister, $tmp$$XMMRegister);
      __ vpbroadcastq($dst$$XMMRegister, $dst$$XMMRegister, vlen_enc);
    } else {
      __ movdl($dst$$XMMRegister, $src$$Register);
      __ movdl($tmp$$XMMRegister, HIGH_FROM_LOW($src$$Register));
      __ punpckldq($dst$$XMMRegister, $tmp$$XMMRegister);
      __ punpcklqdq($dst$$XMMRegister, $dst$$XMMRegister);
      __ vinserti128_high($dst$$XMMRegister, $dst$$XMMRegister);
    }
  %}
  ins_pipe( pipe_slow );
%}

instruct ReplL_reg_leg(legVec dst, eRegL src, legVec tmp) %{
  predicate(Matcher::vector_length(n) == 8);
  match(Set dst (ReplicateL src));
  effect(TEMP dst, USE src, TEMP tmp);
  format %{ "replicateL $dst,$src" %}
  ins_encode %{
    if (VM_Version::supports_avx512vl()) {
      __ movdl($dst$$XMMRegister, $src$$Register);
      __ movdl($tmp$$XMMRegister, HIGH_FROM_LOW($src$$Register));
      __ punpckldq($dst$$XMMRegister, $tmp$$XMMRegister);
      __ punpcklqdq($dst$$XMMRegister, $dst$$XMMRegister);
      __ vinserti128_high($dst$$XMMRegister, $dst$$XMMRegister);
      __ vinserti64x4($dst$$XMMRegister, $dst$$XMMRegister, $dst$$XMMRegister, 0x1);
    } else {
      int vlen_enc = Assembler::AVX_512bit;
      __ movdl($dst$$XMMRegister, $src$$Register);
      __ movdl($tmp$$XMMRegister, HIGH_FROM_LOW($src$$Register));
      __ punpckldq($dst$$XMMRegister, $tmp$$XMMRegister);
      __ vpbroadcastq($dst$$XMMRegister, $dst$$XMMRegister, vlen_enc);
    }
  %}
  ins_pipe( pipe_slow );
%}
#endif // _LP64

instruct ReplL_mem(vec dst, memory mem) %{
  match(Set dst (ReplicateL (LoadL mem)));
  format %{ "replicateL $dst,$mem" %}
  ins_encode %{
    int vlen_enc = vector_length_encoding(this);
    if (VM_Version::supports_avx2()) {
      __ vpbroadcastq($dst$$XMMRegister, $mem$$Address, vlen_enc);
    } else if (VM_Version::supports_sse3()) {
      __ movddup($dst$$XMMRegister, $mem$$Address);
    } else {
      __ movq($dst$$XMMRegister, $mem$$Address);
      __ punpcklqdq($dst$$XMMRegister, $dst$$XMMRegister);
    }
  %}
  ins_pipe( pipe_slow );
%}

// Replicate long (8 byte) scalar immediate to be vector by loading from const table.
instruct ReplL_imm(vec dst, immL con) %{
  match(Set dst (ReplicateL con));
  format %{ "replicateL $dst,$con" %}
  ins_encode %{
    InternalAddress addr = $constantaddress(T_LONG, vreplicate_imm(T_LONG, $con$$constant, 1));
    int vlen = Matcher::vector_length_in_bytes(this);
    __ load_constant_vector(T_LONG, $dst$$XMMRegister, addr, vlen);
  %}
  ins_pipe( pipe_slow );
%}

instruct ReplL_zero(vec dst, immL0 zero) %{
  match(Set dst (ReplicateL zero));
  format %{ "replicateL $dst,$zero" %}
  ins_encode %{
    int vlen_enc = vector_length_encoding(this);
    if (VM_Version::supports_evex() && !VM_Version::supports_avx512vl()) {
      __ vpxor($dst$$XMMRegister, $dst$$XMMRegister, $dst$$XMMRegister, vlen_enc);
    } else {
      __ pxor($dst$$XMMRegister, $dst$$XMMRegister);
    }
  %}
  ins_pipe( fpu_reg_reg );
%}

instruct ReplL_M1(vec dst, immL_M1 con) %{
  predicate(UseSSE >= 2);
  match(Set dst (ReplicateL con));
  format %{ "vallones $dst" %}
  ins_encode %{
    int vector_len = vector_length_encoding(this);
    __ vallones($dst$$XMMRegister, vector_len);
  %}
  ins_pipe( pipe_slow );
%}

// ====================ReplicateF=======================================

instruct vReplF_reg(vec dst, vlRegF src) %{
  predicate(UseAVX > 0);
  match(Set dst (ReplicateF src));
  format %{ "replicateF $dst,$src" %}
  ins_encode %{
    uint vlen = Matcher::vector_length(this);
    int vlen_enc = vector_length_encoding(this);
    if (vlen <= 4) {
      __ vpermilps($dst$$XMMRegister, $src$$XMMRegister, 0x00, Assembler::AVX_128bit);
    } else if (VM_Version::supports_avx2()) {
      __ vbroadcastss($dst$$XMMRegister, $src$$XMMRegister, vlen_enc); // reg-to-reg variant requires AVX2
    } else {
      assert(vlen == 8, "sanity");
      __ vpermilps($dst$$XMMRegister, $src$$XMMRegister, 0x00, Assembler::AVX_128bit);
      __ vinsertf128_high($dst$$XMMRegister, $dst$$XMMRegister);
    }
  %}
  ins_pipe( pipe_slow );
%}

instruct ReplF_reg(vec dst, vlRegF src) %{
  predicate(UseAVX == 0);
  match(Set dst (ReplicateF src));
  format %{ "replicateF $dst,$src" %}
  ins_encode %{
    __ pshufd($dst$$XMMRegister, $src$$XMMRegister, 0x00);
  %}
  ins_pipe( pipe_slow );
%}

instruct ReplF_mem(vec dst, memory mem) %{
  predicate(UseAVX > 0);
  match(Set dst (ReplicateF (LoadF mem)));
  format %{ "replicateF $dst,$mem" %}
  ins_encode %{
    int vlen_enc = vector_length_encoding(this);
    __ vbroadcastss($dst$$XMMRegister, $mem$$Address, vlen_enc);
  %}
  ins_pipe( pipe_slow );
%}

// Replicate float scalar immediate to be vector by loading from const table.
instruct ReplF_imm(vec dst, immF con) %{
  match(Set dst (ReplicateF con));
  format %{ "replicateF $dst,$con" %}
  ins_encode %{
    InternalAddress addr = $constantaddress(T_FLOAT, vreplicate_imm(T_FLOAT, $con$$constant,
        VM_Version::supports_sse3() ? (VM_Version::supports_avx() ? 1 : 2) : 2));
    int vlen = Matcher::vector_length_in_bytes(this);
    __ load_constant_vector(T_FLOAT, $dst$$XMMRegister, addr, vlen);
  %}
  ins_pipe( pipe_slow );
%}

instruct ReplF_zero(vec dst, immF0 zero) %{
  match(Set dst (ReplicateF zero));
  format %{ "replicateF $dst,$zero" %}
  ins_encode %{
    int vlen_enc = vector_length_encoding(this);
    if (VM_Version::supports_evex() && !VM_Version::supports_avx512vldq()) {
      __ vpxor($dst$$XMMRegister, $dst$$XMMRegister, $dst$$XMMRegister, vlen_enc);
    } else {
      __ xorps($dst$$XMMRegister, $dst$$XMMRegister);
    }
  %}
  ins_pipe( fpu_reg_reg );
%}

// ====================ReplicateD=======================================

// Replicate double (8 bytes) scalar to be vector
instruct vReplD_reg(vec dst, vlRegD src) %{
  predicate(UseSSE >= 3);
  match(Set dst (ReplicateD src));
  format %{ "replicateD $dst,$src" %}
  ins_encode %{
    uint vlen = Matcher::vector_length(this);
    int vlen_enc = vector_length_encoding(this);
    if (vlen <= 2) {
      __ movddup($dst$$XMMRegister, $src$$XMMRegister);
    } else if (VM_Version::supports_avx2()) {
      __ vbroadcastsd($dst$$XMMRegister, $src$$XMMRegister, vlen_enc); // reg-to-reg variant requires AVX2
    } else {
      assert(vlen == 4, "sanity");
      __ movddup($dst$$XMMRegister, $src$$XMMRegister);
      __ vinsertf128_high($dst$$XMMRegister, $dst$$XMMRegister);
    }
  %}
  ins_pipe( pipe_slow );
%}

instruct ReplD_reg(vec dst, vlRegD src) %{
  predicate(UseSSE < 3);
  match(Set dst (ReplicateD src));
  format %{ "replicateD $dst,$src" %}
  ins_encode %{
    __ pshufd($dst$$XMMRegister, $src$$XMMRegister, 0x44);
  %}
  ins_pipe( pipe_slow );
%}

instruct ReplD_mem(vec dst, memory mem) %{
  predicate(UseSSE >= 3);
  match(Set dst (ReplicateD (LoadD mem)));
  format %{ "replicateD $dst,$mem" %}
  ins_encode %{
    if (Matcher::vector_length(this) >= 4) {
      int vlen_enc = vector_length_encoding(this);
      __ vbroadcastsd($dst$$XMMRegister, $mem$$Address, vlen_enc);
    } else {
      __ movddup($dst$$XMMRegister, $mem$$Address);
    }
  %}
  ins_pipe( pipe_slow );
%}

// Replicate double (8 byte) scalar immediate to be vector by loading from const table.
instruct ReplD_imm(vec dst, immD con) %{
  match(Set dst (ReplicateD con));
  format %{ "replicateD $dst,$con" %}
  ins_encode %{
    InternalAddress addr = $constantaddress(T_DOUBLE, vreplicate_imm(T_DOUBLE, $con$$constant, 1));
    int vlen = Matcher::vector_length_in_bytes(this);
    __ load_constant_vector(T_DOUBLE, $dst$$XMMRegister, addr, vlen);
  %}
  ins_pipe( pipe_slow );
%}

instruct ReplD_zero(vec dst, immD0 zero) %{
  match(Set dst (ReplicateD zero));
  format %{ "replicateD $dst,$zero" %}
  ins_encode %{
    int vlen_enc = vector_length_encoding(this);
    if (VM_Version::supports_evex() && !VM_Version::supports_avx512vldq()) {
      __ vpxor($dst$$XMMRegister, $dst$$XMMRegister, $dst$$XMMRegister, vlen_enc);
    } else {
      __ xorps($dst$$XMMRegister, $dst$$XMMRegister);
    }
  %}
  ins_pipe( fpu_reg_reg );
%}

// ====================VECTOR INSERT=======================================

instruct insert(vec dst, rRegI val, immU8 idx) %{
  predicate(Matcher::vector_length_in_bytes(n) < 32);
  match(Set dst (VectorInsert (Binary dst val) idx));
  format %{ "vector_insert $dst,$val,$idx" %}
  ins_encode %{
    assert(UseSSE >= 4, "required");
    assert(Matcher::vector_length_in_bytes(this) >= 8, "required");

    BasicType elem_bt = Matcher::vector_element_basic_type(this);

    assert(is_integral_type(elem_bt), "");
    assert($idx$$constant < (int)Matcher::vector_length(this), "out of bounds");

    __ insert(elem_bt, $dst$$XMMRegister, $val$$Register, $idx$$constant);
  %}
  ins_pipe( pipe_slow );
%}

instruct insert32(vec dst, vec src, rRegI val, immU8 idx, vec vtmp) %{
  predicate(Matcher::vector_length_in_bytes(n) == 32);
  match(Set dst (VectorInsert (Binary src val) idx));
  effect(TEMP vtmp);
  format %{ "vector_insert $dst,$src,$val,$idx\t!using $vtmp as TEMP" %}
  ins_encode %{
    int vlen_enc = Assembler::AVX_256bit;
    BasicType elem_bt = Matcher::vector_element_basic_type(this);
    int elem_per_lane = 16/type2aelembytes(elem_bt);
    int log2epr = log2(elem_per_lane);

    assert(is_integral_type(elem_bt), "sanity");
    assert($idx$$constant < (int)Matcher::vector_length(this), "out of bounds");

    uint x_idx = $idx$$constant & right_n_bits(log2epr);
    uint y_idx = ($idx$$constant >> log2epr) & 1;
    __ vextracti128($vtmp$$XMMRegister, $src$$XMMRegister, y_idx);
    __ vinsert(elem_bt, $vtmp$$XMMRegister, $vtmp$$XMMRegister, $val$$Register, x_idx);
    __ vinserti128($dst$$XMMRegister, $src$$XMMRegister, $vtmp$$XMMRegister, y_idx);
  %}
  ins_pipe( pipe_slow );
%}

instruct insert64(vec dst, vec src, rRegI val, immU8 idx, legVec vtmp) %{
  predicate(Matcher::vector_length_in_bytes(n) == 64);
  match(Set dst (VectorInsert (Binary src val) idx));
  effect(TEMP vtmp);
  format %{ "vector_insert $dst,$src,$val,$idx\t!using $vtmp as TEMP" %}
  ins_encode %{
    assert(UseAVX > 2, "sanity");

    BasicType elem_bt = Matcher::vector_element_basic_type(this);
    int elem_per_lane = 16/type2aelembytes(elem_bt);
    int log2epr = log2(elem_per_lane);

    assert(is_integral_type(elem_bt), "");
    assert($idx$$constant < (int)Matcher::vector_length(this), "out of bounds");

    uint x_idx = $idx$$constant & right_n_bits(log2epr);
    uint y_idx = ($idx$$constant >> log2epr) & 3;
    __ vextracti32x4($vtmp$$XMMRegister, $src$$XMMRegister, y_idx);
    __ vinsert(elem_bt, $vtmp$$XMMRegister, $vtmp$$XMMRegister, $val$$Register, x_idx);
    __ vinserti32x4($dst$$XMMRegister, $src$$XMMRegister, $vtmp$$XMMRegister, y_idx);
  %}
  ins_pipe( pipe_slow );
%}

#ifdef _LP64
instruct insert2L(vec dst, rRegL val, immU8 idx) %{
  predicate(Matcher::vector_length(n) == 2);
  match(Set dst (VectorInsert (Binary dst val) idx));
  format %{ "vector_insert $dst,$val,$idx" %}
  ins_encode %{
    assert(UseSSE >= 4, "required");
    assert(Matcher::vector_element_basic_type(this) == T_LONG, "");
    assert($idx$$constant < (int)Matcher::vector_length(this), "out of bounds");

    __ pinsrq($dst$$XMMRegister, $val$$Register, $idx$$constant);
  %}
  ins_pipe( pipe_slow );
%}

instruct insert4L(vec dst, vec src, rRegL val, immU8 idx, vec vtmp) %{
  predicate(Matcher::vector_length(n) == 4);
  match(Set dst (VectorInsert (Binary src val) idx));
  effect(TEMP vtmp);
  format %{ "vector_insert $dst,$src,$val,$idx\t!using $vtmp as TEMP" %}
  ins_encode %{
    assert(Matcher::vector_element_basic_type(this) == T_LONG, "");
    assert($idx$$constant < (int)Matcher::vector_length(this), "out of bounds");

    uint x_idx = $idx$$constant & right_n_bits(1);
    uint y_idx = ($idx$$constant >> 1) & 1;
    int vlen_enc = Assembler::AVX_256bit;
    __ vextracti128($vtmp$$XMMRegister, $src$$XMMRegister, y_idx);
    __ vpinsrq($vtmp$$XMMRegister, $vtmp$$XMMRegister, $val$$Register, x_idx);
    __ vinserti128($dst$$XMMRegister, $src$$XMMRegister, $vtmp$$XMMRegister, y_idx);
  %}
  ins_pipe( pipe_slow );
%}

instruct insert8L(vec dst, vec src, rRegL val, immU8 idx, legVec vtmp) %{
  predicate(Matcher::vector_length(n) == 8);
  match(Set dst (VectorInsert (Binary src val) idx));
  effect(TEMP vtmp);
  format %{ "vector_insert $dst,$src,$val,$idx\t!using $vtmp as TEMP" %}
  ins_encode %{
    assert(Matcher::vector_element_basic_type(this) == T_LONG, "sanity");
    assert($idx$$constant < (int)Matcher::vector_length(this), "out of bounds");

    uint x_idx = $idx$$constant & right_n_bits(1);
    uint y_idx = ($idx$$constant >> 1) & 3;
    __ vextracti32x4($vtmp$$XMMRegister, $src$$XMMRegister, y_idx);
    __ vpinsrq($vtmp$$XMMRegister, $vtmp$$XMMRegister, $val$$Register, x_idx);
    __ vinserti32x4($dst$$XMMRegister, $src$$XMMRegister, $vtmp$$XMMRegister, y_idx);
  %}
  ins_pipe( pipe_slow );
%}
#endif

instruct insertF(vec dst, regF val, immU8 idx) %{
  predicate(Matcher::vector_length(n) < 8);
  match(Set dst (VectorInsert (Binary dst val) idx));
  format %{ "vector_insert $dst,$val,$idx" %}
  ins_encode %{
    assert(UseSSE >= 4, "sanity");

    assert(Matcher::vector_element_basic_type(this) == T_FLOAT, "sanity");
    assert($idx$$constant < (int)Matcher::vector_length(this), "out of bounds");

    uint x_idx = $idx$$constant & right_n_bits(2);
    __ insertps($dst$$XMMRegister, $val$$XMMRegister, x_idx << 4);
  %}
  ins_pipe( pipe_slow );
%}

instruct vinsertF(vec dst, vec src, regF val, immU8 idx, vec vtmp) %{
  predicate(Matcher::vector_length(n) >= 8);
  match(Set dst (VectorInsert (Binary src val) idx));
  effect(TEMP vtmp);
  format %{ "vector_insert $dst,$src,$val,$idx\t!using $vtmp as TEMP" %}
  ins_encode %{
    assert(Matcher::vector_element_basic_type(this) == T_FLOAT, "sanity");
    assert($idx$$constant < (int)Matcher::vector_length(this), "out of bounds");

    int vlen = Matcher::vector_length(this);
    uint x_idx = $idx$$constant & right_n_bits(2);
    if (vlen == 8) {
      uint y_idx = ($idx$$constant >> 2) & 1;
      int vlen_enc = Assembler::AVX_256bit;
      __ vextracti128($vtmp$$XMMRegister, $src$$XMMRegister, y_idx);
      __ vinsertps($vtmp$$XMMRegister, $vtmp$$XMMRegister, $val$$XMMRegister, x_idx << 4);
      __ vinserti128($dst$$XMMRegister, $src$$XMMRegister, $vtmp$$XMMRegister, y_idx);
    } else {
      assert(vlen == 16, "sanity");
      uint y_idx = ($idx$$constant >> 2) & 3;
      __ vextracti32x4($vtmp$$XMMRegister, $src$$XMMRegister, y_idx);
      __ vinsertps($vtmp$$XMMRegister, $vtmp$$XMMRegister, $val$$XMMRegister, x_idx << 4);
      __ vinserti32x4($dst$$XMMRegister, $src$$XMMRegister, $vtmp$$XMMRegister, y_idx);
    }
  %}
  ins_pipe( pipe_slow );
%}

#ifdef _LP64
instruct insert2D(vec dst, regD val, immU8 idx, rRegL tmp) %{
  predicate(Matcher::vector_length(n) == 2);
  match(Set dst (VectorInsert (Binary dst val) idx));
  effect(TEMP tmp);
  format %{ "vector_insert $dst,$val,$idx\t!using $tmp as TEMP" %}
  ins_encode %{
    assert(UseSSE >= 4, "sanity");
    assert(Matcher::vector_element_basic_type(this) == T_DOUBLE, "sanity");
    assert($idx$$constant < (int)Matcher::vector_length(this), "out of bounds");

    __ movq($tmp$$Register, $val$$XMMRegister);
    __ pinsrq($dst$$XMMRegister, $tmp$$Register, $idx$$constant);
  %}
  ins_pipe( pipe_slow );
%}

instruct insert4D(vec dst, vec src, regD val, immU8 idx, rRegL tmp, vec vtmp) %{
  predicate(Matcher::vector_length(n) == 4);
  match(Set dst (VectorInsert (Binary src val) idx));
  effect(TEMP vtmp, TEMP tmp);
  format %{ "vector_insert $dst,$src,$val,$idx\t!using $tmp, $vtmp as TEMP" %}
  ins_encode %{
    assert(Matcher::vector_element_basic_type(this) == T_DOUBLE, "sanity");
    assert($idx$$constant < (int)Matcher::vector_length(this), "out of bounds");

    uint x_idx = $idx$$constant & right_n_bits(1);
    uint y_idx = ($idx$$constant >> 1) & 1;
    int vlen_enc = Assembler::AVX_256bit;
    __ movq($tmp$$Register, $val$$XMMRegister);
    __ vextracti128($vtmp$$XMMRegister, $src$$XMMRegister, y_idx);
    __ vpinsrq($vtmp$$XMMRegister, $vtmp$$XMMRegister, $tmp$$Register, x_idx);
    __ vinserti128($dst$$XMMRegister, $src$$XMMRegister, $vtmp$$XMMRegister, y_idx);
  %}
  ins_pipe( pipe_slow );
%}

instruct insert8D(vec dst, vec src, regD val, immI idx, rRegL tmp, legVec vtmp) %{
  predicate(Matcher::vector_length(n) == 8);
  match(Set dst (VectorInsert (Binary src val) idx));
  effect(TEMP tmp, TEMP vtmp);
  format %{ "vector_insert $dst,$src,$val,$idx\t!using $vtmp as TEMP" %}
  ins_encode %{
    assert(Matcher::vector_element_basic_type(this) == T_DOUBLE, "sanity");
    assert($idx$$constant < (int)Matcher::vector_length(this), "out of bounds");

    uint x_idx = $idx$$constant & right_n_bits(1);
    uint y_idx = ($idx$$constant >> 1) & 3;
    __ movq($tmp$$Register, $val$$XMMRegister);
    __ vextracti32x4($vtmp$$XMMRegister, $src$$XMMRegister, y_idx);
    __ vpinsrq($vtmp$$XMMRegister, $vtmp$$XMMRegister, $tmp$$Register, x_idx);
    __ vinserti32x4($dst$$XMMRegister, $src$$XMMRegister, $vtmp$$XMMRegister, y_idx);
  %}
  ins_pipe( pipe_slow );
%}
#endif

// ====================REDUCTION ARITHMETIC=======================================

// =======================Int Reduction==========================================

instruct reductionI(rRegI dst, rRegI src1, legVec src2, legVec vtmp1, legVec vtmp2) %{
  predicate(Matcher::vector_element_basic_type(n->in(2)) == T_INT); // src2
  match(Set dst (AddReductionVI src1 src2));
  match(Set dst (MulReductionVI src1 src2));
  match(Set dst (AndReductionV  src1 src2));
  match(Set dst ( OrReductionV  src1 src2));
  match(Set dst (XorReductionV  src1 src2));
  match(Set dst (MinReductionV  src1 src2));
  match(Set dst (MaxReductionV  src1 src2));
  effect(TEMP vtmp1, TEMP vtmp2);
  format %{ "vector_reduction_int $dst,$src1,$src2 ; using $vtmp1, $vtmp2 as TEMP" %}
  ins_encode %{
    int opcode = this->ideal_Opcode();
    int vlen = Matcher::vector_length(this, $src2);
    __ reduceI(opcode, vlen, $dst$$Register, $src1$$Register, $src2$$XMMRegister, $vtmp1$$XMMRegister, $vtmp2$$XMMRegister);
  %}
  ins_pipe( pipe_slow );
%}

// =======================Long Reduction==========================================

#ifdef _LP64
instruct reductionL(rRegL dst, rRegL src1, legVec src2, legVec vtmp1, legVec vtmp2) %{
  predicate(Matcher::vector_element_basic_type(n->in(2)) == T_LONG && !VM_Version::supports_avx512dq());
  match(Set dst (AddReductionVL src1 src2));
  match(Set dst (MulReductionVL src1 src2));
  match(Set dst (AndReductionV  src1 src2));
  match(Set dst ( OrReductionV  src1 src2));
  match(Set dst (XorReductionV  src1 src2));
  match(Set dst (MinReductionV  src1 src2));
  match(Set dst (MaxReductionV  src1 src2));
  effect(TEMP vtmp1, TEMP vtmp2);
  format %{ "vector_reduction_long $dst,$src1,$src2 ; using $vtmp1, $vtmp2 as TEMP" %}
  ins_encode %{
    int opcode = this->ideal_Opcode();
    int vlen = Matcher::vector_length(this, $src2);
    __ reduceL(opcode, vlen, $dst$$Register, $src1$$Register, $src2$$XMMRegister, $vtmp1$$XMMRegister, $vtmp2$$XMMRegister);
  %}
  ins_pipe( pipe_slow );
%}

instruct reductionL_avx512dq(rRegL dst, rRegL src1, vec src2, vec vtmp1, vec vtmp2) %{
  predicate(Matcher::vector_element_basic_type(n->in(2)) == T_LONG && VM_Version::supports_avx512dq());
  match(Set dst (AddReductionVL src1 src2));
  match(Set dst (MulReductionVL src1 src2));
  match(Set dst (AndReductionV  src1 src2));
  match(Set dst ( OrReductionV  src1 src2));
  match(Set dst (XorReductionV  src1 src2));
  match(Set dst (MinReductionV  src1 src2));
  match(Set dst (MaxReductionV  src1 src2));
  effect(TEMP vtmp1, TEMP vtmp2);
  format %{ "vector_reduction_long $dst,$src1,$src2 ; using $vtmp1, $vtmp2 as TEMP" %}
  ins_encode %{
    int opcode = this->ideal_Opcode();
    int vlen = Matcher::vector_length(this, $src2);
    __ reduceL(opcode, vlen, $dst$$Register, $src1$$Register, $src2$$XMMRegister, $vtmp1$$XMMRegister, $vtmp2$$XMMRegister);
  %}
  ins_pipe( pipe_slow );
%}
#endif // _LP64

// =======================Float Reduction==========================================

instruct reductionF128(regF dst, vec src, vec vtmp) %{
  predicate(Matcher::vector_length(n->in(2)) <= 4); // src
  match(Set dst (AddReductionVF dst src));
  match(Set dst (MulReductionVF dst src));
  effect(TEMP dst, TEMP vtmp);
  format %{ "vector_reduction_float  $dst,$src ; using $vtmp as TEMP" %}
  ins_encode %{
    int opcode = this->ideal_Opcode();
    int vlen = Matcher::vector_length(this, $src);
    __ reduce_fp(opcode, vlen, $dst$$XMMRegister, $src$$XMMRegister, $vtmp$$XMMRegister);
  %}
  ins_pipe( pipe_slow );
%}

instruct reduction8F(regF dst, vec src, vec vtmp1, vec vtmp2) %{
  predicate(Matcher::vector_length(n->in(2)) == 8); // src
  match(Set dst (AddReductionVF dst src));
  match(Set dst (MulReductionVF dst src));
  effect(TEMP dst, TEMP vtmp1, TEMP vtmp2);
  format %{ "vector_reduction_float $dst,$src ; using $vtmp1, $vtmp2 as TEMP" %}
  ins_encode %{
    int opcode = this->ideal_Opcode();
    int vlen = Matcher::vector_length(this, $src);
    __ reduce_fp(opcode, vlen, $dst$$XMMRegister, $src$$XMMRegister, $vtmp1$$XMMRegister, $vtmp2$$XMMRegister);
  %}
  ins_pipe( pipe_slow );
%}

instruct reduction16F(regF dst, legVec src, legVec vtmp1, legVec vtmp2) %{
  predicate(Matcher::vector_length(n->in(2)) == 16); // src
  match(Set dst (AddReductionVF dst src));
  match(Set dst (MulReductionVF dst src));
  effect(TEMP dst, TEMP vtmp1, TEMP vtmp2);
  format %{ "vector_reduction_float $dst,$src ; using $vtmp1, $vtmp2 as TEMP" %}
  ins_encode %{
    int opcode = this->ideal_Opcode();
    int vlen = Matcher::vector_length(this, $src);
    __ reduce_fp(opcode, vlen, $dst$$XMMRegister, $src$$XMMRegister, $vtmp1$$XMMRegister, $vtmp2$$XMMRegister);
  %}
  ins_pipe( pipe_slow );
%}

// =======================Double Reduction==========================================

instruct reduction2D(regD dst, vec src, vec vtmp) %{
  predicate(Matcher::vector_length(n->in(2)) == 2); // src
  match(Set dst (AddReductionVD dst src));
  match(Set dst (MulReductionVD dst src));
  effect(TEMP dst, TEMP vtmp);
  format %{ "vector_reduction_double $dst,$src ; using $vtmp as TEMP" %}
  ins_encode %{
    int opcode = this->ideal_Opcode();
    int vlen = Matcher::vector_length(this, $src);
    __ reduce_fp(opcode, vlen, $dst$$XMMRegister, $src$$XMMRegister, $vtmp$$XMMRegister);
%}
  ins_pipe( pipe_slow );
%}

instruct reduction4D(regD dst, vec src, vec vtmp1, vec vtmp2) %{
  predicate(Matcher::vector_length(n->in(2)) == 4); // src
  match(Set dst (AddReductionVD dst src));
  match(Set dst (MulReductionVD dst src));
  effect(TEMP dst, TEMP vtmp1, TEMP vtmp2);
  format %{ "vector_reduction_double $dst,$src ; using $vtmp1, $vtmp2 as TEMP" %}
  ins_encode %{
    int opcode = this->ideal_Opcode();
    int vlen = Matcher::vector_length(this, $src);
    __ reduce_fp(opcode, vlen, $dst$$XMMRegister, $src$$XMMRegister, $vtmp1$$XMMRegister, $vtmp2$$XMMRegister);
  %}
  ins_pipe( pipe_slow );
%}

instruct reduction8D(regD dst, legVec src, legVec vtmp1, legVec vtmp2) %{
  predicate(Matcher::vector_length(n->in(2)) == 8); // src
  match(Set dst (AddReductionVD dst src));
  match(Set dst (MulReductionVD dst src));
  effect(TEMP dst, TEMP vtmp1, TEMP vtmp2);
  format %{ "vector_reduction_double $dst,$src ; using $vtmp1, $vtmp2 as TEMP" %}
  ins_encode %{
    int opcode = this->ideal_Opcode();
    int vlen = Matcher::vector_length(this, $src);
    __ reduce_fp(opcode, vlen, $dst$$XMMRegister, $src$$XMMRegister, $vtmp1$$XMMRegister, $vtmp2$$XMMRegister);
  %}
  ins_pipe( pipe_slow );
%}

// =======================Byte Reduction==========================================

#ifdef _LP64
instruct reductionB(rRegI dst, rRegI src1, legVec src2, legVec vtmp1, legVec vtmp2) %{
  predicate(Matcher::vector_element_basic_type(n->in(2)) == T_BYTE && !VM_Version::supports_avx512bw());
  match(Set dst (AddReductionVI src1 src2));
  match(Set dst (AndReductionV  src1 src2));
  match(Set dst ( OrReductionV  src1 src2));
  match(Set dst (XorReductionV  src1 src2));
  match(Set dst (MinReductionV  src1 src2));
  match(Set dst (MaxReductionV  src1 src2));
  effect(TEMP vtmp1, TEMP vtmp2);
  format %{ "vector_reduction_byte $dst,$src1,$src2 ; using $vtmp1, $vtmp2 as TEMP" %}
  ins_encode %{
    int opcode = this->ideal_Opcode();
    int vlen = Matcher::vector_length(this, $src2);
    __ reduceB(opcode, vlen, $dst$$Register, $src1$$Register, $src2$$XMMRegister, $vtmp1$$XMMRegister, $vtmp2$$XMMRegister);
  %}
  ins_pipe( pipe_slow );
%}

instruct reductionB_avx512bw(rRegI dst, rRegI src1, vec src2, vec vtmp1, vec vtmp2) %{
  predicate(Matcher::vector_element_basic_type(n->in(2)) == T_BYTE && VM_Version::supports_avx512bw());
  match(Set dst (AddReductionVI src1 src2));
  match(Set dst (AndReductionV  src1 src2));
  match(Set dst ( OrReductionV  src1 src2));
  match(Set dst (XorReductionV  src1 src2));
  match(Set dst (MinReductionV  src1 src2));
  match(Set dst (MaxReductionV  src1 src2));
  effect(TEMP vtmp1, TEMP vtmp2);
  format %{ "vector_reduction_byte $dst,$src1,$src2 ; using $vtmp1, $vtmp2 as TEMP" %}
  ins_encode %{
    int opcode = this->ideal_Opcode();
    int vlen = Matcher::vector_length(this, $src2);
    __ reduceB(opcode, vlen, $dst$$Register, $src1$$Register, $src2$$XMMRegister, $vtmp1$$XMMRegister, $vtmp2$$XMMRegister);
  %}
  ins_pipe( pipe_slow );
%}
#endif

// =======================Short Reduction==========================================

instruct reductionS(rRegI dst, rRegI src1, legVec src2, legVec vtmp1, legVec vtmp2) %{
  predicate(Matcher::vector_element_basic_type(n->in(2)) == T_SHORT); // src2
  match(Set dst (AddReductionVI src1 src2));
  match(Set dst (MulReductionVI src1 src2));
  match(Set dst (AndReductionV  src1 src2));
  match(Set dst ( OrReductionV  src1 src2));
  match(Set dst (XorReductionV  src1 src2));
  match(Set dst (MinReductionV  src1 src2));
  match(Set dst (MaxReductionV  src1 src2));
  effect(TEMP vtmp1, TEMP vtmp2);
  format %{ "vector_reduction_short $dst,$src1,$src2 ; using $vtmp1, $vtmp2 as TEMP" %}
  ins_encode %{
    int opcode = this->ideal_Opcode();
    int vlen = Matcher::vector_length(this, $src2);
    __ reduceS(opcode, vlen, $dst$$Register, $src1$$Register, $src2$$XMMRegister, $vtmp1$$XMMRegister, $vtmp2$$XMMRegister);
  %}
  ins_pipe( pipe_slow );
%}

// =======================Mul Reduction==========================================

instruct mul_reductionB(rRegI dst, rRegI src1, vec src2, vec vtmp1, vec vtmp2) %{
  predicate(Matcher::vector_element_basic_type(n->in(2)) == T_BYTE &&
            Matcher::vector_length(n->in(2)) <= 32); // src2
  match(Set dst (MulReductionVI src1 src2));
  effect(TEMP dst, TEMP vtmp1, TEMP vtmp2);
  format %{ "vector_mul_reduction_byte $dst,$src1,$src2; using $vtmp1, $vtmp2 as TEMP" %}
  ins_encode %{
    int opcode = this->ideal_Opcode();
    int vlen = Matcher::vector_length(this, $src2);
    __ mulreduceB(opcode, vlen, $dst$$Register, $src1$$Register, $src2$$XMMRegister, $vtmp1$$XMMRegister, $vtmp2$$XMMRegister);
  %}
  ins_pipe( pipe_slow );
%}

instruct mul_reduction64B(rRegI dst, rRegI src1, legVec src2, legVec vtmp1, legVec vtmp2) %{
  predicate(Matcher::vector_element_basic_type(n->in(2)) == T_BYTE &&
            Matcher::vector_length(n->in(2)) == 64); // src2
  match(Set dst (MulReductionVI src1 src2));
  effect(TEMP dst, TEMP vtmp1, TEMP vtmp2);
  format %{ "vector_mul_reduction_byte $dst,$src1,$src2; using $vtmp1, $vtmp2 as TEMP" %}
  ins_encode %{
    int opcode = this->ideal_Opcode();
    int vlen = Matcher::vector_length(this, $src2);
    __ mulreduceB(opcode, vlen, $dst$$Register, $src1$$Register, $src2$$XMMRegister, $vtmp1$$XMMRegister, $vtmp2$$XMMRegister);
  %}
  ins_pipe( pipe_slow );
%}

//--------------------Min/Max Float Reduction --------------------
// Float Min Reduction
instruct minmax_reduction2F(legRegF dst, immF src1, legVec src2, legVec tmp,
                            legVec atmp, legVec btmp, legVec xmm_1, rFlagsReg cr) %{
  predicate(Matcher::vector_element_basic_type(n->in(2)) == T_FLOAT &&
            ((n->Opcode() == Op_MinReductionV && n->in(1)->bottom_type() == TypeF::POS_INF) ||
             (n->Opcode() == Op_MaxReductionV && n->in(1)->bottom_type() == TypeF::NEG_INF)) &&
            Matcher::vector_length(n->in(2)) == 2);
  match(Set dst (MinReductionV src1 src2));
  match(Set dst (MaxReductionV src1 src2));
  effect(TEMP dst, TEMP tmp, TEMP atmp, TEMP btmp, TEMP xmm_1, KILL cr);
  format %{ "vector_minmax2F_reduction $dst,$src1,$src2  ; using $tmp, $atmp, $btmp, $xmm_1 as TEMP" %}
  ins_encode %{
    assert(UseAVX > 0, "sanity");

    int opcode = this->ideal_Opcode();
    int vlen = Matcher::vector_length(this, $src2);
    __ reduceFloatMinMax(opcode, vlen, false, $dst$$XMMRegister, $src2$$XMMRegister, $tmp$$XMMRegister,
                         $atmp$$XMMRegister, $btmp$$XMMRegister, $xmm_1$$XMMRegister);
  %}
  ins_pipe( pipe_slow );
%}

instruct minmax_reductionF(legRegF dst, immF src1, legVec src2, legVec tmp, legVec atmp,
                           legVec btmp, legVec xmm_0, legVec xmm_1, rFlagsReg cr) %{
  predicate(Matcher::vector_element_basic_type(n->in(2)) == T_FLOAT &&
            ((n->Opcode() == Op_MinReductionV && n->in(1)->bottom_type() == TypeF::POS_INF) ||
             (n->Opcode() == Op_MaxReductionV && n->in(1)->bottom_type() == TypeF::NEG_INF)) &&
            Matcher::vector_length(n->in(2)) >= 4);
  match(Set dst (MinReductionV src1 src2));
  match(Set dst (MaxReductionV src1 src2));
  effect(TEMP dst, TEMP tmp, TEMP atmp, TEMP btmp, TEMP xmm_0, TEMP xmm_1, KILL cr);
  format %{ "vector_minmaxF_reduction $dst,$src1,$src2  ; using $tmp, $atmp, $btmp, $xmm_0, $xmm_1 as TEMP" %}
  ins_encode %{
    assert(UseAVX > 0, "sanity");

    int opcode = this->ideal_Opcode();
    int vlen = Matcher::vector_length(this, $src2);
    __ reduceFloatMinMax(opcode, vlen, false, $dst$$XMMRegister, $src2$$XMMRegister, $tmp$$XMMRegister,
                         $atmp$$XMMRegister, $btmp$$XMMRegister, $xmm_0$$XMMRegister, $xmm_1$$XMMRegister);
  %}
  ins_pipe( pipe_slow );
%}

instruct minmax_reduction2F_av(legRegF dst, legVec src, legVec tmp,
                               legVec atmp, legVec btmp, legVec xmm_1, rFlagsReg cr) %{
  predicate(Matcher::vector_element_basic_type(n->in(2)) == T_FLOAT &&
            Matcher::vector_length(n->in(2)) == 2);
  match(Set dst (MinReductionV dst src));
  match(Set dst (MaxReductionV dst src));
  effect(TEMP dst, TEMP tmp, TEMP atmp, TEMP btmp, TEMP xmm_1, KILL cr);
  format %{ "vector_minmax2F_reduction $dst,$src ; using $tmp, $atmp, $btmp, $xmm_1 as TEMP" %}
  ins_encode %{
    assert(UseAVX > 0, "sanity");

    int opcode = this->ideal_Opcode();
    int vlen = Matcher::vector_length(this, $src);
    __ reduceFloatMinMax(opcode, vlen, true, $dst$$XMMRegister, $src$$XMMRegister, $tmp$$XMMRegister,
                         $atmp$$XMMRegister, $btmp$$XMMRegister, $xmm_1$$XMMRegister);
  %}
  ins_pipe( pipe_slow );
%}


instruct minmax_reductionF_av(legRegF dst, legVec src, legVec tmp,
                              legVec atmp, legVec btmp, legVec xmm_0, legVec xmm_1, rFlagsReg cr) %{
  predicate(Matcher::vector_element_basic_type(n->in(2)) == T_FLOAT &&
            Matcher::vector_length(n->in(2)) >= 4);
  match(Set dst (MinReductionV dst src));
  match(Set dst (MaxReductionV dst src));
  effect(TEMP dst, TEMP tmp, TEMP atmp, TEMP btmp, TEMP xmm_0, TEMP xmm_1, KILL cr);
  format %{ "vector_minmaxF_reduction $dst,$src ; using $tmp, $atmp, $btmp, $xmm_0, $xmm_1 as TEMP" %}
  ins_encode %{
    assert(UseAVX > 0, "sanity");

    int opcode = this->ideal_Opcode();
    int vlen = Matcher::vector_length(this, $src);
    __ reduceFloatMinMax(opcode, vlen, true, $dst$$XMMRegister, $src$$XMMRegister, $tmp$$XMMRegister,
                         $atmp$$XMMRegister, $btmp$$XMMRegister, $xmm_0$$XMMRegister, $xmm_1$$XMMRegister);
  %}
  ins_pipe( pipe_slow );
%}


//--------------------Min Double Reduction --------------------
instruct minmax_reduction2D(legRegD dst, immD src1, legVec src2,
                            legVec tmp1, legVec tmp2, legVec tmp3, legVec tmp4, // TEMPs
                            rFlagsReg cr) %{
  predicate(Matcher::vector_element_basic_type(n->in(2)) == T_DOUBLE &&
            ((n->Opcode() == Op_MinReductionV && n->in(1)->bottom_type() == TypeD::POS_INF) ||
             (n->Opcode() == Op_MaxReductionV && n->in(1)->bottom_type() == TypeD::NEG_INF)) &&
            Matcher::vector_length(n->in(2)) == 2);
  match(Set dst (MinReductionV src1 src2));
  match(Set dst (MaxReductionV src1 src2));
  effect(TEMP dst, TEMP tmp1, TEMP tmp2, TEMP tmp3, TEMP tmp4, KILL cr);
  format %{ "vector_minmax2D_reduction $dst,$src1,$src2 ; using $tmp1, $tmp2, $tmp3, $tmp4 as TEMP" %}
  ins_encode %{
    assert(UseAVX > 0, "sanity");

    int opcode = this->ideal_Opcode();
    int vlen = Matcher::vector_length(this, $src2);
    __ reduceDoubleMinMax(opcode, vlen, false, $dst$$XMMRegister, $src2$$XMMRegister,
                          $tmp1$$XMMRegister, $tmp2$$XMMRegister, $tmp3$$XMMRegister, $tmp4$$XMMRegister);
  %}
  ins_pipe( pipe_slow );
%}

instruct minmax_reductionD(legRegD dst, immD src1, legVec src2,
                           legVec tmp1, legVec tmp2, legVec tmp3, legVec tmp4, legVec tmp5, // TEMPs
                           rFlagsReg cr) %{
  predicate(Matcher::vector_element_basic_type(n->in(2)) == T_DOUBLE &&
            ((n->Opcode() == Op_MinReductionV && n->in(1)->bottom_type() == TypeD::POS_INF) ||
             (n->Opcode() == Op_MaxReductionV && n->in(1)->bottom_type() == TypeD::NEG_INF)) &&
            Matcher::vector_length(n->in(2)) >= 4);
  match(Set dst (MinReductionV src1 src2));
  match(Set dst (MaxReductionV src1 src2));
  effect(TEMP dst, TEMP tmp1, TEMP tmp2, TEMP tmp3, TEMP tmp4, TEMP tmp5, KILL cr);
  format %{ "vector_minmaxD_reduction $dst,$src1,$src2 ; using $tmp1, $tmp2, $tmp3, $tmp4, $tmp5 as TEMP" %}
  ins_encode %{
    assert(UseAVX > 0, "sanity");

    int opcode = this->ideal_Opcode();
    int vlen = Matcher::vector_length(this, $src2);
    __ reduceDoubleMinMax(opcode, vlen, false, $dst$$XMMRegister, $src2$$XMMRegister,
                          $tmp1$$XMMRegister, $tmp2$$XMMRegister, $tmp3$$XMMRegister, $tmp4$$XMMRegister, $tmp5$$XMMRegister);
  %}
  ins_pipe( pipe_slow );
%}


instruct minmax_reduction2D_av(legRegD dst, legVec src,
                               legVec tmp1, legVec tmp2, legVec tmp3, legVec tmp4, // TEMPs
                               rFlagsReg cr) %{
  predicate(Matcher::vector_element_basic_type(n->in(2)) == T_DOUBLE &&
            Matcher::vector_length(n->in(2)) == 2);
  match(Set dst (MinReductionV dst src));
  match(Set dst (MaxReductionV dst src));
  effect(TEMP dst, TEMP tmp1, TEMP tmp2, TEMP tmp3, TEMP tmp4, KILL cr);
  format %{ "vector_minmax2D_reduction $dst,$src ; using $tmp1, $tmp2, $tmp3, $tmp4 as TEMP" %}
  ins_encode %{
    assert(UseAVX > 0, "sanity");

    int opcode = this->ideal_Opcode();
    int vlen = Matcher::vector_length(this, $src);
    __ reduceDoubleMinMax(opcode, vlen, true, $dst$$XMMRegister, $src$$XMMRegister,
                          $tmp1$$XMMRegister, $tmp2$$XMMRegister, $tmp3$$XMMRegister, $tmp4$$XMMRegister);
  %}
  ins_pipe( pipe_slow );
%}

instruct minmax_reductionD_av(legRegD dst, legVec src,
                              legVec tmp1, legVec tmp2, legVec tmp3, legVec tmp4, legVec tmp5, // TEMPs
                              rFlagsReg cr) %{
  predicate(Matcher::vector_element_basic_type(n->in(2)) == T_DOUBLE &&
            Matcher::vector_length(n->in(2)) >= 4);
  match(Set dst (MinReductionV dst src));
  match(Set dst (MaxReductionV dst src));
  effect(TEMP dst, TEMP tmp1, TEMP tmp2, TEMP tmp3, TEMP tmp4, TEMP tmp5, KILL cr);
  format %{ "vector_minmaxD_reduction $dst,$src ; using $tmp1, $tmp2, $tmp3, $tmp4, $tmp5 as TEMP" %}
  ins_encode %{
    assert(UseAVX > 0, "sanity");

    int opcode = this->ideal_Opcode();
    int vlen = Matcher::vector_length(this, $src);
    __ reduceDoubleMinMax(opcode, vlen, true, $dst$$XMMRegister, $src$$XMMRegister,
                          $tmp1$$XMMRegister, $tmp2$$XMMRegister, $tmp3$$XMMRegister, $tmp4$$XMMRegister, $tmp5$$XMMRegister);
  %}
  ins_pipe( pipe_slow );
%}

// ====================VECTOR ARITHMETIC=======================================

// --------------------------------- ADD --------------------------------------

// Bytes vector add
instruct vaddB(vec dst, vec src) %{
  predicate(UseAVX == 0);
  match(Set dst (AddVB dst src));
  format %{ "paddb   $dst,$src\t! add packedB" %}
  ins_encode %{
    __ paddb($dst$$XMMRegister, $src$$XMMRegister);
  %}
  ins_pipe( pipe_slow );
%}

instruct vaddB_reg(vec dst, vec src1, vec src2) %{
  predicate(UseAVX > 0);
  match(Set dst (AddVB src1 src2));
  format %{ "vpaddb  $dst,$src1,$src2\t! add packedB" %}
  ins_encode %{
    int vlen_enc = vector_length_encoding(this);
    __ vpaddb($dst$$XMMRegister, $src1$$XMMRegister, $src2$$XMMRegister, vlen_enc);
  %}
  ins_pipe( pipe_slow );
%}

instruct vaddB_mem(vec dst, vec src, memory mem) %{
  predicate((UseAVX > 0) &&
            (Matcher::vector_length_in_bytes(n->in(1)) > 8));
  match(Set dst (AddVB src (LoadVector mem)));
  format %{ "vpaddb  $dst,$src,$mem\t! add packedB" %}
  ins_encode %{
    int vlen_enc = vector_length_encoding(this);
    __ vpaddb($dst$$XMMRegister, $src$$XMMRegister, $mem$$Address, vlen_enc);
  %}
  ins_pipe( pipe_slow );
%}

// Shorts/Chars vector add
instruct vaddS(vec dst, vec src) %{
  predicate(UseAVX == 0);
  match(Set dst (AddVS dst src));
  format %{ "paddw   $dst,$src\t! add packedS" %}
  ins_encode %{
    __ paddw($dst$$XMMRegister, $src$$XMMRegister);
  %}
  ins_pipe( pipe_slow );
%}

instruct vaddS_reg(vec dst, vec src1, vec src2) %{
  predicate(UseAVX > 0);
  match(Set dst (AddVS src1 src2));
  format %{ "vpaddw  $dst,$src1,$src2\t! add packedS" %}
  ins_encode %{
    int vlen_enc = vector_length_encoding(this);
    __ vpaddw($dst$$XMMRegister, $src1$$XMMRegister, $src2$$XMMRegister, vlen_enc);
  %}
  ins_pipe( pipe_slow );
%}

instruct vaddS_mem(vec dst, vec src, memory mem) %{
  predicate((UseAVX > 0) &&
            (Matcher::vector_length_in_bytes(n->in(1)) > 8));
  match(Set dst (AddVS src (LoadVector mem)));
  format %{ "vpaddw  $dst,$src,$mem\t! add packedS" %}
  ins_encode %{
    int vlen_enc = vector_length_encoding(this);
    __ vpaddw($dst$$XMMRegister, $src$$XMMRegister, $mem$$Address, vlen_enc);
  %}
  ins_pipe( pipe_slow );
%}

// Integers vector add
instruct vaddI(vec dst, vec src) %{
  predicate(UseAVX == 0);
  match(Set dst (AddVI dst src));
  format %{ "paddd   $dst,$src\t! add packedI" %}
  ins_encode %{
    __ paddd($dst$$XMMRegister, $src$$XMMRegister);
  %}
  ins_pipe( pipe_slow );
%}

instruct vaddI_reg(vec dst, vec src1, vec src2) %{
  predicate(UseAVX > 0);
  match(Set dst (AddVI src1 src2));
  format %{ "vpaddd  $dst,$src1,$src2\t! add packedI" %}
  ins_encode %{
    int vlen_enc = vector_length_encoding(this);
    __ vpaddd($dst$$XMMRegister, $src1$$XMMRegister, $src2$$XMMRegister, vlen_enc);
  %}
  ins_pipe( pipe_slow );
%}


instruct vaddI_mem(vec dst, vec src, memory mem) %{
  predicate((UseAVX > 0) &&
            (Matcher::vector_length_in_bytes(n->in(1)) > 8));
  match(Set dst (AddVI src (LoadVector mem)));
  format %{ "vpaddd  $dst,$src,$mem\t! add packedI" %}
  ins_encode %{
    int vlen_enc = vector_length_encoding(this);
    __ vpaddd($dst$$XMMRegister, $src$$XMMRegister, $mem$$Address, vlen_enc);
  %}
  ins_pipe( pipe_slow );
%}

// Longs vector add
instruct vaddL(vec dst, vec src) %{
  predicate(UseAVX == 0);
  match(Set dst (AddVL dst src));
  format %{ "paddq   $dst,$src\t! add packedL" %}
  ins_encode %{
    __ paddq($dst$$XMMRegister, $src$$XMMRegister);
  %}
  ins_pipe( pipe_slow );
%}

instruct vaddL_reg(vec dst, vec src1, vec src2) %{
  predicate(UseAVX > 0);
  match(Set dst (AddVL src1 src2));
  format %{ "vpaddq  $dst,$src1,$src2\t! add packedL" %}
  ins_encode %{
    int vlen_enc = vector_length_encoding(this);
    __ vpaddq($dst$$XMMRegister, $src1$$XMMRegister, $src2$$XMMRegister, vlen_enc);
  %}
  ins_pipe( pipe_slow );
%}

instruct vaddL_mem(vec dst, vec src, memory mem) %{
  predicate((UseAVX > 0) &&
            (Matcher::vector_length_in_bytes(n->in(1)) > 8));
  match(Set dst (AddVL src (LoadVector mem)));
  format %{ "vpaddq  $dst,$src,$mem\t! add packedL" %}
  ins_encode %{
    int vlen_enc = vector_length_encoding(this);
    __ vpaddq($dst$$XMMRegister, $src$$XMMRegister, $mem$$Address, vlen_enc);
  %}
  ins_pipe( pipe_slow );
%}

// Floats vector add
instruct vaddF(vec dst, vec src) %{
  predicate(UseAVX == 0);
  match(Set dst (AddVF dst src));
  format %{ "addps   $dst,$src\t! add packedF" %}
  ins_encode %{
    __ addps($dst$$XMMRegister, $src$$XMMRegister);
  %}
  ins_pipe( pipe_slow );
%}

instruct vaddF_reg(vec dst, vec src1, vec src2) %{
  predicate(UseAVX > 0);
  match(Set dst (AddVF src1 src2));
  format %{ "vaddps  $dst,$src1,$src2\t! add packedF" %}
  ins_encode %{
    int vlen_enc = vector_length_encoding(this);
    __ vaddps($dst$$XMMRegister, $src1$$XMMRegister, $src2$$XMMRegister, vlen_enc);
  %}
  ins_pipe( pipe_slow );
%}

instruct vaddF_mem(vec dst, vec src, memory mem) %{
  predicate((UseAVX > 0) &&
            (Matcher::vector_length_in_bytes(n->in(1)) > 8));
  match(Set dst (AddVF src (LoadVector mem)));
  format %{ "vaddps  $dst,$src,$mem\t! add packedF" %}
  ins_encode %{
    int vlen_enc = vector_length_encoding(this);
    __ vaddps($dst$$XMMRegister, $src$$XMMRegister, $mem$$Address, vlen_enc);
  %}
  ins_pipe( pipe_slow );
%}

// Doubles vector add
instruct vaddD(vec dst, vec src) %{
  predicate(UseAVX == 0);
  match(Set dst (AddVD dst src));
  format %{ "addpd   $dst,$src\t! add packedD" %}
  ins_encode %{
    __ addpd($dst$$XMMRegister, $src$$XMMRegister);
  %}
  ins_pipe( pipe_slow );
%}

instruct vaddD_reg(vec dst, vec src1, vec src2) %{
  predicate(UseAVX > 0);
  match(Set dst (AddVD src1 src2));
  format %{ "vaddpd  $dst,$src1,$src2\t! add packedD" %}
  ins_encode %{
    int vlen_enc = vector_length_encoding(this);
    __ vaddpd($dst$$XMMRegister, $src1$$XMMRegister, $src2$$XMMRegister, vlen_enc);
  %}
  ins_pipe( pipe_slow );
%}

instruct vaddD_mem(vec dst, vec src, memory mem) %{
  predicate((UseAVX > 0) &&
            (Matcher::vector_length_in_bytes(n->in(1)) > 8));
  match(Set dst (AddVD src (LoadVector mem)));
  format %{ "vaddpd  $dst,$src,$mem\t! add packedD" %}
  ins_encode %{
    int vlen_enc = vector_length_encoding(this);
    __ vaddpd($dst$$XMMRegister, $src$$XMMRegister, $mem$$Address, vlen_enc);
  %}
  ins_pipe( pipe_slow );
%}

// --------------------------------- SUB --------------------------------------

// Bytes vector sub
instruct vsubB(vec dst, vec src) %{
  predicate(UseAVX == 0);
  match(Set dst (SubVB dst src));
  format %{ "psubb   $dst,$src\t! sub packedB" %}
  ins_encode %{
    __ psubb($dst$$XMMRegister, $src$$XMMRegister);
  %}
  ins_pipe( pipe_slow );
%}

instruct vsubB_reg(vec dst, vec src1, vec src2) %{
  predicate(UseAVX > 0);
  match(Set dst (SubVB src1 src2));
  format %{ "vpsubb  $dst,$src1,$src2\t! sub packedB" %}
  ins_encode %{
    int vlen_enc = vector_length_encoding(this);
    __ vpsubb($dst$$XMMRegister, $src1$$XMMRegister, $src2$$XMMRegister, vlen_enc);
  %}
  ins_pipe( pipe_slow );
%}

instruct vsubB_mem(vec dst, vec src, memory mem) %{
  predicate((UseAVX > 0) &&
            (Matcher::vector_length_in_bytes(n->in(1)) > 8));
  match(Set dst (SubVB src (LoadVector mem)));
  format %{ "vpsubb  $dst,$src,$mem\t! sub packedB" %}
  ins_encode %{
    int vlen_enc = vector_length_encoding(this);
    __ vpsubb($dst$$XMMRegister, $src$$XMMRegister, $mem$$Address, vlen_enc);
  %}
  ins_pipe( pipe_slow );
%}

// Shorts/Chars vector sub
instruct vsubS(vec dst, vec src) %{
  predicate(UseAVX == 0);
  match(Set dst (SubVS dst src));
  format %{ "psubw   $dst,$src\t! sub packedS" %}
  ins_encode %{
    __ psubw($dst$$XMMRegister, $src$$XMMRegister);
  %}
  ins_pipe( pipe_slow );
%}


instruct vsubS_reg(vec dst, vec src1, vec src2) %{
  predicate(UseAVX > 0);
  match(Set dst (SubVS src1 src2));
  format %{ "vpsubw  $dst,$src1,$src2\t! sub packedS" %}
  ins_encode %{
    int vlen_enc = vector_length_encoding(this);
    __ vpsubw($dst$$XMMRegister, $src1$$XMMRegister, $src2$$XMMRegister, vlen_enc);
  %}
  ins_pipe( pipe_slow );
%}

instruct vsubS_mem(vec dst, vec src, memory mem) %{
  predicate((UseAVX > 0) &&
            (Matcher::vector_length_in_bytes(n->in(1)) > 8));
  match(Set dst (SubVS src (LoadVector mem)));
  format %{ "vpsubw  $dst,$src,$mem\t! sub packedS" %}
  ins_encode %{
    int vlen_enc = vector_length_encoding(this);
    __ vpsubw($dst$$XMMRegister, $src$$XMMRegister, $mem$$Address, vlen_enc);
  %}
  ins_pipe( pipe_slow );
%}

// Integers vector sub
instruct vsubI(vec dst, vec src) %{
  predicate(UseAVX == 0);
  match(Set dst (SubVI dst src));
  format %{ "psubd   $dst,$src\t! sub packedI" %}
  ins_encode %{
    __ psubd($dst$$XMMRegister, $src$$XMMRegister);
  %}
  ins_pipe( pipe_slow );
%}

instruct vsubI_reg(vec dst, vec src1, vec src2) %{
  predicate(UseAVX > 0);
  match(Set dst (SubVI src1 src2));
  format %{ "vpsubd  $dst,$src1,$src2\t! sub packedI" %}
  ins_encode %{
    int vlen_enc = vector_length_encoding(this);
    __ vpsubd($dst$$XMMRegister, $src1$$XMMRegister, $src2$$XMMRegister, vlen_enc);
  %}
  ins_pipe( pipe_slow );
%}

instruct vsubI_mem(vec dst, vec src, memory mem) %{
  predicate((UseAVX > 0) &&
            (Matcher::vector_length_in_bytes(n->in(1)) > 8));
  match(Set dst (SubVI src (LoadVector mem)));
  format %{ "vpsubd  $dst,$src,$mem\t! sub packedI" %}
  ins_encode %{
    int vlen_enc = vector_length_encoding(this);
    __ vpsubd($dst$$XMMRegister, $src$$XMMRegister, $mem$$Address, vlen_enc);
  %}
  ins_pipe( pipe_slow );
%}

// Longs vector sub
instruct vsubL(vec dst, vec src) %{
  predicate(UseAVX == 0);
  match(Set dst (SubVL dst src));
  format %{ "psubq   $dst,$src\t! sub packedL" %}
  ins_encode %{
    __ psubq($dst$$XMMRegister, $src$$XMMRegister);
  %}
  ins_pipe( pipe_slow );
%}

instruct vsubL_reg(vec dst, vec src1, vec src2) %{
  predicate(UseAVX > 0);
  match(Set dst (SubVL src1 src2));
  format %{ "vpsubq  $dst,$src1,$src2\t! sub packedL" %}
  ins_encode %{
    int vlen_enc = vector_length_encoding(this);
    __ vpsubq($dst$$XMMRegister, $src1$$XMMRegister, $src2$$XMMRegister, vlen_enc);
  %}
  ins_pipe( pipe_slow );
%}


instruct vsubL_mem(vec dst, vec src, memory mem) %{
  predicate((UseAVX > 0) &&
            (Matcher::vector_length_in_bytes(n->in(1)) > 8));
  match(Set dst (SubVL src (LoadVector mem)));
  format %{ "vpsubq  $dst,$src,$mem\t! sub packedL" %}
  ins_encode %{
    int vlen_enc = vector_length_encoding(this);
    __ vpsubq($dst$$XMMRegister, $src$$XMMRegister, $mem$$Address, vlen_enc);
  %}
  ins_pipe( pipe_slow );
%}

// Floats vector sub
instruct vsubF(vec dst, vec src) %{
  predicate(UseAVX == 0);
  match(Set dst (SubVF dst src));
  format %{ "subps   $dst,$src\t! sub packedF" %}
  ins_encode %{
    __ subps($dst$$XMMRegister, $src$$XMMRegister);
  %}
  ins_pipe( pipe_slow );
%}

instruct vsubF_reg(vec dst, vec src1, vec src2) %{
  predicate(UseAVX > 0);
  match(Set dst (SubVF src1 src2));
  format %{ "vsubps  $dst,$src1,$src2\t! sub packedF" %}
  ins_encode %{
    int vlen_enc = vector_length_encoding(this);
    __ vsubps($dst$$XMMRegister, $src1$$XMMRegister, $src2$$XMMRegister, vlen_enc);
  %}
  ins_pipe( pipe_slow );
%}

instruct vsubF_mem(vec dst, vec src, memory mem) %{
  predicate((UseAVX > 0) &&
            (Matcher::vector_length_in_bytes(n->in(1)) > 8));
  match(Set dst (SubVF src (LoadVector mem)));
  format %{ "vsubps  $dst,$src,$mem\t! sub packedF" %}
  ins_encode %{
    int vlen_enc = vector_length_encoding(this);
    __ vsubps($dst$$XMMRegister, $src$$XMMRegister, $mem$$Address, vlen_enc);
  %}
  ins_pipe( pipe_slow );
%}

// Doubles vector sub
instruct vsubD(vec dst, vec src) %{
  predicate(UseAVX == 0);
  match(Set dst (SubVD dst src));
  format %{ "subpd   $dst,$src\t! sub packedD" %}
  ins_encode %{
    __ subpd($dst$$XMMRegister, $src$$XMMRegister);
  %}
  ins_pipe( pipe_slow );
%}

instruct vsubD_reg(vec dst, vec src1, vec src2) %{
  predicate(UseAVX > 0);
  match(Set dst (SubVD src1 src2));
  format %{ "vsubpd  $dst,$src1,$src2\t! sub packedD" %}
  ins_encode %{
    int vlen_enc = vector_length_encoding(this);
    __ vsubpd($dst$$XMMRegister, $src1$$XMMRegister, $src2$$XMMRegister, vlen_enc);
  %}
  ins_pipe( pipe_slow );
%}

instruct vsubD_mem(vec dst, vec src, memory mem) %{
  predicate((UseAVX > 0) &&
            (Matcher::vector_length_in_bytes(n->in(1)) > 8));
  match(Set dst (SubVD src (LoadVector mem)));
  format %{ "vsubpd  $dst,$src,$mem\t! sub packedD" %}
  ins_encode %{
    int vlen_enc = vector_length_encoding(this);
    __ vsubpd($dst$$XMMRegister, $src$$XMMRegister, $mem$$Address, vlen_enc);
  %}
  ins_pipe( pipe_slow );
%}

// --------------------------------- MUL --------------------------------------

// Byte vector mul
instruct mulB_reg(vec dst, vec src1, vec src2, vec tmp) %{
  predicate(Matcher::vector_length(n) == 4 ||
            Matcher::vector_length(n) == 8);
  match(Set dst (MulVB src1 src2));
  effect(TEMP dst, TEMP tmp);
  format %{"vector_mulB $dst,$src1,$src2" %}
  ins_encode %{
    assert(UseSSE > 3, "required");
    __ pmovsxbw($tmp$$XMMRegister, $src1$$XMMRegister);
    __ pmovsxbw($dst$$XMMRegister, $src2$$XMMRegister);
    __ pmullw($tmp$$XMMRegister, $dst$$XMMRegister);
    __ movdqu($dst$$XMMRegister, ExternalAddress(vector_short_to_byte_mask()), noreg);
    __ pand($dst$$XMMRegister, $tmp$$XMMRegister);
    __ packuswb($dst$$XMMRegister, $dst$$XMMRegister);
  %}
  ins_pipe( pipe_slow );
%}

instruct mul16B_reg(vec dst, vec src1, vec src2, vec tmp1, vec tmp2) %{
  predicate(Matcher::vector_length(n) == 16 && UseAVX <= 1);
  match(Set dst (MulVB src1 src2));
  effect(TEMP dst, TEMP tmp1, TEMP tmp2);
  format %{"vector_mulB $dst,$src1,$src2" %}
  ins_encode %{
    assert(UseSSE > 3, "required");
    __ pmovsxbw($tmp1$$XMMRegister, $src1$$XMMRegister);
    __ pmovsxbw($tmp2$$XMMRegister, $src2$$XMMRegister);
    __ pmullw($tmp1$$XMMRegister, $tmp2$$XMMRegister);
    __ pshufd($tmp2$$XMMRegister, $src1$$XMMRegister, 0xEE);
    __ pshufd($dst$$XMMRegister, $src2$$XMMRegister, 0xEE);
    __ pmovsxbw($tmp2$$XMMRegister, $tmp2$$XMMRegister);
    __ pmovsxbw($dst$$XMMRegister, $dst$$XMMRegister);
    __ pmullw($tmp2$$XMMRegister, $dst$$XMMRegister);
    __ movdqu($dst$$XMMRegister, ExternalAddress(vector_short_to_byte_mask()), noreg);
    __ pand($tmp2$$XMMRegister, $dst$$XMMRegister);
    __ pand($dst$$XMMRegister, $tmp1$$XMMRegister);
    __ packuswb($dst$$XMMRegister, $tmp2$$XMMRegister);
  %}
  ins_pipe( pipe_slow );
%}

instruct vmul16B_reg_avx(vec dst, vec src1, vec src2, vec tmp) %{
  predicate(Matcher::vector_length(n) == 16 && UseAVX > 1);
  match(Set dst (MulVB src1 src2));
  effect(TEMP dst, TEMP tmp);
  format %{"vector_mulB $dst,$src1,$src2" %}
  ins_encode %{
  int vlen_enc = Assembler::AVX_256bit;
    __ vpmovsxbw($tmp$$XMMRegister, $src1$$XMMRegister, vlen_enc);
    __ vpmovsxbw($dst$$XMMRegister, $src2$$XMMRegister, vlen_enc);
    __ vpmullw($tmp$$XMMRegister, $tmp$$XMMRegister, $dst$$XMMRegister, vlen_enc);
    __ vmovdqu($dst$$XMMRegister, ExternalAddress(vector_short_to_byte_mask()), noreg);
    __ vpand($dst$$XMMRegister, $dst$$XMMRegister, $tmp$$XMMRegister, vlen_enc);
    __ vextracti128_high($tmp$$XMMRegister, $dst$$XMMRegister);
    __ vpackuswb($dst$$XMMRegister, $dst$$XMMRegister, $tmp$$XMMRegister, 0);
  %}
  ins_pipe( pipe_slow );
%}

instruct vmul32B_reg_avx(vec dst, vec src1, vec src2, vec tmp1, vec tmp2) %{
  predicate(Matcher::vector_length(n) == 32);
  match(Set dst (MulVB src1 src2));
  effect(TEMP dst, TEMP tmp1, TEMP tmp2);
  format %{"vector_mulB $dst,$src1,$src2" %}
  ins_encode %{
    assert(UseAVX > 1, "required");
    int vlen_enc = Assembler::AVX_256bit;
    __ vextracti128_high($tmp1$$XMMRegister, $src1$$XMMRegister);
    __ vextracti128_high($dst$$XMMRegister, $src2$$XMMRegister);
    __ vpmovsxbw($tmp1$$XMMRegister, $tmp1$$XMMRegister, vlen_enc);
    __ vpmovsxbw($dst$$XMMRegister, $dst$$XMMRegister, vlen_enc);
    __ vpmullw($tmp1$$XMMRegister, $tmp1$$XMMRegister, $dst$$XMMRegister, vlen_enc);
    __ vpmovsxbw($tmp2$$XMMRegister, $src1$$XMMRegister, vlen_enc);
    __ vpmovsxbw($dst$$XMMRegister, $src2$$XMMRegister, vlen_enc);
    __ vpmullw($tmp2$$XMMRegister, $tmp2$$XMMRegister, $dst$$XMMRegister, vlen_enc);
    __ vmovdqu($dst$$XMMRegister, ExternalAddress(vector_short_to_byte_mask()), noreg);
    __ vpbroadcastd($dst$$XMMRegister, $dst$$XMMRegister, vlen_enc);
    __ vpand($tmp1$$XMMRegister, $tmp1$$XMMRegister, $dst$$XMMRegister, vlen_enc);
    __ vpand($dst$$XMMRegister, $dst$$XMMRegister, $tmp2$$XMMRegister, vlen_enc);
    __ vpackuswb($dst$$XMMRegister, $dst$$XMMRegister, $tmp1$$XMMRegister, vlen_enc);
    __ vpermq($dst$$XMMRegister, $dst$$XMMRegister, 0xD8, vlen_enc);
  %}
  ins_pipe( pipe_slow );
%}

instruct vmul64B_reg_avx(vec dst, vec src1, vec src2, vec tmp1, vec tmp2) %{
  predicate(Matcher::vector_length(n) == 64);
  match(Set dst (MulVB src1 src2));
  effect(TEMP dst, TEMP tmp1, TEMP tmp2);
  format %{"vector_mulB $dst,$src1,$src2\n\t" %}
  ins_encode %{
    assert(UseAVX > 2, "required");
    int vlen_enc = Assembler::AVX_512bit;
    __ vextracti64x4_high($tmp1$$XMMRegister, $src1$$XMMRegister);
    __ vextracti64x4_high($dst$$XMMRegister, $src2$$XMMRegister);
    __ vpmovsxbw($tmp1$$XMMRegister, $tmp1$$XMMRegister, vlen_enc);
    __ vpmovsxbw($dst$$XMMRegister, $dst$$XMMRegister, vlen_enc);
    __ vpmullw($tmp1$$XMMRegister, $tmp1$$XMMRegister, $dst$$XMMRegister, vlen_enc);
    __ vpmovsxbw($tmp2$$XMMRegister, $src1$$XMMRegister, vlen_enc);
    __ vpmovsxbw($dst$$XMMRegister, $src2$$XMMRegister, vlen_enc);
    __ vpmullw($tmp2$$XMMRegister, $tmp2$$XMMRegister, $dst$$XMMRegister, vlen_enc);
    __ vmovdqu($dst$$XMMRegister, ExternalAddress(vector_short_to_byte_mask()), noreg);
    __ vpbroadcastd($dst$$XMMRegister, $dst$$XMMRegister, vlen_enc);
    __ vpand($tmp1$$XMMRegister, $tmp1$$XMMRegister, $dst$$XMMRegister, vlen_enc);
    __ vpand($tmp2$$XMMRegister, $tmp2$$XMMRegister, $dst$$XMMRegister, vlen_enc);
    __ vpackuswb($dst$$XMMRegister, $tmp1$$XMMRegister, $tmp2$$XMMRegister, vlen_enc);
    __ evmovdquq($tmp2$$XMMRegister, ExternalAddress(vector_byte_perm_mask()), vlen_enc, noreg);
    __ vpermq($dst$$XMMRegister, $tmp2$$XMMRegister, $dst$$XMMRegister, vlen_enc);
  %}
  ins_pipe( pipe_slow );
%}

// Shorts/Chars vector mul
instruct vmulS(vec dst, vec src) %{
  predicate(UseAVX == 0);
  match(Set dst (MulVS dst src));
  format %{ "pmullw $dst,$src\t! mul packedS" %}
  ins_encode %{
    __ pmullw($dst$$XMMRegister, $src$$XMMRegister);
  %}
  ins_pipe( pipe_slow );
%}

instruct vmulS_reg(vec dst, vec src1, vec src2) %{
  predicate(UseAVX > 0);
  match(Set dst (MulVS src1 src2));
  format %{ "vpmullw $dst,$src1,$src2\t! mul packedS" %}
  ins_encode %{
    int vlen_enc = vector_length_encoding(this);
    __ vpmullw($dst$$XMMRegister, $src1$$XMMRegister, $src2$$XMMRegister, vlen_enc);
  %}
  ins_pipe( pipe_slow );
%}

instruct vmulS_mem(vec dst, vec src, memory mem) %{
  predicate((UseAVX > 0) &&
            (Matcher::vector_length_in_bytes(n->in(1)) > 8));
  match(Set dst (MulVS src (LoadVector mem)));
  format %{ "vpmullw $dst,$src,$mem\t! mul packedS" %}
  ins_encode %{
    int vlen_enc = vector_length_encoding(this);
    __ vpmullw($dst$$XMMRegister, $src$$XMMRegister, $mem$$Address, vlen_enc);
  %}
  ins_pipe( pipe_slow );
%}

// Integers vector mul
instruct vmulI(vec dst, vec src) %{
  predicate(UseAVX == 0);
  match(Set dst (MulVI dst src));
  format %{ "pmulld  $dst,$src\t! mul packedI" %}
  ins_encode %{
    assert(UseSSE > 3, "required");
    __ pmulld($dst$$XMMRegister, $src$$XMMRegister);
  %}
  ins_pipe( pipe_slow );
%}

instruct vmulI_reg(vec dst, vec src1, vec src2) %{
  predicate(UseAVX > 0);
  match(Set dst (MulVI src1 src2));
  format %{ "vpmulld $dst,$src1,$src2\t! mul packedI" %}
  ins_encode %{
    int vlen_enc = vector_length_encoding(this);
    __ vpmulld($dst$$XMMRegister, $src1$$XMMRegister, $src2$$XMMRegister, vlen_enc);
  %}
  ins_pipe( pipe_slow );
%}

instruct vmulI_mem(vec dst, vec src, memory mem) %{
  predicate((UseAVX > 0) &&
            (Matcher::vector_length_in_bytes(n->in(1)) > 8));
  match(Set dst (MulVI src (LoadVector mem)));
  format %{ "vpmulld $dst,$src,$mem\t! mul packedI" %}
  ins_encode %{
    int vlen_enc = vector_length_encoding(this);
    __ vpmulld($dst$$XMMRegister, $src$$XMMRegister, $mem$$Address, vlen_enc);
  %}
  ins_pipe( pipe_slow );
%}

// Longs vector mul
instruct vmulL_reg(vec dst, vec src1, vec src2) %{
  predicate(VM_Version::supports_avx512dq());
  match(Set dst (MulVL src1 src2));
  format %{ "vpmullq $dst,$src1,$src2\t! mul packedL" %}
  ins_encode %{
    assert(UseAVX > 2, "required");
    int vlen_enc = vector_length_encoding(this);
    __ vpmullq($dst$$XMMRegister, $src1$$XMMRegister, $src2$$XMMRegister, vlen_enc);
  %}
  ins_pipe( pipe_slow );
%}

instruct vmulL_mem(vec dst, vec src, memory mem) %{
  predicate(VM_Version::supports_avx512dq() &&
              (Matcher::vector_length_in_bytes(n->in(1)) > 8));
  match(Set dst (MulVL src (LoadVector mem)));
  format %{ "vpmullq $dst,$src,$mem\t! mul packedL" %}
  ins_encode %{
    assert(UseAVX > 2, "required");
    int vlen_enc = vector_length_encoding(this);
    __ vpmullq($dst$$XMMRegister, $src$$XMMRegister, $mem$$Address, vlen_enc);
  %}
  ins_pipe( pipe_slow );
%}

instruct mul2L_reg(vec dst, vec src2, legVec tmp) %{
  predicate(Matcher::vector_length(n) == 2 && !VM_Version::supports_avx512dq());
  match(Set dst (MulVL dst src2));
  effect(TEMP dst, TEMP tmp);
  format %{ "pshufd $tmp,$src2, 177\n\t"
            "pmulld $tmp,$dst\n\t"
            "phaddd $tmp,$tmp\n\t"
            "pmovzxdq $tmp,$tmp\n\t"
            "psllq $tmp, 32\n\t"
            "pmuludq $dst,$src2\n\t"
            "paddq $dst,$tmp\n\t! mul packed2L" %}

  ins_encode %{
    assert(VM_Version::supports_sse4_1(), "required");
    int vlen_enc = Assembler::AVX_128bit;
    __ pshufd($tmp$$XMMRegister, $src2$$XMMRegister, 177);
    __ pmulld($tmp$$XMMRegister, $dst$$XMMRegister);
    __ phaddd($tmp$$XMMRegister, $tmp$$XMMRegister);
    __ pmovzxdq($tmp$$XMMRegister, $tmp$$XMMRegister);
    __ psllq($tmp$$XMMRegister, 32);
    __ pmuludq($dst$$XMMRegister, $src2$$XMMRegister);
    __ paddq($dst$$XMMRegister, $tmp$$XMMRegister);
  %}
  ins_pipe( pipe_slow );
%}

instruct vmul4L_reg_avx(vec dst, vec src1, vec src2, legVec tmp, legVec tmp1) %{
  predicate(Matcher::vector_length(n) == 4 && !VM_Version::supports_avx512dq());
  match(Set dst (MulVL src1 src2));
  effect(TEMP tmp1, TEMP tmp);
  format %{ "vpshufd $tmp,$src2\n\t"
            "vpmulld $tmp,$src1,$tmp\n\t"
            "vphaddd $tmp,$tmp,$tmp\n\t"
            "vpmovzxdq $tmp,$tmp\n\t"
            "vpsllq $tmp,$tmp\n\t"
            "vpmuludq $tmp1,$src1,$src2\n\t"
            "vpaddq $dst,$tmp,$tmp1\t! mul packed4L" %}
  ins_encode %{
    int vlen_enc = Assembler::AVX_256bit;
    __ vpshufd($tmp$$XMMRegister, $src2$$XMMRegister, 177, vlen_enc);
    __ vpmulld($tmp$$XMMRegister, $src1$$XMMRegister, $tmp$$XMMRegister, vlen_enc);
    __ vextracti128_high($tmp1$$XMMRegister, $tmp$$XMMRegister);
    __ vphaddd($tmp$$XMMRegister, $tmp$$XMMRegister, $tmp1$$XMMRegister, vlen_enc);
    __ vpmovzxdq($tmp$$XMMRegister, $tmp$$XMMRegister, vlen_enc);
    __ vpsllq($tmp$$XMMRegister, $tmp$$XMMRegister, 32, vlen_enc);
    __ vpmuludq($tmp1$$XMMRegister, $src1$$XMMRegister, $src2$$XMMRegister, vlen_enc);
    __ vpaddq($dst$$XMMRegister, $tmp$$XMMRegister, $tmp1$$XMMRegister, vlen_enc);
  %}
  ins_pipe( pipe_slow );
%}

// Floats vector mul
instruct vmulF(vec dst, vec src) %{
  predicate(UseAVX == 0);
  match(Set dst (MulVF dst src));
  format %{ "mulps   $dst,$src\t! mul packedF" %}
  ins_encode %{
    __ mulps($dst$$XMMRegister, $src$$XMMRegister);
  %}
  ins_pipe( pipe_slow );
%}

instruct vmulF_reg(vec dst, vec src1, vec src2) %{
  predicate(UseAVX > 0);
  match(Set dst (MulVF src1 src2));
  format %{ "vmulps  $dst,$src1,$src2\t! mul packedF" %}
  ins_encode %{
    int vlen_enc = vector_length_encoding(this);
    __ vmulps($dst$$XMMRegister, $src1$$XMMRegister, $src2$$XMMRegister, vlen_enc);
  %}
  ins_pipe( pipe_slow );
%}

instruct vmulF_mem(vec dst, vec src, memory mem) %{
  predicate((UseAVX > 0) &&
            (Matcher::vector_length_in_bytes(n->in(1)) > 8));
  match(Set dst (MulVF src (LoadVector mem)));
  format %{ "vmulps  $dst,$src,$mem\t! mul packedF" %}
  ins_encode %{
    int vlen_enc = vector_length_encoding(this);
    __ vmulps($dst$$XMMRegister, $src$$XMMRegister, $mem$$Address, vlen_enc);
  %}
  ins_pipe( pipe_slow );
%}

// Doubles vector mul
instruct vmulD(vec dst, vec src) %{
  predicate(UseAVX == 0);
  match(Set dst (MulVD dst src));
  format %{ "mulpd   $dst,$src\t! mul packedD" %}
  ins_encode %{
    __ mulpd($dst$$XMMRegister, $src$$XMMRegister);
  %}
  ins_pipe( pipe_slow );
%}

instruct vmulD_reg(vec dst, vec src1, vec src2) %{
  predicate(UseAVX > 0);
  match(Set dst (MulVD src1 src2));
  format %{ "vmulpd  $dst,$src1,$src2\t! mul packedD" %}
  ins_encode %{
    int vlen_enc = vector_length_encoding(this);
    __ vmulpd($dst$$XMMRegister, $src1$$XMMRegister, $src2$$XMMRegister, vlen_enc);
  %}
  ins_pipe( pipe_slow );
%}

instruct vmulD_mem(vec dst, vec src, memory mem) %{
  predicate((UseAVX > 0) &&
            (Matcher::vector_length_in_bytes(n->in(1)) > 8));
  match(Set dst (MulVD src (LoadVector mem)));
  format %{ "vmulpd  $dst,$src,$mem\t! mul packedD" %}
  ins_encode %{
    int vlen_enc = vector_length_encoding(this);
    __ vmulpd($dst$$XMMRegister, $src$$XMMRegister, $mem$$Address, vlen_enc);
  %}
  ins_pipe( pipe_slow );
%}

instruct vcmov8F_reg(legVec dst, legVec src1, legVec src2, immI8 cop, cmpOp_vcmppd copnd) %{
  predicate(Matcher::vector_length(n) == 8);
  match(Set dst (CMoveVF (Binary copnd cop) (Binary src1 src2)));
  effect(TEMP dst, USE src1, USE src2);
  format %{ "cmpps.$copnd  $dst, $src1, $src2  ! vcmovevf, cond=$cop\n\t"
            "blendvps $dst,$src1,$src2,$dst ! vcmovevf\n\t"
         %}
  ins_encode %{
    assert(UseAVX > 0, "required");

    int vlen_enc = Assembler::AVX_256bit;
    int cond = (Assembler::Condition)($copnd$$cmpcode);
    __ vcmpps($dst$$XMMRegister, $src1$$XMMRegister, $src2$$XMMRegister, cond, vlen_enc);
    __ vblendvps($dst$$XMMRegister, $src1$$XMMRegister, $src2$$XMMRegister, $dst$$XMMRegister, vlen_enc);
  %}
  ins_pipe( pipe_slow );
%}

instruct vcmov4D_reg(legVec dst, legVec src1, legVec src2, immI8 cop, cmpOp_vcmppd copnd) %{
  predicate(Matcher::vector_length(n) == 4);
  match(Set dst (CMoveVD (Binary copnd cop) (Binary src1 src2)));
  effect(TEMP dst, USE src1, USE src2);
  format %{ "cmppd.$copnd  $dst, $src1, $src2  ! vcmovevd, cond=$cop\n\t"
            "vblendvpd $dst,$src1,$src2,$dst ! vcmovevd\n\t"
         %}
  ins_encode %{
    assert(UseAVX > 0, "required");

    int vlen_enc = Assembler::AVX_256bit;
    int cond = (Assembler::Condition)($copnd$$cmpcode);
    __ vcmppd($dst$$XMMRegister, $src1$$XMMRegister, $src2$$XMMRegister, cond, vlen_enc);
    __ vblendvpd($dst$$XMMRegister, $src1$$XMMRegister, $src2$$XMMRegister, $dst$$XMMRegister, vlen_enc);
  %}
  ins_pipe( pipe_slow );
%}

// --------------------------------- DIV --------------------------------------

// Floats vector div
instruct vdivF(vec dst, vec src) %{
  predicate(UseAVX == 0);
  match(Set dst (DivVF dst src));
  format %{ "divps   $dst,$src\t! div packedF" %}
  ins_encode %{
    __ divps($dst$$XMMRegister, $src$$XMMRegister);
  %}
  ins_pipe( pipe_slow );
%}

instruct vdivF_reg(vec dst, vec src1, vec src2) %{
  predicate(UseAVX > 0);
  match(Set dst (DivVF src1 src2));
  format %{ "vdivps  $dst,$src1,$src2\t! div packedF" %}
  ins_encode %{
    int vlen_enc = vector_length_encoding(this);
    __ vdivps($dst$$XMMRegister, $src1$$XMMRegister, $src2$$XMMRegister, vlen_enc);
  %}
  ins_pipe( pipe_slow );
%}

instruct vdivF_mem(vec dst, vec src, memory mem) %{
  predicate((UseAVX > 0) &&
            (Matcher::vector_length_in_bytes(n->in(1)) > 8));
  match(Set dst (DivVF src (LoadVector mem)));
  format %{ "vdivps  $dst,$src,$mem\t! div packedF" %}
  ins_encode %{
    int vlen_enc = vector_length_encoding(this);
    __ vdivps($dst$$XMMRegister, $src$$XMMRegister, $mem$$Address, vlen_enc);
  %}
  ins_pipe( pipe_slow );
%}

// Doubles vector div
instruct vdivD(vec dst, vec src) %{
  predicate(UseAVX == 0);
  match(Set dst (DivVD dst src));
  format %{ "divpd   $dst,$src\t! div packedD" %}
  ins_encode %{
    __ divpd($dst$$XMMRegister, $src$$XMMRegister);
  %}
  ins_pipe( pipe_slow );
%}

instruct vdivD_reg(vec dst, vec src1, vec src2) %{
  predicate(UseAVX > 0);
  match(Set dst (DivVD src1 src2));
  format %{ "vdivpd  $dst,$src1,$src2\t! div packedD" %}
  ins_encode %{
    int vlen_enc = vector_length_encoding(this);
    __ vdivpd($dst$$XMMRegister, $src1$$XMMRegister, $src2$$XMMRegister, vlen_enc);
  %}
  ins_pipe( pipe_slow );
%}

instruct vdivD_mem(vec dst, vec src, memory mem) %{
  predicate((UseAVX > 0) &&
            (Matcher::vector_length_in_bytes(n->in(1)) > 8));
  match(Set dst (DivVD src (LoadVector mem)));
  format %{ "vdivpd  $dst,$src,$mem\t! div packedD" %}
  ins_encode %{
    int vlen_enc = vector_length_encoding(this);
    __ vdivpd($dst$$XMMRegister, $src$$XMMRegister, $mem$$Address, vlen_enc);
  %}
  ins_pipe( pipe_slow );
%}

// ------------------------------ MinMax ---------------------------------------

// Byte, Short, Int vector Min/Max
instruct minmax_reg_sse(vec dst, vec src) %{
  predicate(is_integral_type(Matcher::vector_element_basic_type(n)) && Matcher::vector_element_basic_type(n) != T_LONG && // T_BYTE, T_SHORT, T_INT
            UseAVX == 0);
  match(Set dst (MinV dst src));
  match(Set dst (MaxV dst src));
  format %{ "vector_minmax  $dst,$src\t!  " %}
  ins_encode %{
    assert(UseSSE >= 4, "required");

    int opcode = this->ideal_Opcode();
    BasicType elem_bt = Matcher::vector_element_basic_type(this);
    __ pminmax(opcode, elem_bt, $dst$$XMMRegister, $src$$XMMRegister);
  %}
  ins_pipe( pipe_slow );
%}

instruct vminmax_reg(vec dst, vec src1, vec src2) %{
  predicate(is_integral_type(Matcher::vector_element_basic_type(n)) && Matcher::vector_element_basic_type(n) != T_LONG && // T_BYTE, T_SHORT, T_INT
            UseAVX > 0);
  match(Set dst (MinV src1 src2));
  match(Set dst (MaxV src1 src2));
  format %{ "vector_minmax  $dst,$src1,$src2\t!  " %}
  ins_encode %{
    int opcode = this->ideal_Opcode();
    int vlen_enc = vector_length_encoding(this);
    BasicType elem_bt = Matcher::vector_element_basic_type(this);

    __ vpminmax(opcode, elem_bt, $dst$$XMMRegister, $src1$$XMMRegister, $src2$$XMMRegister, vlen_enc);
  %}
  ins_pipe( pipe_slow );
%}

// Long vector Min/Max
instruct minmaxL_reg_sse(vec dst, vec src, rxmm0 tmp) %{
  predicate(Matcher::vector_length_in_bytes(n) == 16 && Matcher::vector_element_basic_type(n) == T_LONG &&
            UseAVX == 0);
  match(Set dst (MinV dst src));
  match(Set dst (MaxV src dst));
  effect(TEMP dst, TEMP tmp);
  format %{ "vector_minmaxL  $dst,$src\t!using $tmp as TEMP" %}
  ins_encode %{
    assert(UseSSE >= 4, "required");

    int opcode = this->ideal_Opcode();
    BasicType elem_bt = Matcher::vector_element_basic_type(this);
    assert(elem_bt == T_LONG, "sanity");

    __ pminmax(opcode, elem_bt, $dst$$XMMRegister, $src$$XMMRegister, $tmp$$XMMRegister);
  %}
  ins_pipe( pipe_slow );
%}

instruct vminmaxL_reg_avx(legVec dst, legVec src1, legVec src2) %{
  predicate(Matcher::vector_length_in_bytes(n) <= 32 && Matcher::vector_element_basic_type(n) == T_LONG &&
            UseAVX > 0 && !VM_Version::supports_avx512vl());
  match(Set dst (MinV src1 src2));
  match(Set dst (MaxV src1 src2));
  effect(TEMP dst);
  format %{ "vector_minmaxL  $dst,$src1,$src2\t! " %}
  ins_encode %{
    int vlen_enc = vector_length_encoding(this);
    int opcode = this->ideal_Opcode();
    BasicType elem_bt = Matcher::vector_element_basic_type(this);
    assert(elem_bt == T_LONG, "sanity");

    __ vpminmax(opcode, elem_bt, $dst$$XMMRegister, $src1$$XMMRegister, $src2$$XMMRegister, vlen_enc);
  %}
  ins_pipe( pipe_slow );
%}

instruct vminmaxL_reg_evex(vec dst, vec src1, vec src2) %{
  predicate((Matcher::vector_length_in_bytes(n) == 64 || VM_Version::supports_avx512vl()) &&
            Matcher::vector_element_basic_type(n) == T_LONG);
  match(Set dst (MinV src1 src2));
  match(Set dst (MaxV src1 src2));
  format %{ "vector_minmaxL  $dst,$src1,src2\t! " %}
  ins_encode %{
    assert(UseAVX > 2, "required");

    int vlen_enc = vector_length_encoding(this);
    int opcode = this->ideal_Opcode();
    BasicType elem_bt = Matcher::vector_element_basic_type(this);
    assert(elem_bt == T_LONG, "sanity");

    __ vpminmax(opcode, elem_bt, $dst$$XMMRegister, $src1$$XMMRegister, $src2$$XMMRegister, vlen_enc);
  %}
  ins_pipe( pipe_slow );
%}

// Float/Double vector Min/Max
instruct minmaxFP_reg(legVec dst, legVec a, legVec b, legVec tmp, legVec atmp, legVec btmp) %{
  predicate(Matcher::vector_length_in_bytes(n) <= 32 &&
            is_floating_point_type(Matcher::vector_element_basic_type(n)) && // T_FLOAT, T_DOUBLE
            UseAVX > 0);
  match(Set dst (MinV a b));
  match(Set dst (MaxV a b));
  effect(USE a, USE b, TEMP tmp, TEMP atmp, TEMP btmp);
  format %{ "vector_minmaxFP  $dst,$a,$b\t!using $tmp, $atmp, $btmp as TEMP" %}
  ins_encode %{
    assert(UseAVX > 0, "required");

    int opcode = this->ideal_Opcode();
    int vlen_enc = vector_length_encoding(this);
    BasicType elem_bt = Matcher::vector_element_basic_type(this);

    __ vminmax_fp(opcode, elem_bt,
                  $dst$$XMMRegister, $a$$XMMRegister, $b$$XMMRegister,
                  $tmp$$XMMRegister, $atmp$$XMMRegister , $btmp$$XMMRegister, vlen_enc);
  %}
  ins_pipe( pipe_slow );
%}

instruct evminmaxFP_reg_eavx(vec dst, vec a, vec b, vec atmp, vec btmp, kReg ktmp) %{
  predicate(Matcher::vector_length_in_bytes(n) == 64 &&
            is_floating_point_type(Matcher::vector_element_basic_type(n))); // T_FLOAT, T_DOUBLE
  match(Set dst (MinV a b));
  match(Set dst (MaxV a b));
  effect(TEMP dst, USE a, USE b, TEMP atmp, TEMP btmp, TEMP ktmp);
  format %{ "vector_minmaxFP  $dst,$a,$b\t!using $atmp, $btmp as TEMP" %}
  ins_encode %{
    assert(UseAVX > 2, "required");

    int opcode = this->ideal_Opcode();
    int vlen_enc = vector_length_encoding(this);
    BasicType elem_bt = Matcher::vector_element_basic_type(this);

    __ evminmax_fp(opcode, elem_bt,
                   $dst$$XMMRegister, $a$$XMMRegister, $b$$XMMRegister,
                   $ktmp$$KRegister, $atmp$$XMMRegister , $btmp$$XMMRegister, vlen_enc);
  %}
  ins_pipe( pipe_slow );
%}

// --------------------------------- Signum/CopySign ---------------------------

instruct signumF_reg(regF dst, regF zero, regF one, rFlagsReg cr) %{
  match(Set dst (SignumF dst (Binary zero one)));
  effect(KILL cr);
  format %{ "signumF $dst, $dst" %}
  ins_encode %{
    int opcode = this->ideal_Opcode();
    __ signum_fp(opcode, $dst$$XMMRegister, $zero$$XMMRegister, $one$$XMMRegister);
  %}
  ins_pipe( pipe_slow );
%}

instruct signumD_reg(regD dst, regD zero, regD one, rFlagsReg cr) %{
  match(Set dst (SignumD dst (Binary zero one)));
  effect(KILL cr);
  format %{ "signumD $dst, $dst" %}
  ins_encode %{
    int opcode = this->ideal_Opcode();
    __ signum_fp(opcode, $dst$$XMMRegister, $zero$$XMMRegister, $one$$XMMRegister);
  %}
  ins_pipe( pipe_slow );
%}

instruct signumV_reg_avx(vec dst, vec src, vec zero, vec one, vec xtmp1) %{
  predicate(!VM_Version::supports_avx512vl() && Matcher::vector_length_in_bytes(n) <= 32);
  match(Set dst (SignumVF src (Binary zero one)));
  match(Set dst (SignumVD src (Binary zero one)));
  effect(TEMP dst, TEMP xtmp1);
  format %{ "vector_signum_avx $dst, $src\t! using $xtmp1 as TEMP" %}
  ins_encode %{
    int opcode = this->ideal_Opcode();
    int vec_enc = vector_length_encoding(this);
    __ vector_signum_avx(opcode, $dst$$XMMRegister, $src$$XMMRegister, $zero$$XMMRegister, $one$$XMMRegister,
                         $xtmp1$$XMMRegister, vec_enc);
  %}
  ins_pipe( pipe_slow );
%}

instruct signumV_reg_evex(vec dst, vec src, vec zero, vec one, kReg ktmp1) %{
  predicate(VM_Version::supports_avx512vl() || Matcher::vector_length_in_bytes(n) == 64);
  match(Set dst (SignumVF src (Binary zero one)));
  match(Set dst (SignumVD src (Binary zero one)));
  effect(TEMP dst, TEMP ktmp1);
  format %{ "vector_signum_evex $dst, $src\t! using $ktmp1 as TEMP" %}
  ins_encode %{
    int opcode = this->ideal_Opcode();
    int vec_enc = vector_length_encoding(this);
    __ vector_signum_evex(opcode, $dst$$XMMRegister, $src$$XMMRegister, $zero$$XMMRegister, $one$$XMMRegister,
                          $ktmp1$$KRegister, vec_enc);
  %}
  ins_pipe( pipe_slow );
%}

// ---------------------------------------
// For copySign use 0xE4 as writemask for vpternlog
// Desired Truth Table: A -> xmm0 bit, B -> xmm1 bit, C -> xmm2 bit
// C (xmm2) is set to 0x7FFFFFFF
// Wherever xmm2 is 0, we want to pick from B (sign)
// Wherever xmm2 is 1, we want to pick from A (src)
//
// A B C Result
// 0 0 0 0
// 0 0 1 0
// 0 1 0 1
// 0 1 1 0
// 1 0 0 0
// 1 0 1 1
// 1 1 0 1
// 1 1 1 1
//
// Result going from high bit to low bit is 0x11100100 = 0xe4
// ---------------------------------------

#ifdef _LP64
instruct copySignF_reg(regF dst, regF src, regF tmp1, rRegI tmp2) %{
  match(Set dst (CopySignF dst src));
  effect(TEMP tmp1, TEMP tmp2);
  format %{ "CopySignF $dst, $src\t! using $tmp1 and $tmp2 as TEMP" %}
  ins_encode %{
    __ movl($tmp2$$Register, 0x7FFFFFFF);
    __ movdl($tmp1$$XMMRegister, $tmp2$$Register);
    __ vpternlogd($dst$$XMMRegister, 0xE4, $src$$XMMRegister, $tmp1$$XMMRegister, Assembler::AVX_128bit);
  %}
  ins_pipe( pipe_slow );
%}

instruct copySignD_imm(regD dst, regD src, regD tmp1, rRegL tmp2, immD zero) %{
  match(Set dst (CopySignD dst (Binary src zero)));
  ins_cost(100);
  effect(TEMP tmp1, TEMP tmp2);
  format %{ "CopySignD  $dst, $src\t! using $tmp1 and $tmp2 as TEMP" %}
  ins_encode %{
    __ mov64($tmp2$$Register, 0x7FFFFFFFFFFFFFFF);
    __ movq($tmp1$$XMMRegister, $tmp2$$Register);
    __ vpternlogq($dst$$XMMRegister, 0xE4, $src$$XMMRegister, $tmp1$$XMMRegister, Assembler::AVX_128bit);
  %}
  ins_pipe( pipe_slow );
%}

#endif // _LP64

//----------------------------- CompressBits/ExpandBits ------------------------

instruct compressBitsI_reg(rRegI dst, rRegI src, rRegI mask) %{
  predicate(n->bottom_type()->isa_int());
  match(Set dst (CompressBits src mask));
  format %{ "pextl  $dst, $src, $mask\t! parallel bit extract" %}
  ins_encode %{
    __ pextl($dst$$Register, $src$$Register, $mask$$Register);
  %}
  ins_pipe( pipe_slow );
%}

instruct expandBitsI_reg(rRegI dst, rRegI src, rRegI mask) %{
  predicate(n->bottom_type()->isa_int());
  match(Set dst (ExpandBits src mask));
  format %{ "pdepl  $dst, $src, $mask\t! parallel bit deposit" %}
  ins_encode %{
    __ pdepl($dst$$Register, $src$$Register, $mask$$Register);
  %}
  ins_pipe( pipe_slow );
%}

instruct compressBitsI_mem(rRegI dst, rRegI src, memory mask) %{
  predicate(n->bottom_type()->isa_int());
  match(Set dst (CompressBits src (LoadI mask)));
  format %{ "pextl  $dst, $src, $mask\t! parallel bit extract" %}
  ins_encode %{
    __ pextl($dst$$Register, $src$$Register, $mask$$Address);
  %}
  ins_pipe( pipe_slow );
%}

instruct expandBitsI_mem(rRegI dst, rRegI src, memory mask) %{
  predicate(n->bottom_type()->isa_int());
  match(Set dst (ExpandBits src (LoadI mask)));
  format %{ "pdepl  $dst, $src, $mask\t! parallel bit deposit" %}
  ins_encode %{
    __ pdepl($dst$$Register, $src$$Register, $mask$$Address);
  %}
  ins_pipe( pipe_slow );
%}

// --------------------------------- Sqrt --------------------------------------

instruct vsqrtF_reg(vec dst, vec src) %{
  match(Set dst (SqrtVF src));
  ins_cost(400);
  format %{ "vsqrtps  $dst,$src\t! sqrt packedF" %}
  ins_encode %{
    assert(UseAVX > 0, "required");
    int vlen_enc = vector_length_encoding(this);
    __ vsqrtps($dst$$XMMRegister, $src$$XMMRegister, vlen_enc);
  %}
  ins_pipe( pipe_slow );
%}

instruct vsqrtF_mem(vec dst, memory mem) %{
  predicate(Matcher::vector_length_in_bytes(n->in(1)) > 8);
  match(Set dst (SqrtVF (LoadVector mem)));
  ins_cost(400);
  format %{ "vsqrtps  $dst,$mem\t! sqrt packedF" %}
  ins_encode %{
    assert(UseAVX > 0, "required");
    int vlen_enc = vector_length_encoding(this);
    __ vsqrtps($dst$$XMMRegister, $mem$$Address, vlen_enc);
  %}
  ins_pipe( pipe_slow );
%}

// Floating point vector sqrt
instruct vsqrtD_reg(vec dst, vec src) %{
  match(Set dst (SqrtVD src));
  ins_cost(400);
  format %{ "vsqrtpd  $dst,$src\t! sqrt packedD" %}
  ins_encode %{
    assert(UseAVX > 0, "required");
    int vlen_enc = vector_length_encoding(this);
    __ vsqrtpd($dst$$XMMRegister, $src$$XMMRegister, vlen_enc);
  %}
  ins_pipe( pipe_slow );
%}

instruct vsqrtD_mem(vec dst, memory mem) %{
  predicate(Matcher::vector_length_in_bytes(n->in(1)) > 8);
  match(Set dst (SqrtVD (LoadVector mem)));
  ins_cost(400);
  format %{ "vsqrtpd  $dst,$mem\t! sqrt packedD" %}
  ins_encode %{
    assert(UseAVX > 0, "required");
    int vlen_enc = vector_length_encoding(this);
    __ vsqrtpd($dst$$XMMRegister, $mem$$Address, vlen_enc);
  %}
  ins_pipe( pipe_slow );
%}

// ------------------------------ Shift ---------------------------------------

// Left and right shift count vectors are the same on x86
// (only lowest bits of xmm reg are used for count).
instruct vshiftcnt(vec dst, rRegI cnt) %{
  match(Set dst (LShiftCntV cnt));
  match(Set dst (RShiftCntV cnt));
  format %{ "movdl    $dst,$cnt\t! load shift count" %}
  ins_encode %{
    __ movdl($dst$$XMMRegister, $cnt$$Register);
  %}
  ins_pipe( pipe_slow );
%}

// Byte vector shift
instruct vshiftB(vec dst, vec src, vec shift, vec tmp) %{
  predicate(Matcher::vector_length(n) <= 8 && !n->as_ShiftV()->is_var_shift());
  match(Set dst ( LShiftVB src shift));
  match(Set dst ( RShiftVB src shift));
  match(Set dst (URShiftVB src shift));
  effect(TEMP dst, USE src, USE shift, TEMP tmp);
  format %{"vector_byte_shift $dst,$src,$shift" %}
  ins_encode %{
    assert(UseSSE > 3, "required");
    int opcode = this->ideal_Opcode();
    bool sign = (opcode != Op_URShiftVB);
    __ vextendbw(sign, $tmp$$XMMRegister, $src$$XMMRegister);
    __ vshiftw(opcode, $tmp$$XMMRegister, $shift$$XMMRegister);
    __ movdqu($dst$$XMMRegister, ExternalAddress(vector_short_to_byte_mask()), noreg);
    __ pand($dst$$XMMRegister, $tmp$$XMMRegister);
    __ packuswb($dst$$XMMRegister, $dst$$XMMRegister);
  %}
  ins_pipe( pipe_slow );
%}

instruct vshift16B(vec dst, vec src, vec shift, vec tmp1, vec tmp2) %{
  predicate(Matcher::vector_length(n) == 16 && !n->as_ShiftV()->is_var_shift() &&
            UseAVX <= 1);
  match(Set dst ( LShiftVB src shift));
  match(Set dst ( RShiftVB src shift));
  match(Set dst (URShiftVB src shift));
  effect(TEMP dst, USE src, USE shift, TEMP tmp1, TEMP tmp2);
  format %{"vector_byte_shift $dst,$src,$shift" %}
  ins_encode %{
    assert(UseSSE > 3, "required");
    int opcode = this->ideal_Opcode();
    bool sign = (opcode != Op_URShiftVB);
    __ vextendbw(sign, $tmp1$$XMMRegister, $src$$XMMRegister);
    __ vshiftw(opcode, $tmp1$$XMMRegister, $shift$$XMMRegister);
    __ pshufd($tmp2$$XMMRegister, $src$$XMMRegister, 0xE);
    __ vextendbw(sign, $tmp2$$XMMRegister, $tmp2$$XMMRegister);
    __ vshiftw(opcode, $tmp2$$XMMRegister, $shift$$XMMRegister);
    __ movdqu($dst$$XMMRegister, ExternalAddress(vector_short_to_byte_mask()), noreg);
    __ pand($tmp2$$XMMRegister, $dst$$XMMRegister);
    __ pand($dst$$XMMRegister, $tmp1$$XMMRegister);
    __ packuswb($dst$$XMMRegister, $tmp2$$XMMRegister);
  %}
  ins_pipe( pipe_slow );
%}

instruct vshift16B_avx(vec dst, vec src, vec shift, vec tmp) %{
  predicate(Matcher::vector_length(n) == 16 && !n->as_ShiftV()->is_var_shift() &&
            UseAVX > 1);
  match(Set dst ( LShiftVB src shift));
  match(Set dst ( RShiftVB src shift));
  match(Set dst (URShiftVB src shift));
  effect(TEMP dst, TEMP tmp);
  format %{"vector_byte_shift $dst,$src,$shift" %}
  ins_encode %{
    int opcode = this->ideal_Opcode();
    bool sign = (opcode != Op_URShiftVB);
    int vlen_enc = Assembler::AVX_256bit;
    __ vextendbw(sign, $tmp$$XMMRegister, $src$$XMMRegister, vlen_enc);
    __ vshiftw(opcode, $tmp$$XMMRegister, $tmp$$XMMRegister, $shift$$XMMRegister, vlen_enc);
    __ vpand($tmp$$XMMRegister, $tmp$$XMMRegister, ExternalAddress(vector_short_to_byte_mask()), vlen_enc, noreg);
    __ vextracti128_high($dst$$XMMRegister, $tmp$$XMMRegister);
    __ vpackuswb($dst$$XMMRegister, $tmp$$XMMRegister, $dst$$XMMRegister, 0);
  %}
  ins_pipe( pipe_slow );
%}

instruct vshift32B_avx(vec dst, vec src, vec shift, vec tmp) %{
  predicate(Matcher::vector_length(n) == 32 && !n->as_ShiftV()->is_var_shift());
  match(Set dst ( LShiftVB src shift));
  match(Set dst ( RShiftVB src shift));
  match(Set dst (URShiftVB src shift));
  effect(TEMP dst, TEMP tmp);
  format %{"vector_byte_shift $dst,$src,$shift" %}
  ins_encode %{
    assert(UseAVX > 1, "required");
    int opcode = this->ideal_Opcode();
    bool sign = (opcode != Op_URShiftVB);
    int vlen_enc = Assembler::AVX_256bit;
    __ vextracti128_high($tmp$$XMMRegister, $src$$XMMRegister);
    __ vextendbw(sign, $tmp$$XMMRegister, $tmp$$XMMRegister, vlen_enc);
    __ vextendbw(sign, $dst$$XMMRegister, $src$$XMMRegister, vlen_enc);
    __ vshiftw(opcode, $tmp$$XMMRegister, $tmp$$XMMRegister, $shift$$XMMRegister, vlen_enc);
    __ vshiftw(opcode, $dst$$XMMRegister, $dst$$XMMRegister, $shift$$XMMRegister, vlen_enc);
    __ vpand($tmp$$XMMRegister, $tmp$$XMMRegister, ExternalAddress(vector_short_to_byte_mask()), vlen_enc, noreg);
    __ vpand($dst$$XMMRegister, $dst$$XMMRegister, ExternalAddress(vector_short_to_byte_mask()), vlen_enc, noreg);
    __ vpackuswb($dst$$XMMRegister, $dst$$XMMRegister, $tmp$$XMMRegister, vlen_enc);
    __ vpermq($dst$$XMMRegister, $dst$$XMMRegister, 0xD8, vlen_enc);
  %}
  ins_pipe( pipe_slow );
%}

instruct vshift64B_avx(vec dst, vec src, vec shift, vec tmp1, vec tmp2) %{
  predicate(Matcher::vector_length(n) == 64 && !n->as_ShiftV()->is_var_shift());
  match(Set dst ( LShiftVB src shift));
  match(Set dst  (RShiftVB src shift));
  match(Set dst (URShiftVB src shift));
  effect(TEMP dst, TEMP tmp1, TEMP tmp2);
  format %{"vector_byte_shift $dst,$src,$shift" %}
  ins_encode %{
    assert(UseAVX > 2, "required");
    int opcode = this->ideal_Opcode();
    bool sign = (opcode != Op_URShiftVB);
    int vlen_enc = Assembler::AVX_512bit;
    __ vextracti64x4($tmp1$$XMMRegister, $src$$XMMRegister, 1);
    __ vextendbw(sign, $tmp1$$XMMRegister, $tmp1$$XMMRegister, vlen_enc);
    __ vextendbw(sign, $tmp2$$XMMRegister, $src$$XMMRegister, vlen_enc);
    __ vshiftw(opcode, $tmp1$$XMMRegister, $tmp1$$XMMRegister, $shift$$XMMRegister, vlen_enc);
    __ vshiftw(opcode, $tmp2$$XMMRegister, $tmp2$$XMMRegister, $shift$$XMMRegister, vlen_enc);
    __ vmovdqu($dst$$XMMRegister, ExternalAddress(vector_short_to_byte_mask()), noreg);
    __ vpbroadcastd($dst$$XMMRegister, $dst$$XMMRegister, vlen_enc);
    __ vpand($tmp1$$XMMRegister, $tmp1$$XMMRegister, $dst$$XMMRegister, vlen_enc);
    __ vpand($tmp2$$XMMRegister, $tmp2$$XMMRegister, $dst$$XMMRegister, vlen_enc);
    __ vpackuswb($dst$$XMMRegister, $tmp1$$XMMRegister, $tmp2$$XMMRegister, vlen_enc);
    __ evmovdquq($tmp2$$XMMRegister, ExternalAddress(vector_byte_perm_mask()), vlen_enc, noreg);
    __ vpermq($dst$$XMMRegister, $tmp2$$XMMRegister, $dst$$XMMRegister, vlen_enc);
  %}
  ins_pipe( pipe_slow );
%}

// Shorts vector logical right shift produces incorrect Java result
// for negative data because java code convert short value into int with
// sign extension before a shift. But char vectors are fine since chars are
// unsigned values.
// Shorts/Chars vector left shift
instruct vshiftS(vec dst, vec src, vec shift) %{
  predicate(!n->as_ShiftV()->is_var_shift());
  match(Set dst ( LShiftVS src shift));
  match(Set dst ( RShiftVS src shift));
  match(Set dst (URShiftVS src shift));
  effect(TEMP dst, USE src, USE shift);
  format %{ "vshiftw  $dst,$src,$shift\t! shift packedS" %}
  ins_encode %{
    int opcode = this->ideal_Opcode();
    if (UseAVX > 0) {
      int vlen_enc = vector_length_encoding(this);
      __ vshiftw(opcode, $dst$$XMMRegister, $src$$XMMRegister, $shift$$XMMRegister, vlen_enc);
    } else {
      int vlen = Matcher::vector_length(this);
      if (vlen == 2) {
        __ movflt($dst$$XMMRegister, $src$$XMMRegister);
        __ vshiftw(opcode, $dst$$XMMRegister, $shift$$XMMRegister);
      } else if (vlen == 4) {
        __ movdbl($dst$$XMMRegister, $src$$XMMRegister);
        __ vshiftw(opcode, $dst$$XMMRegister, $shift$$XMMRegister);
      } else {
        assert (vlen == 8, "sanity");
        __ movdqu($dst$$XMMRegister, $src$$XMMRegister);
        __ vshiftw(opcode, $dst$$XMMRegister, $shift$$XMMRegister);
      }
    }
  %}
  ins_pipe( pipe_slow );
%}

// Integers vector left shift
instruct vshiftI(vec dst, vec src, vec shift) %{
  predicate(!n->as_ShiftV()->is_var_shift());
  match(Set dst ( LShiftVI src shift));
  match(Set dst ( RShiftVI src shift));
  match(Set dst (URShiftVI src shift));
  effect(TEMP dst, USE src, USE shift);
  format %{ "vshiftd  $dst,$src,$shift\t! shift packedI" %}
  ins_encode %{
    int opcode = this->ideal_Opcode();
    if (UseAVX > 0) {
      int vlen_enc = vector_length_encoding(this);
      __ vshiftd(opcode, $dst$$XMMRegister, $src$$XMMRegister, $shift$$XMMRegister, vlen_enc);
    } else {
      int vlen = Matcher::vector_length(this);
      if (vlen == 2) {
        __ movdbl($dst$$XMMRegister, $src$$XMMRegister);
        __ vshiftd(opcode, $dst$$XMMRegister, $shift$$XMMRegister);
      } else {
        assert(vlen == 4, "sanity");
        __ movdqu($dst$$XMMRegister, $src$$XMMRegister);
        __ vshiftd(opcode, $dst$$XMMRegister, $shift$$XMMRegister);
      }
    }
  %}
  ins_pipe( pipe_slow );
%}

// Integers vector left constant shift
instruct vshiftI_imm(vec dst, vec src, immI8 shift) %{
  match(Set dst (LShiftVI src (LShiftCntV shift)));
  match(Set dst (RShiftVI src (RShiftCntV shift)));
  match(Set dst (URShiftVI src (RShiftCntV shift)));
  format %{ "vshiftd_imm  $dst,$src,$shift\t! shift packedI" %}
  ins_encode %{
    int opcode = this->ideal_Opcode();
    if (UseAVX > 0) {
      int vector_len = vector_length_encoding(this);
      __ vshiftd_imm(opcode, $dst$$XMMRegister, $src$$XMMRegister, $shift$$constant, vector_len);
    } else {
      int vlen = Matcher::vector_length(this);
      if (vlen == 2) {
        __ movdbl($dst$$XMMRegister, $src$$XMMRegister);
        __ vshiftd_imm(opcode, $dst$$XMMRegister, $shift$$constant);
      } else {
        assert(vlen == 4, "sanity");
        __ movdqu($dst$$XMMRegister, $src$$XMMRegister);
        __ vshiftd_imm(opcode, $dst$$XMMRegister, $shift$$constant);
      }
    }
  %}
  ins_pipe( pipe_slow );
%}

// Longs vector shift
instruct vshiftL(vec dst, vec src, vec shift) %{
  predicate(!n->as_ShiftV()->is_var_shift());
  match(Set dst ( LShiftVL src shift));
  match(Set dst (URShiftVL src shift));
  effect(TEMP dst, USE src, USE shift);
  format %{ "vshiftq  $dst,$src,$shift\t! shift packedL" %}
  ins_encode %{
    int opcode = this->ideal_Opcode();
    if (UseAVX > 0) {
      int vlen_enc = vector_length_encoding(this);
      __ vshiftq(opcode, $dst$$XMMRegister, $src$$XMMRegister, $shift$$XMMRegister, vlen_enc);
    } else {
      assert(Matcher::vector_length(this) == 2, "");
      __ movdqu($dst$$XMMRegister, $src$$XMMRegister);
      __ vshiftq(opcode, $dst$$XMMRegister, $shift$$XMMRegister);
    }
  %}
  ins_pipe( pipe_slow );
%}

// Longs vector constant shift
instruct vshiftL_imm(vec dst, vec src, immI8 shift) %{
  match(Set dst (LShiftVL src (LShiftCntV shift)));
  match(Set dst (URShiftVL src (RShiftCntV shift)));
  format %{ "vshiftq_imm  $dst,$src,$shift\t! shift packedL" %}
  ins_encode %{
    int opcode = this->ideal_Opcode();
    if (UseAVX > 0) {
      int vector_len = vector_length_encoding(this);
      __ vshiftq_imm(opcode, $dst$$XMMRegister, $src$$XMMRegister, $shift$$constant, vector_len);
    } else {
      assert(Matcher::vector_length(this) == 2, "");
      __ movdqu($dst$$XMMRegister, $src$$XMMRegister);
      __ vshiftq_imm(opcode, $dst$$XMMRegister, $shift$$constant);
    }
  %}
  ins_pipe( pipe_slow );
%}

// -------------------ArithmeticRightShift -----------------------------------
// Long vector arithmetic right shift
instruct vshiftL_arith_reg(vec dst, vec src, vec shift, vec tmp) %{
  predicate(!n->as_ShiftV()->is_var_shift() && UseAVX <= 2);
  match(Set dst (RShiftVL src shift));
  effect(TEMP dst, TEMP tmp);
  format %{ "vshiftq $dst,$src,$shift" %}
  ins_encode %{
    uint vlen = Matcher::vector_length(this);
    if (vlen == 2) {
      assert(UseSSE >= 2, "required");
      __ movdqu($dst$$XMMRegister, $src$$XMMRegister);
      __ psrlq($dst$$XMMRegister, $shift$$XMMRegister);
      __ movdqu($tmp$$XMMRegister, ExternalAddress(vector_long_sign_mask()), noreg);
      __ psrlq($tmp$$XMMRegister, $shift$$XMMRegister);
      __ pxor($dst$$XMMRegister, $tmp$$XMMRegister);
      __ psubq($dst$$XMMRegister, $tmp$$XMMRegister);
    } else {
      assert(vlen == 4, "sanity");
      assert(UseAVX > 1, "required");
      int vlen_enc = Assembler::AVX_256bit;
      __ vpsrlq($dst$$XMMRegister, $src$$XMMRegister, $shift$$XMMRegister, vlen_enc);
      __ vmovdqu($tmp$$XMMRegister, ExternalAddress(vector_long_sign_mask()), noreg);
      __ vpsrlq($tmp$$XMMRegister, $tmp$$XMMRegister, $shift$$XMMRegister, vlen_enc);
      __ vpxor($dst$$XMMRegister, $dst$$XMMRegister, $tmp$$XMMRegister, vlen_enc);
      __ vpsubq($dst$$XMMRegister, $dst$$XMMRegister, $tmp$$XMMRegister, vlen_enc);
    }
  %}
  ins_pipe( pipe_slow );
%}

instruct vshiftL_arith_reg_evex(vec dst, vec src, vec shift) %{
  predicate(!n->as_ShiftV()->is_var_shift() && UseAVX > 2);
  match(Set dst (RShiftVL src shift));
  format %{ "vshiftq $dst,$src,$shift" %}
  ins_encode %{
    int vlen_enc = vector_length_encoding(this);
    __ evpsraq($dst$$XMMRegister, $src$$XMMRegister, $shift$$XMMRegister, vlen_enc);
  %}
  ins_pipe( pipe_slow );
%}

// ------------------- Variable Shift -----------------------------
// Byte variable shift
instruct vshift8B_var_nobw(vec dst, vec src, vec shift, vec vtmp) %{
  predicate(Matcher::vector_length(n) <= 8 &&
            n->as_ShiftV()->is_var_shift() &&
            !VM_Version::supports_avx512bw());
  match(Set dst ( LShiftVB src shift));
  match(Set dst ( RShiftVB src shift));
  match(Set dst (URShiftVB src shift));
  effect(TEMP dst, TEMP vtmp);
  format %{ "vector_varshift_byte $dst, $src, $shift\n\t! using $vtmp as TEMP" %}
  ins_encode %{
    assert(UseAVX >= 2, "required");

    int opcode = this->ideal_Opcode();
    int vlen_enc = Assembler::AVX_128bit;
    __ varshiftbw(opcode, $dst$$XMMRegister, $src$$XMMRegister, $shift$$XMMRegister, vlen_enc, $vtmp$$XMMRegister);
    __ vpackuswb($dst$$XMMRegister, $dst$$XMMRegister, $dst$$XMMRegister, 0);
  %}
  ins_pipe( pipe_slow );
%}

instruct vshift16B_var_nobw(vec dst, vec src, vec shift, vec vtmp1, vec vtmp2) %{
  predicate(Matcher::vector_length(n) == 16 &&
            n->as_ShiftV()->is_var_shift() &&
            !VM_Version::supports_avx512bw());
  match(Set dst ( LShiftVB src shift));
  match(Set dst ( RShiftVB src shift));
  match(Set dst (URShiftVB src shift));
  effect(TEMP dst, TEMP vtmp1, TEMP vtmp2);
  format %{ "vector_varshift_byte $dst, $src, $shift\n\t! using $vtmp1, $vtmp2 as TEMP" %}
  ins_encode %{
    assert(UseAVX >= 2, "required");

    int opcode = this->ideal_Opcode();
    int vlen_enc = Assembler::AVX_128bit;
    // Shift lower half and get word result in dst
    __ varshiftbw(opcode, $dst$$XMMRegister, $src$$XMMRegister, $shift$$XMMRegister, vlen_enc, $vtmp1$$XMMRegister);

    // Shift upper half and get word result in vtmp1
    __ vpshufd($vtmp1$$XMMRegister, $src$$XMMRegister, 0xE, 0);
    __ vpshufd($vtmp2$$XMMRegister, $shift$$XMMRegister, 0xE, 0);
    __ varshiftbw(opcode, $vtmp1$$XMMRegister, $vtmp1$$XMMRegister, $vtmp2$$XMMRegister, vlen_enc, $vtmp2$$XMMRegister);

    // Merge and down convert the two word results to byte in dst
    __ vpackuswb($dst$$XMMRegister, $dst$$XMMRegister, $vtmp1$$XMMRegister, 0);
  %}
  ins_pipe( pipe_slow );
%}

instruct vshift32B_var_nobw(vec dst, vec src, vec shift, vec vtmp1, vec vtmp2, vec vtmp3, vec vtmp4) %{
  predicate(Matcher::vector_length(n) == 32 &&
            n->as_ShiftV()->is_var_shift() &&
            !VM_Version::supports_avx512bw());
  match(Set dst ( LShiftVB src shift));
  match(Set dst ( RShiftVB src shift));
  match(Set dst (URShiftVB src shift));
  effect(TEMP dst, TEMP vtmp1, TEMP vtmp2, TEMP vtmp3, TEMP vtmp4);
  format %{ "vector_varshift_byte $dst, $src, $shift\n\t using $vtmp1, $vtmp2, $vtmp3, $vtmp4 as TEMP" %}
  ins_encode %{
    assert(UseAVX >= 2, "required");

    int opcode = this->ideal_Opcode();
    int vlen_enc = Assembler::AVX_128bit;
    // Process lower 128 bits and get result in dst
    __ varshiftbw(opcode, $dst$$XMMRegister, $src$$XMMRegister, $shift$$XMMRegister, vlen_enc, $vtmp1$$XMMRegister);
    __ vpshufd($vtmp1$$XMMRegister, $src$$XMMRegister, 0xE, 0);
    __ vpshufd($vtmp2$$XMMRegister, $shift$$XMMRegister, 0xE, 0);
    __ varshiftbw(opcode, $vtmp1$$XMMRegister, $vtmp1$$XMMRegister, $vtmp2$$XMMRegister, vlen_enc, $vtmp2$$XMMRegister);
    __ vpackuswb($dst$$XMMRegister, $dst$$XMMRegister, $vtmp1$$XMMRegister, 0);

    // Process higher 128 bits and get result in vtmp3
    __ vextracti128_high($vtmp1$$XMMRegister, $src$$XMMRegister);
    __ vextracti128_high($vtmp2$$XMMRegister, $shift$$XMMRegister);
    __ varshiftbw(opcode, $vtmp3$$XMMRegister, $vtmp1$$XMMRegister, $vtmp2$$XMMRegister, vlen_enc, $vtmp4$$XMMRegister);
    __ vpshufd($vtmp1$$XMMRegister, $vtmp1$$XMMRegister, 0xE, 0);
    __ vpshufd($vtmp2$$XMMRegister, $vtmp2$$XMMRegister, 0xE, 0);
    __ varshiftbw(opcode, $vtmp1$$XMMRegister, $vtmp1$$XMMRegister, $vtmp2$$XMMRegister, vlen_enc, $vtmp2$$XMMRegister);
    __ vpackuswb($vtmp1$$XMMRegister, $vtmp3$$XMMRegister, $vtmp1$$XMMRegister, 0);

    // Merge the two results in dst
    __ vinserti128($dst$$XMMRegister, $dst$$XMMRegister, $vtmp1$$XMMRegister, 0x1);
  %}
  ins_pipe( pipe_slow );
%}

instruct vshiftB_var_evex_bw(vec dst, vec src, vec shift, vec vtmp) %{
  predicate(Matcher::vector_length(n) <= 32 &&
            n->as_ShiftV()->is_var_shift() &&
            VM_Version::supports_avx512bw());
  match(Set dst ( LShiftVB src shift));
  match(Set dst ( RShiftVB src shift));
  match(Set dst (URShiftVB src shift));
  effect(TEMP dst, TEMP vtmp);
  format %{ "vector_varshift_byte $dst, $src, $shift\n\t! using $vtmp as TEMP" %}
  ins_encode %{
    assert(UseAVX > 2, "required");

    int opcode = this->ideal_Opcode();
    int vlen_enc = vector_length_encoding(this);
    __ evarshiftb(opcode, $dst$$XMMRegister, $src$$XMMRegister, $shift$$XMMRegister, vlen_enc, $vtmp$$XMMRegister);
  %}
  ins_pipe( pipe_slow );
%}

instruct vshift64B_var_evex_bw(vec dst, vec src, vec shift, vec vtmp1, vec vtmp2) %{
  predicate(Matcher::vector_length(n) == 64 &&
            n->as_ShiftV()->is_var_shift() &&
            VM_Version::supports_avx512bw());
  match(Set dst ( LShiftVB src shift));
  match(Set dst ( RShiftVB src shift));
  match(Set dst (URShiftVB src shift));
  effect(TEMP dst, TEMP vtmp1, TEMP vtmp2);
  format %{ "vector_varshift_byte $dst, $src, $shift\n\t! using $vtmp1, $vtmp2 as TEMP" %}
  ins_encode %{
    assert(UseAVX > 2, "required");

    int opcode = this->ideal_Opcode();
    int vlen_enc = Assembler::AVX_256bit;
    __ evarshiftb(opcode, $dst$$XMMRegister, $src$$XMMRegister, $shift$$XMMRegister, vlen_enc, $vtmp1$$XMMRegister);
    __ vextracti64x4_high($vtmp1$$XMMRegister, $src$$XMMRegister);
    __ vextracti64x4_high($vtmp2$$XMMRegister, $shift$$XMMRegister);
    __ evarshiftb(opcode, $vtmp1$$XMMRegister, $vtmp1$$XMMRegister, $vtmp2$$XMMRegister, vlen_enc, $vtmp2$$XMMRegister);
    __ vinserti64x4($dst$$XMMRegister, $dst$$XMMRegister, $vtmp1$$XMMRegister, 0x1);
  %}
  ins_pipe( pipe_slow );
%}

// Short variable shift
instruct vshift8S_var_nobw(vec dst, vec src, vec shift, vec vtmp) %{
  predicate(Matcher::vector_length(n) <= 8 &&
            n->as_ShiftV()->is_var_shift() &&
            !VM_Version::supports_avx512bw());
  match(Set dst ( LShiftVS src shift));
  match(Set dst ( RShiftVS src shift));
  match(Set dst (URShiftVS src shift));
  effect(TEMP dst, TEMP vtmp);
  format %{ "vector_var_shift_left_short $dst, $src, $shift\n\t" %}
  ins_encode %{
    assert(UseAVX >= 2, "required");

    int opcode = this->ideal_Opcode();
    bool sign = (opcode != Op_URShiftVS);
    int vlen_enc = Assembler::AVX_256bit;
    __ vextendwd(sign, $dst$$XMMRegister, $src$$XMMRegister, 1);
    __ vpmovzxwd($vtmp$$XMMRegister, $shift$$XMMRegister, 1);
    __ varshiftd(opcode, $dst$$XMMRegister, $dst$$XMMRegister, $vtmp$$XMMRegister, vlen_enc);
    __ vpand($dst$$XMMRegister, $dst$$XMMRegister, ExternalAddress(vector_int_to_short_mask()), vlen_enc, noreg);
    __ vextracti128_high($vtmp$$XMMRegister, $dst$$XMMRegister);
    __ vpackusdw($dst$$XMMRegister, $dst$$XMMRegister, $vtmp$$XMMRegister, 0);
  %}
  ins_pipe( pipe_slow );
%}

instruct vshift16S_var_nobw(vec dst, vec src, vec shift, vec vtmp1, vec vtmp2) %{
  predicate(Matcher::vector_length(n) == 16 &&
            n->as_ShiftV()->is_var_shift() &&
            !VM_Version::supports_avx512bw());
  match(Set dst ( LShiftVS src shift));
  match(Set dst ( RShiftVS src shift));
  match(Set dst (URShiftVS src shift));
  effect(TEMP dst, TEMP vtmp1, TEMP vtmp2);
  format %{ "vector_var_shift_left_short $dst, $src, $shift\n\t" %}
  ins_encode %{
    assert(UseAVX >= 2, "required");

    int opcode = this->ideal_Opcode();
    bool sign = (opcode != Op_URShiftVS);
    int vlen_enc = Assembler::AVX_256bit;
    // Shift lower half, with result in vtmp2 using vtmp1 as TEMP
    __ vextendwd(sign, $vtmp2$$XMMRegister, $src$$XMMRegister, vlen_enc);
    __ vpmovzxwd($vtmp1$$XMMRegister, $shift$$XMMRegister, vlen_enc);
    __ varshiftd(opcode, $vtmp2$$XMMRegister, $vtmp2$$XMMRegister, $vtmp1$$XMMRegister, vlen_enc);
    __ vpand($vtmp2$$XMMRegister, $vtmp2$$XMMRegister, ExternalAddress(vector_int_to_short_mask()), vlen_enc, noreg);

    // Shift upper half, with result in dst using vtmp1 as TEMP
    __ vextracti128_high($dst$$XMMRegister, $src$$XMMRegister);
    __ vextracti128_high($vtmp1$$XMMRegister, $shift$$XMMRegister);
    __ vextendwd(sign, $dst$$XMMRegister, $dst$$XMMRegister, vlen_enc);
    __ vpmovzxwd($vtmp1$$XMMRegister, $vtmp1$$XMMRegister, vlen_enc);
    __ varshiftd(opcode, $dst$$XMMRegister, $dst$$XMMRegister, $vtmp1$$XMMRegister, vlen_enc);
    __ vpand($dst$$XMMRegister, $dst$$XMMRegister, ExternalAddress(vector_int_to_short_mask()), vlen_enc, noreg);

    // Merge lower and upper half result into dst
    __ vpackusdw($dst$$XMMRegister, $vtmp2$$XMMRegister, $dst$$XMMRegister, vlen_enc);
    __ vpermq($dst$$XMMRegister, $dst$$XMMRegister, 0xD8, vlen_enc);
  %}
  ins_pipe( pipe_slow );
%}

instruct vshift16S_var_evex_bw(vec dst, vec src, vec shift) %{
  predicate(n->as_ShiftV()->is_var_shift() &&
            VM_Version::supports_avx512bw());
  match(Set dst ( LShiftVS src shift));
  match(Set dst ( RShiftVS src shift));
  match(Set dst (URShiftVS src shift));
  format %{ "vector_varshift_short $dst,$src,$shift\t!" %}
  ins_encode %{
    assert(UseAVX > 2, "required");

    int opcode = this->ideal_Opcode();
    int vlen_enc = vector_length_encoding(this);
    if (!VM_Version::supports_avx512vl()) {
      vlen_enc = Assembler::AVX_512bit;
    }
    __ varshiftw(opcode, $dst$$XMMRegister, $src$$XMMRegister, $shift$$XMMRegister, vlen_enc);
  %}
  ins_pipe( pipe_slow );
%}

//Integer variable shift
instruct vshiftI_var(vec dst, vec src, vec shift) %{
  predicate(n->as_ShiftV()->is_var_shift());
  match(Set dst ( LShiftVI src shift));
  match(Set dst ( RShiftVI src shift));
  match(Set dst (URShiftVI src shift));
  format %{ "vector_varshift_int $dst,$src,$shift\t!" %}
  ins_encode %{
    assert(UseAVX >= 2, "required");

    int opcode = this->ideal_Opcode();
    int vlen_enc = vector_length_encoding(this);
    __ varshiftd(opcode, $dst$$XMMRegister, $src$$XMMRegister, $shift$$XMMRegister, vlen_enc);
  %}
  ins_pipe( pipe_slow );
%}

//Long variable shift
instruct vshiftL_var(vec dst, vec src, vec shift) %{
  predicate(n->as_ShiftV()->is_var_shift());
  match(Set dst ( LShiftVL src shift));
  match(Set dst (URShiftVL src shift));
  format %{ "vector_varshift_long $dst,$src,$shift\t!" %}
  ins_encode %{
    assert(UseAVX >= 2, "required");

    int opcode = this->ideal_Opcode();
    int vlen_enc = vector_length_encoding(this);
    __ varshiftq(opcode, $dst$$XMMRegister, $src$$XMMRegister, $shift$$XMMRegister, vlen_enc);
  %}
  ins_pipe( pipe_slow );
%}

//Long variable right shift arithmetic
instruct vshiftL_arith_var(vec dst, vec src, vec shift, vec vtmp) %{
  predicate(Matcher::vector_length(n) <= 4 &&
            n->as_ShiftV()->is_var_shift() &&
            UseAVX == 2);
  match(Set dst (RShiftVL src shift));
  effect(TEMP dst, TEMP vtmp);
  format %{ "vector_varshift_long  $dst,$src,$shift\n\t! using $vtmp as TEMP" %}
  ins_encode %{
    int opcode = this->ideal_Opcode();
    int vlen_enc = vector_length_encoding(this);
    __ varshiftq(opcode, $dst$$XMMRegister, $src$$XMMRegister, $shift$$XMMRegister, vlen_enc,
                 $vtmp$$XMMRegister);
  %}
  ins_pipe( pipe_slow );
%}

instruct vshiftL_arith_var_evex(vec dst, vec src, vec shift) %{
  predicate(n->as_ShiftV()->is_var_shift() &&
            UseAVX > 2);
  match(Set dst (RShiftVL src shift));
  format %{ "vector_varfshift_long $dst,$src,$shift\t!" %}
  ins_encode %{
    int opcode = this->ideal_Opcode();
    int vlen_enc = vector_length_encoding(this);
    __ varshiftq(opcode, $dst$$XMMRegister, $src$$XMMRegister, $shift$$XMMRegister, vlen_enc);
  %}
  ins_pipe( pipe_slow );
%}

// --------------------------------- AND --------------------------------------

instruct vand(vec dst, vec src) %{
  predicate(UseAVX == 0);
  match(Set dst (AndV dst src));
  format %{ "pand    $dst,$src\t! and vectors" %}
  ins_encode %{
    __ pand($dst$$XMMRegister, $src$$XMMRegister);
  %}
  ins_pipe( pipe_slow );
%}

instruct vand_reg(vec dst, vec src1, vec src2) %{
  predicate(UseAVX > 0);
  match(Set dst (AndV src1 src2));
  format %{ "vpand   $dst,$src1,$src2\t! and vectors" %}
  ins_encode %{
    int vlen_enc = vector_length_encoding(this);
    __ vpand($dst$$XMMRegister, $src1$$XMMRegister, $src2$$XMMRegister, vlen_enc);
  %}
  ins_pipe( pipe_slow );
%}

instruct vand_mem(vec dst, vec src, memory mem) %{
  predicate((UseAVX > 0) &&
            (Matcher::vector_length_in_bytes(n->in(1)) > 8));
  match(Set dst (AndV src (LoadVector mem)));
  format %{ "vpand   $dst,$src,$mem\t! and vectors" %}
  ins_encode %{
    int vlen_enc = vector_length_encoding(this);
    __ vpand($dst$$XMMRegister, $src$$XMMRegister, $mem$$Address, vlen_enc);
  %}
  ins_pipe( pipe_slow );
%}

// --------------------------------- OR ---------------------------------------

instruct vor(vec dst, vec src) %{
  predicate(UseAVX == 0);
  match(Set dst (OrV dst src));
  format %{ "por     $dst,$src\t! or vectors" %}
  ins_encode %{
    __ por($dst$$XMMRegister, $src$$XMMRegister);
  %}
  ins_pipe( pipe_slow );
%}

instruct vor_reg(vec dst, vec src1, vec src2) %{
  predicate(UseAVX > 0);
  match(Set dst (OrV src1 src2));
  format %{ "vpor    $dst,$src1,$src2\t! or vectors" %}
  ins_encode %{
    int vlen_enc = vector_length_encoding(this);
    __ vpor($dst$$XMMRegister, $src1$$XMMRegister, $src2$$XMMRegister, vlen_enc);
  %}
  ins_pipe( pipe_slow );
%}

instruct vor_mem(vec dst, vec src, memory mem) %{
  predicate((UseAVX > 0) &&
            (Matcher::vector_length_in_bytes(n->in(1)) > 8));
  match(Set dst (OrV src (LoadVector mem)));
  format %{ "vpor    $dst,$src,$mem\t! or vectors" %}
  ins_encode %{
    int vlen_enc = vector_length_encoding(this);
    __ vpor($dst$$XMMRegister, $src$$XMMRegister, $mem$$Address, vlen_enc);
  %}
  ins_pipe( pipe_slow );
%}

// --------------------------------- XOR --------------------------------------

instruct vxor(vec dst, vec src) %{
  predicate(UseAVX == 0);
  match(Set dst (XorV dst src));
  format %{ "pxor    $dst,$src\t! xor vectors" %}
  ins_encode %{
    __ pxor($dst$$XMMRegister, $src$$XMMRegister);
  %}
  ins_pipe( pipe_slow );
%}

instruct vxor_reg(vec dst, vec src1, vec src2) %{
  predicate(UseAVX > 0);
  match(Set dst (XorV src1 src2));
  format %{ "vpxor   $dst,$src1,$src2\t! xor vectors" %}
  ins_encode %{
    int vlen_enc = vector_length_encoding(this);
    __ vpxor($dst$$XMMRegister, $src1$$XMMRegister, $src2$$XMMRegister, vlen_enc);
  %}
  ins_pipe( pipe_slow );
%}

instruct vxor_mem(vec dst, vec src, memory mem) %{
  predicate((UseAVX > 0) &&
            (Matcher::vector_length_in_bytes(n->in(1)) > 8));
  match(Set dst (XorV src (LoadVector mem)));
  format %{ "vpxor   $dst,$src,$mem\t! xor vectors" %}
  ins_encode %{
    int vlen_enc = vector_length_encoding(this);
    __ vpxor($dst$$XMMRegister, $src$$XMMRegister, $mem$$Address, vlen_enc);
  %}
  ins_pipe( pipe_slow );
%}

// --------------------------------- VectorCast --------------------------------------

instruct vcastBtoX(vec dst, vec src) %{
  match(Set dst (VectorCastB2X src));
  format %{ "vector_cast_b2x $dst,$src\t!" %}
  ins_encode %{
    assert(UseAVX > 0, "required");

    BasicType to_elem_bt = Matcher::vector_element_basic_type(this);
    int vlen_enc = vector_length_encoding(this);
    __ vconvert_b2x(to_elem_bt, $dst$$XMMRegister, $src$$XMMRegister, vlen_enc);
  %}
  ins_pipe( pipe_slow );
%}

instruct castStoX(vec dst, vec src) %{
  predicate((UseAVX <= 2 || !VM_Version::supports_avx512vlbw()) &&
            Matcher::vector_length(n->in(1)) <= 8 && // src
            Matcher::vector_element_basic_type(n) == T_BYTE);
  match(Set dst (VectorCastS2X src));
  format %{ "vector_cast_s2x $dst,$src" %}
  ins_encode %{
    assert(UseAVX > 0, "required");

    __ vpand($dst$$XMMRegister, $src$$XMMRegister, ExternalAddress(vector_short_to_byte_mask()), 0, noreg);
    __ vpackuswb($dst$$XMMRegister, $dst$$XMMRegister, $dst$$XMMRegister, 0);
  %}
  ins_pipe( pipe_slow );
%}

instruct vcastStoX(vec dst, vec src, vec vtmp) %{
  predicate((UseAVX <= 2 || !VM_Version::supports_avx512vlbw()) &&
            Matcher::vector_length(n->in(1)) == 16 && // src
            Matcher::vector_element_basic_type(n) == T_BYTE);
  effect(TEMP dst, TEMP vtmp);
  match(Set dst (VectorCastS2X src));
  format %{ "vector_cast_s2x $dst,$src\t! using $vtmp as TEMP" %}
  ins_encode %{
    assert(UseAVX > 0, "required");

    int vlen_enc = vector_length_encoding(Matcher::vector_length_in_bytes(this, $src));
    __ vpand($dst$$XMMRegister, $src$$XMMRegister, ExternalAddress(vector_short_to_byte_mask()), vlen_enc, noreg);
    __ vextracti128($vtmp$$XMMRegister, $dst$$XMMRegister, 0x1);
    __ vpackuswb($dst$$XMMRegister, $dst$$XMMRegister, $vtmp$$XMMRegister, 0);
  %}
  ins_pipe( pipe_slow );
%}

instruct vcastStoX_evex(vec dst, vec src) %{
  predicate((UseAVX > 2 && VM_Version::supports_avx512vlbw()) ||
            (Matcher::vector_length_in_bytes(n) >= Matcher::vector_length_in_bytes(n->in(1)))); // dst >= src
  match(Set dst (VectorCastS2X src));
  format %{ "vector_cast_s2x $dst,$src\t!" %}
  ins_encode %{
    BasicType to_elem_bt = Matcher::vector_element_basic_type(this);
    int src_vlen_enc = vector_length_encoding(this, $src);
    int vlen_enc = vector_length_encoding(this);
    switch (to_elem_bt) {
      case T_BYTE:
        if (!VM_Version::supports_avx512vl()) {
          vlen_enc = Assembler::AVX_512bit;
        }
        __ evpmovwb($dst$$XMMRegister, $src$$XMMRegister, src_vlen_enc);
        break;
      case T_INT:
        __ vpmovsxwd($dst$$XMMRegister, $src$$XMMRegister, vlen_enc);
        break;
      case T_FLOAT:
        __ vpmovsxwd($dst$$XMMRegister, $src$$XMMRegister, vlen_enc);
        __ vcvtdq2ps($dst$$XMMRegister, $dst$$XMMRegister, vlen_enc);
        break;
      case T_LONG:
        __ vpmovsxwq($dst$$XMMRegister, $src$$XMMRegister, vlen_enc);
        break;
      case T_DOUBLE: {
        int mid_vlen_enc = (vlen_enc == Assembler::AVX_512bit) ? Assembler::AVX_256bit : Assembler::AVX_128bit;
        __ vpmovsxwd($dst$$XMMRegister, $src$$XMMRegister, mid_vlen_enc);
        __ vcvtdq2pd($dst$$XMMRegister, $dst$$XMMRegister, vlen_enc);
        break;
      }
      default:
        ShouldNotReachHere();
    }
  %}
  ins_pipe( pipe_slow );
%}

instruct castItoX(vec dst, vec src) %{
  predicate(UseAVX <= 2 &&
            (Matcher::vector_length_in_bytes(n->in(1)) <= 16) &&
            (Matcher::vector_length_in_bytes(n) < Matcher::vector_length_in_bytes(n->in(1)))); // dst < src
  match(Set dst (VectorCastI2X src));
  format %{ "vector_cast_i2x $dst,$src" %}
  ins_encode %{
    assert(UseAVX > 0, "required");

    BasicType to_elem_bt = Matcher::vector_element_basic_type(this);
    int vlen_enc = vector_length_encoding(this, $src);

    if (to_elem_bt == T_BYTE) {
      __ vpand($dst$$XMMRegister, $src$$XMMRegister, ExternalAddress(vector_int_to_byte_mask()), vlen_enc, noreg);
      __ vpackusdw($dst$$XMMRegister, $dst$$XMMRegister, $dst$$XMMRegister, vlen_enc);
      __ vpackuswb($dst$$XMMRegister, $dst$$XMMRegister, $dst$$XMMRegister, vlen_enc);
    } else {
      assert(to_elem_bt == T_SHORT, "%s", type2name(to_elem_bt));
      __ vpand($dst$$XMMRegister, $src$$XMMRegister, ExternalAddress(vector_int_to_short_mask()), vlen_enc, noreg);
      __ vpackusdw($dst$$XMMRegister, $dst$$XMMRegister, $dst$$XMMRegister, vlen_enc);
    }
  %}
  ins_pipe( pipe_slow );
%}

instruct vcastItoX(vec dst, vec src, vec vtmp) %{
  predicate(UseAVX <= 2 &&
            (Matcher::vector_length_in_bytes(n->in(1)) == 32) &&
            (Matcher::vector_length_in_bytes(n) < Matcher::vector_length_in_bytes(n->in(1)))); // dst < src
  match(Set dst (VectorCastI2X src));
  format %{ "vector_cast_i2x $dst,$src\t! using $vtmp as TEMP" %}
  effect(TEMP dst, TEMP vtmp);
  ins_encode %{
    assert(UseAVX > 0, "required");

    BasicType to_elem_bt = Matcher::vector_element_basic_type(this);
    int vlen_enc = vector_length_encoding(this, $src);

    if (to_elem_bt == T_BYTE) {
      __ vpand($vtmp$$XMMRegister, $src$$XMMRegister, ExternalAddress(vector_int_to_byte_mask()), vlen_enc, noreg);
      __ vextracti128($dst$$XMMRegister, $vtmp$$XMMRegister, 0x1);
      __ vpackusdw($dst$$XMMRegister, $vtmp$$XMMRegister, $dst$$XMMRegister, vlen_enc);
      __ vpackuswb($dst$$XMMRegister, $dst$$XMMRegister, $dst$$XMMRegister, Assembler::AVX_128bit);
    } else {
      assert(to_elem_bt == T_SHORT, "%s", type2name(to_elem_bt));
      __ vpand($vtmp$$XMMRegister, $src$$XMMRegister, ExternalAddress(vector_int_to_short_mask()), vlen_enc, noreg);
      __ vextracti128($dst$$XMMRegister, $vtmp$$XMMRegister, 0x1);
      __ vpackusdw($dst$$XMMRegister, $vtmp$$XMMRegister, $dst$$XMMRegister, vlen_enc);
    }
  %}
  ins_pipe( pipe_slow );
%}

instruct vcastItoX_evex(vec dst, vec src) %{
  predicate(UseAVX > 2 ||
            (Matcher::vector_length_in_bytes(n) >= Matcher::vector_length_in_bytes(n->in(1)))); // dst >= src
  match(Set dst (VectorCastI2X src));
  format %{ "vector_cast_i2x $dst,$src\t!" %}
  ins_encode %{
    assert(UseAVX > 0, "required");

    BasicType dst_elem_bt = Matcher::vector_element_basic_type(this);
    int src_vlen_enc = vector_length_encoding(this, $src);
    int dst_vlen_enc = vector_length_encoding(this);
    switch (dst_elem_bt) {
      case T_BYTE:
        if (!VM_Version::supports_avx512vl()) {
          src_vlen_enc = Assembler::AVX_512bit;
        }
        __ evpmovdb($dst$$XMMRegister, $src$$XMMRegister, src_vlen_enc);
        break;
      case T_SHORT:
        if (!VM_Version::supports_avx512vl()) {
          src_vlen_enc = Assembler::AVX_512bit;
        }
        __ evpmovdw($dst$$XMMRegister, $src$$XMMRegister, src_vlen_enc);
        break;
      case T_FLOAT:
        __ vcvtdq2ps($dst$$XMMRegister, $src$$XMMRegister, dst_vlen_enc);
        break;
      case T_LONG:
        __ vpmovsxdq($dst$$XMMRegister, $src$$XMMRegister, dst_vlen_enc);
        break;
      case T_DOUBLE:
        __ vcvtdq2pd($dst$$XMMRegister, $src$$XMMRegister, dst_vlen_enc);
        break;
      default:
        ShouldNotReachHere();
    }
  %}
  ins_pipe( pipe_slow );
%}

instruct vcastLtoBS(vec dst, vec src) %{
  predicate((Matcher::vector_element_basic_type(n) == T_BYTE || Matcher::vector_element_basic_type(n) == T_SHORT) &&
            UseAVX <= 2);
  match(Set dst (VectorCastL2X src));
  format %{ "vector_cast_l2x  $dst,$src" %}
  ins_encode %{
    assert(UseAVX > 0, "required");

    int vlen = Matcher::vector_length_in_bytes(this, $src);
    BasicType to_elem_bt  = Matcher::vector_element_basic_type(this);
    AddressLiteral mask_addr = (to_elem_bt == T_BYTE) ? ExternalAddress(vector_int_to_byte_mask())
                                                      : ExternalAddress(vector_int_to_short_mask());
    if (vlen <= 16) {
      __ vpshufd($dst$$XMMRegister, $src$$XMMRegister, 8, Assembler::AVX_128bit);
      __ vpand($dst$$XMMRegister, $dst$$XMMRegister, mask_addr, Assembler::AVX_128bit, noreg);
      __ vpackusdw($dst$$XMMRegister, $dst$$XMMRegister, $dst$$XMMRegister, Assembler::AVX_128bit);
    } else {
      assert(vlen <= 32, "required");
      __ vpermilps($dst$$XMMRegister, $src$$XMMRegister, 8, Assembler::AVX_256bit);
      __ vpermpd($dst$$XMMRegister, $dst$$XMMRegister, 8, Assembler::AVX_256bit);
      __ vpand($dst$$XMMRegister, $dst$$XMMRegister, mask_addr, Assembler::AVX_128bit, noreg);
      __ vpackusdw($dst$$XMMRegister, $dst$$XMMRegister, $dst$$XMMRegister, Assembler::AVX_128bit);
    }
    if (to_elem_bt == T_BYTE) {
      __ vpackuswb($dst$$XMMRegister, $dst$$XMMRegister, $dst$$XMMRegister, Assembler::AVX_128bit);
    }
  %}
  ins_pipe( pipe_slow );
%}

instruct vcastLtoX_evex(vec dst, vec src) %{
  predicate(UseAVX > 2 ||
            (Matcher::vector_element_basic_type(n) == T_INT ||
             Matcher::vector_element_basic_type(n) == T_FLOAT ||
             Matcher::vector_element_basic_type(n) == T_DOUBLE));
  match(Set dst (VectorCastL2X src));
  format %{ "vector_cast_l2x  $dst,$src\t!" %}
  ins_encode %{
    BasicType to_elem_bt = Matcher::vector_element_basic_type(this);
    int vlen = Matcher::vector_length_in_bytes(this, $src);
    int vlen_enc = vector_length_encoding(this, $src);
    switch (to_elem_bt) {
      case T_BYTE:
        if (UseAVX > 2 && !VM_Version::supports_avx512vl()) {
          vlen_enc = Assembler::AVX_512bit;
        }
        __ evpmovqb($dst$$XMMRegister, $src$$XMMRegister, vlen_enc);
        break;
      case T_SHORT:
        if (UseAVX > 2 && !VM_Version::supports_avx512vl()) {
          vlen_enc = Assembler::AVX_512bit;
        }
        __ evpmovqw($dst$$XMMRegister, $src$$XMMRegister, vlen_enc);
        break;
      case T_INT:
        if (vlen == 8) {
          if ($dst$$XMMRegister != $src$$XMMRegister) {
            __ movflt($dst$$XMMRegister, $src$$XMMRegister);
          }
        } else if (vlen == 16) {
          __ pshufd($dst$$XMMRegister, $src$$XMMRegister, 8);
        } else if (vlen == 32) {
          if (UseAVX > 2) {
            if (!VM_Version::supports_avx512vl()) {
              vlen_enc = Assembler::AVX_512bit;
            }
            __ evpmovqd($dst$$XMMRegister, $src$$XMMRegister, vlen_enc);
          } else {
            __ vpermilps($dst$$XMMRegister, $src$$XMMRegister, 8, vlen_enc);
            __ vpermpd($dst$$XMMRegister, $dst$$XMMRegister, 8, vlen_enc);
          }
        } else { // vlen == 64
          __ evpmovqd($dst$$XMMRegister, $src$$XMMRegister, vlen_enc);
        }
        break;
      case T_FLOAT:
        assert(UseAVX > 2 && VM_Version::supports_avx512dq(), "required");
        __ evcvtqq2ps($dst$$XMMRegister, $src$$XMMRegister, vlen_enc);
        break;
      case T_DOUBLE:
        assert(UseAVX > 2 && VM_Version::supports_avx512dq(), "required");
        __ evcvtqq2pd($dst$$XMMRegister, $src$$XMMRegister, vlen_enc);
        break;

      default: assert(false, "%s", type2name(to_elem_bt));
    }
  %}
  ins_pipe( pipe_slow );
%}

instruct vcastFtoD_reg(vec dst, vec src) %{
  predicate(Matcher::vector_element_basic_type(n) == T_DOUBLE);
  match(Set dst (VectorCastF2X src));
  format %{ "vector_cast_f2d  $dst,$src\t!" %}
  ins_encode %{
    int vlen_enc = vector_length_encoding(this);
    __ vcvtps2pd($dst$$XMMRegister, $src$$XMMRegister, vlen_enc);
  %}
  ins_pipe( pipe_slow );
%}


<<<<<<< HEAD
instruct castFtoX_reg_avx(vec dst, vec src, vec xtmp1, vec xtmp2, vec xtmp3, vec xtmp4, rRegP scratch, rFlagsReg cr) %{
  predicate(!VM_Version::supports_avx512vl() && Matcher::vector_length_in_bytes(n->in(1)) < 64 &&
            type2aelembytes(Matcher::vector_element_basic_type(n)) <= 4);
  match(Set dst (VectorCastF2X src));
  effect(TEMP dst, TEMP xtmp1, TEMP xtmp2, TEMP xtmp3, TEMP xtmp4, TEMP scratch, KILL cr);
  format %{ "vector_cast_f2x $dst,$src\t! using $xtmp1, $xtmp2, $xtmp3, $xtmp4 and $scratch as TEMP" %}
  ins_encode %{
    int vlen_enc = vector_length_encoding(this, $src);
    BasicType to_elem_bt = Matcher::vector_element_basic_type(this);
    __ vector_castF2X_avx(to_elem_bt, $dst$$XMMRegister, $src$$XMMRegister, $xtmp1$$XMMRegister,
                          $xtmp2$$XMMRegister, $xtmp3$$XMMRegister, $xtmp4$$XMMRegister,
                          ExternalAddress(vector_float_signflip()), $scratch$$Register, vlen_enc);
=======
instruct castFtoI_reg_avx(vec dst, vec src, vec xtmp1, vec xtmp2, vec xtmp3, vec xtmp4, rFlagsReg cr) %{
  // F2I conversion for < 64 byte vector using AVX instructions
  // AVX512 platforms that dont support avx512vl also use AVX instructions to support F2I
  predicate(!VM_Version::supports_avx512vl() &&
            Matcher::vector_length_in_bytes(n) < 64 &&
            Matcher::vector_element_basic_type(n) == T_INT);
  match(Set dst (VectorCastF2X src));
  effect(TEMP dst, TEMP xtmp1, TEMP xtmp2, TEMP xtmp3, TEMP xtmp4, KILL cr);
  format %{ "vector_cast_f2i $dst,$src\t! using $xtmp1, $xtmp2, $xtmp3, $xtmp4 as TEMP" %}
  ins_encode %{
    int vlen_enc = vector_length_encoding(this);
    __ vector_castF2I_avx($dst$$XMMRegister, $src$$XMMRegister,
                          ExternalAddress(StubRoutines::x86::vector_float_sign_flip()), vlen_enc,
                          $xtmp1$$XMMRegister, $xtmp2$$XMMRegister, $xtmp3$$XMMRegister, $xtmp4$$XMMRegister);
>>>>>>> 3464019d
  %}
  ins_pipe( pipe_slow );
%}

<<<<<<< HEAD
instruct castFtoX_reg_evex(vec dst, vec src, vec xtmp1, vec xtmp2, kReg ktmp1, kReg ktmp2, rRegP scratch, rFlagsReg cr) %{
  predicate((VM_Version::supports_avx512vl() || Matcher::vector_length_in_bytes(n->in(1)) == 64) &&
            is_integral_type(Matcher::vector_element_basic_type(n)));
=======
instruct castFtoI_reg_evex(vec dst, vec src, vec xtmp1, vec xtmp2, kReg ktmp1, kReg ktmp2, rFlagsReg cr) %{
  predicate((VM_Version::supports_avx512vl() ||
             Matcher::vector_length_in_bytes(n) == 64) &&
             Matcher::vector_element_basic_type(n) == T_INT);
  match(Set dst (VectorCastF2X src));
  effect(TEMP dst, TEMP xtmp1, TEMP xtmp2, TEMP ktmp1, TEMP ktmp2, KILL cr);
  format %{ "vector_cast_f2i $dst,$src\t! using $xtmp1, $xtmp2, $ktmp1, $ktmp2 as TEMP" %}
  ins_encode %{
    int vlen_enc = vector_length_encoding(this);
    __ vector_castF2I_evex($dst$$XMMRegister, $src$$XMMRegister,
                           ExternalAddress(StubRoutines::x86::vector_float_sign_flip()), vlen_enc,
                           $xtmp1$$XMMRegister, $xtmp2$$XMMRegister, $ktmp1$$KRegister, $ktmp2$$KRegister);
  %}
  ins_pipe( pipe_slow );
%}

instruct castFtoX_reg_evex(vec dst, vec src, vec xtmp1, vec xtmp2, kReg ktmp1, kReg ktmp2, rFlagsReg cr) %{
  // F2X conversion for integral non T_INT target using AVX512 instructions
  // Platforms that dont support avx512vl can only support 64 byte vectors
  predicate(is_integral_type(Matcher::vector_element_basic_type(n)) &&
            Matcher::vector_element_basic_type(n) != T_INT);
>>>>>>> 3464019d
  match(Set dst (VectorCastF2X src));
  effect(TEMP dst, TEMP xtmp1, TEMP xtmp2, TEMP ktmp1, TEMP ktmp2, KILL cr);
  format %{ "vector_cast_f2x $dst,$src\t! using $xtmp1, $xtmp2, $ktmp1, $ktmp2 as TEMP" %}
  ins_encode %{
    BasicType to_elem_bt = Matcher::vector_element_basic_type(this);
    if (to_elem_bt == T_LONG) {
      int vlen_enc = vector_length_encoding(this);
      __ vector_castF2L_evex($dst$$XMMRegister, $src$$XMMRegister,
                             ExternalAddress(StubRoutines::x86::vector_double_sign_flip()), vlen_enc,
                             $xtmp1$$XMMRegister, $xtmp2$$XMMRegister, $ktmp1$$KRegister, $ktmp2$$KRegister);
    } else {
      int vlen_enc = vector_length_encoding(this, $src);
<<<<<<< HEAD
      __ vector_castF2X_evex(to_elem_bt, $dst$$XMMRegister, $src$$XMMRegister, $xtmp1$$XMMRegister,
                             $xtmp2$$XMMRegister, $ktmp1$$KRegister, $ktmp2$$KRegister,
                             ExternalAddress(vector_float_signflip()), $scratch$$Register, vlen_enc);
=======
      __ vector_castF2I_evex($dst$$XMMRegister, $src$$XMMRegister,
                             ExternalAddress(StubRoutines::x86::vector_float_sign_flip()), vlen_enc,
                             $xtmp1$$XMMRegister, $xtmp2$$XMMRegister, $ktmp1$$KRegister, $ktmp2$$KRegister);
      if (to_elem_bt == T_SHORT) {
        __ evpmovdw($dst$$XMMRegister, $dst$$XMMRegister, vlen_enc);
      } else {
        assert(to_elem_bt == T_BYTE, "required");
        __ evpmovdb($dst$$XMMRegister, $dst$$XMMRegister, vlen_enc);
      }
>>>>>>> 3464019d
    }
  %}
  ins_pipe( pipe_slow );
%}

instruct vcastDtoF_reg(vec dst, vec src) %{
  predicate(Matcher::vector_element_basic_type(n) == T_FLOAT);
  match(Set dst (VectorCastD2X src));
  format %{ "vector_cast_d2x  $dst,$src\t!" %}
  ins_encode %{
    int vlen_enc = vector_length_encoding(this, $src);
    __ vcvtpd2ps($dst$$XMMRegister, $src$$XMMRegister, vlen_enc);
  %}
  ins_pipe( pipe_slow );
%}

<<<<<<< HEAD
instruct castDtoX_reg_avx(vec dst, vec src, vec xtmp1, vec xtmp2, vec xtmp3, vec xtmp4, vec xtmp5, rRegP scratch, rFlagsReg cr) %{
  predicate(!VM_Version::supports_avx512vl() && Matcher::vector_length_in_bytes(n->in(1)) < 64 &&
            is_integral_type(Matcher::vector_element_basic_type(n)));
  match(Set dst (VectorCastD2X src));
  effect(TEMP dst, TEMP xtmp1, TEMP xtmp2, TEMP xtmp3, TEMP xtmp4, TEMP xtmp5, TEMP scratch, KILL cr);
  format %{ "vector_cast_d2x $dst,$src\t! using $xtmp1, $xtmp2, $xtmp3, $xtmp4, $xtmp5 and $scratch as TEMP" %}
  ins_encode %{
    int vlen_enc = vector_length_encoding(this, $src);
    BasicType to_elem_bt = Matcher::vector_element_basic_type(this);
    __ vector_castD2X_avx(to_elem_bt, $dst$$XMMRegister, $src$$XMMRegister,
                          $xtmp1$$XMMRegister, $xtmp2$$XMMRegister, $xtmp3$$XMMRegister,
                          $xtmp4$$XMMRegister, $xtmp5$$XMMRegister, $scratch$$Register, vlen_enc);
  %}
  ins_pipe( pipe_slow );
%}

instruct castDtoX_reg_evex(vec dst, vec src, vec xtmp1, vec xtmp2, kReg ktmp1, kReg ktmp2, rRegP scratch, rFlagsReg cr) %{
  predicate((VM_Version::supports_avx512vl() || Matcher::vector_length_in_bytes(n->in(1)) == 64) &&
            is_integral_type(Matcher::vector_element_basic_type(n)));
=======
instruct castDtoX_reg_evex(vec dst, vec src, vec xtmp1, vec xtmp2, kReg ktmp1, kReg ktmp2, rFlagsReg cr) %{
  predicate(is_integral_type(Matcher::vector_element_basic_type(n)));
>>>>>>> 3464019d
  match(Set dst (VectorCastD2X src));
  effect(TEMP dst, TEMP xtmp1, TEMP xtmp2, TEMP ktmp1, TEMP ktmp2, KILL cr);
  format %{ "vector_cast_d2x $dst,$src\t! using $xtmp1, $xtmp2, $ktmp1, $ktmp2 as TEMP" %}
  ins_encode %{
    int vlen_enc = vector_length_encoding(this, $src);
    BasicType to_elem_bt = Matcher::vector_element_basic_type(this);
    __ vector_castD2X_evex(to_elem_bt, $dst$$XMMRegister, $src$$XMMRegister,
<<<<<<< HEAD
                           $xtmp1$$XMMRegister, $xtmp2$$XMMRegister, $ktmp1$$KRegister,
                           $ktmp2$$KRegister, $scratch$$Register, vlen_enc);
=======
                           ExternalAddress(StubRoutines::x86::vector_double_sign_flip()), vlen_enc,
                           $xtmp1$$XMMRegister, $xtmp2$$XMMRegister, $ktmp1$$KRegister, $ktmp2$$KRegister);
>>>>>>> 3464019d
  %}
  ins_pipe( pipe_slow );
%}

instruct vucast(vec dst, vec src) %{
  match(Set dst (VectorUCastB2X src));
  match(Set dst (VectorUCastS2X src));
  match(Set dst (VectorUCastI2X src));
  format %{ "vector_ucast $dst,$src\t!" %}
  ins_encode %{
    assert(UseAVX > 0, "required");

    BasicType from_elem_bt = Matcher::vector_element_basic_type(this, $src);
    BasicType to_elem_bt = Matcher::vector_element_basic_type(this);
    int vlen_enc = vector_length_encoding(this);
    __ vector_unsigned_cast($dst$$XMMRegister, $src$$XMMRegister, vlen_enc, from_elem_bt, to_elem_bt);
  %}
  ins_pipe( pipe_slow );
%}

#ifdef _LP64
instruct vround_float_avx(vec dst, vec src, rRegP tmp, vec xtmp1, vec xtmp2, vec xtmp3, vec xtmp4, rFlagsReg cr) %{
  predicate(!VM_Version::supports_avx512vl() &&
            Matcher::vector_length_in_bytes(n) < 64 &&
            Matcher::vector_element_basic_type(n) == T_INT);
  match(Set dst (RoundVF src));
  effect(TEMP dst, TEMP tmp, TEMP xtmp1, TEMP xtmp2, TEMP xtmp3, TEMP xtmp4, KILL cr);
  format %{ "vector_round_float $dst,$src\t! using $tmp, $xtmp1, $xtmp2, $xtmp3, $xtmp4 as TEMP" %}
  ins_encode %{
    int vlen_enc = vector_length_encoding(this);
    InternalAddress new_mxcsr = $constantaddress((jint)0x3F80);
    __ vector_round_float_avx($dst$$XMMRegister, $src$$XMMRegister,
                              ExternalAddress(StubRoutines::x86::vector_float_sign_flip()), new_mxcsr, vlen_enc,
                              $tmp$$Register, $xtmp1$$XMMRegister, $xtmp2$$XMMRegister, $xtmp3$$XMMRegister, $xtmp4$$XMMRegister);
  %}
  ins_pipe( pipe_slow );
%}

instruct vround_float_evex(vec dst, vec src, rRegP tmp, vec xtmp1, vec xtmp2, kReg ktmp1, kReg ktmp2, rFlagsReg cr) %{
  predicate((VM_Version::supports_avx512vl() ||
             Matcher::vector_length_in_bytes(n) == 64) &&
             Matcher::vector_element_basic_type(n) == T_INT);
  match(Set dst (RoundVF src));
  effect(TEMP dst, TEMP tmp, TEMP xtmp1, TEMP xtmp2, TEMP ktmp1, TEMP ktmp2, KILL cr);
  format %{ "vector_round_float $dst,$src\t! using $tmp, $xtmp1, $xtmp2, $ktmp1, $ktmp2 as TEMP" %}
  ins_encode %{
    int vlen_enc = vector_length_encoding(this);
    InternalAddress new_mxcsr = $constantaddress((jint)0x3F80);
    __ vector_round_float_evex($dst$$XMMRegister, $src$$XMMRegister,
                               ExternalAddress(StubRoutines::x86::vector_float_sign_flip()), new_mxcsr, vlen_enc,
                               $tmp$$Register, $xtmp1$$XMMRegister, $xtmp2$$XMMRegister, $ktmp1$$KRegister, $ktmp2$$KRegister);
  %}
  ins_pipe( pipe_slow );
%}

instruct vround_reg_evex(vec dst, vec src, rRegP tmp, vec xtmp1, vec xtmp2, kReg ktmp1, kReg ktmp2, rFlagsReg cr) %{
  predicate(Matcher::vector_element_basic_type(n) == T_LONG);
  match(Set dst (RoundVD src));
  effect(TEMP dst, TEMP tmp, TEMP xtmp1, TEMP xtmp2, TEMP ktmp1, TEMP ktmp2,  KILL cr);
  format %{ "vector_round_long $dst,$src\t! using $tmp, $xtmp1, $xtmp2, $ktmp1, $ktmp2 as TEMP" %}
  ins_encode %{
    int vlen_enc = vector_length_encoding(this);
    InternalAddress new_mxcsr = $constantaddress((jint)0x3F80);
    __ vector_round_double_evex($dst$$XMMRegister, $src$$XMMRegister,
                                ExternalAddress(StubRoutines::x86::vector_double_sign_flip()), new_mxcsr, vlen_enc,
                                $tmp$$Register, $xtmp1$$XMMRegister, $xtmp2$$XMMRegister, $ktmp1$$KRegister, $ktmp2$$KRegister);
  %}
  ins_pipe( pipe_slow );
%}

#endif // _LP64

// --------------------------------- VectorMaskCmp --------------------------------------

instruct vcmpFD(legVec dst, legVec src1, legVec src2, immI8 cond) %{
  predicate(n->bottom_type()->isa_vectmask() == NULL &&
            Matcher::vector_length_in_bytes(n->in(1)->in(1)) >=  8 && // src1
            Matcher::vector_length_in_bytes(n->in(1)->in(1)) <= 32 && // src1
            is_floating_point_type(Matcher::vector_element_basic_type(n->in(1)->in(1)))); // src1 T_FLOAT, T_DOUBLE
  match(Set dst (VectorMaskCmp (Binary src1 src2) cond));
  format %{ "vector_compare $dst,$src1,$src2,$cond\t!" %}
  ins_encode %{
    int vlen_enc = vector_length_encoding(this, $src1);
    Assembler::ComparisonPredicateFP cmp = booltest_pred_to_comparison_pred_fp($cond$$constant);
    if (Matcher::vector_element_basic_type(this, $src1) == T_FLOAT) {
      __ vcmpps($dst$$XMMRegister, $src1$$XMMRegister, $src2$$XMMRegister, cmp, vlen_enc);
    } else {
      __ vcmppd($dst$$XMMRegister, $src1$$XMMRegister, $src2$$XMMRegister, cmp, vlen_enc);
    }
  %}
  ins_pipe( pipe_slow );
%}

instruct evcmpFD64(vec dst, vec src1, vec src2, immI8 cond, kReg ktmp) %{
  predicate(Matcher::vector_length_in_bytes(n->in(1)->in(1)) == 64 && // src1
            n->bottom_type()->isa_vectmask() == NULL &&
            is_floating_point_type(Matcher::vector_element_basic_type(n->in(1)->in(1)))); // src1 T_FLOAT, T_DOUBLE
  match(Set dst (VectorMaskCmp (Binary src1 src2) cond));
  effect(TEMP ktmp);
  format %{ "vector_compare $dst,$src1,$src2,$cond" %}
  ins_encode %{
    int vlen_enc = Assembler::AVX_512bit;
    Assembler::ComparisonPredicateFP cmp = booltest_pred_to_comparison_pred_fp($cond$$constant);
    KRegister mask = k0; // The comparison itself is not being masked.
    if (Matcher::vector_element_basic_type(this, $src1) == T_FLOAT) {
      __ evcmpps($ktmp$$KRegister, mask, $src1$$XMMRegister, $src2$$XMMRegister, cmp, vlen_enc);
      __ evmovdqul($dst$$XMMRegister, $ktmp$$KRegister, ExternalAddress(vector_all_bits_set()), false, vlen_enc, noreg);
    } else {
      __ evcmppd($ktmp$$KRegister, mask, $src1$$XMMRegister, $src2$$XMMRegister, cmp, vlen_enc);
      __ evmovdquq($dst$$XMMRegister, $ktmp$$KRegister, ExternalAddress(vector_all_bits_set()), false, vlen_enc, noreg);
    }
  %}
  ins_pipe( pipe_slow );
%}

instruct evcmpFD(kReg dst, vec src1, vec src2, immI8 cond) %{
  predicate(n->bottom_type()->isa_vectmask() &&
            is_floating_point_type(Matcher::vector_element_basic_type(n->in(1)->in(1)))); // src1 T_FLOAT, T_DOUBLE
  match(Set dst (VectorMaskCmp (Binary src1 src2) cond));
  format %{ "vector_compare_evex $dst,$src1,$src2,$cond\t!" %}
  ins_encode %{
    assert(bottom_type()->isa_vectmask(), "TypeVectMask expected");
    int vlen_enc = vector_length_encoding(this, $src1);
    Assembler::ComparisonPredicateFP cmp = booltest_pred_to_comparison_pred_fp($cond$$constant);
    KRegister mask = k0; // The comparison itself is not being masked.
    if (Matcher::vector_element_basic_type(this, $src1) == T_FLOAT) {
      __ evcmpps($dst$$KRegister, mask, $src1$$XMMRegister, $src2$$XMMRegister, cmp, vlen_enc);
    } else {
      __ evcmppd($dst$$KRegister, mask, $src1$$XMMRegister, $src2$$XMMRegister, cmp, vlen_enc);
    }
  %}
  ins_pipe( pipe_slow );
%}

instruct vcmp_direct(legVec dst, legVec src1, legVec src2, immI8 cond) %{
  predicate(n->bottom_type()->isa_vectmask() == NULL &&
            !is_unsigned_booltest_pred(n->in(2)->get_int()) &&
            Matcher::vector_length_in_bytes(n->in(1)->in(1)) >=  4 && // src1
            Matcher::vector_length_in_bytes(n->in(1)->in(1)) <= 32 && // src1
            is_integral_type(Matcher::vector_element_basic_type(n->in(1)->in(1))) &&
            (n->in(2)->get_int() == BoolTest::eq ||
             n->in(2)->get_int() == BoolTest::lt ||
             n->in(2)->get_int() == BoolTest::gt)); // cond
  match(Set dst (VectorMaskCmp (Binary src1 src2) cond));
  format %{ "vector_compare $dst,$src1,$src2,$cond\t!" %}
  ins_encode %{
    int vlen_enc = vector_length_encoding(this, $src1);
    Assembler::ComparisonPredicate cmp = booltest_pred_to_comparison_pred($cond$$constant);
    Assembler::Width ww = widthForType(Matcher::vector_element_basic_type(this, $src1));
    __ vpcmpCCW($dst$$XMMRegister, $src1$$XMMRegister, $src2$$XMMRegister, xnoreg, cmp, ww, vlen_enc);
  %}
  ins_pipe( pipe_slow );
%}

instruct vcmp_negate(legVec dst, legVec src1, legVec src2, immI8 cond, legVec xtmp) %{
  predicate(n->bottom_type()->isa_vectmask() == NULL &&
            !is_unsigned_booltest_pred(n->in(2)->get_int()) &&
            Matcher::vector_length_in_bytes(n->in(1)->in(1)) >=  4 && // src1
            Matcher::vector_length_in_bytes(n->in(1)->in(1)) <= 32 && // src1
            is_integral_type(Matcher::vector_element_basic_type(n->in(1)->in(1))) &&
            (n->in(2)->get_int() == BoolTest::ne ||
             n->in(2)->get_int() == BoolTest::le ||
             n->in(2)->get_int() == BoolTest::ge)); // cond
  match(Set dst (VectorMaskCmp (Binary src1 src2) cond));
  effect(TEMP dst, TEMP xtmp);
  format %{ "vector_compare $dst,$src1,$src2,$cond\t! using $xtmp as TEMP" %}
  ins_encode %{
    int vlen_enc = vector_length_encoding(this, $src1);
    Assembler::ComparisonPredicate cmp = booltest_pred_to_comparison_pred($cond$$constant);
    Assembler::Width ww = widthForType(Matcher::vector_element_basic_type(this, $src1));
    __ vpcmpCCW($dst$$XMMRegister, $src1$$XMMRegister, $src2$$XMMRegister, $xtmp$$XMMRegister, cmp, ww, vlen_enc);
  %}
  ins_pipe( pipe_slow );
%}

instruct vcmpu(legVec dst, legVec src1, legVec src2, immI8 cond, legVec xtmp) %{
  predicate(n->bottom_type()->isa_vectmask() == NULL &&
            is_unsigned_booltest_pred(n->in(2)->get_int()) &&
            Matcher::vector_length_in_bytes(n->in(1)->in(1)) >=  4 && // src1
            Matcher::vector_length_in_bytes(n->in(1)->in(1)) <= 32 && // src1
            is_integral_type(Matcher::vector_element_basic_type(n->in(1)->in(1)))); // src1
  match(Set dst (VectorMaskCmp (Binary src1 src2) cond));
  effect(TEMP dst, TEMP xtmp);
  format %{ "vector_compareu $dst,$src1,$src2,$cond\t! using $xtmp as TEMP" %}
  ins_encode %{
    InternalAddress flip_bit = $constantaddress(high_bit_set(Matcher::vector_element_basic_type(this, $src1)));
    int vlen_enc = vector_length_encoding(this, $src1);
    Assembler::ComparisonPredicate cmp = booltest_pred_to_comparison_pred($cond$$constant);
    Assembler::Width ww = widthForType(Matcher::vector_element_basic_type(this, $src1));

    if (vlen_enc == Assembler::AVX_128bit) {
      __ vmovddup($xtmp$$XMMRegister, flip_bit, vlen_enc, noreg);
    } else {
      __ vbroadcastsd($xtmp$$XMMRegister, flip_bit, vlen_enc, noreg);
    }
    __ vpxor($dst$$XMMRegister, $xtmp$$XMMRegister, $src1$$XMMRegister, vlen_enc);
    __ vpxor($xtmp$$XMMRegister, $xtmp$$XMMRegister, $src2$$XMMRegister, vlen_enc);
    __ vpcmpCCW($dst$$XMMRegister, $dst$$XMMRegister, $xtmp$$XMMRegister, $xtmp$$XMMRegister, cmp, ww, vlen_enc);
  %}
  ins_pipe( pipe_slow );
%}

instruct vcmp64(vec dst, vec src1, vec src2, immI8 cond, kReg ktmp) %{
  predicate((n->bottom_type()->isa_vectmask() == NULL &&
             Matcher::vector_length_in_bytes(n->in(1)->in(1)) == 64) && // src1
             is_integral_type(Matcher::vector_element_basic_type(n->in(1)->in(1)))); // src1
  match(Set dst (VectorMaskCmp (Binary src1 src2) cond));
  effect(TEMP ktmp);
  format %{ "vector_compare $dst,$src1,$src2,$cond" %}
  ins_encode %{
    assert(UseAVX > 2, "required");

    int vlen_enc = vector_length_encoding(this, $src1);
    Assembler::ComparisonPredicate cmp = booltest_pred_to_comparison_pred($cond$$constant);
    bool is_unsigned = is_unsigned_booltest_pred($cond$$constant);
    KRegister mask = k0; // The comparison itself is not being masked.
    bool merge = false;
    BasicType src1_elem_bt = Matcher::vector_element_basic_type(this, $src1);

    switch (src1_elem_bt) {
      case T_INT: {
        __ evpcmpd($ktmp$$KRegister, mask, $src1$$XMMRegister, $src2$$XMMRegister, cmp, !is_unsigned, vlen_enc);
        __ evmovdqul($dst$$XMMRegister, $ktmp$$KRegister, ExternalAddress(vector_all_bits_set()), merge, vlen_enc, noreg);
        break;
      }
      case T_LONG: {
        __ evpcmpq($ktmp$$KRegister, mask, $src1$$XMMRegister, $src2$$XMMRegister, cmp, !is_unsigned, vlen_enc);
        __ evmovdquq($dst$$XMMRegister, $ktmp$$KRegister, ExternalAddress(vector_all_bits_set()), merge, vlen_enc, noreg);
        break;
      }
      default: assert(false, "%s", type2name(src1_elem_bt));
    }
  %}
  ins_pipe( pipe_slow );
%}


instruct evcmp(kReg dst, vec src1, vec src2, immI8 cond) %{
  predicate(n->bottom_type()->isa_vectmask() &&
            is_integral_type(Matcher::vector_element_basic_type(n->in(1)->in(1)))); // src1
  match(Set dst (VectorMaskCmp (Binary src1 src2) cond));
  format %{ "vector_compared_evex $dst,$src1,$src2,$cond\t!" %}
  ins_encode %{
    assert(UseAVX > 2, "required");
    assert(bottom_type()->isa_vectmask(), "TypeVectMask expected");

    int vlen_enc = vector_length_encoding(this, $src1);
    Assembler::ComparisonPredicate cmp = booltest_pred_to_comparison_pred($cond$$constant);
    bool is_unsigned = is_unsigned_booltest_pred($cond$$constant);
    BasicType src1_elem_bt = Matcher::vector_element_basic_type(this, $src1);

    // Comparison i
    switch (src1_elem_bt) {
      case T_BYTE: {
        __ evpcmpb($dst$$KRegister, k0, $src1$$XMMRegister, $src2$$XMMRegister, cmp, !is_unsigned, vlen_enc);
        break;
      }
      case T_SHORT: {
        __ evpcmpw($dst$$KRegister, k0, $src1$$XMMRegister, $src2$$XMMRegister, cmp, !is_unsigned, vlen_enc);
        break;
      }
      case T_INT: {
        __ evpcmpd($dst$$KRegister, k0, $src1$$XMMRegister, $src2$$XMMRegister, cmp, !is_unsigned, vlen_enc);
        break;
      }
      case T_LONG: {
        __ evpcmpq($dst$$KRegister, k0, $src1$$XMMRegister, $src2$$XMMRegister, cmp, !is_unsigned, vlen_enc);
        break;
      }
      default: assert(false, "%s", type2name(src1_elem_bt));
    }
  %}
  ins_pipe( pipe_slow );
%}

// Extract

instruct extractI(rRegI dst, legVec src, immU8 idx) %{
  predicate(Matcher::vector_length_in_bytes(n->in(1)) <= 16); // src
  match(Set dst (ExtractI src idx));
  match(Set dst (ExtractS src idx));
#ifdef _LP64
  match(Set dst (ExtractB src idx));
#endif
  format %{ "extractI $dst,$src,$idx\t!" %}
  ins_encode %{
    assert($idx$$constant < (int)Matcher::vector_length(this, $src), "out of bounds");

    BasicType elem_bt = Matcher::vector_element_basic_type(this, $src);
    __ get_elem(elem_bt, $dst$$Register, $src$$XMMRegister, $idx$$constant);
  %}
  ins_pipe( pipe_slow );
%}

instruct vextractI(rRegI dst, legVec src, immI idx, legVec vtmp) %{
  predicate(Matcher::vector_length_in_bytes(n->in(1)) == 32 || // src
            Matcher::vector_length_in_bytes(n->in(1)) == 64);  // src
  match(Set dst (ExtractI src idx));
  match(Set dst (ExtractS src idx));
#ifdef _LP64
  match(Set dst (ExtractB src idx));
#endif
  effect(TEMP vtmp);
  format %{ "vextractI $dst,$src,$idx\t! using $vtmp as TEMP" %}
  ins_encode %{
    assert($idx$$constant < (int)Matcher::vector_length(this, $src), "out of bounds");

    BasicType elem_bt = Matcher::vector_element_basic_type(this, $src);
    XMMRegister lane_xmm = __ get_lane(elem_bt, $vtmp$$XMMRegister, $src$$XMMRegister, $idx$$constant);
    __ get_elem(elem_bt, $dst$$Register, lane_xmm, $idx$$constant);
  %}
  ins_pipe( pipe_slow );
%}

#ifdef _LP64
instruct extractL(rRegL dst, legVec src, immU8 idx) %{
  predicate(Matcher::vector_length(n->in(1)) <= 2); // src
  match(Set dst (ExtractL src idx));
  format %{ "extractL $dst,$src,$idx\t!" %}
  ins_encode %{
    assert(UseSSE >= 4, "required");
    assert($idx$$constant < (int)Matcher::vector_length(this, $src), "out of bounds");

    __ get_elem(T_LONG, $dst$$Register, $src$$XMMRegister, $idx$$constant);
  %}
  ins_pipe( pipe_slow );
%}

instruct vextractL(rRegL dst, legVec src, immU8 idx, legVec vtmp) %{
  predicate(Matcher::vector_length(n->in(1)) == 4 || // src
            Matcher::vector_length(n->in(1)) == 8);  // src
  match(Set dst (ExtractL src idx));
  effect(TEMP vtmp);
  format %{ "vextractL $dst,$src,$idx\t! using $vtmp as TEMP" %}
  ins_encode %{
    assert($idx$$constant < (int)Matcher::vector_length(this, $src), "out of bounds");

    XMMRegister lane_reg = __ get_lane(T_LONG, $vtmp$$XMMRegister, $src$$XMMRegister, $idx$$constant);
    __ get_elem(T_LONG, $dst$$Register, lane_reg, $idx$$constant);
  %}
  ins_pipe( pipe_slow );
%}
#endif

instruct extractF(legRegF dst, legVec src, immU8 idx, legVec vtmp) %{
  predicate(Matcher::vector_length(n->in(1)) <= 4);
  match(Set dst (ExtractF src idx));
  effect(TEMP dst, TEMP vtmp);
  format %{ "extractF $dst,$src,$idx\t! using $vtmp as TEMP" %}
  ins_encode %{
    assert($idx$$constant < (int)Matcher::vector_length(this, $src), "out of bounds");

    __ get_elem(T_FLOAT, $dst$$XMMRegister, $src$$XMMRegister, $idx$$constant, $vtmp$$XMMRegister);
  %}
  ins_pipe( pipe_slow );
%}

instruct vextractF(legRegF dst, legVec src, immU8 idx, legVec vtmp) %{
  predicate(Matcher::vector_length(n->in(1)/*src*/) == 8 ||
            Matcher::vector_length(n->in(1)/*src*/) == 16);
  match(Set dst (ExtractF src idx));
  effect(TEMP vtmp);
  format %{ "vextractF $dst,$src,$idx\t! using $vtmp as TEMP" %}
  ins_encode %{
    assert($idx$$constant < (int)Matcher::vector_length(this, $src), "out of bounds");

    XMMRegister lane_reg = __ get_lane(T_FLOAT, $vtmp$$XMMRegister, $src$$XMMRegister, $idx$$constant);
    __ get_elem(T_FLOAT, $dst$$XMMRegister, lane_reg, $idx$$constant);
  %}
  ins_pipe( pipe_slow );
%}

instruct extractD(legRegD dst, legVec src, immU8 idx) %{
  predicate(Matcher::vector_length(n->in(1)) == 2); // src
  match(Set dst (ExtractD src idx));
  format %{ "extractD $dst,$src,$idx\t!" %}
  ins_encode %{
    assert($idx$$constant < (int)Matcher::vector_length(this, $src), "out of bounds");

    __ get_elem(T_DOUBLE, $dst$$XMMRegister, $src$$XMMRegister, $idx$$constant);
  %}
  ins_pipe( pipe_slow );
%}

instruct vextractD(legRegD dst, legVec src, immU8 idx, legVec vtmp) %{
  predicate(Matcher::vector_length(n->in(1)) == 4 || // src
            Matcher::vector_length(n->in(1)) == 8);  // src
  match(Set dst (ExtractD src idx));
  effect(TEMP vtmp);
  format %{ "vextractD $dst,$src,$idx\t! using $vtmp as TEMP" %}
  ins_encode %{
    assert($idx$$constant < (int)Matcher::vector_length(this, $src), "out of bounds");

    XMMRegister lane_reg = __ get_lane(T_DOUBLE, $vtmp$$XMMRegister, $src$$XMMRegister, $idx$$constant);
    __ get_elem(T_DOUBLE, $dst$$XMMRegister, lane_reg, $idx$$constant);
  %}
  ins_pipe( pipe_slow );
%}

// --------------------------------- Vector Blend --------------------------------------

instruct blendvp(vec dst, vec src, vec mask, rxmm0 tmp) %{
  predicate(UseAVX == 0);
  match(Set dst (VectorBlend (Binary dst src) mask));
  format %{ "vector_blend  $dst,$src,$mask\t! using $tmp as TEMP" %}
  effect(TEMP tmp);
  ins_encode %{
    assert(UseSSE >= 4, "required");

    if ($mask$$XMMRegister != $tmp$$XMMRegister) {
      __ movdqu($tmp$$XMMRegister, $mask$$XMMRegister);
    }
    __ pblendvb($dst$$XMMRegister, $src$$XMMRegister); // uses xmm0 as mask
  %}
  ins_pipe( pipe_slow );
%}

instruct vblendvpI(legVec dst, legVec src1, legVec src2, legVec mask) %{
  predicate(UseAVX > 0 &&
            n->in(2)->bottom_type()->isa_vectmask() == NULL &&
            Matcher::vector_length_in_bytes(n) <= 32 &&
            is_integral_type(Matcher::vector_element_basic_type(n)));
  match(Set dst (VectorBlend (Binary src1 src2) mask));
  format %{ "vector_blend  $dst,$src1,$src2,$mask\t!" %}
  ins_encode %{
    int vlen_enc = vector_length_encoding(this);
    __ vpblendvb($dst$$XMMRegister, $src1$$XMMRegister, $src2$$XMMRegister, $mask$$XMMRegister, vlen_enc);
  %}
  ins_pipe( pipe_slow );
%}

instruct vblendvpFD(legVec dst, legVec src1, legVec src2, legVec mask) %{
  predicate(UseAVX > 0 &&
            n->in(2)->bottom_type()->isa_vectmask() == NULL &&
            Matcher::vector_length_in_bytes(n) <= 32 &&
            !is_integral_type(Matcher::vector_element_basic_type(n)));
  match(Set dst (VectorBlend (Binary src1 src2) mask));
  format %{ "vector_blend  $dst,$src1,$src2,$mask\t!" %}
  ins_encode %{
    int vlen_enc = vector_length_encoding(this);
    __ vblendvps($dst$$XMMRegister, $src1$$XMMRegister, $src2$$XMMRegister, $mask$$XMMRegister, vlen_enc);
  %}
  ins_pipe( pipe_slow );
%}

instruct evblendvp64(vec dst, vec src1, vec src2, vec mask, kReg ktmp) %{
  predicate(Matcher::vector_length_in_bytes(n) == 64 &&
            n->in(2)->bottom_type()->isa_vectmask() == NULL);
  match(Set dst (VectorBlend (Binary src1 src2) mask));
  format %{ "vector_blend  $dst,$src1,$src2,$mask\t! using k2 as TEMP" %}
  effect(TEMP ktmp);
  ins_encode %{
     int vlen_enc = Assembler::AVX_512bit;
     BasicType elem_bt = Matcher::vector_element_basic_type(this);
    __ evpcmp(elem_bt, $ktmp$$KRegister, k0, $mask$$XMMRegister, ExternalAddress(vector_all_bits_set()), Assembler::eq, vlen_enc, noreg);
    __ evpblend(elem_bt, $dst$$XMMRegister, $ktmp$$KRegister, $src1$$XMMRegister, $src2$$XMMRegister, true, vlen_enc);
  %}
  ins_pipe( pipe_slow );
%}


instruct evblendvp64_masked(vec dst, vec src1, vec src2, kReg mask) %{
  predicate(n->in(2)->bottom_type()->isa_vectmask() &&
            (!is_subword_type(Matcher::vector_element_basic_type(n)) ||
             VM_Version::supports_avx512bw()));
  match(Set dst (VectorBlend (Binary src1 src2) mask));
  format %{ "vector_blend  $dst,$src1,$src2,$mask\t! using k2 as TEMP" %}
  ins_encode %{
    int vlen_enc = vector_length_encoding(this);
    BasicType elem_bt = Matcher::vector_element_basic_type(this);
    __ evpblend(elem_bt, $dst$$XMMRegister, $mask$$KRegister, $src1$$XMMRegister, $src2$$XMMRegister, true, vlen_enc);
  %}
  ins_pipe( pipe_slow );
%}

// --------------------------------- ABS --------------------------------------
// a = |a|
instruct vabsB_reg(vec dst, vec src) %{
  match(Set dst (AbsVB  src));
  ins_cost(450);
  format %{ "vabsb $dst,$src\t# $dst = |$src| abs packedB" %}
  ins_encode %{
    uint vlen = Matcher::vector_length(this);
    if (vlen <= 16) {
      __ pabsb($dst$$XMMRegister, $src$$XMMRegister);
    } else {
      int vlen_enc = vector_length_encoding(this);
      __ vpabsb($dst$$XMMRegister, $src$$XMMRegister, vlen_enc);
    }
  %}
  ins_pipe( pipe_slow );
%}

instruct vabsS_reg(vec dst, vec src) %{
  match(Set dst (AbsVS  src));
  ins_cost(450);
  format %{ "vabsw $dst,$src\t# $dst = |$src| abs packedS" %}
  ins_encode %{
    uint vlen = Matcher::vector_length(this);
    if (vlen <= 8) {
      __ pabsw($dst$$XMMRegister, $src$$XMMRegister);
    } else {
      int vlen_enc = vector_length_encoding(this);
      __ vpabsw($dst$$XMMRegister, $src$$XMMRegister, vlen_enc);
    }
  %}
  ins_pipe( pipe_slow );
%}

instruct vabsI_reg(vec dst, vec src) %{
  match(Set dst (AbsVI  src));
  format %{ "pabsd $dst,$src\t# $dst = |$src| abs packedI" %}
  ins_cost(250);
  ins_encode %{
    uint vlen = Matcher::vector_length(this);
    if (vlen <= 4) {
      __ pabsd($dst$$XMMRegister, $src$$XMMRegister);
    } else {
      int vlen_enc = vector_length_encoding(this);
      __ vpabsd($dst$$XMMRegister, $src$$XMMRegister, vlen_enc);
    }
  %}
  ins_pipe( pipe_slow );
%}

instruct vabsL_reg(vec dst, vec src) %{
  match(Set dst (AbsVL  src));
  ins_cost(450);
  format %{ "evpabsq $dst,$src\t# $dst = |$src| abs packedL" %}
  ins_encode %{
    assert(UseAVX > 2, "required");
    int vlen_enc = vector_length_encoding(this);
    if (!VM_Version::supports_avx512vl()) {
      vlen_enc = Assembler::AVX_512bit;
    }
    __ evpabsq($dst$$XMMRegister, $src$$XMMRegister, vlen_enc);
  %}
  ins_pipe( pipe_slow );
%}

// --------------------------------- ABSNEG --------------------------------------

instruct vabsnegF(vec dst, vec src) %{
  predicate(Matcher::vector_length(n) != 4); // handled by 1-operand instruction vabsneg4F
  match(Set dst (AbsVF src));
  match(Set dst (NegVF src));
  format %{ "vabsnegf $dst,$src,[mask]\t# absneg packedF" %}
  ins_cost(150);
  ins_encode %{
    int opcode = this->ideal_Opcode();
    int vlen = Matcher::vector_length(this);
    if (vlen == 2) {
      __ vabsnegf(opcode, $dst$$XMMRegister, $src$$XMMRegister);
    } else {
      assert(vlen == 8 || vlen == 16, "required");
      int vlen_enc = vector_length_encoding(this);
      __ vabsnegf(opcode, $dst$$XMMRegister, $src$$XMMRegister, vlen_enc);
    }
  %}
  ins_pipe( pipe_slow );
%}

instruct vabsneg4F(vec dst) %{
  predicate(Matcher::vector_length(n) == 4);
  match(Set dst (AbsVF dst));
  match(Set dst (NegVF dst));
  format %{ "vabsnegf $dst,[mask]\t# absneg packed4F" %}
  ins_cost(150);
  ins_encode %{
    int opcode = this->ideal_Opcode();
    __ vabsnegf(opcode, $dst$$XMMRegister, $dst$$XMMRegister);
  %}
  ins_pipe( pipe_slow );
%}

instruct vabsnegD(vec dst, vec src) %{
  match(Set dst (AbsVD  src));
  match(Set dst (NegVD  src));
  format %{ "vabsnegd $dst,$src,[mask]\t# absneg packedD" %}
  ins_encode %{
    int opcode = this->ideal_Opcode();
    uint vlen = Matcher::vector_length(this);
    if (vlen == 2) {
      assert(UseSSE >= 2, "required");
      __ vabsnegd(opcode, $dst$$XMMRegister, $src$$XMMRegister);
    } else {
      int vlen_enc = vector_length_encoding(this);
      __ vabsnegd(opcode, $dst$$XMMRegister, $src$$XMMRegister, vlen_enc);
    }
  %}
  ins_pipe( pipe_slow );
%}

//------------------------------------- VectorTest --------------------------------------------

#ifdef _LP64
instruct vptest_alltrue_lt16(rRegI dst, legVec src1, legVec src2, legVec vtmp1, legVec vtmp2, rFlagsReg cr) %{
  predicate(!VM_Version::supports_avx512bwdq() &&
            Matcher::vector_length_in_bytes(n->in(1)) >= 4 &&
            Matcher::vector_length_in_bytes(n->in(1)) < 16 &&
            static_cast<const VectorTestNode*>(n)->get_predicate() == BoolTest::overflow);
  match(Set dst (VectorTest src1 src2 ));
  effect(TEMP vtmp1, TEMP vtmp2, KILL cr);
  format %{ "vptest_alltrue_lt16 $dst,$src1, $src2\t! using $vtmp1, $vtmp2 and $cr as TEMP" %}
  ins_encode %{
    int vlen = Matcher::vector_length_in_bytes(this, $src1);
    __ vectortest(BoolTest::overflow, vlen, $src1$$XMMRegister, $src2$$XMMRegister, $vtmp1$$XMMRegister, $vtmp2$$XMMRegister);
    __ setb(Assembler::carrySet, $dst$$Register);
    __ movzbl($dst$$Register, $dst$$Register);
  %}
  ins_pipe( pipe_slow );
%}

instruct vptest_alltrue_ge16(rRegI dst, legVec src1, legVec src2, rFlagsReg cr) %{
  predicate(!VM_Version::supports_avx512bwdq() &&
            Matcher::vector_length_in_bytes(n->in(1)) >= 16 &&
            Matcher::vector_length_in_bytes(n->in(1)) <  64 &&
            static_cast<const VectorTestNode*>(n)->get_predicate() == BoolTest::overflow);
  match(Set dst (VectorTest src1 src2 ));
  effect(KILL cr);
  format %{ "vptest_alltrue_ge16  $dst,$src1, $src2\t! using $cr as TEMP" %}
  ins_encode %{
    int vlen = Matcher::vector_length_in_bytes(this, $src1);
    __ vectortest(BoolTest::overflow, vlen, $src1$$XMMRegister, $src2$$XMMRegister, xnoreg, xnoreg, knoreg);
    __ setb(Assembler::carrySet, $dst$$Register);
    __ movzbl($dst$$Register, $dst$$Register);
  %}
  ins_pipe( pipe_slow );
%}

instruct vptest_alltrue_lt8_evex(rRegI dst, kReg src1, kReg src2, kReg kscratch, rFlagsReg cr) %{
  predicate(VM_Version::supports_avx512bwdq() &&
            static_cast<const VectorTestNode*>(n)->get_predicate() == BoolTest::overflow &&
            n->in(1)->bottom_type()->isa_vectmask() &&
            Matcher::vector_length(n->in(1)) < 8);
  match(Set dst (VectorTest src1 src2));
  effect(KILL cr, TEMP kscratch);
  format %{ "vptest_alltrue_lt8_evex $dst,$src1,$src2\t! using $cr as TEMP" %}
  ins_encode %{
    const MachNode* mask1 = static_cast<const MachNode*>(this->in(this->operand_index($src1)));
    const MachNode* mask2 = static_cast<const MachNode*>(this->in(this->operand_index($src2)));
    assert(0 == Type::cmp(mask1->bottom_type(), mask2->bottom_type()), "");
    uint masklen = Matcher::vector_length(this, $src1);
    __ alltrue($dst$$Register, masklen, $src1$$KRegister, $src2$$KRegister, $kscratch$$KRegister);
  %}
  ins_pipe( pipe_slow );
%}


instruct vptest_alltrue_ge8_evex(rRegI dst, kReg src1, kReg src2, rFlagsReg cr) %{
  predicate(VM_Version::supports_avx512bwdq() &&
            static_cast<const VectorTestNode*>(n)->get_predicate() == BoolTest::overflow &&
            n->in(1)->bottom_type()->isa_vectmask() &&
            Matcher::vector_length(n->in(1)) >= 8);
  match(Set dst (VectorTest src1 src2));
  effect(KILL cr);
  format %{ "vptest_alltrue_ge8_evex $dst,$src1,$src2\t! using $cr as TEMP" %}
  ins_encode %{
    const MachNode* mask1 = static_cast<const MachNode*>(this->in(this->operand_index($src1)));
    const MachNode* mask2 = static_cast<const MachNode*>(this->in(this->operand_index($src2)));
    assert(0 == Type::cmp(mask1->bottom_type(), mask2->bottom_type()), "");
    uint masklen = Matcher::vector_length(this, $src1);
    __ alltrue($dst$$Register, masklen, $src1$$KRegister, $src2$$KRegister, knoreg);
  %}
  ins_pipe( pipe_slow );
%}


instruct vptest_anytrue_lt16(rRegI dst, legVec src1, legVec src2, legVec vtmp, rFlagsReg cr) %{
  predicate(!VM_Version::supports_avx512bwdq() &&
            Matcher::vector_length_in_bytes(n->in(1)) >= 4 &&
            Matcher::vector_length_in_bytes(n->in(1)) < 16 &&
            static_cast<const VectorTestNode*>(n)->get_predicate() == BoolTest::ne);
  match(Set dst (VectorTest src1 src2 ));
  effect(TEMP vtmp, KILL cr);
  format %{ "vptest_anytrue_lt16 $dst,$src1,$src2\t! using $vtmp, $cr as TEMP" %}
  ins_encode %{
    int vlen = Matcher::vector_length_in_bytes(this, $src1);
    __ vectortest(BoolTest::ne, vlen, $src1$$XMMRegister, $src2$$XMMRegister, $vtmp$$XMMRegister);
    __ setb(Assembler::notZero, $dst$$Register);
    __ movzbl($dst$$Register, $dst$$Register);
  %}
  ins_pipe( pipe_slow );
%}

instruct vptest_anytrue_ge16(rRegI dst, legVec src1, legVec src2, rFlagsReg cr) %{
  predicate(!VM_Version::supports_avx512bwdq() &&
            Matcher::vector_length_in_bytes(n->in(1)) >= 16 &&
            Matcher::vector_length_in_bytes(n->in(1)) < 64  &&
            static_cast<const VectorTestNode*>(n)->get_predicate() == BoolTest::ne);
  match(Set dst (VectorTest src1 src2 ));
  effect(KILL cr);
  format %{ "vptest_anytrue_ge16 $dst,$src1,$src2\t! using $cr as TEMP" %}
  ins_encode %{
    int vlen = Matcher::vector_length_in_bytes(this, $src1);
    __ vectortest(BoolTest::ne, vlen, $src1$$XMMRegister, $src2$$XMMRegister, xnoreg, xnoreg, knoreg);
    __ setb(Assembler::notZero, $dst$$Register);
    __ movzbl($dst$$Register, $dst$$Register);
  %}
  ins_pipe( pipe_slow );
%}

instruct vptest_anytrue_evex(rRegI dst, kReg src1, kReg src2, rFlagsReg cr) %{
  predicate(VM_Version::supports_avx512bwdq() &&
            static_cast<const VectorTestNode*>(n)->get_predicate() == BoolTest::ne);
  match(Set dst (VectorTest src1 src2));
  effect(KILL cr);
  format %{ "vptest_anytrue_lt8_evex $dst,$src1,$src2\t! using $cr as TEMP" %}
  ins_encode %{
    const MachNode* mask1 = static_cast<const MachNode*>(this->in(this->operand_index($src1)));
    const MachNode* mask2 = static_cast<const MachNode*>(this->in(this->operand_index($src2)));
    assert(0 == Type::cmp(mask1->bottom_type(), mask2->bottom_type()), "");
    uint  masklen = Matcher::vector_length(this, $src1);
    __ anytrue($dst$$Register, masklen, $src1$$KRegister, $src2$$KRegister);
  %}
  ins_pipe( pipe_slow );
%}

instruct cmpvptest_anytrue_lt16(rFlagsReg cr, legVec src1, legVec src2, immI_0 zero, legVec vtmp) %{
  predicate(!VM_Version::supports_avx512bwdq() &&
            Matcher::vector_length_in_bytes(n->in(1)->in(1)) >= 4 &&
            Matcher::vector_length_in_bytes(n->in(1)->in(1)) < 16 &&
            static_cast<const VectorTestNode*>(n->in(1))->get_predicate() == BoolTest::ne);
  match(Set cr (CmpI (VectorTest src1 src2) zero));
  effect(TEMP vtmp);
  format %{ "cmpvptest_anytrue_lt16 $src1,$src2\t! using $vtmp as TEMP" %}
  ins_encode %{
    int vlen = Matcher::vector_length_in_bytes(this, $src1);
    __ vectortest(BoolTest::ne, vlen, $src1$$XMMRegister, $src2$$XMMRegister, $vtmp$$XMMRegister);
  %}
  ins_pipe( pipe_slow );
%}

instruct cmpvptest_anytrue_ge16(rFlagsReg cr, legVec src1, legVec src2, immI_0 zero) %{
  predicate(!VM_Version::supports_avx512bwdq() &&
            Matcher::vector_length_in_bytes(n->in(1)->in(1)) >= 16 &&
            Matcher::vector_length_in_bytes(n->in(1)->in(1)) <  64 &&
            static_cast<const VectorTestNode*>(n->in(1))->get_predicate() == BoolTest::ne);
  match(Set cr (CmpI (VectorTest src1 src2) zero));
  format %{ "cmpvptest_anytrue_ge16 $src1,$src2\t!" %}
  ins_encode %{
    int vlen = Matcher::vector_length_in_bytes(this, $src1);
    __ vectortest(BoolTest::ne, vlen, $src1$$XMMRegister, $src2$$XMMRegister, xnoreg, xnoreg, knoreg);
  %}
  ins_pipe( pipe_slow );
%}

instruct cmpvptest_anytrue_evex(rFlagsReg cr, kReg src1, kReg src2, immI_0 zero) %{
  predicate(VM_Version::supports_avx512bwdq() &&
            static_cast<const VectorTestNode*>(n->in(1))->get_predicate() == BoolTest::ne);
  match(Set cr (CmpI (VectorTest src1 src2) zero));
  format %{ "cmpvptest_anytrue_evex $src1,$src2\t!" %}
  ins_encode %{
    uint masklen = Matcher::vector_length(this, $src1);
    const MachNode* mask1 = static_cast<const MachNode*>(this->in(this->operand_index($src1)));
    const MachNode* mask2 = static_cast<const MachNode*>(this->in(this->operand_index($src2)));
    assert(0 == Type::cmp(mask1->bottom_type(), mask2->bottom_type()), "");
    masklen = masklen < 8 ? 8 : masklen;
    __ ktest(masklen, $src1$$KRegister, $src2$$KRegister);
  %}
  ins_pipe( pipe_slow );
%}
#endif

//------------------------------------- LoadMask --------------------------------------------

instruct loadMask(legVec dst, legVec src) %{
  predicate(n->bottom_type()->isa_vectmask() == NULL && !VM_Version::supports_avx512vlbw());
  match(Set dst (VectorLoadMask src));
  effect(TEMP dst);
  format %{ "vector_loadmask_byte $dst, $src\n\t" %}
  ins_encode %{
    int vlen_in_bytes = Matcher::vector_length_in_bytes(this);
    BasicType elem_bt = Matcher::vector_element_basic_type(this);
    __ load_vector_mask($dst$$XMMRegister, $src$$XMMRegister, vlen_in_bytes, elem_bt, true);
  %}
  ins_pipe( pipe_slow );
%}

instruct loadMask64(kReg dst, vec src, vec xtmp) %{
  predicate(n->bottom_type()->isa_vectmask() && !VM_Version::supports_avx512vlbw());
  match(Set dst (VectorLoadMask src));
  effect(TEMP xtmp);
  format %{ "vector_loadmask_64byte $dst, $src\t! using $xtmp as TEMP" %}
  ins_encode %{
    __ load_vector_mask($dst$$KRegister, $src$$XMMRegister, $xtmp$$XMMRegister,
                        true, Assembler::AVX_512bit);
  %}
  ins_pipe( pipe_slow );
%}

instruct loadMask_evex(kReg dst, vec src,  vec xtmp) %{
  predicate(n->bottom_type()->isa_vectmask() && VM_Version::supports_avx512vlbw());
  match(Set dst (VectorLoadMask src));
  effect(TEMP xtmp);
  format %{ "vector_loadmask_byte $dst, $src\t! using $xtmp as TEMP" %}
  ins_encode %{
    int vlen_enc = vector_length_encoding(in(1));
    __ load_vector_mask($dst$$KRegister, $src$$XMMRegister, $xtmp$$XMMRegister,
                        false, vlen_enc);
  %}
  ins_pipe( pipe_slow );
%}

//------------------------------------- StoreMask --------------------------------------------

instruct vstoreMask1B(vec dst, vec src, immI_1 size) %{
  predicate(Matcher::vector_length(n) < 64 && n->in(1)->bottom_type()->isa_vectmask() == NULL);
  match(Set dst (VectorStoreMask src size));
  format %{ "vector_store_mask $dst, $src \t! elem size is $size byte[s]" %}
  ins_encode %{
    int vlen = Matcher::vector_length(this);
    if (vlen <= 16 && UseAVX <= 2) {
      assert(UseSSE >= 3, "required");
      __ pabsb($dst$$XMMRegister, $src$$XMMRegister);
    } else {
      assert(UseAVX > 0, "required");
      int src_vlen_enc = vector_length_encoding(this, $src);
      __ vpabsb($dst$$XMMRegister, $src$$XMMRegister, src_vlen_enc);
    }
  %}
  ins_pipe( pipe_slow );
%}

instruct vstoreMask2B(vec dst, vec src, vec xtmp, immI_2 size) %{
  predicate(Matcher::vector_length(n) <= 16 && n->in(1)->bottom_type()->isa_vectmask() == NULL);
  match(Set dst (VectorStoreMask src size));
  effect(TEMP_DEF dst, TEMP xtmp);
  format %{ "vector_store_mask $dst, $src \t! elem size is $size byte[s]" %}
  ins_encode %{
    int vlen_enc = Assembler::AVX_128bit;
    int vlen = Matcher::vector_length(this);
    if (vlen <= 8) {
      assert(UseSSE >= 3, "required");
      __ pxor($xtmp$$XMMRegister, $xtmp$$XMMRegister);
      __ pabsw($dst$$XMMRegister, $src$$XMMRegister);
      __ packuswb($dst$$XMMRegister, $xtmp$$XMMRegister);
    } else {
      assert(UseAVX > 0, "required");
      __ vextracti128($dst$$XMMRegister, $src$$XMMRegister, 0x1);
      __ vpacksswb($dst$$XMMRegister, $src$$XMMRegister, $dst$$XMMRegister, vlen_enc);
      __ vpabsb($dst$$XMMRegister, $dst$$XMMRegister, vlen_enc);
    }
  %}
  ins_pipe( pipe_slow );
%}

instruct vstoreMask4B(vec dst, vec src, vec xtmp, immI_4 size) %{
  predicate(UseAVX <= 2 && Matcher::vector_length(n) <= 8 && n->in(1)->bottom_type()->isa_vectmask() == NULL);
  match(Set dst (VectorStoreMask src size));
  format %{ "vector_store_mask $dst, $src \t! elem size is $size byte[s]" %}
  effect(TEMP_DEF dst, TEMP xtmp);
  ins_encode %{
    int vlen_enc = Assembler::AVX_128bit;
    int vlen = Matcher::vector_length(this);
    if (vlen <= 4) {
      assert(UseSSE >= 3, "required");
      __ pxor($xtmp$$XMMRegister, $xtmp$$XMMRegister);
      __ pabsd($dst$$XMMRegister, $src$$XMMRegister);
      __ packusdw($dst$$XMMRegister, $xtmp$$XMMRegister);
      __ packuswb($dst$$XMMRegister, $xtmp$$XMMRegister);
    } else {
      assert(UseAVX > 0, "required");
      __ vpxor($xtmp$$XMMRegister, $xtmp$$XMMRegister, $xtmp$$XMMRegister, vlen_enc);
      __ vextracti128($dst$$XMMRegister, $src$$XMMRegister, 0x1);
      __ vpackssdw($dst$$XMMRegister, $src$$XMMRegister, $dst$$XMMRegister, vlen_enc);
      __ vpacksswb($dst$$XMMRegister, $dst$$XMMRegister, $xtmp$$XMMRegister, vlen_enc);
      __ vpabsb($dst$$XMMRegister, $dst$$XMMRegister, vlen_enc);
    }
  %}
  ins_pipe( pipe_slow );
%}

instruct storeMask8B(vec dst, vec src, vec xtmp, immI_8 size) %{
  predicate(UseAVX <= 2 && Matcher::vector_length(n) == 2);
  match(Set dst (VectorStoreMask src size));
  effect(TEMP_DEF dst, TEMP xtmp);
  format %{ "vector_store_mask $dst, $src \t! elem size is $size byte[s]" %}
  ins_encode %{
    assert(UseSSE >= 3, "required");
    __ pxor($xtmp$$XMMRegister, $xtmp$$XMMRegister);
    __ pshufd($dst$$XMMRegister, $src$$XMMRegister, 0x8);
    __ pabsd($dst$$XMMRegister, $dst$$XMMRegister);
    __ packusdw($dst$$XMMRegister, $xtmp$$XMMRegister);
    __ packuswb($dst$$XMMRegister, $xtmp$$XMMRegister);
  %}
  ins_pipe( pipe_slow );
%}

instruct storeMask8B_avx(vec dst, vec src, immI_8 size, vec vtmp) %{
  predicate(UseAVX <= 2 && Matcher::vector_length(n) == 4);
  match(Set dst (VectorStoreMask src size));
  format %{ "vector_store_mask $dst, $src \t! elem size is $size byte[s], using $vtmp as TEMP" %}
  effect(TEMP_DEF dst, TEMP vtmp);
  ins_encode %{
    int vlen_enc = Assembler::AVX_128bit;
    __ vshufps($dst$$XMMRegister, $src$$XMMRegister, $src$$XMMRegister, 0x88, Assembler::AVX_256bit);
    __ vextracti128($vtmp$$XMMRegister, $dst$$XMMRegister, 0x1);
    __ vblendps($dst$$XMMRegister, $dst$$XMMRegister, $vtmp$$XMMRegister, 0xC, vlen_enc);
    __ vpxor($vtmp$$XMMRegister, $vtmp$$XMMRegister, $vtmp$$XMMRegister, vlen_enc);
    __ vpackssdw($dst$$XMMRegister, $dst$$XMMRegister, $vtmp$$XMMRegister, vlen_enc);
    __ vpacksswb($dst$$XMMRegister, $dst$$XMMRegister, $vtmp$$XMMRegister, vlen_enc);
    __ vpabsb($dst$$XMMRegister, $dst$$XMMRegister, vlen_enc);
  %}
  ins_pipe( pipe_slow );
%}

instruct vstoreMask4B_evex_novectmask(vec dst, vec src, immI_4 size) %{
  predicate(UseAVX > 2 && n->in(1)->bottom_type()->isa_vectmask() == NULL);
  match(Set dst (VectorStoreMask src size));
  format %{ "vector_store_mask $dst, $src \t! elem size is $size byte[s]" %}
  ins_encode %{
    int src_vlen_enc = vector_length_encoding(this, $src);
    int dst_vlen_enc = vector_length_encoding(this);
    if (!VM_Version::supports_avx512vl()) {
      src_vlen_enc = Assembler::AVX_512bit;
    }
    __ evpmovdb($dst$$XMMRegister, $src$$XMMRegister, src_vlen_enc);
    __ vpabsb($dst$$XMMRegister, $dst$$XMMRegister, dst_vlen_enc);
  %}
  ins_pipe( pipe_slow );
%}

instruct vstoreMask8B_evex_novectmask(vec dst, vec src, immI_8 size) %{
  predicate(UseAVX > 2 && n->in(1)->bottom_type()->isa_vectmask() == NULL);
  match(Set dst (VectorStoreMask src size));
  format %{ "vector_store_mask $dst, $src \t! elem size is $size byte[s]" %}
  ins_encode %{
    int src_vlen_enc = vector_length_encoding(this, $src);
    int dst_vlen_enc = vector_length_encoding(this);
    if (!VM_Version::supports_avx512vl()) {
      src_vlen_enc = Assembler::AVX_512bit;
    }
    __ evpmovqb($dst$$XMMRegister, $src$$XMMRegister, src_vlen_enc);
    __ vpabsb($dst$$XMMRegister, $dst$$XMMRegister, dst_vlen_enc);
  %}
  ins_pipe( pipe_slow );
%}

instruct vstoreMask_evex_vectmask(vec dst, kReg mask, immI size) %{
  predicate(n->in(1)->bottom_type()->isa_vectmask() && !VM_Version::supports_avx512vlbw());
  match(Set dst (VectorStoreMask mask size));
  effect(TEMP_DEF dst);
  format %{ "vector_store_mask $dst, $mask \t! elem size is $size byte[s]" %}
  ins_encode %{
    assert(Matcher::vector_length_in_bytes(this, $mask) == 64, "");
    __ evmovdqul($dst$$XMMRegister, $mask$$KRegister, ExternalAddress(vector_int_mask_cmp_bits()),
                 false, Assembler::AVX_512bit, noreg);
    __ evpmovdb($dst$$XMMRegister, $dst$$XMMRegister, Assembler::AVX_512bit);
  %}
  ins_pipe( pipe_slow );
%}

instruct vstoreMask_evex(vec dst, kReg mask, immI size) %{
  predicate(n->in(1)->bottom_type()->isa_vectmask() && VM_Version::supports_avx512vlbw());
  match(Set dst (VectorStoreMask mask size));
  effect(TEMP_DEF dst);
  format %{ "vector_store_mask $dst, $mask \t! elem size is $size byte[s]" %}
  ins_encode %{
    int dst_vlen_enc = vector_length_encoding(this);
    __ evpmovm2b($dst$$XMMRegister, $mask$$KRegister, dst_vlen_enc);
    __ vpabsb($dst$$XMMRegister, $dst$$XMMRegister, dst_vlen_enc);
  %}
  ins_pipe( pipe_slow );
%}

instruct vmaskcast_evex(kReg dst) %{
  predicate(Matcher::vector_length(n) == Matcher::vector_length(n->in(1)));
  match(Set dst (VectorMaskCast dst));
  ins_cost(0);
  format %{ "vector_mask_cast $dst" %}
  ins_encode %{
    // empty
  %}
  ins_pipe(empty);
%}

instruct vmaskcast(vec dst) %{
  predicate((Matcher::vector_length(n) == Matcher::vector_length(n->in(1))) &&
            (Matcher::vector_length_in_bytes(n) == Matcher::vector_length_in_bytes(n->in(1))));
  match(Set dst (VectorMaskCast dst));
  ins_cost(0);
  format %{ "vector_mask_cast $dst" %}
  ins_encode %{
    // empty
  %}
  ins_pipe(empty);
%}

//-------------------------------- Load Iota Indices ----------------------------------

instruct loadIotaIndices(vec dst, immI_0 src) %{
  predicate(Matcher::vector_element_basic_type(n) == T_BYTE);
  match(Set dst (VectorLoadConst src));
  format %{ "vector_load_iota $dst CONSTANT_MEMORY\t! load iota indices" %}
  ins_encode %{
     int vlen_in_bytes = Matcher::vector_length_in_bytes(this);
     __ load_iota_indices($dst$$XMMRegister, vlen_in_bytes);
  %}
  ins_pipe( pipe_slow );
%}

#ifdef _LP64
instruct VectorPopulateIndex(vec dst, rRegI src1, immI_1 src2, vec vtmp) %{
  match(Set dst (PopulateIndex src1 src2));
  effect(TEMP dst, TEMP vtmp);
  format %{ "vector_populate_index $dst $src1 $src2\t! using $vtmp as TEMP" %}
  ins_encode %{
     assert($src2$$constant == 1, "required");
     int vlen = Matcher::vector_length(this);
     int vlen_enc = vector_length_encoding(this);
     BasicType elem_bt = Matcher::vector_element_basic_type(this);
     __ vpbroadcast(elem_bt, $vtmp$$XMMRegister, $src1$$Register, vlen_enc);
     __ load_iota_indices($dst$$XMMRegister, vlen);
     if (elem_bt != T_BYTE) {
       __ vconvert_b2x(elem_bt, $dst$$XMMRegister, $dst$$XMMRegister, vlen_enc);
     }
     __ vpadd(elem_bt, $dst$$XMMRegister, $dst$$XMMRegister, $vtmp$$XMMRegister, vlen_enc);
  %}
  ins_pipe( pipe_slow );
%}

instruct VectorPopulateLIndex(vec dst, rRegL src1, immI_1 src2, vec vtmp) %{
  match(Set dst (PopulateIndex src1 src2));
  effect(TEMP dst, TEMP vtmp);
  format %{ "vector_populate_index $dst $src1 $src2\t! using $vtmp as TEMP" %}
  ins_encode %{
     assert($src2$$constant == 1, "required");
     int vlen = Matcher::vector_length(this);
     int vlen_enc = vector_length_encoding(this);
     BasicType elem_bt = Matcher::vector_element_basic_type(this);
     __ vpbroadcast(elem_bt, $vtmp$$XMMRegister, $src1$$Register, vlen_enc);
     __ load_iota_indices($dst$$XMMRegister, vlen);
     if (elem_bt != T_BYTE) {
       __ vconvert_b2x(elem_bt, $dst$$XMMRegister, $dst$$XMMRegister, vlen_enc);
     }
     __ vpadd(elem_bt, $dst$$XMMRegister, $dst$$XMMRegister, $vtmp$$XMMRegister, vlen_enc);
  %}
  ins_pipe( pipe_slow );
%}
#endif
//-------------------------------- Rearrange ----------------------------------

// LoadShuffle/Rearrange for Byte

instruct loadShuffleB(vec dst) %{
  predicate(Matcher::vector_element_basic_type(n) == T_BYTE);
  match(Set dst (VectorLoadShuffle dst));
  format %{ "vector_load_shuffle $dst, $dst" %}
  ins_encode %{
    // empty
  %}
  ins_pipe( pipe_slow );
%}

instruct rearrangeB(vec dst, vec shuffle) %{
  predicate(Matcher::vector_element_basic_type(n) == T_BYTE &&
            Matcher::vector_length(n) < 32);
  match(Set dst (VectorRearrange dst shuffle));
  format %{ "vector_rearrange $dst, $shuffle, $dst" %}
  ins_encode %{
    assert(UseSSE >= 4, "required");
    __ pshufb($dst$$XMMRegister, $shuffle$$XMMRegister);
  %}
  ins_pipe( pipe_slow );
%}

instruct rearrangeB_avx(legVec dst, legVec src, vec shuffle, legVec vtmp1, legVec vtmp2) %{
  predicate(Matcher::vector_element_basic_type(n) == T_BYTE &&
            Matcher::vector_length(n) == 32 && !VM_Version::supports_avx512_vbmi());
  match(Set dst (VectorRearrange src shuffle));
  effect(TEMP dst, TEMP vtmp1, TEMP vtmp2);
  format %{ "vector_rearrange $dst, $shuffle, $src\t! using $vtmp1, $vtmp2 as TEMP" %}
  ins_encode %{
    assert(UseAVX >= 2, "required");
    // Swap src into vtmp1
    __ vperm2i128($vtmp1$$XMMRegister, $src$$XMMRegister, $src$$XMMRegister, 1);
    // Shuffle swapped src to get entries from other 128 bit lane
    __ vpshufb($vtmp1$$XMMRegister, $vtmp1$$XMMRegister, $shuffle$$XMMRegister, Assembler::AVX_256bit);
    // Shuffle original src to get entries from self 128 bit lane
    __ vpshufb($dst$$XMMRegister, $src$$XMMRegister, $shuffle$$XMMRegister, Assembler::AVX_256bit);
    // Create a blend mask by setting high bits for entries coming from other lane in shuffle
    __ vpaddb($vtmp2$$XMMRegister, $shuffle$$XMMRegister, ExternalAddress(vector_byte_shufflemask()), Assembler::AVX_256bit, noreg);
    // Perform the blend
    __ vpblendvb($dst$$XMMRegister, $dst$$XMMRegister, $vtmp1$$XMMRegister, $vtmp2$$XMMRegister, Assembler::AVX_256bit);
  %}
  ins_pipe( pipe_slow );
%}


instruct rearrangeB_evex(vec dst, vec src, vec shuffle, vec xtmp1, vec xtmp2, vec xtmp3, kReg ktmp, rRegI rtmp) %{
  predicate(Matcher::vector_element_basic_type(n) == T_BYTE &&
            Matcher::vector_length(n) > 32 && !VM_Version::supports_avx512_vbmi());
  match(Set dst (VectorRearrange src shuffle));
  effect(TEMP dst, TEMP xtmp1, TEMP xtmp2, TEMP xtmp3, TEMP ktmp, TEMP rtmp);
  format %{ "vector_rearrange $dst, $shuffle, $src!\t using $xtmp1, $xtmp2, $xtmp3, $rtmp and $ktmp as TEMP" %}
  ins_encode %{
    int vlen_enc = vector_length_encoding(this);
    __ rearrange_bytes($dst$$XMMRegister, $shuffle$$XMMRegister, $src$$XMMRegister,
                       $xtmp1$$XMMRegister, $xtmp2$$XMMRegister, $xtmp3$$XMMRegister,
                       $rtmp$$Register, $ktmp$$KRegister, vlen_enc);
  %}
  ins_pipe( pipe_slow );
%}

instruct rearrangeB_evex_vbmi(vec dst, vec src, vec shuffle) %{
  predicate(Matcher::vector_element_basic_type(n) == T_BYTE &&
            Matcher::vector_length(n) >= 32 && VM_Version::supports_avx512_vbmi());
  match(Set dst (VectorRearrange src shuffle));
  format %{ "vector_rearrange $dst, $shuffle, $src" %}
  ins_encode %{
    int vlen_enc = vector_length_encoding(this);
    __ vpermb($dst$$XMMRegister, $shuffle$$XMMRegister, $src$$XMMRegister, vlen_enc);
  %}
  ins_pipe( pipe_slow );
%}

// LoadShuffle/Rearrange for Short

instruct loadShuffleS(vec dst, vec src, vec vtmp) %{
  predicate(Matcher::vector_element_basic_type(n) == T_SHORT &&
            Matcher::vector_length(n) <= 16 && !VM_Version::supports_avx512bw()); // NB! aligned with rearrangeS
  match(Set dst (VectorLoadShuffle src));
  effect(TEMP dst, TEMP vtmp);
  format %{ "vector_load_shuffle $dst, $src\t! using $vtmp as TEMP" %}
  ins_encode %{
    // Create a byte shuffle mask from short shuffle mask
    // only byte shuffle instruction available on these platforms
    int vlen_in_bytes = Matcher::vector_length_in_bytes(this);
    if (UseAVX == 0) {
      assert(vlen_in_bytes <= 16, "required");
      // Multiply each shuffle by two to get byte index
      __ pmovzxbw($vtmp$$XMMRegister, $src$$XMMRegister);
      __ psllw($vtmp$$XMMRegister, 1);

      // Duplicate to create 2 copies of byte index
      __ movdqu($dst$$XMMRegister, $vtmp$$XMMRegister);
      __ psllw($dst$$XMMRegister, 8);
      __ por($dst$$XMMRegister, $vtmp$$XMMRegister);

      // Add one to get alternate byte index
      __ movdqu($vtmp$$XMMRegister, ExternalAddress(vector_short_shufflemask()), noreg);
      __ paddb($dst$$XMMRegister, $vtmp$$XMMRegister);
    } else {
      assert(UseAVX > 1 || vlen_in_bytes <= 16, "required");
      int vlen_enc = vector_length_encoding(this);
      // Multiply each shuffle by two to get byte index
      __ vpmovzxbw($vtmp$$XMMRegister, $src$$XMMRegister, vlen_enc);
      __ vpsllw($vtmp$$XMMRegister, $vtmp$$XMMRegister, 1, vlen_enc);

      // Duplicate to create 2 copies of byte index
      __ vpsllw($dst$$XMMRegister, $vtmp$$XMMRegister,  8, vlen_enc);
      __ vpor($dst$$XMMRegister, $dst$$XMMRegister, $vtmp$$XMMRegister, vlen_enc);

      // Add one to get alternate byte index
      __ vpaddb($dst$$XMMRegister, $dst$$XMMRegister, ExternalAddress(vector_short_shufflemask()), vlen_enc, noreg);
    }
  %}
  ins_pipe( pipe_slow );
%}

instruct rearrangeS(vec dst, vec shuffle) %{
  predicate(Matcher::vector_element_basic_type(n) == T_SHORT &&
            Matcher::vector_length(n) <= 8 && !VM_Version::supports_avx512bw());
  match(Set dst (VectorRearrange dst shuffle));
  format %{ "vector_rearrange $dst, $shuffle, $dst" %}
  ins_encode %{
    assert(UseSSE >= 4, "required");
    __ pshufb($dst$$XMMRegister, $shuffle$$XMMRegister);
  %}
  ins_pipe( pipe_slow );
%}

instruct rearrangeS_avx(legVec dst, legVec src, vec shuffle, legVec vtmp1, legVec vtmp2) %{
  predicate(Matcher::vector_element_basic_type(n) == T_SHORT &&
            Matcher::vector_length(n) == 16 && !VM_Version::supports_avx512bw());
  match(Set dst (VectorRearrange src shuffle));
  effect(TEMP dst, TEMP vtmp1, TEMP vtmp2);
  format %{ "vector_rearrange $dst, $shuffle, $src\t! using $vtmp1, $vtmp2 as TEMP" %}
  ins_encode %{
    assert(UseAVX >= 2, "required");
    // Swap src into vtmp1
    __ vperm2i128($vtmp1$$XMMRegister, $src$$XMMRegister, $src$$XMMRegister, 1);
    // Shuffle swapped src to get entries from other 128 bit lane
    __ vpshufb($vtmp1$$XMMRegister, $vtmp1$$XMMRegister, $shuffle$$XMMRegister, Assembler::AVX_256bit);
    // Shuffle original src to get entries from self 128 bit lane
    __ vpshufb($dst$$XMMRegister, $src$$XMMRegister, $shuffle$$XMMRegister, Assembler::AVX_256bit);
    // Create a blend mask by setting high bits for entries coming from other lane in shuffle
    __ vpaddb($vtmp2$$XMMRegister, $shuffle$$XMMRegister, ExternalAddress(vector_byte_shufflemask()), Assembler::AVX_256bit, noreg);
    // Perform the blend
    __ vpblendvb($dst$$XMMRegister, $dst$$XMMRegister, $vtmp1$$XMMRegister, $vtmp2$$XMMRegister, Assembler::AVX_256bit);
  %}
  ins_pipe( pipe_slow );
%}

instruct loadShuffleS_evex(vec dst, vec src) %{
  predicate(Matcher::vector_element_basic_type(n) == T_SHORT &&
            VM_Version::supports_avx512bw());
  match(Set dst (VectorLoadShuffle src));
  format %{ "vector_load_shuffle $dst, $src" %}
  ins_encode %{
    int vlen_enc = vector_length_encoding(this);
    if (!VM_Version::supports_avx512vl()) {
      vlen_enc = Assembler::AVX_512bit;
    }
    __ vpmovzxbw($dst$$XMMRegister, $src$$XMMRegister, vlen_enc);
  %}
  ins_pipe( pipe_slow );
%}

instruct rearrangeS_evex(vec dst, vec src, vec shuffle) %{
  predicate(Matcher::vector_element_basic_type(n) == T_SHORT &&
            VM_Version::supports_avx512bw());
  match(Set dst (VectorRearrange src shuffle));
  format %{ "vector_rearrange $dst, $shuffle, $src" %}
  ins_encode %{
    int vlen_enc = vector_length_encoding(this);
    if (!VM_Version::supports_avx512vl()) {
      vlen_enc = Assembler::AVX_512bit;
    }
    __ vpermw($dst$$XMMRegister, $shuffle$$XMMRegister, $src$$XMMRegister, vlen_enc);
  %}
  ins_pipe( pipe_slow );
%}

// LoadShuffle/Rearrange for Integer and Float

instruct loadShuffleI(vec dst, vec src, vec vtmp) %{
  predicate((Matcher::vector_element_basic_type(n) == T_INT || Matcher::vector_element_basic_type(n) == T_FLOAT) &&
            Matcher::vector_length(n) == 4 && UseAVX < 2);
  match(Set dst (VectorLoadShuffle src));
  effect(TEMP dst, TEMP vtmp);
  format %{ "vector_load_shuffle $dst, $src\t! using $vtmp as TEMP" %}
  ins_encode %{
    assert(UseSSE >= 4, "required");

    // Create a byte shuffle mask from int shuffle mask
    // only byte shuffle instruction available on these platforms

    // Duplicate and multiply each shuffle by 4
    __ pmovzxbd($vtmp$$XMMRegister, $src$$XMMRegister);
    __ pshuflw($vtmp$$XMMRegister, $vtmp$$XMMRegister, 0xA0);
    __ pshufhw($vtmp$$XMMRegister, $vtmp$$XMMRegister, 0xA0);
    __ psllw($vtmp$$XMMRegister, 2);

    // Duplicate again to create 4 copies of byte index
    __ movdqu($dst$$XMMRegister, $vtmp$$XMMRegister);
    __ psllw($dst$$XMMRegister, 8);
    __ por($vtmp$$XMMRegister, $dst$$XMMRegister);

    // Add 3,2,1,0 to get alternate byte index
    __ movdqu($dst$$XMMRegister, ExternalAddress(vector_int_shufflemask()), noreg);
    __ paddb($dst$$XMMRegister, $vtmp$$XMMRegister);
  %}
  ins_pipe( pipe_slow );
%}

instruct rearrangeI(vec dst, vec shuffle) %{
 predicate((Matcher::vector_element_basic_type(n) == T_INT || Matcher::vector_element_basic_type(n) == T_FLOAT) &&
           Matcher::vector_length(n) == 4 && UseAVX < 2);
  match(Set dst (VectorRearrange dst shuffle));
  format %{ "vector_rearrange $dst, $shuffle, $dst" %}
  ins_encode %{
    assert(UseSSE >= 4, "required");
    __ pshufb($dst$$XMMRegister, $shuffle$$XMMRegister);
  %}
  ins_pipe( pipe_slow );
%}

instruct loadShuffleI_avx(vec dst, vec src) %{
  predicate((Matcher::vector_element_basic_type(n) == T_INT || Matcher::vector_element_basic_type(n) == T_FLOAT) &&
            UseAVX >= 2);
  match(Set dst (VectorLoadShuffle src));
  format %{ "vector_load_shuffle $dst, $src" %}
  ins_encode %{
  int vlen_enc = vector_length_encoding(this);
    __ vpmovzxbd($dst$$XMMRegister, $src$$XMMRegister, vlen_enc);
  %}
  ins_pipe( pipe_slow );
%}

instruct rearrangeI_avx(vec dst, vec src, vec shuffle) %{
  predicate((Matcher::vector_element_basic_type(n) == T_INT || Matcher::vector_element_basic_type(n) == T_FLOAT) &&
            UseAVX >= 2);
  match(Set dst (VectorRearrange src shuffle));
  format %{ "vector_rearrange $dst, $shuffle, $src" %}
  ins_encode %{
    int vlen_enc = vector_length_encoding(this);
    if (vlen_enc == Assembler::AVX_128bit) {
      vlen_enc = Assembler::AVX_256bit;
    }
    __ vpermd($dst$$XMMRegister, $shuffle$$XMMRegister, $src$$XMMRegister, vlen_enc);
  %}
  ins_pipe( pipe_slow );
%}

// LoadShuffle/Rearrange for Long and Double

instruct loadShuffleL(vec dst, vec src, vec vtmp) %{
  predicate(is_double_word_type(Matcher::vector_element_basic_type(n)) && // T_LONG, T_DOUBLE
            Matcher::vector_length(n) < 8 && !VM_Version::supports_avx512vl());
  match(Set dst (VectorLoadShuffle src));
  effect(TEMP dst, TEMP vtmp);
  format %{ "vector_load_shuffle $dst, $src\t! using $vtmp as TEMP" %}
  ins_encode %{
    assert(UseAVX >= 2, "required");

    int vlen_enc = vector_length_encoding(this);
    // Create a double word shuffle mask from long shuffle mask
    // only double word shuffle instruction available on these platforms

    // Multiply each shuffle by two to get double word index
    __ vpmovzxbq($vtmp$$XMMRegister, $src$$XMMRegister, vlen_enc);
    __ vpsllq($vtmp$$XMMRegister, $vtmp$$XMMRegister, 1, vlen_enc);

    // Duplicate each double word shuffle
    __ vpsllq($dst$$XMMRegister, $vtmp$$XMMRegister, 32, vlen_enc);
    __ vpor($dst$$XMMRegister, $dst$$XMMRegister, $vtmp$$XMMRegister, vlen_enc);

    // Add one to get alternate double word index
    __ vpaddd($dst$$XMMRegister, $dst$$XMMRegister, ExternalAddress(vector_long_shufflemask()), vlen_enc, noreg);
  %}
  ins_pipe( pipe_slow );
%}

instruct rearrangeL(vec dst, vec src, vec shuffle) %{
  predicate(is_double_word_type(Matcher::vector_element_basic_type(n)) && // T_LONG, T_DOUBLE
            Matcher::vector_length(n) < 8 && !VM_Version::supports_avx512vl());
  match(Set dst (VectorRearrange src shuffle));
  format %{ "vector_rearrange $dst, $shuffle, $src" %}
  ins_encode %{
    assert(UseAVX >= 2, "required");

    int vlen_enc = vector_length_encoding(this);
    __ vpermd($dst$$XMMRegister, $shuffle$$XMMRegister, $src$$XMMRegister, vlen_enc);
  %}
  ins_pipe( pipe_slow );
%}

instruct loadShuffleL_evex(vec dst, vec src) %{
  predicate(is_double_word_type(Matcher::vector_element_basic_type(n)) && // T_LONG, T_DOUBLE
            (Matcher::vector_length(n) == 8 || VM_Version::supports_avx512vl()));
  match(Set dst (VectorLoadShuffle src));
  format %{ "vector_load_shuffle $dst, $src" %}
  ins_encode %{
    assert(UseAVX > 2, "required");

    int vlen_enc = vector_length_encoding(this);
    __ vpmovzxbq($dst$$XMMRegister, $src$$XMMRegister, vlen_enc);
  %}
  ins_pipe( pipe_slow );
%}

instruct rearrangeL_evex(vec dst, vec src, vec shuffle) %{
  predicate(is_double_word_type(Matcher::vector_element_basic_type(n)) && // T_LONG, T_DOUBLE
            (Matcher::vector_length(n) == 8 || VM_Version::supports_avx512vl()));
  match(Set dst (VectorRearrange src shuffle));
  format %{ "vector_rearrange $dst, $shuffle, $src" %}
  ins_encode %{
    assert(UseAVX > 2, "required");

    int vlen_enc = vector_length_encoding(this);
    if (vlen_enc == Assembler::AVX_128bit) {
      vlen_enc = Assembler::AVX_256bit;
    }
    __ vpermq($dst$$XMMRegister, $shuffle$$XMMRegister, $src$$XMMRegister, vlen_enc);
  %}
  ins_pipe( pipe_slow );
%}

// --------------------------------- FMA --------------------------------------
// a * b + c

instruct vfmaF_reg(vec a, vec b, vec c) %{
  match(Set c (FmaVF  c (Binary a b)));
  format %{ "fmaps $a,$b,$c\t# $c = $a * $b + $c fma packedF" %}
  ins_cost(150);
  ins_encode %{
    assert(UseFMA, "not enabled");
    int vlen_enc = vector_length_encoding(this);
    __ vfmaf($c$$XMMRegister, $a$$XMMRegister, $b$$XMMRegister, $c$$XMMRegister, vlen_enc);
  %}
  ins_pipe( pipe_slow );
%}

instruct vfmaF_mem(vec a, memory b, vec c) %{
  predicate(Matcher::vector_length_in_bytes(n->in(1)) > 8);
  match(Set c (FmaVF  c (Binary a (LoadVector b))));
  format %{ "fmaps $a,$b,$c\t# $c = $a * $b + $c fma packedF" %}
  ins_cost(150);
  ins_encode %{
    assert(UseFMA, "not enabled");
    int vlen_enc = vector_length_encoding(this);
    __ vfmaf($c$$XMMRegister, $a$$XMMRegister, $b$$Address, $c$$XMMRegister, vlen_enc);
  %}
  ins_pipe( pipe_slow );
%}

instruct vfmaD_reg(vec a, vec b, vec c) %{
  match(Set c (FmaVD  c (Binary a b)));
  format %{ "fmapd $a,$b,$c\t# $c = $a * $b + $c fma packedD" %}
  ins_cost(150);
  ins_encode %{
    assert(UseFMA, "not enabled");
    int vlen_enc = vector_length_encoding(this);
    __ vfmad($c$$XMMRegister, $a$$XMMRegister, $b$$XMMRegister, $c$$XMMRegister, vlen_enc);
  %}
  ins_pipe( pipe_slow );
%}

instruct vfmaD_mem(vec a, memory b, vec c) %{
  predicate(Matcher::vector_length_in_bytes(n->in(1)) > 8);
  match(Set c (FmaVD  c (Binary a (LoadVector b))));
  format %{ "fmapd $a,$b,$c\t# $c = $a * $b + $c fma packedD" %}
  ins_cost(150);
  ins_encode %{
    assert(UseFMA, "not enabled");
    int vlen_enc = vector_length_encoding(this);
    __ vfmad($c$$XMMRegister, $a$$XMMRegister, $b$$Address, $c$$XMMRegister, vlen_enc);
  %}
  ins_pipe( pipe_slow );
%}

// --------------------------------- Vector Multiply Add --------------------------------------

instruct vmuladdS2I_reg_sse(vec dst, vec src1) %{
  predicate(UseAVX == 0);
  match(Set dst (MulAddVS2VI dst src1));
  format %{ "pmaddwd $dst,$src1\t! muladd packedStoI" %}
  ins_encode %{
    __ pmaddwd($dst$$XMMRegister, $src1$$XMMRegister);
  %}
  ins_pipe( pipe_slow );
%}

instruct vmuladdS2I_reg_avx(vec dst, vec src1, vec src2) %{
  predicate(UseAVX > 0);
  match(Set dst (MulAddVS2VI src1 src2));
  format %{ "vpmaddwd $dst,$src1,$src2\t! muladd packedStoI" %}
  ins_encode %{
    int vlen_enc = vector_length_encoding(this);
    __ vpmaddwd($dst$$XMMRegister, $src1$$XMMRegister, $src2$$XMMRegister, vlen_enc);
  %}
  ins_pipe( pipe_slow );
%}

// --------------------------------- Vector Multiply Add Add ----------------------------------

instruct vmuladdaddS2I_reg(vec dst, vec src1, vec src2) %{
  predicate(VM_Version::supports_avx512_vnni());
  match(Set dst (AddVI (MulAddVS2VI src1 src2) dst));
  format %{ "evpdpwssd $dst,$src1,$src2\t! muladdadd packedStoI" %}
  ins_encode %{
    assert(UseAVX > 2, "required");
    int vlen_enc = vector_length_encoding(this);
    __ evpdpwssd($dst$$XMMRegister, $src1$$XMMRegister, $src2$$XMMRegister, vlen_enc);
  %}
  ins_pipe( pipe_slow );
  ins_cost(10);
%}

// --------------------------------- PopCount --------------------------------------

instruct vpopcount_integral_reg_evex(vec dst, vec src) %{
  predicate(is_vector_popcount_predicate(Matcher::vector_element_basic_type(n->in(1))));
  match(Set dst (PopCountVI src));
  match(Set dst (PopCountVL src));
  ins_cost(400);
  format %{ "vector_popcount_integral $dst, $src" %}
  ins_encode %{
    int opcode = this->ideal_Opcode();
    int vlen_enc = vector_length_encoding(this, $src);
    BasicType bt = Matcher::vector_element_basic_type(this, $src);
    __ vector_popcount_integral_evex(bt, $dst$$XMMRegister, $src$$XMMRegister, k0, true, vlen_enc);
    // TODO: Once auto-vectorizer supports ConvL2I operation, PopCountVL
    // should be succeeded by its corresponding vector IR and following
    // special handling should be removed.
    if (opcode == Op_PopCountVL && Matcher::vector_element_basic_type(this) == T_INT) {
      __ evpmovqd($dst$$XMMRegister, $dst$$XMMRegister, vlen_enc);
    }
  %}
  ins_pipe( pipe_slow );
%}

instruct vpopcount_integral_reg_evex_masked(vec dst, vec src, kReg mask) %{
  predicate(is_vector_popcount_predicate(Matcher::vector_element_basic_type(n->in(1))));
  match(Set dst (PopCountVI src mask));
  match(Set dst (PopCountVL src mask));
  format %{ "vector_popcount_integral_masked $dst, $src, $mask" %}
  ins_encode %{
    int vlen_enc = vector_length_encoding(this, $src);
    BasicType bt = Matcher::vector_element_basic_type(this, $src);
    __ evmovdquq($dst$$XMMRegister, $src$$XMMRegister, vlen_enc);
    __ vector_popcount_integral_evex(bt, $dst$$XMMRegister, $src$$XMMRegister, $mask$$KRegister, true, vlen_enc);
  %}
  ins_pipe( pipe_slow );
%}

instruct vpopcount_avx_reg(vec dst, vec src, vec xtmp1, vec xtmp2, rRegP rtmp) %{
  predicate(!is_vector_popcount_predicate(Matcher::vector_element_basic_type(n->in(1))));
  match(Set dst (PopCountVI src));
  match(Set dst (PopCountVL src));
  effect(TEMP dst, TEMP xtmp1, TEMP xtmp2, TEMP rtmp);
  format %{ "vector_popcount_integral $dst, $src\t! using $xtmp1, $xtmp2, and $rtmp as TEMP" %}
  ins_encode %{
    int opcode = this->ideal_Opcode();
    int vlen_enc = vector_length_encoding(this, $src);
    BasicType bt = Matcher::vector_element_basic_type(this, $src);
    __ vector_popcount_integral(bt, $dst$$XMMRegister, $src$$XMMRegister, $xtmp1$$XMMRegister,
                                $xtmp2$$XMMRegister, $rtmp$$Register, vlen_enc);
    // TODO: Once auto-vectorizer supports ConvL2I operation, PopCountVL
    // should be succeeded by its corresponding vector IR and following
    // special handling should be removed.
    if (opcode == Op_PopCountVL && Matcher::vector_element_basic_type(this) == T_INT) {
      if (VM_Version::supports_avx512vl()) {
        __ evpmovqd($dst$$XMMRegister, $dst$$XMMRegister, vlen_enc);
      } else {
        assert(VM_Version::supports_avx2(), "");
        __ vpshufd($dst$$XMMRegister, $dst$$XMMRegister, 8, vlen_enc);
        __ vpermq($dst$$XMMRegister, $dst$$XMMRegister, 8, vlen_enc);
      }
    }
  %}
  ins_pipe( pipe_slow );
%}

// --------------------------------- Vector Trailing Zeros Count --------------------------------------

instruct vcount_trailing_zeros_reg_evex(vec dst, vec src, vec xtmp, rRegP rtmp) %{
  predicate(is_clz_non_subword_predicate_evex(Matcher::vector_element_basic_type(n->in(1)),
                                              Matcher::vector_length_in_bytes(n->in(1))));
  match(Set dst (CountTrailingZerosV src));
  effect(TEMP dst, TEMP xtmp, TEMP rtmp);
  ins_cost(400);
  format %{ "vector_count_trailing_zeros $dst, $src!\t using $xtmp and $rtmp as TEMP" %}
  ins_encode %{
    int vlen_enc = vector_length_encoding(this, $src);
    BasicType bt = Matcher::vector_element_basic_type(this, $src);
    BasicType rbt = Matcher::vector_element_basic_type(this);
    __ vector_count_trailing_zeros_evex(bt, $dst$$XMMRegister, $src$$XMMRegister, xnoreg,
                                        xnoreg, xnoreg, $xtmp$$XMMRegister, k0, $rtmp$$Register, vlen_enc);
    // TODO: Once auto-vectorizer supports ConvL2I operation, CountTrailingZerosV
    // should be succeeded by its corresponding vector IR and following
    // special handling should be removed.
    if (bt == T_LONG && rbt == T_INT) {
      __ evpmovqd($dst$$XMMRegister, $dst$$XMMRegister, vlen_enc);
    }
  %}
  ins_pipe( pipe_slow );
%}

instruct vcount_trailing_zeros_short_reg_evex(vec dst, vec src, vec xtmp1, vec xtmp2, vec xtmp3, rRegP rtmp) %{
  predicate(Matcher::vector_element_basic_type(n->in(1)) == T_SHORT &&
            VM_Version::supports_avx512cd() &&
            (VM_Version::supports_avx512vl() || Matcher::vector_length_in_bytes(n) == 64));
  match(Set dst (CountTrailingZerosV src));
  effect(TEMP dst, TEMP xtmp1, TEMP xtmp2, TEMP xtmp3, TEMP rtmp);
  ins_cost(400);
  format %{ "vector_count_trailing_zeros $dst, $src!\t using $xtmp1, $xtmp2, $xtmp3 and $rtmp as TEMP" %}
  ins_encode %{
    int vlen_enc = vector_length_encoding(this, $src);
    BasicType bt = Matcher::vector_element_basic_type(this, $src);
    __ vector_count_trailing_zeros_evex(bt, $dst$$XMMRegister, $src$$XMMRegister, $xtmp1$$XMMRegister,
                                        $xtmp2$$XMMRegister, xnoreg, $xtmp3$$XMMRegister, k0, $rtmp$$Register, vlen_enc);
  %}
  ins_pipe( pipe_slow );
%}

instruct vcount_trailing_zeros_byte_reg_evex(vec dst, vec src, vec xtmp1, vec xtmp2, vec xtmp3, vec xtmp4, kReg ktmp, rRegP rtmp) %{
  predicate(Matcher::vector_element_basic_type(n->in(1)) == T_BYTE && VM_Version::supports_avx512vlbw());
  match(Set dst (CountTrailingZerosV src));
  effect(TEMP dst, TEMP xtmp1, TEMP xtmp2, TEMP xtmp3, TEMP xtmp4, TEMP ktmp, TEMP rtmp);
  ins_cost(400);
  format %{ "vector_count_trailing_zeros $dst, $src!\t using $xtmp1, $xtmp2, $xtmp3, $xtmp4, $ktmp and $rtmp as TEMP" %}
  ins_encode %{
    int vlen_enc = vector_length_encoding(this, $src);
    BasicType bt = Matcher::vector_element_basic_type(this, $src);
    __ vector_count_trailing_zeros_evex(bt, $dst$$XMMRegister, $src$$XMMRegister, $xtmp1$$XMMRegister,
                                        $xtmp2$$XMMRegister, $xtmp3$$XMMRegister, $xtmp4$$XMMRegister,
                                        $ktmp$$KRegister, $rtmp$$Register, vlen_enc);
  %}
  ins_pipe( pipe_slow );
%}

instruct vcount_trailing_zeros_reg_avx(vec dst, vec src, vec xtmp1, vec xtmp2, vec xtmp3, rRegP rtmp) %{
  predicate(!VM_Version::supports_avx512vl() && Matcher::vector_length_in_bytes(n->in(1)) < 64);
  match(Set dst (CountTrailingZerosV src));
  effect(TEMP dst, TEMP xtmp1, TEMP xtmp2, TEMP xtmp3, TEMP rtmp);
  format %{ "vector_count_trailing_zeros $dst, $src\t! using $xtmp1, $xtmp2, $xtmp3, and $rtmp as TEMP" %}
  ins_encode %{
    int vlen_enc = vector_length_encoding(this, $src);
    BasicType bt = Matcher::vector_element_basic_type(this, $src);
    BasicType rbt = Matcher::vector_element_basic_type(this);
    __ vector_count_trailing_zeros_avx(bt, $dst$$XMMRegister, $src$$XMMRegister, $xtmp1$$XMMRegister,
                                       $xtmp2$$XMMRegister, $xtmp3$$XMMRegister, $rtmp$$Register, vlen_enc);
    // TODO: Once auto-vectorizer supports ConvL2I operation, PopCountVL
    // should be succeeded by its corresponding vector IR and following
    // special handling should be removed.
    if (bt == T_LONG && rbt == T_INT) {
      assert(VM_Version::supports_avx2(), "");
      __ vpshufd($dst$$XMMRegister, $dst$$XMMRegister, 8, vlen_enc);
      __ vpermq($dst$$XMMRegister, $dst$$XMMRegister, 8, vlen_enc);
    }
  %}
  ins_pipe( pipe_slow );
%}


// --------------------------------- Bitwise Ternary Logic ----------------------------------

instruct vpternlog(vec dst, vec src2, vec src3, immU8 func) %{
  match(Set dst (MacroLogicV (Binary dst src2) (Binary src3 func)));
  effect(TEMP dst);
  format %{ "vpternlogd $dst,$src2,$src3,$func\t! vector ternary logic" %}
  ins_encode %{
    int vector_len = vector_length_encoding(this);
    __ vpternlogd($dst$$XMMRegister, $func$$constant, $src2$$XMMRegister, $src3$$XMMRegister, vector_len);
  %}
  ins_pipe( pipe_slow );
%}

instruct vpternlog_mem(vec dst, vec src2, memory src3, immU8 func) %{
  predicate(Matcher::vector_length_in_bytes(n->in(1)->in(1)) > 8);
  match(Set dst (MacroLogicV (Binary dst src2) (Binary (LoadVector src3) func)));
  effect(TEMP dst);
  format %{ "vpternlogd $dst,$src2,$src3,$func\t! vector ternary logic" %}
  ins_encode %{
    int vector_len = vector_length_encoding(this);
    __ vpternlogd($dst$$XMMRegister, $func$$constant, $src2$$XMMRegister, $src3$$Address, vector_len);
  %}
  ins_pipe( pipe_slow );
%}

// --------------------------------- Rotation Operations ----------------------------------
instruct vprotate_immI8(vec dst, vec src, immI8 shift) %{
  match(Set dst (RotateLeftV src shift));
  match(Set dst (RotateRightV src shift));
  format %{ "vprotate_imm8 $dst,$src,$shift\t! vector rotate" %}
  ins_encode %{
    int opcode      = this->ideal_Opcode();
    int vector_len  = vector_length_encoding(this);
    BasicType etype = this->bottom_type()->is_vect()->element_basic_type();
    __ vprotate_imm(opcode, etype, $dst$$XMMRegister, $src$$XMMRegister, $shift$$constant, vector_len);
  %}
  ins_pipe( pipe_slow );
%}

instruct vprorate(vec dst, vec src, vec shift) %{
  match(Set dst (RotateLeftV src shift));
  match(Set dst (RotateRightV src shift));
  format %{ "vprotate $dst,$src,$shift\t! vector rotate" %}
  ins_encode %{
    int opcode      = this->ideal_Opcode();
    int vector_len  = vector_length_encoding(this);
    BasicType etype = this->bottom_type()->is_vect()->element_basic_type();
    __ vprotate_var(opcode, etype, $dst$$XMMRegister, $src$$XMMRegister, $shift$$XMMRegister, vector_len);
  %}
  ins_pipe( pipe_slow );
%}

// ---------------------------------- Masked Operations ------------------------------------
instruct vmasked_load_avx_non_subword(vec dst, memory mem, vec mask) %{
  predicate(!n->in(3)->bottom_type()->isa_vectmask());
  match(Set dst (LoadVectorMasked mem mask));
  format %{ "vector_masked_load $dst, $mem, $mask \t! vector masked copy" %}
  ins_encode %{
    BasicType elmType = this->bottom_type()->is_vect()->element_basic_type();
    int vlen_enc = vector_length_encoding(this);
    __ vmovmask(elmType, $dst$$XMMRegister, $mem$$Address, $mask$$XMMRegister, vlen_enc);
  %}
  ins_pipe( pipe_slow );
%}


instruct vmasked_load_evex(vec dst, memory mem, kReg mask) %{
  predicate(n->in(3)->bottom_type()->isa_vectmask());
  match(Set dst (LoadVectorMasked mem mask));
  format %{ "vector_masked_load $dst, $mem, $mask \t! vector masked copy" %}
  ins_encode %{
    BasicType elmType =  this->bottom_type()->is_vect()->element_basic_type();
    int vector_len = vector_length_encoding(this);
    __ evmovdqu(elmType, $mask$$KRegister, $dst$$XMMRegister, $mem$$Address, false, vector_len);
  %}
  ins_pipe( pipe_slow );
%}

instruct vmasked_store_avx_non_subword(memory mem, vec src, vec mask) %{
  predicate(!n->in(3)->in(2)->bottom_type()->isa_vectmask());
  match(Set mem (StoreVectorMasked mem (Binary src mask)));
  format %{ "vector_masked_store $mem, $src, $mask \t! vector masked store" %}
  ins_encode %{
    const MachNode* src_node = static_cast<const MachNode*>(this->in(this->operand_index($src)));
    int vlen_enc = vector_length_encoding(src_node);
    BasicType elmType =  src_node->bottom_type()->is_vect()->element_basic_type();
    __ vmovmask(elmType, $mem$$Address, $src$$XMMRegister, $mask$$XMMRegister, vlen_enc);
  %}
  ins_pipe( pipe_slow );
%}

instruct vmasked_store_evex(memory mem, vec src, kReg mask) %{
  predicate(n->in(3)->in(2)->bottom_type()->isa_vectmask());
  match(Set mem (StoreVectorMasked mem (Binary src mask)));
  format %{ "vector_masked_store $mem, $src, $mask \t! vector masked store" %}
  ins_encode %{
    const MachNode* src_node = static_cast<const MachNode*>(this->in(this->operand_index($src)));
    BasicType elmType =  src_node->bottom_type()->is_vect()->element_basic_type();
    int vlen_enc = vector_length_encoding(src_node);
    __ evmovdqu(elmType, $mask$$KRegister, $mem$$Address, $src$$XMMRegister, true, vlen_enc);
  %}
  ins_pipe( pipe_slow );
%}

#ifdef _LP64
instruct vmask_cmp_node(rRegI dst, vec src1, vec src2, kReg mask, kReg ktmp1, kReg ktmp2, rFlagsReg cr) %{
  match(Set dst (VectorCmpMasked src1 (Binary src2 mask)));
  effect(TEMP_DEF dst, TEMP ktmp1, TEMP ktmp2, KILL cr);
  format %{ "vector_mask_cmp $src1, $src2, $mask \t! vector mask comparison" %}
  ins_encode %{
    assert(vector_length_encoding(this, $src1) == vector_length_encoding(this, $src2), "mismatch");
    assert(Matcher::vector_element_basic_type(this, $src1) == Matcher::vector_element_basic_type(this, $src2), "mismatch");

    Label DONE;
    int vlen_enc = vector_length_encoding(this, $src1);
    BasicType elem_bt = Matcher::vector_element_basic_type(this, $src1);

    __ knotql($ktmp2$$KRegister, $mask$$KRegister);
    __ mov64($dst$$Register, -1L);
    __ evpcmp(elem_bt, $ktmp1$$KRegister, $mask$$KRegister, $src1$$XMMRegister, $src2$$XMMRegister, Assembler::eq, vlen_enc);
    __ kortestql($ktmp2$$KRegister, $ktmp1$$KRegister);
    __ jccb(Assembler::carrySet, DONE);
    __ kmovql($dst$$Register, $ktmp1$$KRegister);
    __ notq($dst$$Register);
    __ tzcntq($dst$$Register, $dst$$Register);
    __ bind(DONE);
  %}
  ins_pipe( pipe_slow );
%}


instruct vmask_gen(kReg dst, rRegL len, rRegL temp) %{
  match(Set dst (VectorMaskGen len));
  effect(TEMP temp);
  format %{ "vector_mask_gen32 $dst, $len \t! vector mask generator" %}
  ins_encode %{
    __ genmask($dst$$KRegister, $len$$Register, $temp$$Register);
  %}
  ins_pipe( pipe_slow );
%}

instruct vmask_gen_imm(kReg dst, immL len, rRegL temp) %{
  match(Set dst (VectorMaskGen len));
  format %{ "vector_mask_gen $len \t! vector mask generator" %}
  effect(TEMP temp);
  ins_encode %{
    __ mov64($temp$$Register, (0xFFFFFFFFFFFFFFFFUL >> (64 -$len$$constant)));
    __ kmovql($dst$$KRegister, $temp$$Register);
  %}
  ins_pipe( pipe_slow );
%}

instruct vmask_tolong_evex(rRegL dst, kReg mask, rFlagsReg cr) %{
  predicate(n->in(1)->bottom_type()->isa_vectmask());
  match(Set dst (VectorMaskToLong mask));
  effect(TEMP dst, KILL cr);
  format %{ "vector_tolong_evex $dst, $mask \t! vector mask tolong" %}
  ins_encode %{
    int opcode = this->ideal_Opcode();
    BasicType mbt = Matcher::vector_element_basic_type(this, $mask);
    int mask_len = Matcher::vector_length(this, $mask);
    int mask_size = mask_len * type2aelembytes(mbt);
    int vlen_enc = vector_length_encoding(this, $mask);
    __ vector_mask_operation(opcode, $dst$$Register, $mask$$KRegister,
                             $dst$$Register, mask_len, mask_size, vlen_enc);
  %}
  ins_pipe( pipe_slow );
%}

instruct vmask_tolong_bool(rRegL dst, vec mask, vec xtmp, rFlagsReg cr) %{
  predicate(n->in(1)->bottom_type()->isa_vectmask() == NULL);
  match(Set dst (VectorMaskToLong mask));
  format %{ "vector_tolong_bool $dst, $mask \t! using $xtmp as TEMP" %}
  effect(TEMP_DEF dst, TEMP xtmp, KILL cr);
  ins_encode %{
    int opcode = this->ideal_Opcode();
    BasicType mbt = Matcher::vector_element_basic_type(this, $mask);
    int mask_len = Matcher::vector_length(this, $mask);
    int vlen_enc = vector_length_encoding(this, $mask);
    __ vector_mask_operation(opcode, $dst$$Register, $mask$$XMMRegister, $xtmp$$XMMRegister,
                             $dst$$Register, mask_len, mbt, vlen_enc);
  %}
  ins_pipe( pipe_slow );
%}

instruct vmask_tolong_avx(rRegL dst, vec mask, immI size, vec xtmp, rFlagsReg cr) %{
  predicate(n->in(1)->in(1)->bottom_type()->isa_vectmask() == NULL);
  match(Set dst (VectorMaskToLong (VectorStoreMask mask size)));
  format %{ "vector_tolong_avx $dst, $mask \t! using $xtmp as TEMP" %}
  effect(TEMP_DEF dst, TEMP xtmp, KILL cr);
  ins_encode %{
    int opcode = this->ideal_Opcode();
    BasicType mbt = Matcher::vector_element_basic_type(this, $mask);
    int mask_len = Matcher::vector_length(this, $mask);
    int vlen_enc = vector_length_encoding(this, $mask);
    __ vector_mask_operation(opcode, $dst$$Register, $mask$$XMMRegister, $xtmp$$XMMRegister,
                             $dst$$Register, mask_len, mbt, vlen_enc);
  %}
  ins_pipe( pipe_slow );
%}

instruct vmask_truecount_evex(rRegI dst, kReg mask, rRegL tmp, rFlagsReg cr) %{
  predicate(n->in(1)->bottom_type()->isa_vectmask());
  match(Set dst (VectorMaskTrueCount mask));
  effect(TEMP_DEF dst, TEMP tmp, KILL cr);
  format %{ "vector_truecount_evex $dst, $mask \t! using $tmp as TEMP" %}
  ins_encode %{
    int opcode = this->ideal_Opcode();
    BasicType mbt = Matcher::vector_element_basic_type(this, $mask);
    int mask_len = Matcher::vector_length(this, $mask);
    int mask_size = mask_len * type2aelembytes(mbt);
    int vlen_enc = vector_length_encoding(this, $mask);
    __ vector_mask_operation(opcode, $dst$$Register, $mask$$KRegister,
                             $tmp$$Register, mask_len, mask_size, vlen_enc);
  %}
  ins_pipe( pipe_slow );
%}

instruct vmask_truecount_bool(rRegI dst, vec mask, rRegL tmp, vec xtmp, rFlagsReg cr) %{
  predicate(n->in(1)->bottom_type()->isa_vectmask() == NULL);
  match(Set dst (VectorMaskTrueCount mask));
  effect(TEMP_DEF dst, TEMP tmp, TEMP xtmp, KILL cr);
  format %{ "vector_truecount_bool $dst, $mask \t! using $tmp, $xtmp as TEMP" %}
  ins_encode %{
    int opcode = this->ideal_Opcode();
    BasicType mbt = Matcher::vector_element_basic_type(this, $mask);
    int mask_len = Matcher::vector_length(this, $mask);
    int vlen_enc = vector_length_encoding(this, $mask);
    __ vector_mask_operation(opcode, $dst$$Register, $mask$$XMMRegister, $xtmp$$XMMRegister,
                             $tmp$$Register, mask_len, mbt, vlen_enc);
  %}
  ins_pipe( pipe_slow );
%}

instruct vmask_truecount_avx(rRegI dst, vec mask, immI size, rRegL tmp, vec xtmp, rFlagsReg cr) %{
  predicate(n->in(1)->in(1)->bottom_type()->isa_vectmask() == NULL);
  match(Set dst (VectorMaskTrueCount (VectorStoreMask mask size)));
  effect(TEMP_DEF dst, TEMP tmp, TEMP xtmp, KILL cr);
  format %{ "vector_truecount_avx $dst, $mask \t! using $tmp, $xtmp as TEMP" %}
  ins_encode %{
    int opcode = this->ideal_Opcode();
    BasicType mbt = Matcher::vector_element_basic_type(this, $mask);
    int mask_len = Matcher::vector_length(this, $mask);
    int vlen_enc = vector_length_encoding(this, $mask);
    __ vector_mask_operation(opcode, $dst$$Register, $mask$$XMMRegister, $xtmp$$XMMRegister,
                             $tmp$$Register, mask_len, mbt, vlen_enc);
  %}
  ins_pipe( pipe_slow );
%}

instruct vmask_first_or_last_true_evex(rRegI dst, kReg mask, rRegL tmp, rFlagsReg cr) %{
  predicate(n->in(1)->bottom_type()->isa_vectmask());
  match(Set dst (VectorMaskFirstTrue mask));
  match(Set dst (VectorMaskLastTrue mask));
  effect(TEMP_DEF dst, TEMP tmp, KILL cr);
  format %{ "vector_mask_first_or_last_true_evex $dst, $mask \t! using $tmp as TEMP" %}
  ins_encode %{
    int opcode = this->ideal_Opcode();
    BasicType mbt = Matcher::vector_element_basic_type(this, $mask);
    int mask_len = Matcher::vector_length(this, $mask);
    int mask_size = mask_len * type2aelembytes(mbt);
    int vlen_enc = vector_length_encoding(this, $mask);
    __ vector_mask_operation(opcode, $dst$$Register, $mask$$KRegister,
                             $tmp$$Register, mask_len, mask_size, vlen_enc);
  %}
  ins_pipe( pipe_slow );
%}

instruct vmask_first_or_last_true_bool(rRegI dst, vec mask, rRegL tmp, vec xtmp, rFlagsReg cr) %{
  predicate(n->in(1)->bottom_type()->isa_vectmask() == NULL);
  match(Set dst (VectorMaskFirstTrue mask));
  match(Set dst (VectorMaskLastTrue mask));
  effect(TEMP_DEF dst, TEMP tmp, TEMP xtmp, KILL cr);
  format %{ "vector_mask_first_or_last_true_bool $dst, $mask \t! using $tmp, $xtmp as TEMP" %}
  ins_encode %{
    int opcode = this->ideal_Opcode();
    BasicType mbt = Matcher::vector_element_basic_type(this, $mask);
    int mask_len = Matcher::vector_length(this, $mask);
    int vlen_enc = vector_length_encoding(this, $mask);
    __ vector_mask_operation(opcode, $dst$$Register, $mask$$XMMRegister, $xtmp$$XMMRegister,
                             $tmp$$Register, mask_len, mbt, vlen_enc);
  %}
  ins_pipe( pipe_slow );
%}

instruct vmask_first_or_last_true_avx(rRegI dst, vec mask, immI size, rRegL tmp, vec xtmp, rFlagsReg cr) %{
  predicate(n->in(1)->in(1)->bottom_type()->isa_vectmask() == NULL);
  match(Set dst (VectorMaskFirstTrue (VectorStoreMask mask size)));
  match(Set dst (VectorMaskLastTrue (VectorStoreMask mask size)));
  effect(TEMP_DEF dst, TEMP tmp, TEMP xtmp, KILL cr);
  format %{ "vector_mask_first_or_last_true_avx $dst, $mask \t! using $tmp, $xtmp as TEMP" %}
  ins_encode %{
    int opcode = this->ideal_Opcode();
    BasicType mbt = Matcher::vector_element_basic_type(this, $mask);
    int mask_len = Matcher::vector_length(this, $mask);
    int vlen_enc = vector_length_encoding(this, $mask);
    __ vector_mask_operation(opcode, $dst$$Register, $mask$$XMMRegister, $xtmp$$XMMRegister,
                             $tmp$$Register, mask_len, mbt, vlen_enc);
  %}
  ins_pipe( pipe_slow );
%}

// --------------------------------- Compress/Expand Operations ---------------------------

instruct vcompress_expand_reg_evex(vec dst, vec src, kReg mask) %{
  match(Set dst (CompressV src mask));
  match(Set dst (ExpandV src mask));
  format %{ "vector_compress_expand $dst, $src, $mask" %}
  ins_encode %{
    int opcode = this->ideal_Opcode();
    int vector_len = vector_length_encoding(this);
    BasicType bt  = Matcher::vector_element_basic_type(this);
    __ vector_compress_expand(opcode, $dst$$XMMRegister, $src$$XMMRegister, $mask$$KRegister, false, bt, vector_len);
  %}
  ins_pipe( pipe_slow );
%}

instruct vcompress_mask_reg_evex(kReg dst, kReg mask, rRegL rtmp1, rRegL rtmp2, rFlagsReg cr) %{
  match(Set dst (CompressM mask));
  effect(TEMP rtmp1, TEMP rtmp2, KILL cr);
  format %{ "mask_compress_evex $dst, $mask\t! using $rtmp1 and $rtmp2 as TEMP" %}
  ins_encode %{
    assert(this->in(1)->bottom_type()->isa_vectmask(), "");
    int mask_len = Matcher::vector_length(this);
    __ vector_mask_compress($dst$$KRegister, $mask$$KRegister, $rtmp1$$Register, $rtmp2$$Register, mask_len);
  %}
  ins_pipe( pipe_slow );
%}

#endif // _LP64

// -------------------------------- Bit and Byte Reversal Vector Operations ------------------------

instruct vreverse_reg(vec dst, vec src, vec xtmp1, vec xtmp2, rRegI rtmp) %{
  predicate(!VM_Version::supports_gfni());
  match(Set dst (ReverseV src));
  effect(TEMP dst, TEMP xtmp1, TEMP xtmp2, TEMP rtmp);
  format %{ "vector_reverse_bit_evex $dst, $src!\t using $xtmp1, $xtmp2 and $rtmp as TEMP" %}
  ins_encode %{
    int vec_enc = vector_length_encoding(this);
    BasicType bt = Matcher::vector_element_basic_type(this);
    __ vector_reverse_bit(bt, $dst$$XMMRegister, $src$$XMMRegister, $xtmp1$$XMMRegister,
                          $xtmp2$$XMMRegister, $rtmp$$Register, vec_enc);
  %}
  ins_pipe( pipe_slow );
%}

instruct vreverse_reg_gfni(vec dst, vec src, vec xtmp) %{
  predicate(VM_Version::supports_gfni());
  match(Set dst (ReverseV src));
  effect(TEMP dst, TEMP xtmp);
  format %{ "vector_reverse_bit_gfni $dst, $src!\t using $xtmp as TEMP" %}
  ins_encode %{
    int vec_enc = vector_length_encoding(this);
    BasicType bt  = Matcher::vector_element_basic_type(this);
    InternalAddress addr = $constantaddress(T_LONG, vreplicate_imm(T_LONG, 0x8040201008040201L, 1));
    __ vector_reverse_bit_gfni(bt, $dst$$XMMRegister, $src$$XMMRegister, addr, vec_enc,
                               $xtmp$$XMMRegister);
  %}
  ins_pipe( pipe_slow );
%}

instruct vreverse_byte_reg(vec dst, vec src) %{
  predicate(VM_Version::supports_avx512bw() || Matcher::vector_length_in_bytes(n) < 64);
  match(Set dst (ReverseBytesV src));
  effect(TEMP dst);
  format %{ "vector_reverse_byte $dst, $src" %}
  ins_encode %{
    int vec_enc = vector_length_encoding(this);
    BasicType bt = Matcher::vector_element_basic_type(this);
    __ vector_reverse_byte(bt, $dst$$XMMRegister, $src$$XMMRegister, vec_enc);
  %}
  ins_pipe( pipe_slow );
%}

instruct vreverse_byte64_reg(vec dst, vec src, vec xtmp1, vec xtmp2, rRegI rtmp) %{
  predicate(!VM_Version::supports_avx512bw() && Matcher::vector_length_in_bytes(n) == 64);
  match(Set dst (ReverseBytesV src));
  effect(TEMP dst, TEMP xtmp1, TEMP xtmp2, TEMP rtmp);
  format %{ "vector_reverse_byte $dst, $src!\t using $xtmp1, $xtmp2 and $rtmp as TEMP" %}
  ins_encode %{
    int vec_enc = vector_length_encoding(this);
    BasicType bt = Matcher::vector_element_basic_type(this);
    __ vector_reverse_byte64(bt, $dst$$XMMRegister, $src$$XMMRegister, $xtmp1$$XMMRegister,
                             $xtmp2$$XMMRegister, $rtmp$$Register, vec_enc);
  %}
  ins_pipe( pipe_slow );
%}

// ---------------------------------- Vector Count Leading Zeros -----------------------------------

instruct vcount_leading_zeros_IL_reg_evex(vec dst, vec src) %{
  predicate(is_clz_non_subword_predicate_evex(Matcher::vector_element_basic_type(n->in(1)),
                                              Matcher::vector_length_in_bytes(n->in(1))));
  match(Set dst (CountLeadingZerosV src));
  format %{ "vector_count_leading_zeros $dst, $src" %}
  ins_encode %{
     int vlen_enc = vector_length_encoding(this, $src);
     BasicType bt = Matcher::vector_element_basic_type(this, $src);
     BasicType rbt = Matcher::vector_element_basic_type(this);
     __ vector_count_leading_zeros_evex(bt, $dst$$XMMRegister, $src$$XMMRegister, xnoreg,
                                        xnoreg, xnoreg, k0, noreg, true, vlen_enc);
     // TODO: Once auto-vectorizer supports ConvL2I operation, CountLeadingZerosV
     // should be succeeded by its corresponding vector IR and following
     // special handling should be removed.
     if (rbt == T_INT && bt == T_LONG) {
       __ evpmovqd($dst$$XMMRegister, $dst$$XMMRegister, vlen_enc);
     }
  %}
  ins_pipe( pipe_slow );
%}

instruct vcount_leading_zeros_IL_reg_evex_masked(vec dst, vec src, kReg mask) %{
  predicate(is_clz_non_subword_predicate_evex(Matcher::vector_element_basic_type(n->in(1)),
                                              Matcher::vector_length_in_bytes(n->in(1))));
  match(Set dst (CountLeadingZerosV src mask));
  format %{ "vector_count_leading_zeros $dst, $src, $mask" %}
  ins_encode %{
    int vlen_enc = vector_length_encoding(this, $src);
    BasicType bt = Matcher::vector_element_basic_type(this, $src);
    __ evmovdquq($dst$$XMMRegister, $src$$XMMRegister, vlen_enc);
    __ vector_count_leading_zeros_evex(bt, $dst$$XMMRegister, $src$$XMMRegister, xnoreg, xnoreg,
                                       xnoreg, $mask$$KRegister, noreg, true, vlen_enc);
  %}
  ins_pipe( pipe_slow );
%}

instruct vcount_leading_zeros_short_reg_evex(vec dst, vec src, vec xtmp1, vec xtmp2) %{
  predicate(Matcher::vector_element_basic_type(n->in(1)) == T_SHORT &&
            VM_Version::supports_avx512cd() &&
            (VM_Version::supports_avx512vl() || Matcher::vector_length_in_bytes(n) == 64));
  match(Set dst (CountLeadingZerosV src));
  effect(TEMP dst, TEMP xtmp1, TEMP xtmp2);
  format %{ "vector_count_leading_zeros $dst, $src!\t using $xtmp1 and $xtmp2 as TEMP" %}
  ins_encode %{
    int vlen_enc = vector_length_encoding(this, $src);
    BasicType bt = Matcher::vector_element_basic_type(this, $src);
    __ vector_count_leading_zeros_evex(bt, $dst$$XMMRegister, $src$$XMMRegister, $xtmp1$$XMMRegister,
                                       $xtmp2$$XMMRegister, xnoreg, k0, noreg, true, vlen_enc);
  %}
  ins_pipe( pipe_slow );
%}

instruct vcount_leading_zeros_byte_reg_evex(vec dst, vec src, vec xtmp1, vec xtmp2, vec xtmp3, kReg ktmp, rRegP rtmp) %{
  predicate(Matcher::vector_element_basic_type(n->in(1)) == T_BYTE && VM_Version::supports_avx512vlbw());
  match(Set dst (CountLeadingZerosV src));
  effect(TEMP dst, TEMP xtmp1, TEMP xtmp2, TEMP xtmp3, TEMP ktmp, TEMP rtmp);
  format %{ "vector_count_leading_zeros $dst, $src!\t using $xtmp1, $xtmp2, $xtmp3, $ktmp and $rtmp as TEMP" %}
  ins_encode %{
    int vlen_enc = vector_length_encoding(this, $src);
    BasicType bt = Matcher::vector_element_basic_type(this, $src);
    __ vector_count_leading_zeros_evex(bt, $dst$$XMMRegister, $src$$XMMRegister, $xtmp1$$XMMRegister,
                                       $xtmp2$$XMMRegister, $xtmp3$$XMMRegister, $ktmp$$KRegister,
                                       $rtmp$$Register, true, vlen_enc);
  %}
  ins_pipe( pipe_slow );
%}

instruct vcount_leading_zeros_int_reg_avx(vec dst, vec src, vec xtmp1, vec xtmp2, vec xtmp3) %{
  predicate(Matcher::vector_element_basic_type(n->in(1)) == T_INT &&
            !VM_Version::supports_avx512vl() && Matcher::vector_length_in_bytes(n->in(1)) < 64);
  match(Set dst (CountLeadingZerosV src));
  effect(TEMP dst, TEMP xtmp1, TEMP xtmp2, TEMP xtmp3);
  format %{ "vector_count_leading_zeros $dst, $src\t! using $xtmp1, $xtmp2 and $xtmp3 as TEMP" %}
  ins_encode %{
    int vlen_enc = vector_length_encoding(this, $src);
    BasicType bt = Matcher::vector_element_basic_type(this, $src);
    __ vector_count_leading_zeros_avx(bt, $dst$$XMMRegister, $src$$XMMRegister, $xtmp1$$XMMRegister,
                                      $xtmp2$$XMMRegister, $xtmp3$$XMMRegister, noreg, vlen_enc);
  %}
  ins_pipe( pipe_slow );
%}

instruct vcount_leading_zeros_reg_avx(vec dst, vec src, vec xtmp1, vec xtmp2, vec xtmp3, rRegP rtmp) %{
  predicate(Matcher::vector_element_basic_type(n->in(1)) != T_INT &&
            !VM_Version::supports_avx512vl() && Matcher::vector_length_in_bytes(n->in(1)) < 64);
  match(Set dst (CountLeadingZerosV src));
  effect(TEMP dst, TEMP xtmp1, TEMP xtmp2, TEMP xtmp3, TEMP rtmp);
  format %{ "vector_count_leading_zeros $dst, $src\t! using $xtmp1, $xtmp2, $xtmp3, and $rtmp as TEMP" %}
  ins_encode %{
    int vlen_enc = vector_length_encoding(this, $src);
    BasicType bt = Matcher::vector_element_basic_type(this, $src);
    BasicType rbt = Matcher::vector_element_basic_type(this);
    __ vector_count_leading_zeros_avx(bt, $dst$$XMMRegister, $src$$XMMRegister, $xtmp1$$XMMRegister,
                                      $xtmp2$$XMMRegister, $xtmp3$$XMMRegister, $rtmp$$Register, vlen_enc);
    // TODO: Once auto-vectorizer supports ConvL2I operation, CountLeadingZerosV
    // should be succeeded by its corresponding vector IR and following
    // special handling should be removed.
    if (rbt == T_INT && bt == T_LONG) {
      __ evpmovqd($dst$$XMMRegister, $dst$$XMMRegister, vlen_enc);
    }
  %}
  ins_pipe( pipe_slow );
%}

// ---------------------------------- Vector Masked Operations ------------------------------------

instruct vadd_reg_masked(vec dst, vec src2, kReg mask) %{
  match(Set dst (AddVB (Binary dst src2) mask));
  match(Set dst (AddVS (Binary dst src2) mask));
  match(Set dst (AddVI (Binary dst src2) mask));
  match(Set dst (AddVL (Binary dst src2) mask));
  match(Set dst (AddVF (Binary dst src2) mask));
  match(Set dst (AddVD (Binary dst src2) mask));
  format %{ "vpadd_masked $dst, $dst, $src2, $mask\t! add masked operation" %}
  ins_encode %{
    int vlen_enc = vector_length_encoding(this);
    BasicType bt = Matcher::vector_element_basic_type(this);
    int opc = this->ideal_Opcode();
    __ evmasked_op(opc, bt, $mask$$KRegister, $dst$$XMMRegister,
                   $dst$$XMMRegister, $src2$$XMMRegister, true, vlen_enc);
  %}
  ins_pipe( pipe_slow );
%}

instruct vadd_mem_masked(vec dst, memory src2, kReg mask) %{
  match(Set dst (AddVB (Binary dst (LoadVector src2)) mask));
  match(Set dst (AddVS (Binary dst (LoadVector src2)) mask));
  match(Set dst (AddVI (Binary dst (LoadVector src2)) mask));
  match(Set dst (AddVL (Binary dst (LoadVector src2)) mask));
  match(Set dst (AddVF (Binary dst (LoadVector src2)) mask));
  match(Set dst (AddVD (Binary dst (LoadVector src2)) mask));
  format %{ "vpadd_masked $dst, $dst, $src2, $mask\t! add masked operation" %}
  ins_encode %{
    int vlen_enc = vector_length_encoding(this);
    BasicType bt = Matcher::vector_element_basic_type(this);
    int opc = this->ideal_Opcode();
    __ evmasked_op(opc, bt, $mask$$KRegister, $dst$$XMMRegister,
                   $dst$$XMMRegister, $src2$$Address, true, vlen_enc);
  %}
  ins_pipe( pipe_slow );
%}

instruct vxor_reg_masked(vec dst, vec src2, kReg mask) %{
  match(Set dst (XorV (Binary dst src2) mask));
  format %{ "vxor_masked $dst, $dst, $src2, $mask\t! xor masked operation" %}
  ins_encode %{
    int vlen_enc = vector_length_encoding(this);
    BasicType bt = Matcher::vector_element_basic_type(this);
    int opc = this->ideal_Opcode();
    __ evmasked_op(opc, bt, $mask$$KRegister, $dst$$XMMRegister,
                   $dst$$XMMRegister, $src2$$XMMRegister, true, vlen_enc);
  %}
  ins_pipe( pipe_slow );
%}

instruct vxor_mem_masked(vec dst, memory src2, kReg mask) %{
  match(Set dst (XorV (Binary dst (LoadVector src2)) mask));
  format %{ "vxor_masked $dst, $dst, $src2, $mask\t! xor masked operation" %}
  ins_encode %{
    int vlen_enc = vector_length_encoding(this);
    BasicType bt = Matcher::vector_element_basic_type(this);
    int opc = this->ideal_Opcode();
    __ evmasked_op(opc, bt, $mask$$KRegister, $dst$$XMMRegister,
                   $dst$$XMMRegister, $src2$$Address, true, vlen_enc);
  %}
  ins_pipe( pipe_slow );
%}

instruct vor_reg_masked(vec dst, vec src2, kReg mask) %{
  match(Set dst (OrV (Binary dst src2) mask));
  format %{ "vor_masked $dst, $dst, $src2, $mask\t! or masked operation" %}
  ins_encode %{
    int vlen_enc = vector_length_encoding(this);
    BasicType bt = Matcher::vector_element_basic_type(this);
    int opc = this->ideal_Opcode();
    __ evmasked_op(opc, bt, $mask$$KRegister, $dst$$XMMRegister,
                   $dst$$XMMRegister, $src2$$XMMRegister, true, vlen_enc);
  %}
  ins_pipe( pipe_slow );
%}

instruct vor_mem_masked(vec dst, memory src2, kReg mask) %{
  match(Set dst (OrV (Binary dst (LoadVector src2)) mask));
  format %{ "vor_masked $dst, $dst, $src2, $mask\t! or masked operation" %}
  ins_encode %{
    int vlen_enc = vector_length_encoding(this);
    BasicType bt = Matcher::vector_element_basic_type(this);
    int opc = this->ideal_Opcode();
    __ evmasked_op(opc, bt, $mask$$KRegister, $dst$$XMMRegister,
                   $dst$$XMMRegister, $src2$$Address, true, vlen_enc);
  %}
  ins_pipe( pipe_slow );
%}

instruct vand_reg_masked(vec dst, vec src2, kReg mask) %{
  match(Set dst (AndV (Binary dst src2) mask));
  format %{ "vand_masked $dst, $dst, $src2, $mask\t! and masked operation" %}
  ins_encode %{
    int vlen_enc = vector_length_encoding(this);
    BasicType bt = Matcher::vector_element_basic_type(this);
    int opc = this->ideal_Opcode();
    __ evmasked_op(opc, bt, $mask$$KRegister, $dst$$XMMRegister,
                   $dst$$XMMRegister, $src2$$XMMRegister, true, vlen_enc);
  %}
  ins_pipe( pipe_slow );
%}

instruct vand_mem_masked(vec dst, memory src2, kReg mask) %{
  match(Set dst (AndV (Binary dst (LoadVector src2)) mask));
  format %{ "vand_masked $dst, $dst, $src2, $mask\t! and masked operation" %}
  ins_encode %{
    int vlen_enc = vector_length_encoding(this);
    BasicType bt = Matcher::vector_element_basic_type(this);
    int opc = this->ideal_Opcode();
    __ evmasked_op(opc, bt, $mask$$KRegister, $dst$$XMMRegister,
                   $dst$$XMMRegister, $src2$$Address, true, vlen_enc);
  %}
  ins_pipe( pipe_slow );
%}

instruct vsub_reg_masked(vec dst, vec src2, kReg mask) %{
  match(Set dst (SubVB (Binary dst src2) mask));
  match(Set dst (SubVS (Binary dst src2) mask));
  match(Set dst (SubVI (Binary dst src2) mask));
  match(Set dst (SubVL (Binary dst src2) mask));
  match(Set dst (SubVF (Binary dst src2) mask));
  match(Set dst (SubVD (Binary dst src2) mask));
  format %{ "vpsub_masked $dst, $dst, $src2, $mask\t! sub masked operation" %}
  ins_encode %{
    int vlen_enc = vector_length_encoding(this);
    BasicType bt = Matcher::vector_element_basic_type(this);
    int opc = this->ideal_Opcode();
    __ evmasked_op(opc, bt, $mask$$KRegister, $dst$$XMMRegister,
                   $dst$$XMMRegister, $src2$$XMMRegister, true, vlen_enc);
  %}
  ins_pipe( pipe_slow );
%}

instruct vsub_mem_masked(vec dst, memory src2, kReg mask) %{
  match(Set dst (SubVB (Binary dst (LoadVector src2)) mask));
  match(Set dst (SubVS (Binary dst (LoadVector src2)) mask));
  match(Set dst (SubVI (Binary dst (LoadVector src2)) mask));
  match(Set dst (SubVL (Binary dst (LoadVector src2)) mask));
  match(Set dst (SubVF (Binary dst (LoadVector src2)) mask));
  match(Set dst (SubVD (Binary dst (LoadVector src2)) mask));
  format %{ "vpsub_masked $dst, $dst, $src2, $mask\t! sub masked operation" %}
  ins_encode %{
    int vlen_enc = vector_length_encoding(this);
    BasicType bt = Matcher::vector_element_basic_type(this);
    int opc = this->ideal_Opcode();
    __ evmasked_op(opc, bt, $mask$$KRegister, $dst$$XMMRegister,
                   $dst$$XMMRegister, $src2$$Address, true, vlen_enc);
  %}
  ins_pipe( pipe_slow );
%}

instruct vmul_reg_masked(vec dst, vec src2, kReg mask) %{
  match(Set dst (MulVS (Binary dst src2) mask));
  match(Set dst (MulVI (Binary dst src2) mask));
  match(Set dst (MulVL (Binary dst src2) mask));
  match(Set dst (MulVF (Binary dst src2) mask));
  match(Set dst (MulVD (Binary dst src2) mask));
  format %{ "vpmul_masked $dst, $dst, $src2, $mask\t! mul masked operation" %}
  ins_encode %{
    int vlen_enc = vector_length_encoding(this);
    BasicType bt = Matcher::vector_element_basic_type(this);
    int opc = this->ideal_Opcode();
    __ evmasked_op(opc, bt, $mask$$KRegister, $dst$$XMMRegister,
                   $dst$$XMMRegister, $src2$$XMMRegister, true, vlen_enc);
  %}
  ins_pipe( pipe_slow );
%}

instruct vmul_mem_masked(vec dst, memory src2, kReg mask) %{
  match(Set dst (MulVS (Binary dst (LoadVector src2)) mask));
  match(Set dst (MulVI (Binary dst (LoadVector src2)) mask));
  match(Set dst (MulVL (Binary dst (LoadVector src2)) mask));
  match(Set dst (MulVF (Binary dst (LoadVector src2)) mask));
  match(Set dst (MulVD (Binary dst (LoadVector src2)) mask));
  format %{ "vpmul_masked $dst, $dst, $src2, $mask\t! mul masked operation" %}
  ins_encode %{
    int vlen_enc = vector_length_encoding(this);
    BasicType bt = Matcher::vector_element_basic_type(this);
    int opc = this->ideal_Opcode();
    __ evmasked_op(opc, bt, $mask$$KRegister, $dst$$XMMRegister,
                   $dst$$XMMRegister, $src2$$Address, true, vlen_enc);
  %}
  ins_pipe( pipe_slow );
%}

instruct vsqrt_reg_masked(vec dst, kReg mask) %{
  match(Set dst (SqrtVF dst mask));
  match(Set dst (SqrtVD dst mask));
  ins_cost(100);
  format %{ "vpsqrt_masked $dst, $mask\t! sqrt masked operation" %}
  ins_encode %{
    int vlen_enc = vector_length_encoding(this);
    BasicType bt = Matcher::vector_element_basic_type(this);
    int opc = this->ideal_Opcode();
    __ evmasked_op(opc, bt, $mask$$KRegister, $dst$$XMMRegister,
                   $dst$$XMMRegister, $dst$$XMMRegister, true, vlen_enc);
  %}
  ins_pipe( pipe_slow );
%}

instruct vdiv_reg_masked(vec dst, vec src2, kReg mask) %{
  match(Set dst (DivVF (Binary dst src2) mask));
  match(Set dst (DivVD (Binary dst src2) mask));
  format %{ "vpdiv_masked $dst, $dst, $src2, $mask\t! div masked operation" %}
  ins_encode %{
    int vlen_enc = vector_length_encoding(this);
    BasicType bt = Matcher::vector_element_basic_type(this);
    int opc = this->ideal_Opcode();
    __ evmasked_op(opc, bt, $mask$$KRegister, $dst$$XMMRegister,
                   $dst$$XMMRegister, $src2$$XMMRegister, true, vlen_enc);
  %}
  ins_pipe( pipe_slow );
%}

instruct vdiv_mem_masked(vec dst, memory src2, kReg mask) %{
  match(Set dst (DivVF (Binary dst (LoadVector src2)) mask));
  match(Set dst (DivVD (Binary dst (LoadVector src2)) mask));
  format %{ "vpdiv_masked $dst, $dst, $src2, $mask\t! div masked operation" %}
  ins_encode %{
    int vlen_enc = vector_length_encoding(this);
    BasicType bt = Matcher::vector_element_basic_type(this);
    int opc = this->ideal_Opcode();
    __ evmasked_op(opc, bt, $mask$$KRegister, $dst$$XMMRegister,
                   $dst$$XMMRegister, $src2$$Address, true, vlen_enc);
  %}
  ins_pipe( pipe_slow );
%}


instruct vrol_imm_masked(vec dst, immI8 shift, kReg mask) %{
  match(Set dst (RotateLeftV (Binary dst shift) mask));
  match(Set dst (RotateRightV (Binary dst shift) mask));
  format %{ "vprotate_imm_masked $dst, $dst, $shift, $mask\t! rotate masked operation" %}
  ins_encode %{
    int vlen_enc = vector_length_encoding(this);
    BasicType bt = Matcher::vector_element_basic_type(this);
    int opc = this->ideal_Opcode();
    __ evmasked_op(opc, bt, $mask$$KRegister, $dst$$XMMRegister,
                   $dst$$XMMRegister, $shift$$constant, true, vlen_enc);
  %}
  ins_pipe( pipe_slow );
%}

instruct vrol_reg_masked(vec dst, vec src2, kReg mask) %{
  match(Set dst (RotateLeftV (Binary dst src2) mask));
  match(Set dst (RotateRightV (Binary dst src2) mask));
  format %{ "vrotate_masked $dst, $dst, $src2, $mask\t! rotate masked operation" %}
  ins_encode %{
    int vlen_enc = vector_length_encoding(this);
    BasicType bt = Matcher::vector_element_basic_type(this);
    int opc = this->ideal_Opcode();
    __ evmasked_op(opc, bt, $mask$$KRegister, $dst$$XMMRegister,
                   $dst$$XMMRegister, $src2$$XMMRegister, true, vlen_enc);
  %}
  ins_pipe( pipe_slow );
%}

instruct vlshift_imm_masked(vec dst, immI8 shift, kReg mask) %{
  match(Set dst (LShiftVS (Binary dst (LShiftCntV shift)) mask));
  match(Set dst (LShiftVI (Binary dst (LShiftCntV shift)) mask));
  match(Set dst (LShiftVL (Binary dst (LShiftCntV shift)) mask));
  format %{ "vplshift_imm_masked $dst, $dst, $shift, $mask\t! lshift masked operation" %}
  ins_encode %{
    int vlen_enc = vector_length_encoding(this);
    BasicType bt = Matcher::vector_element_basic_type(this);
    int opc = this->ideal_Opcode();
    __ evmasked_op(opc, bt, $mask$$KRegister, $dst$$XMMRegister,
                   $dst$$XMMRegister, $shift$$constant, true, vlen_enc);
  %}
  ins_pipe( pipe_slow );
%}

instruct vlshift_reg_masked(vec dst, vec src2, kReg mask) %{
  predicate(!n->as_ShiftV()->is_var_shift());
  match(Set dst (LShiftVS (Binary dst src2) mask));
  match(Set dst (LShiftVI (Binary dst src2) mask));
  match(Set dst (LShiftVL (Binary dst src2) mask));
  format %{ "vplshift_masked $dst, $dst, $src2, $mask\t! lshift masked operation" %}
  ins_encode %{
    int vlen_enc = vector_length_encoding(this);
    BasicType bt = Matcher::vector_element_basic_type(this);
    int opc = this->ideal_Opcode();
    __ evmasked_op(opc, bt, $mask$$KRegister, $dst$$XMMRegister,
                   $dst$$XMMRegister, $src2$$XMMRegister, true, vlen_enc, false);
  %}
  ins_pipe( pipe_slow );
%}

instruct vlshiftv_reg_masked(vec dst, vec src2, kReg mask) %{
  predicate(n->as_ShiftV()->is_var_shift());
  match(Set dst (LShiftVS (Binary dst src2) mask));
  match(Set dst (LShiftVI (Binary dst src2) mask));
  match(Set dst (LShiftVL (Binary dst src2) mask));
  format %{ "vplshiftv_masked $dst, $dst, $src2, $mask\t! lshift masked operation" %}
  ins_encode %{
    int vlen_enc = vector_length_encoding(this);
    BasicType bt = Matcher::vector_element_basic_type(this);
    int opc = this->ideal_Opcode();
    __ evmasked_op(opc, bt, $mask$$KRegister, $dst$$XMMRegister,
                   $dst$$XMMRegister, $src2$$XMMRegister, true, vlen_enc, true);
  %}
  ins_pipe( pipe_slow );
%}

instruct vlshift_mem_masked(vec dst, memory src2, kReg mask) %{
  match(Set dst (LShiftVS (Binary dst (LoadVector src2)) mask));
  match(Set dst (LShiftVI (Binary dst (LoadVector src2)) mask));
  match(Set dst (LShiftVL (Binary dst (LoadVector src2)) mask));
  format %{ "vplshift_masked $dst, $dst, $src2, $mask\t! lshift masked operation" %}
  ins_encode %{
    int vlen_enc = vector_length_encoding(this);
    BasicType bt = Matcher::vector_element_basic_type(this);
    int opc = this->ideal_Opcode();
    __ evmasked_op(opc, bt, $mask$$KRegister, $dst$$XMMRegister,
                   $dst$$XMMRegister, $src2$$Address, true, vlen_enc);
  %}
  ins_pipe( pipe_slow );
%}

instruct vrshift_imm_masked(vec dst, immI8 shift, kReg mask) %{
  match(Set dst (RShiftVS (Binary dst (RShiftCntV shift)) mask));
  match(Set dst (RShiftVI (Binary dst (RShiftCntV shift)) mask));
  match(Set dst (RShiftVL (Binary dst (RShiftCntV shift)) mask));
  format %{ "vprshift_imm_masked $dst, $dst, $shift, $mask\t! rshift masked operation" %}
  ins_encode %{
    int vlen_enc = vector_length_encoding(this);
    BasicType bt = Matcher::vector_element_basic_type(this);
    int opc = this->ideal_Opcode();
    __ evmasked_op(opc, bt, $mask$$KRegister, $dst$$XMMRegister,
                   $dst$$XMMRegister, $shift$$constant, true, vlen_enc);
  %}
  ins_pipe( pipe_slow );
%}

instruct vrshift_reg_masked(vec dst, vec src2, kReg mask) %{
  predicate(!n->as_ShiftV()->is_var_shift());
  match(Set dst (RShiftVS (Binary dst src2) mask));
  match(Set dst (RShiftVI (Binary dst src2) mask));
  match(Set dst (RShiftVL (Binary dst src2) mask));
  format %{ "vprshift_masked $dst, $dst, $src2, $mask\t! rshift masked operation" %}
  ins_encode %{
    int vlen_enc = vector_length_encoding(this);
    BasicType bt = Matcher::vector_element_basic_type(this);
    int opc = this->ideal_Opcode();
    __ evmasked_op(opc, bt, $mask$$KRegister, $dst$$XMMRegister,
                   $dst$$XMMRegister, $src2$$XMMRegister, true, vlen_enc, false);
  %}
  ins_pipe( pipe_slow );
%}

instruct vrshiftv_reg_masked(vec dst, vec src2, kReg mask) %{
  predicate(n->as_ShiftV()->is_var_shift());
  match(Set dst (RShiftVS (Binary dst src2) mask));
  match(Set dst (RShiftVI (Binary dst src2) mask));
  match(Set dst (RShiftVL (Binary dst src2) mask));
  format %{ "vprshiftv_masked $dst, $dst, $src2, $mask\t! rshift masked operation" %}
  ins_encode %{
    int vlen_enc = vector_length_encoding(this);
    BasicType bt = Matcher::vector_element_basic_type(this);
    int opc = this->ideal_Opcode();
    __ evmasked_op(opc, bt, $mask$$KRegister, $dst$$XMMRegister,
                   $dst$$XMMRegister, $src2$$XMMRegister, true, vlen_enc, true);
  %}
  ins_pipe( pipe_slow );
%}

instruct vrshift_mem_masked(vec dst, memory src2, kReg mask) %{
  match(Set dst (RShiftVS (Binary dst (LoadVector src2)) mask));
  match(Set dst (RShiftVI (Binary dst (LoadVector src2)) mask));
  match(Set dst (RShiftVL (Binary dst (LoadVector src2)) mask));
  format %{ "vprshift_masked $dst, $dst, $src2, $mask\t! rshift masked operation" %}
  ins_encode %{
    int vlen_enc = vector_length_encoding(this);
    BasicType bt = Matcher::vector_element_basic_type(this);
    int opc = this->ideal_Opcode();
    __ evmasked_op(opc, bt, $mask$$KRegister, $dst$$XMMRegister,
                   $dst$$XMMRegister, $src2$$Address, true, vlen_enc);
  %}
  ins_pipe( pipe_slow );
%}

instruct vurshift_imm_masked(vec dst, immI8 shift, kReg mask) %{
  match(Set dst (URShiftVS (Binary dst (RShiftCntV shift)) mask));
  match(Set dst (URShiftVI (Binary dst (RShiftCntV shift)) mask));
  match(Set dst (URShiftVL (Binary dst (RShiftCntV shift)) mask));
  format %{ "vpurshift_imm_masked $dst, $dst, $shift, $mask\t! urshift masked operation" %}
  ins_encode %{
    int vlen_enc = vector_length_encoding(this);
    BasicType bt = Matcher::vector_element_basic_type(this);
    int opc = this->ideal_Opcode();
    __ evmasked_op(opc, bt, $mask$$KRegister, $dst$$XMMRegister,
                   $dst$$XMMRegister, $shift$$constant, true, vlen_enc);
  %}
  ins_pipe( pipe_slow );
%}

instruct vurshift_reg_masked(vec dst, vec src2, kReg mask) %{
  predicate(!n->as_ShiftV()->is_var_shift());
  match(Set dst (URShiftVS (Binary dst src2) mask));
  match(Set dst (URShiftVI (Binary dst src2) mask));
  match(Set dst (URShiftVL (Binary dst src2) mask));
  format %{ "vpurshift_masked $dst, $dst, $src2, $mask\t! urshift masked operation" %}
  ins_encode %{
    int vlen_enc = vector_length_encoding(this);
    BasicType bt = Matcher::vector_element_basic_type(this);
    int opc = this->ideal_Opcode();
    __ evmasked_op(opc, bt, $mask$$KRegister, $dst$$XMMRegister,
                   $dst$$XMMRegister, $src2$$XMMRegister, true, vlen_enc, false);
  %}
  ins_pipe( pipe_slow );
%}

instruct vurshiftv_reg_masked(vec dst, vec src2, kReg mask) %{
  predicate(n->as_ShiftV()->is_var_shift());
  match(Set dst (URShiftVS (Binary dst src2) mask));
  match(Set dst (URShiftVI (Binary dst src2) mask));
  match(Set dst (URShiftVL (Binary dst src2) mask));
  format %{ "vpurshiftv_masked $dst, $dst, $src2, $mask\t! urshift masked operation" %}
  ins_encode %{
    int vlen_enc = vector_length_encoding(this);
    BasicType bt = Matcher::vector_element_basic_type(this);
    int opc = this->ideal_Opcode();
    __ evmasked_op(opc, bt, $mask$$KRegister, $dst$$XMMRegister,
                   $dst$$XMMRegister, $src2$$XMMRegister, true, vlen_enc, true);
  %}
  ins_pipe( pipe_slow );
%}

instruct vurshift_mem_masked(vec dst, memory src2, kReg mask) %{
  match(Set dst (URShiftVS (Binary dst (LoadVector src2)) mask));
  match(Set dst (URShiftVI (Binary dst (LoadVector src2)) mask));
  match(Set dst (URShiftVL (Binary dst (LoadVector src2)) mask));
  format %{ "vpurshift_masked $dst, $dst, $src2, $mask\t! urshift masked operation" %}
  ins_encode %{
    int vlen_enc = vector_length_encoding(this);
    BasicType bt = Matcher::vector_element_basic_type(this);
    int opc = this->ideal_Opcode();
    __ evmasked_op(opc, bt, $mask$$KRegister, $dst$$XMMRegister,
                   $dst$$XMMRegister, $src2$$Address, true, vlen_enc);
  %}
  ins_pipe( pipe_slow );
%}

instruct vmaxv_reg_masked(vec dst, vec src2, kReg mask) %{
  match(Set dst (MaxV (Binary dst src2) mask));
  format %{ "vpmax_masked $dst, $dst, $src2, $mask\t! max masked operation" %}
  ins_encode %{
    int vlen_enc = vector_length_encoding(this);
    BasicType bt = Matcher::vector_element_basic_type(this);
    int opc = this->ideal_Opcode();
    __ evmasked_op(opc, bt, $mask$$KRegister, $dst$$XMMRegister,
                   $dst$$XMMRegister, $src2$$XMMRegister, true, vlen_enc);
  %}
  ins_pipe( pipe_slow );
%}

instruct vmaxv_mem_masked(vec dst, memory src2, kReg mask) %{
  match(Set dst (MaxV (Binary dst (LoadVector src2)) mask));
  format %{ "vpmax_masked $dst, $dst, $src2, $mask\t! max masked operation" %}
  ins_encode %{
    int vlen_enc = vector_length_encoding(this);
    BasicType bt = Matcher::vector_element_basic_type(this);
    int opc = this->ideal_Opcode();
    __ evmasked_op(opc, bt, $mask$$KRegister, $dst$$XMMRegister,
                   $dst$$XMMRegister, $src2$$Address, true, vlen_enc);
  %}
  ins_pipe( pipe_slow );
%}

instruct vminv_reg_masked(vec dst, vec src2, kReg mask) %{
  match(Set dst (MinV (Binary dst src2) mask));
  format %{ "vpmin_masked $dst, $dst, $src2, $mask\t! min masked operation" %}
  ins_encode %{
    int vlen_enc = vector_length_encoding(this);
    BasicType bt = Matcher::vector_element_basic_type(this);
    int opc = this->ideal_Opcode();
    __ evmasked_op(opc, bt, $mask$$KRegister, $dst$$XMMRegister,
                   $dst$$XMMRegister, $src2$$XMMRegister, true, vlen_enc);
  %}
  ins_pipe( pipe_slow );
%}

instruct vminv_mem_masked(vec dst, memory src2, kReg mask) %{
  match(Set dst (MinV (Binary dst (LoadVector src2)) mask));
  format %{ "vpmin_masked $dst, $dst, $src2, $mask\t! min masked operation" %}
  ins_encode %{
    int vlen_enc = vector_length_encoding(this);
    BasicType bt = Matcher::vector_element_basic_type(this);
    int opc = this->ideal_Opcode();
    __ evmasked_op(opc, bt, $mask$$KRegister, $dst$$XMMRegister,
                   $dst$$XMMRegister, $src2$$Address, true, vlen_enc);
  %}
  ins_pipe( pipe_slow );
%}

instruct vrearrangev_reg_masked(vec dst, vec src2, kReg mask) %{
  match(Set dst (VectorRearrange (Binary dst src2) mask));
  format %{ "vprearrange_masked $dst, $dst, $src2, $mask\t! rearrange masked operation" %}
  ins_encode %{
    int vlen_enc = vector_length_encoding(this);
    BasicType bt = Matcher::vector_element_basic_type(this);
    int opc = this->ideal_Opcode();
    __ evmasked_op(opc, bt, $mask$$KRegister, $dst$$XMMRegister,
                   $dst$$XMMRegister, $src2$$XMMRegister, false, vlen_enc);
  %}
  ins_pipe( pipe_slow );
%}

instruct vabs_masked(vec dst, kReg mask) %{
  match(Set dst (AbsVB dst mask));
  match(Set dst (AbsVS dst mask));
  match(Set dst (AbsVI dst mask));
  match(Set dst (AbsVL dst mask));
  format %{ "vabs_masked $dst, $mask \t! vabs masked operation" %}
  ins_cost(100);
  ins_encode %{
    int vlen_enc = vector_length_encoding(this);
    BasicType bt = Matcher::vector_element_basic_type(this);
    int opc = this->ideal_Opcode();
    __ evmasked_op(opc, bt, $mask$$KRegister, $dst$$XMMRegister,
                   $dst$$XMMRegister, $dst$$XMMRegister, true, vlen_enc);
  %}
  ins_pipe( pipe_slow );
%}

instruct vfma_reg_masked(vec dst, vec src2, vec src3, kReg mask) %{
  match(Set dst (FmaVF (Binary dst src2) (Binary src3 mask)));
  match(Set dst (FmaVD (Binary dst src2) (Binary src3 mask)));
  format %{ "vfma_masked $dst, $src2, $src3, $mask \t! vfma masked operation" %}
  ins_encode %{
    int vlen_enc = vector_length_encoding(this);
    BasicType bt = Matcher::vector_element_basic_type(this);
    int opc = this->ideal_Opcode();
    __ evmasked_op(opc, bt, $mask$$KRegister, $dst$$XMMRegister,
                   $src2$$XMMRegister, $src3$$XMMRegister, true, vlen_enc);
  %}
  ins_pipe( pipe_slow );
%}

instruct vfma_mem_masked(vec dst, vec src2, memory src3, kReg mask) %{
  match(Set dst (FmaVF (Binary dst src2) (Binary (LoadVector src3) mask)));
  match(Set dst (FmaVD (Binary dst src2) (Binary (LoadVector src3) mask)));
  format %{ "vfma_masked $dst, $src2, $src3, $mask \t! vfma masked operation" %}
  ins_encode %{
    int vlen_enc = vector_length_encoding(this);
    BasicType bt = Matcher::vector_element_basic_type(this);
    int opc = this->ideal_Opcode();
    __ evmasked_op(opc, bt, $mask$$KRegister, $dst$$XMMRegister,
                   $src2$$XMMRegister, $src3$$Address, true, vlen_enc);
  %}
  ins_pipe( pipe_slow );
%}

instruct evcmp_masked(kReg dst, vec src1, vec src2, immI8 cond, kReg mask) %{
  match(Set dst (VectorMaskCmp (Binary src1 src2) (Binary cond mask)));
  format %{ "vcmp_masked $dst, $src1, $src2, $cond, $mask" %}
  ins_encode %{
    assert(bottom_type()->isa_vectmask(), "TypeVectMask expected");
    int vlen_enc = vector_length_encoding(this, $src1);
    BasicType src1_elem_bt = Matcher::vector_element_basic_type(this, $src1);

    // Comparison i
    switch (src1_elem_bt) {
      case T_BYTE: {
        bool is_unsigned = is_unsigned_booltest_pred($cond$$constant);
        Assembler::ComparisonPredicate cmp = booltest_pred_to_comparison_pred($cond$$constant);
        __ evpcmpb($dst$$KRegister, $mask$$KRegister, $src1$$XMMRegister, $src2$$XMMRegister, cmp, !is_unsigned, vlen_enc);
        break;
      }
      case T_SHORT: {
        bool is_unsigned = is_unsigned_booltest_pred($cond$$constant);
        Assembler::ComparisonPredicate cmp = booltest_pred_to_comparison_pred($cond$$constant);
        __ evpcmpw($dst$$KRegister, $mask$$KRegister, $src1$$XMMRegister, $src2$$XMMRegister, cmp, !is_unsigned, vlen_enc);
        break;
      }
      case T_INT: {
        bool is_unsigned = is_unsigned_booltest_pred($cond$$constant);
        Assembler::ComparisonPredicate cmp = booltest_pred_to_comparison_pred($cond$$constant);
        __ evpcmpd($dst$$KRegister, $mask$$KRegister, $src1$$XMMRegister, $src2$$XMMRegister, cmp, !is_unsigned, vlen_enc);
        break;
      }
      case T_LONG: {
        bool is_unsigned = is_unsigned_booltest_pred($cond$$constant);
        Assembler::ComparisonPredicate cmp = booltest_pred_to_comparison_pred($cond$$constant);
        __ evpcmpq($dst$$KRegister, $mask$$KRegister, $src1$$XMMRegister, $src2$$XMMRegister, cmp, !is_unsigned, vlen_enc);
        break;
      }
      case T_FLOAT: {
        Assembler::ComparisonPredicateFP cmp = booltest_pred_to_comparison_pred_fp($cond$$constant);
        __ evcmpps($dst$$KRegister, $mask$$KRegister, $src1$$XMMRegister, $src2$$XMMRegister, cmp, vlen_enc);
        break;
      }
      case T_DOUBLE: {
        Assembler::ComparisonPredicateFP cmp = booltest_pred_to_comparison_pred_fp($cond$$constant);
        __ evcmppd($dst$$KRegister, $mask$$KRegister, $src1$$XMMRegister, $src2$$XMMRegister, cmp, vlen_enc);
        break;
      }
      default: assert(false, "%s", type2name(src1_elem_bt)); break;
    }
  %}
  ins_pipe( pipe_slow );
%}

instruct mask_all_evexI_LE32(kReg dst, rRegI src) %{
  predicate(Matcher::vector_length(n) <= 32);
  match(Set dst (MaskAll src));
  format %{ "mask_all_evexI_LE32 $dst, $src \t" %}
  ins_encode %{
    int mask_len = Matcher::vector_length(this);
    __ vector_maskall_operation($dst$$KRegister, $src$$Register, mask_len);
  %}
  ins_pipe( pipe_slow );
%}

#ifdef _LP64
instruct mask_not_immLT8(kReg dst, kReg src, rRegI rtmp, kReg ktmp, immI_M1 cnt) %{
  predicate(Matcher::vector_length(n) < 8 && VM_Version::supports_avx512dq());
  match(Set dst (XorVMask src (MaskAll cnt)));
  effect(TEMP_DEF dst, TEMP rtmp, TEMP ktmp);
  format %{ "mask_not_LT8 $dst, $src, $cnt \t!using $ktmp and $rtmp as TEMP" %}
  ins_encode %{
    uint masklen = Matcher::vector_length(this);
    __ knot(masklen, $dst$$KRegister, $src$$KRegister, $ktmp$$KRegister, $rtmp$$Register);
  %}
  ins_pipe( pipe_slow );
%}

instruct mask_not_imm(kReg dst, kReg src, immI_M1 cnt) %{
  predicate((Matcher::vector_length(n) == 8 && VM_Version::supports_avx512dq()) ||
            (Matcher::vector_length(n) == 16) ||
            (Matcher::vector_length(n) > 16 && VM_Version::supports_avx512bw()));
  match(Set dst (XorVMask src (MaskAll cnt)));
  format %{ "mask_not $dst, $src, $cnt \t! mask not operation" %}
  ins_encode %{
    uint masklen = Matcher::vector_length(this);
    __ knot(masklen, $dst$$KRegister, $src$$KRegister);
  %}
  ins_pipe( pipe_slow );
%}

instruct long_to_maskLE8_avx(vec dst, rRegL src, rRegL rtmp1, rRegL rtmp2, vec xtmp) %{
  predicate(n->bottom_type()->isa_vectmask() == NULL && Matcher::vector_length(n) <= 8);
  match(Set dst (VectorLongToMask src));
  effect(TEMP dst, TEMP rtmp1, TEMP rtmp2, TEMP xtmp);
  format %{ "long_to_mask_avx $dst, $src\t! using $rtmp1, $rtmp2, $xtmp as TEMP" %}
  ins_encode %{
    int mask_len = Matcher::vector_length(this);
    int vec_enc  = vector_length_encoding(mask_len);
    __ vector_long_to_maskvec($dst$$XMMRegister, $src$$Register, $rtmp1$$Register,
                              $rtmp2$$Register, xnoreg, mask_len, vec_enc);
  %}
  ins_pipe( pipe_slow );
%}


instruct long_to_maskGT8_avx(vec dst, rRegL src, rRegL rtmp1, rRegL rtmp2, vec xtmp1, rFlagsReg cr) %{
  predicate(n->bottom_type()->isa_vectmask() == NULL && Matcher::vector_length(n) > 8);
  match(Set dst (VectorLongToMask src));
  effect(TEMP dst, TEMP rtmp1, TEMP rtmp2, TEMP xtmp1, KILL cr);
  format %{ "long_to_mask_avx $dst, $src\t! using $rtmp1, $rtmp2, $xtmp1, as TEMP" %}
  ins_encode %{
    int mask_len = Matcher::vector_length(this);
    assert(mask_len <= 32, "invalid mask length");
    int vec_enc  = vector_length_encoding(mask_len);
    __ vector_long_to_maskvec($dst$$XMMRegister, $src$$Register, $rtmp1$$Register,
                              $rtmp2$$Register, $xtmp1$$XMMRegister, mask_len, vec_enc);
  %}
  ins_pipe( pipe_slow );
%}

instruct long_to_mask_evex(kReg dst, rRegL src) %{
  predicate(n->bottom_type()->isa_vectmask());
  match(Set dst (VectorLongToMask src));
  format %{ "long_to_mask_evex $dst, $src\t!" %}
  ins_encode %{
    __ kmov($dst$$KRegister, $src$$Register);
  %}
  ins_pipe( pipe_slow );
%}
#endif

instruct mask_opers_evex(kReg dst, kReg src1, kReg src2, kReg kscratch) %{
  match(Set dst (AndVMask src1 src2));
  match(Set dst (OrVMask src1 src2));
  match(Set dst (XorVMask src1 src2));
  effect(TEMP kscratch);
  format %{ "mask_opers_evex $dst, $src1, $src2\t! using $kscratch as TEMP" %}
  ins_encode %{
    const MachNode* mask1 = static_cast<const MachNode*>(this->in(this->operand_index($src1)));
    const MachNode* mask2 = static_cast<const MachNode*>(this->in(this->operand_index($src2)));
    assert(0 == Type::cmp(mask1->bottom_type(), mask2->bottom_type()), "");
    uint masklen = Matcher::vector_length(this);
    masklen = (masklen < 16 && !VM_Version::supports_avx512dq()) ? 16 : masklen;
    __ masked_op(this->ideal_Opcode(), masklen, $dst$$KRegister, $src1$$KRegister, $src2$$KRegister);
  %}
  ins_pipe( pipe_slow );
%}

instruct vternlog_reg_masked(vec dst, vec src2, vec src3, immU8 func, kReg mask) %{
  match(Set dst (MacroLogicV dst (Binary src2 (Binary src3 (Binary func mask)))));
  format %{ "vternlog_masked $dst,$src2,$src3,$func,$mask\t! vternlog masked operation" %}
  ins_encode %{
    int vlen_enc = vector_length_encoding(this);
    BasicType bt = Matcher::vector_element_basic_type(this);
    __ evpternlog($dst$$XMMRegister, $func$$constant, $mask$$KRegister,
                  $src2$$XMMRegister, $src3$$XMMRegister, true, bt, vlen_enc);
  %}
  ins_pipe( pipe_slow );
%}

instruct vternlogd_mem_masked(vec dst, vec src2, memory src3, immU8 func, kReg mask) %{
  match(Set dst (MacroLogicV dst (Binary src2 (Binary src3 (Binary func mask)))));
  format %{ "vternlog_masked $dst,$src2,$src3,$func,$mask\t! vternlog masked operation" %}
  ins_encode %{
    int vlen_enc = vector_length_encoding(this);
    BasicType bt = Matcher::vector_element_basic_type(this);
    __ evpternlog($dst$$XMMRegister, $func$$constant, $mask$$KRegister,
                  $src2$$XMMRegister, $src3$$Address, true, bt, vlen_enc);
  %}
  ins_pipe( pipe_slow );
%}

instruct castMM(kReg dst)
%{
  match(Set dst (CastVV dst));

  size(0);
  format %{ "# castVV of $dst" %}
  ins_encode(/* empty encoding */);
  ins_cost(0);
  ins_pipe(empty);
%}

instruct castVV(vec dst)
%{
  match(Set dst (CastVV dst));

  size(0);
  format %{ "# castVV of $dst" %}
  ins_encode(/* empty encoding */);
  ins_cost(0);
  ins_pipe(empty);
%}

instruct castVVLeg(legVec dst)
%{
  match(Set dst (CastVV dst));

  size(0);
  format %{ "# castVV of $dst" %}
  ins_encode(/* empty encoding */);
  ins_cost(0);
  ins_pipe(empty);
%}

instruct FloatClassCheck_reg_reg_vfpclass(rRegI dst, regF src, kReg ktmp, rFlagsReg cr)
%{
  match(Set dst (IsInfiniteF src));
  effect(TEMP ktmp, KILL cr);
  format %{ "float_class_check $dst, $src" %}
  ins_encode %{
    __ vfpclassss($ktmp$$KRegister, $src$$XMMRegister, 0x18);
    __ kmovbl($dst$$Register, $ktmp$$KRegister);
  %}
  ins_pipe(pipe_slow);
%}

instruct DoubleClassCheck_reg_reg_vfpclass(rRegI dst, regD src, kReg ktmp, rFlagsReg cr)
%{
  match(Set dst (IsInfiniteD src));
  effect(TEMP ktmp, KILL cr);
  format %{ "double_class_check $dst, $src" %}
  ins_encode %{
    __ vfpclasssd($ktmp$$KRegister, $src$$XMMRegister, 0x18);
    __ kmovbl($dst$$Register, $ktmp$$KRegister);
  %}
  ins_pipe(pipe_slow);
%}

<|MERGE_RESOLUTION|>--- conflicted
+++ resolved
@@ -1343,7 +1343,7 @@
   __ subptr(Address(rsp, 0), __ offset() - offset);
 #else
   InternalAddress here(__ pc());
-  __ pushptr(here.addr(), noreg);
+  __ pushptr(here.addr());
 #endif
 
   __ jump(RuntimeAddress(SharedRuntime::deopt_blob()->unpack()));
@@ -1392,6 +1392,8 @@
   static address vector_long_shufflemask() { return StubRoutines::x86::vector_long_shuffle_mask(); }
   static address vector_32_bit_mask() { return StubRoutines::x86::vector_32_bit_mask(); }
   static address vector_64_bit_mask() { return StubRoutines::x86::vector_64_bit_mask(); }
+  static address vector_float_signflip() { return StubRoutines::x86::vector_float_sign_flip();}
+  static address vector_double_signflip() { return StubRoutines::x86::vector_double_sign_flip();}
 
 //=============================================================================
 const bool Matcher::match_rule_supported(int opcode) {
@@ -7324,93 +7326,40 @@
 %}
 
 
-<<<<<<< HEAD
-instruct castFtoX_reg_avx(vec dst, vec src, vec xtmp1, vec xtmp2, vec xtmp3, vec xtmp4, rRegP scratch, rFlagsReg cr) %{
+instruct castFtoX_reg_avx(vec dst, vec src, vec xtmp1, vec xtmp2, vec xtmp3, vec xtmp4, rFlagsReg cr) %{
   predicate(!VM_Version::supports_avx512vl() && Matcher::vector_length_in_bytes(n->in(1)) < 64 &&
             type2aelembytes(Matcher::vector_element_basic_type(n)) <= 4);
   match(Set dst (VectorCastF2X src));
-  effect(TEMP dst, TEMP xtmp1, TEMP xtmp2, TEMP xtmp3, TEMP xtmp4, TEMP scratch, KILL cr);
-  format %{ "vector_cast_f2x $dst,$src\t! using $xtmp1, $xtmp2, $xtmp3, $xtmp4 and $scratch as TEMP" %}
+  effect(TEMP dst, TEMP xtmp1, TEMP xtmp2, TEMP xtmp3, TEMP xtmp4, KILL cr);
+  format %{ "vector_cast_f2x $dst,$src\t! using $xtmp1, $xtmp2, $xtmp3 and $xtmp4 as TEMP" %}
   ins_encode %{
     int vlen_enc = vector_length_encoding(this, $src);
     BasicType to_elem_bt = Matcher::vector_element_basic_type(this);
     __ vector_castF2X_avx(to_elem_bt, $dst$$XMMRegister, $src$$XMMRegister, $xtmp1$$XMMRegister,
                           $xtmp2$$XMMRegister, $xtmp3$$XMMRegister, $xtmp4$$XMMRegister,
-                          ExternalAddress(vector_float_signflip()), $scratch$$Register, vlen_enc);
-=======
-instruct castFtoI_reg_avx(vec dst, vec src, vec xtmp1, vec xtmp2, vec xtmp3, vec xtmp4, rFlagsReg cr) %{
-  // F2I conversion for < 64 byte vector using AVX instructions
-  // AVX512 platforms that dont support avx512vl also use AVX instructions to support F2I
-  predicate(!VM_Version::supports_avx512vl() &&
-            Matcher::vector_length_in_bytes(n) < 64 &&
-            Matcher::vector_element_basic_type(n) == T_INT);
-  match(Set dst (VectorCastF2X src));
-  effect(TEMP dst, TEMP xtmp1, TEMP xtmp2, TEMP xtmp3, TEMP xtmp4, KILL cr);
-  format %{ "vector_cast_f2i $dst,$src\t! using $xtmp1, $xtmp2, $xtmp3, $xtmp4 as TEMP" %}
-  ins_encode %{
-    int vlen_enc = vector_length_encoding(this);
-    __ vector_castF2I_avx($dst$$XMMRegister, $src$$XMMRegister,
-                          ExternalAddress(StubRoutines::x86::vector_float_sign_flip()), vlen_enc,
-                          $xtmp1$$XMMRegister, $xtmp2$$XMMRegister, $xtmp3$$XMMRegister, $xtmp4$$XMMRegister);
->>>>>>> 3464019d
-  %}
-  ins_pipe( pipe_slow );
-%}
-
-<<<<<<< HEAD
-instruct castFtoX_reg_evex(vec dst, vec src, vec xtmp1, vec xtmp2, kReg ktmp1, kReg ktmp2, rRegP scratch, rFlagsReg cr) %{
+                          ExternalAddress(vector_float_signflip()), noreg, vlen_enc);
+  %}
+  ins_pipe( pipe_slow );
+%}
+
+instruct castFtoX_reg_evex(vec dst, vec src, vec xtmp1, vec xtmp2, kReg ktmp1, kReg ktmp2, rFlagsReg cr) %{
   predicate((VM_Version::supports_avx512vl() || Matcher::vector_length_in_bytes(n->in(1)) == 64) &&
             is_integral_type(Matcher::vector_element_basic_type(n)));
-=======
-instruct castFtoI_reg_evex(vec dst, vec src, vec xtmp1, vec xtmp2, kReg ktmp1, kReg ktmp2, rFlagsReg cr) %{
-  predicate((VM_Version::supports_avx512vl() ||
-             Matcher::vector_length_in_bytes(n) == 64) &&
-             Matcher::vector_element_basic_type(n) == T_INT);
   match(Set dst (VectorCastF2X src));
   effect(TEMP dst, TEMP xtmp1, TEMP xtmp2, TEMP ktmp1, TEMP ktmp2, KILL cr);
-  format %{ "vector_cast_f2i $dst,$src\t! using $xtmp1, $xtmp2, $ktmp1, $ktmp2 as TEMP" %}
-  ins_encode %{
-    int vlen_enc = vector_length_encoding(this);
-    __ vector_castF2I_evex($dst$$XMMRegister, $src$$XMMRegister,
-                           ExternalAddress(StubRoutines::x86::vector_float_sign_flip()), vlen_enc,
-                           $xtmp1$$XMMRegister, $xtmp2$$XMMRegister, $ktmp1$$KRegister, $ktmp2$$KRegister);
-  %}
-  ins_pipe( pipe_slow );
-%}
-
-instruct castFtoX_reg_evex(vec dst, vec src, vec xtmp1, vec xtmp2, kReg ktmp1, kReg ktmp2, rFlagsReg cr) %{
-  // F2X conversion for integral non T_INT target using AVX512 instructions
-  // Platforms that dont support avx512vl can only support 64 byte vectors
-  predicate(is_integral_type(Matcher::vector_element_basic_type(n)) &&
-            Matcher::vector_element_basic_type(n) != T_INT);
->>>>>>> 3464019d
-  match(Set dst (VectorCastF2X src));
-  effect(TEMP dst, TEMP xtmp1, TEMP xtmp2, TEMP ktmp1, TEMP ktmp2, KILL cr);
-  format %{ "vector_cast_f2x $dst,$src\t! using $xtmp1, $xtmp2, $ktmp1, $ktmp2 as TEMP" %}
+  format %{ "vector_cast_f2x $dst,$src\t! using $xtmp1, $xtmp2, $ktmp1 and $ktmp2 as TEMP" %}
   ins_encode %{
     BasicType to_elem_bt = Matcher::vector_element_basic_type(this);
     if (to_elem_bt == T_LONG) {
       int vlen_enc = vector_length_encoding(this);
-      __ vector_castF2L_evex($dst$$XMMRegister, $src$$XMMRegister,
-                             ExternalAddress(StubRoutines::x86::vector_double_sign_flip()), vlen_enc,
-                             $xtmp1$$XMMRegister, $xtmp2$$XMMRegister, $ktmp1$$KRegister, $ktmp2$$KRegister);
+      __ vector_castF2L_evex($dst$$XMMRegister, $src$$XMMRegister, $xtmp1$$XMMRegister,
+                             $xtmp2$$XMMRegister, $ktmp1$$KRegister, $ktmp2$$KRegister,
+                             ExternalAddress(vector_double_signflip()), noreg, vlen_enc);
     } else {
       int vlen_enc = vector_length_encoding(this, $src);
-<<<<<<< HEAD
       __ vector_castF2X_evex(to_elem_bt, $dst$$XMMRegister, $src$$XMMRegister, $xtmp1$$XMMRegister,
                              $xtmp2$$XMMRegister, $ktmp1$$KRegister, $ktmp2$$KRegister,
-                             ExternalAddress(vector_float_signflip()), $scratch$$Register, vlen_enc);
-=======
-      __ vector_castF2I_evex($dst$$XMMRegister, $src$$XMMRegister,
-                             ExternalAddress(StubRoutines::x86::vector_float_sign_flip()), vlen_enc,
-                             $xtmp1$$XMMRegister, $xtmp2$$XMMRegister, $ktmp1$$KRegister, $ktmp2$$KRegister);
-      if (to_elem_bt == T_SHORT) {
-        __ evpmovdw($dst$$XMMRegister, $dst$$XMMRegister, vlen_enc);
-      } else {
-        assert(to_elem_bt == T_BYTE, "required");
-        __ evpmovdb($dst$$XMMRegister, $dst$$XMMRegister, vlen_enc);
-      }
->>>>>>> 3464019d
+                             ExternalAddress(vector_float_signflip()), noreg, vlen_enc);
     }
   %}
   ins_pipe( pipe_slow );
@@ -7427,44 +7376,35 @@
   ins_pipe( pipe_slow );
 %}
 
-<<<<<<< HEAD
-instruct castDtoX_reg_avx(vec dst, vec src, vec xtmp1, vec xtmp2, vec xtmp3, vec xtmp4, vec xtmp5, rRegP scratch, rFlagsReg cr) %{
+instruct castDtoX_reg_avx(vec dst, vec src, vec xtmp1, vec xtmp2, vec xtmp3, vec xtmp4, vec xtmp5, rFlagsReg cr) %{
   predicate(!VM_Version::supports_avx512vl() && Matcher::vector_length_in_bytes(n->in(1)) < 64 &&
             is_integral_type(Matcher::vector_element_basic_type(n)));
   match(Set dst (VectorCastD2X src));
-  effect(TEMP dst, TEMP xtmp1, TEMP xtmp2, TEMP xtmp3, TEMP xtmp4, TEMP xtmp5, TEMP scratch, KILL cr);
-  format %{ "vector_cast_d2x $dst,$src\t! using $xtmp1, $xtmp2, $xtmp3, $xtmp4, $xtmp5 and $scratch as TEMP" %}
+  effect(TEMP dst, TEMP xtmp1, TEMP xtmp2, TEMP xtmp3, TEMP xtmp4, TEMP xtmp5, KILL cr);
+  format %{ "vector_cast_d2x $dst,$src\t! using $xtmp1, $xtmp2, $xtmp3, $xtmp4 and $xtmp5 as TEMP" %}
   ins_encode %{
     int vlen_enc = vector_length_encoding(this, $src);
     BasicType to_elem_bt = Matcher::vector_element_basic_type(this);
-    __ vector_castD2X_avx(to_elem_bt, $dst$$XMMRegister, $src$$XMMRegister,
-                          $xtmp1$$XMMRegister, $xtmp2$$XMMRegister, $xtmp3$$XMMRegister,
-                          $xtmp4$$XMMRegister, $xtmp5$$XMMRegister, $scratch$$Register, vlen_enc);
-  %}
-  ins_pipe( pipe_slow );
-%}
-
-instruct castDtoX_reg_evex(vec dst, vec src, vec xtmp1, vec xtmp2, kReg ktmp1, kReg ktmp2, rRegP scratch, rFlagsReg cr) %{
+    __ vector_castD2X_avx(to_elem_bt, $dst$$XMMRegister, $src$$XMMRegister, $xtmp1$$XMMRegister,
+                          $xtmp2$$XMMRegister, $xtmp3$$XMMRegister, $xtmp4$$XMMRegister, $xtmp5$$XMMRegister,
+                          ExternalAddress(vector_float_signflip()), noreg, vlen_enc);
+  %}
+  ins_pipe( pipe_slow );
+%}
+
+instruct castDtoX_reg_evex(vec dst, vec src, vec xtmp1, vec xtmp2, kReg ktmp1, kReg ktmp2, rFlagsReg cr) %{
   predicate((VM_Version::supports_avx512vl() || Matcher::vector_length_in_bytes(n->in(1)) == 64) &&
             is_integral_type(Matcher::vector_element_basic_type(n)));
-=======
-instruct castDtoX_reg_evex(vec dst, vec src, vec xtmp1, vec xtmp2, kReg ktmp1, kReg ktmp2, rFlagsReg cr) %{
-  predicate(is_integral_type(Matcher::vector_element_basic_type(n)));
->>>>>>> 3464019d
   match(Set dst (VectorCastD2X src));
   effect(TEMP dst, TEMP xtmp1, TEMP xtmp2, TEMP ktmp1, TEMP ktmp2, KILL cr);
-  format %{ "vector_cast_d2x $dst,$src\t! using $xtmp1, $xtmp2, $ktmp1, $ktmp2 as TEMP" %}
+  format %{ "vector_cast_d2x $dst,$src\t! using $xtmp1, $xtmp2, $ktmp1 and $ktmp2 as TEMP" %}
   ins_encode %{
     int vlen_enc = vector_length_encoding(this, $src);
     BasicType to_elem_bt = Matcher::vector_element_basic_type(this);
-    __ vector_castD2X_evex(to_elem_bt, $dst$$XMMRegister, $src$$XMMRegister,
-<<<<<<< HEAD
-                           $xtmp1$$XMMRegister, $xtmp2$$XMMRegister, $ktmp1$$KRegister,
-                           $ktmp2$$KRegister, $scratch$$Register, vlen_enc);
-=======
-                           ExternalAddress(StubRoutines::x86::vector_double_sign_flip()), vlen_enc,
-                           $xtmp1$$XMMRegister, $xtmp2$$XMMRegister, $ktmp1$$KRegister, $ktmp2$$KRegister);
->>>>>>> 3464019d
+    AddressLiteral signflip = VM_Version::supports_avx512dq() ? ExternalAddress(vector_double_signflip()) :
+                              ExternalAddress(vector_float_signflip());
+    __ vector_castD2X_evex(to_elem_bt, $dst$$XMMRegister, $src$$XMMRegister, $xtmp1$$XMMRegister,
+                           $xtmp2$$XMMRegister, $ktmp1$$KRegister, $ktmp2$$KRegister, signflip, noreg, vlen_enc);
   %}
   ins_pipe( pipe_slow );
 %}
@@ -7486,57 +7426,55 @@
 %}
 
 #ifdef _LP64
-instruct vround_float_avx(vec dst, vec src, rRegP tmp, vec xtmp1, vec xtmp2, vec xtmp3, vec xtmp4, rFlagsReg cr) %{
+instruct vround_float_avx(vec dst, vec src, vec xtmp1, vec xtmp2, vec xtmp3, vec xtmp4, rRegP scratch, rFlagsReg cr) %{
   predicate(!VM_Version::supports_avx512vl() &&
             Matcher::vector_length_in_bytes(n) < 64 &&
             Matcher::vector_element_basic_type(n) == T_INT);
   match(Set dst (RoundVF src));
-  effect(TEMP dst, TEMP tmp, TEMP xtmp1, TEMP xtmp2, TEMP xtmp3, TEMP xtmp4, KILL cr);
-  format %{ "vector_round_float $dst,$src\t! using $tmp, $xtmp1, $xtmp2, $xtmp3, $xtmp4 as TEMP" %}
+  effect(TEMP dst, TEMP xtmp1, TEMP xtmp2, TEMP xtmp3, TEMP xtmp4, TEMP scratch, KILL cr);
+  format %{ "vector_round_float $dst,$src\t! using $xtmp1, $xtmp2, $xtmp3, $xtmp4 and $scratch as TEMP" %}
   ins_encode %{
     int vlen_enc = vector_length_encoding(this);
     InternalAddress new_mxcsr = $constantaddress((jint)0x3F80);
-    __ vector_round_float_avx($dst$$XMMRegister, $src$$XMMRegister,
-                              ExternalAddress(StubRoutines::x86::vector_float_sign_flip()), new_mxcsr, vlen_enc,
-                              $tmp$$Register, $xtmp1$$XMMRegister, $xtmp2$$XMMRegister, $xtmp3$$XMMRegister, $xtmp4$$XMMRegister);
-  %}
-  ins_pipe( pipe_slow );
-%}
-
-instruct vround_float_evex(vec dst, vec src, rRegP tmp, vec xtmp1, vec xtmp2, kReg ktmp1, kReg ktmp2, rFlagsReg cr) %{
+    __ vector_round_float_avx($dst$$XMMRegister, $src$$XMMRegister, $xtmp1$$XMMRegister,
+                              $xtmp2$$XMMRegister, $xtmp3$$XMMRegister, $xtmp4$$XMMRegister,
+                              ExternalAddress(vector_float_signflip()), new_mxcsr, $scratch$$Register, vlen_enc);
+  %}
+  ins_pipe( pipe_slow );
+%}
+
+instruct vround_float_evex(vec dst, vec src, vec xtmp1, vec xtmp2, kReg ktmp1, kReg ktmp2, rRegP scratch, rFlagsReg cr) %{
   predicate((VM_Version::supports_avx512vl() ||
              Matcher::vector_length_in_bytes(n) == 64) &&
              Matcher::vector_element_basic_type(n) == T_INT);
   match(Set dst (RoundVF src));
-  effect(TEMP dst, TEMP tmp, TEMP xtmp1, TEMP xtmp2, TEMP ktmp1, TEMP ktmp2, KILL cr);
-  format %{ "vector_round_float $dst,$src\t! using $tmp, $xtmp1, $xtmp2, $ktmp1, $ktmp2 as TEMP" %}
+  effect(TEMP dst, TEMP xtmp1, TEMP xtmp2, TEMP ktmp1, TEMP ktmp2, TEMP scratch, KILL cr);
+  format %{ "vector_round_float $dst,$src\t! using $xtmp1, $xtmp2, $ktmp1, $ktmp2 and $scratch as TEMP" %}
   ins_encode %{
     int vlen_enc = vector_length_encoding(this);
     InternalAddress new_mxcsr = $constantaddress((jint)0x3F80);
-    __ vector_round_float_evex($dst$$XMMRegister, $src$$XMMRegister,
-                               ExternalAddress(StubRoutines::x86::vector_float_sign_flip()), new_mxcsr, vlen_enc,
-                               $tmp$$Register, $xtmp1$$XMMRegister, $xtmp2$$XMMRegister, $ktmp1$$KRegister, $ktmp2$$KRegister);
-  %}
-  ins_pipe( pipe_slow );
-%}
-
-instruct vround_reg_evex(vec dst, vec src, rRegP tmp, vec xtmp1, vec xtmp2, kReg ktmp1, kReg ktmp2, rFlagsReg cr) %{
+    __ vector_round_float_evex($dst$$XMMRegister, $src$$XMMRegister, $xtmp1$$XMMRegister,
+                               $xtmp2$$XMMRegister, $ktmp1$$KRegister, $ktmp2$$KRegister,
+                               ExternalAddress(vector_float_signflip()), new_mxcsr, $scratch$$Register, vlen_enc);
+  %}
+  ins_pipe( pipe_slow );
+%}
+
+instruct vround_reg_evex(vec dst, vec src, vec xtmp1, vec xtmp2, kReg ktmp1, kReg ktmp2, rRegP scratch, rFlagsReg cr) %{
   predicate(Matcher::vector_element_basic_type(n) == T_LONG);
   match(Set dst (RoundVD src));
-  effect(TEMP dst, TEMP tmp, TEMP xtmp1, TEMP xtmp2, TEMP ktmp1, TEMP ktmp2,  KILL cr);
-  format %{ "vector_round_long $dst,$src\t! using $tmp, $xtmp1, $xtmp2, $ktmp1, $ktmp2 as TEMP" %}
+  effect(TEMP dst, TEMP xtmp1, TEMP xtmp2, TEMP ktmp1, TEMP ktmp2, TEMP scratch, KILL cr);
+  format %{ "vector_round_long $dst,$src\t! using $xtmp1, $xtmp2, $ktmp1, $ktmp2 and $scratch as TEMP" %}
   ins_encode %{
     int vlen_enc = vector_length_encoding(this);
     InternalAddress new_mxcsr = $constantaddress((jint)0x3F80);
-    __ vector_round_double_evex($dst$$XMMRegister, $src$$XMMRegister,
-                                ExternalAddress(StubRoutines::x86::vector_double_sign_flip()), new_mxcsr, vlen_enc,
-                                $tmp$$Register, $xtmp1$$XMMRegister, $xtmp2$$XMMRegister, $ktmp1$$KRegister, $ktmp2$$KRegister);
-  %}
-  ins_pipe( pipe_slow );
-%}
-
-#endif // _LP64
-
+    __ vector_round_double_evex($dst$$XMMRegister, $src$$XMMRegister, $xtmp1$$XMMRegister,
+                                $xtmp2$$XMMRegister, $ktmp1$$KRegister, $ktmp2$$KRegister,
+                                ExternalAddress(vector_double_signflip()), new_mxcsr, $scratch$$Register, vlen_enc);
+  %}
+  ins_pipe( pipe_slow );
+%}
+#endif
 // --------------------------------- VectorMaskCmp --------------------------------------
 
 instruct vcmpFD(legVec dst, legVec src1, legVec src2, immI8 cond) %{
@@ -9429,8 +9367,8 @@
     int vec_enc = vector_length_encoding(this);
     BasicType bt  = Matcher::vector_element_basic_type(this);
     InternalAddress addr = $constantaddress(T_LONG, vreplicate_imm(T_LONG, 0x8040201008040201L, 1));
-    __ vector_reverse_bit_gfni(bt, $dst$$XMMRegister, $src$$XMMRegister, addr, vec_enc,
-                               $xtmp$$XMMRegister);
+    __ vector_reverse_bit_gfni(bt, $dst$$XMMRegister, $src$$XMMRegister, $xtmp$$XMMRegister,
+                               addr, noreg, vec_enc);
   %}
   ins_pipe( pipe_slow );
 %}
