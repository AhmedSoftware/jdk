--- conflicted
+++ resolved
@@ -9001,7 +9001,6 @@
 %}
 
 // Integer Shift Instructions
-<<<<<<< HEAD
 // Shift Left by one, two, three
 instruct salI_rReg_immI2(rRegI dst, immI2 shift, rFlagsReg cr)
 %{
@@ -9015,21 +9014,6 @@
   ins_pipe(ialu_reg);
 %}
 
-// Shift Left by one
-instruct salI_mem_1(memory dst, immI_1 shift, rFlagsReg cr)
-%{
-  match(Set dst (StoreI dst (LShiftI (LoadI dst) shift)));
-  effect(KILL cr);
-
-  format %{ "sall    $dst, $shift\t" %}
-  ins_encode %{
-    __ sall($dst$$Address, $shift$$constant);
-  %}
-  ins_pipe(ialu_mem_imm);
-%}
-
-=======
->>>>>>> 3419363e
 // Shift Left by 8-bit immediate
 instruct salI_rReg_imm(rRegI dst, immI8 shift, rFlagsReg cr)
 %{
@@ -9264,7 +9248,6 @@
 %}
 
 // Long Shift Instructions
-<<<<<<< HEAD
 // Shift Left by one, two, three
 instruct salL_rReg_immI2(rRegL dst, immI2 shift, rFlagsReg cr)
 %{
@@ -9278,21 +9261,6 @@
   ins_pipe(ialu_reg);
 %}
 
-// Shift Left by one
-instruct salL_mem_1(memory dst, immI_1 shift, rFlagsReg cr)
-%{
-  match(Set dst (StoreL dst (LShiftL (LoadL dst) shift)));
-  effect(KILL cr);
-
-  format %{ "salq    $dst, $shift" %}
-  ins_encode %{
-    __ salq($dst$$Address, $shift$$constant);
-  %}
-  ins_pipe(ialu_mem_imm);
-%}
-
-=======
->>>>>>> 3419363e
 // Shift Left by 8-bit immediate
 instruct salL_rReg_imm(rRegL dst, immI8 shift, rFlagsReg cr)
 %{
@@ -13870,20 +13838,6 @@
   peepreplace (leaL_rReg_immI2_peep());
 %}
 
-peephole
-%{
-  peepmatch (loadI storeI);
-  peepconstraint (1.src == 0.dst, 1.mem == 0.mem);
-  peepreplace (storeI(1.mem 1.mem 1.src));
-%}
-
-peephole
-%{
-  peepmatch (loadL storeL);
-  peepconstraint (1.src == 0.dst, 1.mem == 0.mem);
-  peepreplace (storeL(1.mem 1.mem 1.src));
-%}
-
 //----------SMARTSPILL RULES---------------------------------------------------
 // These must follow all instruction definitions as they use the names
 // defined in the instructions definitions.