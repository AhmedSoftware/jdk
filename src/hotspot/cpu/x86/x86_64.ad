//
// Copyright (c) 2003, 2022, Oracle and/or its affiliates. All rights reserved.
// DO NOT ALTER OR REMOVE COPYRIGHT NOTICES OR THIS FILE HEADER.
//
// This code is free software; you can redistribute it and/or modify it
// under the terms of the GNU General Public License version 2 only, as
// published by the Free Software Foundation.
//
// This code is distributed in the hope that it will be useful, but WITHOUT
// ANY WARRANTY; without even the implied warranty of MERCHANTABILITY or
// FITNESS FOR A PARTICULAR PURPOSE.  See the GNU General Public License
// version 2 for more details (a copy is included in the LICENSE file that
// accompanied this code).
//
// You should have received a copy of the GNU General Public License version
// 2 along with this work; if not, write to the Free Software Foundation,
// Inc., 51 Franklin St, Fifth Floor, Boston, MA 02110-1301 USA.
//
// Please contact Oracle, 500 Oracle Parkway, Redwood Shores, CA 94065 USA
// or visit www.oracle.com if you need additional information or have any
// questions.
//
//

// AMD64 Architecture Description File

//----------REGISTER DEFINITION BLOCK------------------------------------------
// This information is used by the matcher and the register allocator to
// describe individual registers and classes of registers within the target
// archtecture.

register %{
//----------Architecture Description Register Definitions----------------------
// General Registers
// "reg_def"  name ( register save type, C convention save type,
//                   ideal register type, encoding );
// Register Save Types:
//
// NS  = No-Save:       The register allocator assumes that these registers
//                      can be used without saving upon entry to the method, &
//                      that they do not need to be saved at call sites.
//
// SOC = Save-On-Call:  The register allocator assumes that these registers
//                      can be used without saving upon entry to the method,
//                      but that they must be saved at call sites.
//
// SOE = Save-On-Entry: The register allocator assumes that these registers
//                      must be saved before using them upon entry to the
//                      method, but they do not need to be saved at call
//                      sites.
//
// AS  = Always-Save:   The register allocator assumes that these registers
//                      must be saved before using them upon entry to the
//                      method, & that they must be saved at call sites.
//
// Ideal Register Type is used to determine how to save & restore a
// register.  Op_RegI will get spilled with LoadI/StoreI, Op_RegP will get
// spilled with LoadP/StoreP.  If the register supports both, use Op_RegI.
//
// The encoding number is the actual bit-pattern placed into the opcodes.

// General Registers
// R8-R15 must be encoded with REX.  (RSP, RBP, RSI, RDI need REX when
// used as byte registers)

// Previously set RBX, RSI, and RDI as save-on-entry for java code
// Turn off SOE in java-code due to frequent use of uncommon-traps.
// Now that allocator is better, turn on RSI and RDI as SOE registers.

reg_def RAX  (SOC, SOC, Op_RegI,  0, rax->as_VMReg());
reg_def RAX_H(SOC, SOC, Op_RegI,  0, rax->as_VMReg()->next());

reg_def RCX  (SOC, SOC, Op_RegI,  1, rcx->as_VMReg());
reg_def RCX_H(SOC, SOC, Op_RegI,  1, rcx->as_VMReg()->next());

reg_def RDX  (SOC, SOC, Op_RegI,  2, rdx->as_VMReg());
reg_def RDX_H(SOC, SOC, Op_RegI,  2, rdx->as_VMReg()->next());

reg_def RBX  (SOC, SOE, Op_RegI,  3, rbx->as_VMReg());
reg_def RBX_H(SOC, SOE, Op_RegI,  3, rbx->as_VMReg()->next());

reg_def RSP  (NS,  NS,  Op_RegI,  4, rsp->as_VMReg());
reg_def RSP_H(NS,  NS,  Op_RegI,  4, rsp->as_VMReg()->next());

// now that adapter frames are gone RBP is always saved and restored by the prolog/epilog code
reg_def RBP  (NS, SOE, Op_RegI,  5, rbp->as_VMReg());
reg_def RBP_H(NS, SOE, Op_RegI,  5, rbp->as_VMReg()->next());

#ifdef _WIN64

reg_def RSI  (SOC, SOE, Op_RegI,  6, rsi->as_VMReg());
reg_def RSI_H(SOC, SOE, Op_RegI,  6, rsi->as_VMReg()->next());

reg_def RDI  (SOC, SOE, Op_RegI,  7, rdi->as_VMReg());
reg_def RDI_H(SOC, SOE, Op_RegI,  7, rdi->as_VMReg()->next());

#else

reg_def RSI  (SOC, SOC, Op_RegI,  6, rsi->as_VMReg());
reg_def RSI_H(SOC, SOC, Op_RegI,  6, rsi->as_VMReg()->next());

reg_def RDI  (SOC, SOC, Op_RegI,  7, rdi->as_VMReg());
reg_def RDI_H(SOC, SOC, Op_RegI,  7, rdi->as_VMReg()->next());

#endif

reg_def R8   (SOC, SOC, Op_RegI,  8, r8->as_VMReg());
reg_def R8_H (SOC, SOC, Op_RegI,  8, r8->as_VMReg()->next());

reg_def R9   (SOC, SOC, Op_RegI,  9, r9->as_VMReg());
reg_def R9_H (SOC, SOC, Op_RegI,  9, r9->as_VMReg()->next());

reg_def R10  (SOC, SOC, Op_RegI, 10, r10->as_VMReg());
reg_def R10_H(SOC, SOC, Op_RegI, 10, r10->as_VMReg()->next());

reg_def R11  (SOC, SOC, Op_RegI, 11, r11->as_VMReg());
reg_def R11_H(SOC, SOC, Op_RegI, 11, r11->as_VMReg()->next());

reg_def R12  (SOC, SOE, Op_RegI, 12, r12->as_VMReg());
reg_def R12_H(SOC, SOE, Op_RegI, 12, r12->as_VMReg()->next());

reg_def R13  (SOC, SOE, Op_RegI, 13, r13->as_VMReg());
reg_def R13_H(SOC, SOE, Op_RegI, 13, r13->as_VMReg()->next());

reg_def R14  (SOC, SOE, Op_RegI, 14, r14->as_VMReg());
reg_def R14_H(SOC, SOE, Op_RegI, 14, r14->as_VMReg()->next());

reg_def R15  (SOC, SOE, Op_RegI, 15, r15->as_VMReg());
reg_def R15_H(SOC, SOE, Op_RegI, 15, r15->as_VMReg()->next());


// Floating Point Registers

// Specify priority of register selection within phases of register
// allocation.  Highest priority is first.  A useful heuristic is to
// give registers a low priority when they are required by machine
// instructions, like EAX and EDX on I486, and choose no-save registers
// before save-on-call, & save-on-call before save-on-entry.  Registers
// which participate in fixed calling sequences should come last.
// Registers which are used as pairs must fall on an even boundary.

alloc_class chunk0(R10,         R10_H,
                   R11,         R11_H,
                   R8,          R8_H,
                   R9,          R9_H,
                   R12,         R12_H,
                   RCX,         RCX_H,
                   RBX,         RBX_H,
                   RDI,         RDI_H,
                   RDX,         RDX_H,
                   RSI,         RSI_H,
                   RAX,         RAX_H,
                   RBP,         RBP_H,
                   R13,         R13_H,
                   R14,         R14_H,
                   R15,         R15_H,
                   RSP,         RSP_H);


//----------Architecture Description Register Classes--------------------------
// Several register classes are automatically defined based upon information in
// this architecture description.
// 1) reg_class inline_cache_reg           ( /* as def'd in frame section */ )
// 2) reg_class stack_slots( /* one chunk of stack-based "registers" */ )
//

// Empty register class.
reg_class no_reg();

// Class for all pointer/long registers
reg_class all_reg(RAX, RAX_H,
                  RDX, RDX_H,
                  RBP, RBP_H,
                  RDI, RDI_H,
                  RSI, RSI_H,
                  RCX, RCX_H,
                  RBX, RBX_H,
                  RSP, RSP_H,
                  R8,  R8_H,
                  R9,  R9_H,
                  R10, R10_H,
                  R11, R11_H,
                  R12, R12_H,
                  R13, R13_H,
                  R14, R14_H,
                  R15, R15_H);

// Class for all int registers
reg_class all_int_reg(RAX
                      RDX,
                      RBP,
                      RDI,
                      RSI,
                      RCX,
                      RBX,
                      R8,
                      R9,
                      R10,
                      R11,
                      R12,
                      R13,
                      R14);

// Class for all pointer registers
reg_class any_reg %{
  return _ANY_REG_mask;
%}

// Class for all pointer registers (excluding RSP)
reg_class ptr_reg %{
  return _PTR_REG_mask;
%}

// Class for all pointer registers (excluding RSP and RBP)
reg_class ptr_reg_no_rbp %{
  return _PTR_REG_NO_RBP_mask;
%}

// Class for all pointer registers (excluding RAX and RSP)
reg_class ptr_no_rax_reg %{
  return _PTR_NO_RAX_REG_mask;
%}

// Class for all pointer registers (excluding RAX, RBX, and RSP)
reg_class ptr_no_rax_rbx_reg %{
  return _PTR_NO_RAX_RBX_REG_mask;
%}

// Class for all long registers (excluding RSP)
reg_class long_reg %{
  return _LONG_REG_mask;
%}

// Class for all long registers (excluding RAX, RDX and RSP)
reg_class long_no_rax_rdx_reg %{
  return _LONG_NO_RAX_RDX_REG_mask;
%}

// Class for all long registers (excluding RCX and RSP)
reg_class long_no_rcx_reg %{
  return _LONG_NO_RCX_REG_mask;
%}

// Class for all long registers (excluding RBP and R13)
reg_class long_no_rbp_r13_reg %{
  return _LONG_NO_RBP_R13_REG_mask;
%}

// Class for all int registers (excluding RSP)
reg_class int_reg %{
  return _INT_REG_mask;
%}

// Class for all int registers (excluding RAX, RDX, and RSP)
reg_class int_no_rax_rdx_reg %{
  return _INT_NO_RAX_RDX_REG_mask;
%}

// Class for all int registers (excluding RCX and RSP)
reg_class int_no_rcx_reg %{
  return _INT_NO_RCX_REG_mask;
%}

// Class for all int registers (excluding RBP and R13)
reg_class int_no_rbp_r13_reg %{
  return _INT_NO_RBP_R13_REG_mask;
%}

// Singleton class for RAX pointer register
reg_class ptr_rax_reg(RAX, RAX_H);

// Singleton class for RBX pointer register
reg_class ptr_rbx_reg(RBX, RBX_H);

// Singleton class for RSI pointer register
reg_class ptr_rsi_reg(RSI, RSI_H);

// Singleton class for RBP pointer register
reg_class ptr_rbp_reg(RBP, RBP_H);

// Singleton class for RDI pointer register
reg_class ptr_rdi_reg(RDI, RDI_H);

// Singleton class for stack pointer
reg_class ptr_rsp_reg(RSP, RSP_H);

// Singleton class for TLS pointer
reg_class ptr_r15_reg(R15, R15_H);

// Singleton class for RAX long register
reg_class long_rax_reg(RAX, RAX_H);

// Singleton class for RCX long register
reg_class long_rcx_reg(RCX, RCX_H);

// Singleton class for RDX long register
reg_class long_rdx_reg(RDX, RDX_H);

// Singleton class for RAX int register
reg_class int_rax_reg(RAX);

// Singleton class for RBX int register
reg_class int_rbx_reg(RBX);

// Singleton class for RCX int register
reg_class int_rcx_reg(RCX);

// Singleton class for RDX int register
reg_class int_rdx_reg(RDX);

// Singleton class for RDI int register
reg_class int_rdi_reg(RDI);

// Singleton class for RSI int register
reg_class int_rsi_reg(RSI);

// Singleton class for instruction pointer
// reg_class ip_reg(RIP);

%}

//----------SOURCE BLOCK-------------------------------------------------------
// This is a block of C++ code which provides values, functions, and
// definitions necessary in the rest of the architecture description
source_hpp %{

extern RegMask _ANY_REG_mask;
extern RegMask _PTR_REG_mask;
extern RegMask _PTR_REG_NO_RBP_mask;
extern RegMask _PTR_NO_RAX_REG_mask;
extern RegMask _PTR_NO_RAX_RBX_REG_mask;
extern RegMask _LONG_REG_mask;
extern RegMask _LONG_NO_RAX_RDX_REG_mask;
extern RegMask _LONG_NO_RCX_REG_mask;
extern RegMask _LONG_NO_RBP_R13_REG_mask;
extern RegMask _INT_REG_mask;
extern RegMask _INT_NO_RAX_RDX_REG_mask;
extern RegMask _INT_NO_RCX_REG_mask;
extern RegMask _INT_NO_RBP_R13_REG_mask;
extern RegMask _FLOAT_REG_mask;

extern RegMask _STACK_OR_PTR_REG_mask;
extern RegMask _STACK_OR_LONG_REG_mask;
extern RegMask _STACK_OR_INT_REG_mask;

inline const RegMask& STACK_OR_PTR_REG_mask()  { return _STACK_OR_PTR_REG_mask;  }
inline const RegMask& STACK_OR_LONG_REG_mask() { return _STACK_OR_LONG_REG_mask; }
inline const RegMask& STACK_OR_INT_REG_mask()  { return _STACK_OR_INT_REG_mask;  }

%}

source %{
#define   RELOC_IMM64    Assembler::imm_operand
#define   RELOC_DISP32   Assembler::disp32_operand

#define __ _masm.

RegMask _ANY_REG_mask;
RegMask _PTR_REG_mask;
RegMask _PTR_REG_NO_RBP_mask;
RegMask _PTR_NO_RAX_REG_mask;
RegMask _PTR_NO_RAX_RBX_REG_mask;
RegMask _LONG_REG_mask;
RegMask _LONG_NO_RAX_RDX_REG_mask;
RegMask _LONG_NO_RCX_REG_mask;
RegMask _LONG_NO_RBP_R13_REG_mask;
RegMask _INT_REG_mask;
RegMask _INT_NO_RAX_RDX_REG_mask;
RegMask _INT_NO_RCX_REG_mask;
RegMask _INT_NO_RBP_R13_REG_mask;
RegMask _FLOAT_REG_mask;
RegMask _STACK_OR_PTR_REG_mask;
RegMask _STACK_OR_LONG_REG_mask;
RegMask _STACK_OR_INT_REG_mask;

static bool need_r12_heapbase() {
  return UseCompressedOops;
}

void reg_mask_init() {
  // _ALL_REG_mask is generated by adlc from the all_reg register class below.
  // We derive a number of subsets from it.
  _ANY_REG_mask = _ALL_REG_mask;

  if (PreserveFramePointer) {
    _ANY_REG_mask.Remove(OptoReg::as_OptoReg(rbp->as_VMReg()));
    _ANY_REG_mask.Remove(OptoReg::as_OptoReg(rbp->as_VMReg()->next()));
  }
  if (need_r12_heapbase()) {
    _ANY_REG_mask.Remove(OptoReg::as_OptoReg(r12->as_VMReg()));
    _ANY_REG_mask.Remove(OptoReg::as_OptoReg(r12->as_VMReg()->next()));
  }

  _PTR_REG_mask = _ANY_REG_mask;
  _PTR_REG_mask.Remove(OptoReg::as_OptoReg(rsp->as_VMReg()));
  _PTR_REG_mask.Remove(OptoReg::as_OptoReg(rsp->as_VMReg()->next()));
  _PTR_REG_mask.Remove(OptoReg::as_OptoReg(r15->as_VMReg()));
  _PTR_REG_mask.Remove(OptoReg::as_OptoReg(r15->as_VMReg()->next()));

  _STACK_OR_PTR_REG_mask = _PTR_REG_mask;
  _STACK_OR_PTR_REG_mask.OR(STACK_OR_STACK_SLOTS_mask());

  _PTR_REG_NO_RBP_mask = _PTR_REG_mask;
  _PTR_REG_NO_RBP_mask.Remove(OptoReg::as_OptoReg(rbp->as_VMReg()));
  _PTR_REG_NO_RBP_mask.Remove(OptoReg::as_OptoReg(rbp->as_VMReg()->next()));

  _PTR_NO_RAX_REG_mask = _PTR_REG_mask;
  _PTR_NO_RAX_REG_mask.Remove(OptoReg::as_OptoReg(rax->as_VMReg()));
  _PTR_NO_RAX_REG_mask.Remove(OptoReg::as_OptoReg(rax->as_VMReg()->next()));

  _PTR_NO_RAX_RBX_REG_mask = _PTR_NO_RAX_REG_mask;
  _PTR_NO_RAX_RBX_REG_mask.Remove(OptoReg::as_OptoReg(rbx->as_VMReg()));
  _PTR_NO_RAX_RBX_REG_mask.Remove(OptoReg::as_OptoReg(rbx->as_VMReg()->next()));

  _LONG_REG_mask = _PTR_REG_mask;
  _STACK_OR_LONG_REG_mask = _LONG_REG_mask;
  _STACK_OR_LONG_REG_mask.OR(STACK_OR_STACK_SLOTS_mask());

  _LONG_NO_RAX_RDX_REG_mask = _LONG_REG_mask;
  _LONG_NO_RAX_RDX_REG_mask.Remove(OptoReg::as_OptoReg(rax->as_VMReg()));
  _LONG_NO_RAX_RDX_REG_mask.Remove(OptoReg::as_OptoReg(rax->as_VMReg()->next()));
  _LONG_NO_RAX_RDX_REG_mask.Remove(OptoReg::as_OptoReg(rdx->as_VMReg()));
  _LONG_NO_RAX_RDX_REG_mask.Remove(OptoReg::as_OptoReg(rdx->as_VMReg()->next()));

  _LONG_NO_RCX_REG_mask = _LONG_REG_mask;
  _LONG_NO_RCX_REG_mask.Remove(OptoReg::as_OptoReg(rcx->as_VMReg()));
  _LONG_NO_RCX_REG_mask.Remove(OptoReg::as_OptoReg(rcx->as_VMReg()->next()));

  _LONG_NO_RBP_R13_REG_mask = _LONG_REG_mask;
  _LONG_NO_RBP_R13_REG_mask.Remove(OptoReg::as_OptoReg(rbp->as_VMReg()));
  _LONG_NO_RBP_R13_REG_mask.Remove(OptoReg::as_OptoReg(rbp->as_VMReg()->next()));
  _LONG_NO_RBP_R13_REG_mask.Remove(OptoReg::as_OptoReg(r13->as_VMReg()));
  _LONG_NO_RBP_R13_REG_mask.Remove(OptoReg::as_OptoReg(r13->as_VMReg()->next()));

  _INT_REG_mask = _ALL_INT_REG_mask;
  if (PreserveFramePointer) {
    _INT_REG_mask.Remove(OptoReg::as_OptoReg(rbp->as_VMReg()));
  }
  if (need_r12_heapbase()) {
    _INT_REG_mask.Remove(OptoReg::as_OptoReg(r12->as_VMReg()));
  }

  _STACK_OR_INT_REG_mask = _INT_REG_mask;
  _STACK_OR_INT_REG_mask.OR(STACK_OR_STACK_SLOTS_mask());

  _INT_NO_RAX_RDX_REG_mask = _INT_REG_mask;
  _INT_NO_RAX_RDX_REG_mask.Remove(OptoReg::as_OptoReg(rax->as_VMReg()));
  _INT_NO_RAX_RDX_REG_mask.Remove(OptoReg::as_OptoReg(rdx->as_VMReg()));

  _INT_NO_RCX_REG_mask = _INT_REG_mask;
  _INT_NO_RCX_REG_mask.Remove(OptoReg::as_OptoReg(rcx->as_VMReg()));

  _INT_NO_RBP_R13_REG_mask = _INT_REG_mask;
  _INT_NO_RBP_R13_REG_mask.Remove(OptoReg::as_OptoReg(rbp->as_VMReg()));
  _INT_NO_RBP_R13_REG_mask.Remove(OptoReg::as_OptoReg(r13->as_VMReg()));

  // _FLOAT_REG_LEGACY_mask/_FLOAT_REG_EVEX_mask is generated by adlc
  // from the float_reg_legacy/float_reg_evex register class.
  _FLOAT_REG_mask = VM_Version::supports_evex() ? _FLOAT_REG_EVEX_mask : _FLOAT_REG_LEGACY_mask;
}

static bool generate_vzeroupper(Compile* C) {
  return (VM_Version::supports_vzeroupper() && (C->max_vector_size() > 16 || C->clear_upper_avx() == true)) ? true: false;  // Generate vzeroupper
}

static int clear_avx_size() {
  return generate_vzeroupper(Compile::current()) ? 3: 0;  // vzeroupper
}

// !!!!! Special hack to get all types of calls to specify the byte offset
//       from the start of the call to the point where the return address
//       will point.
int MachCallStaticJavaNode::ret_addr_offset()
{
  int offset = 5; // 5 bytes from start of call to where return address points
  offset += clear_avx_size();
  return offset;
}

int MachCallDynamicJavaNode::ret_addr_offset()
{
  int offset = 15; // 15 bytes from start of call to where return address points
  offset += clear_avx_size();
  return offset;
}

int MachCallRuntimeNode::ret_addr_offset() {
  int offset = 13; // movq r10,#addr; callq (r10)
  if (this->ideal_Opcode() != Op_CallLeafVector) {
    offset += clear_avx_size();
  }
  return offset;
}

int MachCallNativeNode::ret_addr_offset() {
  int offset = 13; // movq r10,#addr; callq (r10)
  offset += clear_avx_size();
  return offset;
}
//
// Compute padding required for nodes which need alignment
//

// The address of the call instruction needs to be 4-byte aligned to
// ensure that it does not span a cache line so that it can be patched.
int CallStaticJavaDirectNode::compute_padding(int current_offset) const
{
  current_offset += clear_avx_size(); // skip vzeroupper
  current_offset += 1; // skip call opcode byte
  return align_up(current_offset, alignment_required()) - current_offset;
}

// The address of the call instruction needs to be 4-byte aligned to
// ensure that it does not span a cache line so that it can be patched.
int CallDynamicJavaDirectNode::compute_padding(int current_offset) const
{
  current_offset += clear_avx_size(); // skip vzeroupper
  current_offset += 11; // skip movq instruction + call opcode byte
  return align_up(current_offset, alignment_required()) - current_offset;
}

// EMIT_RM()
void emit_rm(CodeBuffer &cbuf, int f1, int f2, int f3) {
  unsigned char c = (unsigned char) ((f1 << 6) | (f2 << 3) | f3);
  cbuf.insts()->emit_int8(c);
}

// EMIT_CC()
void emit_cc(CodeBuffer &cbuf, int f1, int f2) {
  unsigned char c = (unsigned char) (f1 | f2);
  cbuf.insts()->emit_int8(c);
}

// EMIT_OPCODE()
void emit_opcode(CodeBuffer &cbuf, int code) {
  cbuf.insts()->emit_int8((unsigned char) code);
}

// EMIT_OPCODE() w/ relocation information
void emit_opcode(CodeBuffer &cbuf,
                 int code, relocInfo::relocType reloc, int offset, int format)
{
  cbuf.relocate(cbuf.insts_mark() + offset, reloc, format);
  emit_opcode(cbuf, code);
}

// EMIT_D8()
void emit_d8(CodeBuffer &cbuf, int d8) {
  cbuf.insts()->emit_int8((unsigned char) d8);
}

// EMIT_D16()
void emit_d16(CodeBuffer &cbuf, int d16) {
  cbuf.insts()->emit_int16(d16);
}

// EMIT_D32()
void emit_d32(CodeBuffer &cbuf, int d32) {
  cbuf.insts()->emit_int32(d32);
}

// EMIT_D64()
void emit_d64(CodeBuffer &cbuf, int64_t d64) {
  cbuf.insts()->emit_int64(d64);
}

// emit 32 bit value and construct relocation entry from relocInfo::relocType
void emit_d32_reloc(CodeBuffer& cbuf,
                    int d32,
                    relocInfo::relocType reloc,
                    int format)
{
  assert(reloc != relocInfo::external_word_type, "use 2-arg emit_d32_reloc");
  cbuf.relocate(cbuf.insts_mark(), reloc, format);
  cbuf.insts()->emit_int32(d32);
}

// emit 32 bit value and construct relocation entry from RelocationHolder
void emit_d32_reloc(CodeBuffer& cbuf, int d32, RelocationHolder const& rspec, int format) {
#ifdef ASSERT
  if (rspec.reloc()->type() == relocInfo::oop_type &&
      d32 != 0 && d32 != (intptr_t) Universe::non_oop_word()) {
    assert(Universe::heap()->is_in((address)(intptr_t)d32), "should be real oop");
    assert(oopDesc::is_oop(cast_to_oop((intptr_t)d32)), "cannot embed broken oops in code");
  }
#endif
  cbuf.relocate(cbuf.insts_mark(), rspec, format);
  cbuf.insts()->emit_int32(d32);
}

void emit_d32_reloc(CodeBuffer& cbuf, address addr) {
  address next_ip = cbuf.insts_end() + 4;
  emit_d32_reloc(cbuf, (int) (addr - next_ip),
                 external_word_Relocation::spec(addr),
                 RELOC_DISP32);
}


// emit 64 bit value and construct relocation entry from relocInfo::relocType
void emit_d64_reloc(CodeBuffer& cbuf, int64_t d64, relocInfo::relocType reloc, int format) {
  cbuf.relocate(cbuf.insts_mark(), reloc, format);
  cbuf.insts()->emit_int64(d64);
}

// emit 64 bit value and construct relocation entry from RelocationHolder
void emit_d64_reloc(CodeBuffer& cbuf, int64_t d64, RelocationHolder const& rspec, int format) {
#ifdef ASSERT
  if (rspec.reloc()->type() == relocInfo::oop_type &&
      d64 != 0 && d64 != (int64_t) Universe::non_oop_word()) {
    assert(Universe::heap()->is_in((address)d64), "should be real oop");
    assert(oopDesc::is_oop(cast_to_oop(d64)), "cannot embed broken oops in code");
  }
#endif
  cbuf.relocate(cbuf.insts_mark(), rspec, format);
  cbuf.insts()->emit_int64(d64);
}

// Access stack slot for load or store
void store_to_stackslot(CodeBuffer &cbuf, int opcode, int rm_field, int disp)
{
  emit_opcode(cbuf, opcode);                  // (e.g., FILD   [RSP+src])
  if (-0x80 <= disp && disp < 0x80) {
    emit_rm(cbuf, 0x01, rm_field, RSP_enc);   // R/M byte
    emit_rm(cbuf, 0x00, RSP_enc, RSP_enc);    // SIB byte
    emit_d8(cbuf, disp);     // Displacement  // R/M byte
  } else {
    emit_rm(cbuf, 0x02, rm_field, RSP_enc);   // R/M byte
    emit_rm(cbuf, 0x00, RSP_enc, RSP_enc);    // SIB byte
    emit_d32(cbuf, disp);     // Displacement // R/M byte
  }
}

   // rRegI ereg, memory mem) %{    // emit_reg_mem
void encode_RegMem(CodeBuffer &cbuf,
                   int reg,
                   int base, int index, int scale, int disp, relocInfo::relocType disp_reloc)
{
  assert(disp_reloc == relocInfo::none, "cannot have disp");
  int regenc = reg & 7;
  int baseenc = base & 7;
  int indexenc = index & 7;

  // There is no index & no scale, use form without SIB byte
  if (index == 0x4 && scale == 0 && base != RSP_enc && base != R12_enc) {
    // If no displacement, mode is 0x0; unless base is [RBP] or [R13]
    if (disp == 0 && base != RBP_enc && base != R13_enc) {
      emit_rm(cbuf, 0x0, regenc, baseenc); // *
    } else if (-0x80 <= disp && disp < 0x80 && disp_reloc == relocInfo::none) {
      // If 8-bit displacement, mode 0x1
      emit_rm(cbuf, 0x1, regenc, baseenc); // *
      emit_d8(cbuf, disp);
    } else {
      // If 32-bit displacement
      if (base == -1) { // Special flag for absolute address
        emit_rm(cbuf, 0x0, regenc, 0x5); // *
        if (disp_reloc != relocInfo::none) {
          emit_d32_reloc(cbuf, disp, relocInfo::oop_type, RELOC_DISP32);
        } else {
          emit_d32(cbuf, disp);
        }
      } else {
        // Normal base + offset
        emit_rm(cbuf, 0x2, regenc, baseenc); // *
        if (disp_reloc != relocInfo::none) {
          emit_d32_reloc(cbuf, disp, relocInfo::oop_type, RELOC_DISP32);
        } else {
          emit_d32(cbuf, disp);
        }
      }
    }
  } else {
    // Else, encode with the SIB byte
    // If no displacement, mode is 0x0; unless base is [RBP] or [R13]
    if (disp == 0 && base != RBP_enc && base != R13_enc) {
      // If no displacement
      emit_rm(cbuf, 0x0, regenc, 0x4); // *
      emit_rm(cbuf, scale, indexenc, baseenc);
    } else {
      if (-0x80 <= disp && disp < 0x80 && disp_reloc == relocInfo::none) {
        // If 8-bit displacement, mode 0x1
        emit_rm(cbuf, 0x1, regenc, 0x4); // *
        emit_rm(cbuf, scale, indexenc, baseenc);
        emit_d8(cbuf, disp);
      } else {
        // If 32-bit displacement
        if (base == 0x04 ) {
          emit_rm(cbuf, 0x2, regenc, 0x4);
          emit_rm(cbuf, scale, indexenc, 0x04); // XXX is this valid???
        } else {
          emit_rm(cbuf, 0x2, regenc, 0x4);
          emit_rm(cbuf, scale, indexenc, baseenc); // *
        }
        if (disp_reloc != relocInfo::none) {
          emit_d32_reloc(cbuf, disp, relocInfo::oop_type, RELOC_DISP32);
        } else {
          emit_d32(cbuf, disp);
        }
      }
    }
  }
}

// This could be in MacroAssembler but it's fairly C2 specific
void emit_cmpfp_fixup(MacroAssembler& _masm) {
  Label exit;
  __ jccb(Assembler::noParity, exit);
  __ pushf();
  //
  // comiss/ucomiss instructions set ZF,PF,CF flags and
  // zero OF,AF,SF for NaN values.
  // Fixup flags by zeroing ZF,PF so that compare of NaN
  // values returns 'less than' result (CF is set).
  // Leave the rest of flags unchanged.
  //
  //    7 6 5 4 3 2 1 0
  //   |S|Z|r|A|r|P|r|C|  (r - reserved bit)
  //    0 0 1 0 1 0 1 1   (0x2B)
  //
  __ andq(Address(rsp, 0), 0xffffff2b);
  __ popf();
  __ bind(exit);
}

void emit_cmpfp3(MacroAssembler& _masm, Register dst) {
  Label done;
  __ movl(dst, -1);
  __ jcc(Assembler::parity, done);
  __ jcc(Assembler::below, done);
  __ setb(Assembler::notEqual, dst);
  __ movzbl(dst, dst);
  __ bind(done);
}

// Math.min()    # Math.max()
// --------------------------
// ucomis[s/d]   #
// ja   -> b     # a
// jp   -> NaN   # NaN
// jb   -> a     # b
// je            #
// |-jz -> a | b # a & b
// |    -> a     #
void emit_fp_min_max(MacroAssembler& _masm, XMMRegister dst,
                     XMMRegister a, XMMRegister b,
                     XMMRegister xmmt, Register rt,
                     bool min, bool single) {

  Label nan, zero, below, above, done;

  if (single)
    __ ucomiss(a, b);
  else
    __ ucomisd(a, b);

  if (dst->encoding() != (min ? b : a)->encoding())
    __ jccb(Assembler::above, above); // CF=0 & ZF=0
  else
    __ jccb(Assembler::above, done);

  __ jccb(Assembler::parity, nan);  // PF=1
  __ jccb(Assembler::below, below); // CF=1

  // equal
  __ vpxor(xmmt, xmmt, xmmt, Assembler::AVX_128bit);
  if (single) {
    __ ucomiss(a, xmmt);
    __ jccb(Assembler::equal, zero);

    __ movflt(dst, a);
    __ jmp(done);
  }
  else {
    __ ucomisd(a, xmmt);
    __ jccb(Assembler::equal, zero);

    __ movdbl(dst, a);
    __ jmp(done);
  }

  __ bind(zero);
  if (min)
    __ vpor(dst, a, b, Assembler::AVX_128bit);
  else
    __ vpand(dst, a, b, Assembler::AVX_128bit);

  __ jmp(done);

  __ bind(above);
  if (single)
    __ movflt(dst, min ? b : a);
  else
    __ movdbl(dst, min ? b : a);

  __ jmp(done);

  __ bind(nan);
  if (single) {
    __ movl(rt, 0x7fc00000); // Float.NaN
    __ movdl(dst, rt);
  }
  else {
    __ mov64(rt, 0x7ff8000000000000L); // Double.NaN
    __ movdq(dst, rt);
  }
  __ jmp(done);

  __ bind(below);
  if (single)
    __ movflt(dst, min ? a : b);
  else
    __ movdbl(dst, min ? a : b);

  __ bind(done);
}

//=============================================================================
const RegMask& MachConstantBaseNode::_out_RegMask = RegMask::Empty;

int ConstantTable::calculate_table_base_offset() const {
  return 0;  // absolute addressing, no offset
}

bool MachConstantBaseNode::requires_postalloc_expand() const { return false; }
void MachConstantBaseNode::postalloc_expand(GrowableArray <Node *> *nodes, PhaseRegAlloc *ra_) {
  ShouldNotReachHere();
}

void MachConstantBaseNode::emit(CodeBuffer& cbuf, PhaseRegAlloc* ra_) const {
  // Empty encoding
}

uint MachConstantBaseNode::size(PhaseRegAlloc* ra_) const {
  return 0;
}

#ifndef PRODUCT
void MachConstantBaseNode::format(PhaseRegAlloc* ra_, outputStream* st) const {
  st->print("# MachConstantBaseNode (empty encoding)");
}
#endif


//=============================================================================
#ifndef PRODUCT
void MachPrologNode::format(PhaseRegAlloc* ra_, outputStream* st) const {
  Compile* C = ra_->C;

  int framesize = C->output()->frame_size_in_bytes();
  int bangsize = C->output()->bang_size_in_bytes();
  assert((framesize & (StackAlignmentInBytes-1)) == 0, "frame size not aligned");
  // Remove wordSize for return addr which is already pushed.
  framesize -= wordSize;

  if (C->output()->need_stack_bang(bangsize)) {
    framesize -= wordSize;
    st->print("# stack bang (%d bytes)", bangsize);
    st->print("\n\t");
    st->print("pushq   rbp\t# Save rbp");
    if (PreserveFramePointer) {
        st->print("\n\t");
        st->print("movq    rbp, rsp\t# Save the caller's SP into rbp");
    }
    if (framesize) {
      st->print("\n\t");
      st->print("subq    rsp, #%d\t# Create frame",framesize);
    }
  } else {
    st->print("subq    rsp, #%d\t# Create frame",framesize);
    st->print("\n\t");
    framesize -= wordSize;
    st->print("movq    [rsp + #%d], rbp\t# Save rbp",framesize);
    if (PreserveFramePointer) {
      st->print("\n\t");
      st->print("movq    rbp, rsp\t# Save the caller's SP into rbp");
      if (framesize > 0) {
        st->print("\n\t");
        st->print("addq    rbp, #%d", framesize);
      }
    }
  }

  if (VerifyStackAtCalls) {
    st->print("\n\t");
    framesize -= wordSize;
    st->print("movq    [rsp + #%d], 0xbadb100d\t# Majik cookie for stack depth check",framesize);
#ifdef ASSERT
    st->print("\n\t");
    st->print("# stack alignment check");
#endif
  }
  if (C->stub_function() != NULL && BarrierSet::barrier_set()->barrier_set_nmethod() != NULL) {
    st->print("\n\t");
    st->print("cmpl    [r15_thread + #disarmed_offset], #disarmed_value\t");
    st->print("\n\t");
    st->print("je      fast_entry\t");
    st->print("\n\t");
    st->print("call    #nmethod_entry_barrier_stub\t");
    st->print("\n\tfast_entry:");
  }
  st->cr();
}
#endif

void MachPrologNode::emit(CodeBuffer &cbuf, PhaseRegAlloc *ra_) const {
  Compile* C = ra_->C;
  MacroAssembler _masm(&cbuf);

  int framesize = C->output()->frame_size_in_bytes();
  int bangsize = C->output()->bang_size_in_bytes();

  if (C->clinit_barrier_on_entry()) {
    assert(VM_Version::supports_fast_class_init_checks(), "sanity");
    assert(!C->method()->holder()->is_not_initialized(), "initialization should have been started");

    Label L_skip_barrier;
    Register klass = rscratch1;

    __ mov_metadata(klass, C->method()->holder()->constant_encoding());
    __ clinit_barrier(klass, r15_thread, &L_skip_barrier /*L_fast_path*/);

    __ jump(RuntimeAddress(SharedRuntime::get_handle_wrong_method_stub())); // slow path

    __ bind(L_skip_barrier);
  }

  __ verified_entry(framesize, C->output()->need_stack_bang(bangsize)?bangsize:0, false, C->stub_function() != NULL);

  C->output()->set_frame_complete(cbuf.insts_size());

  if (C->has_mach_constant_base_node()) {
    // NOTE: We set the table base offset here because users might be
    // emitted before MachConstantBaseNode.
    ConstantTable& constant_table = C->output()->constant_table();
    constant_table.set_table_base_offset(constant_table.calculate_table_base_offset());
  }
}

uint MachPrologNode::size(PhaseRegAlloc* ra_) const
{
  return MachNode::size(ra_); // too many variables; just compute it
                              // the hard way
}

int MachPrologNode::reloc() const
{
  return 0; // a large enough number
}

//=============================================================================
#ifndef PRODUCT
void MachEpilogNode::format(PhaseRegAlloc* ra_, outputStream* st) const
{
  Compile* C = ra_->C;
  if (generate_vzeroupper(C)) {
    st->print("vzeroupper");
    st->cr(); st->print("\t");
  }

  int framesize = C->output()->frame_size_in_bytes();
  assert((framesize & (StackAlignmentInBytes-1)) == 0, "frame size not aligned");
  // Remove word for return adr already pushed
  // and RBP
  framesize -= 2*wordSize;

  if (framesize) {
    st->print_cr("addq    rsp, %d\t# Destroy frame", framesize);
    st->print("\t");
  }

  st->print_cr("popq    rbp");
  if (do_polling() && C->is_method_compilation()) {
    st->print("\t");
    st->print_cr("cmpq     rsp, poll_offset[r15_thread] \n\t"
                 "ja       #safepoint_stub\t"
                 "# Safepoint: poll for GC");
  }
}
#endif

void MachEpilogNode::emit(CodeBuffer& cbuf, PhaseRegAlloc* ra_) const
{
  Compile* C = ra_->C;
  MacroAssembler _masm(&cbuf);

  if (generate_vzeroupper(C)) {
    // Clear upper bits of YMM registers when current compiled code uses
    // wide vectors to avoid AVX <-> SSE transition penalty during call.
    __ vzeroupper();
  }

  int framesize = C->output()->frame_size_in_bytes();
  assert((framesize & (StackAlignmentInBytes-1)) == 0, "frame size not aligned");
  // Remove word for return adr already pushed
  // and RBP
  framesize -= 2*wordSize;

  // Note that VerifyStackAtCalls' Majik cookie does not change the frame size popped here

  if (framesize) {
    emit_opcode(cbuf, Assembler::REX_W);
    if (framesize < 0x80) {
      emit_opcode(cbuf, 0x83); // addq rsp, #framesize
      emit_rm(cbuf, 0x3, 0x00, RSP_enc);
      emit_d8(cbuf, framesize);
    } else {
      emit_opcode(cbuf, 0x81); // addq rsp, #framesize
      emit_rm(cbuf, 0x3, 0x00, RSP_enc);
      emit_d32(cbuf, framesize);
    }
  }

  // popq rbp
  emit_opcode(cbuf, 0x58 | RBP_enc);

  if (StackReservedPages > 0 && C->has_reserved_stack_access()) {
    __ reserved_stack_check();
  }

  if (do_polling() && C->is_method_compilation()) {
    MacroAssembler _masm(&cbuf);
    Label dummy_label;
    Label* code_stub = &dummy_label;
    if (!C->output()->in_scratch_emit_size()) {
      code_stub = &C->output()->safepoint_poll_table()->add_safepoint(__ offset());
    }
    __ relocate(relocInfo::poll_return_type);
    __ safepoint_poll(*code_stub, r15_thread, true /* at_return */, true /* in_nmethod */);
  }
}

uint MachEpilogNode::size(PhaseRegAlloc* ra_) const
{
  return MachNode::size(ra_); // too many variables; just compute it
                              // the hard way
}

int MachEpilogNode::reloc() const
{
  return 2; // a large enough number
}

const Pipeline* MachEpilogNode::pipeline() const
{
  return MachNode::pipeline_class();
}

//=============================================================================

enum RC {
  rc_bad,
  rc_int,
  rc_kreg,
  rc_float,
  rc_stack
};

static enum RC rc_class(OptoReg::Name reg)
{
  if( !OptoReg::is_valid(reg)  ) return rc_bad;

  if (OptoReg::is_stack(reg)) return rc_stack;

  VMReg r = OptoReg::as_VMReg(reg);

  if (r->is_Register()) return rc_int;

  if (r->is_KRegister()) return rc_kreg;

  assert(r->is_XMMRegister(), "must be");
  return rc_float;
}

// Next two methods are shared by 32- and 64-bit VM. They are defined in x86.ad.
static void vec_mov_helper(CodeBuffer *cbuf, int src_lo, int dst_lo,
                          int src_hi, int dst_hi, uint ireg, outputStream* st);

void vec_spill_helper(CodeBuffer *cbuf, bool is_load,
                     int stack_offset, int reg, uint ireg, outputStream* st);

static void vec_stack_to_stack_helper(CodeBuffer *cbuf, int src_offset,
                                      int dst_offset, uint ireg, outputStream* st) {
  if (cbuf) {
    MacroAssembler _masm(cbuf);
    switch (ireg) {
    case Op_VecS:
      __ movq(Address(rsp, -8), rax);
      __ movl(rax, Address(rsp, src_offset));
      __ movl(Address(rsp, dst_offset), rax);
      __ movq(rax, Address(rsp, -8));
      break;
    case Op_VecD:
      __ pushq(Address(rsp, src_offset));
      __ popq (Address(rsp, dst_offset));
      break;
    case Op_VecX:
      __ pushq(Address(rsp, src_offset));
      __ popq (Address(rsp, dst_offset));
      __ pushq(Address(rsp, src_offset+8));
      __ popq (Address(rsp, dst_offset+8));
      break;
    case Op_VecY:
      __ vmovdqu(Address(rsp, -32), xmm0);
      __ vmovdqu(xmm0, Address(rsp, src_offset));
      __ vmovdqu(Address(rsp, dst_offset), xmm0);
      __ vmovdqu(xmm0, Address(rsp, -32));
      break;
    case Op_VecZ:
      __ evmovdquq(Address(rsp, -64), xmm0, 2);
      __ evmovdquq(xmm0, Address(rsp, src_offset), 2);
      __ evmovdquq(Address(rsp, dst_offset), xmm0, 2);
      __ evmovdquq(xmm0, Address(rsp, -64), 2);
      break;
    default:
      ShouldNotReachHere();
    }
#ifndef PRODUCT
  } else {
    switch (ireg) {
    case Op_VecS:
      st->print("movq    [rsp - #8], rax\t# 32-bit mem-mem spill\n\t"
                "movl    rax, [rsp + #%d]\n\t"
                "movl    [rsp + #%d], rax\n\t"
                "movq    rax, [rsp - #8]",
                src_offset, dst_offset);
      break;
    case Op_VecD:
      st->print("pushq   [rsp + #%d]\t# 64-bit mem-mem spill\n\t"
                "popq    [rsp + #%d]",
                src_offset, dst_offset);
      break;
     case Op_VecX:
      st->print("pushq   [rsp + #%d]\t# 128-bit mem-mem spill\n\t"
                "popq    [rsp + #%d]\n\t"
                "pushq   [rsp + #%d]\n\t"
                "popq    [rsp + #%d]",
                src_offset, dst_offset, src_offset+8, dst_offset+8);
      break;
    case Op_VecY:
      st->print("vmovdqu [rsp - #32], xmm0\t# 256-bit mem-mem spill\n\t"
                "vmovdqu xmm0, [rsp + #%d]\n\t"
                "vmovdqu [rsp + #%d], xmm0\n\t"
                "vmovdqu xmm0, [rsp - #32]",
                src_offset, dst_offset);
      break;
    case Op_VecZ:
      st->print("vmovdqu [rsp - #64], xmm0\t# 512-bit mem-mem spill\n\t"
                "vmovdqu xmm0, [rsp + #%d]\n\t"
                "vmovdqu [rsp + #%d], xmm0\n\t"
                "vmovdqu xmm0, [rsp - #64]",
                src_offset, dst_offset);
      break;
    default:
      ShouldNotReachHere();
    }
#endif
  }
}

uint MachSpillCopyNode::implementation(CodeBuffer* cbuf,
                                       PhaseRegAlloc* ra_,
                                       bool do_size,
                                       outputStream* st) const {
  assert(cbuf != NULL || st  != NULL, "sanity");
  // Get registers to move
  OptoReg::Name src_second = ra_->get_reg_second(in(1));
  OptoReg::Name src_first = ra_->get_reg_first(in(1));
  OptoReg::Name dst_second = ra_->get_reg_second(this);
  OptoReg::Name dst_first = ra_->get_reg_first(this);

  enum RC src_second_rc = rc_class(src_second);
  enum RC src_first_rc = rc_class(src_first);
  enum RC dst_second_rc = rc_class(dst_second);
  enum RC dst_first_rc = rc_class(dst_first);

  assert(OptoReg::is_valid(src_first) && OptoReg::is_valid(dst_first),
         "must move at least 1 register" );

  if (src_first == dst_first && src_second == dst_second) {
    // Self copy, no move
    return 0;
  }
  if (bottom_type()->isa_vect() != NULL && bottom_type()->isa_vectmask() == NULL) {
    uint ireg = ideal_reg();
    assert((src_first_rc != rc_int && dst_first_rc != rc_int), "sanity");
    assert((ireg == Op_VecS || ireg == Op_VecD || ireg == Op_VecX || ireg == Op_VecY || ireg == Op_VecZ ), "sanity");
    if( src_first_rc == rc_stack && dst_first_rc == rc_stack ) {
      // mem -> mem
      int src_offset = ra_->reg2offset(src_first);
      int dst_offset = ra_->reg2offset(dst_first);
      vec_stack_to_stack_helper(cbuf, src_offset, dst_offset, ireg, st);
    } else if (src_first_rc == rc_float && dst_first_rc == rc_float ) {
      vec_mov_helper(cbuf, src_first, dst_first, src_second, dst_second, ireg, st);
    } else if (src_first_rc == rc_float && dst_first_rc == rc_stack ) {
      int stack_offset = ra_->reg2offset(dst_first);
      vec_spill_helper(cbuf, false, stack_offset, src_first, ireg, st);
    } else if (src_first_rc == rc_stack && dst_first_rc == rc_float ) {
      int stack_offset = ra_->reg2offset(src_first);
      vec_spill_helper(cbuf, true,  stack_offset, dst_first, ireg, st);
    } else {
      ShouldNotReachHere();
    }
    return 0;
  }
  if (src_first_rc == rc_stack) {
    // mem ->
    if (dst_first_rc == rc_stack) {
      // mem -> mem
      assert(src_second != dst_first, "overlap");
      if ((src_first & 1) == 0 && src_first + 1 == src_second &&
          (dst_first & 1) == 0 && dst_first + 1 == dst_second) {
        // 64-bit
        int src_offset = ra_->reg2offset(src_first);
        int dst_offset = ra_->reg2offset(dst_first);
        if (cbuf) {
          MacroAssembler _masm(cbuf);
          __ pushq(Address(rsp, src_offset));
          __ popq (Address(rsp, dst_offset));
#ifndef PRODUCT
        } else {
          st->print("pushq   [rsp + #%d]\t# 64-bit mem-mem spill\n\t"
                    "popq    [rsp + #%d]",
                     src_offset, dst_offset);
#endif
        }
      } else {
        // 32-bit
        assert(!((src_first & 1) == 0 && src_first + 1 == src_second), "no transform");
        assert(!((dst_first & 1) == 0 && dst_first + 1 == dst_second), "no transform");
        // No pushl/popl, so:
        int src_offset = ra_->reg2offset(src_first);
        int dst_offset = ra_->reg2offset(dst_first);
        if (cbuf) {
          MacroAssembler _masm(cbuf);
          __ movq(Address(rsp, -8), rax);
          __ movl(rax, Address(rsp, src_offset));
          __ movl(Address(rsp, dst_offset), rax);
          __ movq(rax, Address(rsp, -8));
#ifndef PRODUCT
        } else {
          st->print("movq    [rsp - #8], rax\t# 32-bit mem-mem spill\n\t"
                    "movl    rax, [rsp + #%d]\n\t"
                    "movl    [rsp + #%d], rax\n\t"
                    "movq    rax, [rsp - #8]",
                     src_offset, dst_offset);
#endif
        }
      }
      return 0;
    } else if (dst_first_rc == rc_int) {
      // mem -> gpr
      if ((src_first & 1) == 0 && src_first + 1 == src_second &&
          (dst_first & 1) == 0 && dst_first + 1 == dst_second) {
        // 64-bit
        int offset = ra_->reg2offset(src_first);
        if (cbuf) {
          MacroAssembler _masm(cbuf);
          __ movq(as_Register(Matcher::_regEncode[dst_first]), Address(rsp, offset));
#ifndef PRODUCT
        } else {
          st->print("movq    %s, [rsp + #%d]\t# spill",
                     Matcher::regName[dst_first],
                     offset);
#endif
        }
      } else {
        // 32-bit
        assert(!((src_first & 1) == 0 && src_first + 1 == src_second), "no transform");
        assert(!((dst_first & 1) == 0 && dst_first + 1 == dst_second), "no transform");
        int offset = ra_->reg2offset(src_first);
        if (cbuf) {
          MacroAssembler _masm(cbuf);
          __ movl(as_Register(Matcher::_regEncode[dst_first]), Address(rsp, offset));
#ifndef PRODUCT
        } else {
          st->print("movl    %s, [rsp + #%d]\t# spill",
                     Matcher::regName[dst_first],
                     offset);
#endif
        }
      }
      return 0;
    } else if (dst_first_rc == rc_float) {
      // mem-> xmm
      if ((src_first & 1) == 0 && src_first + 1 == src_second &&
          (dst_first & 1) == 0 && dst_first + 1 == dst_second) {
        // 64-bit
        int offset = ra_->reg2offset(src_first);
        if (cbuf) {
          MacroAssembler _masm(cbuf);
          __ movdbl( as_XMMRegister(Matcher::_regEncode[dst_first]), Address(rsp, offset));
#ifndef PRODUCT
        } else {
          st->print("%s  %s, [rsp + #%d]\t# spill",
                     UseXmmLoadAndClearUpper ? "movsd " : "movlpd",
                     Matcher::regName[dst_first],
                     offset);
#endif
        }
      } else {
        // 32-bit
        assert(!((src_first & 1) == 0 && src_first + 1 == src_second), "no transform");
        assert(!((dst_first & 1) == 0 && dst_first + 1 == dst_second), "no transform");
        int offset = ra_->reg2offset(src_first);
        if (cbuf) {
          MacroAssembler _masm(cbuf);
          __ movflt( as_XMMRegister(Matcher::_regEncode[dst_first]), Address(rsp, offset));
#ifndef PRODUCT
        } else {
          st->print("movss   %s, [rsp + #%d]\t# spill",
                     Matcher::regName[dst_first],
                     offset);
#endif
        }
      }
      return 0;
    } else if (dst_first_rc == rc_kreg) {
      // mem -> kreg
      if ((src_first & 1) == 0 && src_first + 1 == src_second &&
          (dst_first & 1) == 0 && dst_first + 1 == dst_second) {
        // 64-bit
        int offset = ra_->reg2offset(src_first);
        if (cbuf) {
          MacroAssembler _masm(cbuf);
          __ kmov(as_KRegister(Matcher::_regEncode[dst_first]), Address(rsp, offset));
#ifndef PRODUCT
        } else {
          st->print("kmovq   %s, [rsp + #%d]\t# spill",
                     Matcher::regName[dst_first],
                     offset);
#endif
        }
      }
      return 0;
    }
  } else if (src_first_rc == rc_int) {
    // gpr ->
    if (dst_first_rc == rc_stack) {
      // gpr -> mem
      if ((src_first & 1) == 0 && src_first + 1 == src_second &&
          (dst_first & 1) == 0 && dst_first + 1 == dst_second) {
        // 64-bit
        int offset = ra_->reg2offset(dst_first);
        if (cbuf) {
          MacroAssembler _masm(cbuf);
          __ movq(Address(rsp, offset), as_Register(Matcher::_regEncode[src_first]));
#ifndef PRODUCT
        } else {
          st->print("movq    [rsp + #%d], %s\t# spill",
                     offset,
                     Matcher::regName[src_first]);
#endif
        }
      } else {
        // 32-bit
        assert(!((src_first & 1) == 0 && src_first + 1 == src_second), "no transform");
        assert(!((dst_first & 1) == 0 && dst_first + 1 == dst_second), "no transform");
        int offset = ra_->reg2offset(dst_first);
        if (cbuf) {
          MacroAssembler _masm(cbuf);
          __ movl(Address(rsp, offset), as_Register(Matcher::_regEncode[src_first]));
#ifndef PRODUCT
        } else {
          st->print("movl    [rsp + #%d], %s\t# spill",
                     offset,
                     Matcher::regName[src_first]);
#endif
        }
      }
      return 0;
    } else if (dst_first_rc == rc_int) {
      // gpr -> gpr
      if ((src_first & 1) == 0 && src_first + 1 == src_second &&
          (dst_first & 1) == 0 && dst_first + 1 == dst_second) {
        // 64-bit
        if (cbuf) {
          MacroAssembler _masm(cbuf);
          __ movq(as_Register(Matcher::_regEncode[dst_first]),
                  as_Register(Matcher::_regEncode[src_first]));
#ifndef PRODUCT
        } else {
          st->print("movq    %s, %s\t# spill",
                     Matcher::regName[dst_first],
                     Matcher::regName[src_first]);
#endif
        }
        return 0;
      } else {
        // 32-bit
        assert(!((src_first & 1) == 0 && src_first + 1 == src_second), "no transform");
        assert(!((dst_first & 1) == 0 && dst_first + 1 == dst_second), "no transform");
        if (cbuf) {
          MacroAssembler _masm(cbuf);
          __ movl(as_Register(Matcher::_regEncode[dst_first]),
                  as_Register(Matcher::_regEncode[src_first]));
#ifndef PRODUCT
        } else {
          st->print("movl    %s, %s\t# spill",
                     Matcher::regName[dst_first],
                     Matcher::regName[src_first]);
#endif
        }
        return 0;
      }
    } else if (dst_first_rc == rc_float) {
      // gpr -> xmm
      if ((src_first & 1) == 0 && src_first + 1 == src_second &&
          (dst_first & 1) == 0 && dst_first + 1 == dst_second) {
        // 64-bit
        if (cbuf) {
          MacroAssembler _masm(cbuf);
          __ movdq( as_XMMRegister(Matcher::_regEncode[dst_first]), as_Register(Matcher::_regEncode[src_first]));
#ifndef PRODUCT
        } else {
          st->print("movdq   %s, %s\t# spill",
                     Matcher::regName[dst_first],
                     Matcher::regName[src_first]);
#endif
        }
      } else {
        // 32-bit
        assert(!((src_first & 1) == 0 && src_first + 1 == src_second), "no transform");
        assert(!((dst_first & 1) == 0 && dst_first + 1 == dst_second), "no transform");
        if (cbuf) {
          MacroAssembler _masm(cbuf);
          __ movdl( as_XMMRegister(Matcher::_regEncode[dst_first]), as_Register(Matcher::_regEncode[src_first]));
#ifndef PRODUCT
        } else {
          st->print("movdl   %s, %s\t# spill",
                     Matcher::regName[dst_first],
                     Matcher::regName[src_first]);
#endif
        }
      }
      return 0;
    } else if (dst_first_rc == rc_kreg) {
      if ((src_first & 1) == 0 && src_first + 1 == src_second &&
          (dst_first & 1) == 0 && dst_first + 1 == dst_second) {
        // 64-bit
        if (cbuf) {
          MacroAssembler _masm(cbuf);
          __ kmov(as_KRegister(Matcher::_regEncode[dst_first]), as_Register(Matcher::_regEncode[src_first]));
  #ifndef PRODUCT
        } else {
           st->print("kmovq   %s, %s\t# spill",
                       Matcher::regName[dst_first],
                       Matcher::regName[src_first]);
  #endif
        }
      }
      Unimplemented();
      return 0;
    }
  } else if (src_first_rc == rc_float) {
    // xmm ->
    if (dst_first_rc == rc_stack) {
      // xmm -> mem
      if ((src_first & 1) == 0 && src_first + 1 == src_second &&
          (dst_first & 1) == 0 && dst_first + 1 == dst_second) {
        // 64-bit
        int offset = ra_->reg2offset(dst_first);
        if (cbuf) {
          MacroAssembler _masm(cbuf);
          __ movdbl( Address(rsp, offset), as_XMMRegister(Matcher::_regEncode[src_first]));
#ifndef PRODUCT
        } else {
          st->print("movsd   [rsp + #%d], %s\t# spill",
                     offset,
                     Matcher::regName[src_first]);
#endif
        }
      } else {
        // 32-bit
        assert(!((src_first & 1) == 0 && src_first + 1 == src_second), "no transform");
        assert(!((dst_first & 1) == 0 && dst_first + 1 == dst_second), "no transform");
        int offset = ra_->reg2offset(dst_first);
        if (cbuf) {
          MacroAssembler _masm(cbuf);
          __ movflt(Address(rsp, offset), as_XMMRegister(Matcher::_regEncode[src_first]));
#ifndef PRODUCT
        } else {
          st->print("movss   [rsp + #%d], %s\t# spill",
                     offset,
                     Matcher::regName[src_first]);
#endif
        }
      }
      return 0;
    } else if (dst_first_rc == rc_int) {
      // xmm -> gpr
      if ((src_first & 1) == 0 && src_first + 1 == src_second &&
          (dst_first & 1) == 0 && dst_first + 1 == dst_second) {
        // 64-bit
        if (cbuf) {
          MacroAssembler _masm(cbuf);
          __ movdq( as_Register(Matcher::_regEncode[dst_first]), as_XMMRegister(Matcher::_regEncode[src_first]));
#ifndef PRODUCT
        } else {
          st->print("movdq   %s, %s\t# spill",
                     Matcher::regName[dst_first],
                     Matcher::regName[src_first]);
#endif
        }
      } else {
        // 32-bit
        assert(!((src_first & 1) == 0 && src_first + 1 == src_second), "no transform");
        assert(!((dst_first & 1) == 0 && dst_first + 1 == dst_second), "no transform");
        if (cbuf) {
          MacroAssembler _masm(cbuf);
          __ movdl( as_Register(Matcher::_regEncode[dst_first]), as_XMMRegister(Matcher::_regEncode[src_first]));
#ifndef PRODUCT
        } else {
          st->print("movdl   %s, %s\t# spill",
                     Matcher::regName[dst_first],
                     Matcher::regName[src_first]);
#endif
        }
      }
      return 0;
    } else if (dst_first_rc == rc_float) {
      // xmm -> xmm
      if ((src_first & 1) == 0 && src_first + 1 == src_second &&
          (dst_first & 1) == 0 && dst_first + 1 == dst_second) {
        // 64-bit
        if (cbuf) {
          MacroAssembler _masm(cbuf);
          __ movdbl( as_XMMRegister(Matcher::_regEncode[dst_first]), as_XMMRegister(Matcher::_regEncode[src_first]));
#ifndef PRODUCT
        } else {
          st->print("%s  %s, %s\t# spill",
                     UseXmmRegToRegMoveAll ? "movapd" : "movsd ",
                     Matcher::regName[dst_first],
                     Matcher::regName[src_first]);
#endif
        }
      } else {
        // 32-bit
        assert(!((src_first & 1) == 0 && src_first + 1 == src_second), "no transform");
        assert(!((dst_first & 1) == 0 && dst_first + 1 == dst_second), "no transform");
        if (cbuf) {
          MacroAssembler _masm(cbuf);
          __ movflt( as_XMMRegister(Matcher::_regEncode[dst_first]), as_XMMRegister(Matcher::_regEncode[src_first]));
#ifndef PRODUCT
        } else {
          st->print("%s  %s, %s\t# spill",
                     UseXmmRegToRegMoveAll ? "movaps" : "movss ",
                     Matcher::regName[dst_first],
                     Matcher::regName[src_first]);
#endif
        }
      }
      return 0;
    } else if (dst_first_rc == rc_kreg) {
      assert(false, "Illegal spilling");
      return 0;
    }
  } else if (src_first_rc == rc_kreg) {
    if (dst_first_rc == rc_stack) {
      // mem -> kreg
      if ((src_first & 1) == 0 && src_first + 1 == src_second &&
          (dst_first & 1) == 0 && dst_first + 1 == dst_second) {
        // 64-bit
        int offset = ra_->reg2offset(dst_first);
        if (cbuf) {
          MacroAssembler _masm(cbuf);
          __ kmov(Address(rsp, offset), as_KRegister(Matcher::_regEncode[src_first]));
#ifndef PRODUCT
        } else {
          st->print("kmovq   [rsp + #%d] , %s\t# spill",
                     offset,
                     Matcher::regName[src_first]);
#endif
        }
      }
      return 0;
    } else if (dst_first_rc == rc_int) {
      if ((src_first & 1) == 0 && src_first + 1 == src_second &&
          (dst_first & 1) == 0 && dst_first + 1 == dst_second) {
        // 64-bit
        if (cbuf) {
          MacroAssembler _masm(cbuf);
          __ kmov(as_Register(Matcher::_regEncode[dst_first]), as_KRegister(Matcher::_regEncode[src_first]));
#ifndef PRODUCT
        } else {
         st->print("kmovq   %s, %s\t# spill",
                     Matcher::regName[dst_first],
                     Matcher::regName[src_first]);
#endif
        }
      }
      Unimplemented();
      return 0;
    } else if (dst_first_rc == rc_kreg) {
      if ((src_first & 1) == 0 && src_first + 1 == src_second &&
          (dst_first & 1) == 0 && dst_first + 1 == dst_second) {
        // 64-bit
        if (cbuf) {
          MacroAssembler _masm(cbuf);
          __ kmov(as_KRegister(Matcher::_regEncode[dst_first]), as_KRegister(Matcher::_regEncode[src_first]));
#ifndef PRODUCT
        } else {
         st->print("kmovq   %s, %s\t# spill",
                     Matcher::regName[dst_first],
                     Matcher::regName[src_first]);
#endif
        }
      }
      return 0;
    } else if (dst_first_rc == rc_float) {
      assert(false, "Illegal spill");
      return 0;
    }
  }

  assert(0," foo ");
  Unimplemented();
  return 0;
}

#ifndef PRODUCT
void MachSpillCopyNode::format(PhaseRegAlloc *ra_, outputStream* st) const {
  implementation(NULL, ra_, false, st);
}
#endif

void MachSpillCopyNode::emit(CodeBuffer &cbuf, PhaseRegAlloc *ra_) const {
  implementation(&cbuf, ra_, false, NULL);
}

uint MachSpillCopyNode::size(PhaseRegAlloc *ra_) const {
  return MachNode::size(ra_);
}

//=============================================================================
#ifndef PRODUCT
void BoxLockNode::format(PhaseRegAlloc* ra_, outputStream* st) const
{
  int offset = ra_->reg2offset(in_RegMask(0).find_first_elem());
  int reg = ra_->get_reg_first(this);
  st->print("leaq    %s, [rsp + #%d]\t# box lock",
            Matcher::regName[reg], offset);
}
#endif

void BoxLockNode::emit(CodeBuffer& cbuf, PhaseRegAlloc* ra_) const
{
  int offset = ra_->reg2offset(in_RegMask(0).find_first_elem());
  int reg = ra_->get_encode(this);
  if (offset >= 0x80) {
    emit_opcode(cbuf, reg < 8 ? Assembler::REX_W : Assembler::REX_WR);
    emit_opcode(cbuf, 0x8D); // LEA  reg,[SP+offset]
    emit_rm(cbuf, 0x2, reg & 7, 0x04);
    emit_rm(cbuf, 0x0, 0x04, RSP_enc);
    emit_d32(cbuf, offset);
  } else {
    emit_opcode(cbuf, reg < 8 ? Assembler::REX_W : Assembler::REX_WR);
    emit_opcode(cbuf, 0x8D); // LEA  reg,[SP+offset]
    emit_rm(cbuf, 0x1, reg & 7, 0x04);
    emit_rm(cbuf, 0x0, 0x04, RSP_enc);
    emit_d8(cbuf, offset);
  }
}

uint BoxLockNode::size(PhaseRegAlloc *ra_) const
{
  int offset = ra_->reg2offset(in_RegMask(0).find_first_elem());
  return (offset < 0x80) ? 5 : 8; // REX
}

//=============================================================================
#ifndef PRODUCT
void MachUEPNode::format(PhaseRegAlloc* ra_, outputStream* st) const
{
  if (UseCompressedClassPointers) {
    st->print_cr("movl    rscratch1, [j_rarg0 + oopDesc::klass_offset_in_bytes()]\t# compressed klass");
    st->print_cr("\tdecode_klass_not_null rscratch1, rscratch1");
    st->print_cr("\tcmpq    rax, rscratch1\t # Inline cache check");
  } else {
    st->print_cr("\tcmpq    rax, [j_rarg0 + oopDesc::klass_offset_in_bytes()]\t"
                 "# Inline cache check");
  }
  st->print_cr("\tjne     SharedRuntime::_ic_miss_stub");
  st->print_cr("\tnop\t# nops to align entry point");
}
#endif

void MachUEPNode::emit(CodeBuffer& cbuf, PhaseRegAlloc* ra_) const
{
  MacroAssembler masm(&cbuf);
  uint insts_size = cbuf.insts_size();
  if (UseCompressedClassPointers) {
    masm.load_klass(rscratch1, j_rarg0, rscratch2);
    masm.cmpptr(rax, rscratch1);
  } else {
    masm.cmpptr(rax, Address(j_rarg0, oopDesc::klass_offset_in_bytes()));
  }

  masm.jump_cc(Assembler::notEqual, RuntimeAddress(SharedRuntime::get_ic_miss_stub()));

  /* WARNING these NOPs are critical so that verified entry point is properly
     4 bytes aligned for patching by NativeJump::patch_verified_entry() */
  int nops_cnt = 4 - ((cbuf.insts_size() - insts_size) & 0x3);
  if (OptoBreakpoint) {
    // Leave space for int3
    nops_cnt -= 1;
  }
  nops_cnt &= 0x3; // Do not add nops if code is aligned.
  if (nops_cnt > 0)
    masm.nop(nops_cnt);
}

uint MachUEPNode::size(PhaseRegAlloc* ra_) const
{
  return MachNode::size(ra_); // too many variables; just compute it
                              // the hard way
}


//=============================================================================

const bool Matcher::supports_vector_calling_convention(void) {
  if (EnableVectorSupport && UseVectorStubs) {
    return true;
  }
  return false;
}

OptoRegPair Matcher::vector_return_value(uint ideal_reg) {
  assert(EnableVectorSupport && UseVectorStubs, "sanity");
  int lo = XMM0_num;
  int hi = XMM0b_num;
  if (ideal_reg == Op_VecX) hi = XMM0d_num;
  else if (ideal_reg == Op_VecY) hi = XMM0h_num;
  else if (ideal_reg == Op_VecZ) hi = XMM0p_num;
  return OptoRegPair(hi, lo);
}

// Is this branch offset short enough that a short branch can be used?
//
// NOTE: If the platform does not provide any short branch variants, then
//       this method should return false for offset 0.
bool Matcher::is_short_branch_offset(int rule, int br_size, int offset) {
  // The passed offset is relative to address of the branch.
  // On 86 a branch displacement is calculated relative to address
  // of a next instruction.
  offset -= br_size;

  // the short version of jmpConUCF2 contains multiple branches,
  // making the reach slightly less
  if (rule == jmpConUCF2_rule)
    return (-126 <= offset && offset <= 125);
  return (-128 <= offset && offset <= 127);
}

// Return whether or not this register is ever used as an argument.
// This function is used on startup to build the trampoline stubs in
// generateOptoStub.  Registers not mentioned will be killed by the VM
// call in the trampoline, and arguments in those registers not be
// available to the callee.
bool Matcher::can_be_java_arg(int reg)
{
  return
    reg ==  RDI_num || reg == RDI_H_num ||
    reg ==  RSI_num || reg == RSI_H_num ||
    reg ==  RDX_num || reg == RDX_H_num ||
    reg ==  RCX_num || reg == RCX_H_num ||
    reg ==   R8_num || reg ==  R8_H_num ||
    reg ==   R9_num || reg ==  R9_H_num ||
    reg ==  R12_num || reg == R12_H_num ||
    reg == XMM0_num || reg == XMM0b_num ||
    reg == XMM1_num || reg == XMM1b_num ||
    reg == XMM2_num || reg == XMM2b_num ||
    reg == XMM3_num || reg == XMM3b_num ||
    reg == XMM4_num || reg == XMM4b_num ||
    reg == XMM5_num || reg == XMM5b_num ||
    reg == XMM6_num || reg == XMM6b_num ||
    reg == XMM7_num || reg == XMM7b_num;
}

bool Matcher::is_spillable_arg(int reg)
{
  return can_be_java_arg(reg);
}

uint Matcher::int_pressure_limit()
{
  return (INTPRESSURE == -1) ? _INT_REG_mask.Size() : INTPRESSURE;
}

uint Matcher::float_pressure_limit()
{
  // After experiment around with different values, the following default threshold
  // works best for LCM's register pressure scheduling on x64.
  uint dec_count  = VM_Version::supports_evex() ? 4 : 2;
  uint default_float_pressure_threshold = _FLOAT_REG_mask.Size() - dec_count;
  return (FLOATPRESSURE == -1) ? default_float_pressure_threshold : FLOATPRESSURE;
}

bool Matcher::use_asm_for_ldiv_by_con( jlong divisor ) {
  // In 64 bit mode a code which use multiply when
  // devisor is constant is faster than hardware
  // DIV instruction (it uses MulHiL).
  return false;
}

// Register for DIVI projection of divmodI
RegMask Matcher::divI_proj_mask() {
  return INT_RAX_REG_mask();
}

// Register for MODI projection of divmodI
RegMask Matcher::modI_proj_mask() {
  return INT_RDX_REG_mask();
}

// Register for DIVL projection of divmodL
RegMask Matcher::divL_proj_mask() {
  return LONG_RAX_REG_mask();
}

// Register for MODL projection of divmodL
RegMask Matcher::modL_proj_mask() {
  return LONG_RDX_REG_mask();
}

// Register for saving SP into on method handle invokes. Not used on x86_64.
const RegMask Matcher::method_handle_invoke_SP_save_mask() {
    return NO_REG_mask();
}

%}

//----------ENCODING BLOCK-----------------------------------------------------
// This block specifies the encoding classes used by the compiler to
// output byte streams.  Encoding classes are parameterized macros
// used by Machine Instruction Nodes in order to generate the bit
// encoding of the instruction.  Operands specify their base encoding
// interface with the interface keyword.  There are currently
// supported four interfaces, REG_INTER, CONST_INTER, MEMORY_INTER, &
// COND_INTER.  REG_INTER causes an operand to generate a function
// which returns its register number when queried.  CONST_INTER causes
// an operand to generate a function which returns the value of the
// constant when queried.  MEMORY_INTER causes an operand to generate
// four functions which return the Base Register, the Index Register,
// the Scale Value, and the Offset Value of the operand when queried.
// COND_INTER causes an operand to generate six functions which return
// the encoding code (ie - encoding bits for the instruction)
// associated with each basic boolean condition for a conditional
// instruction.
//
// Instructions specify two basic values for encoding.  Again, a
// function is available to check if the constant displacement is an
// oop. They use the ins_encode keyword to specify their encoding
// classes (which must be a sequence of enc_class names, and their
// parameters, specified in the encoding block), and they use the
// opcode keyword to specify, in order, their primary, secondary, and
// tertiary opcode.  Only the opcode sections which a particular
// instruction needs for encoding need to be specified.
encode %{
  // Build emit functions for each basic byte or larger field in the
  // intel encoding scheme (opcode, rm, sib, immediate), and call them
  // from C++ code in the enc_class source block.  Emit functions will
  // live in the main source block for now.  In future, we can
  // generalize this by adding a syntax that specifies the sizes of
  // fields in an order, so that the adlc can build the emit functions
  // automagically

  // Emit primary opcode
  enc_class OpcP
  %{
    emit_opcode(cbuf, $primary);
  %}

  // Emit secondary opcode
  enc_class OpcS
  %{
    emit_opcode(cbuf, $secondary);
  %}

  // Emit tertiary opcode
  enc_class OpcT
  %{
    emit_opcode(cbuf, $tertiary);
  %}

  // Emit opcode directly
  enc_class Opcode(immI d8)
  %{
    emit_opcode(cbuf, $d8$$constant);
  %}

  // Emit size prefix
  enc_class SizePrefix
  %{
    emit_opcode(cbuf, 0x66);
  %}

  enc_class reg(rRegI reg)
  %{
    emit_rm(cbuf, 0x3, 0, $reg$$reg & 7);
  %}

  enc_class reg_reg(rRegI dst, rRegI src)
  %{
    emit_rm(cbuf, 0x3, $dst$$reg & 7, $src$$reg & 7);
  %}

  enc_class opc_reg_reg(immI opcode, rRegI dst, rRegI src)
  %{
    emit_opcode(cbuf, $opcode$$constant);
    emit_rm(cbuf, 0x3, $dst$$reg & 7, $src$$reg & 7);
  %}

  enc_class cdql_enc(no_rax_rdx_RegI div)
  %{
    // Full implementation of Java idiv and irem; checks for
    // special case as described in JVM spec., p.243 & p.271.
    //
    //         normal case                           special case
    //
    // input : rax: dividend                         min_int
    //         reg: divisor                          -1
    //
    // output: rax: quotient  (= rax idiv reg)       min_int
    //         rdx: remainder (= rax irem reg)       0
    //
    //  Code sequnce:
    //
    //    0:   3d 00 00 00 80          cmp    $0x80000000,%eax
    //    5:   75 07/08                jne    e <normal>
    //    7:   33 d2                   xor    %edx,%edx
    //  [div >= 8 -> offset + 1]
    //  [REX_B]
    //    9:   83 f9 ff                cmp    $0xffffffffffffffff,$div
    //    c:   74 03/04                je     11 <done>
    // 000000000000000e <normal>:
    //    e:   99                      cltd
    //  [div >= 8 -> offset + 1]
    //  [REX_B]
    //    f:   f7 f9                   idiv   $div
    // 0000000000000011 <done>:
    MacroAssembler _masm(&cbuf);
    Label normal;
    Label done;

    // cmp    $0x80000000,%eax
    __ cmpl(as_Register(RAX_enc), 0x80000000);

    // jne    e <normal>
    __ jccb(Assembler::notEqual, normal);

    // xor    %edx,%edx
    __ xorl(as_Register(RDX_enc), as_Register(RDX_enc));

    // cmp    $0xffffffffffffffff,%ecx
    __ cmpl($div$$Register, -1);

    // je     11 <done>
    __ jccb(Assembler::equal, done);

    // <normal>
    // cltd
    __ bind(normal);
    __ cdql();

    // idivl
    // <done>
    __ idivl($div$$Register);
    __ bind(done);
  %}

  enc_class cdqq_enc(no_rax_rdx_RegL div)
  %{
    // Full implementation of Java ldiv and lrem; checks for
    // special case as described in JVM spec., p.243 & p.271.
    //
    //         normal case                           special case
    //
    // input : rax: dividend                         min_long
    //         reg: divisor                          -1
    //
    // output: rax: quotient  (= rax idiv reg)       min_long
    //         rdx: remainder (= rax irem reg)       0
    //
    //  Code sequnce:
    //
    //    0:   48 ba 00 00 00 00 00    mov    $0x8000000000000000,%rdx
    //    7:   00 00 80
    //    a:   48 39 d0                cmp    %rdx,%rax
    //    d:   75 08                   jne    17 <normal>
    //    f:   33 d2                   xor    %edx,%edx
    //   11:   48 83 f9 ff             cmp    $0xffffffffffffffff,$div
    //   15:   74 05                   je     1c <done>
    // 0000000000000017 <normal>:
    //   17:   48 99                   cqto
    //   19:   48 f7 f9                idiv   $div
    // 000000000000001c <done>:
    MacroAssembler _masm(&cbuf);
    Label normal;
    Label done;

    // mov    $0x8000000000000000,%rdx
    __ mov64(as_Register(RDX_enc), 0x8000000000000000);

    // cmp    %rdx,%rax
    __ cmpq(as_Register(RAX_enc), as_Register(RDX_enc));

    // jne    17 <normal>
    __ jccb(Assembler::notEqual, normal);

    // xor    %edx,%edx
    __ xorl(as_Register(RDX_enc), as_Register(RDX_enc));

    // cmp    $0xffffffffffffffff,$div
    __ cmpq($div$$Register, -1);

    // je     1e <done>
    __ jccb(Assembler::equal, done);

    // <normal>
    // cqto
    __ bind(normal);
    __ cdqq();

    // idivq (note: must be emitted by the user of this rule)
    // <done>
    __ idivq($div$$Register);
    __ bind(done);
  %}

  // Opcde enc_class for 8/32 bit immediate instructions with sign-extension
  enc_class OpcSE(immI imm)
  %{
    // Emit primary opcode and set sign-extend bit
    // Check for 8-bit immediate, and set sign extend bit in opcode
    if (-0x80 <= $imm$$constant && $imm$$constant < 0x80) {
      emit_opcode(cbuf, $primary | 0x02);
    } else {
      // 32-bit immediate
      emit_opcode(cbuf, $primary);
    }
  %}

  enc_class OpcSErm(rRegI dst, immI imm)
  %{
    // OpcSEr/m
    int dstenc = $dst$$reg;
    if (dstenc >= 8) {
      emit_opcode(cbuf, Assembler::REX_B);
      dstenc -= 8;
    }
    // Emit primary opcode and set sign-extend bit
    // Check for 8-bit immediate, and set sign extend bit in opcode
    if (-0x80 <= $imm$$constant && $imm$$constant < 0x80) {
      emit_opcode(cbuf, $primary | 0x02);
    } else {
      // 32-bit immediate
      emit_opcode(cbuf, $primary);
    }
    // Emit r/m byte with secondary opcode, after primary opcode.
    emit_rm(cbuf, 0x3, $secondary, dstenc);
  %}

  enc_class OpcSErm_wide(rRegL dst, immI imm)
  %{
    // OpcSEr/m
    int dstenc = $dst$$reg;
    if (dstenc < 8) {
      emit_opcode(cbuf, Assembler::REX_W);
    } else {
      emit_opcode(cbuf, Assembler::REX_WB);
      dstenc -= 8;
    }
    // Emit primary opcode and set sign-extend bit
    // Check for 8-bit immediate, and set sign extend bit in opcode
    if (-0x80 <= $imm$$constant && $imm$$constant < 0x80) {
      emit_opcode(cbuf, $primary | 0x02);
    } else {
      // 32-bit immediate
      emit_opcode(cbuf, $primary);
    }
    // Emit r/m byte with secondary opcode, after primary opcode.
    emit_rm(cbuf, 0x3, $secondary, dstenc);
  %}

  enc_class Con8or32(immI imm)
  %{
    // Check for 8-bit immediate, and set sign extend bit in opcode
    if (-0x80 <= $imm$$constant && $imm$$constant < 0x80) {
      $$$emit8$imm$$constant;
    } else {
      // 32-bit immediate
      $$$emit32$imm$$constant;
    }
  %}

  enc_class opc2_reg(rRegI dst)
  %{
    // BSWAP
    emit_cc(cbuf, $secondary, $dst$$reg);
  %}

  enc_class opc3_reg(rRegI dst)
  %{
    // BSWAP
    emit_cc(cbuf, $tertiary, $dst$$reg);
  %}

  enc_class reg_opc(rRegI div)
  %{
    // INC, DEC, IDIV, IMOD, JMP indirect, ...
    emit_rm(cbuf, 0x3, $secondary, $div$$reg & 7);
  %}

  enc_class enc_cmov(cmpOp cop)
  %{
    // CMOV
    $$$emit8$primary;
    emit_cc(cbuf, $secondary, $cop$$cmpcode);
  %}

  enc_class enc_PartialSubtypeCheck()
  %{
    Register Rrdi = as_Register(RDI_enc); // result register
    Register Rrax = as_Register(RAX_enc); // super class
    Register Rrcx = as_Register(RCX_enc); // killed
    Register Rrsi = as_Register(RSI_enc); // sub class
    Label miss;
    const bool set_cond_codes = true;

    MacroAssembler _masm(&cbuf);
    __ check_klass_subtype_slow_path(Rrsi, Rrax, Rrcx, Rrdi,
                                     NULL, &miss,
                                     /*set_cond_codes:*/ true);
    if ($primary) {
      __ xorptr(Rrdi, Rrdi);
    }
    __ bind(miss);
  %}

  enc_class clear_avx %{
    debug_only(int off0 = cbuf.insts_size());
    if (generate_vzeroupper(Compile::current())) {
      // Clear upper bits of YMM registers to avoid AVX <-> SSE transition penalty
      // Clear upper bits of YMM registers when current compiled code uses
      // wide vectors to avoid AVX <-> SSE transition penalty during call.
      MacroAssembler _masm(&cbuf);
      __ vzeroupper();
    }
    debug_only(int off1 = cbuf.insts_size());
    assert(off1 - off0 == clear_avx_size(), "correct size prediction");
  %}

  enc_class Java_To_Runtime(method meth) %{
    // No relocation needed
    MacroAssembler _masm(&cbuf);
    __ mov64(r10, (int64_t) $meth$$method);
    __ call(r10);
  %}

  enc_class Java_To_Interpreter(method meth)
  %{
    // CALL Java_To_Interpreter
    // This is the instruction starting address for relocation info.
    cbuf.set_insts_mark();
    $$$emit8$primary;
    // CALL directly to the runtime
    emit_d32_reloc(cbuf,
                   (int) ($meth$$method - ((intptr_t) cbuf.insts_end()) - 4),
                   runtime_call_Relocation::spec(),
                   RELOC_DISP32);
  %}

  enc_class Java_Static_Call(method meth)
  %{
    // JAVA STATIC CALL
    // CALL to fixup routine.  Fixup routine uses ScopeDesc info to
    // determine who we intended to call.
    cbuf.set_insts_mark();
    $$$emit8$primary;

    if (!_method) {
      emit_d32_reloc(cbuf, (int) ($meth$$method - ((intptr_t) cbuf.insts_end()) - 4),
                     runtime_call_Relocation::spec(),
                     RELOC_DISP32);
    } else {
      int method_index = resolved_method_index(cbuf);
      RelocationHolder rspec = _optimized_virtual ? opt_virtual_call_Relocation::spec(method_index)
                                                  : static_call_Relocation::spec(method_index);
      emit_d32_reloc(cbuf, (int) ($meth$$method - ((intptr_t) cbuf.insts_end()) - 4),
                     rspec, RELOC_DISP32);
      // Emit stubs for static call.
      address mark = cbuf.insts_mark();
      address stub = CompiledStaticCall::emit_to_interp_stub(cbuf, mark);
      if (stub == NULL) {
        ciEnv::current()->record_failure("CodeCache is full");
        return;
      }
    }
  %}

  enc_class Java_Dynamic_Call(method meth) %{
    MacroAssembler _masm(&cbuf);
    __ ic_call((address)$meth$$method, resolved_method_index(cbuf));
  %}

  enc_class Java_Compiled_Call(method meth)
  %{
    // JAVA COMPILED CALL
    int disp = in_bytes(Method:: from_compiled_offset());

    // XXX XXX offset is 128 is 1.5 NON-PRODUCT !!!
    // assert(-0x80 <= disp && disp < 0x80, "compiled_code_offset isn't small");

    // callq *disp(%rax)
    cbuf.set_insts_mark();
    $$$emit8$primary;
    if (disp < 0x80) {
      emit_rm(cbuf, 0x01, $secondary, RAX_enc); // R/M byte
      emit_d8(cbuf, disp); // Displacement
    } else {
      emit_rm(cbuf, 0x02, $secondary, RAX_enc); // R/M byte
      emit_d32(cbuf, disp); // Displacement
    }
  %}

  enc_class reg_opc_imm(rRegI dst, immI8 shift)
  %{
    // SAL, SAR, SHR
    int dstenc = $dst$$reg;
    if (dstenc >= 8) {
      emit_opcode(cbuf, Assembler::REX_B);
      dstenc -= 8;
    }
    $$$emit8$primary;
    emit_rm(cbuf, 0x3, $secondary, dstenc);
    $$$emit8$shift$$constant;
  %}

  enc_class reg_opc_imm_wide(rRegL dst, immI8 shift)
  %{
    // SAL, SAR, SHR
    int dstenc = $dst$$reg;
    if (dstenc < 8) {
      emit_opcode(cbuf, Assembler::REX_W);
    } else {
      emit_opcode(cbuf, Assembler::REX_WB);
      dstenc -= 8;
    }
    $$$emit8$primary;
    emit_rm(cbuf, 0x3, $secondary, dstenc);
    $$$emit8$shift$$constant;
  %}

  enc_class load_immI(rRegI dst, immI src)
  %{
    int dstenc = $dst$$reg;
    if (dstenc >= 8) {
      emit_opcode(cbuf, Assembler::REX_B);
      dstenc -= 8;
    }
    emit_opcode(cbuf, 0xB8 | dstenc);
    $$$emit32$src$$constant;
  %}

  enc_class load_immL(rRegL dst, immL src)
  %{
    int dstenc = $dst$$reg;
    if (dstenc < 8) {
      emit_opcode(cbuf, Assembler::REX_W);
    } else {
      emit_opcode(cbuf, Assembler::REX_WB);
      dstenc -= 8;
    }
    emit_opcode(cbuf, 0xB8 | dstenc);
    emit_d64(cbuf, $src$$constant);
  %}

  enc_class load_immUL32(rRegL dst, immUL32 src)
  %{
    // same as load_immI, but this time we care about zeroes in the high word
    int dstenc = $dst$$reg;
    if (dstenc >= 8) {
      emit_opcode(cbuf, Assembler::REX_B);
      dstenc -= 8;
    }
    emit_opcode(cbuf, 0xB8 | dstenc);
    $$$emit32$src$$constant;
  %}

  enc_class load_immL32(rRegL dst, immL32 src)
  %{
    int dstenc = $dst$$reg;
    if (dstenc < 8) {
      emit_opcode(cbuf, Assembler::REX_W);
    } else {
      emit_opcode(cbuf, Assembler::REX_WB);
      dstenc -= 8;
    }
    emit_opcode(cbuf, 0xC7);
    emit_rm(cbuf, 0x03, 0x00, dstenc);
    $$$emit32$src$$constant;
  %}

  enc_class load_immP31(rRegP dst, immP32 src)
  %{
    // same as load_immI, but this time we care about zeroes in the high word
    int dstenc = $dst$$reg;
    if (dstenc >= 8) {
      emit_opcode(cbuf, Assembler::REX_B);
      dstenc -= 8;
    }
    emit_opcode(cbuf, 0xB8 | dstenc);
    $$$emit32$src$$constant;
  %}

  enc_class load_immP(rRegP dst, immP src)
  %{
    int dstenc = $dst$$reg;
    if (dstenc < 8) {
      emit_opcode(cbuf, Assembler::REX_W);
    } else {
      emit_opcode(cbuf, Assembler::REX_WB);
      dstenc -= 8;
    }
    emit_opcode(cbuf, 0xB8 | dstenc);
    // This next line should be generated from ADLC
    if ($src->constant_reloc() != relocInfo::none) {
      emit_d64_reloc(cbuf, $src$$constant, $src->constant_reloc(), RELOC_IMM64);
    } else {
      emit_d64(cbuf, $src$$constant);
    }
  %}

  enc_class Con32(immI src)
  %{
    // Output immediate
    $$$emit32$src$$constant;
  %}

  enc_class Con32F_as_bits(immF src)
  %{
    // Output Float immediate bits
    jfloat jf = $src$$constant;
    jint jf_as_bits = jint_cast(jf);
    emit_d32(cbuf, jf_as_bits);
  %}

  enc_class Con16(immI src)
  %{
    // Output immediate
    $$$emit16$src$$constant;
  %}

  // How is this different from Con32??? XXX
  enc_class Con_d32(immI src)
  %{
    emit_d32(cbuf,$src$$constant);
  %}

  enc_class conmemref (rRegP t1) %{    // Con32(storeImmI)
    // Output immediate memory reference
    emit_rm(cbuf, 0x00, $t1$$reg, 0x05 );
    emit_d32(cbuf, 0x00);
  %}

  enc_class lock_prefix()
  %{
    emit_opcode(cbuf, 0xF0); // lock
  %}

  enc_class REX_mem(memory mem)
  %{
    if ($mem$$base >= 8) {
      if ($mem$$index < 8) {
        emit_opcode(cbuf, Assembler::REX_B);
      } else {
        emit_opcode(cbuf, Assembler::REX_XB);
      }
    } else {
      if ($mem$$index >= 8) {
        emit_opcode(cbuf, Assembler::REX_X);
      }
    }
  %}

  enc_class REX_mem_wide(memory mem)
  %{
    if ($mem$$base >= 8) {
      if ($mem$$index < 8) {
        emit_opcode(cbuf, Assembler::REX_WB);
      } else {
        emit_opcode(cbuf, Assembler::REX_WXB);
      }
    } else {
      if ($mem$$index < 8) {
        emit_opcode(cbuf, Assembler::REX_W);
      } else {
        emit_opcode(cbuf, Assembler::REX_WX);
      }
    }
  %}

  // for byte regs
  enc_class REX_breg(rRegI reg)
  %{
    if ($reg$$reg >= 4) {
      emit_opcode(cbuf, $reg$$reg < 8 ? Assembler::REX : Assembler::REX_B);
    }
  %}

  // for byte regs
  enc_class REX_reg_breg(rRegI dst, rRegI src)
  %{
    if ($dst$$reg < 8) {
      if ($src$$reg >= 4) {
        emit_opcode(cbuf, $src$$reg < 8 ? Assembler::REX : Assembler::REX_B);
      }
    } else {
      if ($src$$reg < 8) {
        emit_opcode(cbuf, Assembler::REX_R);
      } else {
        emit_opcode(cbuf, Assembler::REX_RB);
      }
    }
  %}

  // for byte regs
  enc_class REX_breg_mem(rRegI reg, memory mem)
  %{
    if ($reg$$reg < 8) {
      if ($mem$$base < 8) {
        if ($mem$$index >= 8) {
          emit_opcode(cbuf, Assembler::REX_X);
        } else if ($reg$$reg >= 4) {
          emit_opcode(cbuf, Assembler::REX);
        }
      } else {
        if ($mem$$index < 8) {
          emit_opcode(cbuf, Assembler::REX_B);
        } else {
          emit_opcode(cbuf, Assembler::REX_XB);
        }
      }
    } else {
      if ($mem$$base < 8) {
        if ($mem$$index < 8) {
          emit_opcode(cbuf, Assembler::REX_R);
        } else {
          emit_opcode(cbuf, Assembler::REX_RX);
        }
      } else {
        if ($mem$$index < 8) {
          emit_opcode(cbuf, Assembler::REX_RB);
        } else {
          emit_opcode(cbuf, Assembler::REX_RXB);
        }
      }
    }
  %}

  enc_class REX_reg(rRegI reg)
  %{
    if ($reg$$reg >= 8) {
      emit_opcode(cbuf, Assembler::REX_B);
    }
  %}

  enc_class REX_reg_wide(rRegI reg)
  %{
    if ($reg$$reg < 8) {
      emit_opcode(cbuf, Assembler::REX_W);
    } else {
      emit_opcode(cbuf, Assembler::REX_WB);
    }
  %}

  enc_class REX_reg_reg(rRegI dst, rRegI src)
  %{
    if ($dst$$reg < 8) {
      if ($src$$reg >= 8) {
        emit_opcode(cbuf, Assembler::REX_B);
      }
    } else {
      if ($src$$reg < 8) {
        emit_opcode(cbuf, Assembler::REX_R);
      } else {
        emit_opcode(cbuf, Assembler::REX_RB);
      }
    }
  %}

  enc_class REX_reg_reg_wide(rRegI dst, rRegI src)
  %{
    if ($dst$$reg < 8) {
      if ($src$$reg < 8) {
        emit_opcode(cbuf, Assembler::REX_W);
      } else {
        emit_opcode(cbuf, Assembler::REX_WB);
      }
    } else {
      if ($src$$reg < 8) {
        emit_opcode(cbuf, Assembler::REX_WR);
      } else {
        emit_opcode(cbuf, Assembler::REX_WRB);
      }
    }
  %}

  enc_class REX_reg_mem(rRegI reg, memory mem)
  %{
    if ($reg$$reg < 8) {
      if ($mem$$base < 8) {
        if ($mem$$index >= 8) {
          emit_opcode(cbuf, Assembler::REX_X);
        }
      } else {
        if ($mem$$index < 8) {
          emit_opcode(cbuf, Assembler::REX_B);
        } else {
          emit_opcode(cbuf, Assembler::REX_XB);
        }
      }
    } else {
      if ($mem$$base < 8) {
        if ($mem$$index < 8) {
          emit_opcode(cbuf, Assembler::REX_R);
        } else {
          emit_opcode(cbuf, Assembler::REX_RX);
        }
      } else {
        if ($mem$$index < 8) {
          emit_opcode(cbuf, Assembler::REX_RB);
        } else {
          emit_opcode(cbuf, Assembler::REX_RXB);
        }
      }
    }
  %}

  enc_class REX_reg_mem_wide(rRegL reg, memory mem)
  %{
    if ($reg$$reg < 8) {
      if ($mem$$base < 8) {
        if ($mem$$index < 8) {
          emit_opcode(cbuf, Assembler::REX_W);
        } else {
          emit_opcode(cbuf, Assembler::REX_WX);
        }
      } else {
        if ($mem$$index < 8) {
          emit_opcode(cbuf, Assembler::REX_WB);
        } else {
          emit_opcode(cbuf, Assembler::REX_WXB);
        }
      }
    } else {
      if ($mem$$base < 8) {
        if ($mem$$index < 8) {
          emit_opcode(cbuf, Assembler::REX_WR);
        } else {
          emit_opcode(cbuf, Assembler::REX_WRX);
        }
      } else {
        if ($mem$$index < 8) {
          emit_opcode(cbuf, Assembler::REX_WRB);
        } else {
          emit_opcode(cbuf, Assembler::REX_WRXB);
        }
      }
    }
  %}

  enc_class reg_mem(rRegI ereg, memory mem)
  %{
    // High registers handle in encode_RegMem
    int reg = $ereg$$reg;
    int base = $mem$$base;
    int index = $mem$$index;
    int scale = $mem$$scale;
    int disp = $mem$$disp;
    relocInfo::relocType disp_reloc = $mem->disp_reloc();

    encode_RegMem(cbuf, reg, base, index, scale, disp, disp_reloc);
  %}

  enc_class RM_opc_mem(immI rm_opcode, memory mem)
  %{
    int rm_byte_opcode = $rm_opcode$$constant;

    // High registers handle in encode_RegMem
    int base = $mem$$base;
    int index = $mem$$index;
    int scale = $mem$$scale;
    int displace = $mem$$disp;

    relocInfo::relocType disp_reloc = $mem->disp_reloc();       // disp-as-oop when
                                            // working with static
                                            // globals
    encode_RegMem(cbuf, rm_byte_opcode, base, index, scale, displace,
                  disp_reloc);
  %}

  enc_class reg_lea(rRegI dst, rRegI src0, immI src1)
  %{
    int reg_encoding = $dst$$reg;
    int base         = $src0$$reg;      // 0xFFFFFFFF indicates no base
    int index        = 0x04;            // 0x04 indicates no index
    int scale        = 0x00;            // 0x00 indicates no scale
    int displace     = $src1$$constant; // 0x00 indicates no displacement
    relocInfo::relocType disp_reloc = relocInfo::none;
    encode_RegMem(cbuf, reg_encoding, base, index, scale, displace,
                  disp_reloc);
  %}

  enc_class neg_reg(rRegI dst)
  %{
    int dstenc = $dst$$reg;
    if (dstenc >= 8) {
      emit_opcode(cbuf, Assembler::REX_B);
      dstenc -= 8;
    }
    // NEG $dst
    emit_opcode(cbuf, 0xF7);
    emit_rm(cbuf, 0x3, 0x03, dstenc);
  %}

  enc_class neg_reg_wide(rRegI dst)
  %{
    int dstenc = $dst$$reg;
    if (dstenc < 8) {
      emit_opcode(cbuf, Assembler::REX_W);
    } else {
      emit_opcode(cbuf, Assembler::REX_WB);
      dstenc -= 8;
    }
    // NEG $dst
    emit_opcode(cbuf, 0xF7);
    emit_rm(cbuf, 0x3, 0x03, dstenc);
  %}

  enc_class setLT_reg(rRegI dst)
  %{
    int dstenc = $dst$$reg;
    if (dstenc >= 8) {
      emit_opcode(cbuf, Assembler::REX_B);
      dstenc -= 8;
    } else if (dstenc >= 4) {
      emit_opcode(cbuf, Assembler::REX);
    }
    // SETLT $dst
    emit_opcode(cbuf, 0x0F);
    emit_opcode(cbuf, 0x9C);
    emit_rm(cbuf, 0x3, 0x0, dstenc);
  %}

  enc_class setNZ_reg(rRegI dst)
  %{
    int dstenc = $dst$$reg;
    if (dstenc >= 8) {
      emit_opcode(cbuf, Assembler::REX_B);
      dstenc -= 8;
    } else if (dstenc >= 4) {
      emit_opcode(cbuf, Assembler::REX);
    }
    // SETNZ $dst
    emit_opcode(cbuf, 0x0F);
    emit_opcode(cbuf, 0x95);
    emit_rm(cbuf, 0x3, 0x0, dstenc);
  %}


  // Compare the lonogs and set -1, 0, or 1 into dst
  enc_class cmpl3_flag(rRegL src1, rRegL src2, rRegI dst)
  %{
    int src1enc = $src1$$reg;
    int src2enc = $src2$$reg;
    int dstenc = $dst$$reg;

    // cmpq $src1, $src2
    if (src1enc < 8) {
      if (src2enc < 8) {
        emit_opcode(cbuf, Assembler::REX_W);
      } else {
        emit_opcode(cbuf, Assembler::REX_WB);
      }
    } else {
      if (src2enc < 8) {
        emit_opcode(cbuf, Assembler::REX_WR);
      } else {
        emit_opcode(cbuf, Assembler::REX_WRB);
      }
    }
    emit_opcode(cbuf, 0x3B);
    emit_rm(cbuf, 0x3, src1enc & 7, src2enc & 7);

    // movl $dst, -1
    if (dstenc >= 8) {
      emit_opcode(cbuf, Assembler::REX_B);
    }
    emit_opcode(cbuf, 0xB8 | (dstenc & 7));
    emit_d32(cbuf, -1);

    // jl,s done
    emit_opcode(cbuf, 0x7C);
    emit_d8(cbuf, dstenc < 4 ? 0x06 : 0x08);

    // setne $dst
    if (dstenc >= 4) {
      emit_opcode(cbuf, dstenc < 8 ? Assembler::REX : Assembler::REX_B);
    }
    emit_opcode(cbuf, 0x0F);
    emit_opcode(cbuf, 0x95);
    emit_opcode(cbuf, 0xC0 | (dstenc & 7));

    // movzbl $dst, $dst
    if (dstenc >= 4) {
      emit_opcode(cbuf, dstenc < 8 ? Assembler::REX : Assembler::REX_RB);
    }
    emit_opcode(cbuf, 0x0F);
    emit_opcode(cbuf, 0xB6);
    emit_rm(cbuf, 0x3, dstenc & 7, dstenc & 7);
  %}

  enc_class Push_ResultXD(regD dst) %{
    MacroAssembler _masm(&cbuf);
    __ fstp_d(Address(rsp, 0));
    __ movdbl($dst$$XMMRegister, Address(rsp, 0));
    __ addptr(rsp, 8);
  %}

  enc_class Push_SrcXD(regD src) %{
    MacroAssembler _masm(&cbuf);
    __ subptr(rsp, 8);
    __ movdbl(Address(rsp, 0), $src$$XMMRegister);
    __ fld_d(Address(rsp, 0));
  %}


  enc_class enc_rethrow()
  %{
    cbuf.set_insts_mark();
    emit_opcode(cbuf, 0xE9); // jmp entry
    emit_d32_reloc(cbuf,
                   (int) (OptoRuntime::rethrow_stub() - cbuf.insts_end() - 4),
                   runtime_call_Relocation::spec(),
                   RELOC_DISP32);
  %}

%}



//----------FRAME--------------------------------------------------------------
// Definition of frame structure and management information.
//
//  S T A C K   L A Y O U T    Allocators stack-slot number
//                             |   (to get allocators register number
//  G  Owned by    |        |  v    add OptoReg::stack0())
//  r   CALLER     |        |
//  o     |        +--------+      pad to even-align allocators stack-slot
//  w     V        |  pad0  |        numbers; owned by CALLER
//  t   -----------+--------+----> Matcher::_in_arg_limit, unaligned
//  h     ^        |   in   |  5
//        |        |  args  |  4   Holes in incoming args owned by SELF
//  |     |        |        |  3
//  |     |        +--------+
//  V     |        | old out|      Empty on Intel, window on Sparc
//        |    old |preserve|      Must be even aligned.
//        |     SP-+--------+----> Matcher::_old_SP, even aligned
//        |        |   in   |  3   area for Intel ret address
//     Owned by    |preserve|      Empty on Sparc.
//       SELF      +--------+
//        |        |  pad2  |  2   pad to align old SP
//        |        +--------+  1
//        |        | locks  |  0
//        |        +--------+----> OptoReg::stack0(), even aligned
//        |        |  pad1  | 11   pad to align new SP
//        |        +--------+
//        |        |        | 10
//        |        | spills |  9   spills
//        V        |        |  8   (pad0 slot for callee)
//      -----------+--------+----> Matcher::_out_arg_limit, unaligned
//        ^        |  out   |  7
//        |        |  args  |  6   Holes in outgoing args owned by CALLEE
//     Owned by    +--------+
//      CALLEE     | new out|  6   Empty on Intel, window on Sparc
//        |    new |preserve|      Must be even-aligned.
//        |     SP-+--------+----> Matcher::_new_SP, even aligned
//        |        |        |
//
// Note 1: Only region 8-11 is determined by the allocator.  Region 0-5 is
//         known from SELF's arguments and the Java calling convention.
//         Region 6-7 is determined per call site.
// Note 2: If the calling convention leaves holes in the incoming argument
//         area, those holes are owned by SELF.  Holes in the outgoing area
//         are owned by the CALLEE.  Holes should not be nessecary in the
//         incoming area, as the Java calling convention is completely under
//         the control of the AD file.  Doubles can be sorted and packed to
//         avoid holes.  Holes in the outgoing arguments may be nessecary for
//         varargs C calling conventions.
// Note 3: Region 0-3 is even aligned, with pad2 as needed.  Region 3-5 is
//         even aligned with pad0 as needed.
//         Region 6 is even aligned.  Region 6-7 is NOT even aligned;
//         region 6-11 is even aligned; it may be padded out more so that
//         the region from SP to FP meets the minimum stack alignment.
// Note 4: For I2C adapters, the incoming FP may not meet the minimum stack
//         alignment.  Region 11, pad1, may be dynamically extended so that
//         SP meets the minimum alignment.

frame
%{
  // These three registers define part of the calling convention
  // between compiled code and the interpreter.
  inline_cache_reg(RAX);                // Inline Cache Register

  // Optional: name the operand used by cisc-spilling to access
  // [stack_pointer + offset]
  cisc_spilling_operand_name(indOffset32);

  // Number of stack slots consumed by locking an object
  sync_stack_slots(2);

  // Compiled code's Frame Pointer
  frame_pointer(RSP);

  // Interpreter stores its frame pointer in a register which is
  // stored to the stack by I2CAdaptors.
  // I2CAdaptors convert from interpreted java to compiled java.
  interpreter_frame_pointer(RBP);

  // Stack alignment requirement
  stack_alignment(StackAlignmentInBytes); // Alignment size in bytes (128-bit -> 16 bytes)

  // Number of outgoing stack slots killed above the out_preserve_stack_slots
  // for calls to C.  Supports the var-args backing area for register parms.
  varargs_C_out_slots_killed(frame::arg_reg_save_area_bytes/BytesPerInt);

  // The after-PROLOG location of the return address.  Location of
  // return address specifies a type (REG or STACK) and a number
  // representing the register number (i.e. - use a register name) or
  // stack slot.
  // Ret Addr is on stack in slot 0 if no locks or verification or alignment.
  // Otherwise, it is above the locks and verification slot and alignment word
  return_addr(STACK - 2 +
              align_up((Compile::current()->in_preserve_stack_slots() +
                        Compile::current()->fixed_slots()),
                       stack_alignment_in_slots()));

  // Location of compiled Java return values.  Same as C for now.
  return_value
  %{
    assert(ideal_reg >= Op_RegI && ideal_reg <= Op_RegL,
           "only return normal values");

    static const int lo[Op_RegL + 1] = {
      0,
      0,
      RAX_num,  // Op_RegN
      RAX_num,  // Op_RegI
      RAX_num,  // Op_RegP
      XMM0_num, // Op_RegF
      XMM0_num, // Op_RegD
      RAX_num   // Op_RegL
    };
    static const int hi[Op_RegL + 1] = {
      0,
      0,
      OptoReg::Bad, // Op_RegN
      OptoReg::Bad, // Op_RegI
      RAX_H_num,    // Op_RegP
      OptoReg::Bad, // Op_RegF
      XMM0b_num,    // Op_RegD
      RAX_H_num     // Op_RegL
    };
    // Excluded flags and vector registers.
    assert(ARRAY_SIZE(hi) == _last_machine_leaf - 8, "missing type");
    return OptoRegPair(hi[ideal_reg], lo[ideal_reg]);
  %}
%}

//----------ATTRIBUTES---------------------------------------------------------
//----------Operand Attributes-------------------------------------------------
op_attrib op_cost(0);        // Required cost attribute

//----------Instruction Attributes---------------------------------------------
ins_attrib ins_cost(100);       // Required cost attribute
ins_attrib ins_size(8);         // Required size attribute (in bits)
ins_attrib ins_short_branch(0); // Required flag: is this instruction
                                // a non-matching short branch variant
                                // of some long branch?
ins_attrib ins_alignment(1);    // Required alignment attribute (must
                                // be a power of 2) specifies the
                                // alignment that some part of the
                                // instruction (not necessarily the
                                // start) requires.  If > 1, a
                                // compute_padding() function must be
                                // provided for the instruction

//----------OPERANDS-----------------------------------------------------------
// Operand definitions must precede instruction definitions for correct parsing
// in the ADLC because operands constitute user defined types which are used in
// instruction definitions.

//----------Simple Operands----------------------------------------------------
// Immediate Operands
// Integer Immediate
operand immI()
%{
  match(ConI);

  op_cost(10);
  format %{ %}
  interface(CONST_INTER);
%}

// Constant for test vs zero
operand immI_0()
%{
  predicate(n->get_int() == 0);
  match(ConI);

  op_cost(0);
  format %{ %}
  interface(CONST_INTER);
%}

// Constant for increment
operand immI_1()
%{
  predicate(n->get_int() == 1);
  match(ConI);

  op_cost(0);
  format %{ %}
  interface(CONST_INTER);
%}

// Constant for decrement
operand immI_M1()
%{
  predicate(n->get_int() == -1);
  match(ConI);

  op_cost(0);
  format %{ %}
  interface(CONST_INTER);
%}

operand immI_2()
%{
  predicate(n->get_int() == 2);
  match(ConI);

  op_cost(0);
  format %{ %}
  interface(CONST_INTER);
%}

operand immI_4()
%{
  predicate(n->get_int() == 4);
  match(ConI);

  op_cost(0);
  format %{ %}
  interface(CONST_INTER);
%}

operand immI_8()
%{
  predicate(n->get_int() == 8);
  match(ConI);

  op_cost(0);
  format %{ %}
  interface(CONST_INTER);
%}

// Valid scale values for addressing modes
operand immI2()
%{
  predicate(0 <= n->get_int() && (n->get_int() <= 3));
  match(ConI);

  format %{ %}
  interface(CONST_INTER);
%}

operand immU7()
%{
  predicate((0 <= n->get_int()) && (n->get_int() <= 0x7F));
  match(ConI);

  op_cost(5);
  format %{ %}
  interface(CONST_INTER);
%}

operand immI8()
%{
  predicate((-0x80 <= n->get_int()) && (n->get_int() < 0x80));
  match(ConI);

  op_cost(5);
  format %{ %}
  interface(CONST_INTER);
%}

operand immU8()
%{
  predicate((0 <= n->get_int()) && (n->get_int() <= 255));
  match(ConI);

  op_cost(5);
  format %{ %}
  interface(CONST_INTER);
%}

operand immI16()
%{
  predicate((-32768 <= n->get_int()) && (n->get_int() <= 32767));
  match(ConI);

  op_cost(10);
  format %{ %}
  interface(CONST_INTER);
%}

// Int Immediate non-negative
operand immU31()
%{
  predicate(n->get_int() >= 0);
  match(ConI);

  op_cost(0);
  format %{ %}
  interface(CONST_INTER);
%}

// Constant for long shifts
operand immI_32()
%{
  predicate( n->get_int() == 32 );
  match(ConI);

  op_cost(0);
  format %{ %}
  interface(CONST_INTER);
%}

// Constant for long shifts
operand immI_64()
%{
  predicate( n->get_int() == 64 );
  match(ConI);

  op_cost(0);
  format %{ %}
  interface(CONST_INTER);
%}

// Pointer Immediate
operand immP()
%{
  match(ConP);

  op_cost(10);
  format %{ %}
  interface(CONST_INTER);
%}

// NULL Pointer Immediate
operand immP0()
%{
  predicate(n->get_ptr() == 0);
  match(ConP);

  op_cost(5);
  format %{ %}
  interface(CONST_INTER);
%}

// Pointer Immediate
operand immN() %{
  match(ConN);

  op_cost(10);
  format %{ %}
  interface(CONST_INTER);
%}

operand immNKlass() %{
  match(ConNKlass);

  op_cost(10);
  format %{ %}
  interface(CONST_INTER);
%}

// NULL Pointer Immediate
operand immN0() %{
  predicate(n->get_narrowcon() == 0);
  match(ConN);

  op_cost(5);
  format %{ %}
  interface(CONST_INTER);
%}

operand immP31()
%{
  predicate(n->as_Type()->type()->reloc() == relocInfo::none
            && (n->get_ptr() >> 31) == 0);
  match(ConP);

  op_cost(5);
  format %{ %}
  interface(CONST_INTER);
%}


// Long Immediate
operand immL()
%{
  match(ConL);

  op_cost(20);
  format %{ %}
  interface(CONST_INTER);
%}

// Long Immediate 8-bit
operand immL8()
%{
  predicate(-0x80L <= n->get_long() && n->get_long() < 0x80L);
  match(ConL);

  op_cost(5);
  format %{ %}
  interface(CONST_INTER);
%}

// Long Immediate 32-bit unsigned
operand immUL32()
%{
  predicate(n->get_long() == (unsigned int) (n->get_long()));
  match(ConL);

  op_cost(10);
  format %{ %}
  interface(CONST_INTER);
%}

// Long Immediate 32-bit signed
operand immL32()
%{
  predicate(n->get_long() == (int) (n->get_long()));
  match(ConL);

  op_cost(15);
  format %{ %}
  interface(CONST_INTER);
%}

operand immL_Pow2()
%{
  predicate(is_power_of_2((julong)n->get_long()));
  match(ConL);

  op_cost(15);
  format %{ %}
  interface(CONST_INTER);
%}

operand immL_NotPow2()
%{
  predicate(is_power_of_2((julong)~n->get_long()));
  match(ConL);

  op_cost(15);
  format %{ %}
  interface(CONST_INTER);
%}

// Long Immediate zero
operand immL0()
%{
  predicate(n->get_long() == 0L);
  match(ConL);

  op_cost(10);
  format %{ %}
  interface(CONST_INTER);
%}

// Constant for increment
operand immL1()
%{
  predicate(n->get_long() == 1);
  match(ConL);

  format %{ %}
  interface(CONST_INTER);
%}

// Constant for decrement
operand immL_M1()
%{
  predicate(n->get_long() == -1);
  match(ConL);

  format %{ %}
  interface(CONST_INTER);
%}

// Long Immediate: the value 10
operand immL10()
%{
  predicate(n->get_long() == 10);
  match(ConL);

  format %{ %}
  interface(CONST_INTER);
%}

// Long immediate from 0 to 127.
// Used for a shorter form of long mul by 10.
operand immL_127()
%{
  predicate(0 <= n->get_long() && n->get_long() < 0x80);
  match(ConL);

  op_cost(10);
  format %{ %}
  interface(CONST_INTER);
%}

// Long Immediate: low 32-bit mask
operand immL_32bits()
%{
  predicate(n->get_long() == 0xFFFFFFFFL);
  match(ConL);
  op_cost(20);

  format %{ %}
  interface(CONST_INTER);
%}

// Int Immediate: 2^n-1, postive
operand immI_Pow2M1()
%{
  predicate((n->get_int() > 0)
            && is_power_of_2(n->get_int() + 1));
  match(ConI);

  op_cost(20);
  format %{ %}
  interface(CONST_INTER);
%}

// Float Immediate zero
operand immF0()
%{
  predicate(jint_cast(n->getf()) == 0);
  match(ConF);

  op_cost(5);
  format %{ %}
  interface(CONST_INTER);
%}

// Float Immediate
operand immF()
%{
  match(ConF);

  op_cost(15);
  format %{ %}
  interface(CONST_INTER);
%}

// Double Immediate zero
operand immD0()
%{
  predicate(jlong_cast(n->getd()) == 0);
  match(ConD);

  op_cost(5);
  format %{ %}
  interface(CONST_INTER);
%}

// Double Immediate
operand immD()
%{
  match(ConD);

  op_cost(15);
  format %{ %}
  interface(CONST_INTER);
%}

// Immediates for special shifts (sign extend)

// Constants for increment
operand immI_16()
%{
  predicate(n->get_int() == 16);
  match(ConI);

  format %{ %}
  interface(CONST_INTER);
%}

operand immI_24()
%{
  predicate(n->get_int() == 24);
  match(ConI);

  format %{ %}
  interface(CONST_INTER);
%}

// Constant for byte-wide masking
operand immI_255()
%{
  predicate(n->get_int() == 255);
  match(ConI);

  format %{ %}
  interface(CONST_INTER);
%}

// Constant for short-wide masking
operand immI_65535()
%{
  predicate(n->get_int() == 65535);
  match(ConI);

  format %{ %}
  interface(CONST_INTER);
%}

// Constant for byte-wide masking
operand immL_255()
%{
  predicate(n->get_long() == 255);
  match(ConL);

  format %{ %}
  interface(CONST_INTER);
%}

// Constant for short-wide masking
operand immL_65535()
%{
  predicate(n->get_long() == 65535);
  match(ConL);

  format %{ %}
  interface(CONST_INTER);
%}

operand kReg()
%{
  constraint(ALLOC_IN_RC(vectmask_reg));
  match(RegVectMask);
  format %{%}
  interface(REG_INTER);
%}

operand kReg_K1()
%{
  constraint(ALLOC_IN_RC(vectmask_reg_K1));
  match(RegVectMask);
  format %{%}
  interface(REG_INTER);
%}

operand kReg_K2()
%{
  constraint(ALLOC_IN_RC(vectmask_reg_K2));
  match(RegVectMask);
  format %{%}
  interface(REG_INTER);
%}

// Special Registers
operand kReg_K3()
%{
  constraint(ALLOC_IN_RC(vectmask_reg_K3));
  match(RegVectMask);
  format %{%}
  interface(REG_INTER);
%}

operand kReg_K4()
%{
  constraint(ALLOC_IN_RC(vectmask_reg_K4));
  match(RegVectMask);
  format %{%}
  interface(REG_INTER);
%}

operand kReg_K5()
%{
  constraint(ALLOC_IN_RC(vectmask_reg_K5));
  match(RegVectMask);
  format %{%}
  interface(REG_INTER);
%}

operand kReg_K6()
%{
  constraint(ALLOC_IN_RC(vectmask_reg_K6));
  match(RegVectMask);
  format %{%}
  interface(REG_INTER);
%}

// Special Registers
operand kReg_K7()
%{
  constraint(ALLOC_IN_RC(vectmask_reg_K7));
  match(RegVectMask);
  format %{%}
  interface(REG_INTER);
%}

// Register Operands
// Integer Register
operand rRegI()
%{
  constraint(ALLOC_IN_RC(int_reg));
  match(RegI);

  match(rax_RegI);
  match(rbx_RegI);
  match(rcx_RegI);
  match(rdx_RegI);
  match(rdi_RegI);

  format %{ %}
  interface(REG_INTER);
%}

// Special Registers
operand rax_RegI()
%{
  constraint(ALLOC_IN_RC(int_rax_reg));
  match(RegI);
  match(rRegI);

  format %{ "RAX" %}
  interface(REG_INTER);
%}

// Special Registers
operand rbx_RegI()
%{
  constraint(ALLOC_IN_RC(int_rbx_reg));
  match(RegI);
  match(rRegI);

  format %{ "RBX" %}
  interface(REG_INTER);
%}

operand rcx_RegI()
%{
  constraint(ALLOC_IN_RC(int_rcx_reg));
  match(RegI);
  match(rRegI);

  format %{ "RCX" %}
  interface(REG_INTER);
%}

operand rdx_RegI()
%{
  constraint(ALLOC_IN_RC(int_rdx_reg));
  match(RegI);
  match(rRegI);

  format %{ "RDX" %}
  interface(REG_INTER);
%}

operand rdi_RegI()
%{
  constraint(ALLOC_IN_RC(int_rdi_reg));
  match(RegI);
  match(rRegI);

  format %{ "RDI" %}
  interface(REG_INTER);
%}

operand rsi_RegI()
%{
  constraint(ALLOC_IN_RC(int_rsi_reg));
  match(RegI);
  match(rRegI);

  format %{ "RSI" %}
  interface(REG_INTER);
%}

operand no_rax_rdx_RegI()
%{
  constraint(ALLOC_IN_RC(int_no_rax_rdx_reg));
  match(RegI);
  match(rbx_RegI);
  match(rcx_RegI);
  match(rdi_RegI);

  format %{ %}
  interface(REG_INTER);
%}

operand no_rbp_r13_RegI()
%{
  constraint(ALLOC_IN_RC(int_no_rbp_r13_reg));
  match(RegI);
  match(rRegI);
  match(rax_RegI);
  match(rbx_RegI);
  match(rcx_RegI);
  match(rdx_RegI);
  match(rdi_RegI);

  format %{ %}
  interface(REG_INTER);
%}

// Pointer Register
operand any_RegP()
%{
  constraint(ALLOC_IN_RC(any_reg));
  match(RegP);
  match(rax_RegP);
  match(rbx_RegP);
  match(rdi_RegP);
  match(rsi_RegP);
  match(rbp_RegP);
  match(r15_RegP);
  match(rRegP);

  format %{ %}
  interface(REG_INTER);
%}

operand rRegP()
%{
  constraint(ALLOC_IN_RC(ptr_reg));
  match(RegP);
  match(rax_RegP);
  match(rbx_RegP);
  match(rdi_RegP);
  match(rsi_RegP);
  match(rbp_RegP);  // See Q&A below about
  match(r15_RegP);  // r15_RegP and rbp_RegP.

  format %{ %}
  interface(REG_INTER);
%}

operand rRegN() %{
  constraint(ALLOC_IN_RC(int_reg));
  match(RegN);

  format %{ %}
  interface(REG_INTER);
%}

// Question: Why is r15_RegP (the read-only TLS register) a match for rRegP?
// Answer: Operand match rules govern the DFA as it processes instruction inputs.
// It's fine for an instruction input that expects rRegP to match a r15_RegP.
// The output of an instruction is controlled by the allocator, which respects
// register class masks, not match rules.  Unless an instruction mentions
// r15_RegP or any_RegP explicitly as its output, r15 will not be considered
// by the allocator as an input.
// The same logic applies to rbp_RegP being a match for rRegP: If PreserveFramePointer==true,
// the RBP is used as a proper frame pointer and is not included in ptr_reg. As a
// result, RBP is not included in the output of the instruction either.

operand no_rax_RegP()
%{
  constraint(ALLOC_IN_RC(ptr_no_rax_reg));
  match(RegP);
  match(rbx_RegP);
  match(rsi_RegP);
  match(rdi_RegP);

  format %{ %}
  interface(REG_INTER);
%}

// This operand is not allowed to use RBP even if
// RBP is not used to hold the frame pointer.
operand no_rbp_RegP()
%{
  constraint(ALLOC_IN_RC(ptr_reg_no_rbp));
  match(RegP);
  match(rbx_RegP);
  match(rsi_RegP);
  match(rdi_RegP);

  format %{ %}
  interface(REG_INTER);
%}

operand no_rax_rbx_RegP()
%{
  constraint(ALLOC_IN_RC(ptr_no_rax_rbx_reg));
  match(RegP);
  match(rsi_RegP);
  match(rdi_RegP);

  format %{ %}
  interface(REG_INTER);
%}

// Special Registers
// Return a pointer value
operand rax_RegP()
%{
  constraint(ALLOC_IN_RC(ptr_rax_reg));
  match(RegP);
  match(rRegP);

  format %{ %}
  interface(REG_INTER);
%}

// Special Registers
// Return a compressed pointer value
operand rax_RegN()
%{
  constraint(ALLOC_IN_RC(int_rax_reg));
  match(RegN);
  match(rRegN);

  format %{ %}
  interface(REG_INTER);
%}

// Used in AtomicAdd
operand rbx_RegP()
%{
  constraint(ALLOC_IN_RC(ptr_rbx_reg));
  match(RegP);
  match(rRegP);

  format %{ %}
  interface(REG_INTER);
%}

operand rsi_RegP()
%{
  constraint(ALLOC_IN_RC(ptr_rsi_reg));
  match(RegP);
  match(rRegP);

  format %{ %}
  interface(REG_INTER);
%}

operand rbp_RegP()
%{
  constraint(ALLOC_IN_RC(ptr_rbp_reg));
  match(RegP);
  match(rRegP);

  format %{ %}
  interface(REG_INTER);
%}

// Used in rep stosq
operand rdi_RegP()
%{
  constraint(ALLOC_IN_RC(ptr_rdi_reg));
  match(RegP);
  match(rRegP);

  format %{ %}
  interface(REG_INTER);
%}

operand r15_RegP()
%{
  constraint(ALLOC_IN_RC(ptr_r15_reg));
  match(RegP);
  match(rRegP);

  format %{ %}
  interface(REG_INTER);
%}

operand rRegL()
%{
  constraint(ALLOC_IN_RC(long_reg));
  match(RegL);
  match(rax_RegL);
  match(rdx_RegL);

  format %{ %}
  interface(REG_INTER);
%}

// Special Registers
operand no_rax_rdx_RegL()
%{
  constraint(ALLOC_IN_RC(long_no_rax_rdx_reg));
  match(RegL);
  match(rRegL);

  format %{ %}
  interface(REG_INTER);
%}

operand no_rax_RegL()
%{
  constraint(ALLOC_IN_RC(long_no_rax_rdx_reg));
  match(RegL);
  match(rRegL);
  match(rdx_RegL);

  format %{ %}
  interface(REG_INTER);
%}

operand rax_RegL()
%{
  constraint(ALLOC_IN_RC(long_rax_reg));
  match(RegL);
  match(rRegL);

  format %{ "RAX" %}
  interface(REG_INTER);
%}

operand rcx_RegL()
%{
  constraint(ALLOC_IN_RC(long_rcx_reg));
  match(RegL);
  match(rRegL);

  format %{ %}
  interface(REG_INTER);
%}

operand rdx_RegL()
%{
  constraint(ALLOC_IN_RC(long_rdx_reg));
  match(RegL);
  match(rRegL);

  format %{ %}
  interface(REG_INTER);
%}

operand no_rbp_r13_RegL()
%{
  constraint(ALLOC_IN_RC(long_no_rbp_r13_reg));
  match(RegL);
  match(rRegL);
  match(rax_RegL);
  match(rcx_RegL);
  match(rdx_RegL);

  format %{ %}
  interface(REG_INTER);
%}

// Flags register, used as output of compare instructions
operand rFlagsReg()
%{
  constraint(ALLOC_IN_RC(int_flags));
  match(RegFlags);

  format %{ "RFLAGS" %}
  interface(REG_INTER);
%}

// Flags register, used as output of FLOATING POINT compare instructions
operand rFlagsRegU()
%{
  constraint(ALLOC_IN_RC(int_flags));
  match(RegFlags);

  format %{ "RFLAGS_U" %}
  interface(REG_INTER);
%}

operand rFlagsRegUCF() %{
  constraint(ALLOC_IN_RC(int_flags));
  match(RegFlags);
  predicate(false);

  format %{ "RFLAGS_U_CF" %}
  interface(REG_INTER);
%}

// Float register operands
operand regF() %{
   constraint(ALLOC_IN_RC(float_reg));
   match(RegF);

   format %{ %}
   interface(REG_INTER);
%}

// Float register operands
operand legRegF() %{
   constraint(ALLOC_IN_RC(float_reg_legacy));
   match(RegF);

   format %{ %}
   interface(REG_INTER);
%}

// Float register operands
operand vlRegF() %{
   constraint(ALLOC_IN_RC(float_reg_vl));
   match(RegF);

   format %{ %}
   interface(REG_INTER);
%}

// Double register operands
operand regD() %{
   constraint(ALLOC_IN_RC(double_reg));
   match(RegD);

   format %{ %}
   interface(REG_INTER);
%}

// Double register operands
operand legRegD() %{
   constraint(ALLOC_IN_RC(double_reg_legacy));
   match(RegD);

   format %{ %}
   interface(REG_INTER);
%}

// Double register operands
operand vlRegD() %{
   constraint(ALLOC_IN_RC(double_reg_vl));
   match(RegD);

   format %{ %}
   interface(REG_INTER);
%}

//----------Memory Operands----------------------------------------------------
// Direct Memory Operand
// operand direct(immP addr)
// %{
//   match(addr);

//   format %{ "[$addr]" %}
//   interface(MEMORY_INTER) %{
//     base(0xFFFFFFFF);
//     index(0x4);
//     scale(0x0);
//     disp($addr);
//   %}
// %}

// Indirect Memory Operand
operand indirect(any_RegP reg)
%{
  constraint(ALLOC_IN_RC(ptr_reg));
  match(reg);

  format %{ "[$reg]" %}
  interface(MEMORY_INTER) %{
    base($reg);
    index(0x4);
    scale(0x0);
    disp(0x0);
  %}
%}

// Indirect Memory Plus Short Offset Operand
operand indOffset8(any_RegP reg, immL8 off)
%{
  constraint(ALLOC_IN_RC(ptr_reg));
  match(AddP reg off);

  format %{ "[$reg + $off (8-bit)]" %}
  interface(MEMORY_INTER) %{
    base($reg);
    index(0x4);
    scale(0x0);
    disp($off);
  %}
%}

// Indirect Memory Plus Long Offset Operand
operand indOffset32(any_RegP reg, immL32 off)
%{
  constraint(ALLOC_IN_RC(ptr_reg));
  match(AddP reg off);

  format %{ "[$reg + $off (32-bit)]" %}
  interface(MEMORY_INTER) %{
    base($reg);
    index(0x4);
    scale(0x0);
    disp($off);
  %}
%}

// Indirect Memory Plus Index Register Plus Offset Operand
operand indIndexOffset(any_RegP reg, rRegL lreg, immL32 off)
%{
  constraint(ALLOC_IN_RC(ptr_reg));
  match(AddP (AddP reg lreg) off);

  op_cost(10);
  format %{"[$reg + $off + $lreg]" %}
  interface(MEMORY_INTER) %{
    base($reg);
    index($lreg);
    scale(0x0);
    disp($off);
  %}
%}

// Indirect Memory Plus Index Register Plus Offset Operand
operand indIndex(any_RegP reg, rRegL lreg)
%{
  constraint(ALLOC_IN_RC(ptr_reg));
  match(AddP reg lreg);

  op_cost(10);
  format %{"[$reg + $lreg]" %}
  interface(MEMORY_INTER) %{
    base($reg);
    index($lreg);
    scale(0x0);
    disp(0x0);
  %}
%}

// Indirect Memory Times Scale Plus Index Register
operand indIndexScale(any_RegP reg, rRegL lreg, immI2 scale)
%{
  constraint(ALLOC_IN_RC(ptr_reg));
  match(AddP reg (LShiftL lreg scale));

  op_cost(10);
  format %{"[$reg + $lreg << $scale]" %}
  interface(MEMORY_INTER) %{
    base($reg);
    index($lreg);
    scale($scale);
    disp(0x0);
  %}
%}

operand indPosIndexScale(any_RegP reg, rRegI idx, immI2 scale)
%{
  constraint(ALLOC_IN_RC(ptr_reg));
  predicate(n->in(3)->in(1)->as_Type()->type()->is_long()->_lo >= 0);
  match(AddP reg (LShiftL (ConvI2L idx) scale));

  op_cost(10);
  format %{"[$reg + pos $idx << $scale]" %}
  interface(MEMORY_INTER) %{
    base($reg);
    index($idx);
    scale($scale);
    disp(0x0);
  %}
%}

// Indirect Memory Times Scale Plus Index Register Plus Offset Operand
operand indIndexScaleOffset(any_RegP reg, immL32 off, rRegL lreg, immI2 scale)
%{
  constraint(ALLOC_IN_RC(ptr_reg));
  match(AddP (AddP reg (LShiftL lreg scale)) off);

  op_cost(10);
  format %{"[$reg + $off + $lreg << $scale]" %}
  interface(MEMORY_INTER) %{
    base($reg);
    index($lreg);
    scale($scale);
    disp($off);
  %}
%}

// Indirect Memory Plus Positive Index Register Plus Offset Operand
operand indPosIndexOffset(any_RegP reg, immL32 off, rRegI idx)
%{
  constraint(ALLOC_IN_RC(ptr_reg));
  predicate(n->in(2)->in(3)->as_Type()->type()->is_long()->_lo >= 0);
  match(AddP (AddP reg (ConvI2L idx)) off);

  op_cost(10);
  format %{"[$reg + $off + $idx]" %}
  interface(MEMORY_INTER) %{
    base($reg);
    index($idx);
    scale(0x0);
    disp($off);
  %}
%}

// Indirect Memory Times Scale Plus Positive Index Register Plus Offset Operand
operand indPosIndexScaleOffset(any_RegP reg, immL32 off, rRegI idx, immI2 scale)
%{
  constraint(ALLOC_IN_RC(ptr_reg));
  predicate(n->in(2)->in(3)->in(1)->as_Type()->type()->is_long()->_lo >= 0);
  match(AddP (AddP reg (LShiftL (ConvI2L idx) scale)) off);

  op_cost(10);
  format %{"[$reg + $off + $idx << $scale]" %}
  interface(MEMORY_INTER) %{
    base($reg);
    index($idx);
    scale($scale);
    disp($off);
  %}
%}

// Indirect Narrow Oop Plus Offset Operand
// Note: x86 architecture doesn't support "scale * index + offset" without a base
// we can't free r12 even with CompressedOops::base() == NULL.
operand indCompressedOopOffset(rRegN reg, immL32 off) %{
  predicate(UseCompressedOops && (CompressedOops::shift() == Address::times_8));
  constraint(ALLOC_IN_RC(ptr_reg));
  match(AddP (DecodeN reg) off);

  op_cost(10);
  format %{"[R12 + $reg << 3 + $off] (compressed oop addressing)" %}
  interface(MEMORY_INTER) %{
    base(0xc); // R12
    index($reg);
    scale(0x3);
    disp($off);
  %}
%}

// Indirect Memory Operand
operand indirectNarrow(rRegN reg)
%{
  predicate(CompressedOops::shift() == 0);
  constraint(ALLOC_IN_RC(ptr_reg));
  match(DecodeN reg);

  format %{ "[$reg]" %}
  interface(MEMORY_INTER) %{
    base($reg);
    index(0x4);
    scale(0x0);
    disp(0x0);
  %}
%}

// Indirect Memory Plus Short Offset Operand
operand indOffset8Narrow(rRegN reg, immL8 off)
%{
  predicate(CompressedOops::shift() == 0);
  constraint(ALLOC_IN_RC(ptr_reg));
  match(AddP (DecodeN reg) off);

  format %{ "[$reg + $off (8-bit)]" %}
  interface(MEMORY_INTER) %{
    base($reg);
    index(0x4);
    scale(0x0);
    disp($off);
  %}
%}

// Indirect Memory Plus Long Offset Operand
operand indOffset32Narrow(rRegN reg, immL32 off)
%{
  predicate(CompressedOops::shift() == 0);
  constraint(ALLOC_IN_RC(ptr_reg));
  match(AddP (DecodeN reg) off);

  format %{ "[$reg + $off (32-bit)]" %}
  interface(MEMORY_INTER) %{
    base($reg);
    index(0x4);
    scale(0x0);
    disp($off);
  %}
%}

// Indirect Memory Plus Index Register Plus Offset Operand
operand indIndexOffsetNarrow(rRegN reg, rRegL lreg, immL32 off)
%{
  predicate(CompressedOops::shift() == 0);
  constraint(ALLOC_IN_RC(ptr_reg));
  match(AddP (AddP (DecodeN reg) lreg) off);

  op_cost(10);
  format %{"[$reg + $off + $lreg]" %}
  interface(MEMORY_INTER) %{
    base($reg);
    index($lreg);
    scale(0x0);
    disp($off);
  %}
%}

// Indirect Memory Plus Index Register Plus Offset Operand
operand indIndexNarrow(rRegN reg, rRegL lreg)
%{
  predicate(CompressedOops::shift() == 0);
  constraint(ALLOC_IN_RC(ptr_reg));
  match(AddP (DecodeN reg) lreg);

  op_cost(10);
  format %{"[$reg + $lreg]" %}
  interface(MEMORY_INTER) %{
    base($reg);
    index($lreg);
    scale(0x0);
    disp(0x0);
  %}
%}

// Indirect Memory Times Scale Plus Index Register
operand indIndexScaleNarrow(rRegN reg, rRegL lreg, immI2 scale)
%{
  predicate(CompressedOops::shift() == 0);
  constraint(ALLOC_IN_RC(ptr_reg));
  match(AddP (DecodeN reg) (LShiftL lreg scale));

  op_cost(10);
  format %{"[$reg + $lreg << $scale]" %}
  interface(MEMORY_INTER) %{
    base($reg);
    index($lreg);
    scale($scale);
    disp(0x0);
  %}
%}

// Indirect Memory Times Scale Plus Index Register Plus Offset Operand
operand indIndexScaleOffsetNarrow(rRegN reg, immL32 off, rRegL lreg, immI2 scale)
%{
  predicate(CompressedOops::shift() == 0);
  constraint(ALLOC_IN_RC(ptr_reg));
  match(AddP (AddP (DecodeN reg) (LShiftL lreg scale)) off);

  op_cost(10);
  format %{"[$reg + $off + $lreg << $scale]" %}
  interface(MEMORY_INTER) %{
    base($reg);
    index($lreg);
    scale($scale);
    disp($off);
  %}
%}

// Indirect Memory Times Plus Positive Index Register Plus Offset Operand
operand indPosIndexOffsetNarrow(rRegN reg, immL32 off, rRegI idx)
%{
  constraint(ALLOC_IN_RC(ptr_reg));
  predicate(CompressedOops::shift() == 0 && n->in(2)->in(3)->as_Type()->type()->is_long()->_lo >= 0);
  match(AddP (AddP (DecodeN reg) (ConvI2L idx)) off);

  op_cost(10);
  format %{"[$reg + $off + $idx]" %}
  interface(MEMORY_INTER) %{
    base($reg);
    index($idx);
    scale(0x0);
    disp($off);
  %}
%}

// Indirect Memory Times Scale Plus Positive Index Register Plus Offset Operand
operand indPosIndexScaleOffsetNarrow(rRegN reg, immL32 off, rRegI idx, immI2 scale)
%{
  constraint(ALLOC_IN_RC(ptr_reg));
  predicate(CompressedOops::shift() == 0 && n->in(2)->in(3)->in(1)->as_Type()->type()->is_long()->_lo >= 0);
  match(AddP (AddP (DecodeN reg) (LShiftL (ConvI2L idx) scale)) off);

  op_cost(10);
  format %{"[$reg + $off + $idx << $scale]" %}
  interface(MEMORY_INTER) %{
    base($reg);
    index($idx);
    scale($scale);
    disp($off);
  %}
%}

//----------Special Memory Operands--------------------------------------------
// Stack Slot Operand - This operand is used for loading and storing temporary
//                      values on the stack where a match requires a value to
//                      flow through memory.
operand stackSlotP(sRegP reg)
%{
  constraint(ALLOC_IN_RC(stack_slots));
  // No match rule because this operand is only generated in matching

  format %{ "[$reg]" %}
  interface(MEMORY_INTER) %{
    base(0x4);   // RSP
    index(0x4);  // No Index
    scale(0x0);  // No Scale
    disp($reg);  // Stack Offset
  %}
%}

operand stackSlotI(sRegI reg)
%{
  constraint(ALLOC_IN_RC(stack_slots));
  // No match rule because this operand is only generated in matching

  format %{ "[$reg]" %}
  interface(MEMORY_INTER) %{
    base(0x4);   // RSP
    index(0x4);  // No Index
    scale(0x0);  // No Scale
    disp($reg);  // Stack Offset
  %}
%}

operand stackSlotF(sRegF reg)
%{
  constraint(ALLOC_IN_RC(stack_slots));
  // No match rule because this operand is only generated in matching

  format %{ "[$reg]" %}
  interface(MEMORY_INTER) %{
    base(0x4);   // RSP
    index(0x4);  // No Index
    scale(0x0);  // No Scale
    disp($reg);  // Stack Offset
  %}
%}

operand stackSlotD(sRegD reg)
%{
  constraint(ALLOC_IN_RC(stack_slots));
  // No match rule because this operand is only generated in matching

  format %{ "[$reg]" %}
  interface(MEMORY_INTER) %{
    base(0x4);   // RSP
    index(0x4);  // No Index
    scale(0x0);  // No Scale
    disp($reg);  // Stack Offset
  %}
%}
operand stackSlotL(sRegL reg)
%{
  constraint(ALLOC_IN_RC(stack_slots));
  // No match rule because this operand is only generated in matching

  format %{ "[$reg]" %}
  interface(MEMORY_INTER) %{
    base(0x4);   // RSP
    index(0x4);  // No Index
    scale(0x0);  // No Scale
    disp($reg);  // Stack Offset
  %}
%}

//----------Conditional Branch Operands----------------------------------------
// Comparison Op  - This is the operation of the comparison, and is limited to
//                  the following set of codes:
//                  L (<), LE (<=), G (>), GE (>=), E (==), NE (!=)
//
// Other attributes of the comparison, such as unsignedness, are specified
// by the comparison instruction that sets a condition code flags register.
// That result is represented by a flags operand whose subtype is appropriate
// to the unsignedness (etc.) of the comparison.
//
// Later, the instruction which matches both the Comparison Op (a Bool) and
// the flags (produced by the Cmp) specifies the coding of the comparison op
// by matching a specific subtype of Bool operand below, such as cmpOpU.

// Comparision Code
operand cmpOp()
%{
  match(Bool);

  format %{ "" %}
  interface(COND_INTER) %{
    equal(0x4, "e");
    not_equal(0x5, "ne");
    less(0xC, "l");
    greater_equal(0xD, "ge");
    less_equal(0xE, "le");
    greater(0xF, "g");
    overflow(0x0, "o");
    no_overflow(0x1, "no");
  %}
%}

// Comparison Code, unsigned compare.  Used by FP also, with
// C2 (unordered) turned into GT or LT already.  The other bits
// C0 and C3 are turned into Carry & Zero flags.
operand cmpOpU()
%{
  match(Bool);

  format %{ "" %}
  interface(COND_INTER) %{
    equal(0x4, "e");
    not_equal(0x5, "ne");
    less(0x2, "b");
    greater_equal(0x3, "nb");
    less_equal(0x6, "be");
    greater(0x7, "nbe");
    overflow(0x0, "o");
    no_overflow(0x1, "no");
  %}
%}


// Floating comparisons that don't require any fixup for the unordered case
operand cmpOpUCF() %{
  match(Bool);
  predicate(n->as_Bool()->_test._test == BoolTest::lt ||
            n->as_Bool()->_test._test == BoolTest::ge ||
            n->as_Bool()->_test._test == BoolTest::le ||
            n->as_Bool()->_test._test == BoolTest::gt);
  format %{ "" %}
  interface(COND_INTER) %{
    equal(0x4, "e");
    not_equal(0x5, "ne");
    less(0x2, "b");
    greater_equal(0x3, "nb");
    less_equal(0x6, "be");
    greater(0x7, "nbe");
    overflow(0x0, "o");
    no_overflow(0x1, "no");
  %}
%}


// Floating comparisons that can be fixed up with extra conditional jumps
operand cmpOpUCF2() %{
  match(Bool);
  predicate(n->as_Bool()->_test._test == BoolTest::ne ||
            n->as_Bool()->_test._test == BoolTest::eq);
  format %{ "" %}
  interface(COND_INTER) %{
    equal(0x4, "e");
    not_equal(0x5, "ne");
    less(0x2, "b");
    greater_equal(0x3, "nb");
    less_equal(0x6, "be");
    greater(0x7, "nbe");
    overflow(0x0, "o");
    no_overflow(0x1, "no");
  %}
%}

//----------OPERAND CLASSES----------------------------------------------------
// Operand Classes are groups of operands that are used as to simplify
// instruction definitions by not requiring the AD writer to specify separate
// instructions for every form of operand when the instruction accepts
// multiple operand types with the same basic encoding and format.  The classic
// case of this is memory operands.

opclass memory(indirect, indOffset8, indOffset32, indIndexOffset, indIndex,
               indIndexScale, indPosIndexScale, indIndexScaleOffset, indPosIndexOffset, indPosIndexScaleOffset,
               indCompressedOopOffset,
               indirectNarrow, indOffset8Narrow, indOffset32Narrow,
               indIndexOffsetNarrow, indIndexNarrow, indIndexScaleNarrow,
               indIndexScaleOffsetNarrow, indPosIndexOffsetNarrow, indPosIndexScaleOffsetNarrow);

//----------PIPELINE-----------------------------------------------------------
// Rules which define the behavior of the target architectures pipeline.
pipeline %{

//----------ATTRIBUTES---------------------------------------------------------
attributes %{
  variable_size_instructions;        // Fixed size instructions
  max_instructions_per_bundle = 3;   // Up to 3 instructions per bundle
  instruction_unit_size = 1;         // An instruction is 1 bytes long
  instruction_fetch_unit_size = 16;  // The processor fetches one line
  instruction_fetch_units = 1;       // of 16 bytes

  // List of nop instructions
  nops( MachNop );
%}

//----------RESOURCES----------------------------------------------------------
// Resources are the functional units available to the machine

// Generic P2/P3 pipeline
// 3 decoders, only D0 handles big operands; a "bundle" is the limit of
// 3 instructions decoded per cycle.
// 2 load/store ops per cycle, 1 branch, 1 FPU,
// 3 ALU op, only ALU0 handles mul instructions.
resources( D0, D1, D2, DECODE = D0 | D1 | D2,
           MS0, MS1, MS2, MEM = MS0 | MS1 | MS2,
           BR, FPU,
           ALU0, ALU1, ALU2, ALU = ALU0 | ALU1 | ALU2);

//----------PIPELINE DESCRIPTION-----------------------------------------------
// Pipeline Description specifies the stages in the machine's pipeline

// Generic P2/P3 pipeline
pipe_desc(S0, S1, S2, S3, S4, S5);

//----------PIPELINE CLASSES---------------------------------------------------
// Pipeline Classes describe the stages in which input and output are
// referenced by the hardware pipeline.

// Naming convention: ialu or fpu
// Then: _reg
// Then: _reg if there is a 2nd register
// Then: _long if it's a pair of instructions implementing a long
// Then: _fat if it requires the big decoder
//   Or: _mem if it requires the big decoder and a memory unit.

// Integer ALU reg operation
pipe_class ialu_reg(rRegI dst)
%{
    single_instruction;
    dst    : S4(write);
    dst    : S3(read);
    DECODE : S0;        // any decoder
    ALU    : S3;        // any alu
%}

// Long ALU reg operation
pipe_class ialu_reg_long(rRegL dst)
%{
    instruction_count(2);
    dst    : S4(write);
    dst    : S3(read);
    DECODE : S0(2);     // any 2 decoders
    ALU    : S3(2);     // both alus
%}

// Integer ALU reg operation using big decoder
pipe_class ialu_reg_fat(rRegI dst)
%{
    single_instruction;
    dst    : S4(write);
    dst    : S3(read);
    D0     : S0;        // big decoder only
    ALU    : S3;        // any alu
%}

// Integer ALU reg-reg operation
pipe_class ialu_reg_reg(rRegI dst, rRegI src)
%{
    single_instruction;
    dst    : S4(write);
    src    : S3(read);
    DECODE : S0;        // any decoder
    ALU    : S3;        // any alu
%}

// Integer ALU reg-reg operation
pipe_class ialu_reg_reg_fat(rRegI dst, memory src)
%{
    single_instruction;
    dst    : S4(write);
    src    : S3(read);
    D0     : S0;        // big decoder only
    ALU    : S3;        // any alu
%}

// Integer ALU reg-mem operation
pipe_class ialu_reg_mem(rRegI dst, memory mem)
%{
    single_instruction;
    dst    : S5(write);
    mem    : S3(read);
    D0     : S0;        // big decoder only
    ALU    : S4;        // any alu
    MEM    : S3;        // any mem
%}

// Integer mem operation (prefetch)
pipe_class ialu_mem(memory mem)
%{
    single_instruction;
    mem    : S3(read);
    D0     : S0;        // big decoder only
    MEM    : S3;        // any mem
%}

// Integer Store to Memory
pipe_class ialu_mem_reg(memory mem, rRegI src)
%{
    single_instruction;
    mem    : S3(read);
    src    : S5(read);
    D0     : S0;        // big decoder only
    ALU    : S4;        // any alu
    MEM    : S3;
%}

// // Long Store to Memory
// pipe_class ialu_mem_long_reg(memory mem, rRegL src)
// %{
//     instruction_count(2);
//     mem    : S3(read);
//     src    : S5(read);
//     D0     : S0(2);          // big decoder only; twice
//     ALU    : S4(2);     // any 2 alus
//     MEM    : S3(2);  // Both mems
// %}

// Integer Store to Memory
pipe_class ialu_mem_imm(memory mem)
%{
    single_instruction;
    mem    : S3(read);
    D0     : S0;        // big decoder only
    ALU    : S4;        // any alu
    MEM    : S3;
%}

// Integer ALU0 reg-reg operation
pipe_class ialu_reg_reg_alu0(rRegI dst, rRegI src)
%{
    single_instruction;
    dst    : S4(write);
    src    : S3(read);
    D0     : S0;        // Big decoder only
    ALU0   : S3;        // only alu0
%}

// Integer ALU0 reg-mem operation
pipe_class ialu_reg_mem_alu0(rRegI dst, memory mem)
%{
    single_instruction;
    dst    : S5(write);
    mem    : S3(read);
    D0     : S0;        // big decoder only
    ALU0   : S4;        // ALU0 only
    MEM    : S3;        // any mem
%}

// Integer ALU reg-reg operation
pipe_class ialu_cr_reg_reg(rFlagsReg cr, rRegI src1, rRegI src2)
%{
    single_instruction;
    cr     : S4(write);
    src1   : S3(read);
    src2   : S3(read);
    DECODE : S0;        // any decoder
    ALU    : S3;        // any alu
%}

// Integer ALU reg-imm operation
pipe_class ialu_cr_reg_imm(rFlagsReg cr, rRegI src1)
%{
    single_instruction;
    cr     : S4(write);
    src1   : S3(read);
    DECODE : S0;        // any decoder
    ALU    : S3;        // any alu
%}

// Integer ALU reg-mem operation
pipe_class ialu_cr_reg_mem(rFlagsReg cr, rRegI src1, memory src2)
%{
    single_instruction;
    cr     : S4(write);
    src1   : S3(read);
    src2   : S3(read);
    D0     : S0;        // big decoder only
    ALU    : S4;        // any alu
    MEM    : S3;
%}

// Conditional move reg-reg
pipe_class pipe_cmplt( rRegI p, rRegI q, rRegI y)
%{
    instruction_count(4);
    y      : S4(read);
    q      : S3(read);
    p      : S3(read);
    DECODE : S0(4);     // any decoder
%}

// Conditional move reg-reg
pipe_class pipe_cmov_reg( rRegI dst, rRegI src, rFlagsReg cr)
%{
    single_instruction;
    dst    : S4(write);
    src    : S3(read);
    cr     : S3(read);
    DECODE : S0;        // any decoder
%}

// Conditional move reg-mem
pipe_class pipe_cmov_mem( rFlagsReg cr, rRegI dst, memory src)
%{
    single_instruction;
    dst    : S4(write);
    src    : S3(read);
    cr     : S3(read);
    DECODE : S0;        // any decoder
    MEM    : S3;
%}

// Conditional move reg-reg long
pipe_class pipe_cmov_reg_long( rFlagsReg cr, rRegL dst, rRegL src)
%{
    single_instruction;
    dst    : S4(write);
    src    : S3(read);
    cr     : S3(read);
    DECODE : S0(2);     // any 2 decoders
%}

// XXX
// // Conditional move double reg-reg
// pipe_class pipe_cmovD_reg( rFlagsReg cr, regDPR1 dst, regD src)
// %{
//     single_instruction;
//     dst    : S4(write);
//     src    : S3(read);
//     cr     : S3(read);
//     DECODE : S0;     // any decoder
// %}

// Float reg-reg operation
pipe_class fpu_reg(regD dst)
%{
    instruction_count(2);
    dst    : S3(read);
    DECODE : S0(2);     // any 2 decoders
    FPU    : S3;
%}

// Float reg-reg operation
pipe_class fpu_reg_reg(regD dst, regD src)
%{
    instruction_count(2);
    dst    : S4(write);
    src    : S3(read);
    DECODE : S0(2);     // any 2 decoders
    FPU    : S3;
%}

// Float reg-reg operation
pipe_class fpu_reg_reg_reg(regD dst, regD src1, regD src2)
%{
    instruction_count(3);
    dst    : S4(write);
    src1   : S3(read);
    src2   : S3(read);
    DECODE : S0(3);     // any 3 decoders
    FPU    : S3(2);
%}

// Float reg-reg operation
pipe_class fpu_reg_reg_reg_reg(regD dst, regD src1, regD src2, regD src3)
%{
    instruction_count(4);
    dst    : S4(write);
    src1   : S3(read);
    src2   : S3(read);
    src3   : S3(read);
    DECODE : S0(4);     // any 3 decoders
    FPU    : S3(2);
%}

// Float reg-reg operation
pipe_class fpu_reg_mem_reg_reg(regD dst, memory src1, regD src2, regD src3)
%{
    instruction_count(4);
    dst    : S4(write);
    src1   : S3(read);
    src2   : S3(read);
    src3   : S3(read);
    DECODE : S1(3);     // any 3 decoders
    D0     : S0;        // Big decoder only
    FPU    : S3(2);
    MEM    : S3;
%}

// Float reg-mem operation
pipe_class fpu_reg_mem(regD dst, memory mem)
%{
    instruction_count(2);
    dst    : S5(write);
    mem    : S3(read);
    D0     : S0;        // big decoder only
    DECODE : S1;        // any decoder for FPU POP
    FPU    : S4;
    MEM    : S3;        // any mem
%}

// Float reg-mem operation
pipe_class fpu_reg_reg_mem(regD dst, regD src1, memory mem)
%{
    instruction_count(3);
    dst    : S5(write);
    src1   : S3(read);
    mem    : S3(read);
    D0     : S0;        // big decoder only
    DECODE : S1(2);     // any decoder for FPU POP
    FPU    : S4;
    MEM    : S3;        // any mem
%}

// Float mem-reg operation
pipe_class fpu_mem_reg(memory mem, regD src)
%{
    instruction_count(2);
    src    : S5(read);
    mem    : S3(read);
    DECODE : S0;        // any decoder for FPU PUSH
    D0     : S1;        // big decoder only
    FPU    : S4;
    MEM    : S3;        // any mem
%}

pipe_class fpu_mem_reg_reg(memory mem, regD src1, regD src2)
%{
    instruction_count(3);
    src1   : S3(read);
    src2   : S3(read);
    mem    : S3(read);
    DECODE : S0(2);     // any decoder for FPU PUSH
    D0     : S1;        // big decoder only
    FPU    : S4;
    MEM    : S3;        // any mem
%}

pipe_class fpu_mem_reg_mem(memory mem, regD src1, memory src2)
%{
    instruction_count(3);
    src1   : S3(read);
    src2   : S3(read);
    mem    : S4(read);
    DECODE : S0;        // any decoder for FPU PUSH
    D0     : S0(2);     // big decoder only
    FPU    : S4;
    MEM    : S3(2);     // any mem
%}

pipe_class fpu_mem_mem(memory dst, memory src1)
%{
    instruction_count(2);
    src1   : S3(read);
    dst    : S4(read);
    D0     : S0(2);     // big decoder only
    MEM    : S3(2);     // any mem
%}

pipe_class fpu_mem_mem_mem(memory dst, memory src1, memory src2)
%{
    instruction_count(3);
    src1   : S3(read);
    src2   : S3(read);
    dst    : S4(read);
    D0     : S0(3);     // big decoder only
    FPU    : S4;
    MEM    : S3(3);     // any mem
%}

pipe_class fpu_mem_reg_con(memory mem, regD src1)
%{
    instruction_count(3);
    src1   : S4(read);
    mem    : S4(read);
    DECODE : S0;        // any decoder for FPU PUSH
    D0     : S0(2);     // big decoder only
    FPU    : S4;
    MEM    : S3(2);     // any mem
%}

// Float load constant
pipe_class fpu_reg_con(regD dst)
%{
    instruction_count(2);
    dst    : S5(write);
    D0     : S0;        // big decoder only for the load
    DECODE : S1;        // any decoder for FPU POP
    FPU    : S4;
    MEM    : S3;        // any mem
%}

// Float load constant
pipe_class fpu_reg_reg_con(regD dst, regD src)
%{
    instruction_count(3);
    dst    : S5(write);
    src    : S3(read);
    D0     : S0;        // big decoder only for the load
    DECODE : S1(2);     // any decoder for FPU POP
    FPU    : S4;
    MEM    : S3;        // any mem
%}

// UnConditional branch
pipe_class pipe_jmp(label labl)
%{
    single_instruction;
    BR   : S3;
%}

// Conditional branch
pipe_class pipe_jcc(cmpOp cmp, rFlagsReg cr, label labl)
%{
    single_instruction;
    cr    : S1(read);
    BR    : S3;
%}

// Allocation idiom
pipe_class pipe_cmpxchg(rRegP dst, rRegP heap_ptr)
%{
    instruction_count(1); force_serialization;
    fixed_latency(6);
    heap_ptr : S3(read);
    DECODE   : S0(3);
    D0       : S2;
    MEM      : S3;
    ALU      : S3(2);
    dst      : S5(write);
    BR       : S5;
%}

// Generic big/slow expanded idiom
pipe_class pipe_slow()
%{
    instruction_count(10); multiple_bundles; force_serialization;
    fixed_latency(100);
    D0  : S0(2);
    MEM : S3(2);
%}

// The real do-nothing guy
pipe_class empty()
%{
    instruction_count(0);
%}

// Define the class for the Nop node
define
%{
   MachNop = empty;
%}

%}

//----------INSTRUCTIONS-------------------------------------------------------
//
// match      -- States which machine-independent subtree may be replaced
//               by this instruction.
// ins_cost   -- The estimated cost of this instruction is used by instruction
//               selection to identify a minimum cost tree of machine
//               instructions that matches a tree of machine-independent
//               instructions.
// format     -- A string providing the disassembly for this instruction.
//               The value of an instruction's operand may be inserted
//               by referring to it with a '$' prefix.
// opcode     -- Three instruction opcodes may be provided.  These are referred
//               to within an encode class as $primary, $secondary, and $tertiary
//               rrspectively.  The primary opcode is commonly used to
//               indicate the type of machine instruction, while secondary
//               and tertiary are often used for prefix options or addressing
//               modes.
// ins_encode -- A list of encode classes with parameters. The encode class
//               name must have been defined in an 'enc_class' specification
//               in the encode section of the architecture description.

// Dummy reg-to-reg vector moves. Removed during post-selection cleanup.
// Load Float
instruct MoveF2VL(vlRegF dst, regF src) %{
  match(Set dst src);
  format %{ "movss $dst,$src\t! load float (4 bytes)" %}
  ins_encode %{
    ShouldNotReachHere();
  %}
  ins_pipe( fpu_reg_reg );
%}

// Load Float
instruct MoveF2LEG(legRegF dst, regF src) %{
  match(Set dst src);
  format %{ "movss $dst,$src\t# if src != dst load float (4 bytes)" %}
  ins_encode %{
    ShouldNotReachHere();
  %}
  ins_pipe( fpu_reg_reg );
%}

// Load Float
instruct MoveVL2F(regF dst, vlRegF src) %{
  match(Set dst src);
  format %{ "movss $dst,$src\t! load float (4 bytes)" %}
  ins_encode %{
    ShouldNotReachHere();
  %}
  ins_pipe( fpu_reg_reg );
%}

// Load Float
instruct MoveLEG2F(regF dst, legRegF src) %{
  match(Set dst src);
  format %{ "movss $dst,$src\t# if src != dst load float (4 bytes)" %}
  ins_encode %{
    ShouldNotReachHere();
  %}
  ins_pipe( fpu_reg_reg );
%}

// Load Double
instruct MoveD2VL(vlRegD dst, regD src) %{
  match(Set dst src);
  format %{ "movsd $dst,$src\t! load double (8 bytes)" %}
  ins_encode %{
    ShouldNotReachHere();
  %}
  ins_pipe( fpu_reg_reg );
%}

// Load Double
instruct MoveD2LEG(legRegD dst, regD src) %{
  match(Set dst src);
  format %{ "movsd $dst,$src\t# if src != dst load double (8 bytes)" %}
  ins_encode %{
    ShouldNotReachHere();
  %}
  ins_pipe( fpu_reg_reg );
%}

// Load Double
instruct MoveVL2D(regD dst, vlRegD src) %{
  match(Set dst src);
  format %{ "movsd $dst,$src\t! load double (8 bytes)" %}
  ins_encode %{
    ShouldNotReachHere();
  %}
  ins_pipe( fpu_reg_reg );
%}

// Load Double
instruct MoveLEG2D(regD dst, legRegD src) %{
  match(Set dst src);
  format %{ "movsd $dst,$src\t# if src != dst load double (8 bytes)" %}
  ins_encode %{
    ShouldNotReachHere();
  %}
  ins_pipe( fpu_reg_reg );
%}

//----------Load/Store/Move Instructions---------------------------------------
//----------Load Instructions--------------------------------------------------

// Load Byte (8 bit signed)
instruct loadB(rRegI dst, memory mem)
%{
  match(Set dst (LoadB mem));

  ins_cost(125);
  format %{ "movsbl  $dst, $mem\t# byte" %}

  ins_encode %{
    __ movsbl($dst$$Register, $mem$$Address);
  %}

  ins_pipe(ialu_reg_mem);
%}

// Load Byte (8 bit signed) into Long Register
instruct loadB2L(rRegL dst, memory mem)
%{
  match(Set dst (ConvI2L (LoadB mem)));

  ins_cost(125);
  format %{ "movsbq  $dst, $mem\t# byte -> long" %}

  ins_encode %{
    __ movsbq($dst$$Register, $mem$$Address);
  %}

  ins_pipe(ialu_reg_mem);
%}

// Load Unsigned Byte (8 bit UNsigned)
instruct loadUB(rRegI dst, memory mem)
%{
  match(Set dst (LoadUB mem));

  ins_cost(125);
  format %{ "movzbl  $dst, $mem\t# ubyte" %}

  ins_encode %{
    __ movzbl($dst$$Register, $mem$$Address);
  %}

  ins_pipe(ialu_reg_mem);
%}

// Load Unsigned Byte (8 bit UNsigned) into Long Register
instruct loadUB2L(rRegL dst, memory mem)
%{
  match(Set dst (ConvI2L (LoadUB mem)));

  ins_cost(125);
  format %{ "movzbq  $dst, $mem\t# ubyte -> long" %}

  ins_encode %{
    __ movzbq($dst$$Register, $mem$$Address);
  %}

  ins_pipe(ialu_reg_mem);
%}

// Load Unsigned Byte (8 bit UNsigned) with 32-bit mask into Long Register
instruct loadUB2L_immI(rRegL dst, memory mem, immI mask, rFlagsReg cr) %{
  match(Set dst (ConvI2L (AndI (LoadUB mem) mask)));
  effect(KILL cr);

  format %{ "movzbq  $dst, $mem\t# ubyte & 32-bit mask -> long\n\t"
            "andl    $dst, right_n_bits($mask, 8)" %}
  ins_encode %{
    Register Rdst = $dst$$Register;
    __ movzbq(Rdst, $mem$$Address);
    __ andl(Rdst, $mask$$constant & right_n_bits(8));
  %}
  ins_pipe(ialu_reg_mem);
%}

// Load Short (16 bit signed)
instruct loadS(rRegI dst, memory mem)
%{
  match(Set dst (LoadS mem));

  ins_cost(125);
  format %{ "movswl $dst, $mem\t# short" %}

  ins_encode %{
    __ movswl($dst$$Register, $mem$$Address);
  %}

  ins_pipe(ialu_reg_mem);
%}

// Load Short (16 bit signed) to Byte (8 bit signed)
instruct loadS2B(rRegI dst, memory mem, immI_24 twentyfour) %{
  match(Set dst (RShiftI (LShiftI (LoadS mem) twentyfour) twentyfour));

  ins_cost(125);
  format %{ "movsbl $dst, $mem\t# short -> byte" %}
  ins_encode %{
    __ movsbl($dst$$Register, $mem$$Address);
  %}
  ins_pipe(ialu_reg_mem);
%}

// Load Short (16 bit signed) into Long Register
instruct loadS2L(rRegL dst, memory mem)
%{
  match(Set dst (ConvI2L (LoadS mem)));

  ins_cost(125);
  format %{ "movswq $dst, $mem\t# short -> long" %}

  ins_encode %{
    __ movswq($dst$$Register, $mem$$Address);
  %}

  ins_pipe(ialu_reg_mem);
%}

// Load Unsigned Short/Char (16 bit UNsigned)
instruct loadUS(rRegI dst, memory mem)
%{
  match(Set dst (LoadUS mem));

  ins_cost(125);
  format %{ "movzwl  $dst, $mem\t# ushort/char" %}

  ins_encode %{
    __ movzwl($dst$$Register, $mem$$Address);
  %}

  ins_pipe(ialu_reg_mem);
%}

// Load Unsigned Short/Char (16 bit UNsigned) to Byte (8 bit signed)
instruct loadUS2B(rRegI dst, memory mem, immI_24 twentyfour) %{
  match(Set dst (RShiftI (LShiftI (LoadUS mem) twentyfour) twentyfour));

  ins_cost(125);
  format %{ "movsbl $dst, $mem\t# ushort -> byte" %}
  ins_encode %{
    __ movsbl($dst$$Register, $mem$$Address);
  %}
  ins_pipe(ialu_reg_mem);
%}

// Load Unsigned Short/Char (16 bit UNsigned) into Long Register
instruct loadUS2L(rRegL dst, memory mem)
%{
  match(Set dst (ConvI2L (LoadUS mem)));

  ins_cost(125);
  format %{ "movzwq  $dst, $mem\t# ushort/char -> long" %}

  ins_encode %{
    __ movzwq($dst$$Register, $mem$$Address);
  %}

  ins_pipe(ialu_reg_mem);
%}

// Load Unsigned Short/Char (16 bit UNsigned) with mask 0xFF into Long Register
instruct loadUS2L_immI_255(rRegL dst, memory mem, immI_255 mask) %{
  match(Set dst (ConvI2L (AndI (LoadUS mem) mask)));

  format %{ "movzbq  $dst, $mem\t# ushort/char & 0xFF -> long" %}
  ins_encode %{
    __ movzbq($dst$$Register, $mem$$Address);
  %}
  ins_pipe(ialu_reg_mem);
%}

// Load Unsigned Short/Char (16 bit UNsigned) with 32-bit mask into Long Register
instruct loadUS2L_immI(rRegL dst, memory mem, immI mask, rFlagsReg cr) %{
  match(Set dst (ConvI2L (AndI (LoadUS mem) mask)));
  effect(KILL cr);

  format %{ "movzwq  $dst, $mem\t# ushort/char & 32-bit mask -> long\n\t"
            "andl    $dst, right_n_bits($mask, 16)" %}
  ins_encode %{
    Register Rdst = $dst$$Register;
    __ movzwq(Rdst, $mem$$Address);
    __ andl(Rdst, $mask$$constant & right_n_bits(16));
  %}
  ins_pipe(ialu_reg_mem);
%}

// Load Integer
instruct loadI(rRegI dst, memory mem)
%{
  match(Set dst (LoadI mem));

  ins_cost(125);
  format %{ "movl    $dst, $mem\t# int" %}

  ins_encode %{
    __ movl($dst$$Register, $mem$$Address);
  %}

  ins_pipe(ialu_reg_mem);
%}

// Load Integer (32 bit signed) to Byte (8 bit signed)
instruct loadI2B(rRegI dst, memory mem, immI_24 twentyfour) %{
  match(Set dst (RShiftI (LShiftI (LoadI mem) twentyfour) twentyfour));

  ins_cost(125);
  format %{ "movsbl  $dst, $mem\t# int -> byte" %}
  ins_encode %{
    __ movsbl($dst$$Register, $mem$$Address);
  %}
  ins_pipe(ialu_reg_mem);
%}

// Load Integer (32 bit signed) to Unsigned Byte (8 bit UNsigned)
instruct loadI2UB(rRegI dst, memory mem, immI_255 mask) %{
  match(Set dst (AndI (LoadI mem) mask));

  ins_cost(125);
  format %{ "movzbl  $dst, $mem\t# int -> ubyte" %}
  ins_encode %{
    __ movzbl($dst$$Register, $mem$$Address);
  %}
  ins_pipe(ialu_reg_mem);
%}

// Load Integer (32 bit signed) to Short (16 bit signed)
instruct loadI2S(rRegI dst, memory mem, immI_16 sixteen) %{
  match(Set dst (RShiftI (LShiftI (LoadI mem) sixteen) sixteen));

  ins_cost(125);
  format %{ "movswl  $dst, $mem\t# int -> short" %}
  ins_encode %{
    __ movswl($dst$$Register, $mem$$Address);
  %}
  ins_pipe(ialu_reg_mem);
%}

// Load Integer (32 bit signed) to Unsigned Short/Char (16 bit UNsigned)
instruct loadI2US(rRegI dst, memory mem, immI_65535 mask) %{
  match(Set dst (AndI (LoadI mem) mask));

  ins_cost(125);
  format %{ "movzwl  $dst, $mem\t# int -> ushort/char" %}
  ins_encode %{
    __ movzwl($dst$$Register, $mem$$Address);
  %}
  ins_pipe(ialu_reg_mem);
%}

// Load Integer into Long Register
instruct loadI2L(rRegL dst, memory mem)
%{
  match(Set dst (ConvI2L (LoadI mem)));

  ins_cost(125);
  format %{ "movslq  $dst, $mem\t# int -> long" %}

  ins_encode %{
    __ movslq($dst$$Register, $mem$$Address);
  %}

  ins_pipe(ialu_reg_mem);
%}

// Load Integer with mask 0xFF into Long Register
instruct loadI2L_immI_255(rRegL dst, memory mem, immI_255 mask) %{
  match(Set dst (ConvI2L (AndI (LoadI mem) mask)));

  format %{ "movzbq  $dst, $mem\t# int & 0xFF -> long" %}
  ins_encode %{
    __ movzbq($dst$$Register, $mem$$Address);
  %}
  ins_pipe(ialu_reg_mem);
%}

// Load Integer with mask 0xFFFF into Long Register
instruct loadI2L_immI_65535(rRegL dst, memory mem, immI_65535 mask) %{
  match(Set dst (ConvI2L (AndI (LoadI mem) mask)));

  format %{ "movzwq  $dst, $mem\t# int & 0xFFFF -> long" %}
  ins_encode %{
    __ movzwq($dst$$Register, $mem$$Address);
  %}
  ins_pipe(ialu_reg_mem);
%}

// Load Integer with a 31-bit mask into Long Register
instruct loadI2L_immU31(rRegL dst, memory mem, immU31 mask, rFlagsReg cr) %{
  match(Set dst (ConvI2L (AndI (LoadI mem) mask)));
  effect(KILL cr);

  format %{ "movl    $dst, $mem\t# int & 31-bit mask -> long\n\t"
            "andl    $dst, $mask" %}
  ins_encode %{
    Register Rdst = $dst$$Register;
    __ movl(Rdst, $mem$$Address);
    __ andl(Rdst, $mask$$constant);
  %}
  ins_pipe(ialu_reg_mem);
%}

// Load Unsigned Integer into Long Register
instruct loadUI2L(rRegL dst, memory mem, immL_32bits mask)
%{
  match(Set dst (AndL (ConvI2L (LoadI mem)) mask));

  ins_cost(125);
  format %{ "movl    $dst, $mem\t# uint -> long" %}

  ins_encode %{
    __ movl($dst$$Register, $mem$$Address);
  %}

  ins_pipe(ialu_reg_mem);
%}

// Load Long
instruct loadL(rRegL dst, memory mem)
%{
  match(Set dst (LoadL mem));

  ins_cost(125);
  format %{ "movq    $dst, $mem\t# long" %}

  ins_encode %{
    __ movq($dst$$Register, $mem$$Address);
  %}

  ins_pipe(ialu_reg_mem); // XXX
%}

// Load Range
instruct loadRange(rRegI dst, memory mem)
%{
  match(Set dst (LoadRange mem));

  ins_cost(125); // XXX
  format %{ "movl    $dst, $mem\t# range" %}
  ins_encode %{
    __ movl($dst$$Register, $mem$$Address);
  %}
  ins_pipe(ialu_reg_mem);
%}

// Load Pointer
instruct loadP(rRegP dst, memory mem)
%{
  match(Set dst (LoadP mem));
  predicate(n->as_Load()->barrier_data() == 0);

  ins_cost(125); // XXX
  format %{ "movq    $dst, $mem\t# ptr" %}
  ins_encode %{
    __ movq($dst$$Register, $mem$$Address);
  %}
  ins_pipe(ialu_reg_mem); // XXX
%}

// Load Compressed Pointer
instruct loadN(rRegN dst, memory mem)
%{
   match(Set dst (LoadN mem));

   ins_cost(125); // XXX
   format %{ "movl    $dst, $mem\t# compressed ptr" %}
   ins_encode %{
     __ movl($dst$$Register, $mem$$Address);
   %}
   ins_pipe(ialu_reg_mem); // XXX
%}


// Load Klass Pointer
instruct loadKlass(rRegP dst, memory mem)
%{
  match(Set dst (LoadKlass mem));

  ins_cost(125); // XXX
  format %{ "movq    $dst, $mem\t# class" %}
  ins_encode %{
    __ movq($dst$$Register, $mem$$Address);
  %}
  ins_pipe(ialu_reg_mem); // XXX
%}

// Load narrow Klass Pointer
instruct loadNKlass(rRegN dst, memory mem)
%{
  match(Set dst (LoadNKlass mem));

  ins_cost(125); // XXX
  format %{ "movl    $dst, $mem\t# compressed klass ptr" %}
  ins_encode %{
    __ movl($dst$$Register, $mem$$Address);
  %}
  ins_pipe(ialu_reg_mem); // XXX
%}

// Load Float
instruct loadF(regF dst, memory mem)
%{
  match(Set dst (LoadF mem));

  ins_cost(145); // XXX
  format %{ "movss   $dst, $mem\t# float" %}
  ins_encode %{
    __ movflt($dst$$XMMRegister, $mem$$Address);
  %}
  ins_pipe(pipe_slow); // XXX
%}

// Load Double
instruct loadD_partial(regD dst, memory mem)
%{
  predicate(!UseXmmLoadAndClearUpper);
  match(Set dst (LoadD mem));

  ins_cost(145); // XXX
  format %{ "movlpd  $dst, $mem\t# double" %}
  ins_encode %{
    __ movdbl($dst$$XMMRegister, $mem$$Address);
  %}
  ins_pipe(pipe_slow); // XXX
%}

instruct loadD(regD dst, memory mem)
%{
  predicate(UseXmmLoadAndClearUpper);
  match(Set dst (LoadD mem));

  ins_cost(145); // XXX
  format %{ "movsd   $dst, $mem\t# double" %}
  ins_encode %{
    __ movdbl($dst$$XMMRegister, $mem$$Address);
  %}
  ins_pipe(pipe_slow); // XXX
%}


// Following pseudo code describes the algorithm for max[FD]:
// Min algorithm is on similar lines
//  btmp = (b < +0.0) ? a : b
//  atmp = (b < +0.0) ? b : a
//  Tmp  = Max_Float(atmp , btmp)
//  Res  = (atmp == NaN) ? atmp : Tmp

// max = java.lang.Math.max(float a, float b)
instruct maxF_reg(legRegF dst, legRegF a, legRegF b, legRegF tmp, legRegF atmp, legRegF btmp) %{
  predicate(UseAVX > 0 && !n->is_reduction());
  match(Set dst (MaxF a b));
  effect(USE a, USE b, TEMP tmp, TEMP atmp, TEMP btmp);
  format %{
     "vblendvps        $btmp,$b,$a,$b           \n\t"
     "vblendvps        $atmp,$a,$b,$b           \n\t"
     "vmaxss           $tmp,$atmp,$btmp         \n\t"
     "vcmpps.unordered $btmp,$atmp,$atmp        \n\t"
     "vblendvps        $dst,$tmp,$atmp,$btmp    \n\t"
  %}
  ins_encode %{
    int vector_len = Assembler::AVX_128bit;
    __ vblendvps($btmp$$XMMRegister, $b$$XMMRegister, $a$$XMMRegister, $b$$XMMRegister, vector_len);
    __ vblendvps($atmp$$XMMRegister, $a$$XMMRegister, $b$$XMMRegister, $b$$XMMRegister, vector_len);
    __ vmaxss($tmp$$XMMRegister, $atmp$$XMMRegister, $btmp$$XMMRegister);
    __ vcmpps($btmp$$XMMRegister, $atmp$$XMMRegister, $atmp$$XMMRegister, Assembler::_false, vector_len);
    __ vblendvps($dst$$XMMRegister, $tmp$$XMMRegister, $atmp$$XMMRegister, $btmp$$XMMRegister, vector_len);
 %}
  ins_pipe( pipe_slow );
%}

instruct maxF_reduction_reg(legRegF dst, legRegF a, legRegF b, legRegF xmmt, rRegI tmp, rFlagsReg cr) %{
  predicate(UseAVX > 0 && n->is_reduction());
  match(Set dst (MaxF a b));
  effect(USE a, USE b, TEMP xmmt, TEMP tmp, KILL cr);

  format %{ "$dst = max($a, $b)\t# intrinsic (float)" %}
  ins_encode %{
    emit_fp_min_max(_masm, $dst$$XMMRegister, $a$$XMMRegister, $b$$XMMRegister, $xmmt$$XMMRegister, $tmp$$Register,
                    false /*min*/, true /*single*/);
  %}
  ins_pipe( pipe_slow );
%}

// max = java.lang.Math.max(double a, double b)
instruct maxD_reg(legRegD dst, legRegD a, legRegD b, legRegD tmp, legRegD atmp, legRegD btmp) %{
  predicate(UseAVX > 0 && !n->is_reduction());
  match(Set dst (MaxD a b));
  effect(USE a, USE b, TEMP atmp, TEMP btmp, TEMP tmp);
  format %{
     "vblendvpd        $btmp,$b,$a,$b            \n\t"
     "vblendvpd        $atmp,$a,$b,$b            \n\t"
     "vmaxsd           $tmp,$atmp,$btmp          \n\t"
     "vcmppd.unordered $btmp,$atmp,$atmp         \n\t"
     "vblendvpd        $dst,$tmp,$atmp,$btmp     \n\t"
  %}
  ins_encode %{
    int vector_len = Assembler::AVX_128bit;
    __ vblendvpd($btmp$$XMMRegister, $b$$XMMRegister, $a$$XMMRegister, $b$$XMMRegister, vector_len);
    __ vblendvpd($atmp$$XMMRegister, $a$$XMMRegister, $b$$XMMRegister, $b$$XMMRegister, vector_len);
    __ vmaxsd($tmp$$XMMRegister, $atmp$$XMMRegister, $btmp$$XMMRegister);
    __ vcmppd($btmp$$XMMRegister, $atmp$$XMMRegister, $atmp$$XMMRegister, Assembler::_false, vector_len);
    __ vblendvpd($dst$$XMMRegister, $tmp$$XMMRegister, $atmp$$XMMRegister, $btmp$$XMMRegister, vector_len);
  %}
  ins_pipe( pipe_slow );
%}

instruct maxD_reduction_reg(legRegD dst, legRegD a, legRegD b, legRegD xmmt, rRegL tmp, rFlagsReg cr) %{
  predicate(UseAVX > 0 && n->is_reduction());
  match(Set dst (MaxD a b));
  effect(USE a, USE b, TEMP xmmt, TEMP tmp, KILL cr);

  format %{ "$dst = max($a, $b)\t# intrinsic (double)" %}
  ins_encode %{
    emit_fp_min_max(_masm, $dst$$XMMRegister, $a$$XMMRegister, $b$$XMMRegister, $xmmt$$XMMRegister, $tmp$$Register,
                    false /*min*/, false /*single*/);
  %}
  ins_pipe( pipe_slow );
%}

// min = java.lang.Math.min(float a, float b)
instruct minF_reg(legRegF dst, legRegF a, legRegF b, legRegF tmp, legRegF atmp, legRegF btmp) %{
  predicate(UseAVX > 0 && !n->is_reduction());
  match(Set dst (MinF a b));
  effect(USE a, USE b, TEMP tmp, TEMP atmp, TEMP btmp);
  format %{
     "vblendvps        $atmp,$a,$b,$a             \n\t"
     "vblendvps        $btmp,$b,$a,$a             \n\t"
     "vminss           $tmp,$atmp,$btmp           \n\t"
     "vcmpps.unordered $btmp,$atmp,$atmp          \n\t"
     "vblendvps        $dst,$tmp,$atmp,$btmp      \n\t"
  %}
  ins_encode %{
    int vector_len = Assembler::AVX_128bit;
    __ vblendvps($atmp$$XMMRegister, $a$$XMMRegister, $b$$XMMRegister, $a$$XMMRegister, vector_len);
    __ vblendvps($btmp$$XMMRegister, $b$$XMMRegister, $a$$XMMRegister, $a$$XMMRegister, vector_len);
    __ vminss($tmp$$XMMRegister, $atmp$$XMMRegister, $btmp$$XMMRegister);
    __ vcmpps($btmp$$XMMRegister, $atmp$$XMMRegister, $atmp$$XMMRegister, Assembler::_false, vector_len);
    __ vblendvps($dst$$XMMRegister, $tmp$$XMMRegister, $atmp$$XMMRegister, $btmp$$XMMRegister, vector_len);
  %}
  ins_pipe( pipe_slow );
%}

instruct minF_reduction_reg(legRegF dst, legRegF a, legRegF b, legRegF xmmt, rRegI tmp, rFlagsReg cr) %{
  predicate(UseAVX > 0 && n->is_reduction());
  match(Set dst (MinF a b));
  effect(USE a, USE b, TEMP xmmt, TEMP tmp, KILL cr);

  format %{ "$dst = min($a, $b)\t# intrinsic (float)" %}
  ins_encode %{
    emit_fp_min_max(_masm, $dst$$XMMRegister, $a$$XMMRegister, $b$$XMMRegister, $xmmt$$XMMRegister, $tmp$$Register,
                    true /*min*/, true /*single*/);
  %}
  ins_pipe( pipe_slow );
%}

// min = java.lang.Math.min(double a, double b)
instruct minD_reg(legRegD dst, legRegD a, legRegD b, legRegD tmp, legRegD atmp, legRegD btmp) %{
  predicate(UseAVX > 0 && !n->is_reduction());
  match(Set dst (MinD a b));
  effect(USE a, USE b, TEMP tmp, TEMP atmp, TEMP btmp);
  format %{
     "vblendvpd        $atmp,$a,$b,$a           \n\t"
     "vblendvpd        $btmp,$b,$a,$a           \n\t"
     "vminsd           $tmp,$atmp,$btmp         \n\t"
     "vcmppd.unordered $btmp,$atmp,$atmp        \n\t"
     "vblendvpd        $dst,$tmp,$atmp,$btmp    \n\t"
  %}
  ins_encode %{
    int vector_len = Assembler::AVX_128bit;
    __ vblendvpd($atmp$$XMMRegister, $a$$XMMRegister, $b$$XMMRegister, $a$$XMMRegister, vector_len);
    __ vblendvpd($btmp$$XMMRegister, $b$$XMMRegister, $a$$XMMRegister, $a$$XMMRegister, vector_len);
    __ vminsd($tmp$$XMMRegister, $atmp$$XMMRegister, $btmp$$XMMRegister);
    __ vcmppd($btmp$$XMMRegister, $atmp$$XMMRegister, $atmp$$XMMRegister, Assembler::_false, vector_len);
    __ vblendvpd($dst$$XMMRegister, $tmp$$XMMRegister, $atmp$$XMMRegister, $btmp$$XMMRegister, vector_len);
  %}
  ins_pipe( pipe_slow );
%}

instruct minD_reduction_reg(legRegD dst, legRegD a, legRegD b, legRegD xmmt, rRegL tmp, rFlagsReg cr) %{
  predicate(UseAVX > 0 && n->is_reduction());
  match(Set dst (MinD a b));
  effect(USE a, USE b, TEMP xmmt, TEMP tmp, KILL cr);

  format %{ "$dst = min($a, $b)\t# intrinsic (double)" %}
  ins_encode %{
    emit_fp_min_max(_masm, $dst$$XMMRegister, $a$$XMMRegister, $b$$XMMRegister, $xmmt$$XMMRegister, $tmp$$Register,
                    true /*min*/, false /*single*/);
  %}
  ins_pipe( pipe_slow );
%}

// Load Effective Address
instruct leaP8(rRegP dst, indOffset8 mem)
%{
  match(Set dst mem);

  ins_cost(110); // XXX
  format %{ "leaq    $dst, $mem\t# ptr 8" %}
  ins_encode %{
    __ leaq($dst$$Register, $mem$$Address);
  %}
  ins_pipe(ialu_reg_reg_fat);
%}

instruct leaP32(rRegP dst, indOffset32 mem)
%{
  match(Set dst mem);

  ins_cost(110);
  format %{ "leaq    $dst, $mem\t# ptr 32" %}
  ins_encode %{
    __ leaq($dst$$Register, $mem$$Address);
  %}
  ins_pipe(ialu_reg_reg_fat);
%}

instruct leaPIdxOff(rRegP dst, indIndexOffset mem)
%{
  match(Set dst mem);

  ins_cost(110);
  format %{ "leaq    $dst, $mem\t# ptr idxoff" %}
  ins_encode %{
    __ leaq($dst$$Register, $mem$$Address);
  %}
  ins_pipe(ialu_reg_reg_fat);
%}

instruct leaPIdxScale(rRegP dst, indIndexScale mem)
%{
  match(Set dst mem);

  ins_cost(110);
  format %{ "leaq    $dst, $mem\t# ptr idxscale" %}
  ins_encode %{
    __ leaq($dst$$Register, $mem$$Address);
  %}
  ins_pipe(ialu_reg_reg_fat);
%}

instruct leaPPosIdxScale(rRegP dst, indPosIndexScale mem)
%{
  match(Set dst mem);

  ins_cost(110);
  format %{ "leaq    $dst, $mem\t# ptr idxscale" %}
  ins_encode %{
    __ leaq($dst$$Register, $mem$$Address);
  %}
  ins_pipe(ialu_reg_reg_fat);
%}

instruct leaPIdxScaleOff(rRegP dst, indIndexScaleOffset mem)
%{
  match(Set dst mem);

  ins_cost(110);
  format %{ "leaq    $dst, $mem\t# ptr idxscaleoff" %}
  ins_encode %{
    __ leaq($dst$$Register, $mem$$Address);
  %}
  ins_pipe(ialu_reg_reg_fat);
%}

instruct leaPPosIdxOff(rRegP dst, indPosIndexOffset mem)
%{
  match(Set dst mem);

  ins_cost(110);
  format %{ "leaq    $dst, $mem\t# ptr posidxoff" %}
  ins_encode %{
    __ leaq($dst$$Register, $mem$$Address);
  %}
  ins_pipe(ialu_reg_reg_fat);
%}

instruct leaPPosIdxScaleOff(rRegP dst, indPosIndexScaleOffset mem)
%{
  match(Set dst mem);

  ins_cost(110);
  format %{ "leaq    $dst, $mem\t# ptr posidxscaleoff" %}
  ins_encode %{
    __ leaq($dst$$Register, $mem$$Address);
  %}
  ins_pipe(ialu_reg_reg_fat);
%}

// Load Effective Address which uses Narrow (32-bits) oop
instruct leaPCompressedOopOffset(rRegP dst, indCompressedOopOffset mem)
%{
  predicate(UseCompressedOops && (CompressedOops::shift() != 0));
  match(Set dst mem);

  ins_cost(110);
  format %{ "leaq    $dst, $mem\t# ptr compressedoopoff32" %}
  ins_encode %{
    __ leaq($dst$$Register, $mem$$Address);
  %}
  ins_pipe(ialu_reg_reg_fat);
%}

instruct leaP8Narrow(rRegP dst, indOffset8Narrow mem)
%{
  predicate(CompressedOops::shift() == 0);
  match(Set dst mem);

  ins_cost(110); // XXX
  format %{ "leaq    $dst, $mem\t# ptr off8narrow" %}
  ins_encode %{
    __ leaq($dst$$Register, $mem$$Address);
  %}
  ins_pipe(ialu_reg_reg_fat);
%}

instruct leaP32Narrow(rRegP dst, indOffset32Narrow mem)
%{
  predicate(CompressedOops::shift() == 0);
  match(Set dst mem);

  ins_cost(110);
  format %{ "leaq    $dst, $mem\t# ptr off32narrow" %}
  ins_encode %{
    __ leaq($dst$$Register, $mem$$Address);
  %}
  ins_pipe(ialu_reg_reg_fat);
%}

instruct leaPIdxOffNarrow(rRegP dst, indIndexOffsetNarrow mem)
%{
  predicate(CompressedOops::shift() == 0);
  match(Set dst mem);

  ins_cost(110);
  format %{ "leaq    $dst, $mem\t# ptr idxoffnarrow" %}
  ins_encode %{
    __ leaq($dst$$Register, $mem$$Address);
  %}
  ins_pipe(ialu_reg_reg_fat);
%}

instruct leaPIdxScaleNarrow(rRegP dst, indIndexScaleNarrow mem)
%{
  predicate(CompressedOops::shift() == 0);
  match(Set dst mem);

  ins_cost(110);
  format %{ "leaq    $dst, $mem\t# ptr idxscalenarrow" %}
  ins_encode %{
    __ leaq($dst$$Register, $mem$$Address);
  %}
  ins_pipe(ialu_reg_reg_fat);
%}

instruct leaPIdxScaleOffNarrow(rRegP dst, indIndexScaleOffsetNarrow mem)
%{
  predicate(CompressedOops::shift() == 0);
  match(Set dst mem);

  ins_cost(110);
  format %{ "leaq    $dst, $mem\t# ptr idxscaleoffnarrow" %}
  ins_encode %{
    __ leaq($dst$$Register, $mem$$Address);
  %}
  ins_pipe(ialu_reg_reg_fat);
%}

instruct leaPPosIdxOffNarrow(rRegP dst, indPosIndexOffsetNarrow mem)
%{
  predicate(CompressedOops::shift() == 0);
  match(Set dst mem);

  ins_cost(110);
  format %{ "leaq    $dst, $mem\t# ptr posidxoffnarrow" %}
  ins_encode %{
    __ leaq($dst$$Register, $mem$$Address);
  %}
  ins_pipe(ialu_reg_reg_fat);
%}

instruct leaPPosIdxScaleOffNarrow(rRegP dst, indPosIndexScaleOffsetNarrow mem)
%{
  predicate(CompressedOops::shift() == 0);
  match(Set dst mem);

  ins_cost(110);
  format %{ "leaq    $dst, $mem\t# ptr posidxscaleoffnarrow" %}
  ins_encode %{
    __ leaq($dst$$Register, $mem$$Address);
  %}
  ins_pipe(ialu_reg_reg_fat);
%}

instruct loadConI(rRegI dst, immI src)
%{
  match(Set dst src);

  format %{ "movl    $dst, $src\t# int" %}
  ins_encode %{
    __ movl($dst$$Register, $src$$constant);
  %}
  ins_pipe(ialu_reg_fat); // XXX
%}

instruct loadConI0(rRegI dst, immI_0 src, rFlagsReg cr)
%{
  match(Set dst src);
  effect(KILL cr);

  ins_cost(50);
  format %{ "xorl    $dst, $dst\t# int" %}
  ins_encode %{
    __ xorl($dst$$Register, $dst$$Register);
  %}
  ins_pipe(ialu_reg);
%}

instruct loadConL(rRegL dst, immL src)
%{
  match(Set dst src);

  ins_cost(150);
  format %{ "movq    $dst, $src\t# long" %}
  ins_encode %{
    __ mov64($dst$$Register, $src$$constant);
  %}
  ins_pipe(ialu_reg);
%}

instruct loadConL0(rRegL dst, immL0 src, rFlagsReg cr)
%{
  match(Set dst src);
  effect(KILL cr);

  ins_cost(50);
  format %{ "xorl    $dst, $dst\t# long" %}
  ins_encode %{
    __ xorl($dst$$Register, $dst$$Register);
  %}
  ins_pipe(ialu_reg); // XXX
%}

instruct loadConUL32(rRegL dst, immUL32 src)
%{
  match(Set dst src);

  ins_cost(60);
  format %{ "movl    $dst, $src\t# long (unsigned 32-bit)" %}
  ins_encode %{
    __ movl($dst$$Register, $src$$constant);
  %}
  ins_pipe(ialu_reg);
%}

instruct loadConL32(rRegL dst, immL32 src)
%{
  match(Set dst src);

  ins_cost(70);
  format %{ "movq    $dst, $src\t# long (32-bit)" %}
  ins_encode %{
    __ movq($dst$$Register, $src$$constant);
  %}
  ins_pipe(ialu_reg);
%}

instruct loadConP(rRegP dst, immP con) %{
  match(Set dst con);

  format %{ "movq    $dst, $con\t# ptr" %}
  ins_encode %{
    __ mov64($dst$$Register, $con$$constant, $con->constant_reloc(), RELOC_IMM64);
  %}
  ins_pipe(ialu_reg_fat); // XXX
%}

instruct loadConP0(rRegP dst, immP0 src, rFlagsReg cr)
%{
  match(Set dst src);
  effect(KILL cr);

  ins_cost(50);
  format %{ "xorl    $dst, $dst\t# ptr" %}
  ins_encode %{
    __ xorl($dst$$Register, $dst$$Register);
  %}
  ins_pipe(ialu_reg);
%}

instruct loadConP31(rRegP dst, immP31 src, rFlagsReg cr)
%{
  match(Set dst src);
  effect(KILL cr);

  ins_cost(60);
  format %{ "movl    $dst, $src\t# ptr (positive 32-bit)" %}
  ins_encode %{
    __ movl($dst$$Register, $src$$constant);
  %}
  ins_pipe(ialu_reg);
%}

instruct loadConF(regF dst, immF con) %{
  match(Set dst con);
  ins_cost(125);
  format %{ "movss   $dst, [$constantaddress]\t# load from constant table: float=$con" %}
  ins_encode %{
    __ movflt($dst$$XMMRegister, $constantaddress($con));
  %}
  ins_pipe(pipe_slow);
%}

instruct loadConN0(rRegN dst, immN0 src, rFlagsReg cr) %{
  match(Set dst src);
  effect(KILL cr);
  format %{ "xorq    $dst, $src\t# compressed NULL ptr" %}
  ins_encode %{
    __ xorq($dst$$Register, $dst$$Register);
  %}
  ins_pipe(ialu_reg);
%}

instruct loadConN(rRegN dst, immN src) %{
  match(Set dst src);

  ins_cost(125);
  format %{ "movl    $dst, $src\t# compressed ptr" %}
  ins_encode %{
    address con = (address)$src$$constant;
    if (con == NULL) {
      ShouldNotReachHere();
    } else {
      __ set_narrow_oop($dst$$Register, (jobject)$src$$constant);
    }
  %}
  ins_pipe(ialu_reg_fat); // XXX
%}

instruct loadConNKlass(rRegN dst, immNKlass src) %{
  match(Set dst src);

  ins_cost(125);
  format %{ "movl    $dst, $src\t# compressed klass ptr" %}
  ins_encode %{
    address con = (address)$src$$constant;
    if (con == NULL) {
      ShouldNotReachHere();
    } else {
      __ set_narrow_klass($dst$$Register, (Klass*)$src$$constant);
    }
  %}
  ins_pipe(ialu_reg_fat); // XXX
%}

instruct loadConF0(regF dst, immF0 src)
%{
  match(Set dst src);
  ins_cost(100);

  format %{ "xorps   $dst, $dst\t# float 0.0" %}
  ins_encode %{
    __ xorps($dst$$XMMRegister, $dst$$XMMRegister);
  %}
  ins_pipe(pipe_slow);
%}

// Use the same format since predicate() can not be used here.
instruct loadConD(regD dst, immD con) %{
  match(Set dst con);
  ins_cost(125);
  format %{ "movsd   $dst, [$constantaddress]\t# load from constant table: double=$con" %}
  ins_encode %{
    __ movdbl($dst$$XMMRegister, $constantaddress($con));
  %}
  ins_pipe(pipe_slow);
%}

instruct loadConD0(regD dst, immD0 src)
%{
  match(Set dst src);
  ins_cost(100);

  format %{ "xorpd   $dst, $dst\t# double 0.0" %}
  ins_encode %{
    __ xorpd ($dst$$XMMRegister, $dst$$XMMRegister);
  %}
  ins_pipe(pipe_slow);
%}

instruct loadSSI(rRegI dst, stackSlotI src)
%{
  match(Set dst src);

  ins_cost(125);
  format %{ "movl    $dst, $src\t# int stk" %}
  opcode(0x8B);
  ins_encode(REX_reg_mem(dst, src), OpcP, reg_mem(dst, src));
  ins_pipe(ialu_reg_mem);
%}

instruct loadSSL(rRegL dst, stackSlotL src)
%{
  match(Set dst src);

  ins_cost(125);
  format %{ "movq    $dst, $src\t# long stk" %}
  opcode(0x8B);
  ins_encode(REX_reg_mem_wide(dst, src), OpcP, reg_mem(dst, src));
  ins_pipe(ialu_reg_mem);
%}

instruct loadSSP(rRegP dst, stackSlotP src)
%{
  match(Set dst src);

  ins_cost(125);
  format %{ "movq    $dst, $src\t# ptr stk" %}
  opcode(0x8B);
  ins_encode(REX_reg_mem_wide(dst, src), OpcP, reg_mem(dst, src));
  ins_pipe(ialu_reg_mem);
%}

instruct loadSSF(regF dst, stackSlotF src)
%{
  match(Set dst src);

  ins_cost(125);
  format %{ "movss   $dst, $src\t# float stk" %}
  ins_encode %{
    __ movflt($dst$$XMMRegister, Address(rsp, $src$$disp));
  %}
  ins_pipe(pipe_slow); // XXX
%}

// Use the same format since predicate() can not be used here.
instruct loadSSD(regD dst, stackSlotD src)
%{
  match(Set dst src);

  ins_cost(125);
  format %{ "movsd   $dst, $src\t# double stk" %}
  ins_encode  %{
    __ movdbl($dst$$XMMRegister, Address(rsp, $src$$disp));
  %}
  ins_pipe(pipe_slow); // XXX
%}

// Prefetch instructions for allocation.
// Must be safe to execute with invalid address (cannot fault).

instruct prefetchAlloc( memory mem ) %{
  predicate(AllocatePrefetchInstr==3);
  match(PrefetchAllocation mem);
  ins_cost(125);

  format %{ "PREFETCHW $mem\t# Prefetch allocation into level 1 cache and mark modified" %}
  ins_encode %{
    __ prefetchw($mem$$Address);
  %}
  ins_pipe(ialu_mem);
%}

instruct prefetchAllocNTA( memory mem ) %{
  predicate(AllocatePrefetchInstr==0);
  match(PrefetchAllocation mem);
  ins_cost(125);

  format %{ "PREFETCHNTA $mem\t# Prefetch allocation to non-temporal cache for write" %}
  ins_encode %{
    __ prefetchnta($mem$$Address);
  %}
  ins_pipe(ialu_mem);
%}

instruct prefetchAllocT0( memory mem ) %{
  predicate(AllocatePrefetchInstr==1);
  match(PrefetchAllocation mem);
  ins_cost(125);

  format %{ "PREFETCHT0 $mem\t# Prefetch allocation to level 1 and 2 caches for write" %}
  ins_encode %{
    __ prefetcht0($mem$$Address);
  %}
  ins_pipe(ialu_mem);
%}

instruct prefetchAllocT2( memory mem ) %{
  predicate(AllocatePrefetchInstr==2);
  match(PrefetchAllocation mem);
  ins_cost(125);

  format %{ "PREFETCHT2 $mem\t# Prefetch allocation to level 2 cache for write" %}
  ins_encode %{
    __ prefetcht2($mem$$Address);
  %}
  ins_pipe(ialu_mem);
%}

//----------Store Instructions-------------------------------------------------

// Store Byte
instruct storeB(memory mem, rRegI src)
%{
  match(Set mem (StoreB mem src));

  ins_cost(125); // XXX
  format %{ "movb    $mem, $src\t# byte" %}
  ins_encode %{
    __ movb($mem$$Address, $src$$Register);
  %}
  ins_pipe(ialu_mem_reg);
%}

// Store Char/Short
instruct storeC(memory mem, rRegI src)
%{
  match(Set mem (StoreC mem src));

  ins_cost(125); // XXX
  format %{ "movw    $mem, $src\t# char/short" %}
  ins_encode %{
    __ movw($mem$$Address, $src$$Register);
  %}
  ins_pipe(ialu_mem_reg);
%}

// Store Integer
instruct storeI(memory mem, rRegI src)
%{
  match(Set mem (StoreI mem src));

  ins_cost(125); // XXX
  format %{ "movl    $mem, $src\t# int" %}
  ins_encode %{
    __ movl($mem$$Address, $src$$Register);
  %}
  ins_pipe(ialu_mem_reg);
%}

// Store Long
instruct storeL(memory mem, rRegL src)
%{
  match(Set mem (StoreL mem src));

  ins_cost(125); // XXX
  format %{ "movq    $mem, $src\t# long" %}
  ins_encode %{
    __ movq($mem$$Address, $src$$Register);
  %}
  ins_pipe(ialu_mem_reg); // XXX
%}

// Store Pointer
instruct storeP(memory mem, any_RegP src)
%{
  match(Set mem (StoreP mem src));

  ins_cost(125); // XXX
  format %{ "movq    $mem, $src\t# ptr" %}
  ins_encode %{
    __ movq($mem$$Address, $src$$Register);
  %}
  ins_pipe(ialu_mem_reg);
%}

instruct storeImmP0(memory mem, immP0 zero)
%{
  predicate(UseCompressedOops && (CompressedOops::base() == NULL));
  match(Set mem (StoreP mem zero));

  ins_cost(125); // XXX
  format %{ "movq    $mem, R12\t# ptr (R12_heapbase==0)" %}
  ins_encode %{
    __ movq($mem$$Address, r12);
  %}
  ins_pipe(ialu_mem_reg);
%}

// Store NULL Pointer, mark word, or other simple pointer constant.
instruct storeImmP(memory mem, immP31 src)
%{
  match(Set mem (StoreP mem src));

  ins_cost(150); // XXX
  format %{ "movq    $mem, $src\t# ptr" %}
  ins_encode %{
    __ movq($mem$$Address, $src$$constant);
  %}
  ins_pipe(ialu_mem_imm);
%}

// Store Compressed Pointer
instruct storeN(memory mem, rRegN src)
%{
  match(Set mem (StoreN mem src));

  ins_cost(125); // XXX
  format %{ "movl    $mem, $src\t# compressed ptr" %}
  ins_encode %{
    __ movl($mem$$Address, $src$$Register);
  %}
  ins_pipe(ialu_mem_reg);
%}

instruct storeNKlass(memory mem, rRegN src)
%{
  match(Set mem (StoreNKlass mem src));

  ins_cost(125); // XXX
  format %{ "movl    $mem, $src\t# compressed klass ptr" %}
  ins_encode %{
    __ movl($mem$$Address, $src$$Register);
  %}
  ins_pipe(ialu_mem_reg);
%}

instruct storeImmN0(memory mem, immN0 zero)
%{
  predicate(CompressedOops::base() == NULL);
  match(Set mem (StoreN mem zero));

  ins_cost(125); // XXX
  format %{ "movl    $mem, R12\t# compressed ptr (R12_heapbase==0)" %}
  ins_encode %{
    __ movl($mem$$Address, r12);
  %}
  ins_pipe(ialu_mem_reg);
%}

instruct storeImmN(memory mem, immN src)
%{
  match(Set mem (StoreN mem src));

  ins_cost(150); // XXX
  format %{ "movl    $mem, $src\t# compressed ptr" %}
  ins_encode %{
    address con = (address)$src$$constant;
    if (con == NULL) {
      __ movl($mem$$Address, (int32_t)0);
    } else {
      __ set_narrow_oop($mem$$Address, (jobject)$src$$constant);
    }
  %}
  ins_pipe(ialu_mem_imm);
%}

instruct storeImmNKlass(memory mem, immNKlass src)
%{
  match(Set mem (StoreNKlass mem src));

  ins_cost(150); // XXX
  format %{ "movl    $mem, $src\t# compressed klass ptr" %}
  ins_encode %{
    __ set_narrow_klass($mem$$Address, (Klass*)$src$$constant);
  %}
  ins_pipe(ialu_mem_imm);
%}

// Store Integer Immediate
instruct storeImmI0(memory mem, immI_0 zero)
%{
  predicate(UseCompressedOops && (CompressedOops::base() == NULL));
  match(Set mem (StoreI mem zero));

  ins_cost(125); // XXX
  format %{ "movl    $mem, R12\t# int (R12_heapbase==0)" %}
  ins_encode %{
    __ movl($mem$$Address, r12);
  %}
  ins_pipe(ialu_mem_reg);
%}

instruct storeImmI(memory mem, immI src)
%{
  match(Set mem (StoreI mem src));

  ins_cost(150);
  format %{ "movl    $mem, $src\t# int" %}
  ins_encode %{
    __ movl($mem$$Address, $src$$constant);
  %}
  ins_pipe(ialu_mem_imm);
%}

// Store Long Immediate
instruct storeImmL0(memory mem, immL0 zero)
%{
  predicate(UseCompressedOops && (CompressedOops::base() == NULL));
  match(Set mem (StoreL mem zero));

  ins_cost(125); // XXX
  format %{ "movq    $mem, R12\t# long (R12_heapbase==0)" %}
  ins_encode %{
    __ movq($mem$$Address, r12);
  %}
  ins_pipe(ialu_mem_reg);
%}

instruct storeImmL(memory mem, immL32 src)
%{
  match(Set mem (StoreL mem src));

  ins_cost(150);
  format %{ "movq    $mem, $src\t# long" %}
  ins_encode %{
    __ movq($mem$$Address, $src$$constant);
  %}
  ins_pipe(ialu_mem_imm);
%}

// Store Short/Char Immediate
instruct storeImmC0(memory mem, immI_0 zero)
%{
  predicate(UseCompressedOops && (CompressedOops::base() == NULL));
  match(Set mem (StoreC mem zero));

  ins_cost(125); // XXX
  format %{ "movw    $mem, R12\t# short/char (R12_heapbase==0)" %}
  ins_encode %{
    __ movw($mem$$Address, r12);
  %}
  ins_pipe(ialu_mem_reg);
%}

instruct storeImmI16(memory mem, immI16 src)
%{
  predicate(UseStoreImmI16);
  match(Set mem (StoreC mem src));

  ins_cost(150);
  format %{ "movw    $mem, $src\t# short/char" %}
  ins_encode %{
    __ movw($mem$$Address, $src$$constant);
  %}
  ins_pipe(ialu_mem_imm);
%}

// Store Byte Immediate
instruct storeImmB0(memory mem, immI_0 zero)
%{
  predicate(UseCompressedOops && (CompressedOops::base() == NULL));
  match(Set mem (StoreB mem zero));

  ins_cost(125); // XXX
  format %{ "movb    $mem, R12\t# short/char (R12_heapbase==0)" %}
  ins_encode %{
    __ movb($mem$$Address, r12);
  %}
  ins_pipe(ialu_mem_reg);
%}

instruct storeImmB(memory mem, immI8 src)
%{
  match(Set mem (StoreB mem src));

  ins_cost(150); // XXX
  format %{ "movb    $mem, $src\t# byte" %}
  ins_encode %{
    __ movb($mem$$Address, $src$$constant);
  %}
  ins_pipe(ialu_mem_imm);
%}

// Store CMS card-mark Immediate
instruct storeImmCM0_reg(memory mem, immI_0 zero)
%{
  predicate(UseCompressedOops && (CompressedOops::base() == NULL));
  match(Set mem (StoreCM mem zero));

  ins_cost(125); // XXX
  format %{ "movb    $mem, R12\t# CMS card-mark byte 0 (R12_heapbase==0)" %}
  ins_encode %{
    __ movb($mem$$Address, r12);
  %}
  ins_pipe(ialu_mem_reg);
%}

instruct storeImmCM0(memory mem, immI_0 src)
%{
  match(Set mem (StoreCM mem src));

  ins_cost(150); // XXX
  format %{ "movb    $mem, $src\t# CMS card-mark byte 0" %}
  ins_encode %{
    __ movb($mem$$Address, $src$$constant);
  %}
  ins_pipe(ialu_mem_imm);
%}

// Store Float
instruct storeF(memory mem, regF src)
%{
  match(Set mem (StoreF mem src));

  ins_cost(95); // XXX
  format %{ "movss   $mem, $src\t# float" %}
  ins_encode %{
    __ movflt($mem$$Address, $src$$XMMRegister);
  %}
  ins_pipe(pipe_slow); // XXX
%}

// Store immediate Float value (it is faster than store from XMM register)
instruct storeF0(memory mem, immF0 zero)
%{
  predicate(UseCompressedOops && (CompressedOops::base() == NULL));
  match(Set mem (StoreF mem zero));

  ins_cost(25); // XXX
  format %{ "movl    $mem, R12\t# float 0. (R12_heapbase==0)" %}
  ins_encode %{
    __ movl($mem$$Address, r12);
  %}
  ins_pipe(ialu_mem_reg);
%}

instruct storeF_imm(memory mem, immF src)
%{
  match(Set mem (StoreF mem src));

  ins_cost(50);
  format %{ "movl    $mem, $src\t# float" %}
  ins_encode %{
    __ movl($mem$$Address, jint_cast($src$$constant));
  %}
  ins_pipe(ialu_mem_imm);
%}

// Store Double
instruct storeD(memory mem, regD src)
%{
  match(Set mem (StoreD mem src));

  ins_cost(95); // XXX
  format %{ "movsd   $mem, $src\t# double" %}
  ins_encode %{
    __ movdbl($mem$$Address, $src$$XMMRegister);
  %}
  ins_pipe(pipe_slow); // XXX
%}

// Store immediate double 0.0 (it is faster than store from XMM register)
instruct storeD0_imm(memory mem, immD0 src)
%{
  predicate(!UseCompressedOops || (CompressedOops::base() != NULL));
  match(Set mem (StoreD mem src));

  ins_cost(50);
  format %{ "movq    $mem, $src\t# double 0." %}
  ins_encode %{
    __ movq($mem$$Address, $src$$constant);
  %}
  ins_pipe(ialu_mem_imm);
%}

instruct storeD0(memory mem, immD0 zero)
%{
  predicate(UseCompressedOops && (CompressedOops::base() == NULL));
  match(Set mem (StoreD mem zero));

  ins_cost(25); // XXX
  format %{ "movq    $mem, R12\t# double 0. (R12_heapbase==0)" %}
  ins_encode %{
    __ movq($mem$$Address, r12);
  %}
  ins_pipe(ialu_mem_reg);
%}

instruct storeSSI(stackSlotI dst, rRegI src)
%{
  match(Set dst src);

  ins_cost(100);
  format %{ "movl    $dst, $src\t# int stk" %}
  opcode(0x89);
  ins_encode(REX_reg_mem(src, dst), OpcP, reg_mem(src, dst));
  ins_pipe( ialu_mem_reg );
%}

instruct storeSSL(stackSlotL dst, rRegL src)
%{
  match(Set dst src);

  ins_cost(100);
  format %{ "movq    $dst, $src\t# long stk" %}
  opcode(0x89);
  ins_encode(REX_reg_mem_wide(src, dst), OpcP, reg_mem(src, dst));
  ins_pipe(ialu_mem_reg);
%}

instruct storeSSP(stackSlotP dst, rRegP src)
%{
  match(Set dst src);

  ins_cost(100);
  format %{ "movq    $dst, $src\t# ptr stk" %}
  opcode(0x89);
  ins_encode(REX_reg_mem_wide(src, dst), OpcP, reg_mem(src, dst));
  ins_pipe(ialu_mem_reg);
%}

instruct storeSSF(stackSlotF dst, regF src)
%{
  match(Set dst src);

  ins_cost(95); // XXX
  format %{ "movss   $dst, $src\t# float stk" %}
  ins_encode %{
    __ movflt(Address(rsp, $dst$$disp), $src$$XMMRegister);
  %}
  ins_pipe(pipe_slow); // XXX
%}

instruct storeSSD(stackSlotD dst, regD src)
%{
  match(Set dst src);

  ins_cost(95); // XXX
  format %{ "movsd   $dst, $src\t# double stk" %}
  ins_encode %{
    __ movdbl(Address(rsp, $dst$$disp), $src$$XMMRegister);
  %}
  ins_pipe(pipe_slow); // XXX
%}

instruct cacheWB(indirect addr)
%{
  predicate(VM_Version::supports_data_cache_line_flush());
  match(CacheWB addr);

  ins_cost(100);
  format %{"cache wb $addr" %}
  ins_encode %{
    assert($addr->index_position() < 0, "should be");
    assert($addr$$disp == 0, "should be");
    __ cache_wb(Address($addr$$base$$Register, 0));
  %}
  ins_pipe(pipe_slow); // XXX
%}

instruct cacheWBPreSync()
%{
  predicate(VM_Version::supports_data_cache_line_flush());
  match(CacheWBPreSync);

  ins_cost(100);
  format %{"cache wb presync" %}
  ins_encode %{
    __ cache_wbsync(true);
  %}
  ins_pipe(pipe_slow); // XXX
%}

instruct cacheWBPostSync()
%{
  predicate(VM_Version::supports_data_cache_line_flush());
  match(CacheWBPostSync);

  ins_cost(100);
  format %{"cache wb postsync" %}
  ins_encode %{
    __ cache_wbsync(false);
  %}
  ins_pipe(pipe_slow); // XXX
%}

//----------BSWAP Instructions-------------------------------------------------
instruct bytes_reverse_int(rRegI dst) %{
  match(Set dst (ReverseBytesI dst));

  format %{ "bswapl  $dst" %}
  ins_encode %{
    __ bswapl($dst$$Register);
  %}
  ins_pipe( ialu_reg );
%}

instruct bytes_reverse_long(rRegL dst) %{
  match(Set dst (ReverseBytesL dst));

  format %{ "bswapq  $dst" %}
  ins_encode %{
    __ bswapq($dst$$Register);
  %}
  ins_pipe( ialu_reg);
%}

instruct bytes_reverse_unsigned_short(rRegI dst, rFlagsReg cr) %{
  match(Set dst (ReverseBytesUS dst));
  effect(KILL cr);

  format %{ "bswapl  $dst\n\t"
            "shrl    $dst,16\n\t" %}
  ins_encode %{
    __ bswapl($dst$$Register);
    __ shrl($dst$$Register, 16);
  %}
  ins_pipe( ialu_reg );
%}

instruct bytes_reverse_short(rRegI dst, rFlagsReg cr) %{
  match(Set dst (ReverseBytesS dst));
  effect(KILL cr);

  format %{ "bswapl  $dst\n\t"
            "sar     $dst,16\n\t" %}
  ins_encode %{
    __ bswapl($dst$$Register);
    __ sarl($dst$$Register, 16);
  %}
  ins_pipe( ialu_reg );
%}

//---------- Zeros Count Instructions ------------------------------------------

instruct countLeadingZerosI(rRegI dst, rRegI src, rFlagsReg cr) %{
  predicate(UseCountLeadingZerosInstruction);
  match(Set dst (CountLeadingZerosI src));
  effect(KILL cr);

  format %{ "lzcntl  $dst, $src\t# count leading zeros (int)" %}
  ins_encode %{
    __ lzcntl($dst$$Register, $src$$Register);
  %}
  ins_pipe(ialu_reg);
%}

instruct countLeadingZerosI_bsr(rRegI dst, rRegI src, rFlagsReg cr) %{
  predicate(!UseCountLeadingZerosInstruction);
  match(Set dst (CountLeadingZerosI src));
  effect(KILL cr);

  format %{ "bsrl    $dst, $src\t# count leading zeros (int)\n\t"
            "jnz     skip\n\t"
            "movl    $dst, -1\n"
      "skip:\n\t"
            "negl    $dst\n\t"
            "addl    $dst, 31" %}
  ins_encode %{
    Register Rdst = $dst$$Register;
    Register Rsrc = $src$$Register;
    Label skip;
    __ bsrl(Rdst, Rsrc);
    __ jccb(Assembler::notZero, skip);
    __ movl(Rdst, -1);
    __ bind(skip);
    __ negl(Rdst);
    __ addl(Rdst, BitsPerInt - 1);
  %}
  ins_pipe(ialu_reg);
%}

instruct countLeadingZerosL(rRegI dst, rRegL src, rFlagsReg cr) %{
  predicate(UseCountLeadingZerosInstruction);
  match(Set dst (CountLeadingZerosL src));
  effect(KILL cr);

  format %{ "lzcntq  $dst, $src\t# count leading zeros (long)" %}
  ins_encode %{
    __ lzcntq($dst$$Register, $src$$Register);
  %}
  ins_pipe(ialu_reg);
%}

instruct countLeadingZerosL_bsr(rRegI dst, rRegL src, rFlagsReg cr) %{
  predicate(!UseCountLeadingZerosInstruction);
  match(Set dst (CountLeadingZerosL src));
  effect(KILL cr);

  format %{ "bsrq    $dst, $src\t# count leading zeros (long)\n\t"
            "jnz     skip\n\t"
            "movl    $dst, -1\n"
      "skip:\n\t"
            "negl    $dst\n\t"
            "addl    $dst, 63" %}
  ins_encode %{
    Register Rdst = $dst$$Register;
    Register Rsrc = $src$$Register;
    Label skip;
    __ bsrq(Rdst, Rsrc);
    __ jccb(Assembler::notZero, skip);
    __ movl(Rdst, -1);
    __ bind(skip);
    __ negl(Rdst);
    __ addl(Rdst, BitsPerLong - 1);
  %}
  ins_pipe(ialu_reg);
%}

instruct countTrailingZerosI(rRegI dst, rRegI src, rFlagsReg cr) %{
  predicate(UseCountTrailingZerosInstruction);
  match(Set dst (CountTrailingZerosI src));
  effect(KILL cr);

  format %{ "tzcntl    $dst, $src\t# count trailing zeros (int)" %}
  ins_encode %{
    __ tzcntl($dst$$Register, $src$$Register);
  %}
  ins_pipe(ialu_reg);
%}

instruct countTrailingZerosI_bsf(rRegI dst, rRegI src, rFlagsReg cr) %{
  predicate(!UseCountTrailingZerosInstruction);
  match(Set dst (CountTrailingZerosI src));
  effect(KILL cr);

  format %{ "bsfl    $dst, $src\t# count trailing zeros (int)\n\t"
            "jnz     done\n\t"
            "movl    $dst, 32\n"
      "done:" %}
  ins_encode %{
    Register Rdst = $dst$$Register;
    Label done;
    __ bsfl(Rdst, $src$$Register);
    __ jccb(Assembler::notZero, done);
    __ movl(Rdst, BitsPerInt);
    __ bind(done);
  %}
  ins_pipe(ialu_reg);
%}

instruct countTrailingZerosL(rRegI dst, rRegL src, rFlagsReg cr) %{
  predicate(UseCountTrailingZerosInstruction);
  match(Set dst (CountTrailingZerosL src));
  effect(KILL cr);

  format %{ "tzcntq    $dst, $src\t# count trailing zeros (long)" %}
  ins_encode %{
    __ tzcntq($dst$$Register, $src$$Register);
  %}
  ins_pipe(ialu_reg);
%}

instruct countTrailingZerosL_bsf(rRegI dst, rRegL src, rFlagsReg cr) %{
  predicate(!UseCountTrailingZerosInstruction);
  match(Set dst (CountTrailingZerosL src));
  effect(KILL cr);

  format %{ "bsfq    $dst, $src\t# count trailing zeros (long)\n\t"
            "jnz     done\n\t"
            "movl    $dst, 64\n"
      "done:" %}
  ins_encode %{
    Register Rdst = $dst$$Register;
    Label done;
    __ bsfq(Rdst, $src$$Register);
    __ jccb(Assembler::notZero, done);
    __ movl(Rdst, BitsPerLong);
    __ bind(done);
  %}
  ins_pipe(ialu_reg);
%}


//---------- Population Count Instructions -------------------------------------

instruct popCountI(rRegI dst, rRegI src, rFlagsReg cr) %{
  predicate(UsePopCountInstruction);
  match(Set dst (PopCountI src));
  effect(KILL cr);

  format %{ "popcnt  $dst, $src" %}
  ins_encode %{
    __ popcntl($dst$$Register, $src$$Register);
  %}
  ins_pipe(ialu_reg);
%}

instruct popCountI_mem(rRegI dst, memory mem, rFlagsReg cr) %{
  predicate(UsePopCountInstruction);
  match(Set dst (PopCountI (LoadI mem)));
  effect(KILL cr);

  format %{ "popcnt  $dst, $mem" %}
  ins_encode %{
    __ popcntl($dst$$Register, $mem$$Address);
  %}
  ins_pipe(ialu_reg);
%}

// Note: Long.bitCount(long) returns an int.
instruct popCountL(rRegI dst, rRegL src, rFlagsReg cr) %{
  predicate(UsePopCountInstruction);
  match(Set dst (PopCountL src));
  effect(KILL cr);

  format %{ "popcnt  $dst, $src" %}
  ins_encode %{
    __ popcntq($dst$$Register, $src$$Register);
  %}
  ins_pipe(ialu_reg);
%}

// Note: Long.bitCount(long) returns an int.
instruct popCountL_mem(rRegI dst, memory mem, rFlagsReg cr) %{
  predicate(UsePopCountInstruction);
  match(Set dst (PopCountL (LoadL mem)));
  effect(KILL cr);

  format %{ "popcnt  $dst, $mem" %}
  ins_encode %{
    __ popcntq($dst$$Register, $mem$$Address);
  %}
  ins_pipe(ialu_reg);
%}


//----------MemBar Instructions-----------------------------------------------
// Memory barrier flavors

instruct membar_acquire()
%{
  match(MemBarAcquire);
  match(LoadFence);
  ins_cost(0);

  size(0);
  format %{ "MEMBAR-acquire ! (empty encoding)" %}
  ins_encode();
  ins_pipe(empty);
%}

instruct membar_acquire_lock()
%{
  match(MemBarAcquireLock);
  ins_cost(0);

  size(0);
  format %{ "MEMBAR-acquire (prior CMPXCHG in FastLock so empty encoding)" %}
  ins_encode();
  ins_pipe(empty);
%}

instruct membar_release()
%{
  match(MemBarRelease);
  match(StoreFence);
  ins_cost(0);

  size(0);
  format %{ "MEMBAR-release ! (empty encoding)" %}
  ins_encode();
  ins_pipe(empty);
%}

instruct membar_release_lock()
%{
  match(MemBarReleaseLock);
  ins_cost(0);

  size(0);
  format %{ "MEMBAR-release (a FastUnlock follows so empty encoding)" %}
  ins_encode();
  ins_pipe(empty);
%}

instruct membar_volatile(rFlagsReg cr) %{
  match(MemBarVolatile);
  effect(KILL cr);
  ins_cost(400);

  format %{
    $$template
    $$emit$$"lock addl [rsp + #0], 0\t! membar_volatile"
  %}
  ins_encode %{
    __ membar(Assembler::StoreLoad);
  %}
  ins_pipe(pipe_slow);
%}

instruct unnecessary_membar_volatile()
%{
  match(MemBarVolatile);
  predicate(Matcher::post_store_load_barrier(n));
  ins_cost(0);

  size(0);
  format %{ "MEMBAR-volatile (unnecessary so empty encoding)" %}
  ins_encode();
  ins_pipe(empty);
%}

instruct membar_storestore() %{
  match(MemBarStoreStore);
  match(StoreStoreFence);
  ins_cost(0);

  size(0);
  format %{ "MEMBAR-storestore (empty encoding)" %}
  ins_encode( );
  ins_pipe(empty);
%}

//----------Move Instructions--------------------------------------------------

instruct castX2P(rRegP dst, rRegL src)
%{
  match(Set dst (CastX2P src));

  format %{ "movq    $dst, $src\t# long->ptr" %}
  ins_encode %{
    if ($dst$$reg != $src$$reg) {
      __ movptr($dst$$Register, $src$$Register);
    }
  %}
  ins_pipe(ialu_reg_reg); // XXX
%}

instruct castP2X(rRegL dst, rRegP src)
%{
  match(Set dst (CastP2X src));

  format %{ "movq    $dst, $src\t# ptr -> long" %}
  ins_encode %{
    if ($dst$$reg != $src$$reg) {
      __ movptr($dst$$Register, $src$$Register);
    }
  %}
  ins_pipe(ialu_reg_reg); // XXX
%}

// Convert oop into int for vectors alignment masking
instruct convP2I(rRegI dst, rRegP src)
%{
  match(Set dst (ConvL2I (CastP2X src)));

  format %{ "movl    $dst, $src\t# ptr -> int" %}
  ins_encode %{
    __ movl($dst$$Register, $src$$Register);
  %}
  ins_pipe(ialu_reg_reg); // XXX
%}

// Convert compressed oop into int for vectors alignment masking
// in case of 32bit oops (heap < 4Gb).
instruct convN2I(rRegI dst, rRegN src)
%{
  predicate(CompressedOops::shift() == 0);
  match(Set dst (ConvL2I (CastP2X (DecodeN src))));

  format %{ "movl    $dst, $src\t# compressed ptr -> int" %}
  ins_encode %{
    __ movl($dst$$Register, $src$$Register);
  %}
  ins_pipe(ialu_reg_reg); // XXX
%}

// Convert oop pointer into compressed form
instruct encodeHeapOop(rRegN dst, rRegP src, rFlagsReg cr) %{
  predicate(n->bottom_type()->make_ptr()->ptr() != TypePtr::NotNull);
  match(Set dst (EncodeP src));
  effect(KILL cr);
  format %{ "encode_heap_oop $dst,$src" %}
  ins_encode %{
    Register s = $src$$Register;
    Register d = $dst$$Register;
    if (s != d) {
      __ movq(d, s);
    }
    __ encode_heap_oop(d);
  %}
  ins_pipe(ialu_reg_long);
%}

instruct encodeHeapOop_not_null(rRegN dst, rRegP src, rFlagsReg cr) %{
  predicate(n->bottom_type()->make_ptr()->ptr() == TypePtr::NotNull);
  match(Set dst (EncodeP src));
  effect(KILL cr);
  format %{ "encode_heap_oop_not_null $dst,$src" %}
  ins_encode %{
    __ encode_heap_oop_not_null($dst$$Register, $src$$Register);
  %}
  ins_pipe(ialu_reg_long);
%}

instruct decodeHeapOop(rRegP dst, rRegN src, rFlagsReg cr) %{
  predicate(n->bottom_type()->is_ptr()->ptr() != TypePtr::NotNull &&
            n->bottom_type()->is_ptr()->ptr() != TypePtr::Constant);
  match(Set dst (DecodeN src));
  effect(KILL cr);
  format %{ "decode_heap_oop $dst,$src" %}
  ins_encode %{
    Register s = $src$$Register;
    Register d = $dst$$Register;
    if (s != d) {
      __ movq(d, s);
    }
    __ decode_heap_oop(d);
  %}
  ins_pipe(ialu_reg_long);
%}

instruct decodeHeapOop_not_null(rRegP dst, rRegN src, rFlagsReg cr) %{
  predicate(n->bottom_type()->is_ptr()->ptr() == TypePtr::NotNull ||
            n->bottom_type()->is_ptr()->ptr() == TypePtr::Constant);
  match(Set dst (DecodeN src));
  effect(KILL cr);
  format %{ "decode_heap_oop_not_null $dst,$src" %}
  ins_encode %{
    Register s = $src$$Register;
    Register d = $dst$$Register;
    if (s != d) {
      __ decode_heap_oop_not_null(d, s);
    } else {
      __ decode_heap_oop_not_null(d);
    }
  %}
  ins_pipe(ialu_reg_long);
%}

instruct encodeKlass_not_null(rRegN dst, rRegP src, rFlagsReg cr) %{
  match(Set dst (EncodePKlass src));
  effect(TEMP dst, KILL cr);
  format %{ "encode_and_move_klass_not_null $dst,$src" %}
  ins_encode %{
    __ encode_and_move_klass_not_null($dst$$Register, $src$$Register);
  %}
  ins_pipe(ialu_reg_long);
%}

instruct decodeKlass_not_null(rRegP dst, rRegN src, rFlagsReg cr) %{
  match(Set dst (DecodeNKlass src));
  effect(TEMP dst, KILL cr);
  format %{ "decode_and_move_klass_not_null $dst,$src" %}
  ins_encode %{
    __ decode_and_move_klass_not_null($dst$$Register, $src$$Register);
  %}
  ins_pipe(ialu_reg_long);
%}

//----------Conditional Move---------------------------------------------------
// Jump
// dummy instruction for generating temp registers
instruct jumpXtnd_offset(rRegL switch_val, immI2 shift, rRegI dest) %{
  match(Jump (LShiftL switch_val shift));
  ins_cost(350);
  predicate(false);
  effect(TEMP dest);

  format %{ "leaq    $dest, [$constantaddress]\n\t"
            "jmp     [$dest + $switch_val << $shift]\n\t" %}
  ins_encode %{
    // We could use jump(ArrayAddress) except that the macro assembler needs to use r10
    // to do that and the compiler is using that register as one it can allocate.
    // So we build it all by hand.
    // Address index(noreg, switch_reg, (Address::ScaleFactor)$shift$$constant);
    // ArrayAddress dispatch(table, index);
    Address dispatch($dest$$Register, $switch_val$$Register, (Address::ScaleFactor) $shift$$constant);
    __ lea($dest$$Register, $constantaddress);
    __ jmp(dispatch);
  %}
  ins_pipe(pipe_jmp);
%}

instruct jumpXtnd_addr(rRegL switch_val, immI2 shift, immL32 offset, rRegI dest) %{
  match(Jump (AddL (LShiftL switch_val shift) offset));
  ins_cost(350);
  effect(TEMP dest);

  format %{ "leaq    $dest, [$constantaddress]\n\t"
            "jmp     [$dest + $switch_val << $shift + $offset]\n\t" %}
  ins_encode %{
    // We could use jump(ArrayAddress) except that the macro assembler needs to use r10
    // to do that and the compiler is using that register as one it can allocate.
    // So we build it all by hand.
    // Address index(noreg, switch_reg, (Address::ScaleFactor) $shift$$constant, (int) $offset$$constant);
    // ArrayAddress dispatch(table, index);
    Address dispatch($dest$$Register, $switch_val$$Register, (Address::ScaleFactor) $shift$$constant, (int) $offset$$constant);
    __ lea($dest$$Register, $constantaddress);
    __ jmp(dispatch);
  %}
  ins_pipe(pipe_jmp);
%}

instruct jumpXtnd(rRegL switch_val, rRegI dest) %{
  match(Jump switch_val);
  ins_cost(350);
  effect(TEMP dest);

  format %{ "leaq    $dest, [$constantaddress]\n\t"
            "jmp     [$dest + $switch_val]\n\t" %}
  ins_encode %{
    // We could use jump(ArrayAddress) except that the macro assembler needs to use r10
    // to do that and the compiler is using that register as one it can allocate.
    // So we build it all by hand.
    // Address index(noreg, switch_reg, Address::times_1);
    // ArrayAddress dispatch(table, index);
    Address dispatch($dest$$Register, $switch_val$$Register, Address::times_1);
    __ lea($dest$$Register, $constantaddress);
    __ jmp(dispatch);
  %}
  ins_pipe(pipe_jmp);
%}

// Conditional move
instruct cmovI_reg(rRegI dst, rRegI src, rFlagsReg cr, cmpOp cop)
%{
  match(Set dst (CMoveI (Binary cop cr) (Binary dst src)));

  ins_cost(200); // XXX
  format %{ "cmovl$cop $dst, $src\t# signed, int" %}
  ins_encode %{
    __ cmovl((Assembler::Condition)($cop$$cmpcode), $dst$$Register, $src$$Register);
  %}
  ins_pipe(pipe_cmov_reg);
%}

instruct cmovI_regU(cmpOpU cop, rFlagsRegU cr, rRegI dst, rRegI src) %{
  match(Set dst (CMoveI (Binary cop cr) (Binary dst src)));

  ins_cost(200); // XXX
  format %{ "cmovl$cop $dst, $src\t# unsigned, int" %}
  ins_encode %{
    __ cmovl((Assembler::Condition)($cop$$cmpcode), $dst$$Register, $src$$Register);
  %}
  ins_pipe(pipe_cmov_reg);
%}

instruct cmovI_regUCF(cmpOpUCF cop, rFlagsRegUCF cr, rRegI dst, rRegI src) %{
  match(Set dst (CMoveI (Binary cop cr) (Binary dst src)));
  ins_cost(200);
  expand %{
    cmovI_regU(cop, cr, dst, src);
  %}
%}

// Conditional move
instruct cmovI_mem(cmpOp cop, rFlagsReg cr, rRegI dst, memory src) %{
  match(Set dst (CMoveI (Binary cop cr) (Binary dst (LoadI src))));

  ins_cost(250); // XXX
  format %{ "cmovl$cop $dst, $src\t# signed, int" %}
  ins_encode %{
    __ cmovl((Assembler::Condition)($cop$$cmpcode), $dst$$Register, $src$$Address);
  %}
  ins_pipe(pipe_cmov_mem);
%}

// Conditional move
instruct cmovI_memU(cmpOpU cop, rFlagsRegU cr, rRegI dst, memory src)
%{
  match(Set dst (CMoveI (Binary cop cr) (Binary dst (LoadI src))));

  ins_cost(250); // XXX
  format %{ "cmovl$cop $dst, $src\t# unsigned, int" %}
  ins_encode %{
    __ cmovl((Assembler::Condition)($cop$$cmpcode), $dst$$Register, $src$$Address);
  %}
  ins_pipe(pipe_cmov_mem);
%}

instruct cmovI_memUCF(cmpOpUCF cop, rFlagsRegUCF cr, rRegI dst, memory src) %{
  match(Set dst (CMoveI (Binary cop cr) (Binary dst (LoadI src))));
  ins_cost(250);
  expand %{
    cmovI_memU(cop, cr, dst, src);
  %}
%}

// Conditional move
instruct cmovN_reg(rRegN dst, rRegN src, rFlagsReg cr, cmpOp cop)
%{
  match(Set dst (CMoveN (Binary cop cr) (Binary dst src)));

  ins_cost(200); // XXX
  format %{ "cmovl$cop $dst, $src\t# signed, compressed ptr" %}
  ins_encode %{
    __ cmovl((Assembler::Condition)($cop$$cmpcode), $dst$$Register, $src$$Register);
  %}
  ins_pipe(pipe_cmov_reg);
%}

// Conditional move
instruct cmovN_regU(cmpOpU cop, rFlagsRegU cr, rRegN dst, rRegN src)
%{
  match(Set dst (CMoveN (Binary cop cr) (Binary dst src)));

  ins_cost(200); // XXX
  format %{ "cmovl$cop $dst, $src\t# unsigned, compressed ptr" %}
  ins_encode %{
    __ cmovl((Assembler::Condition)($cop$$cmpcode), $dst$$Register, $src$$Register);
  %}
  ins_pipe(pipe_cmov_reg);
%}

instruct cmovN_regUCF(cmpOpUCF cop, rFlagsRegUCF cr, rRegN dst, rRegN src) %{
  match(Set dst (CMoveN (Binary cop cr) (Binary dst src)));
  ins_cost(200);
  expand %{
    cmovN_regU(cop, cr, dst, src);
  %}
%}

// Conditional move
instruct cmovP_reg(rRegP dst, rRegP src, rFlagsReg cr, cmpOp cop)
%{
  match(Set dst (CMoveP (Binary cop cr) (Binary dst src)));

  ins_cost(200); // XXX
  format %{ "cmovq$cop $dst, $src\t# signed, ptr" %}
  ins_encode %{
    __ cmovq((Assembler::Condition)($cop$$cmpcode), $dst$$Register, $src$$Register);
  %}
  ins_pipe(pipe_cmov_reg);  // XXX
%}

// Conditional move
instruct cmovP_regU(cmpOpU cop, rFlagsRegU cr, rRegP dst, rRegP src)
%{
  match(Set dst (CMoveP (Binary cop cr) (Binary dst src)));

  ins_cost(200); // XXX
  format %{ "cmovq$cop $dst, $src\t# unsigned, ptr" %}
  ins_encode %{
    __ cmovq((Assembler::Condition)($cop$$cmpcode), $dst$$Register, $src$$Register);
  %}
  ins_pipe(pipe_cmov_reg); // XXX
%}

instruct cmovP_regUCF(cmpOpUCF cop, rFlagsRegUCF cr, rRegP dst, rRegP src) %{
  match(Set dst (CMoveP (Binary cop cr) (Binary dst src)));
  ins_cost(200);
  expand %{
    cmovP_regU(cop, cr, dst, src);
  %}
%}

// DISABLED: Requires the ADLC to emit a bottom_type call that
// correctly meets the two pointer arguments; one is an incoming
// register but the other is a memory operand.  ALSO appears to
// be buggy with implicit null checks.
//
//// Conditional move
//instruct cmovP_mem(cmpOp cop, rFlagsReg cr, rRegP dst, memory src)
//%{
//  match(Set dst (CMoveP (Binary cop cr) (Binary dst (LoadP src))));
//  ins_cost(250);
//  format %{ "CMOV$cop $dst,$src\t# ptr" %}
//  opcode(0x0F,0x40);
//  ins_encode( enc_cmov(cop), reg_mem( dst, src ) );
//  ins_pipe( pipe_cmov_mem );
//%}
//
//// Conditional move
//instruct cmovP_memU(cmpOpU cop, rFlagsRegU cr, rRegP dst, memory src)
//%{
//  match(Set dst (CMoveP (Binary cop cr) (Binary dst (LoadP src))));
//  ins_cost(250);
//  format %{ "CMOV$cop $dst,$src\t# ptr" %}
//  opcode(0x0F,0x40);
//  ins_encode( enc_cmov(cop), reg_mem( dst, src ) );
//  ins_pipe( pipe_cmov_mem );
//%}

instruct cmovL_reg(cmpOp cop, rFlagsReg cr, rRegL dst, rRegL src)
%{
  match(Set dst (CMoveL (Binary cop cr) (Binary dst src)));

  ins_cost(200); // XXX
  format %{ "cmovq$cop $dst, $src\t# signed, long" %}
  ins_encode %{
    __ cmovq((Assembler::Condition)($cop$$cmpcode), $dst$$Register, $src$$Register);
  %}
  ins_pipe(pipe_cmov_reg);  // XXX
%}

instruct cmovL_mem(cmpOp cop, rFlagsReg cr, rRegL dst, memory src)
%{
  match(Set dst (CMoveL (Binary cop cr) (Binary dst (LoadL src))));

  ins_cost(200); // XXX
  format %{ "cmovq$cop $dst, $src\t# signed, long" %}
  ins_encode %{
    __ cmovq((Assembler::Condition)($cop$$cmpcode), $dst$$Register, $src$$Address);
  %}
  ins_pipe(pipe_cmov_mem);  // XXX
%}

instruct cmovL_regU(cmpOpU cop, rFlagsRegU cr, rRegL dst, rRegL src)
%{
  match(Set dst (CMoveL (Binary cop cr) (Binary dst src)));

  ins_cost(200); // XXX
  format %{ "cmovq$cop $dst, $src\t# unsigned, long" %}
  ins_encode %{
    __ cmovq((Assembler::Condition)($cop$$cmpcode), $dst$$Register, $src$$Register);
  %}
  ins_pipe(pipe_cmov_reg); // XXX
%}

instruct cmovL_regUCF(cmpOpUCF cop, rFlagsRegUCF cr, rRegL dst, rRegL src) %{
  match(Set dst (CMoveL (Binary cop cr) (Binary dst src)));
  ins_cost(200);
  expand %{
    cmovL_regU(cop, cr, dst, src);
  %}
%}

instruct cmovL_memU(cmpOpU cop, rFlagsRegU cr, rRegL dst, memory src)
%{
  match(Set dst (CMoveL (Binary cop cr) (Binary dst (LoadL src))));

  ins_cost(200); // XXX
  format %{ "cmovq$cop $dst, $src\t# unsigned, long" %}
  ins_encode %{
    __ cmovq((Assembler::Condition)($cop$$cmpcode), $dst$$Register, $src$$Address);
  %}
  ins_pipe(pipe_cmov_mem); // XXX
%}

instruct cmovL_memUCF(cmpOpUCF cop, rFlagsRegUCF cr, rRegL dst, memory src) %{
  match(Set dst (CMoveL (Binary cop cr) (Binary dst (LoadL src))));
  ins_cost(200);
  expand %{
    cmovL_memU(cop, cr, dst, src);
  %}
%}

instruct cmovF_reg(cmpOp cop, rFlagsReg cr, regF dst, regF src)
%{
  match(Set dst (CMoveF (Binary cop cr) (Binary dst src)));

  ins_cost(200); // XXX
  format %{ "jn$cop    skip\t# signed cmove float\n\t"
            "movss     $dst, $src\n"
    "skip:" %}
  ins_encode %{
    Label Lskip;
    // Invert sense of branch from sense of CMOV
    __ jccb((Assembler::Condition)($cop$$cmpcode^1), Lskip);
    __ movflt($dst$$XMMRegister, $src$$XMMRegister);
    __ bind(Lskip);
  %}
  ins_pipe(pipe_slow);
%}

// instruct cmovF_mem(cmpOp cop, rFlagsReg cr, regF dst, memory src)
// %{
//   match(Set dst (CMoveF (Binary cop cr) (Binary dst (LoadL src))));

//   ins_cost(200); // XXX
//   format %{ "jn$cop    skip\t# signed cmove float\n\t"
//             "movss     $dst, $src\n"
//     "skip:" %}
//   ins_encode(enc_cmovf_mem_branch(cop, dst, src));
//   ins_pipe(pipe_slow);
// %}

instruct cmovF_regU(cmpOpU cop, rFlagsRegU cr, regF dst, regF src)
%{
  match(Set dst (CMoveF (Binary cop cr) (Binary dst src)));

  ins_cost(200); // XXX
  format %{ "jn$cop    skip\t# unsigned cmove float\n\t"
            "movss     $dst, $src\n"
    "skip:" %}
  ins_encode %{
    Label Lskip;
    // Invert sense of branch from sense of CMOV
    __ jccb((Assembler::Condition)($cop$$cmpcode^1), Lskip);
    __ movflt($dst$$XMMRegister, $src$$XMMRegister);
    __ bind(Lskip);
  %}
  ins_pipe(pipe_slow);
%}

instruct cmovF_regUCF(cmpOpUCF cop, rFlagsRegUCF cr, regF dst, regF src) %{
  match(Set dst (CMoveF (Binary cop cr) (Binary dst src)));
  ins_cost(200);
  expand %{
    cmovF_regU(cop, cr, dst, src);
  %}
%}

instruct cmovD_reg(cmpOp cop, rFlagsReg cr, regD dst, regD src)
%{
  match(Set dst (CMoveD (Binary cop cr) (Binary dst src)));

  ins_cost(200); // XXX
  format %{ "jn$cop    skip\t# signed cmove double\n\t"
            "movsd     $dst, $src\n"
    "skip:" %}
  ins_encode %{
    Label Lskip;
    // Invert sense of branch from sense of CMOV
    __ jccb((Assembler::Condition)($cop$$cmpcode^1), Lskip);
    __ movdbl($dst$$XMMRegister, $src$$XMMRegister);
    __ bind(Lskip);
  %}
  ins_pipe(pipe_slow);
%}

instruct cmovD_regU(cmpOpU cop, rFlagsRegU cr, regD dst, regD src)
%{
  match(Set dst (CMoveD (Binary cop cr) (Binary dst src)));

  ins_cost(200); // XXX
  format %{ "jn$cop    skip\t# unsigned cmove double\n\t"
            "movsd     $dst, $src\n"
    "skip:" %}
  ins_encode %{
    Label Lskip;
    // Invert sense of branch from sense of CMOV
    __ jccb((Assembler::Condition)($cop$$cmpcode^1), Lskip);
    __ movdbl($dst$$XMMRegister, $src$$XMMRegister);
    __ bind(Lskip);
  %}
  ins_pipe(pipe_slow);
%}

instruct cmovD_regUCF(cmpOpUCF cop, rFlagsRegUCF cr, regD dst, regD src) %{
  match(Set dst (CMoveD (Binary cop cr) (Binary dst src)));
  ins_cost(200);
  expand %{
    cmovD_regU(cop, cr, dst, src);
  %}
%}

//----------Arithmetic Instructions--------------------------------------------
//----------Addition Instructions----------------------------------------------

instruct addI_rReg(rRegI dst, rRegI src, rFlagsReg cr)
%{
  match(Set dst (AddI dst src));
  effect(KILL cr);

  format %{ "addl    $dst, $src\t# int" %}
  ins_encode %{
    __ addl($dst$$Register, $src$$Register);
  %}
  ins_pipe(ialu_reg_reg);
%}

instruct addI_rReg_imm(rRegI dst, immI src, rFlagsReg cr)
%{
  match(Set dst (AddI dst src));
  effect(KILL cr);

  format %{ "addl    $dst, $src\t# int" %}
  ins_encode %{
    __ addl($dst$$Register, $src$$constant);
  %}
  ins_pipe( ialu_reg );
%}

instruct addI_rReg_mem(rRegI dst, memory src, rFlagsReg cr)
%{
  match(Set dst (AddI dst (LoadI src)));
  effect(KILL cr);

  ins_cost(125); // XXX
  format %{ "addl    $dst, $src\t# int" %}
  ins_encode %{
    __ addl($dst$$Register, $src$$Address);
  %}
  ins_pipe(ialu_reg_mem);
%}

instruct addI_mem_rReg(memory dst, rRegI src, rFlagsReg cr)
%{
  match(Set dst (StoreI dst (AddI (LoadI dst) src)));
  effect(KILL cr);

  ins_cost(150); // XXX
  format %{ "addl    $dst, $src\t# int" %}
  ins_encode %{
    __ addl($dst$$Address, $src$$Register);
  %}
  ins_pipe(ialu_mem_reg);
%}

instruct addI_mem_imm(memory dst, immI src, rFlagsReg cr)
%{
  match(Set dst (StoreI dst (AddI (LoadI dst) src)));
  effect(KILL cr);

  ins_cost(125); // XXX
  format %{ "addl    $dst, $src\t# int" %}
  ins_encode %{
    __ addl($dst$$Address, $src$$constant);
  %}
  ins_pipe(ialu_mem_imm);
%}

instruct incI_rReg(rRegI dst, immI_1 src, rFlagsReg cr)
%{
  predicate(UseIncDec);
  match(Set dst (AddI dst src));
  effect(KILL cr);

  format %{ "incl    $dst\t# int" %}
  ins_encode %{
    __ incrementl($dst$$Register);
  %}
  ins_pipe(ialu_reg);
%}

instruct incI_mem(memory dst, immI_1 src, rFlagsReg cr)
%{
  predicate(UseIncDec);
  match(Set dst (StoreI dst (AddI (LoadI dst) src)));
  effect(KILL cr);

  ins_cost(125); // XXX
  format %{ "incl    $dst\t# int" %}
  ins_encode %{
    __ incrementl($dst$$Address);
  %}
  ins_pipe(ialu_mem_imm);
%}

// XXX why does that use AddI
instruct decI_rReg(rRegI dst, immI_M1 src, rFlagsReg cr)
%{
  predicate(UseIncDec);
  match(Set dst (AddI dst src));
  effect(KILL cr);

  format %{ "decl    $dst\t# int" %}
  ins_encode %{
    __ decrementl($dst$$Register);
  %}
  ins_pipe(ialu_reg);
%}

// XXX why does that use AddI
instruct decI_mem(memory dst, immI_M1 src, rFlagsReg cr)
%{
  predicate(UseIncDec);
  match(Set dst (StoreI dst (AddI (LoadI dst) src)));
  effect(KILL cr);

  ins_cost(125); // XXX
  format %{ "decl    $dst\t# int" %}
  ins_encode %{
    __ decrementl($dst$$Address);
  %}
  ins_pipe(ialu_mem_imm);
%}

instruct leaI_rReg_immI2_immI(rRegI dst, rRegI index, immI2 scale, immI disp)
%{
  predicate(VM_Version::supports_fast_2op_lea());
  match(Set dst (AddI (LShiftI index scale) disp));

  format %{ "leal $dst, [$index << $scale + $disp]\t# int" %}
  ins_encode %{
    Address::ScaleFactor scale = static_cast<Address::ScaleFactor>($scale$$constant);
    __ leal($dst$$Register, Address(noreg, $index$$Register, scale, $disp$$constant));
  %}
  ins_pipe(ialu_reg_reg);
%}

instruct leaI_rReg_rReg_immI(rRegI dst, rRegI base, rRegI index, immI disp)
%{
  predicate(VM_Version::supports_fast_3op_lea());
  match(Set dst (AddI (AddI base index) disp));

  format %{ "leal $dst, [$base + $index + $disp]\t# int" %}
  ins_encode %{
    __ leal($dst$$Register, Address($base$$Register, $index$$Register, Address::times_1, $disp$$constant));
  %}
  ins_pipe(ialu_reg_reg);
%}

instruct leaI_rReg_rReg_immI2(rRegI dst, no_rbp_r13_RegI base, rRegI index, immI2 scale)
%{
  predicate(VM_Version::supports_fast_2op_lea());
  match(Set dst (AddI base (LShiftI index scale)));

  format %{ "leal $dst, [$base + $index << $scale]\t# int" %}
  ins_encode %{
    Address::ScaleFactor scale = static_cast<Address::ScaleFactor>($scale$$constant);
    __ leal($dst$$Register, Address($base$$Register, $index$$Register, scale));
  %}
  ins_pipe(ialu_reg_reg);
%}

instruct leaI_rReg_rReg_immI2_immI(rRegI dst, rRegI base, rRegI index, immI2 scale, immI disp)
%{
  predicate(VM_Version::supports_fast_3op_lea());
  match(Set dst (AddI (AddI base (LShiftI index scale)) disp));

  format %{ "leal $dst, [$base + $index << $scale + $disp]\t# int" %}
  ins_encode %{
    Address::ScaleFactor scale = static_cast<Address::ScaleFactor>($scale$$constant);
    __ leal($dst$$Register, Address($base$$Register, $index$$Register, scale, $disp$$constant));
  %}
  ins_pipe(ialu_reg_reg);
%}

instruct addL_rReg(rRegL dst, rRegL src, rFlagsReg cr)
%{
  match(Set dst (AddL dst src));
  effect(KILL cr);

  format %{ "addq    $dst, $src\t# long" %}
  ins_encode %{
    __ addq($dst$$Register, $src$$Register);
  %}
  ins_pipe(ialu_reg_reg);
%}

instruct addL_rReg_imm(rRegL dst, immL32 src, rFlagsReg cr)
%{
  match(Set dst (AddL dst src));
  effect(KILL cr);

  format %{ "addq    $dst, $src\t# long" %}
  ins_encode %{
    __ addq($dst$$Register, $src$$constant);
  %}
  ins_pipe( ialu_reg );
%}

instruct addL_rReg_mem(rRegL dst, memory src, rFlagsReg cr)
%{
  match(Set dst (AddL dst (LoadL src)));
  effect(KILL cr);

  ins_cost(125); // XXX
  format %{ "addq    $dst, $src\t# long" %}
  ins_encode %{
    __ addq($dst$$Register, $src$$Address);
  %}
  ins_pipe(ialu_reg_mem);
%}

instruct addL_mem_rReg(memory dst, rRegL src, rFlagsReg cr)
%{
  match(Set dst (StoreL dst (AddL (LoadL dst) src)));
  effect(KILL cr);

  ins_cost(150); // XXX
  format %{ "addq    $dst, $src\t# long" %}
  ins_encode %{
    __ addq($dst$$Address, $src$$Register);
  %}
  ins_pipe(ialu_mem_reg);
%}

instruct addL_mem_imm(memory dst, immL32 src, rFlagsReg cr)
%{
  match(Set dst (StoreL dst (AddL (LoadL dst) src)));
  effect(KILL cr);

  ins_cost(125); // XXX
  format %{ "addq    $dst, $src\t# long" %}
  ins_encode %{
    __ addq($dst$$Address, $src$$constant);
  %}
  ins_pipe(ialu_mem_imm);
%}

instruct incL_rReg(rRegI dst, immL1 src, rFlagsReg cr)
%{
  predicate(UseIncDec);
  match(Set dst (AddL dst src));
  effect(KILL cr);

  format %{ "incq    $dst\t# long" %}
  ins_encode %{
    __ incrementq($dst$$Register);
  %}
  ins_pipe(ialu_reg);
%}

instruct incL_mem(memory dst, immL1 src, rFlagsReg cr)
%{
  predicate(UseIncDec);
  match(Set dst (StoreL dst (AddL (LoadL dst) src)));
  effect(KILL cr);

  ins_cost(125); // XXX
  format %{ "incq    $dst\t# long" %}
  ins_encode %{
    __ incrementq($dst$$Address);
  %}
  ins_pipe(ialu_mem_imm);
%}

// XXX why does that use AddL
instruct decL_rReg(rRegL dst, immL_M1 src, rFlagsReg cr)
%{
  predicate(UseIncDec);
  match(Set dst (AddL dst src));
  effect(KILL cr);

  format %{ "decq    $dst\t# long" %}
  ins_encode %{
    __ decrementq($dst$$Register);
  %}
  ins_pipe(ialu_reg);
%}

// XXX why does that use AddL
instruct decL_mem(memory dst, immL_M1 src, rFlagsReg cr)
%{
  predicate(UseIncDec);
  match(Set dst (StoreL dst (AddL (LoadL dst) src)));
  effect(KILL cr);

  ins_cost(125); // XXX
  format %{ "decq    $dst\t# long" %}
  ins_encode %{
    __ decrementq($dst$$Address);
  %}
  ins_pipe(ialu_mem_imm);
%}

instruct leaL_rReg_immI2_immL32(rRegL dst, rRegL index, immI2 scale, immL32 disp)
%{
  predicate(VM_Version::supports_fast_2op_lea());
  match(Set dst (AddL (LShiftL index scale) disp));

  format %{ "leaq $dst, [$index << $scale + $disp]\t# long" %}
  ins_encode %{
    Address::ScaleFactor scale = static_cast<Address::ScaleFactor>($scale$$constant);
    __ leaq($dst$$Register, Address(noreg, $index$$Register, scale, $disp$$constant));
  %}
  ins_pipe(ialu_reg_reg);
%}

instruct leaL_rReg_rReg_immL32(rRegL dst, rRegL base, rRegL index, immL32 disp)
%{
  predicate(VM_Version::supports_fast_3op_lea());
  match(Set dst (AddL (AddL base index) disp));

  format %{ "leaq $dst, [$base + $index + $disp]\t# long" %}
  ins_encode %{
    __ leaq($dst$$Register, Address($base$$Register, $index$$Register, Address::times_1, $disp$$constant));
  %}
  ins_pipe(ialu_reg_reg);
%}

instruct leaL_rReg_rReg_immI2(rRegL dst, no_rbp_r13_RegL base, rRegL index, immI2 scale)
%{
  predicate(VM_Version::supports_fast_2op_lea());
  match(Set dst (AddL base (LShiftL index scale)));

  format %{ "leaq $dst, [$base + $index << $scale]\t# long" %}
  ins_encode %{
    Address::ScaleFactor scale = static_cast<Address::ScaleFactor>($scale$$constant);
    __ leaq($dst$$Register, Address($base$$Register, $index$$Register, scale));
  %}
  ins_pipe(ialu_reg_reg);
%}

instruct leaL_rReg_rReg_immI2_immL32(rRegL dst, rRegL base, rRegL index, immI2 scale, immL32 disp)
%{
  predicate(VM_Version::supports_fast_3op_lea());
  match(Set dst (AddL (AddL base (LShiftL index scale)) disp));

  format %{ "leaq $dst, [$base + $index << $scale + $disp]\t# long" %}
  ins_encode %{
    Address::ScaleFactor scale = static_cast<Address::ScaleFactor>($scale$$constant);
    __ leaq($dst$$Register, Address($base$$Register, $index$$Register, scale, $disp$$constant));
  %}
  ins_pipe(ialu_reg_reg);
%}

instruct addP_rReg(rRegP dst, rRegL src, rFlagsReg cr)
%{
  match(Set dst (AddP dst src));
  effect(KILL cr);

  format %{ "addq    $dst, $src\t# ptr" %}
  ins_encode %{
    __ addq($dst$$Register, $src$$Register);
  %}
  ins_pipe(ialu_reg_reg);
%}

instruct addP_rReg_imm(rRegP dst, immL32 src, rFlagsReg cr)
%{
  match(Set dst (AddP dst src));
  effect(KILL cr);

  format %{ "addq    $dst, $src\t# ptr" %}
  ins_encode %{
    __ addq($dst$$Register, $src$$constant);
  %}
  ins_pipe( ialu_reg );
%}

// XXX addP mem ops ????

instruct checkCastPP(rRegP dst)
%{
  match(Set dst (CheckCastPP dst));

  size(0);
  format %{ "# checkcastPP of $dst" %}
  ins_encode(/* empty encoding */);
  ins_pipe(empty);
%}

instruct castPP(rRegP dst)
%{
  match(Set dst (CastPP dst));

  size(0);
  format %{ "# castPP of $dst" %}
  ins_encode(/* empty encoding */);
  ins_pipe(empty);
%}

instruct castII(rRegI dst)
%{
  match(Set dst (CastII dst));

  size(0);
  format %{ "# castII of $dst" %}
  ins_encode(/* empty encoding */);
  ins_cost(0);
  ins_pipe(empty);
%}

instruct castLL(rRegL dst)
%{
  match(Set dst (CastLL dst));

  size(0);
  format %{ "# castLL of $dst" %}
  ins_encode(/* empty encoding */);
  ins_cost(0);
  ins_pipe(empty);
%}

instruct castFF(regF dst)
%{
  match(Set dst (CastFF dst));

  size(0);
  format %{ "# castFF of $dst" %}
  ins_encode(/* empty encoding */);
  ins_cost(0);
  ins_pipe(empty);
%}

instruct castDD(regD dst)
%{
  match(Set dst (CastDD dst));

  size(0);
  format %{ "# castDD of $dst" %}
  ins_encode(/* empty encoding */);
  ins_cost(0);
  ins_pipe(empty);
%}

// LoadP-locked same as a regular LoadP when used with compare-swap
instruct loadPLocked(rRegP dst, memory mem)
%{
  match(Set dst (LoadPLocked mem));

  ins_cost(125); // XXX
  format %{ "movq    $dst, $mem\t# ptr locked" %}
  ins_encode %{
    __ movq($dst$$Register, $mem$$Address);
  %}
  ins_pipe(ialu_reg_mem); // XXX
%}

// Conditional-store of the updated heap-top.
// Used during allocation of the shared heap.
// Sets flags (EQ) on success.  Implemented with a CMPXCHG on Intel.

instruct storePConditional(memory heap_top_ptr,
                           rax_RegP oldval, rRegP newval,
                           rFlagsReg cr)
%{
  predicate(n->as_LoadStore()->barrier_data() == 0);
  match(Set cr (StorePConditional heap_top_ptr (Binary oldval newval)));

  format %{ "cmpxchgq $heap_top_ptr, $newval\t# (ptr) "
            "If rax == $heap_top_ptr then store $newval into $heap_top_ptr" %}
  ins_encode %{
    __ lock();
    __ cmpxchgq($newval$$Register, $heap_top_ptr$$Address);
  %}
  ins_pipe(pipe_cmpxchg);
%}

// Conditional-store of an int value.
// ZF flag is set on success, reset otherwise.  Implemented with a CMPXCHG.
instruct storeIConditional(memory mem, rax_RegI oldval, rRegI newval, rFlagsReg cr)
%{
  match(Set cr (StoreIConditional mem (Binary oldval newval)));
  effect(KILL oldval);

  format %{ "cmpxchgl $mem, $newval\t# If rax == $mem then store $newval into $mem" %}
  opcode(0x0F, 0xB1);
  ins_encode(lock_prefix,
             REX_reg_mem(newval, mem),
             OpcP, OpcS,
             reg_mem(newval, mem));
  ins_pipe(pipe_cmpxchg);
%}

// Conditional-store of a long value.
// ZF flag is set on success, reset otherwise.  Implemented with a CMPXCHG.
instruct storeLConditional(memory mem, rax_RegL oldval, rRegL newval, rFlagsReg cr)
%{
  match(Set cr (StoreLConditional mem (Binary oldval newval)));
  effect(KILL oldval);

  format %{ "cmpxchgq $mem, $newval\t# If rax == $mem then store $newval into $mem" %}
  ins_encode %{
    __ lock();
    __ cmpxchgq($newval$$Register, $mem$$Address);
  %}
  ins_pipe(pipe_cmpxchg);
%}


// XXX No flag versions for CompareAndSwap{P,I,L} because matcher can't match them
instruct compareAndSwapP(rRegI res,
                         memory mem_ptr,
                         rax_RegP oldval, rRegP newval,
                         rFlagsReg cr)
%{
  predicate(VM_Version::supports_cx8() && n->as_LoadStore()->barrier_data() == 0);
  match(Set res (CompareAndSwapP mem_ptr (Binary oldval newval)));
  match(Set res (WeakCompareAndSwapP mem_ptr (Binary oldval newval)));
  effect(KILL cr, KILL oldval);

  format %{ "cmpxchgq $mem_ptr,$newval\t# "
            "If rax == $mem_ptr then store $newval into $mem_ptr\n\t"
            "sete    $res\n\t"
            "movzbl  $res, $res" %}
  ins_encode %{
    __ lock();
    __ cmpxchgq($newval$$Register, $mem_ptr$$Address);
    __ sete($res$$Register);
    __ movzbl($res$$Register, $res$$Register);
  %}
  ins_pipe( pipe_cmpxchg );
%}

instruct compareAndSwapL(rRegI res,
                         memory mem_ptr,
                         rax_RegL oldval, rRegL newval,
                         rFlagsReg cr)
%{
  predicate(VM_Version::supports_cx8());
  match(Set res (CompareAndSwapL mem_ptr (Binary oldval newval)));
  match(Set res (WeakCompareAndSwapL mem_ptr (Binary oldval newval)));
  effect(KILL cr, KILL oldval);

  format %{ "cmpxchgq $mem_ptr,$newval\t# "
            "If rax == $mem_ptr then store $newval into $mem_ptr\n\t"
            "sete    $res\n\t"
            "movzbl  $res, $res" %}
  ins_encode %{
    __ lock();
    __ cmpxchgq($newval$$Register, $mem_ptr$$Address);
    __ sete($res$$Register);
    __ movzbl($res$$Register, $res$$Register);
  %}
  ins_pipe( pipe_cmpxchg );
%}

instruct compareAndSwapI(rRegI res,
                         memory mem_ptr,
                         rax_RegI oldval, rRegI newval,
                         rFlagsReg cr)
%{
  match(Set res (CompareAndSwapI mem_ptr (Binary oldval newval)));
  match(Set res (WeakCompareAndSwapI mem_ptr (Binary oldval newval)));
  effect(KILL cr, KILL oldval);

  format %{ "cmpxchgl $mem_ptr,$newval\t# "
            "If rax == $mem_ptr then store $newval into $mem_ptr\n\t"
            "sete    $res\n\t"
            "movzbl  $res, $res" %}
  ins_encode %{
    __ lock();
    __ cmpxchgl($newval$$Register, $mem_ptr$$Address);
    __ sete($res$$Register);
    __ movzbl($res$$Register, $res$$Register);
  %}
  ins_pipe( pipe_cmpxchg );
%}

instruct compareAndSwapB(rRegI res,
                         memory mem_ptr,
                         rax_RegI oldval, rRegI newval,
                         rFlagsReg cr)
%{
  match(Set res (CompareAndSwapB mem_ptr (Binary oldval newval)));
  match(Set res (WeakCompareAndSwapB mem_ptr (Binary oldval newval)));
  effect(KILL cr, KILL oldval);

  format %{ "cmpxchgb $mem_ptr,$newval\t# "
            "If rax == $mem_ptr then store $newval into $mem_ptr\n\t"
            "sete    $res\n\t"
            "movzbl  $res, $res" %}
  ins_encode %{
    __ lock();
    __ cmpxchgb($newval$$Register, $mem_ptr$$Address);
    __ sete($res$$Register);
    __ movzbl($res$$Register, $res$$Register);
  %}
  ins_pipe( pipe_cmpxchg );
%}

instruct compareAndSwapS(rRegI res,
                         memory mem_ptr,
                         rax_RegI oldval, rRegI newval,
                         rFlagsReg cr)
%{
  match(Set res (CompareAndSwapS mem_ptr (Binary oldval newval)));
  match(Set res (WeakCompareAndSwapS mem_ptr (Binary oldval newval)));
  effect(KILL cr, KILL oldval);

  format %{ "cmpxchgw $mem_ptr,$newval\t# "
            "If rax == $mem_ptr then store $newval into $mem_ptr\n\t"
            "sete    $res\n\t"
            "movzbl  $res, $res" %}
  ins_encode %{
    __ lock();
    __ cmpxchgw($newval$$Register, $mem_ptr$$Address);
    __ sete($res$$Register);
    __ movzbl($res$$Register, $res$$Register);
  %}
  ins_pipe( pipe_cmpxchg );
%}

instruct compareAndSwapN(rRegI res,
                          memory mem_ptr,
                          rax_RegN oldval, rRegN newval,
                          rFlagsReg cr) %{
  match(Set res (CompareAndSwapN mem_ptr (Binary oldval newval)));
  match(Set res (WeakCompareAndSwapN mem_ptr (Binary oldval newval)));
  effect(KILL cr, KILL oldval);

  format %{ "cmpxchgl $mem_ptr,$newval\t# "
            "If rax == $mem_ptr then store $newval into $mem_ptr\n\t"
            "sete    $res\n\t"
            "movzbl  $res, $res" %}
  ins_encode %{
    __ lock();
    __ cmpxchgl($newval$$Register, $mem_ptr$$Address);
    __ sete($res$$Register);
    __ movzbl($res$$Register, $res$$Register);
  %}
  ins_pipe( pipe_cmpxchg );
%}

instruct compareAndExchangeB(
                         memory mem_ptr,
                         rax_RegI oldval, rRegI newval,
                         rFlagsReg cr)
%{
  match(Set oldval (CompareAndExchangeB mem_ptr (Binary oldval newval)));
  effect(KILL cr);

  format %{ "cmpxchgb $mem_ptr,$newval\t# "
            "If rax == $mem_ptr then store $newval into $mem_ptr\n\t"  %}
  ins_encode %{
    __ lock();
    __ cmpxchgb($newval$$Register, $mem_ptr$$Address);
  %}
  ins_pipe( pipe_cmpxchg );
%}

instruct compareAndExchangeS(
                         memory mem_ptr,
                         rax_RegI oldval, rRegI newval,
                         rFlagsReg cr)
%{
  match(Set oldval (CompareAndExchangeS mem_ptr (Binary oldval newval)));
  effect(KILL cr);

  format %{ "cmpxchgw $mem_ptr,$newval\t# "
            "If rax == $mem_ptr then store $newval into $mem_ptr\n\t"  %}
  ins_encode %{
    __ lock();
    __ cmpxchgw($newval$$Register, $mem_ptr$$Address);
  %}
  ins_pipe( pipe_cmpxchg );
%}

instruct compareAndExchangeI(
                         memory mem_ptr,
                         rax_RegI oldval, rRegI newval,
                         rFlagsReg cr)
%{
  match(Set oldval (CompareAndExchangeI mem_ptr (Binary oldval newval)));
  effect(KILL cr);

  format %{ "cmpxchgl $mem_ptr,$newval\t# "
            "If rax == $mem_ptr then store $newval into $mem_ptr\n\t"  %}
  ins_encode %{
    __ lock();
    __ cmpxchgl($newval$$Register, $mem_ptr$$Address);
  %}
  ins_pipe( pipe_cmpxchg );
%}

instruct compareAndExchangeL(
                         memory mem_ptr,
                         rax_RegL oldval, rRegL newval,
                         rFlagsReg cr)
%{
  predicate(VM_Version::supports_cx8());
  match(Set oldval (CompareAndExchangeL mem_ptr (Binary oldval newval)));
  effect(KILL cr);

  format %{ "cmpxchgq $mem_ptr,$newval\t# "
            "If rax == $mem_ptr then store $newval into $mem_ptr\n\t"  %}
  ins_encode %{
    __ lock();
    __ cmpxchgq($newval$$Register, $mem_ptr$$Address);
  %}
  ins_pipe( pipe_cmpxchg );
%}

instruct compareAndExchangeN(
                          memory mem_ptr,
                          rax_RegN oldval, rRegN newval,
                          rFlagsReg cr) %{
  match(Set oldval (CompareAndExchangeN mem_ptr (Binary oldval newval)));
  effect(KILL cr);

  format %{ "cmpxchgl $mem_ptr,$newval\t# "
            "If rax == $mem_ptr then store $newval into $mem_ptr\n\t" %}
  ins_encode %{
    __ lock();
    __ cmpxchgl($newval$$Register, $mem_ptr$$Address);
  %}
  ins_pipe( pipe_cmpxchg );
%}

instruct compareAndExchangeP(
                         memory mem_ptr,
                         rax_RegP oldval, rRegP newval,
                         rFlagsReg cr)
%{
  predicate(VM_Version::supports_cx8() && n->as_LoadStore()->barrier_data() == 0);
  match(Set oldval (CompareAndExchangeP mem_ptr (Binary oldval newval)));
  effect(KILL cr);

  format %{ "cmpxchgq $mem_ptr,$newval\t# "
            "If rax == $mem_ptr then store $newval into $mem_ptr\n\t" %}
  ins_encode %{
    __ lock();
    __ cmpxchgq($newval$$Register, $mem_ptr$$Address);
  %}
  ins_pipe( pipe_cmpxchg );
%}

instruct xaddB_no_res( memory mem, Universe dummy, immI add, rFlagsReg cr) %{
  predicate(n->as_LoadStore()->result_not_used());
  match(Set dummy (GetAndAddB mem add));
  effect(KILL cr);
  format %{ "ADDB  [$mem],$add" %}
  ins_encode %{
    __ lock();
    __ addb($mem$$Address, $add$$constant);
  %}
  ins_pipe( pipe_cmpxchg );
%}

instruct xaddB( memory mem, rRegI newval, rFlagsReg cr) %{
  match(Set newval (GetAndAddB mem newval));
  effect(KILL cr);
  format %{ "XADDB  [$mem],$newval" %}
  ins_encode %{
    __ lock();
    __ xaddb($mem$$Address, $newval$$Register);
  %}
  ins_pipe( pipe_cmpxchg );
%}

instruct xaddS_no_res( memory mem, Universe dummy, immI add, rFlagsReg cr) %{
  predicate(n->as_LoadStore()->result_not_used());
  match(Set dummy (GetAndAddS mem add));
  effect(KILL cr);
  format %{ "ADDW  [$mem],$add" %}
  ins_encode %{
    __ lock();
    __ addw($mem$$Address, $add$$constant);
  %}
  ins_pipe( pipe_cmpxchg );
%}

instruct xaddS( memory mem, rRegI newval, rFlagsReg cr) %{
  match(Set newval (GetAndAddS mem newval));
  effect(KILL cr);
  format %{ "XADDW  [$mem],$newval" %}
  ins_encode %{
    __ lock();
    __ xaddw($mem$$Address, $newval$$Register);
  %}
  ins_pipe( pipe_cmpxchg );
%}

instruct xaddI_no_res( memory mem, Universe dummy, immI add, rFlagsReg cr) %{
  predicate(n->as_LoadStore()->result_not_used());
  match(Set dummy (GetAndAddI mem add));
  effect(KILL cr);
  format %{ "ADDL  [$mem],$add" %}
  ins_encode %{
    __ lock();
    __ addl($mem$$Address, $add$$constant);
  %}
  ins_pipe( pipe_cmpxchg );
%}

instruct xaddI( memory mem, rRegI newval, rFlagsReg cr) %{
  match(Set newval (GetAndAddI mem newval));
  effect(KILL cr);
  format %{ "XADDL  [$mem],$newval" %}
  ins_encode %{
    __ lock();
    __ xaddl($mem$$Address, $newval$$Register);
  %}
  ins_pipe( pipe_cmpxchg );
%}

instruct xaddL_no_res( memory mem, Universe dummy, immL32 add, rFlagsReg cr) %{
  predicate(n->as_LoadStore()->result_not_used());
  match(Set dummy (GetAndAddL mem add));
  effect(KILL cr);
  format %{ "ADDQ  [$mem],$add" %}
  ins_encode %{
    __ lock();
    __ addq($mem$$Address, $add$$constant);
  %}
  ins_pipe( pipe_cmpxchg );
%}

instruct xaddL( memory mem, rRegL newval, rFlagsReg cr) %{
  match(Set newval (GetAndAddL mem newval));
  effect(KILL cr);
  format %{ "XADDQ  [$mem],$newval" %}
  ins_encode %{
    __ lock();
    __ xaddq($mem$$Address, $newval$$Register);
  %}
  ins_pipe( pipe_cmpxchg );
%}

instruct xchgB( memory mem, rRegI newval) %{
  match(Set newval (GetAndSetB mem newval));
  format %{ "XCHGB  $newval,[$mem]" %}
  ins_encode %{
    __ xchgb($newval$$Register, $mem$$Address);
  %}
  ins_pipe( pipe_cmpxchg );
%}

instruct xchgS( memory mem, rRegI newval) %{
  match(Set newval (GetAndSetS mem newval));
  format %{ "XCHGW  $newval,[$mem]" %}
  ins_encode %{
    __ xchgw($newval$$Register, $mem$$Address);
  %}
  ins_pipe( pipe_cmpxchg );
%}

instruct xchgI( memory mem, rRegI newval) %{
  match(Set newval (GetAndSetI mem newval));
  format %{ "XCHGL  $newval,[$mem]" %}
  ins_encode %{
    __ xchgl($newval$$Register, $mem$$Address);
  %}
  ins_pipe( pipe_cmpxchg );
%}

instruct xchgL( memory mem, rRegL newval) %{
  match(Set newval (GetAndSetL mem newval));
  format %{ "XCHGL  $newval,[$mem]" %}
  ins_encode %{
    __ xchgq($newval$$Register, $mem$$Address);
  %}
  ins_pipe( pipe_cmpxchg );
%}

instruct xchgP( memory mem, rRegP newval) %{
  match(Set newval (GetAndSetP mem newval));
  predicate(n->as_LoadStore()->barrier_data() == 0);
  format %{ "XCHGQ  $newval,[$mem]" %}
  ins_encode %{
    __ xchgq($newval$$Register, $mem$$Address);
  %}
  ins_pipe( pipe_cmpxchg );
%}

instruct xchgN( memory mem, rRegN newval) %{
  match(Set newval (GetAndSetN mem newval));
  format %{ "XCHGL  $newval,$mem]" %}
  ins_encode %{
    __ xchgl($newval$$Register, $mem$$Address);
  %}
  ins_pipe( pipe_cmpxchg );
%}

//----------Abs Instructions-------------------------------------------

// Integer Absolute Instructions
instruct absI_rReg(rRegI dst, rRegI src, rRegI tmp, rFlagsReg cr)
%{
  match(Set dst (AbsI src));
  effect(TEMP dst, TEMP tmp, KILL cr);
  format %{ "movl $tmp, $src\n\t"
            "sarl $tmp, 31\n\t"
            "movl $dst, $src\n\t"
            "xorl $dst, $tmp\n\t"
            "subl $dst, $tmp\n"
          %}
  ins_encode %{
    __ movl($tmp$$Register, $src$$Register);
    __ sarl($tmp$$Register, 31);
    __ movl($dst$$Register, $src$$Register);
    __ xorl($dst$$Register, $tmp$$Register);
    __ subl($dst$$Register, $tmp$$Register);
  %}

  ins_pipe(ialu_reg_reg);
%}

// Long Absolute Instructions
instruct absL_rReg(rRegL dst, rRegL src, rRegL tmp, rFlagsReg cr)
%{
  match(Set dst (AbsL src));
  effect(TEMP dst, TEMP tmp, KILL cr);
  format %{ "movq $tmp, $src\n\t"
            "sarq $tmp, 63\n\t"
            "movq $dst, $src\n\t"
            "xorq $dst, $tmp\n\t"
            "subq $dst, $tmp\n"
          %}
  ins_encode %{
    __ movq($tmp$$Register, $src$$Register);
    __ sarq($tmp$$Register, 63);
    __ movq($dst$$Register, $src$$Register);
    __ xorq($dst$$Register, $tmp$$Register);
    __ subq($dst$$Register, $tmp$$Register);
  %}

  ins_pipe(ialu_reg_reg);
%}

//----------Subtraction Instructions-------------------------------------------

// Integer Subtraction Instructions
instruct subI_rReg(rRegI dst, rRegI src, rFlagsReg cr)
%{
  match(Set dst (SubI dst src));
  effect(KILL cr);

  format %{ "subl    $dst, $src\t# int" %}
  ins_encode %{
    __ subl($dst$$Register, $src$$Register);
  %}
  ins_pipe(ialu_reg_reg);
%}

instruct subI_rReg_imm(rRegI dst, immI src, rFlagsReg cr)
%{
  match(Set dst (SubI dst src));
  effect(KILL cr);

  format %{ "subl    $dst, $src\t# int" %}
  ins_encode %{
    __ subl($dst$$Register, $src$$constant);
  %}
  ins_pipe(ialu_reg);
%}

instruct subI_rReg_mem(rRegI dst, memory src, rFlagsReg cr)
%{
  match(Set dst (SubI dst (LoadI src)));
  effect(KILL cr);

  ins_cost(125);
  format %{ "subl    $dst, $src\t# int" %}
  ins_encode %{
    __ subl($dst$$Register, $src$$Address);
  %}
  ins_pipe(ialu_reg_mem);
%}

instruct subI_mem_rReg(memory dst, rRegI src, rFlagsReg cr)
%{
  match(Set dst (StoreI dst (SubI (LoadI dst) src)));
  effect(KILL cr);

  ins_cost(150);
  format %{ "subl    $dst, $src\t# int" %}
  ins_encode %{
    __ subl($dst$$Address, $src$$Register);
  %}
  ins_pipe(ialu_mem_reg);
%}

instruct subI_mem_imm(memory dst, immI src, rFlagsReg cr)
%{
  match(Set dst (StoreI dst (SubI (LoadI dst) src)));
  effect(KILL cr);

  ins_cost(125); // XXX
  format %{ "subl    $dst, $src\t# int" %}
  ins_encode %{
    __ subl($dst$$Address, $src$$constant);
  %}
  ins_pipe(ialu_mem_imm);
%}

instruct subL_rReg(rRegL dst, rRegL src, rFlagsReg cr)
%{
  match(Set dst (SubL dst src));
  effect(KILL cr);

  format %{ "subq    $dst, $src\t# long" %}
  ins_encode %{
    __ subq($dst$$Register, $src$$Register);
  %}
  ins_pipe(ialu_reg_reg);
%}

instruct subL_rReg_imm(rRegI dst, immL32 src, rFlagsReg cr)
%{
  match(Set dst (SubL dst src));
  effect(KILL cr);

  format %{ "subq    $dst, $src\t# long" %}
  ins_encode %{
    __ subq($dst$$Register, $src$$constant);
  %}
  ins_pipe(ialu_reg);
%}

instruct subL_rReg_mem(rRegL dst, memory src, rFlagsReg cr)
%{
  match(Set dst (SubL dst (LoadL src)));
  effect(KILL cr);

  ins_cost(125);
  format %{ "subq    $dst, $src\t# long" %}
  ins_encode %{
    __ subq($dst$$Register, $src$$Address);
  %}
  ins_pipe(ialu_reg_mem);
%}

instruct subL_mem_rReg(memory dst, rRegL src, rFlagsReg cr)
%{
  match(Set dst (StoreL dst (SubL (LoadL dst) src)));
  effect(KILL cr);

  ins_cost(150);
  format %{ "subq    $dst, $src\t# long" %}
  ins_encode %{
    __ subq($dst$$Address, $src$$Register);
  %}
  ins_pipe(ialu_mem_reg);
%}

instruct subL_mem_imm(memory dst, immL32 src, rFlagsReg cr)
%{
  match(Set dst (StoreL dst (SubL (LoadL dst) src)));
  effect(KILL cr);

  ins_cost(125); // XXX
  format %{ "subq    $dst, $src\t# long" %}
  ins_encode %{
    __ subq($dst$$Address, $src$$constant);
  %}
  ins_pipe(ialu_mem_imm);
%}

// Subtract from a pointer
// XXX hmpf???
instruct subP_rReg(rRegP dst, rRegI src, immI_0 zero, rFlagsReg cr)
%{
  match(Set dst (AddP dst (SubI zero src)));
  effect(KILL cr);

  format %{ "subq    $dst, $src\t# ptr - int" %}
  opcode(0x2B);
  ins_encode(REX_reg_reg_wide(dst, src), OpcP, reg_reg(dst, src));
  ins_pipe(ialu_reg_reg);
%}

instruct negI_rReg(rRegI dst, immI_0 zero, rFlagsReg cr)
%{
  match(Set dst (SubI zero dst));
  effect(KILL cr);

  format %{ "negl    $dst\t# int" %}
  ins_encode %{
    __ negl($dst$$Register);
  %}
  ins_pipe(ialu_reg);
%}

instruct negI_rReg_2(rRegI dst, rFlagsReg cr)
%{
  match(Set dst (NegI dst));
  effect(KILL cr);

  format %{ "negl    $dst\t# int" %}
  ins_encode %{
    __ negl($dst$$Register);
  %}
  ins_pipe(ialu_reg);
%}

instruct negI_mem(memory dst, immI_0 zero, rFlagsReg cr)
%{
  match(Set dst (StoreI dst (SubI zero (LoadI dst))));
  effect(KILL cr);

  format %{ "negl    $dst\t# int" %}
  ins_encode %{
    __ negl($dst$$Address);
  %}
  ins_pipe(ialu_reg);
%}

instruct negL_rReg(rRegL dst, immL0 zero, rFlagsReg cr)
%{
  match(Set dst (SubL zero dst));
  effect(KILL cr);

  format %{ "negq    $dst\t# long" %}
  ins_encode %{
    __ negq($dst$$Register);
  %}
  ins_pipe(ialu_reg);
%}

instruct negL_rReg_2(rRegL dst, rFlagsReg cr)
%{
  match(Set dst (NegL dst));
  effect(KILL cr);

  format %{ "negq    $dst\t# int" %}
  ins_encode %{
    __ negq($dst$$Register);
  %}
  ins_pipe(ialu_reg);
%}

instruct negL_mem(memory dst, immL0 zero, rFlagsReg cr)
%{
  match(Set dst (StoreL dst (SubL zero (LoadL dst))));
  effect(KILL cr);

  format %{ "negq    $dst\t# long" %}
  ins_encode %{
    __ negq($dst$$Address);
  %}
  ins_pipe(ialu_reg);
%}

//----------Multiplication/Division Instructions-------------------------------
// Integer Multiplication Instructions
// Multiply Register

instruct mulI_rReg(rRegI dst, rRegI src, rFlagsReg cr)
%{
  match(Set dst (MulI dst src));
  effect(KILL cr);

  ins_cost(300);
  format %{ "imull   $dst, $src\t# int" %}
  ins_encode %{
    __ imull($dst$$Register, $src$$Register);
  %}
  ins_pipe(ialu_reg_reg_alu0);
%}

instruct mulI_rReg_imm(rRegI dst, rRegI src, immI imm, rFlagsReg cr)
%{
  match(Set dst (MulI src imm));
  effect(KILL cr);

  ins_cost(300);
  format %{ "imull   $dst, $src, $imm\t# int" %}
  ins_encode %{
    __ imull($dst$$Register, $src$$Register, $imm$$constant);
  %}
  ins_pipe(ialu_reg_reg_alu0);
%}

instruct mulI_mem(rRegI dst, memory src, rFlagsReg cr)
%{
  match(Set dst (MulI dst (LoadI src)));
  effect(KILL cr);

  ins_cost(350);
  format %{ "imull   $dst, $src\t# int" %}
  ins_encode %{
    __ imull($dst$$Register, $src$$Address);
  %}
  ins_pipe(ialu_reg_mem_alu0);
%}

instruct mulI_mem_imm(rRegI dst, memory src, immI imm, rFlagsReg cr)
%{
  match(Set dst (MulI (LoadI src) imm));
  effect(KILL cr);

  ins_cost(300);
  format %{ "imull   $dst, $src, $imm\t# int" %}
  ins_encode %{
    __ imull($dst$$Register, $src$$Address, $imm$$constant);
  %}
  ins_pipe(ialu_reg_mem_alu0);
%}

instruct mulAddS2I_rReg(rRegI dst, rRegI src1, rRegI src2, rRegI src3, rFlagsReg cr)
%{
  match(Set dst (MulAddS2I (Binary dst src1) (Binary src2 src3)));
  effect(KILL cr, KILL src2);

  expand %{ mulI_rReg(dst, src1, cr);
           mulI_rReg(src2, src3, cr);
           addI_rReg(dst, src2, cr); %}
%}

instruct mulL_rReg(rRegL dst, rRegL src, rFlagsReg cr)
%{
  match(Set dst (MulL dst src));
  effect(KILL cr);

  ins_cost(300);
  format %{ "imulq   $dst, $src\t# long" %}
  ins_encode %{
    __ imulq($dst$$Register, $src$$Register);
  %}
  ins_pipe(ialu_reg_reg_alu0);
%}

instruct mulL_rReg_imm(rRegL dst, rRegL src, immL32 imm, rFlagsReg cr)
%{
  match(Set dst (MulL src imm));
  effect(KILL cr);

  ins_cost(300);
  format %{ "imulq   $dst, $src, $imm\t# long" %}
  ins_encode %{
    __ imulq($dst$$Register, $src$$Register, $imm$$constant);
  %}
  ins_pipe(ialu_reg_reg_alu0);
%}

instruct mulL_mem(rRegL dst, memory src, rFlagsReg cr)
%{
  match(Set dst (MulL dst (LoadL src)));
  effect(KILL cr);

  ins_cost(350);
  format %{ "imulq   $dst, $src\t# long" %}
  ins_encode %{
    __ imulq($dst$$Register, $src$$Address);
  %}
  ins_pipe(ialu_reg_mem_alu0);
%}

instruct mulL_mem_imm(rRegL dst, memory src, immL32 imm, rFlagsReg cr)
%{
  match(Set dst (MulL (LoadL src) imm));
  effect(KILL cr);

  ins_cost(300);
  format %{ "imulq   $dst, $src, $imm\t# long" %}
  ins_encode %{
    __ imulq($dst$$Register, $src$$Address, $imm$$constant);
  %}
  ins_pipe(ialu_reg_mem_alu0);
%}

instruct mulHiL_rReg(rdx_RegL dst, no_rax_RegL src, rax_RegL rax, rFlagsReg cr)
%{
  match(Set dst (MulHiL src rax));
  effect(USE_KILL rax, KILL cr);

  ins_cost(300);
  format %{ "imulq   RDX:RAX, RAX, $src\t# mulhi" %}
  ins_encode %{
    __ imulq($src$$Register);
  %}
  ins_pipe(ialu_reg_reg_alu0);
%}

instruct umulHiL_rReg(rdx_RegL dst, no_rax_RegL src, rax_RegL rax, rFlagsReg cr)
%{
  match(Set dst (UMulHiL src rax));
  effect(USE_KILL rax, KILL cr);

  ins_cost(300);
  format %{ "mulq   RDX:RAX, RAX, $src\t# umulhi" %}
  ins_encode %{
    __ mulq($src$$Register);
  %}
  ins_pipe(ialu_reg_reg_alu0);
%}

instruct divI_rReg(rax_RegI rax, rdx_RegI rdx, no_rax_rdx_RegI div,
                   rFlagsReg cr)
%{
  match(Set rax (DivI rax div));
  effect(KILL rdx, KILL cr);

  ins_cost(30*100+10*100); // XXX
  format %{ "cmpl    rax, 0x80000000\t# idiv\n\t"
            "jne,s   normal\n\t"
            "xorl    rdx, rdx\n\t"
            "cmpl    $div, -1\n\t"
            "je,s    done\n"
    "normal: cdql\n\t"
            "idivl   $div\n"
    "done:"        %}
  ins_encode(cdql_enc(div));
  ins_pipe(ialu_reg_reg_alu0);
%}

instruct divL_rReg(rax_RegL rax, rdx_RegL rdx, no_rax_rdx_RegL div,
                   rFlagsReg cr)
%{
  match(Set rax (DivL rax div));
  effect(KILL rdx, KILL cr);

  ins_cost(30*100+10*100); // XXX
  format %{ "movq    rdx, 0x8000000000000000\t# ldiv\n\t"
            "cmpq    rax, rdx\n\t"
            "jne,s   normal\n\t"
            "xorl    rdx, rdx\n\t"
            "cmpq    $div, -1\n\t"
            "je,s    done\n"
    "normal: cdqq\n\t"
            "idivq   $div\n"
    "done:"        %}
  ins_encode(cdqq_enc(div));
  ins_pipe(ialu_reg_reg_alu0);
%}

// Integer DIVMOD with Register, both quotient and mod results
instruct divModI_rReg_divmod(rax_RegI rax, rdx_RegI rdx, no_rax_rdx_RegI div,
                             rFlagsReg cr)
%{
  match(DivModI rax div);
  effect(KILL cr);

  ins_cost(30*100+10*100); // XXX
  format %{ "cmpl    rax, 0x80000000\t# idiv\n\t"
            "jne,s   normal\n\t"
            "xorl    rdx, rdx\n\t"
            "cmpl    $div, -1\n\t"
            "je,s    done\n"
    "normal: cdql\n\t"
            "idivl   $div\n"
    "done:"        %}
  ins_encode(cdql_enc(div));
  ins_pipe(pipe_slow);
%}

// Long DIVMOD with Register, both quotient and mod results
instruct divModL_rReg_divmod(rax_RegL rax, rdx_RegL rdx, no_rax_rdx_RegL div,
                             rFlagsReg cr)
%{
  match(DivModL rax div);
  effect(KILL cr);

  ins_cost(30*100+10*100); // XXX
  format %{ "movq    rdx, 0x8000000000000000\t# ldiv\n\t"
            "cmpq    rax, rdx\n\t"
            "jne,s   normal\n\t"
            "xorl    rdx, rdx\n\t"
            "cmpq    $div, -1\n\t"
            "je,s    done\n"
    "normal: cdqq\n\t"
            "idivq   $div\n"
    "done:"        %}
  ins_encode(cdqq_enc(div));
  ins_pipe(pipe_slow);
%}

//----------- DivL-By-Constant-Expansions--------------------------------------
// DivI cases are handled by the compiler

// Magic constant, reciprocal of 10
instruct loadConL_0x6666666666666667(rRegL dst)
%{
  effect(DEF dst);

  format %{ "movq    $dst, #0x666666666666667\t# Used in div-by-10" %}
  ins_encode(load_immL(dst, 0x6666666666666667));
  ins_pipe(ialu_reg);
%}

instruct mul_hi(rdx_RegL dst, no_rax_RegL src, rax_RegL rax, rFlagsReg cr)
%{
  effect(DEF dst, USE src, USE_KILL rax, KILL cr);

  format %{ "imulq   rdx:rax, rax, $src\t# Used in div-by-10" %}
  ins_encode %{
    __ imulq($src$$Register);
  %}
  ins_pipe(ialu_reg_reg_alu0);
%}

instruct sarL_rReg_63(rRegL dst, rFlagsReg cr)
%{
  effect(USE_DEF dst, KILL cr);

  format %{ "sarq    $dst, #63\t# Used in div-by-10" %}
  ins_encode %{
    __ sarq($dst$$Register, 63);
  %}
  ins_pipe(ialu_reg);
%}

instruct sarL_rReg_2(rRegL dst, rFlagsReg cr)
%{
  effect(USE_DEF dst, KILL cr);

  format %{ "sarq    $dst, #2\t# Used in div-by-10" %}
  ins_encode %{
    __ sarq($dst$$Register, 2);
  %}
  ins_pipe(ialu_reg);
%}

instruct divL_10(rdx_RegL dst, no_rax_RegL src, immL10 div)
%{
  match(Set dst (DivL src div));

  ins_cost((5+8)*100);
  expand %{
    rax_RegL rax;                     // Killed temp
    rFlagsReg cr;                     // Killed
    loadConL_0x6666666666666667(rax); // movq  rax, 0x6666666666666667
    mul_hi(dst, src, rax, cr);        // mulq  rdx:rax <= rax * $src
    sarL_rReg_63(src, cr);            // sarq  src, 63
    sarL_rReg_2(dst, cr);             // sarq  rdx, 2
    subL_rReg(dst, src, cr);          // subl  rdx, src
  %}
%}

//-----------------------------------------------------------------------------

instruct modI_rReg(rdx_RegI rdx, rax_RegI rax, no_rax_rdx_RegI div,
                   rFlagsReg cr)
%{
  match(Set rdx (ModI rax div));
  effect(KILL rax, KILL cr);

  ins_cost(300); // XXX
  format %{ "cmpl    rax, 0x80000000\t# irem\n\t"
            "jne,s   normal\n\t"
            "xorl    rdx, rdx\n\t"
            "cmpl    $div, -1\n\t"
            "je,s    done\n"
    "normal: cdql\n\t"
            "idivl   $div\n"
    "done:"        %}
  ins_encode(cdql_enc(div));
  ins_pipe(ialu_reg_reg_alu0);
%}

instruct modL_rReg(rdx_RegL rdx, rax_RegL rax, no_rax_rdx_RegL div,
                   rFlagsReg cr)
%{
  match(Set rdx (ModL rax div));
  effect(KILL rax, KILL cr);

  ins_cost(300); // XXX
  format %{ "movq    rdx, 0x8000000000000000\t# lrem\n\t"
            "cmpq    rax, rdx\n\t"
            "jne,s   normal\n\t"
            "xorl    rdx, rdx\n\t"
            "cmpq    $div, -1\n\t"
            "je,s    done\n"
    "normal: cdqq\n\t"
            "idivq   $div\n"
    "done:"        %}
  ins_encode(cdqq_enc(div));
  ins_pipe(ialu_reg_reg_alu0);
%}

// Integer Shift Instructions
// Shift Left by one
instruct salI_rReg_1(rRegI dst, immI_1 shift, rFlagsReg cr)
%{
  match(Set dst (LShiftI dst shift));
  effect(KILL cr);

  format %{ "sall    $dst, $shift" %}
  ins_encode %{
    __ sall($dst$$Register, $shift$$constant);
  %}
  ins_pipe(ialu_reg);
%}

// Shift Left by one
instruct salI_mem_1(memory dst, immI_1 shift, rFlagsReg cr)
%{
  match(Set dst (StoreI dst (LShiftI (LoadI dst) shift)));
  effect(KILL cr);

  format %{ "sall    $dst, $shift\t" %}
  ins_encode %{
    __ sall($dst$$Address, $shift$$constant);
  %}
  ins_pipe(ialu_mem_imm);
%}

// Shift Left by 8-bit immediate
instruct salI_rReg_imm(rRegI dst, immI8 shift, rFlagsReg cr)
%{
  match(Set dst (LShiftI dst shift));
  effect(KILL cr);

  format %{ "sall    $dst, $shift" %}
  ins_encode %{
    __ sall($dst$$Register, $shift$$constant);
  %}
  ins_pipe(ialu_reg);
%}

// Shift Left by 8-bit immediate
instruct salI_mem_imm(memory dst, immI8 shift, rFlagsReg cr)
%{
  match(Set dst (StoreI dst (LShiftI (LoadI dst) shift)));
  effect(KILL cr);

  format %{ "sall    $dst, $shift" %}
  ins_encode %{
    __ sall($dst$$Address, $shift$$constant);
  %}
  ins_pipe(ialu_mem_imm);
%}

// Shift Left by variable
instruct salI_rReg_CL(rRegI dst, rcx_RegI shift, rFlagsReg cr)
%{
  match(Set dst (LShiftI dst shift));
  effect(KILL cr);

  format %{ "sall    $dst, $shift" %}
  ins_encode %{
    __ sall($dst$$Register);
  %}
  ins_pipe(ialu_reg_reg);
%}

// Shift Left by variable
instruct salI_mem_CL(memory dst, rcx_RegI shift, rFlagsReg cr)
%{
  match(Set dst (StoreI dst (LShiftI (LoadI dst) shift)));
  effect(KILL cr);

  format %{ "sall    $dst, $shift" %}
  ins_encode %{
    __ sall($dst$$Address);
  %}
  ins_pipe(ialu_mem_reg);
%}

// Arithmetic shift right by one
instruct sarI_rReg_1(rRegI dst, immI_1 shift, rFlagsReg cr)
%{
  match(Set dst (RShiftI dst shift));
  effect(KILL cr);

  format %{ "sarl    $dst, $shift" %}
  ins_encode %{
    __ sarl($dst$$Register, $shift$$constant);
  %}
  ins_pipe(ialu_reg);
%}

// Arithmetic shift right by one
instruct sarI_mem_1(memory dst, immI_1 shift, rFlagsReg cr)
%{
  match(Set dst (StoreI dst (RShiftI (LoadI dst) shift)));
  effect(KILL cr);

  format %{ "sarl    $dst, $shift" %}
  ins_encode %{
    __ sarl($dst$$Address, $shift$$constant);
  %}
  ins_pipe(ialu_mem_imm);
%}

// Arithmetic Shift Right by 8-bit immediate
instruct sarI_rReg_imm(rRegI dst, immI8 shift, rFlagsReg cr)
%{
  match(Set dst (RShiftI dst shift));
  effect(KILL cr);

  format %{ "sarl    $dst, $shift" %}
  ins_encode %{
    __ sarl($dst$$Register, $shift$$constant);
  %}
  ins_pipe(ialu_mem_imm);
%}

// Arithmetic Shift Right by 8-bit immediate
instruct sarI_mem_imm(memory dst, immI8 shift, rFlagsReg cr)
%{
  match(Set dst (StoreI dst (RShiftI (LoadI dst) shift)));
  effect(KILL cr);

  format %{ "sarl    $dst, $shift" %}
  ins_encode %{
    __ sarl($dst$$Address, $shift$$constant);
  %}
  ins_pipe(ialu_mem_imm);
%}

// Arithmetic Shift Right by variable
instruct sarI_rReg_CL(rRegI dst, rcx_RegI shift, rFlagsReg cr)
%{
  match(Set dst (RShiftI dst shift));
  effect(KILL cr);
  format %{ "sarl    $dst, $shift" %}
  ins_encode %{
    __ sarl($dst$$Register);
  %}
  ins_pipe(ialu_reg_reg);
%}

// Arithmetic Shift Right by variable
instruct sarI_mem_CL(memory dst, rcx_RegI shift, rFlagsReg cr)
%{
  match(Set dst (StoreI dst (RShiftI (LoadI dst) shift)));
  effect(KILL cr);

  format %{ "sarl    $dst, $shift" %}
  ins_encode %{
    __ sarl($dst$$Address);
  %}
  ins_pipe(ialu_mem_reg);
%}

// Logical shift right by one
instruct shrI_rReg_1(rRegI dst, immI_1 shift, rFlagsReg cr)
%{
  match(Set dst (URShiftI dst shift));
  effect(KILL cr);

  format %{ "shrl    $dst, $shift" %}
  ins_encode %{
    __ shrl($dst$$Register, $shift$$constant);
  %}
  ins_pipe(ialu_reg);
%}

// Logical shift right by one
instruct shrI_mem_1(memory dst, immI_1 shift, rFlagsReg cr)
%{
  match(Set dst (StoreI dst (URShiftI (LoadI dst) shift)));
  effect(KILL cr);

  format %{ "shrl    $dst, $shift" %}
  ins_encode %{
    __ shrl($dst$$Address, $shift$$constant);
  %}
  ins_pipe(ialu_mem_imm);
%}

// Logical Shift Right by 8-bit immediate
instruct shrI_rReg_imm(rRegI dst, immI8 shift, rFlagsReg cr)
%{
  match(Set dst (URShiftI dst shift));
  effect(KILL cr);

  format %{ "shrl    $dst, $shift" %}
  ins_encode %{
    __ shrl($dst$$Register, $shift$$constant);
  %}
  ins_pipe(ialu_reg);
%}

// Logical Shift Right by 8-bit immediate
instruct shrI_mem_imm(memory dst, immI8 shift, rFlagsReg cr)
%{
  match(Set dst (StoreI dst (URShiftI (LoadI dst) shift)));
  effect(KILL cr);

  format %{ "shrl    $dst, $shift" %}
  ins_encode %{
    __ shrl($dst$$Address, $shift$$constant);
  %}
  ins_pipe(ialu_mem_imm);
%}

// Logical Shift Right by variable
instruct shrI_rReg_CL(rRegI dst, rcx_RegI shift, rFlagsReg cr)
%{
  match(Set dst (URShiftI dst shift));
  effect(KILL cr);

  format %{ "shrl    $dst, $shift" %}
  ins_encode %{
    __ shrl($dst$$Register);
  %}
  ins_pipe(ialu_reg_reg);
%}

// Logical Shift Right by variable
instruct shrI_mem_CL(memory dst, rcx_RegI shift, rFlagsReg cr)
%{
  match(Set dst (StoreI dst (URShiftI (LoadI dst) shift)));
  effect(KILL cr);

  format %{ "shrl    $dst, $shift" %}
  ins_encode %{
    __ shrl($dst$$Address);
  %}
  ins_pipe(ialu_mem_reg);
%}

// Long Shift Instructions
// Shift Left by one
instruct salL_rReg_1(rRegL dst, immI_1 shift, rFlagsReg cr)
%{
  match(Set dst (LShiftL dst shift));
  effect(KILL cr);

  format %{ "salq    $dst, $shift" %}
  ins_encode %{
    __ salq($dst$$Register, $shift$$constant);
  %}
  ins_pipe(ialu_reg);
%}

// Shift Left by one
instruct salL_mem_1(memory dst, immI_1 shift, rFlagsReg cr)
%{
  match(Set dst (StoreL dst (LShiftL (LoadL dst) shift)));
  effect(KILL cr);

  format %{ "salq    $dst, $shift" %}
  ins_encode %{
    __ salq($dst$$Address, $shift$$constant);
  %}
  ins_pipe(ialu_mem_imm);
%}

// Shift Left by 8-bit immediate
instruct salL_rReg_imm(rRegL dst, immI8 shift, rFlagsReg cr)
%{
  match(Set dst (LShiftL dst shift));
  effect(KILL cr);

  format %{ "salq    $dst, $shift" %}
  ins_encode %{
    __ salq($dst$$Register, $shift$$constant);
  %}
  ins_pipe(ialu_reg);
%}

// Shift Left by 8-bit immediate
instruct salL_mem_imm(memory dst, immI8 shift, rFlagsReg cr)
%{
  match(Set dst (StoreL dst (LShiftL (LoadL dst) shift)));
  effect(KILL cr);

  format %{ "salq    $dst, $shift" %}
  ins_encode %{
    __ salq($dst$$Address, $shift$$constant);
  %}
  ins_pipe(ialu_mem_imm);
%}

// Shift Left by variable
instruct salL_rReg_CL(rRegL dst, rcx_RegI shift, rFlagsReg cr)
%{
  match(Set dst (LShiftL dst shift));
  effect(KILL cr);

  format %{ "salq    $dst, $shift" %}
  ins_encode %{
    __ salq($dst$$Register);
  %}
  ins_pipe(ialu_reg_reg);
%}

// Shift Left by variable
instruct salL_mem_CL(memory dst, rcx_RegI shift, rFlagsReg cr)
%{
  match(Set dst (StoreL dst (LShiftL (LoadL dst) shift)));
  effect(KILL cr);

  format %{ "salq    $dst, $shift" %}
  ins_encode %{
    __ salq($dst$$Address);
  %}
  ins_pipe(ialu_mem_reg);
%}

// Arithmetic shift right by one
instruct sarL_rReg_1(rRegL dst, immI_1 shift, rFlagsReg cr)
%{
  match(Set dst (RShiftL dst shift));
  effect(KILL cr);

  format %{ "sarq    $dst, $shift" %}
  ins_encode %{
    __ sarq($dst$$Register, $shift$$constant);
  %}
  ins_pipe(ialu_reg);
%}

// Arithmetic shift right by one
instruct sarL_mem_1(memory dst, immI_1 shift, rFlagsReg cr)
%{
  match(Set dst (StoreL dst (RShiftL (LoadL dst) shift)));
  effect(KILL cr);

  format %{ "sarq    $dst, $shift" %}
  ins_encode %{
    __ sarq($dst$$Address, $shift$$constant);
  %}
  ins_pipe(ialu_mem_imm);
%}

// Arithmetic Shift Right by 8-bit immediate
instruct sarL_rReg_imm(rRegL dst, immI8 shift, rFlagsReg cr)
%{
  match(Set dst (RShiftL dst shift));
  effect(KILL cr);

  format %{ "sarq    $dst, $shift" %}
  ins_encode %{
    __ sarq($dst$$Register, (unsigned char)($shift$$constant & 0x3F));
  %}
  ins_pipe(ialu_mem_imm);
%}

// Arithmetic Shift Right by 8-bit immediate
instruct sarL_mem_imm(memory dst, immI8 shift, rFlagsReg cr)
%{
  match(Set dst (StoreL dst (RShiftL (LoadL dst) shift)));
  effect(KILL cr);

  format %{ "sarq    $dst, $shift" %}
  ins_encode %{
    __ sarq($dst$$Address, (unsigned char)($shift$$constant & 0x3F));
  %}
  ins_pipe(ialu_mem_imm);
%}

// Arithmetic Shift Right by variable
instruct sarL_rReg_CL(rRegL dst, rcx_RegI shift, rFlagsReg cr)
%{
  match(Set dst (RShiftL dst shift));
  effect(KILL cr);

  format %{ "sarq    $dst, $shift" %}
  ins_encode %{
    __ sarq($dst$$Register);
  %}
  ins_pipe(ialu_reg_reg);
%}

// Arithmetic Shift Right by variable
instruct sarL_mem_CL(memory dst, rcx_RegI shift, rFlagsReg cr)
%{
  match(Set dst (StoreL dst (RShiftL (LoadL dst) shift)));
  effect(KILL cr);

  format %{ "sarq    $dst, $shift" %}
  ins_encode %{
    __ sarq($dst$$Address);
  %}
  ins_pipe(ialu_mem_reg);
%}

// Logical shift right by one
instruct shrL_rReg_1(rRegL dst, immI_1 shift, rFlagsReg cr)
%{
  match(Set dst (URShiftL dst shift));
  effect(KILL cr);

  format %{ "shrq    $dst, $shift" %}
  ins_encode %{
    __ shrq($dst$$Register, $shift$$constant);
  %}
  ins_pipe(ialu_reg);
%}

// Logical shift right by one
instruct shrL_mem_1(memory dst, immI_1 shift, rFlagsReg cr)
%{
  match(Set dst (StoreL dst (URShiftL (LoadL dst) shift)));
  effect(KILL cr);

  format %{ "shrq    $dst, $shift" %}
  ins_encode %{
    __ shrq($dst$$Address, $shift$$constant);
  %}
  ins_pipe(ialu_mem_imm);
%}

// Logical Shift Right by 8-bit immediate
instruct shrL_rReg_imm(rRegL dst, immI8 shift, rFlagsReg cr)
%{
  match(Set dst (URShiftL dst shift));
  effect(KILL cr);

  format %{ "shrq    $dst, $shift" %}
  ins_encode %{
    __ shrq($dst$$Register, $shift$$constant);
  %}
  ins_pipe(ialu_reg);
%}

// Logical Shift Right by 8-bit immediate
instruct shrL_mem_imm(memory dst, immI8 shift, rFlagsReg cr)
%{
  match(Set dst (StoreL dst (URShiftL (LoadL dst) shift)));
  effect(KILL cr);

  format %{ "shrq    $dst, $shift" %}
  ins_encode %{
    __ shrq($dst$$Address, $shift$$constant);
  %}
  ins_pipe(ialu_mem_imm);
%}

// Logical Shift Right by variable
instruct shrL_rReg_CL(rRegL dst, rcx_RegI shift, rFlagsReg cr)
%{
  match(Set dst (URShiftL dst shift));
  effect(KILL cr);

  format %{ "shrq    $dst, $shift" %}
  ins_encode %{
    __ shrq($dst$$Register);
  %}
  ins_pipe(ialu_reg_reg);
%}

// Logical Shift Right by variable
instruct shrL_mem_CL(memory dst, rcx_RegI shift, rFlagsReg cr)
%{
  match(Set dst (StoreL dst (URShiftL (LoadL dst) shift)));
  effect(KILL cr);

  format %{ "shrq    $dst, $shift" %}
  ins_encode %{
    __ shrq($dst$$Address);
  %}
  ins_pipe(ialu_mem_reg);
%}

// Logical Shift Right by 24, followed by Arithmetic Shift Left by 24.
// This idiom is used by the compiler for the i2b bytecode.
instruct i2b(rRegI dst, rRegI src, immI_24 twentyfour)
%{
  match(Set dst (RShiftI (LShiftI src twentyfour) twentyfour));

  format %{ "movsbl  $dst, $src\t# i2b" %}
  ins_encode %{
    __ movsbl($dst$$Register, $src$$Register);
  %}
  ins_pipe(ialu_reg_reg);
%}

// Logical Shift Right by 16, followed by Arithmetic Shift Left by 16.
// This idiom is used by the compiler the i2s bytecode.
instruct i2s(rRegI dst, rRegI src, immI_16 sixteen)
%{
  match(Set dst (RShiftI (LShiftI src sixteen) sixteen));

  format %{ "movswl  $dst, $src\t# i2s" %}
  ins_encode %{
    __ movswl($dst$$Register, $src$$Register);
  %}
  ins_pipe(ialu_reg_reg);
%}

// ROL/ROR instructions

// Rotate left by constant.
instruct rolI_imm(rRegI dst, immI8 shift, rFlagsReg cr)
%{
  predicate(n->bottom_type()->basic_type() == T_INT);
  match(Set dst (RotateLeft dst shift));
  effect(KILL cr);
  format %{ "roll    $dst, $shift" %}
  ins_encode %{
    __ roll($dst$$Register, $shift$$constant);
  %}
  ins_pipe(ialu_reg);
%}

// Rotate Left by variable
instruct rolI_rReg_Var(rRegI dst, rcx_RegI shift, rFlagsReg cr)
%{
  predicate(n->bottom_type()->basic_type() == T_INT);
  match(Set dst (RotateLeft dst shift));
  effect(KILL cr);
  format %{ "roll    $dst, $shift" %}
  ins_encode %{
    __ roll($dst$$Register);
  %}
  ins_pipe(ialu_reg_reg);
%}

// Rotate Right by constant.
instruct rorI_immI8_legacy(rRegI dst, immI8 shift, rFlagsReg cr)
%{
  predicate(!VM_Version::supports_bmi2() && n->bottom_type()->basic_type() == T_INT);
  match(Set dst (RotateRight dst shift));
  effect(KILL cr);
  format %{ "rorl    $dst, $shift" %}
  ins_encode %{
    __ rorl($dst$$Register, $shift$$constant);
  %}
  ins_pipe(ialu_reg);
%}

// Rotate Right by constant.
instruct rorI_immI8(rRegI dst, immI8 shift)
%{
  predicate(VM_Version::supports_bmi2() && n->bottom_type()->basic_type() == T_INT);
  match(Set dst (RotateRight dst shift));
  format %{ "rorxd     $dst, $shift" %}
  ins_encode %{
    __ rorxd($dst$$Register, $dst$$Register, $shift$$constant);
  %}
  ins_pipe(ialu_reg_reg);
%}

// Rotate Right by variable
instruct rorI_rReg_Var(rRegI dst, rcx_RegI shift, rFlagsReg cr)
%{
  predicate(n->bottom_type()->basic_type() == T_INT);
  match(Set dst (RotateRight dst shift));
  effect(KILL cr);
  format %{ "rorl    $dst, $shift" %}
  ins_encode %{
    __ rorl($dst$$Register);
  %}
  ins_pipe(ialu_reg_reg);
%}


// Rotate Left by constant.
instruct rolL_immI8(rRegL dst, immI8 shift, rFlagsReg cr)
%{
  predicate(n->bottom_type()->basic_type() == T_LONG);
  match(Set dst (RotateLeft dst shift));
  effect(KILL cr);
  format %{ "rolq    $dst, $shift" %}
  ins_encode %{
    __ rolq($dst$$Register, $shift$$constant);
  %}
  ins_pipe(ialu_reg);
%}

// Rotate Left by variable
instruct rolL_rReg_Var(rRegL dst, rcx_RegI shift, rFlagsReg cr)
%{
  predicate(n->bottom_type()->basic_type() == T_LONG);
  match(Set dst (RotateLeft dst shift));
  effect(KILL cr);
  format %{ "rolq    $dst, $shift" %}
  ins_encode %{
    __ rolq($dst$$Register);
  %}
  ins_pipe(ialu_reg_reg);
%}


// Rotate Right by constant.
instruct rorL_immI8_legacy(rRegL dst, immI8 shift, rFlagsReg cr)
%{
  predicate(!VM_Version::supports_bmi2() && n->bottom_type()->basic_type() == T_LONG);
  match(Set dst (RotateRight dst shift));
  effect(KILL cr);
  format %{ "rorq    $dst, $shift" %}
  ins_encode %{
    __ rorq($dst$$Register, $shift$$constant);
  %}
  ins_pipe(ialu_reg);
%}


// Rotate Right by constant
instruct rorL_immI8(rRegL dst, immI8 shift)
%{
  predicate(VM_Version::supports_bmi2() && n->bottom_type()->basic_type() == T_LONG);
  match(Set dst (RotateRight dst shift));
  format %{ "rorxq    $dst, $shift" %}
  ins_encode %{
    __ rorxq($dst$$Register, $dst$$Register, $shift$$constant);
  %}
  ins_pipe(ialu_reg_reg);
%}

// Rotate Right by variable
instruct rorL_rReg_Var(rRegL dst, rcx_RegI shift, rFlagsReg cr)
%{
  predicate(n->bottom_type()->basic_type() == T_LONG);
  match(Set dst (RotateRight dst shift));
  effect(KILL cr);
  format %{ "rorq    $dst, $shift" %}
  ins_encode %{
    __ rorq($dst$$Register);
  %}
  ins_pipe(ialu_reg_reg);
%}


// Logical Instructions

// Integer Logical Instructions

// And Instructions
// And Register with Register
instruct andI_rReg(rRegI dst, rRegI src, rFlagsReg cr)
%{
  match(Set dst (AndI dst src));
  effect(KILL cr);

  format %{ "andl    $dst, $src\t# int" %}
  ins_encode %{
    __ andl($dst$$Register, $src$$Register);
  %}
  ins_pipe(ialu_reg_reg);
%}

// And Register with Immediate 255
instruct andI_rReg_imm255(rRegI dst, immI_255 src)
%{
  match(Set dst (AndI dst src));

  format %{ "movzbl  $dst, $dst\t# int & 0xFF" %}
  ins_encode %{
    __ movzbl($dst$$Register, $dst$$Register);
  %}
  ins_pipe(ialu_reg);
%}

// And Register with Immediate 255 and promote to long
instruct andI2L_rReg_imm255(rRegL dst, rRegI src, immI_255 mask)
%{
  match(Set dst (ConvI2L (AndI src mask)));

  format %{ "movzbl  $dst, $src\t# int & 0xFF -> long" %}
  ins_encode %{
    __ movzbl($dst$$Register, $src$$Register);
  %}
  ins_pipe(ialu_reg);
%}

// And Register with Immediate 65535
instruct andI_rReg_imm65535(rRegI dst, immI_65535 src)
%{
  match(Set dst (AndI dst src));

  format %{ "movzwl  $dst, $dst\t# int & 0xFFFF" %}
  ins_encode %{
    __ movzwl($dst$$Register, $dst$$Register);
  %}
  ins_pipe(ialu_reg);
%}

// And Register with Immediate 65535 and promote to long
instruct andI2L_rReg_imm65535(rRegL dst, rRegI src, immI_65535 mask)
%{
  match(Set dst (ConvI2L (AndI src mask)));

  format %{ "movzwl  $dst, $src\t# int & 0xFFFF -> long" %}
  ins_encode %{
    __ movzwl($dst$$Register, $src$$Register);
  %}
  ins_pipe(ialu_reg);
%}

// Can skip int2long conversions after AND with small bitmask
instruct convI2LAndI_reg_immIbitmask(rRegL dst, rRegI src,  immI_Pow2M1 mask, rRegI tmp, rFlagsReg cr)
%{
  predicate(VM_Version::supports_bmi2());
  ins_cost(125);
  effect(TEMP tmp, KILL cr);
  match(Set dst (ConvI2L (AndI src mask)));
  format %{ "bzhiq $dst, $src, $mask \t# using $tmp as TEMP, int &  immI_Pow2M1 -> long" %}
  ins_encode %{
    __ movl($tmp$$Register, exact_log2($mask$$constant + 1));
    __ bzhiq($dst$$Register, $src$$Register, $tmp$$Register);
  %}
  ins_pipe(ialu_reg_reg);
%}

// And Register with Immediate
instruct andI_rReg_imm(rRegI dst, immI src, rFlagsReg cr)
%{
  match(Set dst (AndI dst src));
  effect(KILL cr);

  format %{ "andl    $dst, $src\t# int" %}
  ins_encode %{
    __ andl($dst$$Register, $src$$constant);
  %}
  ins_pipe(ialu_reg);
%}

// And Register with Memory
instruct andI_rReg_mem(rRegI dst, memory src, rFlagsReg cr)
%{
  match(Set dst (AndI dst (LoadI src)));
  effect(KILL cr);

  ins_cost(125);
  format %{ "andl    $dst, $src\t# int" %}
  ins_encode %{
    __ andl($dst$$Register, $src$$Address);
  %}
  ins_pipe(ialu_reg_mem);
%}

// And Memory with Register
instruct andB_mem_rReg(memory dst, rRegI src, rFlagsReg cr)
%{
  match(Set dst (StoreB dst (AndI (LoadB dst) src)));
  effect(KILL cr);

  ins_cost(150);
  format %{ "andb    $dst, $src\t# byte" %}
  ins_encode %{
    __ andb($dst$$Address, $src$$Register);
  %}
  ins_pipe(ialu_mem_reg);
%}

instruct andI_mem_rReg(memory dst, rRegI src, rFlagsReg cr)
%{
  match(Set dst (StoreI dst (AndI (LoadI dst) src)));
  effect(KILL cr);

  ins_cost(150);
  format %{ "andl    $dst, $src\t# int" %}
  ins_encode %{
    __ andl($dst$$Address, $src$$Register);
  %}
  ins_pipe(ialu_mem_reg);
%}

// And Memory with Immediate
instruct andI_mem_imm(memory dst, immI src, rFlagsReg cr)
%{
  match(Set dst (StoreI dst (AndI (LoadI dst) src)));
  effect(KILL cr);

  ins_cost(125);
  format %{ "andl    $dst, $src\t# int" %}
  ins_encode %{
    __ andl($dst$$Address, $src$$constant);
  %}
  ins_pipe(ialu_mem_imm);
%}

// BMI1 instructions
instruct andnI_rReg_rReg_mem(rRegI dst, rRegI src1, memory src2, immI_M1 minus_1, rFlagsReg cr) %{
  match(Set dst (AndI (XorI src1 minus_1) (LoadI src2)));
  predicate(UseBMI1Instructions);
  effect(KILL cr);

  ins_cost(125);
  format %{ "andnl  $dst, $src1, $src2" %}

  ins_encode %{
    __ andnl($dst$$Register, $src1$$Register, $src2$$Address);
  %}
  ins_pipe(ialu_reg_mem);
%}

instruct andnI_rReg_rReg_rReg(rRegI dst, rRegI src1, rRegI src2, immI_M1 minus_1, rFlagsReg cr) %{
  match(Set dst (AndI (XorI src1 minus_1) src2));
  predicate(UseBMI1Instructions);
  effect(KILL cr);

  format %{ "andnl  $dst, $src1, $src2" %}

  ins_encode %{
    __ andnl($dst$$Register, $src1$$Register, $src2$$Register);
  %}
  ins_pipe(ialu_reg);
%}

instruct blsiI_rReg_rReg(rRegI dst, rRegI src, immI_0 imm_zero, rFlagsReg cr) %{
  match(Set dst (AndI (SubI imm_zero src) src));
  predicate(UseBMI1Instructions);
  effect(KILL cr);

  format %{ "blsil  $dst, $src" %}

  ins_encode %{
    __ blsil($dst$$Register, $src$$Register);
  %}
  ins_pipe(ialu_reg);
%}

instruct blsiI_rReg_mem(rRegI dst, memory src, immI_0 imm_zero, rFlagsReg cr) %{
  match(Set dst (AndI (SubI imm_zero (LoadI src) ) (LoadI src) ));
  predicate(UseBMI1Instructions);
  effect(KILL cr);

  ins_cost(125);
  format %{ "blsil  $dst, $src" %}

  ins_encode %{
    __ blsil($dst$$Register, $src$$Address);
  %}
  ins_pipe(ialu_reg_mem);
%}

instruct blsmskI_rReg_mem(rRegI dst, memory src, immI_M1 minus_1, rFlagsReg cr)
%{
  match(Set dst (XorI (AddI (LoadI src) minus_1) (LoadI src) ) );
  predicate(UseBMI1Instructions);
  effect(KILL cr);

  ins_cost(125);
  format %{ "blsmskl $dst, $src" %}

  ins_encode %{
    __ blsmskl($dst$$Register, $src$$Address);
  %}
  ins_pipe(ialu_reg_mem);
%}

instruct blsmskI_rReg_rReg(rRegI dst, rRegI src, immI_M1 minus_1, rFlagsReg cr)
%{
  match(Set dst (XorI (AddI src minus_1) src));
  predicate(UseBMI1Instructions);
  effect(KILL cr);

  format %{ "blsmskl $dst, $src" %}

  ins_encode %{
    __ blsmskl($dst$$Register, $src$$Register);
  %}

  ins_pipe(ialu_reg);
%}

instruct blsrI_rReg_rReg(rRegI dst, rRegI src, immI_M1 minus_1, rFlagsReg cr)
%{
  match(Set dst (AndI (AddI src minus_1) src) );
  predicate(UseBMI1Instructions);
  effect(KILL cr);

  format %{ "blsrl  $dst, $src" %}

  ins_encode %{
    __ blsrl($dst$$Register, $src$$Register);
  %}

  ins_pipe(ialu_reg_mem);
%}

instruct blsrI_rReg_mem(rRegI dst, memory src, immI_M1 minus_1, rFlagsReg cr)
%{
  match(Set dst (AndI (AddI (LoadI src) minus_1) (LoadI src) ) );
  predicate(UseBMI1Instructions);
  effect(KILL cr);

  ins_cost(125);
  format %{ "blsrl  $dst, $src" %}

  ins_encode %{
    __ blsrl($dst$$Register, $src$$Address);
  %}

  ins_pipe(ialu_reg);
%}

// Or Instructions
// Or Register with Register
instruct orI_rReg(rRegI dst, rRegI src, rFlagsReg cr)
%{
  match(Set dst (OrI dst src));
  effect(KILL cr);

  format %{ "orl     $dst, $src\t# int" %}
  ins_encode %{
    __ orl($dst$$Register, $src$$Register);
  %}
  ins_pipe(ialu_reg_reg);
%}

// Or Register with Immediate
instruct orI_rReg_imm(rRegI dst, immI src, rFlagsReg cr)
%{
  match(Set dst (OrI dst src));
  effect(KILL cr);

  format %{ "orl     $dst, $src\t# int" %}
  ins_encode %{
    __ orl($dst$$Register, $src$$constant);
  %}
  ins_pipe(ialu_reg);
%}

// Or Register with Memory
instruct orI_rReg_mem(rRegI dst, memory src, rFlagsReg cr)
%{
  match(Set dst (OrI dst (LoadI src)));
  effect(KILL cr);

  ins_cost(125);
  format %{ "orl     $dst, $src\t# int" %}
  ins_encode %{
    __ orl($dst$$Register, $src$$Address);
  %}
  ins_pipe(ialu_reg_mem);
%}

// Or Memory with Register
instruct orB_mem_rReg(memory dst, rRegI src, rFlagsReg cr)
%{
  match(Set dst (StoreB dst (OrI (LoadB dst) src)));
  effect(KILL cr);

  ins_cost(150);
  format %{ "orb    $dst, $src\t# byte" %}
  ins_encode %{
    __ orb($dst$$Address, $src$$Register);
  %}
  ins_pipe(ialu_mem_reg);
%}

instruct orI_mem_rReg(memory dst, rRegI src, rFlagsReg cr)
%{
  match(Set dst (StoreI dst (OrI (LoadI dst) src)));
  effect(KILL cr);

  ins_cost(150);
  format %{ "orl     $dst, $src\t# int" %}
  ins_encode %{
    __ orl($dst$$Address, $src$$Register);
  %}
  ins_pipe(ialu_mem_reg);
%}

// Or Memory with Immediate
instruct orI_mem_imm(memory dst, immI src, rFlagsReg cr)
%{
  match(Set dst (StoreI dst (OrI (LoadI dst) src)));
  effect(KILL cr);

  ins_cost(125);
  format %{ "orl     $dst, $src\t# int" %}
  ins_encode %{
    __ orl($dst$$Address, $src$$constant);
  %}
  ins_pipe(ialu_mem_imm);
%}

// Xor Instructions
// Xor Register with Register
instruct xorI_rReg(rRegI dst, rRegI src, rFlagsReg cr)
%{
  match(Set dst (XorI dst src));
  effect(KILL cr);

  format %{ "xorl    $dst, $src\t# int" %}
  ins_encode %{
    __ xorl($dst$$Register, $src$$Register);
  %}
  ins_pipe(ialu_reg_reg);
%}

// Xor Register with Immediate -1
instruct xorI_rReg_im1(rRegI dst, immI_M1 imm) %{
  match(Set dst (XorI dst imm));

  format %{ "not    $dst" %}
  ins_encode %{
     __ notl($dst$$Register);
  %}
  ins_pipe(ialu_reg);
%}

// Xor Register with Immediate
instruct xorI_rReg_imm(rRegI dst, immI src, rFlagsReg cr)
%{
  match(Set dst (XorI dst src));
  effect(KILL cr);

  format %{ "xorl    $dst, $src\t# int" %}
  ins_encode %{
    __ xorl($dst$$Register, $src$$constant);
  %}
  ins_pipe(ialu_reg);
%}

// Xor Register with Memory
instruct xorI_rReg_mem(rRegI dst, memory src, rFlagsReg cr)
%{
  match(Set dst (XorI dst (LoadI src)));
  effect(KILL cr);

  ins_cost(125);
  format %{ "xorl    $dst, $src\t# int" %}
  ins_encode %{
    __ xorl($dst$$Register, $src$$Address);
  %}
  ins_pipe(ialu_reg_mem);
%}

// Xor Memory with Register
instruct xorB_mem_rReg(memory dst, rRegI src, rFlagsReg cr)
%{
  match(Set dst (StoreB dst (XorI (LoadB dst) src)));
  effect(KILL cr);

  ins_cost(150);
  format %{ "xorb    $dst, $src\t# byte" %}
  ins_encode %{
    __ xorb($dst$$Address, $src$$Register);
  %}
  ins_pipe(ialu_mem_reg);
%}

instruct xorI_mem_rReg(memory dst, rRegI src, rFlagsReg cr)
%{
  match(Set dst (StoreI dst (XorI (LoadI dst) src)));
  effect(KILL cr);

  ins_cost(150);
  format %{ "xorl    $dst, $src\t# int" %}
  ins_encode %{
    __ xorl($dst$$Address, $src$$Register);
  %}
  ins_pipe(ialu_mem_reg);
%}

// Xor Memory with Immediate
instruct xorI_mem_imm(memory dst, immI src, rFlagsReg cr)
%{
  match(Set dst (StoreI dst (XorI (LoadI dst) src)));
  effect(KILL cr);

  ins_cost(125);
  format %{ "xorl    $dst, $src\t# int" %}
  ins_encode %{
    __ xorl($dst$$Address, $src$$constant);
  %}
  ins_pipe(ialu_mem_imm);
%}


// Long Logical Instructions

// And Instructions
// And Register with Register
instruct andL_rReg(rRegL dst, rRegL src, rFlagsReg cr)
%{
  match(Set dst (AndL dst src));
  effect(KILL cr);

  format %{ "andq    $dst, $src\t# long" %}
  ins_encode %{
    __ andq($dst$$Register, $src$$Register);
  %}
  ins_pipe(ialu_reg_reg);
%}

// And Register with Immediate 255
instruct andL_rReg_imm255(rRegL dst, immL_255 src)
%{
  match(Set dst (AndL dst src));

  format %{ "movzbq  $dst, $dst\t# long & 0xFF" %}
  ins_encode %{
    __ movzbq($dst$$Register, $dst$$Register);
  %}
  ins_pipe(ialu_reg);
%}

// And Register with Immediate 65535
instruct andL_rReg_imm65535(rRegL dst, immL_65535 src)
%{
  match(Set dst (AndL dst src));

  format %{ "movzwq  $dst, $dst\t# long & 0xFFFF" %}
  ins_encode %{
    __ movzwq($dst$$Register, $dst$$Register);
  %}
  ins_pipe(ialu_reg);
%}

// And Register with Immediate
instruct andL_rReg_imm(rRegL dst, immL32 src, rFlagsReg cr)
%{
  match(Set dst (AndL dst src));
  effect(KILL cr);

  format %{ "andq    $dst, $src\t# long" %}
  ins_encode %{
    __ andq($dst$$Register, $src$$constant);
  %}
  ins_pipe(ialu_reg);
%}

// And Register with Memory
instruct andL_rReg_mem(rRegL dst, memory src, rFlagsReg cr)
%{
  match(Set dst (AndL dst (LoadL src)));
  effect(KILL cr);

  ins_cost(125);
  format %{ "andq    $dst, $src\t# long" %}
  ins_encode %{
    __ andq($dst$$Register, $src$$Address);
  %}
  ins_pipe(ialu_reg_mem);
%}

// And Memory with Register
instruct andL_mem_rReg(memory dst, rRegL src, rFlagsReg cr)
%{
  match(Set dst (StoreL dst (AndL (LoadL dst) src)));
  effect(KILL cr);

  ins_cost(150);
  format %{ "andq    $dst, $src\t# long" %}
  ins_encode %{
    __ andq($dst$$Address, $src$$Register);
  %}
  ins_pipe(ialu_mem_reg);
%}

// And Memory with Immediate
instruct andL_mem_imm(memory dst, immL32 src, rFlagsReg cr)
%{
  match(Set dst (StoreL dst (AndL (LoadL dst) src)));
  effect(KILL cr);

  ins_cost(125);
  format %{ "andq    $dst, $src\t# long" %}
  ins_encode %{
    __ andq($dst$$Address, $src$$constant);
  %}
  ins_pipe(ialu_mem_imm);
%}

instruct btrL_mem_imm(memory dst, immL_NotPow2 con, rFlagsReg cr)
%{
  // con should be a pure 64-bit immediate given that not(con) is a power of 2
  // because AND/OR works well enough for 8/32-bit values.
  predicate(log2i_graceful(~n->in(3)->in(2)->get_long()) > 30);

  match(Set dst (StoreL dst (AndL (LoadL dst) con)));
  effect(KILL cr);

  ins_cost(125);
  format %{ "btrq    $dst, log2(not($con))\t# long" %}
  ins_encode %{
    __ btrq($dst$$Address, log2i_exact((julong)~$con$$constant));
  %}
  ins_pipe(ialu_mem_imm);
%}

// BMI1 instructions
instruct andnL_rReg_rReg_mem(rRegL dst, rRegL src1, memory src2, immL_M1 minus_1, rFlagsReg cr) %{
  match(Set dst (AndL (XorL src1 minus_1) (LoadL src2)));
  predicate(UseBMI1Instructions);
  effect(KILL cr);

  ins_cost(125);
  format %{ "andnq  $dst, $src1, $src2" %}

  ins_encode %{
    __ andnq($dst$$Register, $src1$$Register, $src2$$Address);
  %}
  ins_pipe(ialu_reg_mem);
%}

instruct andnL_rReg_rReg_rReg(rRegL dst, rRegL src1, rRegL src2, immL_M1 minus_1, rFlagsReg cr) %{
  match(Set dst (AndL (XorL src1 minus_1) src2));
  predicate(UseBMI1Instructions);
  effect(KILL cr);

  format %{ "andnq  $dst, $src1, $src2" %}

  ins_encode %{
  __ andnq($dst$$Register, $src1$$Register, $src2$$Register);
  %}
  ins_pipe(ialu_reg_mem);
%}

instruct blsiL_rReg_rReg(rRegL dst, rRegL src, immL0 imm_zero, rFlagsReg cr) %{
  match(Set dst (AndL (SubL imm_zero src) src));
  predicate(UseBMI1Instructions);
  effect(KILL cr);

  format %{ "blsiq  $dst, $src" %}

  ins_encode %{
    __ blsiq($dst$$Register, $src$$Register);
  %}
  ins_pipe(ialu_reg);
%}

instruct blsiL_rReg_mem(rRegL dst, memory src, immL0 imm_zero, rFlagsReg cr) %{
  match(Set dst (AndL (SubL imm_zero (LoadL src) ) (LoadL src) ));
  predicate(UseBMI1Instructions);
  effect(KILL cr);

  ins_cost(125);
  format %{ "blsiq  $dst, $src" %}

  ins_encode %{
    __ blsiq($dst$$Register, $src$$Address);
  %}
  ins_pipe(ialu_reg_mem);
%}

instruct blsmskL_rReg_mem(rRegL dst, memory src, immL_M1 minus_1, rFlagsReg cr)
%{
  match(Set dst (XorL (AddL (LoadL src) minus_1) (LoadL src) ) );
  predicate(UseBMI1Instructions);
  effect(KILL cr);

  ins_cost(125);
  format %{ "blsmskq $dst, $src" %}

  ins_encode %{
    __ blsmskq($dst$$Register, $src$$Address);
  %}
  ins_pipe(ialu_reg_mem);
%}

instruct blsmskL_rReg_rReg(rRegL dst, rRegL src, immL_M1 minus_1, rFlagsReg cr)
%{
  match(Set dst (XorL (AddL src minus_1) src));
  predicate(UseBMI1Instructions);
  effect(KILL cr);

  format %{ "blsmskq $dst, $src" %}

  ins_encode %{
    __ blsmskq($dst$$Register, $src$$Register);
  %}

  ins_pipe(ialu_reg);
%}

instruct blsrL_rReg_rReg(rRegL dst, rRegL src, immL_M1 minus_1, rFlagsReg cr)
%{
  match(Set dst (AndL (AddL src minus_1) src) );
  predicate(UseBMI1Instructions);
  effect(KILL cr);

  format %{ "blsrq  $dst, $src" %}

  ins_encode %{
    __ blsrq($dst$$Register, $src$$Register);
  %}

  ins_pipe(ialu_reg);
%}

instruct blsrL_rReg_mem(rRegL dst, memory src, immL_M1 minus_1, rFlagsReg cr)
%{
  match(Set dst (AndL (AddL (LoadL src) minus_1) (LoadL src)) );
  predicate(UseBMI1Instructions);
  effect(KILL cr);

  ins_cost(125);
  format %{ "blsrq  $dst, $src" %}

  ins_encode %{
    __ blsrq($dst$$Register, $src$$Address);
  %}

  ins_pipe(ialu_reg);
%}

// Or Instructions
// Or Register with Register
instruct orL_rReg(rRegL dst, rRegL src, rFlagsReg cr)
%{
  match(Set dst (OrL dst src));
  effect(KILL cr);

  format %{ "orq     $dst, $src\t# long" %}
  ins_encode %{
    __ orq($dst$$Register, $src$$Register);
  %}
  ins_pipe(ialu_reg_reg);
%}

// Use any_RegP to match R15 (TLS register) without spilling.
instruct orL_rReg_castP2X(rRegL dst, any_RegP src, rFlagsReg cr) %{
  match(Set dst (OrL dst (CastP2X src)));
  effect(KILL cr);

  format %{ "orq     $dst, $src\t# long" %}
  ins_encode %{
    __ orq($dst$$Register, $src$$Register);
  %}
  ins_pipe(ialu_reg_reg);
%}


// Or Register with Immediate
instruct orL_rReg_imm(rRegL dst, immL32 src, rFlagsReg cr)
%{
  match(Set dst (OrL dst src));
  effect(KILL cr);

  format %{ "orq     $dst, $src\t# long" %}
  ins_encode %{
    __ orq($dst$$Register, $src$$constant);
  %}
  ins_pipe(ialu_reg);
%}

// Or Register with Memory
instruct orL_rReg_mem(rRegL dst, memory src, rFlagsReg cr)
%{
  match(Set dst (OrL dst (LoadL src)));
  effect(KILL cr);

  ins_cost(125);
  format %{ "orq     $dst, $src\t# long" %}
  ins_encode %{
    __ orq($dst$$Register, $src$$Address);
  %}
  ins_pipe(ialu_reg_mem);
%}

// Or Memory with Register
instruct orL_mem_rReg(memory dst, rRegL src, rFlagsReg cr)
%{
  match(Set dst (StoreL dst (OrL (LoadL dst) src)));
  effect(KILL cr);

  ins_cost(150);
  format %{ "orq     $dst, $src\t# long" %}
  ins_encode %{
    __ orq($dst$$Address, $src$$Register);
  %}
  ins_pipe(ialu_mem_reg);
%}

// Or Memory with Immediate
instruct orL_mem_imm(memory dst, immL32 src, rFlagsReg cr)
%{
  match(Set dst (StoreL dst (OrL (LoadL dst) src)));
  effect(KILL cr);

  ins_cost(125);
  format %{ "orq     $dst, $src\t# long" %}
  ins_encode %{
    __ orq($dst$$Address, $src$$constant);
  %}
  ins_pipe(ialu_mem_imm);
%}

instruct btsL_mem_imm(memory dst, immL_Pow2 con, rFlagsReg cr)
%{
  // con should be a pure 64-bit power of 2 immediate
  // because AND/OR works well enough for 8/32-bit values.
  predicate(log2i_graceful(n->in(3)->in(2)->get_long()) > 31);

  match(Set dst (StoreL dst (OrL (LoadL dst) con)));
  effect(KILL cr);

  ins_cost(125);
  format %{ "btsq    $dst, log2($con)\t# long" %}
  ins_encode %{
    __ btsq($dst$$Address, log2i_exact((julong)$con$$constant));
  %}
  ins_pipe(ialu_mem_imm);
%}

// Xor Instructions
// Xor Register with Register
instruct xorL_rReg(rRegL dst, rRegL src, rFlagsReg cr)
%{
  match(Set dst (XorL dst src));
  effect(KILL cr);

  format %{ "xorq    $dst, $src\t# long" %}
  ins_encode %{
    __ xorq($dst$$Register, $src$$Register);
  %}
  ins_pipe(ialu_reg_reg);
%}

// Xor Register with Immediate -1
instruct xorL_rReg_im1(rRegL dst, immL_M1 imm) %{
  match(Set dst (XorL dst imm));

  format %{ "notq   $dst" %}
  ins_encode %{
     __ notq($dst$$Register);
  %}
  ins_pipe(ialu_reg);
%}

// Xor Register with Immediate
instruct xorL_rReg_imm(rRegL dst, immL32 src, rFlagsReg cr)
%{
  match(Set dst (XorL dst src));
  effect(KILL cr);

  format %{ "xorq    $dst, $src\t# long" %}
  ins_encode %{
    __ xorq($dst$$Register, $src$$constant);
  %}
  ins_pipe(ialu_reg);
%}

// Xor Register with Memory
instruct xorL_rReg_mem(rRegL dst, memory src, rFlagsReg cr)
%{
  match(Set dst (XorL dst (LoadL src)));
  effect(KILL cr);

  ins_cost(125);
  format %{ "xorq    $dst, $src\t# long" %}
  ins_encode %{
    __ xorq($dst$$Register, $src$$Address);
  %}
  ins_pipe(ialu_reg_mem);
%}

// Xor Memory with Register
instruct xorL_mem_rReg(memory dst, rRegL src, rFlagsReg cr)
%{
  match(Set dst (StoreL dst (XorL (LoadL dst) src)));
  effect(KILL cr);

  ins_cost(150);
  format %{ "xorq    $dst, $src\t# long" %}
  ins_encode %{
    __ xorq($dst$$Address, $src$$Register);
  %}
  ins_pipe(ialu_mem_reg);
%}

// Xor Memory with Immediate
instruct xorL_mem_imm(memory dst, immL32 src, rFlagsReg cr)
%{
  match(Set dst (StoreL dst (XorL (LoadL dst) src)));
  effect(KILL cr);

  ins_cost(125);
  format %{ "xorq    $dst, $src\t# long" %}
  ins_encode %{
    __ xorq($dst$$Address, $src$$constant);
  %}
  ins_pipe(ialu_mem_imm);
%}

// Convert Int to Boolean
instruct convI2B(rRegI dst, rRegI src, rFlagsReg cr)
%{
  match(Set dst (Conv2B src));
  effect(KILL cr);

  format %{ "testl   $src, $src\t# ci2b\n\t"
            "setnz   $dst\n\t"
            "movzbl  $dst, $dst" %}
  ins_encode %{
    __ testl($src$$Register, $src$$Register);
    __ set_byte_if_not_zero($dst$$Register);
    __ movzbl($dst$$Register, $dst$$Register);
  %}
  ins_pipe(pipe_slow); // XXX
%}

// Convert Pointer to Boolean
instruct convP2B(rRegI dst, rRegP src, rFlagsReg cr)
%{
  match(Set dst (Conv2B src));
  effect(KILL cr);

  format %{ "testq   $src, $src\t# cp2b\n\t"
            "setnz   $dst\n\t"
            "movzbl  $dst, $dst" %}
  ins_encode %{
    __ testq($src$$Register, $src$$Register);
    __ set_byte_if_not_zero($dst$$Register);
    __ movzbl($dst$$Register, $dst$$Register);
  %}
  ins_pipe(pipe_slow); // XXX
%}

instruct cmpLTMask(rRegI dst, rRegI p, rRegI q, rFlagsReg cr)
%{
  match(Set dst (CmpLTMask p q));
  effect(KILL cr);

  ins_cost(400);
  format %{ "cmpl    $p, $q\t# cmpLTMask\n\t"
            "setlt   $dst\n\t"
            "movzbl  $dst, $dst\n\t"
            "negl    $dst" %}
  ins_encode %{
    __ cmpl($p$$Register, $q$$Register);
    __ setl($dst$$Register);
    __ movzbl($dst$$Register, $dst$$Register);
    __ negl($dst$$Register);
  %}
  ins_pipe(pipe_slow);
%}

instruct cmpLTMask0(rRegI dst, immI_0 zero, rFlagsReg cr)
%{
  match(Set dst (CmpLTMask dst zero));
  effect(KILL cr);

  ins_cost(100);
  format %{ "sarl    $dst, #31\t# cmpLTMask0" %}
  ins_encode %{
    __ sarl($dst$$Register, 31);
  %}
  ins_pipe(ialu_reg);
%}

/* Better to save a register than avoid a branch */
instruct cadd_cmpLTMask(rRegI p, rRegI q, rRegI y, rFlagsReg cr)
%{
  match(Set p (AddI (AndI (CmpLTMask p q) y) (SubI p q)));
  effect(KILL cr);
  ins_cost(300);
  format %{ "subl    $p,$q\t# cadd_cmpLTMask\n\t"
            "jge     done\n\t"
            "addl    $p,$y\n"
            "done:   " %}
  ins_encode %{
    Register Rp = $p$$Register;
    Register Rq = $q$$Register;
    Register Ry = $y$$Register;
    Label done;
    __ subl(Rp, Rq);
    __ jccb(Assembler::greaterEqual, done);
    __ addl(Rp, Ry);
    __ bind(done);
  %}
  ins_pipe(pipe_cmplt);
%}

/* Better to save a register than avoid a branch */
instruct and_cmpLTMask(rRegI p, rRegI q, rRegI y, rFlagsReg cr)
%{
  match(Set y (AndI (CmpLTMask p q) y));
  effect(KILL cr);

  ins_cost(300);

  format %{ "cmpl    $p, $q\t# and_cmpLTMask\n\t"
            "jlt     done\n\t"
            "xorl    $y, $y\n"
            "done:   " %}
  ins_encode %{
    Register Rp = $p$$Register;
    Register Rq = $q$$Register;
    Register Ry = $y$$Register;
    Label done;
    __ cmpl(Rp, Rq);
    __ jccb(Assembler::less, done);
    __ xorl(Ry, Ry);
    __ bind(done);
  %}
  ins_pipe(pipe_cmplt);
%}


//---------- FP Instructions------------------------------------------------

instruct cmpF_cc_reg(rFlagsRegU cr, regF src1, regF src2)
%{
  match(Set cr (CmpF src1 src2));

  ins_cost(145);
  format %{ "ucomiss $src1, $src2\n\t"
            "jnp,s   exit\n\t"
            "pushfq\t# saw NaN, set CF\n\t"
            "andq    [rsp], #0xffffff2b\n\t"
            "popfq\n"
    "exit:" %}
  ins_encode %{
    __ ucomiss($src1$$XMMRegister, $src2$$XMMRegister);
    emit_cmpfp_fixup(_masm);
  %}
  ins_pipe(pipe_slow);
%}

instruct cmpF_cc_reg_CF(rFlagsRegUCF cr, regF src1, regF src2) %{
  match(Set cr (CmpF src1 src2));

  ins_cost(100);
  format %{ "ucomiss $src1, $src2" %}
  ins_encode %{
    __ ucomiss($src1$$XMMRegister, $src2$$XMMRegister);
  %}
  ins_pipe(pipe_slow);
%}

instruct cmpF_cc_mem(rFlagsRegU cr, regF src1, memory src2)
%{
  match(Set cr (CmpF src1 (LoadF src2)));

  ins_cost(145);
  format %{ "ucomiss $src1, $src2\n\t"
            "jnp,s   exit\n\t"
            "pushfq\t# saw NaN, set CF\n\t"
            "andq    [rsp], #0xffffff2b\n\t"
            "popfq\n"
    "exit:" %}
  ins_encode %{
    __ ucomiss($src1$$XMMRegister, $src2$$Address);
    emit_cmpfp_fixup(_masm);
  %}
  ins_pipe(pipe_slow);
%}

instruct cmpF_cc_memCF(rFlagsRegUCF cr, regF src1, memory src2) %{
  match(Set cr (CmpF src1 (LoadF src2)));

  ins_cost(100);
  format %{ "ucomiss $src1, $src2" %}
  ins_encode %{
    __ ucomiss($src1$$XMMRegister, $src2$$Address);
  %}
  ins_pipe(pipe_slow);
%}

instruct cmpF_cc_imm(rFlagsRegU cr, regF src, immF con) %{
  match(Set cr (CmpF src con));

  ins_cost(145);
  format %{ "ucomiss $src, [$constantaddress]\t# load from constant table: float=$con\n\t"
            "jnp,s   exit\n\t"
            "pushfq\t# saw NaN, set CF\n\t"
            "andq    [rsp], #0xffffff2b\n\t"
            "popfq\n"
    "exit:" %}
  ins_encode %{
    __ ucomiss($src$$XMMRegister, $constantaddress($con));
    emit_cmpfp_fixup(_masm);
  %}
  ins_pipe(pipe_slow);
%}

instruct cmpF_cc_immCF(rFlagsRegUCF cr, regF src, immF con) %{
  match(Set cr (CmpF src con));
  ins_cost(100);
  format %{ "ucomiss $src, [$constantaddress]\t# load from constant table: float=$con" %}
  ins_encode %{
    __ ucomiss($src$$XMMRegister, $constantaddress($con));
  %}
  ins_pipe(pipe_slow);
%}

instruct cmpD_cc_reg(rFlagsRegU cr, regD src1, regD src2)
%{
  match(Set cr (CmpD src1 src2));

  ins_cost(145);
  format %{ "ucomisd $src1, $src2\n\t"
            "jnp,s   exit\n\t"
            "pushfq\t# saw NaN, set CF\n\t"
            "andq    [rsp], #0xffffff2b\n\t"
            "popfq\n"
    "exit:" %}
  ins_encode %{
    __ ucomisd($src1$$XMMRegister, $src2$$XMMRegister);
    emit_cmpfp_fixup(_masm);
  %}
  ins_pipe(pipe_slow);
%}

instruct cmpD_cc_reg_CF(rFlagsRegUCF cr, regD src1, regD src2) %{
  match(Set cr (CmpD src1 src2));

  ins_cost(100);
  format %{ "ucomisd $src1, $src2 test" %}
  ins_encode %{
    __ ucomisd($src1$$XMMRegister, $src2$$XMMRegister);
  %}
  ins_pipe(pipe_slow);
%}

instruct cmpD_cc_mem(rFlagsRegU cr, regD src1, memory src2)
%{
  match(Set cr (CmpD src1 (LoadD src2)));

  ins_cost(145);
  format %{ "ucomisd $src1, $src2\n\t"
            "jnp,s   exit\n\t"
            "pushfq\t# saw NaN, set CF\n\t"
            "andq    [rsp], #0xffffff2b\n\t"
            "popfq\n"
    "exit:" %}
  ins_encode %{
    __ ucomisd($src1$$XMMRegister, $src2$$Address);
    emit_cmpfp_fixup(_masm);
  %}
  ins_pipe(pipe_slow);
%}

instruct cmpD_cc_memCF(rFlagsRegUCF cr, regD src1, memory src2) %{
  match(Set cr (CmpD src1 (LoadD src2)));

  ins_cost(100);
  format %{ "ucomisd $src1, $src2" %}
  ins_encode %{
    __ ucomisd($src1$$XMMRegister, $src2$$Address);
  %}
  ins_pipe(pipe_slow);
%}

instruct cmpD_cc_imm(rFlagsRegU cr, regD src, immD con) %{
  match(Set cr (CmpD src con));

  ins_cost(145);
  format %{ "ucomisd $src, [$constantaddress]\t# load from constant table: double=$con\n\t"
            "jnp,s   exit\n\t"
            "pushfq\t# saw NaN, set CF\n\t"
            "andq    [rsp], #0xffffff2b\n\t"
            "popfq\n"
    "exit:" %}
  ins_encode %{
    __ ucomisd($src$$XMMRegister, $constantaddress($con));
    emit_cmpfp_fixup(_masm);
  %}
  ins_pipe(pipe_slow);
%}

instruct cmpD_cc_immCF(rFlagsRegUCF cr, regD src, immD con) %{
  match(Set cr (CmpD src con));
  ins_cost(100);
  format %{ "ucomisd $src, [$constantaddress]\t# load from constant table: double=$con" %}
  ins_encode %{
    __ ucomisd($src$$XMMRegister, $constantaddress($con));
  %}
  ins_pipe(pipe_slow);
%}

// Compare into -1,0,1
instruct cmpF_reg(rRegI dst, regF src1, regF src2, rFlagsReg cr)
%{
  match(Set dst (CmpF3 src1 src2));
  effect(KILL cr);

  ins_cost(275);
  format %{ "ucomiss $src1, $src2\n\t"
            "movl    $dst, #-1\n\t"
            "jp,s    done\n\t"
            "jb,s    done\n\t"
            "setne   $dst\n\t"
            "movzbl  $dst, $dst\n"
    "done:" %}
  ins_encode %{
    __ ucomiss($src1$$XMMRegister, $src2$$XMMRegister);
    emit_cmpfp3(_masm, $dst$$Register);
  %}
  ins_pipe(pipe_slow);
%}

// Compare into -1,0,1
instruct cmpF_mem(rRegI dst, regF src1, memory src2, rFlagsReg cr)
%{
  match(Set dst (CmpF3 src1 (LoadF src2)));
  effect(KILL cr);

  ins_cost(275);
  format %{ "ucomiss $src1, $src2\n\t"
            "movl    $dst, #-1\n\t"
            "jp,s    done\n\t"
            "jb,s    done\n\t"
            "setne   $dst\n\t"
            "movzbl  $dst, $dst\n"
    "done:" %}
  ins_encode %{
    __ ucomiss($src1$$XMMRegister, $src2$$Address);
    emit_cmpfp3(_masm, $dst$$Register);
  %}
  ins_pipe(pipe_slow);
%}

// Compare into -1,0,1
instruct cmpF_imm(rRegI dst, regF src, immF con, rFlagsReg cr) %{
  match(Set dst (CmpF3 src con));
  effect(KILL cr);

  ins_cost(275);
  format %{ "ucomiss $src, [$constantaddress]\t# load from constant table: float=$con\n\t"
            "movl    $dst, #-1\n\t"
            "jp,s    done\n\t"
            "jb,s    done\n\t"
            "setne   $dst\n\t"
            "movzbl  $dst, $dst\n"
    "done:" %}
  ins_encode %{
    __ ucomiss($src$$XMMRegister, $constantaddress($con));
    emit_cmpfp3(_masm, $dst$$Register);
  %}
  ins_pipe(pipe_slow);
%}

// Compare into -1,0,1
instruct cmpD_reg(rRegI dst, regD src1, regD src2, rFlagsReg cr)
%{
  match(Set dst (CmpD3 src1 src2));
  effect(KILL cr);

  ins_cost(275);
  format %{ "ucomisd $src1, $src2\n\t"
            "movl    $dst, #-1\n\t"
            "jp,s    done\n\t"
            "jb,s    done\n\t"
            "setne   $dst\n\t"
            "movzbl  $dst, $dst\n"
    "done:" %}
  ins_encode %{
    __ ucomisd($src1$$XMMRegister, $src2$$XMMRegister);
    emit_cmpfp3(_masm, $dst$$Register);
  %}
  ins_pipe(pipe_slow);
%}

// Compare into -1,0,1
instruct cmpD_mem(rRegI dst, regD src1, memory src2, rFlagsReg cr)
%{
  match(Set dst (CmpD3 src1 (LoadD src2)));
  effect(KILL cr);

  ins_cost(275);
  format %{ "ucomisd $src1, $src2\n\t"
            "movl    $dst, #-1\n\t"
            "jp,s    done\n\t"
            "jb,s    done\n\t"
            "setne   $dst\n\t"
            "movzbl  $dst, $dst\n"
    "done:" %}
  ins_encode %{
    __ ucomisd($src1$$XMMRegister, $src2$$Address);
    emit_cmpfp3(_masm, $dst$$Register);
  %}
  ins_pipe(pipe_slow);
%}

// Compare into -1,0,1
instruct cmpD_imm(rRegI dst, regD src, immD con, rFlagsReg cr) %{
  match(Set dst (CmpD3 src con));
  effect(KILL cr);

  ins_cost(275);
  format %{ "ucomisd $src, [$constantaddress]\t# load from constant table: double=$con\n\t"
            "movl    $dst, #-1\n\t"
            "jp,s    done\n\t"
            "jb,s    done\n\t"
            "setne   $dst\n\t"
            "movzbl  $dst, $dst\n"
    "done:" %}
  ins_encode %{
    __ ucomisd($src$$XMMRegister, $constantaddress($con));
    emit_cmpfp3(_masm, $dst$$Register);
  %}
  ins_pipe(pipe_slow);
%}

//----------Arithmetic Conversion Instructions---------------------------------

instruct convF2D_reg_reg(regD dst, regF src)
%{
  match(Set dst (ConvF2D src));

  format %{ "cvtss2sd $dst, $src" %}
  ins_encode %{
    __ cvtss2sd ($dst$$XMMRegister, $src$$XMMRegister);
  %}
  ins_pipe(pipe_slow); // XXX
%}

instruct convF2D_reg_mem(regD dst, memory src)
%{
  match(Set dst (ConvF2D (LoadF src)));

  format %{ "cvtss2sd $dst, $src" %}
  ins_encode %{
    __ cvtss2sd ($dst$$XMMRegister, $src$$Address);
  %}
  ins_pipe(pipe_slow); // XXX
%}

instruct convD2F_reg_reg(regF dst, regD src)
%{
  match(Set dst (ConvD2F src));

  format %{ "cvtsd2ss $dst, $src" %}
  ins_encode %{
    __ cvtsd2ss ($dst$$XMMRegister, $src$$XMMRegister);
  %}
  ins_pipe(pipe_slow); // XXX
%}

instruct convD2F_reg_mem(regF dst, memory src)
%{
  match(Set dst (ConvD2F (LoadD src)));

  format %{ "cvtsd2ss $dst, $src" %}
  ins_encode %{
    __ cvtsd2ss ($dst$$XMMRegister, $src$$Address);
  %}
  ins_pipe(pipe_slow); // XXX
%}

// XXX do mem variants
instruct convF2I_reg_reg(rRegI dst, regF src, rFlagsReg cr)
%{
  match(Set dst (ConvF2I src));
  effect(KILL cr);
  format %{ "convert_f2i $dst,$src" %}
  ins_encode %{
    __ convert_f2i($dst$$Register, $src$$XMMRegister);
  %}
  ins_pipe(pipe_slow);
%}

instruct convF2L_reg_reg(rRegL dst, regF src, rFlagsReg cr)
%{
  match(Set dst (ConvF2L src));
  effect(KILL cr);
  format %{ "convert_f2l $dst,$src"%}
  ins_encode %{
    __ convert_f2l($dst$$Register, $src$$XMMRegister);
  %}
  ins_pipe(pipe_slow);
%}

instruct convD2I_reg_reg(rRegI dst, regD src, rFlagsReg cr)
%{
  match(Set dst (ConvD2I src));
  effect(KILL cr);
  format %{ "convert_d2i $dst,$src"%}
  ins_encode %{
    __ convert_d2i($dst$$Register, $src$$XMMRegister);
  %}
  ins_pipe(pipe_slow);
%}

instruct convD2L_reg_reg(rRegL dst, regD src, rFlagsReg cr)
%{
  match(Set dst (ConvD2L src));
  effect(KILL cr);
  format %{ "convert_d2l $dst,$src"%}
  ins_encode %{
    __ convert_d2l($dst$$Register, $src$$XMMRegister);
  %}
  ins_pipe(pipe_slow);
%}

instruct round_double_reg(rRegL dst, regD src, rRegL rtmp, rcx_RegL rcx, rFlagsReg cr)
%{
  match(Set dst (RoundD src));
  effect(TEMP dst, TEMP rtmp, TEMP rcx, KILL cr);
  format %{ "round_double $dst,$src \t! using $rtmp and $rcx as TEMP"%}
  ins_encode %{
    __ round_double($dst$$Register, $src$$XMMRegister, $rtmp$$Register, $rcx$$Register);
  %}
  ins_pipe(pipe_slow);
%}

instruct round_float_reg(rRegI dst, regF src, rRegL rtmp, rcx_RegL rcx, rFlagsReg cr)
%{
  match(Set dst (RoundF src));
  effect(TEMP dst, TEMP rtmp, TEMP rcx, KILL cr);
  format %{ "round_float $dst,$src" %}
  ins_encode %{
    __ round_float($dst$$Register, $src$$XMMRegister, $rtmp$$Register, $rcx$$Register);
  %}
  ins_pipe(pipe_slow);
%}

instruct convI2F_reg_reg(regF dst, rRegI src)
%{
  predicate(!UseXmmI2F);
  match(Set dst (ConvI2F src));

  format %{ "cvtsi2ssl $dst, $src\t# i2f" %}
  ins_encode %{
    __ cvtsi2ssl ($dst$$XMMRegister, $src$$Register);
  %}
  ins_pipe(pipe_slow); // XXX
%}

instruct convI2F_reg_mem(regF dst, memory src)
%{
  match(Set dst (ConvI2F (LoadI src)));

  format %{ "cvtsi2ssl $dst, $src\t# i2f" %}
  ins_encode %{
    __ cvtsi2ssl ($dst$$XMMRegister, $src$$Address);
  %}
  ins_pipe(pipe_slow); // XXX
%}

instruct convI2D_reg_reg(regD dst, rRegI src)
%{
  predicate(!UseXmmI2D);
  match(Set dst (ConvI2D src));

  format %{ "cvtsi2sdl $dst, $src\t# i2d" %}
  ins_encode %{
    __ cvtsi2sdl ($dst$$XMMRegister, $src$$Register);
  %}
  ins_pipe(pipe_slow); // XXX
%}

instruct convI2D_reg_mem(regD dst, memory src)
%{
  match(Set dst (ConvI2D (LoadI src)));

  format %{ "cvtsi2sdl $dst, $src\t# i2d" %}
  ins_encode %{
    __ cvtsi2sdl ($dst$$XMMRegister, $src$$Address);
  %}
  ins_pipe(pipe_slow); // XXX
%}

instruct convXI2F_reg(regF dst, rRegI src)
%{
  predicate(UseXmmI2F);
  match(Set dst (ConvI2F src));

  format %{ "movdl $dst, $src\n\t"
            "cvtdq2psl $dst, $dst\t# i2f" %}
  ins_encode %{
    __ movdl($dst$$XMMRegister, $src$$Register);
    __ cvtdq2ps($dst$$XMMRegister, $dst$$XMMRegister);
  %}
  ins_pipe(pipe_slow); // XXX
%}

instruct convXI2D_reg(regD dst, rRegI src)
%{
  predicate(UseXmmI2D);
  match(Set dst (ConvI2D src));

  format %{ "movdl $dst, $src\n\t"
            "cvtdq2pdl $dst, $dst\t# i2d" %}
  ins_encode %{
    __ movdl($dst$$XMMRegister, $src$$Register);
    __ cvtdq2pd($dst$$XMMRegister, $dst$$XMMRegister);
  %}
  ins_pipe(pipe_slow); // XXX
%}

instruct convL2F_reg_reg(regF dst, rRegL src)
%{
  match(Set dst (ConvL2F src));

  format %{ "cvtsi2ssq $dst, $src\t# l2f" %}
  ins_encode %{
    __ cvtsi2ssq ($dst$$XMMRegister, $src$$Register);
  %}
  ins_pipe(pipe_slow); // XXX
%}

instruct convL2F_reg_mem(regF dst, memory src)
%{
  match(Set dst (ConvL2F (LoadL src)));

  format %{ "cvtsi2ssq $dst, $src\t# l2f" %}
  ins_encode %{
    __ cvtsi2ssq ($dst$$XMMRegister, $src$$Address);
  %}
  ins_pipe(pipe_slow); // XXX
%}

instruct convL2D_reg_reg(regD dst, rRegL src)
%{
  match(Set dst (ConvL2D src));

  format %{ "cvtsi2sdq $dst, $src\t# l2d" %}
  ins_encode %{
    __ cvtsi2sdq ($dst$$XMMRegister, $src$$Register);
  %}
  ins_pipe(pipe_slow); // XXX
%}

instruct convL2D_reg_mem(regD dst, memory src)
%{
  match(Set dst (ConvL2D (LoadL src)));

  format %{ "cvtsi2sdq $dst, $src\t# l2d" %}
  ins_encode %{
    __ cvtsi2sdq ($dst$$XMMRegister, $src$$Address);
  %}
  ins_pipe(pipe_slow); // XXX
%}

instruct convI2L_reg_reg(rRegL dst, rRegI src)
%{
  match(Set dst (ConvI2L src));

  ins_cost(125);
  format %{ "movslq  $dst, $src\t# i2l" %}
  ins_encode %{
    __ movslq($dst$$Register, $src$$Register);
  %}
  ins_pipe(ialu_reg_reg);
%}

// instruct convI2L_reg_reg_foo(rRegL dst, rRegI src)
// %{
//   match(Set dst (ConvI2L src));
// //   predicate(_kids[0]->_leaf->as_Type()->type()->is_int()->_lo >= 0 &&
// //             _kids[0]->_leaf->as_Type()->type()->is_int()->_hi >= 0);
//   predicate(((const TypeNode*) n)->type()->is_long()->_hi ==
//             (unsigned int) ((const TypeNode*) n)->type()->is_long()->_hi &&
//             ((const TypeNode*) n)->type()->is_long()->_lo ==
//             (unsigned int) ((const TypeNode*) n)->type()->is_long()->_lo);

//   format %{ "movl    $dst, $src\t# unsigned i2l" %}
//   ins_encode(enc_copy(dst, src));
// //   opcode(0x63); // needs REX.W
// //   ins_encode(REX_reg_reg_wide(dst, src), OpcP, reg_reg(dst,src));
//   ins_pipe(ialu_reg_reg);
// %}

// Zero-extend convert int to long
instruct convI2L_reg_reg_zex(rRegL dst, rRegI src, immL_32bits mask)
%{
  match(Set dst (AndL (ConvI2L src) mask));

  format %{ "movl    $dst, $src\t# i2l zero-extend\n\t" %}
  ins_encode %{
    if ($dst$$reg != $src$$reg) {
      __ movl($dst$$Register, $src$$Register);
    }
  %}
  ins_pipe(ialu_reg_reg);
%}

// Zero-extend convert int to long
instruct convI2L_reg_mem_zex(rRegL dst, memory src, immL_32bits mask)
%{
  match(Set dst (AndL (ConvI2L (LoadI src)) mask));

  format %{ "movl    $dst, $src\t# i2l zero-extend\n\t" %}
  ins_encode %{
    __ movl($dst$$Register, $src$$Address);
  %}
  ins_pipe(ialu_reg_mem);
%}

instruct zerox_long_reg_reg(rRegL dst, rRegL src, immL_32bits mask)
%{
  match(Set dst (AndL src mask));

  format %{ "movl    $dst, $src\t# zero-extend long" %}
  ins_encode %{
    __ movl($dst$$Register, $src$$Register);
  %}
  ins_pipe(ialu_reg_reg);
%}

instruct convL2I_reg_reg(rRegI dst, rRegL src)
%{
  match(Set dst (ConvL2I src));

  format %{ "movl    $dst, $src\t# l2i" %}
  ins_encode %{
    __ movl($dst$$Register, $src$$Register);
  %}
  ins_pipe(ialu_reg_reg);
%}


instruct MoveF2I_stack_reg(rRegI dst, stackSlotF src) %{
  match(Set dst (MoveF2I src));
  effect(DEF dst, USE src);

  ins_cost(125);
  format %{ "movl    $dst, $src\t# MoveF2I_stack_reg" %}
  ins_encode %{
    __ movl($dst$$Register, Address(rsp, $src$$disp));
  %}
  ins_pipe(ialu_reg_mem);
%}

instruct MoveI2F_stack_reg(regF dst, stackSlotI src) %{
  match(Set dst (MoveI2F src));
  effect(DEF dst, USE src);

  ins_cost(125);
  format %{ "movss   $dst, $src\t# MoveI2F_stack_reg" %}
  ins_encode %{
    __ movflt($dst$$XMMRegister, Address(rsp, $src$$disp));
  %}
  ins_pipe(pipe_slow);
%}

instruct MoveD2L_stack_reg(rRegL dst, stackSlotD src) %{
  match(Set dst (MoveD2L src));
  effect(DEF dst, USE src);

  ins_cost(125);
  format %{ "movq    $dst, $src\t# MoveD2L_stack_reg" %}
  ins_encode %{
    __ movq($dst$$Register, Address(rsp, $src$$disp));
  %}
  ins_pipe(ialu_reg_mem);
%}

instruct MoveL2D_stack_reg_partial(regD dst, stackSlotL src) %{
  predicate(!UseXmmLoadAndClearUpper);
  match(Set dst (MoveL2D src));
  effect(DEF dst, USE src);

  ins_cost(125);
  format %{ "movlpd  $dst, $src\t# MoveL2D_stack_reg" %}
  ins_encode %{
    __ movdbl($dst$$XMMRegister, Address(rsp, $src$$disp));
  %}
  ins_pipe(pipe_slow);
%}

instruct MoveL2D_stack_reg(regD dst, stackSlotL src) %{
  predicate(UseXmmLoadAndClearUpper);
  match(Set dst (MoveL2D src));
  effect(DEF dst, USE src);

  ins_cost(125);
  format %{ "movsd   $dst, $src\t# MoveL2D_stack_reg" %}
  ins_encode %{
    __ movdbl($dst$$XMMRegister, Address(rsp, $src$$disp));
  %}
  ins_pipe(pipe_slow);
%}


instruct MoveF2I_reg_stack(stackSlotI dst, regF src) %{
  match(Set dst (MoveF2I src));
  effect(DEF dst, USE src);

  ins_cost(95); // XXX
  format %{ "movss   $dst, $src\t# MoveF2I_reg_stack" %}
  ins_encode %{
    __ movflt(Address(rsp, $dst$$disp), $src$$XMMRegister);
  %}
  ins_pipe(pipe_slow);
%}

instruct MoveI2F_reg_stack(stackSlotF dst, rRegI src) %{
  match(Set dst (MoveI2F src));
  effect(DEF dst, USE src);

  ins_cost(100);
  format %{ "movl    $dst, $src\t# MoveI2F_reg_stack" %}
  ins_encode %{
    __ movl(Address(rsp, $dst$$disp), $src$$Register);
  %}
  ins_pipe( ialu_mem_reg );
%}

instruct MoveD2L_reg_stack(stackSlotL dst, regD src) %{
  match(Set dst (MoveD2L src));
  effect(DEF dst, USE src);

  ins_cost(95); // XXX
  format %{ "movsd   $dst, $src\t# MoveL2D_reg_stack" %}
  ins_encode %{
    __ movdbl(Address(rsp, $dst$$disp), $src$$XMMRegister);
  %}
  ins_pipe(pipe_slow);
%}

instruct MoveL2D_reg_stack(stackSlotD dst, rRegL src) %{
  match(Set dst (MoveL2D src));
  effect(DEF dst, USE src);

  ins_cost(100);
  format %{ "movq    $dst, $src\t# MoveL2D_reg_stack" %}
  ins_encode %{
    __ movq(Address(rsp, $dst$$disp), $src$$Register);
  %}
  ins_pipe(ialu_mem_reg);
%}

instruct MoveF2I_reg_reg(rRegI dst, regF src) %{
  match(Set dst (MoveF2I src));
  effect(DEF dst, USE src);
  ins_cost(85);
  format %{ "movd    $dst,$src\t# MoveF2I" %}
  ins_encode %{
    __ movdl($dst$$Register, $src$$XMMRegister);
  %}
  ins_pipe( pipe_slow );
%}

instruct MoveD2L_reg_reg(rRegL dst, regD src) %{
  match(Set dst (MoveD2L src));
  effect(DEF dst, USE src);
  ins_cost(85);
  format %{ "movd    $dst,$src\t# MoveD2L" %}
  ins_encode %{
    __ movdq($dst$$Register, $src$$XMMRegister);
  %}
  ins_pipe( pipe_slow );
%}

instruct MoveI2F_reg_reg(regF dst, rRegI src) %{
  match(Set dst (MoveI2F src));
  effect(DEF dst, USE src);
  ins_cost(100);
  format %{ "movd    $dst,$src\t# MoveI2F" %}
  ins_encode %{
    __ movdl($dst$$XMMRegister, $src$$Register);
  %}
  ins_pipe( pipe_slow );
%}

instruct MoveL2D_reg_reg(regD dst, rRegL src) %{
  match(Set dst (MoveL2D src));
  effect(DEF dst, USE src);
  ins_cost(100);
  format %{ "movd    $dst,$src\t# MoveL2D" %}
  ins_encode %{
     __ movdq($dst$$XMMRegister, $src$$Register);
  %}
  ins_pipe( pipe_slow );
%}

// Fast clearing of an array
// Small ClearArray non-AVX512.
instruct rep_stos(rcx_RegL cnt, rdi_RegP base, regD tmp, rax_RegI zero,
                  Universe dummy, rFlagsReg cr)
%{
  predicate(!((ClearArrayNode*)n)->is_large() && (UseAVX <= 2));
  match(Set dummy (ClearArray cnt base));
  effect(USE_KILL cnt, USE_KILL base, TEMP tmp, KILL zero, KILL cr);

  format %{ $$template
    $$emit$$"xorq    rax, rax\t# ClearArray:\n\t"
    $$emit$$"cmp     InitArrayShortSize,rcx\n\t"
    $$emit$$"jg      LARGE\n\t"
    $$emit$$"dec     rcx\n\t"
    $$emit$$"js      DONE\t# Zero length\n\t"
    $$emit$$"mov     rax,(rdi,rcx,8)\t# LOOP\n\t"
    $$emit$$"dec     rcx\n\t"
    $$emit$$"jge     LOOP\n\t"
    $$emit$$"jmp     DONE\n\t"
    $$emit$$"# LARGE:\n\t"
    if (UseFastStosb) {
       $$emit$$"shlq    rcx,3\t# Convert doublewords to bytes\n\t"
       $$emit$$"rep     stosb\t# Store rax to *rdi++ while rcx--\n\t"
    } else if (UseXMMForObjInit) {
       $$emit$$"mov     rdi,rax\n\t"
       $$emit$$"vpxor   ymm0,ymm0,ymm0\n\t"
       $$emit$$"jmpq    L_zero_64_bytes\n\t"
       $$emit$$"# L_loop:\t# 64-byte LOOP\n\t"
       $$emit$$"vmovdqu ymm0,(rax)\n\t"
       $$emit$$"vmovdqu ymm0,0x20(rax)\n\t"
       $$emit$$"add     0x40,rax\n\t"
       $$emit$$"# L_zero_64_bytes:\n\t"
       $$emit$$"sub     0x8,rcx\n\t"
       $$emit$$"jge     L_loop\n\t"
       $$emit$$"add     0x4,rcx\n\t"
       $$emit$$"jl      L_tail\n\t"
       $$emit$$"vmovdqu ymm0,(rax)\n\t"
       $$emit$$"add     0x20,rax\n\t"
       $$emit$$"sub     0x4,rcx\n\t"
       $$emit$$"# L_tail:\t# Clearing tail bytes\n\t"
       $$emit$$"add     0x4,rcx\n\t"
       $$emit$$"jle     L_end\n\t"
       $$emit$$"dec     rcx\n\t"
       $$emit$$"# L_sloop:\t# 8-byte short loop\n\t"
       $$emit$$"vmovq   xmm0,(rax)\n\t"
       $$emit$$"add     0x8,rax\n\t"
       $$emit$$"dec     rcx\n\t"
       $$emit$$"jge     L_sloop\n\t"
       $$emit$$"# L_end:\n\t"
    } else {
       $$emit$$"rep     stosq\t# Store rax to *rdi++ while rcx--\n\t"
    }
    $$emit$$"# DONE"
  %}
  ins_encode %{
    __ clear_mem($base$$Register, $cnt$$Register, $zero$$Register,
                 $tmp$$XMMRegister, false, knoreg);
  %}
  ins_pipe(pipe_slow);
%}

// Small ClearArray AVX512 non-constant length.
instruct rep_stos_evex(rcx_RegL cnt, rdi_RegP base, legRegD tmp, kReg ktmp, rax_RegI zero,
                       Universe dummy, rFlagsReg cr)
%{
  predicate(!((ClearArrayNode*)n)->is_large() && (UseAVX > 2));
  match(Set dummy (ClearArray cnt base));
  ins_cost(125);
  effect(USE_KILL cnt, USE_KILL base, TEMP tmp, TEMP ktmp, KILL zero, KILL cr);

  format %{ $$template
    $$emit$$"xorq    rax, rax\t# ClearArray:\n\t"
    $$emit$$"cmp     InitArrayShortSize,rcx\n\t"
    $$emit$$"jg      LARGE\n\t"
    $$emit$$"dec     rcx\n\t"
    $$emit$$"js      DONE\t# Zero length\n\t"
    $$emit$$"mov     rax,(rdi,rcx,8)\t# LOOP\n\t"
    $$emit$$"dec     rcx\n\t"
    $$emit$$"jge     LOOP\n\t"
    $$emit$$"jmp     DONE\n\t"
    $$emit$$"# LARGE:\n\t"
    if (UseFastStosb) {
       $$emit$$"shlq    rcx,3\t# Convert doublewords to bytes\n\t"
       $$emit$$"rep     stosb\t# Store rax to *rdi++ while rcx--\n\t"
    } else if (UseXMMForObjInit) {
       $$emit$$"mov     rdi,rax\n\t"
       $$emit$$"vpxor   ymm0,ymm0,ymm0\n\t"
       $$emit$$"jmpq    L_zero_64_bytes\n\t"
       $$emit$$"# L_loop:\t# 64-byte LOOP\n\t"
       $$emit$$"vmovdqu ymm0,(rax)\n\t"
       $$emit$$"vmovdqu ymm0,0x20(rax)\n\t"
       $$emit$$"add     0x40,rax\n\t"
       $$emit$$"# L_zero_64_bytes:\n\t"
       $$emit$$"sub     0x8,rcx\n\t"
       $$emit$$"jge     L_loop\n\t"
       $$emit$$"add     0x4,rcx\n\t"
       $$emit$$"jl      L_tail\n\t"
       $$emit$$"vmovdqu ymm0,(rax)\n\t"
       $$emit$$"add     0x20,rax\n\t"
       $$emit$$"sub     0x4,rcx\n\t"
       $$emit$$"# L_tail:\t# Clearing tail bytes\n\t"
       $$emit$$"add     0x4,rcx\n\t"
       $$emit$$"jle     L_end\n\t"
       $$emit$$"dec     rcx\n\t"
       $$emit$$"# L_sloop:\t# 8-byte short loop\n\t"
       $$emit$$"vmovq   xmm0,(rax)\n\t"
       $$emit$$"add     0x8,rax\n\t"
       $$emit$$"dec     rcx\n\t"
       $$emit$$"jge     L_sloop\n\t"
       $$emit$$"# L_end:\n\t"
    } else {
       $$emit$$"rep     stosq\t# Store rax to *rdi++ while rcx--\n\t"
    }
    $$emit$$"# DONE"
  %}
  ins_encode %{
    __ clear_mem($base$$Register, $cnt$$Register, $zero$$Register,
                 $tmp$$XMMRegister, false, $ktmp$$KRegister);
  %}
  ins_pipe(pipe_slow);
%}

// Large ClearArray non-AVX512.
instruct rep_stos_large(rcx_RegL cnt, rdi_RegP base, regD tmp, rax_RegI zero,
                        Universe dummy, rFlagsReg cr)
%{
  predicate((UseAVX <=2) && ((ClearArrayNode*)n)->is_large());
  match(Set dummy (ClearArray cnt base));
  effect(USE_KILL cnt, USE_KILL base, TEMP tmp, KILL zero, KILL cr);

  format %{ $$template
    if (UseFastStosb) {
       $$emit$$"xorq    rax, rax\t# ClearArray:\n\t"
       $$emit$$"shlq    rcx,3\t# Convert doublewords to bytes\n\t"
       $$emit$$"rep     stosb\t# Store rax to *rdi++ while rcx--"
    } else if (UseXMMForObjInit) {
       $$emit$$"mov     rdi,rax\t# ClearArray:\n\t"
       $$emit$$"vpxor   ymm0,ymm0,ymm0\n\t"
       $$emit$$"jmpq    L_zero_64_bytes\n\t"
       $$emit$$"# L_loop:\t# 64-byte LOOP\n\t"
       $$emit$$"vmovdqu ymm0,(rax)\n\t"
       $$emit$$"vmovdqu ymm0,0x20(rax)\n\t"
       $$emit$$"add     0x40,rax\n\t"
       $$emit$$"# L_zero_64_bytes:\n\t"
       $$emit$$"sub     0x8,rcx\n\t"
       $$emit$$"jge     L_loop\n\t"
       $$emit$$"add     0x4,rcx\n\t"
       $$emit$$"jl      L_tail\n\t"
       $$emit$$"vmovdqu ymm0,(rax)\n\t"
       $$emit$$"add     0x20,rax\n\t"
       $$emit$$"sub     0x4,rcx\n\t"
       $$emit$$"# L_tail:\t# Clearing tail bytes\n\t"
       $$emit$$"add     0x4,rcx\n\t"
       $$emit$$"jle     L_end\n\t"
       $$emit$$"dec     rcx\n\t"
       $$emit$$"# L_sloop:\t# 8-byte short loop\n\t"
       $$emit$$"vmovq   xmm0,(rax)\n\t"
       $$emit$$"add     0x8,rax\n\t"
       $$emit$$"dec     rcx\n\t"
       $$emit$$"jge     L_sloop\n\t"
       $$emit$$"# L_end:\n\t"
    } else {
       $$emit$$"xorq    rax, rax\t# ClearArray:\n\t"
       $$emit$$"rep     stosq\t# Store rax to *rdi++ while rcx--"
    }
  %}
  ins_encode %{
    __ clear_mem($base$$Register, $cnt$$Register, $zero$$Register,
                 $tmp$$XMMRegister, true, knoreg);
  %}
  ins_pipe(pipe_slow);
%}

// Large ClearArray AVX512.
instruct rep_stos_large_evex(rcx_RegL cnt, rdi_RegP base, legRegD tmp, kReg ktmp, rax_RegI zero,
                             Universe dummy, rFlagsReg cr)
%{
  predicate((UseAVX > 2) && ((ClearArrayNode*)n)->is_large());
  match(Set dummy (ClearArray cnt base));
  effect(USE_KILL cnt, USE_KILL base, TEMP tmp, TEMP ktmp, KILL zero, KILL cr);

  format %{ $$template
    if (UseFastStosb) {
       $$emit$$"xorq    rax, rax\t# ClearArray:\n\t"
       $$emit$$"shlq    rcx,3\t# Convert doublewords to bytes\n\t"
       $$emit$$"rep     stosb\t# Store rax to *rdi++ while rcx--"
    } else if (UseXMMForObjInit) {
       $$emit$$"mov     rdi,rax\t# ClearArray:\n\t"
       $$emit$$"vpxor   ymm0,ymm0,ymm0\n\t"
       $$emit$$"jmpq    L_zero_64_bytes\n\t"
       $$emit$$"# L_loop:\t# 64-byte LOOP\n\t"
       $$emit$$"vmovdqu ymm0,(rax)\n\t"
       $$emit$$"vmovdqu ymm0,0x20(rax)\n\t"
       $$emit$$"add     0x40,rax\n\t"
       $$emit$$"# L_zero_64_bytes:\n\t"
       $$emit$$"sub     0x8,rcx\n\t"
       $$emit$$"jge     L_loop\n\t"
       $$emit$$"add     0x4,rcx\n\t"
       $$emit$$"jl      L_tail\n\t"
       $$emit$$"vmovdqu ymm0,(rax)\n\t"
       $$emit$$"add     0x20,rax\n\t"
       $$emit$$"sub     0x4,rcx\n\t"
       $$emit$$"# L_tail:\t# Clearing tail bytes\n\t"
       $$emit$$"add     0x4,rcx\n\t"
       $$emit$$"jle     L_end\n\t"
       $$emit$$"dec     rcx\n\t"
       $$emit$$"# L_sloop:\t# 8-byte short loop\n\t"
       $$emit$$"vmovq   xmm0,(rax)\n\t"
       $$emit$$"add     0x8,rax\n\t"
       $$emit$$"dec     rcx\n\t"
       $$emit$$"jge     L_sloop\n\t"
       $$emit$$"# L_end:\n\t"
    } else {
       $$emit$$"xorq    rax, rax\t# ClearArray:\n\t"
       $$emit$$"rep     stosq\t# Store rax to *rdi++ while rcx--"
    }
  %}
  ins_encode %{
    __ clear_mem($base$$Register, $cnt$$Register, $zero$$Register,
                 $tmp$$XMMRegister, true, $ktmp$$KRegister);
  %}
  ins_pipe(pipe_slow);
%}

// Small ClearArray AVX512 constant length.
instruct rep_stos_im(immL cnt, rRegP base, regD tmp, rRegI zero, kReg ktmp, Universe dummy, rFlagsReg cr)
%{
  predicate(!((ClearArrayNode*)n)->is_large() &&
              ((UseAVX > 2) && VM_Version::supports_avx512vlbw()));
  match(Set dummy (ClearArray cnt base));
  ins_cost(100);
  effect(TEMP tmp, TEMP zero, TEMP ktmp, KILL cr);
  format %{ "clear_mem_imm $base , $cnt  \n\t" %}
  ins_encode %{
   __ clear_mem($base$$Register, $cnt$$constant, $zero$$Register, $tmp$$XMMRegister, $ktmp$$KRegister);
  %}
  ins_pipe(pipe_slow);
%}

instruct string_compareL(rdi_RegP str1, rcx_RegI cnt1, rsi_RegP str2, rdx_RegI cnt2,
                         rax_RegI result, legRegD tmp1, rFlagsReg cr)
%{
  predicate(!VM_Version::supports_avx512vlbw() && ((StrCompNode*)n)->encoding() == StrIntrinsicNode::LL);
  match(Set result (StrComp (Binary str1 cnt1) (Binary str2 cnt2)));
  effect(TEMP tmp1, USE_KILL str1, USE_KILL str2, USE_KILL cnt1, USE_KILL cnt2, KILL cr);

  format %{ "String Compare byte[] $str1,$cnt1,$str2,$cnt2 -> $result   // KILL $tmp1" %}
  ins_encode %{
    __ string_compare($str1$$Register, $str2$$Register,
                      $cnt1$$Register, $cnt2$$Register, $result$$Register,
                      $tmp1$$XMMRegister, StrIntrinsicNode::LL, knoreg);
  %}
  ins_pipe( pipe_slow );
%}

instruct string_compareL_evex(rdi_RegP str1, rcx_RegI cnt1, rsi_RegP str2, rdx_RegI cnt2,
                              rax_RegI result, legRegD tmp1, kReg ktmp, rFlagsReg cr)
%{
  predicate(VM_Version::supports_avx512vlbw() && ((StrCompNode*)n)->encoding() == StrIntrinsicNode::LL);
  match(Set result (StrComp (Binary str1 cnt1) (Binary str2 cnt2)));
  effect(TEMP tmp1, TEMP ktmp, USE_KILL str1, USE_KILL str2, USE_KILL cnt1, USE_KILL cnt2, KILL cr);

  format %{ "String Compare byte[] $str1,$cnt1,$str2,$cnt2 -> $result   // KILL $tmp1" %}
  ins_encode %{
    __ string_compare($str1$$Register, $str2$$Register,
                      $cnt1$$Register, $cnt2$$Register, $result$$Register,
                      $tmp1$$XMMRegister, StrIntrinsicNode::LL, $ktmp$$KRegister);
  %}
  ins_pipe( pipe_slow );
%}

instruct string_compareU(rdi_RegP str1, rcx_RegI cnt1, rsi_RegP str2, rdx_RegI cnt2,
                         rax_RegI result, legRegD tmp1, rFlagsReg cr)
%{
  predicate(!VM_Version::supports_avx512vlbw() && ((StrCompNode*)n)->encoding() == StrIntrinsicNode::UU);
  match(Set result (StrComp (Binary str1 cnt1) (Binary str2 cnt2)));
  effect(TEMP tmp1, USE_KILL str1, USE_KILL str2, USE_KILL cnt1, USE_KILL cnt2, KILL cr);

  format %{ "String Compare char[] $str1,$cnt1,$str2,$cnt2 -> $result   // KILL $tmp1" %}
  ins_encode %{
    __ string_compare($str1$$Register, $str2$$Register,
                      $cnt1$$Register, $cnt2$$Register, $result$$Register,
                      $tmp1$$XMMRegister, StrIntrinsicNode::UU, knoreg);
  %}
  ins_pipe( pipe_slow );
%}

instruct string_compareU_evex(rdi_RegP str1, rcx_RegI cnt1, rsi_RegP str2, rdx_RegI cnt2,
                              rax_RegI result, legRegD tmp1, kReg ktmp, rFlagsReg cr)
%{
  predicate(VM_Version::supports_avx512vlbw() && ((StrCompNode*)n)->encoding() == StrIntrinsicNode::UU);
  match(Set result (StrComp (Binary str1 cnt1) (Binary str2 cnt2)));
  effect(TEMP tmp1, TEMP ktmp, USE_KILL str1, USE_KILL str2, USE_KILL cnt1, USE_KILL cnt2, KILL cr);

  format %{ "String Compare char[] $str1,$cnt1,$str2,$cnt2 -> $result   // KILL $tmp1" %}
  ins_encode %{
    __ string_compare($str1$$Register, $str2$$Register,
                      $cnt1$$Register, $cnt2$$Register, $result$$Register,
                      $tmp1$$XMMRegister, StrIntrinsicNode::UU, $ktmp$$KRegister);
  %}
  ins_pipe( pipe_slow );
%}

instruct string_compareLU(rdi_RegP str1, rcx_RegI cnt1, rsi_RegP str2, rdx_RegI cnt2,
                          rax_RegI result, legRegD tmp1, rFlagsReg cr)
%{
  predicate(!VM_Version::supports_avx512vlbw() && ((StrCompNode*)n)->encoding() == StrIntrinsicNode::LU);
  match(Set result (StrComp (Binary str1 cnt1) (Binary str2 cnt2)));
  effect(TEMP tmp1, USE_KILL str1, USE_KILL str2, USE_KILL cnt1, USE_KILL cnt2, KILL cr);

  format %{ "String Compare byte[] $str1,$cnt1,$str2,$cnt2 -> $result   // KILL $tmp1" %}
  ins_encode %{
    __ string_compare($str1$$Register, $str2$$Register,
                      $cnt1$$Register, $cnt2$$Register, $result$$Register,
                      $tmp1$$XMMRegister, StrIntrinsicNode::LU, knoreg);
  %}
  ins_pipe( pipe_slow );
%}

instruct string_compareLU_evex(rdi_RegP str1, rcx_RegI cnt1, rsi_RegP str2, rdx_RegI cnt2,
                               rax_RegI result, legRegD tmp1, kReg ktmp, rFlagsReg cr)
%{
  predicate(VM_Version::supports_avx512vlbw() && ((StrCompNode*)n)->encoding() == StrIntrinsicNode::LU);
  match(Set result (StrComp (Binary str1 cnt1) (Binary str2 cnt2)));
  effect(TEMP tmp1, TEMP ktmp, USE_KILL str1, USE_KILL str2, USE_KILL cnt1, USE_KILL cnt2, KILL cr);

  format %{ "String Compare byte[] $str1,$cnt1,$str2,$cnt2 -> $result   // KILL $tmp1" %}
  ins_encode %{
    __ string_compare($str1$$Register, $str2$$Register,
                      $cnt1$$Register, $cnt2$$Register, $result$$Register,
                      $tmp1$$XMMRegister, StrIntrinsicNode::LU, $ktmp$$KRegister);
  %}
  ins_pipe( pipe_slow );
%}

instruct string_compareUL(rsi_RegP str1, rdx_RegI cnt1, rdi_RegP str2, rcx_RegI cnt2,
                          rax_RegI result, legRegD tmp1, rFlagsReg cr)
%{
  predicate(!VM_Version::supports_avx512vlbw() && ((StrCompNode*)n)->encoding() == StrIntrinsicNode::UL);
  match(Set result (StrComp (Binary str1 cnt1) (Binary str2 cnt2)));
  effect(TEMP tmp1, USE_KILL str1, USE_KILL str2, USE_KILL cnt1, USE_KILL cnt2, KILL cr);

  format %{ "String Compare byte[] $str1,$cnt1,$str2,$cnt2 -> $result   // KILL $tmp1" %}
  ins_encode %{
    __ string_compare($str2$$Register, $str1$$Register,
                      $cnt2$$Register, $cnt1$$Register, $result$$Register,
                      $tmp1$$XMMRegister, StrIntrinsicNode::UL, knoreg);
  %}
  ins_pipe( pipe_slow );
%}

instruct string_compareUL_evex(rsi_RegP str1, rdx_RegI cnt1, rdi_RegP str2, rcx_RegI cnt2,
                               rax_RegI result, legRegD tmp1, kReg ktmp, rFlagsReg cr)
%{
  predicate(VM_Version::supports_avx512vlbw() && ((StrCompNode*)n)->encoding() == StrIntrinsicNode::UL);
  match(Set result (StrComp (Binary str1 cnt1) (Binary str2 cnt2)));
  effect(TEMP tmp1, TEMP ktmp, USE_KILL str1, USE_KILL str2, USE_KILL cnt1, USE_KILL cnt2, KILL cr);

  format %{ "String Compare byte[] $str1,$cnt1,$str2,$cnt2 -> $result   // KILL $tmp1" %}
  ins_encode %{
    __ string_compare($str2$$Register, $str1$$Register,
                      $cnt2$$Register, $cnt1$$Register, $result$$Register,
                      $tmp1$$XMMRegister, StrIntrinsicNode::UL, $ktmp$$KRegister);
  %}
  ins_pipe( pipe_slow );
%}

// fast search of substring with known size.
instruct string_indexof_conL(rdi_RegP str1, rdx_RegI cnt1, rsi_RegP str2, immI int_cnt2,
                             rbx_RegI result, legRegD tmp_vec, rax_RegI cnt2, rcx_RegI tmp, rFlagsReg cr)
%{
  predicate(UseSSE42Intrinsics && (((StrIndexOfNode*)n)->encoding() == StrIntrinsicNode::LL));
  match(Set result (StrIndexOf (Binary str1 cnt1) (Binary str2 int_cnt2)));
  effect(TEMP tmp_vec, USE_KILL str1, USE_KILL str2, USE_KILL cnt1, KILL cnt2, KILL tmp, KILL cr);

  format %{ "String IndexOf byte[] $str1,$cnt1,$str2,$int_cnt2 -> $result   // KILL $tmp_vec, $cnt1, $cnt2, $tmp" %}
  ins_encode %{
    int icnt2 = (int)$int_cnt2$$constant;
    if (icnt2 >= 16) {
      // IndexOf for constant substrings with size >= 16 elements
      // which don't need to be loaded through stack.
      __ string_indexofC8($str1$$Register, $str2$$Register,
                          $cnt1$$Register, $cnt2$$Register,
                          icnt2, $result$$Register,
                          $tmp_vec$$XMMRegister, $tmp$$Register, StrIntrinsicNode::LL);
    } else {
      // Small strings are loaded through stack if they cross page boundary.
      __ string_indexof($str1$$Register, $str2$$Register,
                        $cnt1$$Register, $cnt2$$Register,
                        icnt2, $result$$Register,
                        $tmp_vec$$XMMRegister, $tmp$$Register, StrIntrinsicNode::LL);
    }
  %}
  ins_pipe( pipe_slow );
%}

// fast search of substring with known size.
instruct string_indexof_conU(rdi_RegP str1, rdx_RegI cnt1, rsi_RegP str2, immI int_cnt2,
                             rbx_RegI result, legRegD tmp_vec, rax_RegI cnt2, rcx_RegI tmp, rFlagsReg cr)
%{
  predicate(UseSSE42Intrinsics && (((StrIndexOfNode*)n)->encoding() == StrIntrinsicNode::UU));
  match(Set result (StrIndexOf (Binary str1 cnt1) (Binary str2 int_cnt2)));
  effect(TEMP tmp_vec, USE_KILL str1, USE_KILL str2, USE_KILL cnt1, KILL cnt2, KILL tmp, KILL cr);

  format %{ "String IndexOf char[] $str1,$cnt1,$str2,$int_cnt2 -> $result   // KILL $tmp_vec, $cnt1, $cnt2, $tmp" %}
  ins_encode %{
    int icnt2 = (int)$int_cnt2$$constant;
    if (icnt2 >= 8) {
      // IndexOf for constant substrings with size >= 8 elements
      // which don't need to be loaded through stack.
      __ string_indexofC8($str1$$Register, $str2$$Register,
                          $cnt1$$Register, $cnt2$$Register,
                          icnt2, $result$$Register,
                          $tmp_vec$$XMMRegister, $tmp$$Register, StrIntrinsicNode::UU);
    } else {
      // Small strings are loaded through stack if they cross page boundary.
      __ string_indexof($str1$$Register, $str2$$Register,
                        $cnt1$$Register, $cnt2$$Register,
                        icnt2, $result$$Register,
                        $tmp_vec$$XMMRegister, $tmp$$Register, StrIntrinsicNode::UU);
    }
  %}
  ins_pipe( pipe_slow );
%}

// fast search of substring with known size.
instruct string_indexof_conUL(rdi_RegP str1, rdx_RegI cnt1, rsi_RegP str2, immI int_cnt2,
                              rbx_RegI result, legRegD tmp_vec, rax_RegI cnt2, rcx_RegI tmp, rFlagsReg cr)
%{
  predicate(UseSSE42Intrinsics && (((StrIndexOfNode*)n)->encoding() == StrIntrinsicNode::UL));
  match(Set result (StrIndexOf (Binary str1 cnt1) (Binary str2 int_cnt2)));
  effect(TEMP tmp_vec, USE_KILL str1, USE_KILL str2, USE_KILL cnt1, KILL cnt2, KILL tmp, KILL cr);

  format %{ "String IndexOf char[] $str1,$cnt1,$str2,$int_cnt2 -> $result   // KILL $tmp_vec, $cnt1, $cnt2, $tmp" %}
  ins_encode %{
    int icnt2 = (int)$int_cnt2$$constant;
    if (icnt2 >= 8) {
      // IndexOf for constant substrings with size >= 8 elements
      // which don't need to be loaded through stack.
      __ string_indexofC8($str1$$Register, $str2$$Register,
                          $cnt1$$Register, $cnt2$$Register,
                          icnt2, $result$$Register,
                          $tmp_vec$$XMMRegister, $tmp$$Register, StrIntrinsicNode::UL);
    } else {
      // Small strings are loaded through stack if they cross page boundary.
      __ string_indexof($str1$$Register, $str2$$Register,
                        $cnt1$$Register, $cnt2$$Register,
                        icnt2, $result$$Register,
                        $tmp_vec$$XMMRegister, $tmp$$Register, StrIntrinsicNode::UL);
    }
  %}
  ins_pipe( pipe_slow );
%}

instruct string_indexofL(rdi_RegP str1, rdx_RegI cnt1, rsi_RegP str2, rax_RegI cnt2,
                         rbx_RegI result, legRegD tmp_vec, rcx_RegI tmp, rFlagsReg cr)
%{
  predicate(UseSSE42Intrinsics && (((StrIndexOfNode*)n)->encoding() == StrIntrinsicNode::LL));
  match(Set result (StrIndexOf (Binary str1 cnt1) (Binary str2 cnt2)));
  effect(TEMP tmp_vec, USE_KILL str1, USE_KILL str2, USE_KILL cnt1, USE_KILL cnt2, KILL tmp, KILL cr);

  format %{ "String IndexOf byte[] $str1,$cnt1,$str2,$cnt2 -> $result   // KILL all" %}
  ins_encode %{
    __ string_indexof($str1$$Register, $str2$$Register,
                      $cnt1$$Register, $cnt2$$Register,
                      (-1), $result$$Register,
                      $tmp_vec$$XMMRegister, $tmp$$Register, StrIntrinsicNode::LL);
  %}
  ins_pipe( pipe_slow );
%}

instruct string_indexofU(rdi_RegP str1, rdx_RegI cnt1, rsi_RegP str2, rax_RegI cnt2,
                         rbx_RegI result, legRegD tmp_vec, rcx_RegI tmp, rFlagsReg cr)
%{
  predicate(UseSSE42Intrinsics && (((StrIndexOfNode*)n)->encoding() == StrIntrinsicNode::UU));
  match(Set result (StrIndexOf (Binary str1 cnt1) (Binary str2 cnt2)));
  effect(TEMP tmp_vec, USE_KILL str1, USE_KILL str2, USE_KILL cnt1, USE_KILL cnt2, KILL tmp, KILL cr);

  format %{ "String IndexOf char[] $str1,$cnt1,$str2,$cnt2 -> $result   // KILL all" %}
  ins_encode %{
    __ string_indexof($str1$$Register, $str2$$Register,
                      $cnt1$$Register, $cnt2$$Register,
                      (-1), $result$$Register,
                      $tmp_vec$$XMMRegister, $tmp$$Register, StrIntrinsicNode::UU);
  %}
  ins_pipe( pipe_slow );
%}

instruct string_indexofUL(rdi_RegP str1, rdx_RegI cnt1, rsi_RegP str2, rax_RegI cnt2,
                          rbx_RegI result, legRegD tmp_vec, rcx_RegI tmp, rFlagsReg cr)
%{
  predicate(UseSSE42Intrinsics && (((StrIndexOfNode*)n)->encoding() == StrIntrinsicNode::UL));
  match(Set result (StrIndexOf (Binary str1 cnt1) (Binary str2 cnt2)));
  effect(TEMP tmp_vec, USE_KILL str1, USE_KILL str2, USE_KILL cnt1, USE_KILL cnt2, KILL tmp, KILL cr);

  format %{ "String IndexOf char[] $str1,$cnt1,$str2,$cnt2 -> $result   // KILL all" %}
  ins_encode %{
    __ string_indexof($str1$$Register, $str2$$Register,
                      $cnt1$$Register, $cnt2$$Register,
                      (-1), $result$$Register,
                      $tmp_vec$$XMMRegister, $tmp$$Register, StrIntrinsicNode::UL);
  %}
  ins_pipe( pipe_slow );
%}

instruct string_indexof_char(rdi_RegP str1, rdx_RegI cnt1, rax_RegI ch,
                              rbx_RegI result, legRegD tmp_vec1, legRegD tmp_vec2, legRegD tmp_vec3, rcx_RegI tmp, rFlagsReg cr)
%{
  predicate(UseSSE42Intrinsics && (((StrIndexOfCharNode*)n)->encoding() == StrIntrinsicNode::U));
  match(Set result (StrIndexOfChar (Binary str1 cnt1) ch));
  effect(TEMP tmp_vec1, TEMP tmp_vec2, TEMP tmp_vec3, USE_KILL str1, USE_KILL cnt1, USE_KILL ch, TEMP tmp, KILL cr);
  format %{ "StringUTF16 IndexOf char[] $str1,$cnt1,$ch -> $result   // KILL all" %}
  ins_encode %{
    __ string_indexof_char($str1$$Register, $cnt1$$Register, $ch$$Register, $result$$Register,
                           $tmp_vec1$$XMMRegister, $tmp_vec2$$XMMRegister, $tmp_vec3$$XMMRegister, $tmp$$Register);
  %}
  ins_pipe( pipe_slow );
%}

instruct stringL_indexof_char(rdi_RegP str1, rdx_RegI cnt1, rax_RegI ch,
                              rbx_RegI result, legRegD tmp_vec1, legRegD tmp_vec2, legRegD tmp_vec3, rcx_RegI tmp, rFlagsReg cr)
%{
  predicate(UseSSE42Intrinsics && (((StrIndexOfCharNode*)n)->encoding() == StrIntrinsicNode::L));
  match(Set result (StrIndexOfChar (Binary str1 cnt1) ch));
  effect(TEMP tmp_vec1, TEMP tmp_vec2, TEMP tmp_vec3, USE_KILL str1, USE_KILL cnt1, USE_KILL ch, TEMP tmp, KILL cr);
  format %{ "StringLatin1 IndexOf char[] $str1,$cnt1,$ch -> $result   // KILL all" %}
  ins_encode %{
    __ stringL_indexof_char($str1$$Register, $cnt1$$Register, $ch$$Register, $result$$Register,
                           $tmp_vec1$$XMMRegister, $tmp_vec2$$XMMRegister, $tmp_vec3$$XMMRegister, $tmp$$Register);
  %}
  ins_pipe( pipe_slow );
%}

// fast string equals
instruct string_equals(rdi_RegP str1, rsi_RegP str2, rcx_RegI cnt, rax_RegI result,
                       legRegD tmp1, legRegD tmp2, rbx_RegI tmp3, rFlagsReg cr)
%{
  predicate(!VM_Version::supports_avx512vlbw());
  match(Set result (StrEquals (Binary str1 str2) cnt));
  effect(TEMP tmp1, TEMP tmp2, USE_KILL str1, USE_KILL str2, USE_KILL cnt, KILL tmp3, KILL cr);

  format %{ "String Equals $str1,$str2,$cnt -> $result    // KILL $tmp1, $tmp2, $tmp3" %}
  ins_encode %{
    __ arrays_equals(false, $str1$$Register, $str2$$Register,
                     $cnt$$Register, $result$$Register, $tmp3$$Register,
                     $tmp1$$XMMRegister, $tmp2$$XMMRegister, false /* char */, knoreg);
  %}
  ins_pipe( pipe_slow );
%}

instruct string_equals_evex(rdi_RegP str1, rsi_RegP str2, rcx_RegI cnt, rax_RegI result,
                           legRegD tmp1, legRegD tmp2, kReg ktmp, rbx_RegI tmp3, rFlagsReg cr)
%{
  predicate(VM_Version::supports_avx512vlbw());
  match(Set result (StrEquals (Binary str1 str2) cnt));
  effect(TEMP tmp1, TEMP tmp2, TEMP ktmp, USE_KILL str1, USE_KILL str2, USE_KILL cnt, KILL tmp3, KILL cr);

  format %{ "String Equals $str1,$str2,$cnt -> $result    // KILL $tmp1, $tmp2, $tmp3" %}
  ins_encode %{
    __ arrays_equals(false, $str1$$Register, $str2$$Register,
                     $cnt$$Register, $result$$Register, $tmp3$$Register,
                     $tmp1$$XMMRegister, $tmp2$$XMMRegister, false /* char */, $ktmp$$KRegister);
  %}
  ins_pipe( pipe_slow );
%}

// fast string hashCode
instruct string_hashcodeL(rdi_RegP str1, rsi_RegI cnt1, rbx_RegI result,
                          legRegD tmp_vec1, legRegD tmp_vec2, legRegD tmp_vec3, legRegD tmp_vec4,
                          legRegD tmp_vec5, legRegD tmp_vec6, legRegD tmp_vec7, legRegD tmp_vec8,
                          legRegD tmp_vec9, legRegD tmp_vec10, legRegD tmp_vec11, legRegD tmp_vec12,
                          legRegD tmp_vec13, rRegI tmp1, rRegI tmp2, rRegI tmp3,
                          rFlagsReg cr)
%{
  predicate(UseAVX >= 2 && (((StrHashCodeNode*)n)->encoding() == StrIntrinsicNode::LL));
  match(Set result (StrHashCode (Binary str1 cnt1)));
  effect(TEMP tmp_vec1, TEMP tmp_vec2, TEMP tmp_vec3, TEMP tmp_vec4, TEMP tmp_vec5, TEMP tmp_vec6,
         TEMP tmp_vec7, TEMP tmp_vec8, TEMP tmp_vec9, TEMP tmp_vec10, TEMP tmp_vec11, TEMP tmp_vec12,
         TEMP tmp_vec13, TEMP tmp1, TEMP tmp2, TEMP tmp3, USE_KILL str1, USE_KILL cnt1, KILL cr);

  format %{ "String HashCode byte[] $str1,$cnt1 -> $result   // KILL all" %}
  ins_encode %{
    __ arrays_hashcode($str1$$Register, $cnt1$$Register, $result$$Register,
                      $tmp1$$Register, $tmp2$$Register, $tmp3$$Register,
                      $tmp_vec1$$XMMRegister, $tmp_vec2$$XMMRegister, $tmp_vec3$$XMMRegister,
                      $tmp_vec4$$XMMRegister, $tmp_vec5$$XMMRegister, $tmp_vec6$$XMMRegister,
                      $tmp_vec7$$XMMRegister, $tmp_vec8$$XMMRegister, $tmp_vec9$$XMMRegister,
                      $tmp_vec10$$XMMRegister, $tmp_vec11$$XMMRegister, $tmp_vec12$$XMMRegister,
                      $tmp_vec13$$XMMRegister, T_BYTE, true);
  %}
  ins_pipe( pipe_slow );
%}

instruct string_hashcodeU(rdi_RegP str1, rsi_RegI cnt1, rbx_RegI result,
                          legRegD tmp_vec1, legRegD tmp_vec2, legRegD tmp_vec3, legRegD tmp_vec4,
                          legRegD tmp_vec5, legRegD tmp_vec6, legRegD tmp_vec7, legRegD tmp_vec8,
                          legRegD tmp_vec9, legRegD tmp_vec10, legRegD tmp_vec11, legRegD tmp_vec12,
                          legRegD tmp_vec13, rRegI tmp1, rRegI tmp2, rRegI tmp3,
                          rFlagsReg cr)
%{
  predicate(UseAVX >= 2 && (((StrHashCodeNode*)n)->encoding() == StrIntrinsicNode::UU));
  match(Set result (StrHashCode (Binary str1 cnt1)));
  effect(TEMP tmp_vec1, TEMP tmp_vec2, TEMP tmp_vec3, TEMP tmp_vec4, TEMP tmp_vec5, TEMP tmp_vec6,
         TEMP tmp_vec7, TEMP tmp_vec8, TEMP tmp_vec9, TEMP tmp_vec10, TEMP tmp_vec11, TEMP tmp_vec12,
         TEMP tmp_vec13, TEMP tmp1, TEMP tmp2, TEMP tmp3, USE_KILL str1, USE_KILL cnt1, KILL cr);

  format %{ "String HashCode char[] $str1,$cnt1 -> $result   // KILL all" %}
  ins_encode %{
    __ arrays_hashcode($str1$$Register, $cnt1$$Register, $result$$Register,
                      $tmp1$$Register, $tmp2$$Register, $tmp3$$Register,
                      $tmp_vec1$$XMMRegister, $tmp_vec2$$XMMRegister, $tmp_vec3$$XMMRegister,
                      $tmp_vec4$$XMMRegister, $tmp_vec5$$XMMRegister, $tmp_vec6$$XMMRegister,
                      $tmp_vec7$$XMMRegister, $tmp_vec8$$XMMRegister, $tmp_vec9$$XMMRegister,
                      $tmp_vec10$$XMMRegister, $tmp_vec11$$XMMRegister, $tmp_vec12$$XMMRegister,
                      $tmp_vec13$$XMMRegister, T_CHAR, true);
  %}
  ins_pipe( pipe_slow );
%}

// fast array equals
instruct array_equalsB(rdi_RegP ary1, rsi_RegP ary2, rax_RegI result,
                       legRegD tmp1, legRegD tmp2, rcx_RegI tmp3, rbx_RegI tmp4, rFlagsReg cr)
%{
  predicate(!VM_Version::supports_avx512vlbw() && ((AryEqNode*)n)->encoding() == StrIntrinsicNode::LL);
  match(Set result (AryEq ary1 ary2));
  effect(TEMP tmp1, TEMP tmp2, USE_KILL ary1, USE_KILL ary2, KILL tmp3, KILL tmp4, KILL cr);

  format %{ "Array Equals byte[] $ary1,$ary2 -> $result   // KILL $tmp1, $tmp2, $tmp3, $tmp4" %}
  ins_encode %{
    __ arrays_equals(true, $ary1$$Register, $ary2$$Register,
                     $tmp3$$Register, $result$$Register, $tmp4$$Register,
                     $tmp1$$XMMRegister, $tmp2$$XMMRegister, false /* char */, knoreg);
  %}
  ins_pipe( pipe_slow );
%}

instruct array_equalsB_evex(rdi_RegP ary1, rsi_RegP ary2, rax_RegI result,
                            legRegD tmp1, legRegD tmp2, kReg ktmp, rcx_RegI tmp3, rbx_RegI tmp4, rFlagsReg cr)
%{
  predicate(VM_Version::supports_avx512vlbw() && ((AryEqNode*)n)->encoding() == StrIntrinsicNode::LL);
  match(Set result (AryEq ary1 ary2));
  effect(TEMP tmp1, TEMP tmp2, TEMP ktmp, USE_KILL ary1, USE_KILL ary2, KILL tmp3, KILL tmp4, KILL cr);

  format %{ "Array Equals byte[] $ary1,$ary2 -> $result   // KILL $tmp1, $tmp2, $tmp3, $tmp4" %}
  ins_encode %{
    __ arrays_equals(true, $ary1$$Register, $ary2$$Register,
                     $tmp3$$Register, $result$$Register, $tmp4$$Register,
                     $tmp1$$XMMRegister, $tmp2$$XMMRegister, false /* char */, $ktmp$$KRegister);
  %}
  ins_pipe( pipe_slow );
%}

instruct array_equalsC(rdi_RegP ary1, rsi_RegP ary2, rax_RegI result,
                       legRegD tmp1, legRegD tmp2, rcx_RegI tmp3, rbx_RegI tmp4, rFlagsReg cr)
%{
  predicate(!VM_Version::supports_avx512vlbw() && ((AryEqNode*)n)->encoding() == StrIntrinsicNode::UU);
  match(Set result (AryEq ary1 ary2));
  effect(TEMP tmp1, TEMP tmp2, USE_KILL ary1, USE_KILL ary2, KILL tmp3, KILL tmp4, KILL cr);

  format %{ "Array Equals char[] $ary1,$ary2 -> $result   // KILL $tmp1, $tmp2, $tmp3, $tmp4" %}
  ins_encode %{
    __ arrays_equals(true, $ary1$$Register, $ary2$$Register,
                     $tmp3$$Register, $result$$Register, $tmp4$$Register,
                     $tmp1$$XMMRegister, $tmp2$$XMMRegister, true /* char */, knoreg);
  %}
  ins_pipe( pipe_slow );
%}

instruct array_equalsC_evex(rdi_RegP ary1, rsi_RegP ary2, rax_RegI result,
                            legRegD tmp1, legRegD tmp2, kReg ktmp, rcx_RegI tmp3, rbx_RegI tmp4, rFlagsReg cr)
%{
  predicate(VM_Version::supports_avx512vlbw() && ((AryEqNode*)n)->encoding() == StrIntrinsicNode::UU);
  match(Set result (AryEq ary1 ary2));
  effect(TEMP tmp1, TEMP tmp2, TEMP ktmp, USE_KILL ary1, USE_KILL ary2, KILL tmp3, KILL tmp4, KILL cr);

  format %{ "Array Equals char[] $ary1,$ary2 -> $result   // KILL $tmp1, $tmp2, $tmp3, $tmp4" %}
  ins_encode %{
    __ arrays_equals(true, $ary1$$Register, $ary2$$Register,
                     $tmp3$$Register, $result$$Register, $tmp4$$Register,
                     $tmp1$$XMMRegister, $tmp2$$XMMRegister, true /* char */, $ktmp$$KRegister);
  %}
  ins_pipe( pipe_slow );
%}

<<<<<<< HEAD
instruct array_hashcodeI(rdi_RegP ary1, rax_RegI result,
                         legRegD tmp_vec1, legRegD tmp_vec2, legRegD tmp_vec3, legRegD tmp_vec4,
                         legRegD tmp_vec5, legRegD tmp_vec6, legRegD tmp_vec7, legRegD tmp_vec8,
                         legRegD tmp_vec9, legRegD tmp_vec10, legRegD tmp_vec11, legRegD tmp_vec12,
                         legRegD tmp_vec13, rRegI tmp1, rRegI tmp2, rRegI tmp3, rRegI tmp4,
                         rFlagsReg cr)
%{
  predicate(UseAVX >= 2 && (((AryHashCodeNode*)n)->type() == T_INT));
  match(Set result (AryHashCode ary1));
  effect(TEMP tmp_vec1, TEMP tmp_vec2, TEMP tmp_vec3, TEMP tmp_vec4, TEMP tmp_vec5, TEMP tmp_vec6,
         TEMP tmp_vec7, TEMP tmp_vec8, TEMP tmp_vec9, TEMP tmp_vec10, TEMP tmp_vec11, TEMP tmp_vec12,
         TEMP tmp_vec13, TEMP tmp1, TEMP tmp2, TEMP tmp3, TEMP tmp4, USE_KILL ary1, KILL cr);

  format %{ "Array HashCode int[] $ary1 -> $result   // KILL all" %}
  ins_encode %{
    __ arrays_hashcode($ary1$$Register, $tmp4$$Register, $result$$Register,
                       $tmp1$$Register, $tmp2$$Register, $tmp3$$Register,
                       $tmp_vec1$$XMMRegister, $tmp_vec2$$XMMRegister, $tmp_vec3$$XMMRegister,
                       $tmp_vec4$$XMMRegister, $tmp_vec5$$XMMRegister, $tmp_vec6$$XMMRegister,
                       $tmp_vec7$$XMMRegister, $tmp_vec8$$XMMRegister, $tmp_vec9$$XMMRegister,
                       $tmp_vec10$$XMMRegister, $tmp_vec11$$XMMRegister, $tmp_vec12$$XMMRegister,
                       $tmp_vec13$$XMMRegister, T_INT, false);
  %}
  ins_pipe( pipe_slow );
%}

instruct array_hashcodeS(rdi_RegP ary1, rax_RegI result,
                         legRegD tmp_vec1, legRegD tmp_vec2, legRegD tmp_vec3, legRegD tmp_vec4,
                         legRegD tmp_vec5, legRegD tmp_vec6, legRegD tmp_vec7, legRegD tmp_vec8,
                         legRegD tmp_vec9, legRegD tmp_vec10, legRegD tmp_vec11, legRegD tmp_vec12,
                         legRegD tmp_vec13, rRegI tmp1, rRegI tmp2, rRegI tmp3, rRegI tmp4,
                         rFlagsReg cr)
%{
  predicate(UseAVX >= 2 && (((AryHashCodeNode*)n)->type() == T_SHORT));
  match(Set result (AryHashCode ary1));
  effect(TEMP tmp_vec1, TEMP tmp_vec2, TEMP tmp_vec3, TEMP tmp_vec4, TEMP tmp_vec5, TEMP tmp_vec6,
         TEMP tmp_vec7, TEMP tmp_vec8, TEMP tmp_vec9, TEMP tmp_vec10, TEMP tmp_vec11, TEMP tmp_vec12,
         TEMP tmp_vec13, TEMP tmp1, TEMP tmp2, TEMP tmp3, TEMP tmp4, USE_KILL ary1, KILL cr);

  format %{ "Array HashCode short[] $ary1 -> $result   // KILL all" %}
  ins_encode %{
    __ arrays_hashcode($ary1$$Register, $tmp4$$Register, $result$$Register,
                       $tmp1$$Register, $tmp2$$Register, $tmp3$$Register,
                       $tmp_vec1$$XMMRegister, $tmp_vec2$$XMMRegister, $tmp_vec3$$XMMRegister,
                       $tmp_vec4$$XMMRegister, $tmp_vec5$$XMMRegister, $tmp_vec6$$XMMRegister,
                       $tmp_vec7$$XMMRegister, $tmp_vec8$$XMMRegister, $tmp_vec9$$XMMRegister,
                       $tmp_vec10$$XMMRegister, $tmp_vec11$$XMMRegister, $tmp_vec12$$XMMRegister,
                       $tmp_vec13$$XMMRegister, T_SHORT, false);
  %}
  ins_pipe( pipe_slow );
%}

instruct array_hashcodeC(rdi_RegP ary1, rax_RegI result,
                         legRegD tmp_vec1, legRegD tmp_vec2, legRegD tmp_vec3, legRegD tmp_vec4,
                         legRegD tmp_vec5, legRegD tmp_vec6, legRegD tmp_vec7, legRegD tmp_vec8,
                         legRegD tmp_vec9, legRegD tmp_vec10, legRegD tmp_vec11, legRegD tmp_vec12,
                         legRegD tmp_vec13, rRegI tmp1, rRegI tmp2, rRegI tmp3, rRegI tmp4,
                         rFlagsReg cr)
%{
  predicate(UseAVX >= 2 && (((AryHashCodeNode*)n)->type() == T_CHAR));
  match(Set result (AryHashCode ary1));
  effect(TEMP tmp_vec1, TEMP tmp_vec2, TEMP tmp_vec3, TEMP tmp_vec4, TEMP tmp_vec5, TEMP tmp_vec6,
         TEMP tmp_vec7, TEMP tmp_vec8, TEMP tmp_vec9, TEMP tmp_vec10, TEMP tmp_vec11, TEMP tmp_vec12,
         TEMP tmp_vec13, TEMP tmp1, TEMP tmp2, TEMP tmp3, TEMP tmp4, USE_KILL ary1, KILL cr);

  format %{ "Array HashCode char[] $ary1 -> $result   // KILL all" %}
  ins_encode %{
    __ arrays_hashcode($ary1$$Register, $tmp4$$Register, $result$$Register,
                       $tmp1$$Register, $tmp2$$Register, $tmp3$$Register,
                       $tmp_vec1$$XMMRegister, $tmp_vec2$$XMMRegister, $tmp_vec3$$XMMRegister,
                       $tmp_vec4$$XMMRegister, $tmp_vec5$$XMMRegister, $tmp_vec6$$XMMRegister,
                       $tmp_vec7$$XMMRegister, $tmp_vec8$$XMMRegister, $tmp_vec9$$XMMRegister,
                       $tmp_vec10$$XMMRegister, $tmp_vec11$$XMMRegister, $tmp_vec12$$XMMRegister,
                       $tmp_vec13$$XMMRegister, T_CHAR, false);
  %}
  ins_pipe( pipe_slow );
%}

instruct array_hashcodeB(rdi_RegP ary1, rax_RegI result,
                         legRegD tmp_vec1, legRegD tmp_vec2, legRegD tmp_vec3, legRegD tmp_vec4,
                         legRegD tmp_vec5, legRegD tmp_vec6, legRegD tmp_vec7, legRegD tmp_vec8,
                         legRegD tmp_vec9, legRegD tmp_vec10, legRegD tmp_vec11, legRegD tmp_vec12,
                         legRegD tmp_vec13, rRegI tmp1, rRegI tmp2, rRegI tmp3, rRegI tmp4,
                         rFlagsReg cr)
%{
  predicate(UseAVX >= 2 && (((AryHashCodeNode*)n)->type() == T_BYTE));
  match(Set result (AryHashCode ary1));
  effect(TEMP tmp_vec1, TEMP tmp_vec2, TEMP tmp_vec3, TEMP tmp_vec4, TEMP tmp_vec5, TEMP tmp_vec6,
         TEMP tmp_vec7, TEMP tmp_vec8, TEMP tmp_vec9, TEMP tmp_vec10, TEMP tmp_vec11, TEMP tmp_vec12,
         TEMP tmp_vec13, TEMP tmp1, TEMP tmp2, TEMP tmp3, TEMP tmp4, USE_KILL ary1, KILL cr);

  format %{ "Array HashCode byte[] $ary1 -> $result   // KILL all" %}
  ins_encode %{
    __ arrays_hashcode($ary1$$Register, $tmp4$$Register, $result$$Register,
                       $tmp1$$Register, $tmp2$$Register, $tmp3$$Register,
                       $tmp_vec1$$XMMRegister, $tmp_vec2$$XMMRegister, $tmp_vec3$$XMMRegister,
                       $tmp_vec4$$XMMRegister, $tmp_vec5$$XMMRegister, $tmp_vec6$$XMMRegister,
                       $tmp_vec7$$XMMRegister, $tmp_vec8$$XMMRegister, $tmp_vec9$$XMMRegister,
                       $tmp_vec10$$XMMRegister, $tmp_vec11$$XMMRegister, $tmp_vec12$$XMMRegister,
                       $tmp_vec13$$XMMRegister, T_BYTE, false);
  %}
  ins_pipe( pipe_slow );
%}

instruct array_hashcodeF(rdi_RegP ary1, rax_RegI result,
                         legRegD tmp_vec1, legRegD tmp_vec2, legRegD tmp_vec3, legRegD tmp_vec4,
                         legRegD tmp_vec5, legRegD tmp_vec6, legRegD tmp_vec7, legRegD tmp_vec8,
                         legRegD tmp_vec9, legRegD tmp_vec10, legRegD tmp_vec11, legRegD tmp_vec12,
                         legRegD tmp_vec13, rRegI tmp1, rRegI tmp2, rRegI tmp3, rRegI tmp4,
                         rFlagsReg cr)
%{
  predicate(UseAVX >= 2 && (((AryHashCodeNode*)n)->type() == T_FLOAT));
  match(Set result (AryHashCode ary1));
  effect(TEMP tmp_vec1, TEMP tmp_vec2, TEMP tmp_vec3, TEMP tmp_vec4, TEMP tmp_vec5, TEMP tmp_vec6,
         TEMP tmp_vec7, TEMP tmp_vec8, TEMP tmp_vec9, TEMP tmp_vec10, TEMP tmp_vec11, TEMP tmp_vec12,
         TEMP tmp_vec13, TEMP tmp1, TEMP tmp2, TEMP tmp3, TEMP tmp4, USE_KILL ary1, KILL cr);

  format %{ "Array HashCode float[] $ary1 -> $result   // KILL all" %}
  ins_encode %{
    __ arrays_hashcode($ary1$$Register, $tmp4$$Register, $result$$Register,
                       $tmp1$$Register, $tmp2$$Register, $tmp3$$Register,
                       $tmp_vec1$$XMMRegister, $tmp_vec2$$XMMRegister, $tmp_vec3$$XMMRegister,
                       $tmp_vec4$$XMMRegister, $tmp_vec5$$XMMRegister, $tmp_vec6$$XMMRegister,
                       $tmp_vec7$$XMMRegister, $tmp_vec8$$XMMRegister, $tmp_vec9$$XMMRegister,
                       $tmp_vec10$$XMMRegister, $tmp_vec11$$XMMRegister, $tmp_vec12$$XMMRegister,
                       $tmp_vec13$$XMMRegister, T_FLOAT, false);
  %}
  ins_pipe( pipe_slow );
%}

instruct has_negatives(rsi_RegP ary1, rcx_RegI len, rax_RegI result,
                       legRegD tmp1, legRegD tmp2, rbx_RegI tmp3, rFlagsReg cr,)
=======
instruct count_positives(rsi_RegP ary1, rcx_RegI len, rax_RegI result,
                         legRegD tmp1, legRegD tmp2, rbx_RegI tmp3, rFlagsReg cr,)
>>>>>>> 8e4fab0c
%{
  predicate(!VM_Version::supports_avx512vlbw() || !VM_Version::supports_bmi2());
  match(Set result (CountPositives ary1 len));
  effect(TEMP tmp1, TEMP tmp2, USE_KILL ary1, USE_KILL len, KILL tmp3, KILL cr);

  format %{ "countPositives byte[] $ary1,$len -> $result   // KILL $tmp1, $tmp2, $tmp3" %}
  ins_encode %{
    __ count_positives($ary1$$Register, $len$$Register,
                       $result$$Register, $tmp3$$Register,
                       $tmp1$$XMMRegister, $tmp2$$XMMRegister, knoreg, knoreg);
  %}
  ins_pipe( pipe_slow );
%}

instruct count_positives_evex(rsi_RegP ary1, rcx_RegI len, rax_RegI result,
                              legRegD tmp1, legRegD tmp2, kReg ktmp1, kReg ktmp2, rbx_RegI tmp3, rFlagsReg cr,)
%{
  predicate(VM_Version::supports_avx512vlbw() && VM_Version::supports_bmi2());
  match(Set result (CountPositives ary1 len));
  effect(TEMP tmp1, TEMP tmp2, TEMP ktmp1, TEMP ktmp2, USE_KILL ary1, USE_KILL len, KILL tmp3, KILL cr);

  format %{ "countPositives byte[] $ary1,$len -> $result   // KILL $tmp1, $tmp2, $tmp3" %}
  ins_encode %{
    __ count_positives($ary1$$Register, $len$$Register,
                       $result$$Register, $tmp3$$Register,
                       $tmp1$$XMMRegister, $tmp2$$XMMRegister, $ktmp1$$KRegister, $ktmp2$$KRegister);
  %}
  ins_pipe( pipe_slow );
%}

// fast char[] to byte[] compression
instruct string_compress(rsi_RegP src, rdi_RegP dst, rdx_RegI len, legRegD tmp1, legRegD tmp2, legRegD tmp3,
                         legRegD tmp4, rcx_RegI tmp5, rax_RegI result, rFlagsReg cr) %{
  predicate(!VM_Version::supports_avx512vlbw() || !VM_Version::supports_bmi2());
  match(Set result (StrCompressedCopy src (Binary dst len)));
  effect(TEMP tmp1, TEMP tmp2, TEMP tmp3, TEMP tmp4, USE_KILL src, USE_KILL dst,
         USE_KILL len, KILL tmp5, KILL cr);

  format %{ "String Compress $src,$dst -> $result    // KILL RAX, RCX, RDX" %}
  ins_encode %{
    __ char_array_compress($src$$Register, $dst$$Register, $len$$Register,
                           $tmp1$$XMMRegister, $tmp2$$XMMRegister, $tmp3$$XMMRegister,
                           $tmp4$$XMMRegister, $tmp5$$Register, $result$$Register,
                           knoreg, knoreg);
  %}
  ins_pipe( pipe_slow );
%}

instruct string_compress_evex(rsi_RegP src, rdi_RegP dst, rdx_RegI len, legRegD tmp1, legRegD tmp2, legRegD tmp3,
                              legRegD tmp4, kReg ktmp1, kReg ktmp2, rcx_RegI tmp5, rax_RegI result, rFlagsReg cr) %{
  predicate(VM_Version::supports_avx512vlbw() && VM_Version::supports_bmi2());
  match(Set result (StrCompressedCopy src (Binary dst len)));
  effect(TEMP tmp1, TEMP tmp2, TEMP tmp3, TEMP tmp4, TEMP ktmp1, TEMP ktmp2, USE_KILL src, USE_KILL dst,
         USE_KILL len, KILL tmp5, KILL cr);

  format %{ "String Compress $src,$dst -> $result    // KILL RAX, RCX, RDX" %}
  ins_encode %{
    __ char_array_compress($src$$Register, $dst$$Register, $len$$Register,
                           $tmp1$$XMMRegister, $tmp2$$XMMRegister, $tmp3$$XMMRegister,
                           $tmp4$$XMMRegister, $tmp5$$Register, $result$$Register,
                           $ktmp1$$KRegister, $ktmp2$$KRegister);
  %}
  ins_pipe( pipe_slow );
%}
// fast byte[] to char[] inflation
instruct string_inflate(Universe dummy, rsi_RegP src, rdi_RegP dst, rdx_RegI len,
                        legRegD tmp1, rcx_RegI tmp2, rFlagsReg cr) %{
  predicate(!VM_Version::supports_avx512vlbw() || !VM_Version::supports_bmi2());
  match(Set dummy (StrInflatedCopy src (Binary dst len)));
  effect(TEMP tmp1, TEMP tmp2, USE_KILL src, USE_KILL dst, USE_KILL len, KILL cr);

  format %{ "String Inflate $src,$dst    // KILL $tmp1, $tmp2" %}
  ins_encode %{
    __ byte_array_inflate($src$$Register, $dst$$Register, $len$$Register,
                          $tmp1$$XMMRegister, $tmp2$$Register, knoreg);
  %}
  ins_pipe( pipe_slow );
%}

instruct string_inflate_evex(Universe dummy, rsi_RegP src, rdi_RegP dst, rdx_RegI len,
                             legRegD tmp1, kReg ktmp, rcx_RegI tmp2, rFlagsReg cr) %{
  predicate(VM_Version::supports_avx512vlbw() && VM_Version::supports_bmi2());
  match(Set dummy (StrInflatedCopy src (Binary dst len)));
  effect(TEMP tmp1, TEMP tmp2, TEMP ktmp, USE_KILL src, USE_KILL dst, USE_KILL len, KILL cr);

  format %{ "String Inflate $src,$dst    // KILL $tmp1, $tmp2" %}
  ins_encode %{
    __ byte_array_inflate($src$$Register, $dst$$Register, $len$$Register,
                          $tmp1$$XMMRegister, $tmp2$$Register, $ktmp$$KRegister);
  %}
  ins_pipe( pipe_slow );
%}

// encode char[] to byte[] in ISO_8859_1
instruct encode_iso_array(rsi_RegP src, rdi_RegP dst, rdx_RegI len,
                          legRegD tmp1, legRegD tmp2, legRegD tmp3, legRegD tmp4,
                          rcx_RegI tmp5, rax_RegI result, rFlagsReg cr) %{
  predicate(!((EncodeISOArrayNode*)n)->is_ascii());
  match(Set result (EncodeISOArray src (Binary dst len)));
  effect(TEMP tmp1, TEMP tmp2, TEMP tmp3, TEMP tmp4, USE_KILL src, USE_KILL dst, USE_KILL len, KILL tmp5, KILL cr);

  format %{ "Encode iso array $src,$dst,$len -> $result    // KILL RCX, RDX, $tmp1, $tmp2, $tmp3, $tmp4, RSI, RDI " %}
  ins_encode %{
    __ encode_iso_array($src$$Register, $dst$$Register, $len$$Register,
                        $tmp1$$XMMRegister, $tmp2$$XMMRegister, $tmp3$$XMMRegister,
                        $tmp4$$XMMRegister, $tmp5$$Register, $result$$Register, false);
  %}
  ins_pipe( pipe_slow );
%}

// encode char[] to byte[] in ASCII
instruct encode_ascii_array(rsi_RegP src, rdi_RegP dst, rdx_RegI len,
                            legRegD tmp1, legRegD tmp2, legRegD tmp3, legRegD tmp4,
                            rcx_RegI tmp5, rax_RegI result, rFlagsReg cr) %{
  predicate(((EncodeISOArrayNode*)n)->is_ascii());
  match(Set result (EncodeISOArray src (Binary dst len)));
  effect(TEMP tmp1, TEMP tmp2, TEMP tmp3, TEMP tmp4, USE_KILL src, USE_KILL dst, USE_KILL len, KILL tmp5, KILL cr);

  format %{ "Encode ascii array $src,$dst,$len -> $result    // KILL RCX, RDX, $tmp1, $tmp2, $tmp3, $tmp4, RSI, RDI " %}
  ins_encode %{
    __ encode_iso_array($src$$Register, $dst$$Register, $len$$Register,
                        $tmp1$$XMMRegister, $tmp2$$XMMRegister, $tmp3$$XMMRegister,
                        $tmp4$$XMMRegister, $tmp5$$Register, $result$$Register, true);
  %}
  ins_pipe( pipe_slow );
%}

//----------Overflow Math Instructions-----------------------------------------

instruct overflowAddI_rReg(rFlagsReg cr, rax_RegI op1, rRegI op2)
%{
  match(Set cr (OverflowAddI op1 op2));
  effect(DEF cr, USE_KILL op1, USE op2);

  format %{ "addl    $op1, $op2\t# overflow check int" %}

  ins_encode %{
    __ addl($op1$$Register, $op2$$Register);
  %}
  ins_pipe(ialu_reg_reg);
%}

instruct overflowAddI_rReg_imm(rFlagsReg cr, rax_RegI op1, immI op2)
%{
  match(Set cr (OverflowAddI op1 op2));
  effect(DEF cr, USE_KILL op1, USE op2);

  format %{ "addl    $op1, $op2\t# overflow check int" %}

  ins_encode %{
    __ addl($op1$$Register, $op2$$constant);
  %}
  ins_pipe(ialu_reg_reg);
%}

instruct overflowAddL_rReg(rFlagsReg cr, rax_RegL op1, rRegL op2)
%{
  match(Set cr (OverflowAddL op1 op2));
  effect(DEF cr, USE_KILL op1, USE op2);

  format %{ "addq    $op1, $op2\t# overflow check long" %}
  ins_encode %{
    __ addq($op1$$Register, $op2$$Register);
  %}
  ins_pipe(ialu_reg_reg);
%}

instruct overflowAddL_rReg_imm(rFlagsReg cr, rax_RegL op1, immL32 op2)
%{
  match(Set cr (OverflowAddL op1 op2));
  effect(DEF cr, USE_KILL op1, USE op2);

  format %{ "addq    $op1, $op2\t# overflow check long" %}
  ins_encode %{
    __ addq($op1$$Register, $op2$$constant);
  %}
  ins_pipe(ialu_reg_reg);
%}

instruct overflowSubI_rReg(rFlagsReg cr, rRegI op1, rRegI op2)
%{
  match(Set cr (OverflowSubI op1 op2));

  format %{ "cmpl    $op1, $op2\t# overflow check int" %}
  ins_encode %{
    __ cmpl($op1$$Register, $op2$$Register);
  %}
  ins_pipe(ialu_reg_reg);
%}

instruct overflowSubI_rReg_imm(rFlagsReg cr, rRegI op1, immI op2)
%{
  match(Set cr (OverflowSubI op1 op2));

  format %{ "cmpl    $op1, $op2\t# overflow check int" %}
  ins_encode %{
    __ cmpl($op1$$Register, $op2$$constant);
  %}
  ins_pipe(ialu_reg_reg);
%}

instruct overflowSubL_rReg(rFlagsReg cr, rRegL op1, rRegL op2)
%{
  match(Set cr (OverflowSubL op1 op2));

  format %{ "cmpq    $op1, $op2\t# overflow check long" %}
  ins_encode %{
    __ cmpq($op1$$Register, $op2$$Register);
  %}
  ins_pipe(ialu_reg_reg);
%}

instruct overflowSubL_rReg_imm(rFlagsReg cr, rRegL op1, immL32 op2)
%{
  match(Set cr (OverflowSubL op1 op2));

  format %{ "cmpq    $op1, $op2\t# overflow check long" %}
  ins_encode %{
    __ cmpq($op1$$Register, $op2$$constant);
  %}
  ins_pipe(ialu_reg_reg);
%}

instruct overflowNegI_rReg(rFlagsReg cr, immI_0 zero, rax_RegI op2)
%{
  match(Set cr (OverflowSubI zero op2));
  effect(DEF cr, USE_KILL op2);

  format %{ "negl    $op2\t# overflow check int" %}
  ins_encode %{
    __ negl($op2$$Register);
  %}
  ins_pipe(ialu_reg_reg);
%}

instruct overflowNegL_rReg(rFlagsReg cr, immL0 zero, rax_RegL op2)
%{
  match(Set cr (OverflowSubL zero op2));
  effect(DEF cr, USE_KILL op2);

  format %{ "negq    $op2\t# overflow check long" %}
  ins_encode %{
    __ negq($op2$$Register);
  %}
  ins_pipe(ialu_reg_reg);
%}

instruct overflowMulI_rReg(rFlagsReg cr, rax_RegI op1, rRegI op2)
%{
  match(Set cr (OverflowMulI op1 op2));
  effect(DEF cr, USE_KILL op1, USE op2);

  format %{ "imull    $op1, $op2\t# overflow check int" %}
  ins_encode %{
    __ imull($op1$$Register, $op2$$Register);
  %}
  ins_pipe(ialu_reg_reg_alu0);
%}

instruct overflowMulI_rReg_imm(rFlagsReg cr, rRegI op1, immI op2, rRegI tmp)
%{
  match(Set cr (OverflowMulI op1 op2));
  effect(DEF cr, TEMP tmp, USE op1, USE op2);

  format %{ "imull    $tmp, $op1, $op2\t# overflow check int" %}
  ins_encode %{
    __ imull($tmp$$Register, $op1$$Register, $op2$$constant);
  %}
  ins_pipe(ialu_reg_reg_alu0);
%}

instruct overflowMulL_rReg(rFlagsReg cr, rax_RegL op1, rRegL op2)
%{
  match(Set cr (OverflowMulL op1 op2));
  effect(DEF cr, USE_KILL op1, USE op2);

  format %{ "imulq    $op1, $op2\t# overflow check long" %}
  ins_encode %{
    __ imulq($op1$$Register, $op2$$Register);
  %}
  ins_pipe(ialu_reg_reg_alu0);
%}

instruct overflowMulL_rReg_imm(rFlagsReg cr, rRegL op1, immL32 op2, rRegL tmp)
%{
  match(Set cr (OverflowMulL op1 op2));
  effect(DEF cr, TEMP tmp, USE op1, USE op2);

  format %{ "imulq    $tmp, $op1, $op2\t# overflow check long" %}
  ins_encode %{
    __ imulq($tmp$$Register, $op1$$Register, $op2$$constant);
  %}
  ins_pipe(ialu_reg_reg_alu0);
%}


//----------Control Flow Instructions------------------------------------------
// Signed compare Instructions

// XXX more variants!!
instruct compI_rReg(rFlagsReg cr, rRegI op1, rRegI op2)
%{
  match(Set cr (CmpI op1 op2));
  effect(DEF cr, USE op1, USE op2);

  format %{ "cmpl    $op1, $op2" %}
  ins_encode %{
    __ cmpl($op1$$Register, $op2$$Register);
  %}
  ins_pipe(ialu_cr_reg_reg);
%}

instruct compI_rReg_imm(rFlagsReg cr, rRegI op1, immI op2)
%{
  match(Set cr (CmpI op1 op2));

  format %{ "cmpl    $op1, $op2" %}
  ins_encode %{
    __ cmpl($op1$$Register, $op2$$constant);
  %}
  ins_pipe(ialu_cr_reg_imm);
%}

instruct compI_rReg_mem(rFlagsReg cr, rRegI op1, memory op2)
%{
  match(Set cr (CmpI op1 (LoadI op2)));

  ins_cost(500); // XXX
  format %{ "cmpl    $op1, $op2" %}
  ins_encode %{
    __ cmpl($op1$$Register, $op2$$Address);
  %}
  ins_pipe(ialu_cr_reg_mem);
%}

instruct testI_reg(rFlagsReg cr, rRegI src, immI_0 zero)
%{
  match(Set cr (CmpI src zero));

  format %{ "testl   $src, $src" %}
  ins_encode %{
    __ testl($src$$Register, $src$$Register);
  %}
  ins_pipe(ialu_cr_reg_imm);
%}

instruct testI_reg_imm(rFlagsReg cr, rRegI src, immI con, immI_0 zero)
%{
  match(Set cr (CmpI (AndI src con) zero));

  format %{ "testl   $src, $con" %}
  ins_encode %{
    __ testl($src$$Register, $con$$constant);
  %}
  ins_pipe(ialu_cr_reg_imm);
%}

instruct testI_reg_mem(rFlagsReg cr, rRegI src, memory mem, immI_0 zero)
%{
  match(Set cr (CmpI (AndI src (LoadI mem)) zero));

  format %{ "testl   $src, $mem" %}
  ins_encode %{
    __ testl($src$$Register, $mem$$Address);
  %}
  ins_pipe(ialu_cr_reg_mem);
%}

// Unsigned compare Instructions; really, same as signed except they
// produce an rFlagsRegU instead of rFlagsReg.
instruct compU_rReg(rFlagsRegU cr, rRegI op1, rRegI op2)
%{
  match(Set cr (CmpU op1 op2));

  format %{ "cmpl    $op1, $op2\t# unsigned" %}
  ins_encode %{
    __ cmpl($op1$$Register, $op2$$Register);
  %}
  ins_pipe(ialu_cr_reg_reg);
%}

instruct compU_rReg_imm(rFlagsRegU cr, rRegI op1, immI op2)
%{
  match(Set cr (CmpU op1 op2));

  format %{ "cmpl    $op1, $op2\t# unsigned" %}
  ins_encode %{
    __ cmpl($op1$$Register, $op2$$constant);
  %}
  ins_pipe(ialu_cr_reg_imm);
%}

instruct compU_rReg_mem(rFlagsRegU cr, rRegI op1, memory op2)
%{
  match(Set cr (CmpU op1 (LoadI op2)));

  ins_cost(500); // XXX
  format %{ "cmpl    $op1, $op2\t# unsigned" %}
  ins_encode %{
    __ cmpl($op1$$Register, $op2$$Address);
  %}
  ins_pipe(ialu_cr_reg_mem);
%}

// // // Cisc-spilled version of cmpU_rReg
// //instruct compU_mem_rReg(rFlagsRegU cr, memory op1, rRegI op2)
// //%{
// //  match(Set cr (CmpU (LoadI op1) op2));
// //
// //  format %{ "CMPu   $op1,$op2" %}
// //  ins_cost(500);
// //  opcode(0x39);  /* Opcode 39 /r */
// //  ins_encode( OpcP, reg_mem( op1, op2) );
// //%}

instruct testU_reg(rFlagsRegU cr, rRegI src, immI_0 zero)
%{
  match(Set cr (CmpU src zero));

  format %{ "testl   $src, $src\t# unsigned" %}
  ins_encode %{
    __ testl($src$$Register, $src$$Register);
  %}
  ins_pipe(ialu_cr_reg_imm);
%}

instruct compP_rReg(rFlagsRegU cr, rRegP op1, rRegP op2)
%{
  match(Set cr (CmpP op1 op2));

  format %{ "cmpq    $op1, $op2\t# ptr" %}
  ins_encode %{
    __ cmpq($op1$$Register, $op2$$Register);
  %}
  ins_pipe(ialu_cr_reg_reg);
%}

instruct compP_rReg_mem(rFlagsRegU cr, rRegP op1, memory op2)
%{
  match(Set cr (CmpP op1 (LoadP op2)));
  predicate(n->in(2)->as_Load()->barrier_data() == 0);

  ins_cost(500); // XXX
  format %{ "cmpq    $op1, $op2\t# ptr" %}
  ins_encode %{
    __ cmpq($op1$$Register, $op2$$Address);
  %}
  ins_pipe(ialu_cr_reg_mem);
%}

// // // Cisc-spilled version of cmpP_rReg
// //instruct compP_mem_rReg(rFlagsRegU cr, memory op1, rRegP op2)
// //%{
// //  match(Set cr (CmpP (LoadP op1) op2));
// //
// //  format %{ "CMPu   $op1,$op2" %}
// //  ins_cost(500);
// //  opcode(0x39);  /* Opcode 39 /r */
// //  ins_encode( OpcP, reg_mem( op1, op2) );
// //%}

// XXX this is generalized by compP_rReg_mem???
// Compare raw pointer (used in out-of-heap check).
// Only works because non-oop pointers must be raw pointers
// and raw pointers have no anti-dependencies.
instruct compP_mem_rReg(rFlagsRegU cr, rRegP op1, memory op2)
%{
  predicate(n->in(2)->in(2)->bottom_type()->reloc() == relocInfo::none &&
            n->in(2)->as_Load()->barrier_data() == 0);
  match(Set cr (CmpP op1 (LoadP op2)));

  format %{ "cmpq    $op1, $op2\t# raw ptr" %}
  ins_encode %{
    __ cmpq($op1$$Register, $op2$$Address);
  %}
  ins_pipe(ialu_cr_reg_mem);
%}

// This will generate a signed flags result. This should be OK since
// any compare to a zero should be eq/neq.
instruct testP_reg(rFlagsReg cr, rRegP src, immP0 zero)
%{
  match(Set cr (CmpP src zero));

  format %{ "testq   $src, $src\t# ptr" %}
  ins_encode %{
    __ testq($src$$Register, $src$$Register);
  %}
  ins_pipe(ialu_cr_reg_imm);
%}

// This will generate a signed flags result. This should be OK since
// any compare to a zero should be eq/neq.
instruct testP_mem(rFlagsReg cr, memory op, immP0 zero)
%{
  predicate((!UseCompressedOops || (CompressedOops::base() != NULL)) &&
            n->in(1)->as_Load()->barrier_data() == 0);
  match(Set cr (CmpP (LoadP op) zero));

  ins_cost(500); // XXX
  format %{ "testq   $op, 0xffffffffffffffff\t# ptr" %}
  ins_encode %{
    __ testq($op$$Address, 0xFFFFFFFF);
  %}
  ins_pipe(ialu_cr_reg_imm);
%}

instruct testP_mem_reg0(rFlagsReg cr, memory mem, immP0 zero)
%{
  predicate(UseCompressedOops && (CompressedOops::base() == NULL) &&
            n->in(1)->as_Load()->barrier_data() == 0);
  match(Set cr (CmpP (LoadP mem) zero));

  format %{ "cmpq    R12, $mem\t# ptr (R12_heapbase==0)" %}
  ins_encode %{
    __ cmpq(r12, $mem$$Address);
  %}
  ins_pipe(ialu_cr_reg_mem);
%}

instruct compN_rReg(rFlagsRegU cr, rRegN op1, rRegN op2)
%{
  match(Set cr (CmpN op1 op2));

  format %{ "cmpl    $op1, $op2\t# compressed ptr" %}
  ins_encode %{ __ cmpl($op1$$Register, $op2$$Register); %}
  ins_pipe(ialu_cr_reg_reg);
%}

instruct compN_rReg_mem(rFlagsRegU cr, rRegN src, memory mem)
%{
  match(Set cr (CmpN src (LoadN mem)));

  format %{ "cmpl    $src, $mem\t# compressed ptr" %}
  ins_encode %{
    __ cmpl($src$$Register, $mem$$Address);
  %}
  ins_pipe(ialu_cr_reg_mem);
%}

instruct compN_rReg_imm(rFlagsRegU cr, rRegN op1, immN op2) %{
  match(Set cr (CmpN op1 op2));

  format %{ "cmpl    $op1, $op2\t# compressed ptr" %}
  ins_encode %{
    __ cmp_narrow_oop($op1$$Register, (jobject)$op2$$constant);
  %}
  ins_pipe(ialu_cr_reg_imm);
%}

instruct compN_mem_imm(rFlagsRegU cr, memory mem, immN src)
%{
  match(Set cr (CmpN src (LoadN mem)));

  format %{ "cmpl    $mem, $src\t# compressed ptr" %}
  ins_encode %{
    __ cmp_narrow_oop($mem$$Address, (jobject)$src$$constant);
  %}
  ins_pipe(ialu_cr_reg_mem);
%}

instruct compN_rReg_imm_klass(rFlagsRegU cr, rRegN op1, immNKlass op2) %{
  match(Set cr (CmpN op1 op2));

  format %{ "cmpl    $op1, $op2\t# compressed klass ptr" %}
  ins_encode %{
    __ cmp_narrow_klass($op1$$Register, (Klass*)$op2$$constant);
  %}
  ins_pipe(ialu_cr_reg_imm);
%}

instruct compN_mem_imm_klass(rFlagsRegU cr, memory mem, immNKlass src)
%{
  match(Set cr (CmpN src (LoadNKlass mem)));

  format %{ "cmpl    $mem, $src\t# compressed klass ptr" %}
  ins_encode %{
    __ cmp_narrow_klass($mem$$Address, (Klass*)$src$$constant);
  %}
  ins_pipe(ialu_cr_reg_mem);
%}

instruct testN_reg(rFlagsReg cr, rRegN src, immN0 zero) %{
  match(Set cr (CmpN src zero));

  format %{ "testl   $src, $src\t# compressed ptr" %}
  ins_encode %{ __ testl($src$$Register, $src$$Register); %}
  ins_pipe(ialu_cr_reg_imm);
%}

instruct testN_mem(rFlagsReg cr, memory mem, immN0 zero)
%{
  predicate(CompressedOops::base() != NULL);
  match(Set cr (CmpN (LoadN mem) zero));

  ins_cost(500); // XXX
  format %{ "testl   $mem, 0xffffffff\t# compressed ptr" %}
  ins_encode %{
    __ cmpl($mem$$Address, (int)0xFFFFFFFF);
  %}
  ins_pipe(ialu_cr_reg_mem);
%}

instruct testN_mem_reg0(rFlagsReg cr, memory mem, immN0 zero)
%{
  predicate(CompressedOops::base() == NULL);
  match(Set cr (CmpN (LoadN mem) zero));

  format %{ "cmpl    R12, $mem\t# compressed ptr (R12_heapbase==0)" %}
  ins_encode %{
    __ cmpl(r12, $mem$$Address);
  %}
  ins_pipe(ialu_cr_reg_mem);
%}

// Yanked all unsigned pointer compare operations.
// Pointer compares are done with CmpP which is already unsigned.

instruct compL_rReg(rFlagsReg cr, rRegL op1, rRegL op2)
%{
  match(Set cr (CmpL op1 op2));

  format %{ "cmpq    $op1, $op2" %}
  ins_encode %{
    __ cmpq($op1$$Register, $op2$$Register);
  %}
  ins_pipe(ialu_cr_reg_reg);
%}

instruct compL_rReg_imm(rFlagsReg cr, rRegL op1, immL32 op2)
%{
  match(Set cr (CmpL op1 op2));

  format %{ "cmpq    $op1, $op2" %}
  ins_encode %{
    __ cmpq($op1$$Register, $op2$$constant);
  %}
  ins_pipe(ialu_cr_reg_imm);
%}

instruct compL_rReg_mem(rFlagsReg cr, rRegL op1, memory op2)
%{
  match(Set cr (CmpL op1 (LoadL op2)));

  format %{ "cmpq    $op1, $op2" %}
  ins_encode %{
    __ cmpq($op1$$Register, $op2$$Address);
  %}
  ins_pipe(ialu_cr_reg_mem);
%}

instruct testL_reg(rFlagsReg cr, rRegL src, immL0 zero)
%{
  match(Set cr (CmpL src zero));

  format %{ "testq   $src, $src" %}
  ins_encode %{
    __ testq($src$$Register, $src$$Register);
  %}
  ins_pipe(ialu_cr_reg_imm);
%}

instruct testL_reg_imm(rFlagsReg cr, rRegL src, immL32 con, immL0 zero)
%{
  match(Set cr (CmpL (AndL src con) zero));

  format %{ "testq   $src, $con\t# long" %}
  ins_encode %{
    __ testq($src$$Register, $con$$constant);
  %}
  ins_pipe(ialu_cr_reg_imm);
%}

instruct testL_reg_mem(rFlagsReg cr, rRegL src, memory mem, immL0 zero)
%{
  match(Set cr (CmpL (AndL src (LoadL mem)) zero));

  format %{ "testq   $src, $mem" %}
  ins_encode %{
    __ testq($src$$Register, $mem$$Address);
  %}
  ins_pipe(ialu_cr_reg_mem);
%}

instruct testL_reg_mem2(rFlagsReg cr, rRegP src, memory mem, immL0 zero)
%{
  match(Set cr (CmpL (AndL (CastP2X src) (LoadL mem)) zero));

  format %{ "testq   $src, $mem" %}
  ins_encode %{
    __ testq($src$$Register, $mem$$Address);
  %}
  ins_pipe(ialu_cr_reg_mem);
%}

// Manifest a CmpL result in an integer register.  Very painful.
// This is the test to avoid.
instruct cmpL3_reg_reg(rRegI dst, rRegL src1, rRegL src2, rFlagsReg flags)
%{
  match(Set dst (CmpL3 src1 src2));
  effect(KILL flags);

  ins_cost(275); // XXX
  format %{ "cmpq    $src1, $src2\t# CmpL3\n\t"
            "movl    $dst, -1\n\t"
            "jl,s    done\n\t"
            "setne   $dst\n\t"
            "movzbl  $dst, $dst\n\t"
    "done:" %}
  ins_encode %{
    Label done;
    __ cmpq($src1$$Register, $src2$$Register);
    __ movl($dst$$Register, -1);
    __ jccb(Assembler::less, done);
    __ setne($dst$$Register);
    __ movzbl($dst$$Register, $dst$$Register);
    __ bind(done);
  %}
  ins_pipe(pipe_slow);
%}

// Unsigned long compare Instructions; really, same as signed long except they
// produce an rFlagsRegU instead of rFlagsReg.
instruct compUL_rReg(rFlagsRegU cr, rRegL op1, rRegL op2)
%{
  match(Set cr (CmpUL op1 op2));

  format %{ "cmpq    $op1, $op2\t# unsigned" %}
  ins_encode %{
    __ cmpq($op1$$Register, $op2$$Register);
  %}
  ins_pipe(ialu_cr_reg_reg);
%}

instruct compUL_rReg_imm(rFlagsRegU cr, rRegL op1, immL32 op2)
%{
  match(Set cr (CmpUL op1 op2));

  format %{ "cmpq    $op1, $op2\t# unsigned" %}
  ins_encode %{
    __ cmpq($op1$$Register, $op2$$constant);
  %}
  ins_pipe(ialu_cr_reg_imm);
%}

instruct compUL_rReg_mem(rFlagsRegU cr, rRegL op1, memory op2)
%{
  match(Set cr (CmpUL op1 (LoadL op2)));

  format %{ "cmpq    $op1, $op2\t# unsigned" %}
  ins_encode %{
    __ cmpq($op1$$Register, $op2$$Address);
  %}
  ins_pipe(ialu_cr_reg_mem);
%}

instruct testUL_reg(rFlagsRegU cr, rRegL src, immL0 zero)
%{
  match(Set cr (CmpUL src zero));

  format %{ "testq   $src, $src\t# unsigned" %}
  ins_encode %{
    __ testq($src$$Register, $src$$Register);
  %}
  ins_pipe(ialu_cr_reg_imm);
%}

instruct compB_mem_imm(rFlagsReg cr, memory mem, immI8 imm)
%{
  match(Set cr (CmpI (LoadB mem) imm));

  ins_cost(125);
  format %{ "cmpb    $mem, $imm" %}
  ins_encode %{ __ cmpb($mem$$Address, $imm$$constant); %}
  ins_pipe(ialu_cr_reg_mem);
%}

instruct testUB_mem_imm(rFlagsReg cr, memory mem, immU7 imm, immI_0 zero)
%{
  match(Set cr (CmpI (AndI (LoadUB mem) imm) zero));

  ins_cost(125);
  format %{ "testb   $mem, $imm\t# ubyte" %}
  ins_encode %{ __ testb($mem$$Address, $imm$$constant); %}
  ins_pipe(ialu_cr_reg_mem);
%}

instruct testB_mem_imm(rFlagsReg cr, memory mem, immI8 imm, immI_0 zero)
%{
  match(Set cr (CmpI (AndI (LoadB mem) imm) zero));

  ins_cost(125);
  format %{ "testb   $mem, $imm\t# byte" %}
  ins_encode %{ __ testb($mem$$Address, $imm$$constant); %}
  ins_pipe(ialu_cr_reg_mem);
%}

//----------Max and Min--------------------------------------------------------
// Min Instructions

instruct cmovI_reg_g(rRegI dst, rRegI src, rFlagsReg cr)
%{
  effect(USE_DEF dst, USE src, USE cr);

  format %{ "cmovlgt $dst, $src\t# min" %}
  ins_encode %{
    __ cmovl(Assembler::greater, $dst$$Register, $src$$Register);
  %}
  ins_pipe(pipe_cmov_reg);
%}


instruct minI_rReg(rRegI dst, rRegI src)
%{
  match(Set dst (MinI dst src));

  ins_cost(200);
  expand %{
    rFlagsReg cr;
    compI_rReg(cr, dst, src);
    cmovI_reg_g(dst, src, cr);
  %}
%}

instruct cmovI_reg_l(rRegI dst, rRegI src, rFlagsReg cr)
%{
  effect(USE_DEF dst, USE src, USE cr);

  format %{ "cmovllt $dst, $src\t# max" %}
  ins_encode %{
    __ cmovl(Assembler::less, $dst$$Register, $src$$Register);
  %}
  ins_pipe(pipe_cmov_reg);
%}


instruct maxI_rReg(rRegI dst, rRegI src)
%{
  match(Set dst (MaxI dst src));

  ins_cost(200);
  expand %{
    rFlagsReg cr;
    compI_rReg(cr, dst, src);
    cmovI_reg_l(dst, src, cr);
  %}
%}

// ============================================================================
// Branch Instructions

// Jump Direct - Label defines a relative address from JMP+1
instruct jmpDir(label labl)
%{
  match(Goto);
  effect(USE labl);

  ins_cost(300);
  format %{ "jmp     $labl" %}
  size(5);
  ins_encode %{
    Label* L = $labl$$label;
    __ jmp(*L, false); // Always long jump
  %}
  ins_pipe(pipe_jmp);
%}

// Jump Direct Conditional - Label defines a relative address from Jcc+1
instruct jmpCon(cmpOp cop, rFlagsReg cr, label labl)
%{
  match(If cop cr);
  effect(USE labl);

  ins_cost(300);
  format %{ "j$cop     $labl" %}
  size(6);
  ins_encode %{
    Label* L = $labl$$label;
    __ jcc((Assembler::Condition)($cop$$cmpcode), *L, false); // Always long jump
  %}
  ins_pipe(pipe_jcc);
%}

// Jump Direct Conditional - Label defines a relative address from Jcc+1
instruct jmpLoopEnd(cmpOp cop, rFlagsReg cr, label labl)
%{
  match(CountedLoopEnd cop cr);
  effect(USE labl);

  ins_cost(300);
  format %{ "j$cop     $labl\t# loop end" %}
  size(6);
  ins_encode %{
    Label* L = $labl$$label;
    __ jcc((Assembler::Condition)($cop$$cmpcode), *L, false); // Always long jump
  %}
  ins_pipe(pipe_jcc);
%}

// Jump Direct Conditional - Label defines a relative address from Jcc+1
instruct jmpLoopEndU(cmpOpU cop, rFlagsRegU cmp, label labl) %{
  match(CountedLoopEnd cop cmp);
  effect(USE labl);

  ins_cost(300);
  format %{ "j$cop,u   $labl\t# loop end" %}
  size(6);
  ins_encode %{
    Label* L = $labl$$label;
    __ jcc((Assembler::Condition)($cop$$cmpcode), *L, false); // Always long jump
  %}
  ins_pipe(pipe_jcc);
%}

instruct jmpLoopEndUCF(cmpOpUCF cop, rFlagsRegUCF cmp, label labl) %{
  match(CountedLoopEnd cop cmp);
  effect(USE labl);

  ins_cost(200);
  format %{ "j$cop,u   $labl\t# loop end" %}
  size(6);
  ins_encode %{
    Label* L = $labl$$label;
    __ jcc((Assembler::Condition)($cop$$cmpcode), *L, false); // Always long jump
  %}
  ins_pipe(pipe_jcc);
%}

// Jump Direct Conditional - using unsigned comparison
instruct jmpConU(cmpOpU cop, rFlagsRegU cmp, label labl) %{
  match(If cop cmp);
  effect(USE labl);

  ins_cost(300);
  format %{ "j$cop,u   $labl" %}
  size(6);
  ins_encode %{
    Label* L = $labl$$label;
    __ jcc((Assembler::Condition)($cop$$cmpcode), *L, false); // Always long jump
  %}
  ins_pipe(pipe_jcc);
%}

instruct jmpConUCF(cmpOpUCF cop, rFlagsRegUCF cmp, label labl) %{
  match(If cop cmp);
  effect(USE labl);

  ins_cost(200);
  format %{ "j$cop,u   $labl" %}
  size(6);
  ins_encode %{
    Label* L = $labl$$label;
    __ jcc((Assembler::Condition)($cop$$cmpcode), *L, false); // Always long jump
  %}
  ins_pipe(pipe_jcc);
%}

instruct jmpConUCF2(cmpOpUCF2 cop, rFlagsRegUCF cmp, label labl) %{
  match(If cop cmp);
  effect(USE labl);

  ins_cost(200);
  format %{ $$template
    if ($cop$$cmpcode == Assembler::notEqual) {
      $$emit$$"jp,u    $labl\n\t"
      $$emit$$"j$cop,u   $labl"
    } else {
      $$emit$$"jp,u    done\n\t"
      $$emit$$"j$cop,u   $labl\n\t"
      $$emit$$"done:"
    }
  %}
  ins_encode %{
    Label* l = $labl$$label;
    if ($cop$$cmpcode == Assembler::notEqual) {
      __ jcc(Assembler::parity, *l, false);
      __ jcc(Assembler::notEqual, *l, false);
    } else if ($cop$$cmpcode == Assembler::equal) {
      Label done;
      __ jccb(Assembler::parity, done);
      __ jcc(Assembler::equal, *l, false);
      __ bind(done);
    } else {
       ShouldNotReachHere();
    }
  %}
  ins_pipe(pipe_jcc);
%}

// ============================================================================
// The 2nd slow-half of a subtype check.  Scan the subklass's 2ndary
// superklass array for an instance of the superklass.  Set a hidden
// internal cache on a hit (cache is checked with exposed code in
// gen_subtype_check()).  Return NZ for a miss or zero for a hit.  The
// encoding ALSO sets flags.

instruct partialSubtypeCheck(rdi_RegP result,
                             rsi_RegP sub, rax_RegP super, rcx_RegI rcx,
                             rFlagsReg cr)
%{
  match(Set result (PartialSubtypeCheck sub super));
  effect(KILL rcx, KILL cr);

  ins_cost(1100);  // slightly larger than the next version
  format %{ "movq    rdi, [$sub + in_bytes(Klass::secondary_supers_offset())]\n\t"
            "movl    rcx, [rdi + Array<Klass*>::length_offset_in_bytes()]\t# length to scan\n\t"
            "addq    rdi, Array<Klass*>::base_offset_in_bytes()\t# Skip to start of data; set NZ in case count is zero\n\t"
            "repne   scasq\t# Scan *rdi++ for a match with rax while rcx--\n\t"
            "jne,s   miss\t\t# Missed: rdi not-zero\n\t"
            "movq    [$sub + in_bytes(Klass::secondary_super_cache_offset())], $super\t# Hit: update cache\n\t"
            "xorq    $result, $result\t\t Hit: rdi zero\n\t"
    "miss:\t" %}

  opcode(0x1); // Force a XOR of RDI
  ins_encode(enc_PartialSubtypeCheck());
  ins_pipe(pipe_slow);
%}

instruct partialSubtypeCheck_vs_Zero(rFlagsReg cr,
                                     rsi_RegP sub, rax_RegP super, rcx_RegI rcx,
                                     immP0 zero,
                                     rdi_RegP result)
%{
  match(Set cr (CmpP (PartialSubtypeCheck sub super) zero));
  effect(KILL rcx, KILL result);

  ins_cost(1000);
  format %{ "movq    rdi, [$sub + in_bytes(Klass::secondary_supers_offset())]\n\t"
            "movl    rcx, [rdi + Array<Klass*>::length_offset_in_bytes()]\t# length to scan\n\t"
            "addq    rdi, Array<Klass*>::base_offset_in_bytes()\t# Skip to start of data; set NZ in case count is zero\n\t"
            "repne   scasq\t# Scan *rdi++ for a match with rax while cx-- != 0\n\t"
            "jne,s   miss\t\t# Missed: flags nz\n\t"
            "movq    [$sub + in_bytes(Klass::secondary_super_cache_offset())], $super\t# Hit: update cache\n\t"
    "miss:\t" %}

  opcode(0x0); // No need to XOR RDI
  ins_encode(enc_PartialSubtypeCheck());
  ins_pipe(pipe_slow);
%}

// ============================================================================
// Branch Instructions -- short offset versions
//
// These instructions are used to replace jumps of a long offset (the default
// match) with jumps of a shorter offset.  These instructions are all tagged
// with the ins_short_branch attribute, which causes the ADLC to suppress the
// match rules in general matching.  Instead, the ADLC generates a conversion
// method in the MachNode which can be used to do in-place replacement of the
// long variant with the shorter variant.  The compiler will determine if a
// branch can be taken by the is_short_branch_offset() predicate in the machine
// specific code section of the file.

// Jump Direct - Label defines a relative address from JMP+1
instruct jmpDir_short(label labl) %{
  match(Goto);
  effect(USE labl);

  ins_cost(300);
  format %{ "jmp,s   $labl" %}
  size(2);
  ins_encode %{
    Label* L = $labl$$label;
    __ jmpb(*L);
  %}
  ins_pipe(pipe_jmp);
  ins_short_branch(1);
%}

// Jump Direct Conditional - Label defines a relative address from Jcc+1
instruct jmpCon_short(cmpOp cop, rFlagsReg cr, label labl) %{
  match(If cop cr);
  effect(USE labl);

  ins_cost(300);
  format %{ "j$cop,s   $labl" %}
  size(2);
  ins_encode %{
    Label* L = $labl$$label;
    __ jccb((Assembler::Condition)($cop$$cmpcode), *L);
  %}
  ins_pipe(pipe_jcc);
  ins_short_branch(1);
%}

// Jump Direct Conditional - Label defines a relative address from Jcc+1
instruct jmpLoopEnd_short(cmpOp cop, rFlagsReg cr, label labl) %{
  match(CountedLoopEnd cop cr);
  effect(USE labl);

  ins_cost(300);
  format %{ "j$cop,s   $labl\t# loop end" %}
  size(2);
  ins_encode %{
    Label* L = $labl$$label;
    __ jccb((Assembler::Condition)($cop$$cmpcode), *L);
  %}
  ins_pipe(pipe_jcc);
  ins_short_branch(1);
%}

// Jump Direct Conditional - Label defines a relative address from Jcc+1
instruct jmpLoopEndU_short(cmpOpU cop, rFlagsRegU cmp, label labl) %{
  match(CountedLoopEnd cop cmp);
  effect(USE labl);

  ins_cost(300);
  format %{ "j$cop,us  $labl\t# loop end" %}
  size(2);
  ins_encode %{
    Label* L = $labl$$label;
    __ jccb((Assembler::Condition)($cop$$cmpcode), *L);
  %}
  ins_pipe(pipe_jcc);
  ins_short_branch(1);
%}

instruct jmpLoopEndUCF_short(cmpOpUCF cop, rFlagsRegUCF cmp, label labl) %{
  match(CountedLoopEnd cop cmp);
  effect(USE labl);

  ins_cost(300);
  format %{ "j$cop,us  $labl\t# loop end" %}
  size(2);
  ins_encode %{
    Label* L = $labl$$label;
    __ jccb((Assembler::Condition)($cop$$cmpcode), *L);
  %}
  ins_pipe(pipe_jcc);
  ins_short_branch(1);
%}

// Jump Direct Conditional - using unsigned comparison
instruct jmpConU_short(cmpOpU cop, rFlagsRegU cmp, label labl) %{
  match(If cop cmp);
  effect(USE labl);

  ins_cost(300);
  format %{ "j$cop,us  $labl" %}
  size(2);
  ins_encode %{
    Label* L = $labl$$label;
    __ jccb((Assembler::Condition)($cop$$cmpcode), *L);
  %}
  ins_pipe(pipe_jcc);
  ins_short_branch(1);
%}

instruct jmpConUCF_short(cmpOpUCF cop, rFlagsRegUCF cmp, label labl) %{
  match(If cop cmp);
  effect(USE labl);

  ins_cost(300);
  format %{ "j$cop,us  $labl" %}
  size(2);
  ins_encode %{
    Label* L = $labl$$label;
    __ jccb((Assembler::Condition)($cop$$cmpcode), *L);
  %}
  ins_pipe(pipe_jcc);
  ins_short_branch(1);
%}

instruct jmpConUCF2_short(cmpOpUCF2 cop, rFlagsRegUCF cmp, label labl) %{
  match(If cop cmp);
  effect(USE labl);

  ins_cost(300);
  format %{ $$template
    if ($cop$$cmpcode == Assembler::notEqual) {
      $$emit$$"jp,u,s  $labl\n\t"
      $$emit$$"j$cop,u,s  $labl"
    } else {
      $$emit$$"jp,u,s  done\n\t"
      $$emit$$"j$cop,u,s  $labl\n\t"
      $$emit$$"done:"
    }
  %}
  size(4);
  ins_encode %{
    Label* l = $labl$$label;
    if ($cop$$cmpcode == Assembler::notEqual) {
      __ jccb(Assembler::parity, *l);
      __ jccb(Assembler::notEqual, *l);
    } else if ($cop$$cmpcode == Assembler::equal) {
      Label done;
      __ jccb(Assembler::parity, done);
      __ jccb(Assembler::equal, *l);
      __ bind(done);
    } else {
       ShouldNotReachHere();
    }
  %}
  ins_pipe(pipe_jcc);
  ins_short_branch(1);
%}

// ============================================================================
// inlined locking and unlocking

instruct cmpFastLockRTM(rFlagsReg cr, rRegP object, rbx_RegP box, rax_RegI tmp, rdx_RegI scr, rRegI cx1, rRegI cx2) %{
  predicate(Compile::current()->use_rtm());
  match(Set cr (FastLock object box));
  effect(TEMP tmp, TEMP scr, TEMP cx1, TEMP cx2, USE_KILL box);
  ins_cost(300);
  format %{ "fastlock $object,$box\t! kills $box,$tmp,$scr,$cx1,$cx2" %}
  ins_encode %{
    __ fast_lock($object$$Register, $box$$Register, $tmp$$Register,
                 $scr$$Register, $cx1$$Register, $cx2$$Register,
                 _rtm_counters, _stack_rtm_counters,
                 ((Method*)(ra_->C->method()->constant_encoding()))->method_data(),
                 true, ra_->C->profile_rtm());
  %}
  ins_pipe(pipe_slow);
%}

instruct cmpFastLock(rFlagsReg cr, rRegP object, rbx_RegP box, rax_RegI tmp, rRegP scr, rRegP cx1) %{
  predicate(!Compile::current()->use_rtm());
  match(Set cr (FastLock object box));
  effect(TEMP tmp, TEMP scr, TEMP cx1, USE_KILL box);
  ins_cost(300);
  format %{ "fastlock $object,$box\t! kills $box,$tmp,$scr" %}
  ins_encode %{
    __ fast_lock($object$$Register, $box$$Register, $tmp$$Register,
                 $scr$$Register, $cx1$$Register, noreg, NULL, NULL, NULL, false, false);
  %}
  ins_pipe(pipe_slow);
%}

instruct cmpFastUnlock(rFlagsReg cr, rRegP object, rax_RegP box, rRegP tmp) %{
  match(Set cr (FastUnlock object box));
  effect(TEMP tmp, USE_KILL box);
  ins_cost(300);
  format %{ "fastunlock $object,$box\t! kills $box,$tmp" %}
  ins_encode %{
    __ fast_unlock($object$$Register, $box$$Register, $tmp$$Register, ra_->C->use_rtm());
  %}
  ins_pipe(pipe_slow);
%}


// ============================================================================
// Safepoint Instructions
instruct safePoint_poll_tls(rFlagsReg cr, rRegP poll)
%{
  match(SafePoint poll);
  effect(KILL cr, USE poll);

  format %{ "testl   rax, [$poll]\t"
            "# Safepoint: poll for GC" %}
  ins_cost(125);
  size(4); /* setting an explicit size will cause debug builds to assert if size is incorrect */
  ins_encode %{
    __ relocate(relocInfo::poll_type);
    address pre_pc = __ pc();
    __ testl(rax, Address($poll$$Register, 0));
    assert(nativeInstruction_at(pre_pc)->is_safepoint_poll(), "must emit test %%eax [reg]");
  %}
  ins_pipe(ialu_reg_mem);
%}

instruct mask_all_evexL(kReg dst, rRegL src) %{
  match(Set dst (MaskAll src));
  format %{ "mask_all_evexL $dst, $src \t! mask all operation" %}
  ins_encode %{
    int mask_len = Matcher::vector_length(this);
    __ vector_maskall_operation($dst$$KRegister, $src$$Register, mask_len);
  %}
  ins_pipe( pipe_slow );
%}

instruct mask_all_evexI_GT32(kReg dst, rRegI src, rRegL tmp) %{
  predicate(Matcher::vector_length(n) > 32);
  match(Set dst (MaskAll src));
  effect(TEMP tmp);
  format %{ "mask_all_evexI_GT32 $dst, $src \t! using $tmp as TEMP" %}
  ins_encode %{
    int mask_len = Matcher::vector_length(this);
    __ movslq($tmp$$Register, $src$$Register);
    __ vector_maskall_operation($dst$$KRegister, $tmp$$Register, mask_len);
  %}
  ins_pipe( pipe_slow );
%}

// ============================================================================
// Procedure Call/Return Instructions
// Call Java Static Instruction
// Note: If this code changes, the corresponding ret_addr_offset() and
//       compute_padding() functions will have to be adjusted.
instruct CallStaticJavaDirect(method meth) %{
  match(CallStaticJava);
  effect(USE meth);

  ins_cost(300);
  format %{ "call,static " %}
  opcode(0xE8); /* E8 cd */
  ins_encode(clear_avx, Java_Static_Call(meth), call_epilog);
  ins_pipe(pipe_slow);
  ins_alignment(4);
%}

// Call Java Dynamic Instruction
// Note: If this code changes, the corresponding ret_addr_offset() and
//       compute_padding() functions will have to be adjusted.
instruct CallDynamicJavaDirect(method meth)
%{
  match(CallDynamicJava);
  effect(USE meth);

  ins_cost(300);
  format %{ "movq    rax, #Universe::non_oop_word()\n\t"
            "call,dynamic " %}
  ins_encode(clear_avx, Java_Dynamic_Call(meth), call_epilog);
  ins_pipe(pipe_slow);
  ins_alignment(4);
%}

// Call Runtime Instruction
instruct CallRuntimeDirect(method meth)
%{
  match(CallRuntime);
  effect(USE meth);

  ins_cost(300);
  format %{ "call,runtime " %}
  ins_encode(clear_avx, Java_To_Runtime(meth));
  ins_pipe(pipe_slow);
%}

// Call runtime without safepoint
instruct CallLeafDirect(method meth)
%{
  match(CallLeaf);
  effect(USE meth);

  ins_cost(300);
  format %{ "call_leaf,runtime " %}
  ins_encode(clear_avx, Java_To_Runtime(meth));
  ins_pipe(pipe_slow);
%}

// Call runtime without safepoint and with vector arguments
instruct CallLeafDirectVector(method meth)
%{
  match(CallLeafVector);
  effect(USE meth);

  ins_cost(300);
  format %{ "call_leaf,vector " %}
  ins_encode(Java_To_Runtime(meth));
  ins_pipe(pipe_slow);
%}

//
instruct CallNativeDirect(method meth)
%{
  match(CallNative);
  effect(USE meth);

  ins_cost(300);
  format %{ "call_native " %}
  ins_encode(clear_avx, Java_To_Runtime(meth));
  ins_pipe(pipe_slow);
%}

// Call runtime without safepoint
instruct CallLeafNoFPDirect(method meth)
%{
  match(CallLeafNoFP);
  effect(USE meth);

  ins_cost(300);
  format %{ "call_leaf_nofp,runtime " %}
  ins_encode(clear_avx, Java_To_Runtime(meth));
  ins_pipe(pipe_slow);
%}

// Return Instruction
// Remove the return address & jump to it.
// Notice: We always emit a nop after a ret to make sure there is room
// for safepoint patching
instruct Ret()
%{
  match(Return);

  format %{ "ret" %}
  ins_encode %{
    __ ret(0);
  %}
  ins_pipe(pipe_jmp);
%}

// Tail Call; Jump from runtime stub to Java code.
// Also known as an 'interprocedural jump'.
// Target of jump will eventually return to caller.
// TailJump below removes the return address.
instruct TailCalljmpInd(no_rbp_RegP jump_target, rbx_RegP method_ptr)
%{
  match(TailCall jump_target method_ptr);

  ins_cost(300);
  format %{ "jmp     $jump_target\t# rbx holds method" %}
  ins_encode %{
    __ jmp($jump_target$$Register);
  %}
  ins_pipe(pipe_jmp);
%}

// Tail Jump; remove the return address; jump to target.
// TailCall above leaves the return address around.
instruct tailjmpInd(no_rbp_RegP jump_target, rax_RegP ex_oop)
%{
  match(TailJump jump_target ex_oop);

  ins_cost(300);
  format %{ "popq    rdx\t# pop return address\n\t"
            "jmp     $jump_target" %}
  ins_encode %{
    __ popq(as_Register(RDX_enc));
    __ jmp($jump_target$$Register);
  %}
  ins_pipe(pipe_jmp);
%}

// Create exception oop: created by stack-crawling runtime code.
// Created exception is now available to this handler, and is setup
// just prior to jumping to this handler.  No code emitted.
instruct CreateException(rax_RegP ex_oop)
%{
  match(Set ex_oop (CreateEx));

  size(0);
  // use the following format syntax
  format %{ "# exception oop is in rax; no code emitted" %}
  ins_encode();
  ins_pipe(empty);
%}

// Rethrow exception:
// The exception oop will come in the first argument position.
// Then JUMP (not call) to the rethrow stub code.
instruct RethrowException()
%{
  match(Rethrow);

  // use the following format syntax
  format %{ "jmp     rethrow_stub" %}
  ins_encode(enc_rethrow);
  ins_pipe(pipe_jmp);
%}

// ============================================================================
// This name is KNOWN by the ADLC and cannot be changed.
// The ADLC forces a 'TypeRawPtr::BOTTOM' output type
// for this guy.
instruct tlsLoadP(r15_RegP dst) %{
  match(Set dst (ThreadLocal));
  effect(DEF dst);

  size(0);
  format %{ "# TLS is in R15" %}
  ins_encode( /*empty encoding*/ );
  ins_pipe(ialu_reg_reg);
%}


//----------PEEPHOLE RULES-----------------------------------------------------
// These must follow all instruction definitions as they use the names
// defined in the instructions definitions.
//
// peepmatch ( root_instr_name [preceding_instruction]* );
//
// peepconstraint %{
// (instruction_number.operand_name relational_op instruction_number.operand_name
//  [, ...] );
// // instruction numbers are zero-based using left to right order in peepmatch
//
// peepreplace ( instr_name  ( [instruction_number.operand_name]* ) );
// // provide an instruction_number.operand_name for each operand that appears
// // in the replacement instruction's match rule
//
// ---------VM FLAGS---------------------------------------------------------
//
// All peephole optimizations can be turned off using -XX:-OptoPeephole
//
// Each peephole rule is given an identifying number starting with zero and
// increasing by one in the order seen by the parser.  An individual peephole
// can be enabled, and all others disabled, by using -XX:OptoPeepholeAt=#
// on the command-line.
//
// ---------CURRENT LIMITATIONS----------------------------------------------
//
// Only match adjacent instructions in same basic block
// Only equality constraints
// Only constraints between operands, not (0.dest_reg == RAX_enc)
// Only one replacement instruction
//
// ---------EXAMPLE----------------------------------------------------------
//
// // pertinent parts of existing instructions in architecture description
// instruct movI(rRegI dst, rRegI src)
// %{
//   match(Set dst (CopyI src));
// %}
//
// instruct incI_rReg(rRegI dst, immI_1 src, rFlagsReg cr)
// %{
//   match(Set dst (AddI dst src));
//   effect(KILL cr);
// %}
//
// // Change (inc mov) to lea
// peephole %{
//   // increment preceeded by register-register move
//   peepmatch ( incI_rReg movI );
//   // require that the destination register of the increment
//   // match the destination register of the move
//   peepconstraint ( 0.dst == 1.dst );
//   // construct a replacement instruction that sets
//   // the destination to ( move's source register + one )
//   peepreplace ( leaI_rReg_immI( 0.dst 1.src 0.src ) );
// %}
//

// Implementation no longer uses movX instructions since
// machine-independent system no longer uses CopyX nodes.
//
// peephole
// %{
//   peepmatch (incI_rReg movI);
//   peepconstraint (0.dst == 1.dst);
//   peepreplace (leaI_rReg_immI(0.dst 1.src 0.src));
// %}

// peephole
// %{
//   peepmatch (decI_rReg movI);
//   peepconstraint (0.dst == 1.dst);
//   peepreplace (leaI_rReg_immI(0.dst 1.src 0.src));
// %}

// peephole
// %{
//   peepmatch (addI_rReg_imm movI);
//   peepconstraint (0.dst == 1.dst);
//   peepreplace (leaI_rReg_immI(0.dst 1.src 0.src));
// %}

// peephole
// %{
//   peepmatch (incL_rReg movL);
//   peepconstraint (0.dst == 1.dst);
//   peepreplace (leaL_rReg_immL(0.dst 1.src 0.src));
// %}

// peephole
// %{
//   peepmatch (decL_rReg movL);
//   peepconstraint (0.dst == 1.dst);
//   peepreplace (leaL_rReg_immL(0.dst 1.src 0.src));
// %}

// peephole
// %{
//   peepmatch (addL_rReg_imm movL);
//   peepconstraint (0.dst == 1.dst);
//   peepreplace (leaL_rReg_immL(0.dst 1.src 0.src));
// %}

// peephole
// %{
//   peepmatch (addP_rReg_imm movP);
//   peepconstraint (0.dst == 1.dst);
//   peepreplace (leaP_rReg_imm(0.dst 1.src 0.src));
// %}

// // Change load of spilled value to only a spill
// instruct storeI(memory mem, rRegI src)
// %{
//   match(Set mem (StoreI mem src));
// %}
//
// instruct loadI(rRegI dst, memory mem)
// %{
//   match(Set dst (LoadI mem));
// %}
//

peephole
%{
  peepmatch (loadI storeI);
  peepconstraint (1.src == 0.dst, 1.mem == 0.mem);
  peepreplace (storeI(1.mem 1.mem 1.src));
%}

peephole
%{
  peepmatch (loadL storeL);
  peepconstraint (1.src == 0.dst, 1.mem == 0.mem);
  peepreplace (storeL(1.mem 1.mem 1.src));
%}

//----------SMARTSPILL RULES---------------------------------------------------
// These must follow all instruction definitions as they use the names
// defined in the instructions definitions.<|MERGE_RESOLUTION|>--- conflicted
+++ resolved
@@ -11881,7 +11881,6 @@
   ins_pipe( pipe_slow );
 %}
 
-<<<<<<< HEAD
 instruct array_hashcodeI(rdi_RegP ary1, rax_RegI result,
                          legRegD tmp_vec1, legRegD tmp_vec2, legRegD tmp_vec3, legRegD tmp_vec4,
                          legRegD tmp_vec5, legRegD tmp_vec6, legRegD tmp_vec7, legRegD tmp_vec8,
@@ -12012,12 +12011,8 @@
   ins_pipe( pipe_slow );
 %}
 
-instruct has_negatives(rsi_RegP ary1, rcx_RegI len, rax_RegI result,
-                       legRegD tmp1, legRegD tmp2, rbx_RegI tmp3, rFlagsReg cr,)
-=======
 instruct count_positives(rsi_RegP ary1, rcx_RegI len, rax_RegI result,
                          legRegD tmp1, legRegD tmp2, rbx_RegI tmp3, rFlagsReg cr,)
->>>>>>> 8e4fab0c
 %{
   predicate(!VM_Version::supports_avx512vlbw() || !VM_Version::supports_bmi2());
   match(Set result (CountPositives ary1 len));
