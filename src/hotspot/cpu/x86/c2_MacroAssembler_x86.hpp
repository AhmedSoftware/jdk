/*
 * Copyright (c) 2020, 2022, Oracle and/or its affiliates. All rights reserved.
 * DO NOT ALTER OR REMOVE COPYRIGHT NOTICES OR THIS FILE HEADER.
 *
 * This code is free software; you can redistribute it and/or modify it
 * under the terms of the GNU General Public License version 2 only, as
 * published by the Free Software Foundation.
 *
 * This code is distributed in the hope that it will be useful, but WITHOUT
 * ANY WARRANTY; without even the implied warranty of MERCHANTABILITY or
 * FITNESS FOR A PARTICULAR PURPOSE.  See the GNU General Public License
 * version 2 for more details (a copy is included in the LICENSE file that
 * accompanied this code).
 *
 * You should have received a copy of the GNU General Public License version
 * 2 along with this work; if not, write to the Free Software Foundation,
 * Inc., 51 Franklin St, Fifth Floor, Boston, MA 02110-1301 USA.
 *
 * Please contact Oracle, 500 Oracle Parkway, Redwood Shores, CA 94065 USA
 * or visit www.oracle.com if you need additional information or have any
 * questions.
 *
 */

#ifndef CPU_X86_C2_MACROASSEMBLER_X86_HPP
#define CPU_X86_C2_MACROASSEMBLER_X86_HPP

// C2_MacroAssembler contains high-level macros for C2

public:
  Assembler::AvxVectorLen vector_length_encoding(int vlen_in_bytes);

  // Code used by cmpFastLock and cmpFastUnlock mach instructions in .ad file.
  // See full description in macroAssembler_x86.cpp.
  void fast_lock(Register obj, Register box, Register tmp,
                 Register scr, Register cx1, Register cx2,
                 RTMLockingCounters* rtm_counters,
                 RTMLockingCounters* stack_rtm_counters,
                 Metadata* method_data,
                 bool use_rtm, bool profile_rtm);
  void fast_unlock(Register obj, Register box, Register tmp, bool use_rtm);

#if INCLUDE_RTM_OPT
  void rtm_counters_update(Register abort_status, Register rtm_counters);
  void branch_on_random_using_rdtsc(Register tmp, Register scr, int count, Label& brLabel);
  void rtm_abort_ratio_calculation(Register tmp, Register rtm_counters_reg,
                                   RTMLockingCounters* rtm_counters,
                                   Metadata* method_data);
  void rtm_profiling(Register abort_status_Reg, Register rtm_counters_Reg,
                     RTMLockingCounters* rtm_counters, Metadata* method_data, bool profile_rtm);
  void rtm_retry_lock_on_abort(Register retry_count, Register abort_status, Label& retryLabel);
  void rtm_retry_lock_on_busy(Register retry_count, Register box, Register tmp, Register scr, Label& retryLabel);
  void rtm_stack_locking(Register obj, Register tmp, Register scr,
                         Register retry_on_abort_count,
                         RTMLockingCounters* stack_rtm_counters,
                         Metadata* method_data, bool profile_rtm,
                         Label& DONE_LABEL, Label& IsInflated);
  void rtm_inflated_locking(Register obj, Register box, Register tmp,
                            Register scr, Register retry_on_busy_count,
                            Register retry_on_abort_count,
                            RTMLockingCounters* rtm_counters,
                            Metadata* method_data, bool profile_rtm,
                            Label& DONE_LABEL);
#endif

  // Generic instructions support for use in .ad files C2 code generation
  void vabsnegd(int opcode, XMMRegister dst, XMMRegister src, Register scr);
  void vabsnegd(int opcode, XMMRegister dst, XMMRegister src, int vector_len, Register scr);
  void vabsnegf(int opcode, XMMRegister dst, XMMRegister src, Register scr);
  void vabsnegf(int opcode, XMMRegister dst, XMMRegister src, int vector_len, Register scr);

  void pminmax(int opcode, BasicType elem_bt, XMMRegister dst, XMMRegister src,
               XMMRegister tmp = xnoreg);
  void vpminmax(int opcode, BasicType elem_bt,
                XMMRegister dst, XMMRegister src1, XMMRegister src2,
                int vlen_enc);

  void vminmax_fp(int opcode, BasicType elem_bt,
                  XMMRegister dst, XMMRegister a, XMMRegister b,
                  XMMRegister tmp, XMMRegister atmp, XMMRegister btmp,
                  int vlen_enc);
  void evminmax_fp(int opcode, BasicType elem_bt,
                   XMMRegister dst, XMMRegister a, XMMRegister b,
                   KRegister ktmp, XMMRegister atmp, XMMRegister btmp,
                   int vlen_enc);

  void signum_fp(int opcode, XMMRegister dst,
                 XMMRegister zero, XMMRegister one,
                 Register scratch);

  void vextendbw(bool sign, XMMRegister dst, XMMRegister src, int vector_len);
  void vextendbw(bool sign, XMMRegister dst, XMMRegister src);
  void vextendbd(bool sign, XMMRegister dst, XMMRegister src, int vector_len);
  void vextendwd(bool sign, XMMRegister dst, XMMRegister src, int vector_len);

  void vshiftd(int opcode, XMMRegister dst, XMMRegister shift);
  void vshiftd_imm(int opcode, XMMRegister dst, int shift);
  void vshiftd(int opcode, XMMRegister dst, XMMRegister src, XMMRegister shift, int vlen_enc);
  void vshiftd_imm(int opcode, XMMRegister dst, XMMRegister nds, int shift, int vector_len);
  void vshiftw(int opcode, XMMRegister dst, XMMRegister shift);
  void vshiftw(int opcode, XMMRegister dst, XMMRegister src, XMMRegister shift, int vlen_enc);
  void vshiftq(int opcode, XMMRegister dst, XMMRegister shift);
  void vshiftq_imm(int opcode, XMMRegister dst, int shift);
  void vshiftq(int opcode, XMMRegister dst, XMMRegister src, XMMRegister shift, int vlen_enc);
  void vshiftq_imm(int opcode, XMMRegister dst, XMMRegister nds, int shift, int vector_len);

  void vprotate_imm(int opcode, BasicType etype, XMMRegister dst, XMMRegister src, int shift, int vector_len);
  void vprotate_var(int opcode, BasicType etype, XMMRegister dst, XMMRegister src, XMMRegister shift, int vector_len);

  void varshiftd(int opcode, XMMRegister dst, XMMRegister src, XMMRegister shift, int vlen_enc);
  void varshiftw(int opcode, XMMRegister dst, XMMRegister src, XMMRegister shift, int vlen_enc);
  void varshiftq(int opcode, XMMRegister dst, XMMRegister src, XMMRegister shift, int vlen_enc, XMMRegister vtmp = xnoreg);
  void varshiftbw(int opcode, XMMRegister dst, XMMRegister src, XMMRegister shift, int vector_len, XMMRegister vtmp, Register scratch);
  void evarshiftb(int opcode, XMMRegister dst, XMMRegister src, XMMRegister shift, int vector_len, XMMRegister vtmp, Register scratch);

  void insert(BasicType typ, XMMRegister dst, Register val, int idx);
  void vinsert(BasicType typ, XMMRegister dst, XMMRegister src, Register val, int idx);
  void vgather(BasicType typ, XMMRegister dst, Register base, XMMRegister idx, XMMRegister mask, int vector_len);
  void evgather(BasicType typ, XMMRegister dst, KRegister mask, Register base, XMMRegister idx, int vector_len);
  void evscatter(BasicType typ, Register base, XMMRegister idx, KRegister mask, XMMRegister src, int vector_len);

  void evmovdqu(BasicType type, KRegister kmask, XMMRegister dst, Address src, bool merge, int vector_len);
  void evmovdqu(BasicType type, KRegister kmask, Address dst, XMMRegister src, bool merge, int vector_len);

  // extract
  void extract(BasicType typ, Register dst, XMMRegister src, int idx);
  XMMRegister get_lane(BasicType typ, XMMRegister dst, XMMRegister src, int elemindex);
  void get_elem(BasicType typ, Register dst, XMMRegister src, int elemindex);
  void get_elem(BasicType typ, XMMRegister dst, XMMRegister src, int elemindex, Register tmp = noreg, XMMRegister vtmp = xnoreg);

  // vector test
  void vectortest(int bt, int vlen, XMMRegister src1, XMMRegister src2,
                  XMMRegister vtmp1 = xnoreg, XMMRegister vtmp2 = xnoreg, KRegister mask = knoreg);

  // blend
  void evpcmp(BasicType typ, KRegister kdmask, KRegister ksmask, XMMRegister src1, AddressLiteral adr, int comparison, int vector_len, Register scratch = rscratch1);
  void evpcmp(BasicType typ, KRegister kdmask, KRegister ksmask, XMMRegister src1, XMMRegister src2, int comparison, int vector_len);
  void evpblend(BasicType typ, XMMRegister dst, KRegister kmask, XMMRegister src1, XMMRegister src2, bool merge, int vector_len);

  void load_vector_mask(XMMRegister dst, XMMRegister src, int vlen_in_bytes, BasicType elem_bt, bool is_legacy);
  void load_vector_mask(KRegister dst, XMMRegister src, XMMRegister xtmp, Register tmp, bool novlbwdq, int vlen_enc);

  void load_vector(XMMRegister dst, Address src, int vlen_in_bytes);
  void load_vector(XMMRegister dst, AddressLiteral src, int vlen_in_bytes, Register rscratch = rscratch1);
  void load_iota_indices(XMMRegister dst, Register scratch, int vlen_in_bytes);

  // Reductions for vectors of bytes, shorts, ints, longs, floats, and doubles.

  // dst = src1  reduce(op, src2) using vtmp as temps
  void reduceI(int opcode, int vlen, Register dst, Register src1, XMMRegister src2, XMMRegister vtmp1, XMMRegister vtmp2);
#ifdef _LP64
  void reduceL(int opcode, int vlen, Register dst, Register src1, XMMRegister src2, XMMRegister vtmp1, XMMRegister vtmp2);
  void genmask(KRegister dst, Register len, Register temp);
#endif // _LP64

  // dst = reduce(op, src2) using vtmp as temps
  void reduce_fp(int opcode, int vlen,
                 XMMRegister dst, XMMRegister src,
                 XMMRegister vtmp1, XMMRegister vtmp2 = xnoreg);
  void reduceB(int opcode, int vlen, Register dst, Register src1, XMMRegister src2, XMMRegister vtmp1, XMMRegister vtmp2);
  void mulreduceB(int opcode, int vlen, Register dst, Register src1, XMMRegister src2, XMMRegister vtmp1, XMMRegister vtmp2);
  void reduceS(int opcode, int vlen, Register dst, Register src1, XMMRegister src2, XMMRegister vtmp1, XMMRegister vtmp2);
  void reduceFloatMinMax(int opcode, int vlen, bool is_dst_valid,
                         XMMRegister dst, XMMRegister src,
                         XMMRegister tmp, XMMRegister atmp, XMMRegister btmp, XMMRegister xmm_0, XMMRegister xmm_1 = xnoreg);
  void reduceDoubleMinMax(int opcode, int vlen, bool is_dst_valid,
                          XMMRegister dst, XMMRegister src,
                          XMMRegister tmp, XMMRegister atmp, XMMRegister btmp, XMMRegister xmm_0, XMMRegister xmm_1 = xnoreg);
 private:
  void reduceF(int opcode, int vlen, XMMRegister dst, XMMRegister src, XMMRegister vtmp1, XMMRegister vtmp2);
  void reduceD(int opcode, int vlen, XMMRegister dst, XMMRegister src, XMMRegister vtmp1, XMMRegister vtmp2);

  // Int Reduction
  void reduce2I (int opcode, Register dst, Register src1, XMMRegister src2, XMMRegister vtmp1, XMMRegister vtmp2);
  void reduce4I (int opcode, Register dst, Register src1, XMMRegister src2, XMMRegister vtmp1, XMMRegister vtmp2);
  void reduce8I (int opcode, Register dst, Register src1, XMMRegister src2, XMMRegister vtmp1, XMMRegister vtmp2);
  void reduce16I(int opcode, Register dst, Register src1, XMMRegister src2, XMMRegister vtmp1, XMMRegister vtmp2);

  // Byte Reduction
  void reduce8B (int opcode, Register dst, Register src1, XMMRegister src2, XMMRegister vtmp1, XMMRegister vtmp2);
  void reduce16B(int opcode, Register dst, Register src1, XMMRegister src2, XMMRegister vtmp1, XMMRegister vtmp2);
  void reduce32B(int opcode, Register dst, Register src1, XMMRegister src2, XMMRegister vtmp1, XMMRegister vtmp2);
  void reduce64B(int opcode, Register dst, Register src1, XMMRegister src2, XMMRegister vtmp1, XMMRegister vtmp2);
  void mulreduce8B (int opcode, Register dst, Register src1, XMMRegister src2, XMMRegister vtmp1, XMMRegister vtmp2);
  void mulreduce16B(int opcode, Register dst, Register src1, XMMRegister src2, XMMRegister vtmp1, XMMRegister vtmp2);
  void mulreduce32B(int opcode, Register dst, Register src1, XMMRegister src2, XMMRegister vtmp1, XMMRegister vtmp2);
  void mulreduce64B(int opcode, Register dst, Register src1, XMMRegister src2, XMMRegister vtmp1, XMMRegister vtmp2);

  // Short Reduction
  void reduce4S (int opcode, Register dst, Register src1, XMMRegister src2, XMMRegister vtmp1, XMMRegister vtmp2);
  void reduce8S (int opcode, Register dst, Register src1, XMMRegister src2, XMMRegister vtmp1, XMMRegister vtmp2);
  void reduce16S(int opcode, Register dst, Register src1, XMMRegister src2, XMMRegister vtmp1, XMMRegister vtmp2);
  void reduce32S(int opcode, Register dst, Register src1, XMMRegister src2, XMMRegister vtmp1, XMMRegister vtmp2);

  // Long Reduction
#ifdef _LP64
  void reduce2L(int opcode, Register dst, Register src1, XMMRegister src2, XMMRegister vtmp1, XMMRegister vtmp2);
  void reduce4L(int opcode, Register dst, Register src1, XMMRegister src2, XMMRegister vtmp1, XMMRegister vtmp2);
  void reduce8L(int opcode, Register dst, Register src1, XMMRegister src2, XMMRegister vtmp1, XMMRegister vtmp2);
#endif // _LP64

  // Float Reduction
  void reduce2F (int opcode, XMMRegister dst, XMMRegister src, XMMRegister vtmp);
  void reduce4F (int opcode, XMMRegister dst, XMMRegister src, XMMRegister vtmp);
  void reduce8F (int opcode, XMMRegister dst, XMMRegister src, XMMRegister vtmp1, XMMRegister vtmp2);
  void reduce16F(int opcode, XMMRegister dst, XMMRegister src, XMMRegister vtmp1, XMMRegister vtmp2);

  // Double Reduction
  void reduce2D(int opcode, XMMRegister dst, XMMRegister src, XMMRegister vtmp);
  void reduce4D(int opcode, XMMRegister dst, XMMRegister src, XMMRegister vtmp1, XMMRegister vtmp2);
  void reduce8D(int opcode, XMMRegister dst, XMMRegister src, XMMRegister vtmp1, XMMRegister vtmp2);

  // Base reduction instruction
  void reduce_operation_128(BasicType typ, int opcode, XMMRegister dst, XMMRegister src);
  void reduce_operation_256(BasicType typ, int opcode, XMMRegister dst, XMMRegister src1, XMMRegister src2);

 public:
#ifdef _LP64
  void vector_mask_operation_helper(int opc, Register dst, Register tmp, int masklen);

  void vector_mask_operation(int opc, Register dst, KRegister mask, Register tmp, int masklen, int masksize, int vec_enc);

  void vector_mask_operation(int opc, Register dst, XMMRegister mask, XMMRegister xtmp,
                             Register tmp, int masklen, BasicType bt, int vec_enc);
  void vector_long_to_maskvec(XMMRegister dst, Register src, Register rtmp1,
                              Register rtmp2, XMMRegister xtmp, int mask_len, int vec_enc);
#endif

  void vector_maskall_operation(KRegister dst, Register src, int mask_len);

#ifndef _LP64
  void vector_maskall_operation32(KRegister dst, Register src, KRegister ktmp, int mask_len);
#endif

  void string_indexof_char(Register str1, Register cnt1, Register ch, Register result,
                           XMMRegister vec1, XMMRegister vec2, XMMRegister vec3, Register tmp);

  void stringL_indexof_char(Register str1, Register cnt1, Register ch, Register result,
                           XMMRegister vec1, XMMRegister vec2, XMMRegister vec3, Register tmp);

  // IndexOf strings.
  // Small strings are loaded through stack if they cross page boundary.
  void string_indexof(Register str1, Register str2,
                      Register cnt1, Register cnt2,
                      int int_cnt2,  Register result,
                      XMMRegister vec, Register tmp,
                      int ae);

  // IndexOf for constant substrings with size >= 8 elements
  // which don't need to be loaded through stack.
  void string_indexofC8(Register str1, Register str2,
                      Register cnt1, Register cnt2,
                      int int_cnt2,  Register result,
                      XMMRegister vec, Register tmp,
                      int ae);

    // Smallest code: we don't need to load through stack,
    // check string tail.

  // helper function for string_compare
  void load_next_elements(Register elem1, Register elem2, Register str1, Register str2,
                          Address::ScaleFactor scale, Address::ScaleFactor scale1,
                          Address::ScaleFactor scale2, Register index, int ae);
  // Compare strings.
  void string_compare(Register str1, Register str2,
                      Register cnt1, Register cnt2, Register result,
                      XMMRegister vec1, int ae, KRegister mask = knoreg);

  // Search for Non-ASCII character (Negative byte value) in a byte array,
  // return index of the first such character, otherwise len.
  void count_positives(Register ary1, Register len,
                       Register result, Register tmp1,
                       XMMRegister vec1, XMMRegister vec2, KRegister mask1 = knoreg, KRegister mask2 = knoreg);
  // Compare char[] or byte[] arrays.
  void arrays_equals(bool is_array_equ, Register ary1, Register ary2,
                     Register limit, Register result, Register chr,
                     XMMRegister vec1, XMMRegister vec2, bool is_char, KRegister mask = knoreg);


  void evmasked_op(int ideal_opc, BasicType eType, KRegister mask,
                   XMMRegister dst, XMMRegister src1, XMMRegister src2,
                   bool merge, int vlen_enc, bool is_varshift = false);

  void evmasked_op(int ideal_opc, BasicType eType, KRegister mask,
                   XMMRegister dst, XMMRegister src1, Address src2,
                   bool merge, int vlen_enc);

  void evmasked_op(int ideal_opc, BasicType eType, KRegister mask, XMMRegister dst,
                   XMMRegister src1, int imm8, bool merge, int vlen_enc);

  void masked_op(int ideal_opc, int mask_len, KRegister dst,
                 KRegister src1, KRegister src2);

  void vector_castF2I_avx(XMMRegister dst, XMMRegister src, XMMRegister xtmp1,
                          XMMRegister xtmp2, XMMRegister xtmp3, XMMRegister xtmp4,
                          AddressLiteral float_sign_flip, Register scratch, int vec_enc);

  void vector_castF2I_evex(XMMRegister dst, XMMRegister src, XMMRegister xtmp1, XMMRegister xtmp2,
                           KRegister ktmp1, KRegister ktmp2, AddressLiteral float_sign_flip,
                           Register scratch, int vec_enc);


  void vector_castD2L_evex(XMMRegister dst, XMMRegister src, XMMRegister xtmp1, XMMRegister xtmp2,
                           KRegister ktmp1, KRegister ktmp2, AddressLiteral double_sign_flip,
                           Register scratch, int vec_enc);

  void vector_unsigned_cast(XMMRegister dst, XMMRegister src, int vlen_enc,
                            BasicType from_elem_bt, BasicType to_elem_bt);

  void vector_cast_double_special_cases_evex(XMMRegister dst, XMMRegister src, XMMRegister xtmp1, XMMRegister xtmp2,
                                             KRegister ktmp1, KRegister ktmp2, Register scratch, AddressLiteral double_sign_flip,
                                             int vec_enc);

  void vector_cast_float_special_cases_evex(XMMRegister dst, XMMRegister src, XMMRegister xtmp1, XMMRegister xtmp2,
                                            KRegister ktmp1, KRegister ktmp2, Register scratch, AddressLiteral float_sign_flip,
                                            int vec_enc);

  void vector_cast_float_special_cases_avx(XMMRegister dst, XMMRegister src, XMMRegister xtmp1,
                                           XMMRegister xtmp2, XMMRegister xtmp3, XMMRegister xtmp4,
                                           Register scratch, AddressLiteral float_sign_flip,
                                           int vec_enc);

#ifdef _LP64
  void vector_round_double_evex(XMMRegister dst, XMMRegister src, XMMRegister xtmp1, XMMRegister xtmp2,
                                KRegister ktmp1, KRegister ktmp2, AddressLiteral double_sign_flip,
                                AddressLiteral new_mxcsr, Register scratch, int vec_enc);

  void vector_round_float_evex(XMMRegister dst, XMMRegister src, XMMRegister xtmp1, XMMRegister xtmp2,
                               KRegister ktmp1, KRegister ktmp2, AddressLiteral double_sign_flip,
                               AddressLiteral new_mxcsr, Register scratch, int vec_enc);

  void vector_round_float_avx(XMMRegister dst, XMMRegister src, XMMRegister xtmp1, XMMRegister xtmp2,
                              XMMRegister xtmp3, XMMRegister xtmp4, AddressLiteral float_sign_flip,
                              AddressLiteral new_mxcsr, Register scratch, int vec_enc);
#endif

  void evpternlog(XMMRegister dst, int func, KRegister mask, XMMRegister src2, XMMRegister src3,
                  bool merge, BasicType bt, int vlen_enc);

  void evpternlog(XMMRegister dst, int func, KRegister mask, XMMRegister src2, Address src3,
                  bool merge, BasicType bt, int vlen_enc);

  void vector_signum_avx(int opcode, XMMRegister dst, XMMRegister src, XMMRegister zero, XMMRegister one,
                         XMMRegister xtmp1, int vec_enc);

  void vector_signum_evex(int opcode, XMMRegister dst, XMMRegister src, XMMRegister zero, XMMRegister one,
                          KRegister ktmp1, int vec_enc);

  void udivI(Register rax, Register divisor, Register rdx);
  void umodI(Register rax, Register divisor, Register rdx);
  void udivmodI(Register rax, Register divisor, Register rdx, Register tmp);
  void float_class_check(int opcode, Register dst, XMMRegister src, Register temp);
  void float_class_check_vfp(int opcode, Register dst, XMMRegister src, KRegister tmp);


#ifdef _LP64
  void udivL(Register rax, Register divisor, Register rdx);
  void umodL(Register rax, Register divisor, Register rdx);
  void udivmodL(Register rax, Register divisor, Register rdx, Register tmp);
<<<<<<< HEAD
  void double_class_check(int opcode, XMMRegister src, Register dst, Register temp, Register temp1, Register temp2);
  void double_class_check_vfp(int opcode, Register dst, XMMRegister src, KRegister tmp);
#endif
=======
  #endif

>>>>>>> 5e5500cb
  void vector_popcount_int(XMMRegister dst, XMMRegister src, XMMRegister xtmp1,
                           XMMRegister xtmp2, XMMRegister xtmp3, Register rtmp,
                           int vec_enc);

  void vector_popcount_long(XMMRegister dst, XMMRegister src, XMMRegister xtmp1,
                            XMMRegister xtmp2, XMMRegister xtmp3, Register rtmp,
                            int vec_enc);



#endif // CPU_X86_C2_MACROASSEMBLER_X86_HPP<|MERGE_RESOLUTION|>--- conflicted
+++ resolved
@@ -357,14 +357,10 @@
   void udivL(Register rax, Register divisor, Register rdx);
   void umodL(Register rax, Register divisor, Register rdx);
   void udivmodL(Register rax, Register divisor, Register rdx, Register tmp);
-<<<<<<< HEAD
   void double_class_check(int opcode, XMMRegister src, Register dst, Register temp, Register temp1, Register temp2);
   void double_class_check_vfp(int opcode, Register dst, XMMRegister src, KRegister tmp);
 #endif
-=======
-  #endif
-
->>>>>>> 5e5500cb
+
   void vector_popcount_int(XMMRegister dst, XMMRegister src, XMMRegister xtmp1,
                            XMMRegister xtmp2, XMMRegister xtmp3, Register rtmp,
                            int vec_enc);
