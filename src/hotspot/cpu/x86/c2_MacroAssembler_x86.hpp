/*
 * Copyright (c) 2020, 2022, Oracle and/or its affiliates. All rights reserved.
 * DO NOT ALTER OR REMOVE COPYRIGHT NOTICES OR THIS FILE HEADER.
 *
 * This code is free software; you can redistribute it and/or modify it
 * under the terms of the GNU General Public License version 2 only, as
 * published by the Free Software Foundation.
 *
 * This code is distributed in the hope that it will be useful, but WITHOUT
 * ANY WARRANTY; without even the implied warranty of MERCHANTABILITY or
 * FITNESS FOR A PARTICULAR PURPOSE.  See the GNU General Public License
 * version 2 for more details (a copy is included in the LICENSE file that
 * accompanied this code).
 *
 * You should have received a copy of the GNU General Public License version
 * 2 along with this work; if not, write to the Free Software Foundation,
 * Inc., 51 Franklin St, Fifth Floor, Boston, MA 02110-1301 USA.
 *
 * Please contact Oracle, 500 Oracle Parkway, Redwood Shores, CA 94065 USA
 * or visit www.oracle.com if you need additional information or have any
 * questions.
 *
 */

#ifndef CPU_X86_C2_MACROASSEMBLER_X86_HPP
#define CPU_X86_C2_MACROASSEMBLER_X86_HPP

// C2_MacroAssembler contains high-level macros for C2

public:
  // C2 compiled method's prolog code.
  void verified_entry(int framesize, int stack_bang_size, bool fp_mode_24b, bool is_stub);

  void emit_entry_barrier_stub(C2EntryBarrierStub* stub);
  static int entry_barrier_stub_size();

  Assembler::AvxVectorLen vector_length_encoding(int vlen_in_bytes);

  // Code used by cmpFastLock and cmpFastUnlock mach instructions in .ad file.
  // See full description in macroAssembler_x86.cpp.
  void fast_lock(Register obj, Register box, Register tmp,
                 Register scr, Register cx1, Register cx2,
                 RTMLockingCounters* rtm_counters,
                 RTMLockingCounters* stack_rtm_counters,
                 Metadata* method_data,
                 bool use_rtm, bool profile_rtm);
  void fast_unlock(Register obj, Register box, Register tmp, bool use_rtm);

#if INCLUDE_RTM_OPT
  void rtm_counters_update(Register abort_status, Register rtm_counters);
  void branch_on_random_using_rdtsc(Register tmp, Register scr, int count, Label& brLabel);
  void rtm_abort_ratio_calculation(Register tmp, Register rtm_counters_reg,
                                   RTMLockingCounters* rtm_counters,
                                   Metadata* method_data);
  void rtm_profiling(Register abort_status_Reg, Register rtm_counters_Reg,
                     RTMLockingCounters* rtm_counters, Metadata* method_data, bool profile_rtm);
  void rtm_retry_lock_on_abort(Register retry_count, Register abort_status, Label& retryLabel);
  void rtm_retry_lock_on_busy(Register retry_count, Register box, Register tmp, Register scr, Label& retryLabel);
  void rtm_stack_locking(Register obj, Register tmp, Register scr,
                         Register retry_on_abort_count,
                         RTMLockingCounters* stack_rtm_counters,
                         Metadata* method_data, bool profile_rtm,
                         Label& DONE_LABEL, Label& IsInflated);
  void rtm_inflated_locking(Register obj, Register box, Register tmp,
                            Register scr, Register retry_on_busy_count,
                            Register retry_on_abort_count,
                            RTMLockingCounters* rtm_counters,
                            Metadata* method_data, bool profile_rtm,
                            Label& DONE_LABEL);
#endif

  // Generic instructions support for use in .ad files C2 code generation
  void vabsnegd(int opcode, XMMRegister dst, XMMRegister src);
  void vabsnegd(int opcode, XMMRegister dst, XMMRegister src, int vector_len);
  void vabsnegf(int opcode, XMMRegister dst, XMMRegister src);
  void vabsnegf(int opcode, XMMRegister dst, XMMRegister src, int vector_len);

  void pminmax(int opcode, BasicType elem_bt, XMMRegister dst, XMMRegister src,
               XMMRegister tmp = xnoreg);
  void vpminmax(int opcode, BasicType elem_bt,
                XMMRegister dst, XMMRegister src1, XMMRegister src2,
                int vlen_enc);

  void vminmax_fp(int opcode, BasicType elem_bt,
                  XMMRegister dst, XMMRegister a, XMMRegister b,
                  XMMRegister tmp, XMMRegister atmp, XMMRegister btmp,
                  int vlen_enc);
  void evminmax_fp(int opcode, BasicType elem_bt,
                   XMMRegister dst, XMMRegister a, XMMRegister b,
                   KRegister ktmp, XMMRegister atmp, XMMRegister btmp,
                   int vlen_enc);

  void signum_fp(int opcode, XMMRegister dst, XMMRegister zero, XMMRegister one);

  void vector_compress_expand(int opcode, XMMRegister dst, XMMRegister src, KRegister mask,
                              bool merge, BasicType bt, int vec_enc);

  void vector_mask_compress(KRegister dst, KRegister src, Register rtmp1, Register rtmp2, int mask_len);

  void vextendbw(bool sign, XMMRegister dst, XMMRegister src, int vector_len);
  void vextendbw(bool sign, XMMRegister dst, XMMRegister src);
  void vextendbd(bool sign, XMMRegister dst, XMMRegister src, int vector_len);
  void vextendwd(bool sign, XMMRegister dst, XMMRegister src, int vector_len);

  void vshiftd(int opcode, XMMRegister dst, XMMRegister shift);
  void vshiftd_imm(int opcode, XMMRegister dst, int shift);
  void vshiftd(int opcode, XMMRegister dst, XMMRegister src, XMMRegister shift, int vlen_enc);
  void vshiftd_imm(int opcode, XMMRegister dst, XMMRegister nds, int shift, int vector_len);
  void vshiftw(int opcode, XMMRegister dst, XMMRegister shift);
  void vshiftw(int opcode, XMMRegister dst, XMMRegister src, XMMRegister shift, int vlen_enc);
  void vshiftq(int opcode, XMMRegister dst, XMMRegister shift);
  void vshiftq_imm(int opcode, XMMRegister dst, int shift);
  void vshiftq(int opcode, XMMRegister dst, XMMRegister src, XMMRegister shift, int vlen_enc);
  void vshiftq_imm(int opcode, XMMRegister dst, XMMRegister nds, int shift, int vector_len);

  void vprotate_imm(int opcode, BasicType etype, XMMRegister dst, XMMRegister src, int shift, int vector_len);
  void vprotate_var(int opcode, BasicType etype, XMMRegister dst, XMMRegister src, XMMRegister shift, int vector_len);

  void varshiftd(int opcode, XMMRegister dst, XMMRegister src, XMMRegister shift, int vlen_enc);
  void varshiftw(int opcode, XMMRegister dst, XMMRegister src, XMMRegister shift, int vlen_enc);
  void varshiftq(int opcode, XMMRegister dst, XMMRegister src, XMMRegister shift, int vlen_enc, XMMRegister vtmp = xnoreg);
  void varshiftbw(int opcode, XMMRegister dst, XMMRegister src, XMMRegister shift, int vector_len, XMMRegister vtmp);
  void evarshiftb(int opcode, XMMRegister dst, XMMRegister src, XMMRegister shift, int vector_len, XMMRegister vtmp);

  void insert(BasicType typ, XMMRegister dst, Register val, int idx);
  void vinsert(BasicType typ, XMMRegister dst, XMMRegister src, Register val, int idx);
  void vgather(BasicType typ, XMMRegister dst, Register base, XMMRegister idx, XMMRegister mask, int vector_len);
  void evgather(BasicType typ, XMMRegister dst, KRegister mask, Register base, XMMRegister idx, int vector_len);
  void evscatter(BasicType typ, Register base, XMMRegister idx, KRegister mask, XMMRegister src, int vector_len);

  void evmovdqu(BasicType type, KRegister kmask, XMMRegister dst, Address src, bool merge, int vector_len);
  void evmovdqu(BasicType type, KRegister kmask, Address dst, XMMRegister src, bool merge, int vector_len);

  // extract
  void extract(BasicType typ, Register dst, XMMRegister src, int idx);
  XMMRegister get_lane(BasicType typ, XMMRegister dst, XMMRegister src, int elemindex);
  void get_elem(BasicType typ, Register dst, XMMRegister src, int elemindex);
  void get_elem(BasicType typ, XMMRegister dst, XMMRegister src, int elemindex, XMMRegister vtmp = xnoreg);

  // vector test
  void vectortest(int bt, int vlen, XMMRegister src1, XMMRegister src2,
                  XMMRegister vtmp1 = xnoreg, XMMRegister vtmp2 = xnoreg, KRegister mask = knoreg);

 // Covert B2X
 void vconvert_b2x(BasicType to_elem_bt, XMMRegister dst, XMMRegister src, int vlen_enc);
#ifdef _LP64
 void vpbroadcast(BasicType elem_bt, XMMRegister dst, Register src, int vlen_enc);
#endif

  // blend
  void evpcmp(BasicType typ, KRegister kdmask, KRegister ksmask, XMMRegister src1, XMMRegister    src2, int comparison, int vector_len);
  void evpcmp(BasicType typ, KRegister kdmask, KRegister ksmask, XMMRegister src1, AddressLiteral src2, int comparison, int vector_len, Register rscratch = noreg);
  void evpblend(BasicType typ, XMMRegister dst, KRegister kmask, XMMRegister src1, XMMRegister src2, bool merge, int vector_len);

  void load_vector(XMMRegister dst, Address        src, int vlen_in_bytes);
  void load_vector(XMMRegister dst, AddressLiteral src, int vlen_in_bytes, Register rscratch = noreg);

  void load_vector_mask(XMMRegister dst, XMMRegister src, int vlen_in_bytes, BasicType elem_bt, bool is_legacy);
  void load_vector_mask(KRegister   dst, XMMRegister src, XMMRegister xtmp, bool novlbwdq, int vlen_enc);

  void load_constant_vector(BasicType bt, XMMRegister dst, InternalAddress src, int vlen);
  void load_iota_indices(XMMRegister dst, int vlen_in_bytes);

  // Reductions for vectors of bytes, shorts, ints, longs, floats, and doubles.

  // dst = src1  reduce(op, src2) using vtmp as temps
  void reduceI(int opcode, int vlen, Register dst, Register src1, XMMRegister src2, XMMRegister vtmp1, XMMRegister vtmp2);
#ifdef _LP64
  void reduceL(int opcode, int vlen, Register dst, Register src1, XMMRegister src2, XMMRegister vtmp1, XMMRegister vtmp2);
  void genmask(KRegister dst, Register len, Register temp);
#endif // _LP64

  // dst = reduce(op, src2) using vtmp as temps
  void reduce_fp(int opcode, int vlen,
                 XMMRegister dst, XMMRegister src,
                 XMMRegister vtmp1, XMMRegister vtmp2 = xnoreg);
  void reduceB(int opcode, int vlen, Register dst, Register src1, XMMRegister src2, XMMRegister vtmp1, XMMRegister vtmp2);
  void mulreduceB(int opcode, int vlen, Register dst, Register src1, XMMRegister src2, XMMRegister vtmp1, XMMRegister vtmp2);
  void reduceS(int opcode, int vlen, Register dst, Register src1, XMMRegister src2, XMMRegister vtmp1, XMMRegister vtmp2);
  void reduceFloatMinMax(int opcode, int vlen, bool is_dst_valid,
                         XMMRegister dst, XMMRegister src,
                         XMMRegister tmp, XMMRegister atmp, XMMRegister btmp, XMMRegister xmm_0, XMMRegister xmm_1 = xnoreg);
  void reduceDoubleMinMax(int opcode, int vlen, bool is_dst_valid,
                          XMMRegister dst, XMMRegister src,
                          XMMRegister tmp, XMMRegister atmp, XMMRegister btmp, XMMRegister xmm_0, XMMRegister xmm_1 = xnoreg);
 private:
  void reduceF(int opcode, int vlen, XMMRegister dst, XMMRegister src, XMMRegister vtmp1, XMMRegister vtmp2);
  void reduceD(int opcode, int vlen, XMMRegister dst, XMMRegister src, XMMRegister vtmp1, XMMRegister vtmp2);

  // Int Reduction
  void reduce2I (int opcode, Register dst, Register src1, XMMRegister src2, XMMRegister vtmp1, XMMRegister vtmp2);
  void reduce4I (int opcode, Register dst, Register src1, XMMRegister src2, XMMRegister vtmp1, XMMRegister vtmp2);
  void reduce8I (int opcode, Register dst, Register src1, XMMRegister src2, XMMRegister vtmp1, XMMRegister vtmp2);
  void reduce16I(int opcode, Register dst, Register src1, XMMRegister src2, XMMRegister vtmp1, XMMRegister vtmp2);

  // Byte Reduction
  void reduce8B (int opcode, Register dst, Register src1, XMMRegister src2, XMMRegister vtmp1, XMMRegister vtmp2);
  void reduce16B(int opcode, Register dst, Register src1, XMMRegister src2, XMMRegister vtmp1, XMMRegister vtmp2);
  void reduce32B(int opcode, Register dst, Register src1, XMMRegister src2, XMMRegister vtmp1, XMMRegister vtmp2);
  void reduce64B(int opcode, Register dst, Register src1, XMMRegister src2, XMMRegister vtmp1, XMMRegister vtmp2);
  void mulreduce8B (int opcode, Register dst, Register src1, XMMRegister src2, XMMRegister vtmp1, XMMRegister vtmp2);
  void mulreduce16B(int opcode, Register dst, Register src1, XMMRegister src2, XMMRegister vtmp1, XMMRegister vtmp2);
  void mulreduce32B(int opcode, Register dst, Register src1, XMMRegister src2, XMMRegister vtmp1, XMMRegister vtmp2);
  void mulreduce64B(int opcode, Register dst, Register src1, XMMRegister src2, XMMRegister vtmp1, XMMRegister vtmp2);

  // Short Reduction
  void reduce4S (int opcode, Register dst, Register src1, XMMRegister src2, XMMRegister vtmp1, XMMRegister vtmp2);
  void reduce8S (int opcode, Register dst, Register src1, XMMRegister src2, XMMRegister vtmp1, XMMRegister vtmp2);
  void reduce16S(int opcode, Register dst, Register src1, XMMRegister src2, XMMRegister vtmp1, XMMRegister vtmp2);
  void reduce32S(int opcode, Register dst, Register src1, XMMRegister src2, XMMRegister vtmp1, XMMRegister vtmp2);

  // Long Reduction
#ifdef _LP64
  void reduce2L(int opcode, Register dst, Register src1, XMMRegister src2, XMMRegister vtmp1, XMMRegister vtmp2);
  void reduce4L(int opcode, Register dst, Register src1, XMMRegister src2, XMMRegister vtmp1, XMMRegister vtmp2);
  void reduce8L(int opcode, Register dst, Register src1, XMMRegister src2, XMMRegister vtmp1, XMMRegister vtmp2);
#endif // _LP64

  // Float Reduction
  void reduce2F (int opcode, XMMRegister dst, XMMRegister src, XMMRegister vtmp);
  void reduce4F (int opcode, XMMRegister dst, XMMRegister src, XMMRegister vtmp);
  void reduce8F (int opcode, XMMRegister dst, XMMRegister src, XMMRegister vtmp1, XMMRegister vtmp2);
  void reduce16F(int opcode, XMMRegister dst, XMMRegister src, XMMRegister vtmp1, XMMRegister vtmp2);

  // Double Reduction
  void reduce2D(int opcode, XMMRegister dst, XMMRegister src, XMMRegister vtmp);
  void reduce4D(int opcode, XMMRegister dst, XMMRegister src, XMMRegister vtmp1, XMMRegister vtmp2);
  void reduce8D(int opcode, XMMRegister dst, XMMRegister src, XMMRegister vtmp1, XMMRegister vtmp2);

  // Base reduction instruction
  void reduce_operation_128(BasicType typ, int opcode, XMMRegister dst, XMMRegister src);
  void reduce_operation_256(BasicType typ, int opcode, XMMRegister dst, XMMRegister src1, XMMRegister src2);

 public:
#ifdef _LP64
  void vector_mask_operation_helper(int opc, Register dst, Register tmp, int masklen);

  void vector_mask_operation(int opc, Register dst, KRegister mask, Register tmp, int masklen, int masksize, int vec_enc);

  void vector_mask_operation(int opc, Register dst, XMMRegister mask, XMMRegister xtmp,
                             Register tmp, int masklen, BasicType bt, int vec_enc);
  void vector_long_to_maskvec(XMMRegister dst, Register src, Register rtmp1,
                              Register rtmp2, XMMRegister xtmp, int mask_len, int vec_enc);
#endif

  void vector_maskall_operation(KRegister dst, Register src, int mask_len);

#ifndef _LP64
  void vector_maskall_operation32(KRegister dst, Register src, KRegister ktmp, int mask_len);
#endif

  void string_indexof_char(Register str1, Register cnt1, Register ch, Register result,
                           XMMRegister vec1, XMMRegister vec2, XMMRegister vec3, Register tmp);

  void stringL_indexof_char(Register str1, Register cnt1, Register ch, Register result,
                           XMMRegister vec1, XMMRegister vec2, XMMRegister vec3, Register tmp);

  // IndexOf strings.
  // Small strings are loaded through stack if they cross page boundary.
  void string_indexof(Register str1, Register str2,
                      Register cnt1, Register cnt2,
                      int int_cnt2,  Register result,
                      XMMRegister vec, Register tmp,
                      int ae);

  // IndexOf for constant substrings with size >= 8 elements
  // which don't need to be loaded through stack.
  void string_indexofC8(Register str1, Register str2,
                      Register cnt1, Register cnt2,
                      int int_cnt2,  Register result,
                      XMMRegister vec, Register tmp,
                      int ae);

    // Smallest code: we don't need to load through stack,
    // check string tail.

  // helper function for string_compare
  void load_next_elements(Register elem1, Register elem2, Register str1, Register str2,
                          Address::ScaleFactor scale, Address::ScaleFactor scale1,
                          Address::ScaleFactor scale2, Register index, int ae);
  // Compare strings.
  void string_compare(Register str1, Register str2,
                      Register cnt1, Register cnt2, Register result,
                      XMMRegister vec1, int ae, KRegister mask = knoreg);

  // Search for Non-ASCII character (Negative byte value) in a byte array,
  // return index of the first such character, otherwise len.
  void count_positives(Register ary1, Register len,
                       Register result, Register tmp1,
                       XMMRegister vec1, XMMRegister vec2, KRegister mask1 = knoreg, KRegister mask2 = knoreg);
  // Compare char[] or byte[] arrays.
  void arrays_equals(bool is_array_equ, Register ary1, Register ary2,
                     Register limit, Register result, Register chr,
                     XMMRegister vec1, XMMRegister vec2, bool is_char, KRegister mask = knoreg);


  void evmasked_op(int ideal_opc, BasicType eType, KRegister mask,
                   XMMRegister dst, XMMRegister src1, XMMRegister src2,
                   bool merge, int vlen_enc, bool is_varshift = false);

  void evmasked_op(int ideal_opc, BasicType eType, KRegister mask,
                   XMMRegister dst, XMMRegister src1, Address src2,
                   bool merge, int vlen_enc);

  void evmasked_op(int ideal_opc, BasicType eType, KRegister mask, XMMRegister dst,
                   XMMRegister src1, int imm8, bool merge, int vlen_enc);

  void masked_op(int ideal_opc, int mask_len, KRegister dst,
                 KRegister src1, KRegister src2);

<<<<<<< HEAD
  void vector_castF2X_avx(BasicType to_elem_bt, XMMRegister dst, XMMRegister src, XMMRegister xtmp1,
                          XMMRegister xtmp2, XMMRegister xtmp3, XMMRegister xtmp4,
                          AddressLiteral float_sign_flip, Register scratch, int vec_enc);

  void vector_castF2X_evex(BasicType to_elem_bt, XMMRegister dst, XMMRegister src, XMMRegister xtmp1,
                           XMMRegister xtmp2, KRegister ktmp1, KRegister ktmp2, AddressLiteral float_sign_flip,
                           Register scratch, int vec_enc);
=======
  void vector_castF2I_avx(XMMRegister dst, XMMRegister src, AddressLiteral float_sign_flip, int vec_enc,
                          XMMRegister xtmp1, XMMRegister xtmp2, XMMRegister xtmp3, XMMRegister xtmp4, Register rscratch = noreg);

  void vector_castF2I_evex(XMMRegister dst, XMMRegister src, AddressLiteral float_sign_flip, int vec_enc,
                           XMMRegister xtmp1, XMMRegister xtmp2, KRegister ktmp1, KRegister ktmp2, Register rscratch = noreg);
>>>>>>> 3464019d

  void vector_castF2L_evex(XMMRegister dst, XMMRegister src, AddressLiteral double_sign_flip, int vec_enc,
                           XMMRegister xtmp1, XMMRegister xtmp2, KRegister ktmp1, KRegister ktmp2, Register rscratch = noreg);

  void vector_castD2L_evex(XMMRegister dst, XMMRegister src, AddressLiteral double_sign_flip, int vec_enc,
                           XMMRegister xtmp1, XMMRegister xtmp2, KRegister ktmp1, KRegister ktmp2, Register rscratch = noreg );

<<<<<<< HEAD
  void vector_castD2X_evex(BasicType to_elem_bt, XMMRegister dst, XMMRegister src, XMMRegister xtmp1,
                           XMMRegister xtmp2, KRegister ktmp1, KRegister ktmp2, Register scratch, int vec_enc);

  void vector_castD2I_evex(XMMRegister dst, XMMRegister src, XMMRegister xtmp1, XMMRegister xtmp2,
                           KRegister ktmp1, KRegister ktmp2, AddressLiteral double_sign_flip,
                           Register scratch, int vec_enc);

  void vector_castD2X_avx(BasicType to_elem_bt, XMMRegister dst, XMMRegister src, XMMRegister xtmp1,
                          XMMRegister xtmp2, XMMRegister xtmp3, XMMRegister xtmp4, XMMRegister xtmp5,
                          Register scratch, int vec_enc);

  void vector_pack_lower_quadword_from_lanes_avx(XMMRegister dst, XMMRegister src, XMMRegister xtmp, int vec_enc);

  void vector_narrow_cast_int_to_subword(BasicType to_elem_bt, XMMRegister dst, XMMRegister zero,
                                         XMMRegister xtmp, Register scratch, int vec_enc);

  void vector_unsigned_cast(XMMRegister dst, XMMRegister src, int vlen_enc,
                            BasicType from_elem_bt, BasicType to_elem_bt);

  void vector_narrow_cast_double_special_cases_avx(XMMRegister dst, XMMRegister src, XMMRegister xtmp1, XMMRegister xtmp2,
                                                   XMMRegister xtmp3, XMMRegister xtmp4, XMMRegister xtmp5, Register scratch,
                                                   AddressLiteral float_sign_flip, int vec_enc);

  void vector_narrow_cast_double_special_cases_evex(XMMRegister dst, XMMRegister src, XMMRegister xtmp1,
                                                    XMMRegister xtmp2, KRegister ktmp1, KRegister ktmp2,
                                                    Register scratch, AddressLiteral float_sign_flip,
                                                    int vec_enc);

  void vector_cast_double_special_cases_evex(XMMRegister dst, XMMRegister src, XMMRegister xtmp1, XMMRegister xtmp2,
                                             KRegister ktmp1, KRegister ktmp2, Register scratch, AddressLiteral double_sign_flip,
                                             int vec_enc);
=======
  void vector_castD2X_evex(BasicType to_elem_bt, XMMRegister dst, XMMRegister src, AddressLiteral double_sign_flip, int vec_enc,
                           XMMRegister xtmp1, XMMRegister xtmp2, KRegister ktmp1, KRegister ktmp2, Register rscratch = noreg);

  void vector_unsigned_cast(XMMRegister dst, XMMRegister src, int vlen_enc, BasicType from_elem_bt, BasicType to_elem_bt);

  void vector_cast_double_special_cases_evex(XMMRegister dst, XMMRegister src, AddressLiteral double_sign_flip, int vec_enc,
                            XMMRegister xtmp1, XMMRegister xtmp2, KRegister ktmp1, KRegister ktmp2, Register rscratch = noreg );
>>>>>>> 3464019d

  void vector_cast_float_special_cases_evex(XMMRegister dst, XMMRegister src, AddressLiteral float_sign_flip, int vec_enc,
                                            XMMRegister xtmp1, XMMRegister xtmp2, KRegister ktmp1, KRegister ktmp2, Register rscratch = noreg);

  void vector_cast_float_to_long_special_cases_evex(XMMRegister dst, XMMRegister src, AddressLiteral double_sign_flip, int vec_enc,
                                                    XMMRegister xtmp1, XMMRegister xtmp2, KRegister ktmp1, KRegister ktmp2,
                                                    Register rscratch = noreg);

  void vector_cast_float_special_cases_avx(XMMRegister dst, XMMRegister src, AddressLiteral float_sign_flip, int vec_enc,
                                           XMMRegister xtmp1, XMMRegister xtmp2, XMMRegister xtmp3, XMMRegister xtmp4,
                                           Register rscratch = noreg);

#ifdef _LP64
  void vector_round_double_evex(XMMRegister dst, XMMRegister src, AddressLiteral double_sign_flip, AddressLiteral new_mxcsr, int vec_enc,
                                Register tmp, XMMRegister xtmp1, XMMRegister xtmp2, KRegister ktmp1, KRegister ktmp2);

  void vector_round_float_evex(XMMRegister dst, XMMRegister src, AddressLiteral double_sign_flip, AddressLiteral new_mxcsr, int vec_enc,
                               Register tmp, XMMRegister xtmp1, XMMRegister xtmp2, KRegister ktmp1, KRegister ktmp2);

  void vector_round_float_avx(XMMRegister dst, XMMRegister src, AddressLiteral float_sign_flip, AddressLiteral new_mxcsr, int vec_enc,
                              Register tmp, XMMRegister xtmp1, XMMRegister xtmp2, XMMRegister xtmp3, XMMRegister xtmp4);
#endif // _LP64

  void udivI(Register rax, Register divisor, Register rdx);
  void umodI(Register rax, Register divisor, Register rdx);
  void udivmodI(Register rax, Register divisor, Register rdx, Register tmp);

#ifdef _LP64
  void reverseI(Register dst, Register src, XMMRegister xtmp1,
                XMMRegister xtmp2, Register rtmp);
  void reverseL(Register dst, Register src, XMMRegister xtmp1,
                XMMRegister xtmp2, Register rtmp1, Register rtmp2);
  void udivL(Register rax, Register divisor, Register rdx);
  void umodL(Register rax, Register divisor, Register rdx);
  void udivmodL(Register rax, Register divisor, Register rdx, Register tmp);
#endif

  void evpternlog(XMMRegister dst, int func, KRegister mask, XMMRegister src2, XMMRegister src3,
                  bool merge, BasicType bt, int vlen_enc);

  void evpternlog(XMMRegister dst, int func, KRegister mask, XMMRegister src2, Address src3,
                  bool merge, BasicType bt, int vlen_enc);

  void vector_reverse_bit(BasicType bt, XMMRegister dst, XMMRegister src, XMMRegister xtmp1,
                          XMMRegister xtmp2, Register rtmp, int vec_enc);

  void vector_reverse_bit_gfni(BasicType bt, XMMRegister dst, XMMRegister src, AddressLiteral mask, int vec_enc,
                               XMMRegister xtmp, Register rscratch = noreg);

  void vector_reverse_byte(BasicType bt, XMMRegister dst, XMMRegister src, int vec_enc);

  void vector_popcount_int(XMMRegister dst, XMMRegister src, XMMRegister xtmp1,
                           XMMRegister xtmp2, Register rtmp, int vec_enc);

  void vector_popcount_long(XMMRegister dst, XMMRegister src, XMMRegister xtmp1,
                            XMMRegister xtmp2, Register rtmp, int vec_enc);

  void vector_popcount_short(XMMRegister dst, XMMRegister src, XMMRegister xtmp1,
                             XMMRegister xtmp2, Register rtmp, int vec_enc);

  void vector_popcount_byte(XMMRegister dst, XMMRegister src, XMMRegister xtmp1,
                            XMMRegister xtmp2, Register rtmp, int vec_enc);

  void vector_popcount_integral(BasicType bt, XMMRegister dst, XMMRegister src, XMMRegister xtmp1,
                                XMMRegister xtmp2, Register rtmp, int vec_enc);

  void vector_popcount_integral_evex(BasicType bt, XMMRegister dst, XMMRegister src,
                                     KRegister mask, bool merge, int vec_enc);

  void vbroadcast(BasicType bt, XMMRegister dst, int imm32, Register rtmp, int vec_enc);

  void vector_reverse_byte64(BasicType bt, XMMRegister dst, XMMRegister src, XMMRegister xtmp1,
                             XMMRegister xtmp2, Register rtmp, int vec_enc);

  void vector_count_leading_zeros_evex(BasicType bt, XMMRegister dst, XMMRegister src,
                                       XMMRegister xtmp1, XMMRegister xtmp2, XMMRegister xtmp3,
                                       KRegister ktmp, Register rtmp, bool merge, int vec_enc);

  void vector_count_leading_zeros_byte_avx(XMMRegister dst, XMMRegister src, XMMRegister xtmp1,
                                           XMMRegister xtmp2, XMMRegister xtmp3, Register rtmp, int vec_enc);

  void vector_count_leading_zeros_short_avx(XMMRegister dst, XMMRegister src, XMMRegister xtmp1,
                                            XMMRegister xtmp2, XMMRegister xtmp3, Register rtmp, int vec_enc);

  void vector_count_leading_zeros_int_avx(XMMRegister dst, XMMRegister src, XMMRegister xtmp1,
                                          XMMRegister xtmp2, XMMRegister xtmp3, int vec_enc);

  void vector_count_leading_zeros_long_avx(XMMRegister dst, XMMRegister src, XMMRegister xtmp1,
                                           XMMRegister xtmp2, XMMRegister xtmp3, Register rtmp, int vec_enc);

  void vector_count_leading_zeros_avx(BasicType bt, XMMRegister dst, XMMRegister src, XMMRegister xtmp1,
                                      XMMRegister xtmp2, XMMRegister xtmp3, Register rtmp, int vec_enc);

  void vpadd(BasicType bt, XMMRegister dst, XMMRegister src1, XMMRegister src2, int vec_enc);

  void vpsub(BasicType bt, XMMRegister dst, XMMRegister src1, XMMRegister src2, int vec_enc);

  void vector_count_trailing_zeros_evex(BasicType bt, XMMRegister dst, XMMRegister src, XMMRegister xtmp1,
                                        XMMRegister xtmp2, XMMRegister xtmp3, XMMRegister xtmp4, KRegister ktmp,
                                        Register rtmp, int vec_enc);

  void vector_swap_nbits(int nbits, int bitmask, XMMRegister dst, XMMRegister src,
                         XMMRegister xtmp1, Register rtmp, int vec_enc);

  void vector_count_trailing_zeros_avx(BasicType bt, XMMRegister dst, XMMRegister src, XMMRegister xtmp1,
                                       XMMRegister xtmp2, XMMRegister xtmp3, Register rtmp, int vec_enc);

  void vector_signum_avx(int opcode, XMMRegister dst, XMMRegister src, XMMRegister zero, XMMRegister one,
                         XMMRegister xtmp1, int vec_enc);

  void vector_signum_evex(int opcode, XMMRegister dst, XMMRegister src, XMMRegister zero, XMMRegister one,
                          KRegister ktmp1, int vec_enc);

  void vmovmask(BasicType elem_bt, XMMRegister dst, Address src, XMMRegister mask, int vec_enc);

  void vmovmask(BasicType elem_bt, Address dst, XMMRegister src, XMMRegister mask, int vec_enc);

  void rearrange_bytes(XMMRegister dst, XMMRegister shuffle, XMMRegister src, XMMRegister xtmp1,
                       XMMRegister xtmp2, XMMRegister xtmp3, Register rtmp, KRegister ktmp, int vlen_enc);

#endif // CPU_X86_C2_MACROASSEMBLER_X86_HPP<|MERGE_RESOLUTION|>--- conflicted
+++ resolved
@@ -148,16 +148,15 @@
 #endif
 
   // blend
-  void evpcmp(BasicType typ, KRegister kdmask, KRegister ksmask, XMMRegister src1, XMMRegister    src2, int comparison, int vector_len);
-  void evpcmp(BasicType typ, KRegister kdmask, KRegister ksmask, XMMRegister src1, AddressLiteral src2, int comparison, int vector_len, Register rscratch = noreg);
+  void evpcmp(BasicType typ, KRegister kdmask, KRegister ksmask, XMMRegister src1, AddressLiteral adr, int comparison, int vector_len, Register rscratch = rscratch1);
+  void evpcmp(BasicType typ, KRegister kdmask, KRegister ksmask, XMMRegister src1, XMMRegister src2, int comparison, int vector_len);
   void evpblend(BasicType typ, XMMRegister dst, KRegister kmask, XMMRegister src1, XMMRegister src2, bool merge, int vector_len);
 
-  void load_vector(XMMRegister dst, Address        src, int vlen_in_bytes);
-  void load_vector(XMMRegister dst, AddressLiteral src, int vlen_in_bytes, Register rscratch = noreg);
-
   void load_vector_mask(XMMRegister dst, XMMRegister src, int vlen_in_bytes, BasicType elem_bt, bool is_legacy);
-  void load_vector_mask(KRegister   dst, XMMRegister src, XMMRegister xtmp, bool novlbwdq, int vlen_enc);
-
+  void load_vector_mask(KRegister dst, XMMRegister src, XMMRegister xtmp, bool novlbwdq, int vlen_enc);
+
+  void load_vector(XMMRegister dst, Address src, int vlen_in_bytes);
+  void load_vector(XMMRegister dst, AddressLiteral src, int vlen_in_bytes, Register rscratch = rscratch1);
   void load_constant_vector(BasicType bt, XMMRegister dst, InternalAddress src, int vlen);
   void load_iota_indices(XMMRegister dst, int vlen_in_bytes);
 
@@ -308,7 +307,6 @@
   void masked_op(int ideal_opc, int mask_len, KRegister dst,
                  KRegister src1, KRegister src2);
 
-<<<<<<< HEAD
   void vector_castF2X_avx(BasicType to_elem_bt, XMMRegister dst, XMMRegister src, XMMRegister xtmp1,
                           XMMRegister xtmp2, XMMRegister xtmp3, XMMRegister xtmp4,
                           AddressLiteral float_sign_flip, Register scratch, int vec_enc);
@@ -316,23 +314,18 @@
   void vector_castF2X_evex(BasicType to_elem_bt, XMMRegister dst, XMMRegister src, XMMRegister xtmp1,
                            XMMRegister xtmp2, KRegister ktmp1, KRegister ktmp2, AddressLiteral float_sign_flip,
                            Register scratch, int vec_enc);
-=======
-  void vector_castF2I_avx(XMMRegister dst, XMMRegister src, AddressLiteral float_sign_flip, int vec_enc,
-                          XMMRegister xtmp1, XMMRegister xtmp2, XMMRegister xtmp3, XMMRegister xtmp4, Register rscratch = noreg);
-
-  void vector_castF2I_evex(XMMRegister dst, XMMRegister src, AddressLiteral float_sign_flip, int vec_enc,
-                           XMMRegister xtmp1, XMMRegister xtmp2, KRegister ktmp1, KRegister ktmp2, Register rscratch = noreg);
->>>>>>> 3464019d
-
-  void vector_castF2L_evex(XMMRegister dst, XMMRegister src, AddressLiteral double_sign_flip, int vec_enc,
-                           XMMRegister xtmp1, XMMRegister xtmp2, KRegister ktmp1, KRegister ktmp2, Register rscratch = noreg);
-
-  void vector_castD2L_evex(XMMRegister dst, XMMRegister src, AddressLiteral double_sign_flip, int vec_enc,
-                           XMMRegister xtmp1, XMMRegister xtmp2, KRegister ktmp1, KRegister ktmp2, Register rscratch = noreg );
-
-<<<<<<< HEAD
+
+  void vector_castF2L_evex(XMMRegister dst, XMMRegister src, XMMRegister xtmp1, XMMRegister xtmp2,
+                           KRegister ktmp1, KRegister ktmp2, AddressLiteral double_sign_flip,
+                           Register scratch, int vec_enc);
+
+  void vector_castD2L_evex(XMMRegister dst, XMMRegister src, XMMRegister xtmp1, XMMRegister xtmp2,
+                           KRegister ktmp1, KRegister ktmp2, AddressLiteral double_sign_flip,
+                           Register scratch, int vec_enc);
+
   void vector_castD2X_evex(BasicType to_elem_bt, XMMRegister dst, XMMRegister src, XMMRegister xtmp1,
-                           XMMRegister xtmp2, KRegister ktmp1, KRegister ktmp2, Register scratch, int vec_enc);
+                           XMMRegister xtmp2, KRegister ktmp1, KRegister ktmp2, AddressLiteral sign_flip,
+                           Register scratch, int vec_enc);
 
   void vector_castD2I_evex(XMMRegister dst, XMMRegister src, XMMRegister xtmp1, XMMRegister xtmp2,
                            KRegister ktmp1, KRegister ktmp2, AddressLiteral double_sign_flip,
@@ -340,7 +333,7 @@
 
   void vector_castD2X_avx(BasicType to_elem_bt, XMMRegister dst, XMMRegister src, XMMRegister xtmp1,
                           XMMRegister xtmp2, XMMRegister xtmp3, XMMRegister xtmp4, XMMRegister xtmp5,
-                          Register scratch, int vec_enc);
+                          AddressLiteral float_sign_flip, Register scratch, int vec_enc);
 
   void vector_pack_lower_quadword_from_lanes_avx(XMMRegister dst, XMMRegister src, XMMRegister xtmp, int vec_enc);
 
@@ -362,37 +355,34 @@
   void vector_cast_double_special_cases_evex(XMMRegister dst, XMMRegister src, XMMRegister xtmp1, XMMRegister xtmp2,
                                              KRegister ktmp1, KRegister ktmp2, Register scratch, AddressLiteral double_sign_flip,
                                              int vec_enc);
-=======
-  void vector_castD2X_evex(BasicType to_elem_bt, XMMRegister dst, XMMRegister src, AddressLiteral double_sign_flip, int vec_enc,
-                           XMMRegister xtmp1, XMMRegister xtmp2, KRegister ktmp1, KRegister ktmp2, Register rscratch = noreg);
-
-  void vector_unsigned_cast(XMMRegister dst, XMMRegister src, int vlen_enc, BasicType from_elem_bt, BasicType to_elem_bt);
-
-  void vector_cast_double_special_cases_evex(XMMRegister dst, XMMRegister src, AddressLiteral double_sign_flip, int vec_enc,
-                            XMMRegister xtmp1, XMMRegister xtmp2, KRegister ktmp1, KRegister ktmp2, Register rscratch = noreg );
->>>>>>> 3464019d
-
-  void vector_cast_float_special_cases_evex(XMMRegister dst, XMMRegister src, AddressLiteral float_sign_flip, int vec_enc,
-                                            XMMRegister xtmp1, XMMRegister xtmp2, KRegister ktmp1, KRegister ktmp2, Register rscratch = noreg);
-
-  void vector_cast_float_to_long_special_cases_evex(XMMRegister dst, XMMRegister src, AddressLiteral double_sign_flip, int vec_enc,
-                                                    XMMRegister xtmp1, XMMRegister xtmp2, KRegister ktmp1, KRegister ktmp2,
-                                                    Register rscratch = noreg);
-
-  void vector_cast_float_special_cases_avx(XMMRegister dst, XMMRegister src, AddressLiteral float_sign_flip, int vec_enc,
-                                           XMMRegister xtmp1, XMMRegister xtmp2, XMMRegister xtmp3, XMMRegister xtmp4,
-                                           Register rscratch = noreg);
-
-#ifdef _LP64
-  void vector_round_double_evex(XMMRegister dst, XMMRegister src, AddressLiteral double_sign_flip, AddressLiteral new_mxcsr, int vec_enc,
-                                Register tmp, XMMRegister xtmp1, XMMRegister xtmp2, KRegister ktmp1, KRegister ktmp2);
-
-  void vector_round_float_evex(XMMRegister dst, XMMRegister src, AddressLiteral double_sign_flip, AddressLiteral new_mxcsr, int vec_enc,
-                               Register tmp, XMMRegister xtmp1, XMMRegister xtmp2, KRegister ktmp1, KRegister ktmp2);
-
-  void vector_round_float_avx(XMMRegister dst, XMMRegister src, AddressLiteral float_sign_flip, AddressLiteral new_mxcsr, int vec_enc,
-                              Register tmp, XMMRegister xtmp1, XMMRegister xtmp2, XMMRegister xtmp3, XMMRegister xtmp4);
-#endif // _LP64
+
+  void vector_cast_float_special_cases_evex(XMMRegister dst, XMMRegister src, XMMRegister xtmp1, XMMRegister xtmp2,
+                                            KRegister ktmp1, KRegister ktmp2, Register scratch, AddressLiteral float_sign_flip,
+                                            int vec_enc);
+
+  void vector_cast_float_to_long_special_cases_evex(XMMRegister dst, XMMRegister src, XMMRegister xtmp1,
+                                                    XMMRegister xtmp2, KRegister ktmp1, KRegister ktmp2,
+                                                    Register scratch, AddressLiteral double_sign_flip,
+                                                    int vec_enc);
+
+  void vector_cast_float_special_cases_avx(XMMRegister dst, XMMRegister src, XMMRegister xtmp1,
+                                           XMMRegister xtmp2, XMMRegister xtmp3, XMMRegister xtmp4,
+                                           Register scratch, AddressLiteral float_sign_flip,
+                                           int vec_enc);
+
+#ifdef _LP64
+  void vector_round_double_evex(XMMRegister dst, XMMRegister src, XMMRegister xtmp1, XMMRegister xtmp2,
+                                KRegister ktmp1, KRegister ktmp2, AddressLiteral double_sign_flip,
+                                AddressLiteral new_mxcsr, Register scratch, int vec_enc);
+
+  void vector_round_float_evex(XMMRegister dst, XMMRegister src, XMMRegister xtmp1, XMMRegister xtmp2,
+                               KRegister ktmp1, KRegister ktmp2, AddressLiteral double_sign_flip,
+                               AddressLiteral new_mxcsr, Register scratch, int vec_enc);
+
+  void vector_round_float_avx(XMMRegister dst, XMMRegister src, XMMRegister xtmp1, XMMRegister xtmp2,
+                              XMMRegister xtmp3, XMMRegister xtmp4, AddressLiteral float_sign_flip,
+                              AddressLiteral new_mxcsr, Register scratch, int vec_enc);
+#endif
 
   void udivI(Register rax, Register divisor, Register rdx);
   void umodI(Register rax, Register divisor, Register rdx);
@@ -417,8 +407,8 @@
   void vector_reverse_bit(BasicType bt, XMMRegister dst, XMMRegister src, XMMRegister xtmp1,
                           XMMRegister xtmp2, Register rtmp, int vec_enc);
 
-  void vector_reverse_bit_gfni(BasicType bt, XMMRegister dst, XMMRegister src, AddressLiteral mask, int vec_enc,
-                               XMMRegister xtmp, Register rscratch = noreg);
+  void vector_reverse_bit_gfni(BasicType bt, XMMRegister dst, XMMRegister src, XMMRegister xtmp,
+                               AddressLiteral mask, Register rtmp, int vec_enc);
 
   void vector_reverse_byte(BasicType bt, XMMRegister dst, XMMRegister src, int vec_enc);
 
