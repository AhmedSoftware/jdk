/*
 * Copyright (c) 2020, 2022, Oracle and/or its affiliates. All rights reserved.
 * DO NOT ALTER OR REMOVE COPYRIGHT NOTICES OR THIS FILE HEADER.
 *
 * This code is free software; you can redistribute it and/or modify it
 * under the terms of the GNU General Public License version 2 only, as
 * published by the Free Software Foundation.
 *
 * This code is distributed in the hope that it will be useful, but WITHOUT
 * ANY WARRANTY; without even the implied warranty of MERCHANTABILITY or
 * FITNESS FOR A PARTICULAR PURPOSE.  See the GNU General Public License
 * version 2 for more details (a copy is included in the LICENSE file that
 * accompanied this code).
 *
 * You should have received a copy of the GNU General Public License version
 * 2 along with this work; if not, write to the Free Software Foundation,
 * Inc., 51 Franklin St, Fifth Floor, Boston, MA 02110-1301 USA.
 *
 * Please contact Oracle, 500 Oracle Parkway, Redwood Shores, CA 94065 USA
 * or visit www.oracle.com if you need additional information or have any
 * questions.
 *
 */

#include "precompiled.hpp"
#include "asm/assembler.hpp"
#include "asm/assembler.inline.hpp"
#include "opto/c2_MacroAssembler.hpp"
#include "opto/compile.hpp"
#include "opto/intrinsicnode.hpp"
#include "opto/matcher.hpp"
#include "opto/output.hpp"
#include "opto/subnode.hpp"
#include "runtime/stubRoutines.hpp"

#ifdef PRODUCT
#define BLOCK_COMMENT(str) /* nothing */
#define STOP(error) stop(error)
#else
#define BLOCK_COMMENT(str) block_comment(str)
#define STOP(error) block_comment(error); stop(error)
#endif

#define BIND(label) bind(label); BLOCK_COMMENT(#label ":")

typedef void (MacroAssembler::* chr_insn)(Register Rt, const Address &adr);

void C2_MacroAssembler::emit_entry_barrier_stub(C2EntryBarrierStub* stub) {
  bind(stub->slow_path());
  movptr(rscratch1, (uintptr_t) StubRoutines::aarch64::method_entry_barrier());
  blr(rscratch1);
  b(stub->continuation());

  bind(stub->guard());
  relocate(entry_guard_Relocation::spec());
  emit_int32(0);   // nmethod guard value
}

int C2_MacroAssembler::entry_barrier_stub_size() {
  return 4 * 6;
}

// Search for str1 in str2 and return index or -1
void C2_MacroAssembler::string_indexof(Register str2, Register str1,
                                       Register cnt2, Register cnt1,
                                       Register tmp1, Register tmp2,
                                       Register tmp3, Register tmp4,
                                       Register tmp5, Register tmp6,
                                       int icnt1, Register result, int ae) {
  // NOTE: tmp5, tmp6 can be zr depending on specific method version
  Label LINEARSEARCH, LINEARSTUB, LINEAR_MEDIUM, DONE, NOMATCH, MATCH;

  Register ch1 = rscratch1;
  Register ch2 = rscratch2;
  Register cnt1tmp = tmp1;
  Register cnt2tmp = tmp2;
  Register cnt1_neg = cnt1;
  Register cnt2_neg = cnt2;
  Register result_tmp = tmp4;

  bool isL = ae == StrIntrinsicNode::LL;

  bool str1_isL = ae == StrIntrinsicNode::LL || ae == StrIntrinsicNode::UL;
  bool str2_isL = ae == StrIntrinsicNode::LL || ae == StrIntrinsicNode::LU;
  int str1_chr_shift = str1_isL ? 0:1;
  int str2_chr_shift = str2_isL ? 0:1;
  int str1_chr_size = str1_isL ? 1:2;
  int str2_chr_size = str2_isL ? 1:2;
  chr_insn str1_load_1chr = str1_isL ? (chr_insn)&MacroAssembler::ldrb :
                                      (chr_insn)&MacroAssembler::ldrh;
  chr_insn str2_load_1chr = str2_isL ? (chr_insn)&MacroAssembler::ldrb :
                                      (chr_insn)&MacroAssembler::ldrh;
  chr_insn load_2chr = isL ? (chr_insn)&MacroAssembler::ldrh : (chr_insn)&MacroAssembler::ldrw;
  chr_insn load_4chr = isL ? (chr_insn)&MacroAssembler::ldrw : (chr_insn)&MacroAssembler::ldr;

  // Note, inline_string_indexOf() generates checks:
  // if (substr.count > string.count) return -1;
  // if (substr.count == 0) return 0;

  // We have two strings, a source string in str2, cnt2 and a pattern string
  // in str1, cnt1. Find the 1st occurrence of pattern in source or return -1.

  // For larger pattern and source we use a simplified Boyer Moore algorithm.
  // With a small pattern and source we use linear scan.

  if (icnt1 == -1) {
    sub(result_tmp, cnt2, cnt1);
    cmp(cnt1, (u1)8);             // Use Linear Scan if cnt1 < 8 || cnt1 >= 256
    br(LT, LINEARSEARCH);
    dup(v0, T16B, cnt1); // done in separate FPU pipeline. Almost no penalty
    subs(zr, cnt1, 256);
    lsr(tmp1, cnt2, 2);
    ccmp(cnt1, tmp1, 0b0000, LT); // Source must be 4 * pattern for BM
    br(GE, LINEARSTUB);
  }

// The Boyer Moore alogorithm is based on the description here:-
//
// http://en.wikipedia.org/wiki/Boyer%E2%80%93Moore_string_search_algorithm
//
// This describes and algorithm with 2 shift rules. The 'Bad Character' rule
// and the 'Good Suffix' rule.
//
// These rules are essentially heuristics for how far we can shift the
// pattern along the search string.
//
// The implementation here uses the 'Bad Character' rule only because of the
// complexity of initialisation for the 'Good Suffix' rule.
//
// This is also known as the Boyer-Moore-Horspool algorithm:-
//
// http://en.wikipedia.org/wiki/Boyer-Moore-Horspool_algorithm
//
// This particular implementation has few java-specific optimizations.
//
// #define ASIZE 256
//
//    int bm(unsigned char *x, int m, unsigned char *y, int n) {
//       int i, j;
//       unsigned c;
//       unsigned char bc[ASIZE];
//
//       /* Preprocessing */
//       for (i = 0; i < ASIZE; ++i)
//          bc[i] = m;
//       for (i = 0; i < m - 1; ) {
//          c = x[i];
//          ++i;
//          // c < 256 for Latin1 string, so, no need for branch
//          #ifdef PATTERN_STRING_IS_LATIN1
//          bc[c] = m - i;
//          #else
//          if (c < ASIZE) bc[c] = m - i;
//          #endif
//       }
//
//       /* Searching */
//       j = 0;
//       while (j <= n - m) {
//          c = y[i+j];
//          if (x[m-1] == c)
//            for (i = m - 2; i >= 0 && x[i] == y[i + j]; --i);
//          if (i < 0) return j;
//          // c < 256 for Latin1 string, so, no need for branch
//          #ifdef SOURCE_STRING_IS_LATIN1
//          // LL case: (c< 256) always true. Remove branch
//          j += bc[y[j+m-1]];
//          #endif
//          #ifndef PATTERN_STRING_IS_UTF
//          // UU case: need if (c<ASIZE) check. Skip 1 character if not.
//          if (c < ASIZE)
//            j += bc[y[j+m-1]];
//          else
//            j += 1
//          #endif
//          #ifdef PATTERN_IS_LATIN1_AND_SOURCE_IS_UTF
//          // UL case: need if (c<ASIZE) check. Skip <pattern length> if not.
//          if (c < ASIZE)
//            j += bc[y[j+m-1]];
//          else
//            j += m
//          #endif
//       }
//    }

  if (icnt1 == -1) {
    Label BCLOOP, BCSKIP, BMLOOPSTR2, BMLOOPSTR1, BMSKIP, BMADV, BMMATCH,
        BMLOOPSTR1_LASTCMP, BMLOOPSTR1_CMP, BMLOOPSTR1_AFTER_LOAD, BM_INIT_LOOP;
    Register cnt1end = tmp2;
    Register str2end = cnt2;
    Register skipch = tmp2;

    // str1 length is >=8, so, we can read at least 1 register for cases when
    // UTF->Latin1 conversion is not needed(8 LL or 4UU) and half register for
    // UL case. We'll re-read last character in inner pre-loop code to have
    // single outer pre-loop load
    const int firstStep = isL ? 7 : 3;

    const int ASIZE = 256;
    const int STORED_BYTES = 32; // amount of bytes stored per instruction
    sub(sp, sp, ASIZE);
    mov(tmp5, ASIZE/STORED_BYTES); // loop iterations
    mov(ch1, sp);
    BIND(BM_INIT_LOOP);
      stpq(v0, v0, Address(post(ch1, STORED_BYTES)));
      subs(tmp5, tmp5, 1);
      br(GT, BM_INIT_LOOP);

      sub(cnt1tmp, cnt1, 1);
      mov(tmp5, str2);
      add(str2end, str2, result_tmp, LSL, str2_chr_shift);
      sub(ch2, cnt1, 1);
      mov(tmp3, str1);
    BIND(BCLOOP);
      (this->*str1_load_1chr)(ch1, Address(post(tmp3, str1_chr_size)));
      if (!str1_isL) {
        subs(zr, ch1, ASIZE);
        br(HS, BCSKIP);
      }
      strb(ch2, Address(sp, ch1));
    BIND(BCSKIP);
      subs(ch2, ch2, 1);
      br(GT, BCLOOP);

      add(tmp6, str1, cnt1, LSL, str1_chr_shift); // address after str1
      if (str1_isL == str2_isL) {
        // load last 8 bytes (8LL/4UU symbols)
        ldr(tmp6, Address(tmp6, -wordSize));
      } else {
        ldrw(tmp6, Address(tmp6, -wordSize/2)); // load last 4 bytes(4 symbols)
        // convert Latin1 to UTF. We'll have to wait until load completed, but
        // it's still faster than per-character loads+checks
        lsr(tmp3, tmp6, BitsPerByte * (wordSize/2 - str1_chr_size)); // str1[N-1]
        ubfx(ch1, tmp6, 8, 8); // str1[N-2]
        ubfx(ch2, tmp6, 16, 8); // str1[N-3]
        andr(tmp6, tmp6, 0xFF); // str1[N-4]
        orr(ch2, ch1, ch2, LSL, 16);
        orr(tmp6, tmp6, tmp3, LSL, 48);
        orr(tmp6, tmp6, ch2, LSL, 16);
      }
    BIND(BMLOOPSTR2);
      (this->*str2_load_1chr)(skipch, Address(str2, cnt1tmp, Address::lsl(str2_chr_shift)));
      sub(cnt1tmp, cnt1tmp, firstStep); // cnt1tmp is positive here, because cnt1 >= 8
      if (str1_isL == str2_isL) {
        // re-init tmp3. It's for free because it's executed in parallel with
        // load above. Alternative is to initialize it before loop, but it'll
        // affect performance on in-order systems with 2 or more ld/st pipelines
        lsr(tmp3, tmp6, BitsPerByte * (wordSize - str1_chr_size));
      }
      if (!isL) { // UU/UL case
        lsl(ch2, cnt1tmp, 1); // offset in bytes
      }
      cmp(tmp3, skipch);
      br(NE, BMSKIP);
      ldr(ch2, Address(str2, isL ? cnt1tmp : ch2));
      mov(ch1, tmp6);
      if (isL) {
        b(BMLOOPSTR1_AFTER_LOAD);
      } else {
        sub(cnt1tmp, cnt1tmp, 1); // no need to branch for UU/UL case. cnt1 >= 8
        b(BMLOOPSTR1_CMP);
      }
    BIND(BMLOOPSTR1);
      (this->*str1_load_1chr)(ch1, Address(str1, cnt1tmp, Address::lsl(str1_chr_shift)));
      (this->*str2_load_1chr)(ch2, Address(str2, cnt1tmp, Address::lsl(str2_chr_shift)));
    BIND(BMLOOPSTR1_AFTER_LOAD);
      subs(cnt1tmp, cnt1tmp, 1);
      br(LT, BMLOOPSTR1_LASTCMP);
    BIND(BMLOOPSTR1_CMP);
      cmp(ch1, ch2);
      br(EQ, BMLOOPSTR1);
    BIND(BMSKIP);
      if (!isL) {
        // if we've met UTF symbol while searching Latin1 pattern, then we can
        // skip cnt1 symbols
        if (str1_isL != str2_isL) {
          mov(result_tmp, cnt1);
        } else {
          mov(result_tmp, 1);
        }
        subs(zr, skipch, ASIZE);
        br(HS, BMADV);
      }
      ldrb(result_tmp, Address(sp, skipch)); // load skip distance
    BIND(BMADV);
      sub(cnt1tmp, cnt1, 1);
      add(str2, str2, result_tmp, LSL, str2_chr_shift);
      cmp(str2, str2end);
      br(LE, BMLOOPSTR2);
      add(sp, sp, ASIZE);
      b(NOMATCH);
    BIND(BMLOOPSTR1_LASTCMP);
      cmp(ch1, ch2);
      br(NE, BMSKIP);
    BIND(BMMATCH);
      sub(result, str2, tmp5);
      if (!str2_isL) lsr(result, result, 1);
      add(sp, sp, ASIZE);
      b(DONE);

    BIND(LINEARSTUB);
    cmp(cnt1, (u1)16); // small patterns still should be handled by simple algorithm
    br(LT, LINEAR_MEDIUM);
    mov(result, zr);
    RuntimeAddress stub = NULL;
    if (isL) {
      stub = RuntimeAddress(StubRoutines::aarch64::string_indexof_linear_ll());
      assert(stub.target() != NULL, "string_indexof_linear_ll stub has not been generated");
    } else if (str1_isL) {
      stub = RuntimeAddress(StubRoutines::aarch64::string_indexof_linear_ul());
       assert(stub.target() != NULL, "string_indexof_linear_ul stub has not been generated");
    } else {
      stub = RuntimeAddress(StubRoutines::aarch64::string_indexof_linear_uu());
      assert(stub.target() != NULL, "string_indexof_linear_uu stub has not been generated");
    }
    trampoline_call(stub);
    b(DONE);
  }

  BIND(LINEARSEARCH);
  {
    Label DO1, DO2, DO3;

    Register str2tmp = tmp2;
    Register first = tmp3;

    if (icnt1 == -1)
    {
        Label DOSHORT, FIRST_LOOP, STR2_NEXT, STR1_LOOP, STR1_NEXT;

        cmp(cnt1, u1(str1_isL == str2_isL ? 4 : 2));
        br(LT, DOSHORT);
      BIND(LINEAR_MEDIUM);
        (this->*str1_load_1chr)(first, Address(str1));
        lea(str1, Address(str1, cnt1, Address::lsl(str1_chr_shift)));
        sub(cnt1_neg, zr, cnt1, LSL, str1_chr_shift);
        lea(str2, Address(str2, result_tmp, Address::lsl(str2_chr_shift)));
        sub(cnt2_neg, zr, result_tmp, LSL, str2_chr_shift);

      BIND(FIRST_LOOP);
        (this->*str2_load_1chr)(ch2, Address(str2, cnt2_neg));
        cmp(first, ch2);
        br(EQ, STR1_LOOP);
      BIND(STR2_NEXT);
        adds(cnt2_neg, cnt2_neg, str2_chr_size);
        br(LE, FIRST_LOOP);
        b(NOMATCH);

      BIND(STR1_LOOP);
        adds(cnt1tmp, cnt1_neg, str1_chr_size);
        add(cnt2tmp, cnt2_neg, str2_chr_size);
        br(GE, MATCH);

      BIND(STR1_NEXT);
        (this->*str1_load_1chr)(ch1, Address(str1, cnt1tmp));
        (this->*str2_load_1chr)(ch2, Address(str2, cnt2tmp));
        cmp(ch1, ch2);
        br(NE, STR2_NEXT);
        adds(cnt1tmp, cnt1tmp, str1_chr_size);
        add(cnt2tmp, cnt2tmp, str2_chr_size);
        br(LT, STR1_NEXT);
        b(MATCH);

      BIND(DOSHORT);
      if (str1_isL == str2_isL) {
        cmp(cnt1, (u1)2);
        br(LT, DO1);
        br(GT, DO3);
      }
    }

    if (icnt1 == 4) {
      Label CH1_LOOP;

        (this->*load_4chr)(ch1, str1);
        sub(result_tmp, cnt2, 4);
        lea(str2, Address(str2, result_tmp, Address::lsl(str2_chr_shift)));
        sub(cnt2_neg, zr, result_tmp, LSL, str2_chr_shift);

      BIND(CH1_LOOP);
        (this->*load_4chr)(ch2, Address(str2, cnt2_neg));
        cmp(ch1, ch2);
        br(EQ, MATCH);
        adds(cnt2_neg, cnt2_neg, str2_chr_size);
        br(LE, CH1_LOOP);
        b(NOMATCH);
      }

    if ((icnt1 == -1 && str1_isL == str2_isL) || icnt1 == 2) {
      Label CH1_LOOP;

      BIND(DO2);
        (this->*load_2chr)(ch1, str1);
        if (icnt1 == 2) {
          sub(result_tmp, cnt2, 2);
        }
        lea(str2, Address(str2, result_tmp, Address::lsl(str2_chr_shift)));
        sub(cnt2_neg, zr, result_tmp, LSL, str2_chr_shift);
      BIND(CH1_LOOP);
        (this->*load_2chr)(ch2, Address(str2, cnt2_neg));
        cmp(ch1, ch2);
        br(EQ, MATCH);
        adds(cnt2_neg, cnt2_neg, str2_chr_size);
        br(LE, CH1_LOOP);
        b(NOMATCH);
    }

    if ((icnt1 == -1 && str1_isL == str2_isL) || icnt1 == 3) {
      Label FIRST_LOOP, STR2_NEXT, STR1_LOOP;

      BIND(DO3);
        (this->*load_2chr)(first, str1);
        (this->*str1_load_1chr)(ch1, Address(str1, 2*str1_chr_size));
        if (icnt1 == 3) {
          sub(result_tmp, cnt2, 3);
        }
        lea(str2, Address(str2, result_tmp, Address::lsl(str2_chr_shift)));
        sub(cnt2_neg, zr, result_tmp, LSL, str2_chr_shift);
      BIND(FIRST_LOOP);
        (this->*load_2chr)(ch2, Address(str2, cnt2_neg));
        cmpw(first, ch2);
        br(EQ, STR1_LOOP);
      BIND(STR2_NEXT);
        adds(cnt2_neg, cnt2_neg, str2_chr_size);
        br(LE, FIRST_LOOP);
        b(NOMATCH);

      BIND(STR1_LOOP);
        add(cnt2tmp, cnt2_neg, 2*str2_chr_size);
        (this->*str2_load_1chr)(ch2, Address(str2, cnt2tmp));
        cmp(ch1, ch2);
        br(NE, STR2_NEXT);
        b(MATCH);
    }

    if (icnt1 == -1 || icnt1 == 1) {
      Label CH1_LOOP, HAS_ZERO, DO1_SHORT, DO1_LOOP;

      BIND(DO1);
        (this->*str1_load_1chr)(ch1, str1);
        cmp(cnt2, (u1)8);
        br(LT, DO1_SHORT);

        sub(result_tmp, cnt2, 8/str2_chr_size);
        sub(cnt2_neg, zr, result_tmp, LSL, str2_chr_shift);
        mov(tmp3, str2_isL ? 0x0101010101010101 : 0x0001000100010001);
        lea(str2, Address(str2, result_tmp, Address::lsl(str2_chr_shift)));

        if (str2_isL) {
          orr(ch1, ch1, ch1, LSL, 8);
        }
        orr(ch1, ch1, ch1, LSL, 16);
        orr(ch1, ch1, ch1, LSL, 32);
      BIND(CH1_LOOP);
        ldr(ch2, Address(str2, cnt2_neg));
        eor(ch2, ch1, ch2);
        sub(tmp1, ch2, tmp3);
        orr(tmp2, ch2, str2_isL ? 0x7f7f7f7f7f7f7f7f : 0x7fff7fff7fff7fff);
        bics(tmp1, tmp1, tmp2);
        br(NE, HAS_ZERO);
        adds(cnt2_neg, cnt2_neg, 8);
        br(LT, CH1_LOOP);

        cmp(cnt2_neg, (u1)8);
        mov(cnt2_neg, 0);
        br(LT, CH1_LOOP);
        b(NOMATCH);

      BIND(HAS_ZERO);
        rev(tmp1, tmp1);
        clz(tmp1, tmp1);
        add(cnt2_neg, cnt2_neg, tmp1, LSR, 3);
        b(MATCH);

      BIND(DO1_SHORT);
        mov(result_tmp, cnt2);
        lea(str2, Address(str2, cnt2, Address::lsl(str2_chr_shift)));
        sub(cnt2_neg, zr, cnt2, LSL, str2_chr_shift);
      BIND(DO1_LOOP);
        (this->*str2_load_1chr)(ch2, Address(str2, cnt2_neg));
        cmpw(ch1, ch2);
        br(EQ, MATCH);
        adds(cnt2_neg, cnt2_neg, str2_chr_size);
        br(LT, DO1_LOOP);
    }
  }
  BIND(NOMATCH);
    mov(result, -1);
    b(DONE);
  BIND(MATCH);
    add(result, result_tmp, cnt2_neg, ASR, str2_chr_shift);
  BIND(DONE);
}

typedef void (MacroAssembler::* chr_insn)(Register Rt, const Address &adr);
typedef void (MacroAssembler::* uxt_insn)(Register Rd, Register Rn);

void C2_MacroAssembler::string_indexof_char(Register str1, Register cnt1,
                                            Register ch, Register result,
                                            Register tmp1, Register tmp2, Register tmp3)
{
  Label CH1_LOOP, HAS_ZERO, DO1_SHORT, DO1_LOOP, MATCH, NOMATCH, DONE;
  Register cnt1_neg = cnt1;
  Register ch1 = rscratch1;
  Register result_tmp = rscratch2;

  cbz(cnt1, NOMATCH);

  cmp(cnt1, (u1)4);
  br(LT, DO1_SHORT);

  orr(ch, ch, ch, LSL, 16);
  orr(ch, ch, ch, LSL, 32);

  sub(cnt1, cnt1, 4);
  mov(result_tmp, cnt1);
  lea(str1, Address(str1, cnt1, Address::uxtw(1)));
  sub(cnt1_neg, zr, cnt1, LSL, 1);

  mov(tmp3, 0x0001000100010001);

  BIND(CH1_LOOP);
    ldr(ch1, Address(str1, cnt1_neg));
    eor(ch1, ch, ch1);
    sub(tmp1, ch1, tmp3);
    orr(tmp2, ch1, 0x7fff7fff7fff7fff);
    bics(tmp1, tmp1, tmp2);
    br(NE, HAS_ZERO);
    adds(cnt1_neg, cnt1_neg, 8);
    br(LT, CH1_LOOP);

    cmp(cnt1_neg, (u1)8);
    mov(cnt1_neg, 0);
    br(LT, CH1_LOOP);
    b(NOMATCH);

  BIND(HAS_ZERO);
    rev(tmp1, tmp1);
    clz(tmp1, tmp1);
    add(cnt1_neg, cnt1_neg, tmp1, LSR, 3);
    b(MATCH);

  BIND(DO1_SHORT);
    mov(result_tmp, cnt1);
    lea(str1, Address(str1, cnt1, Address::uxtw(1)));
    sub(cnt1_neg, zr, cnt1, LSL, 1);
  BIND(DO1_LOOP);
    ldrh(ch1, Address(str1, cnt1_neg));
    cmpw(ch, ch1);
    br(EQ, MATCH);
    adds(cnt1_neg, cnt1_neg, 2);
    br(LT, DO1_LOOP);
  BIND(NOMATCH);
    mov(result, -1);
    b(DONE);
  BIND(MATCH);
    add(result, result_tmp, cnt1_neg, ASR, 1);
  BIND(DONE);
}

void C2_MacroAssembler::string_indexof_char_sve(Register str1, Register cnt1,
                                                Register ch, Register result,
                                                FloatRegister ztmp1,
                                                FloatRegister ztmp2,
                                                PRegister tmp_pg,
                                                PRegister tmp_pdn, bool isL)
{
  // Note that `tmp_pdn` should *NOT* be used as governing predicate register.
  assert(tmp_pg->is_governing(),
         "this register has to be a governing predicate register");

  Label LOOP, MATCH, DONE, NOMATCH;
  Register vec_len = rscratch1;
  Register idx = rscratch2;

  SIMD_RegVariant T = (isL == true) ? B : H;

  cbz(cnt1, NOMATCH);

  // Assign the particular char throughout the vector.
  sve_dup(ztmp2, T, ch);
  if (isL) {
    sve_cntb(vec_len);
  } else {
    sve_cnth(vec_len);
  }
  mov(idx, 0);

  // Generate a predicate to control the reading of input string.
  sve_whilelt(tmp_pg, T, idx, cnt1);

  BIND(LOOP);
    // Read a vector of 8- or 16-bit data depending on the string type. Note
    // that inactive elements indicated by the predicate register won't cause
    // a data read from memory to the destination vector.
    if (isL) {
      sve_ld1b(ztmp1, T, tmp_pg, Address(str1, idx));
    } else {
      sve_ld1h(ztmp1, T, tmp_pg, Address(str1, idx, Address::lsl(1)));
    }
    add(idx, idx, vec_len);

    // Perform the comparison. An element of the destination predicate is set
    // to active if the particular char is matched.
    sve_cmp(Assembler::EQ, tmp_pdn, T, tmp_pg, ztmp1, ztmp2);

    // Branch if the particular char is found.
    br(NE, MATCH);

    sve_whilelt(tmp_pg, T, idx, cnt1);

    // Loop back if the particular char not found.
    br(MI, LOOP);

  BIND(NOMATCH);
    mov(result, -1);
    b(DONE);

  BIND(MATCH);
    // Undo the index increment.
    sub(idx, idx, vec_len);

    // Crop the vector to find its location.
    sve_brka(tmp_pdn, tmp_pg, tmp_pdn, false /* isMerge */);
    add(result, idx, -1);
    sve_incp(result, T, tmp_pdn);
  BIND(DONE);
}

void C2_MacroAssembler::stringL_indexof_char(Register str1, Register cnt1,
                                            Register ch, Register result,
                                            Register tmp1, Register tmp2, Register tmp3)
{
  Label CH1_LOOP, HAS_ZERO, DO1_SHORT, DO1_LOOP, MATCH, NOMATCH, DONE;
  Register cnt1_neg = cnt1;
  Register ch1 = rscratch1;
  Register result_tmp = rscratch2;

  cbz(cnt1, NOMATCH);

  cmp(cnt1, (u1)8);
  br(LT, DO1_SHORT);

  orr(ch, ch, ch, LSL, 8);
  orr(ch, ch, ch, LSL, 16);
  orr(ch, ch, ch, LSL, 32);

  sub(cnt1, cnt1, 8);
  mov(result_tmp, cnt1);
  lea(str1, Address(str1, cnt1));
  sub(cnt1_neg, zr, cnt1);

  mov(tmp3, 0x0101010101010101);

  BIND(CH1_LOOP);
    ldr(ch1, Address(str1, cnt1_neg));
    eor(ch1, ch, ch1);
    sub(tmp1, ch1, tmp3);
    orr(tmp2, ch1, 0x7f7f7f7f7f7f7f7f);
    bics(tmp1, tmp1, tmp2);
    br(NE, HAS_ZERO);
    adds(cnt1_neg, cnt1_neg, 8);
    br(LT, CH1_LOOP);

    cmp(cnt1_neg, (u1)8);
    mov(cnt1_neg, 0);
    br(LT, CH1_LOOP);
    b(NOMATCH);

  BIND(HAS_ZERO);
    rev(tmp1, tmp1);
    clz(tmp1, tmp1);
    add(cnt1_neg, cnt1_neg, tmp1, LSR, 3);
    b(MATCH);

  BIND(DO1_SHORT);
    mov(result_tmp, cnt1);
    lea(str1, Address(str1, cnt1));
    sub(cnt1_neg, zr, cnt1);
  BIND(DO1_LOOP);
    ldrb(ch1, Address(str1, cnt1_neg));
    cmp(ch, ch1);
    br(EQ, MATCH);
    adds(cnt1_neg, cnt1_neg, 1);
    br(LT, DO1_LOOP);
  BIND(NOMATCH);
    mov(result, -1);
    b(DONE);
  BIND(MATCH);
    add(result, result_tmp, cnt1_neg);
  BIND(DONE);
}

// Compare strings.
void C2_MacroAssembler::string_compare(Register str1, Register str2,
    Register cnt1, Register cnt2, Register result, Register tmp1, Register tmp2,
    FloatRegister vtmp1, FloatRegister vtmp2, FloatRegister vtmp3,
    PRegister pgtmp1, PRegister pgtmp2, int ae) {
  Label DONE, SHORT_LOOP, SHORT_STRING, SHORT_LAST, TAIL, STUB,
      DIFF, NEXT_WORD, SHORT_LOOP_TAIL, SHORT_LAST2, SHORT_LAST_INIT,
      SHORT_LOOP_START, TAIL_CHECK;

  bool isLL = ae == StrIntrinsicNode::LL;
  bool isLU = ae == StrIntrinsicNode::LU;
  bool isUL = ae == StrIntrinsicNode::UL;

  // The stub threshold for LL strings is: 72 (64 + 8) chars
  // UU: 36 chars, or 72 bytes (valid for the 64-byte large loop with prefetch)
  // LU/UL: 24 chars, or 48 bytes (valid for the 16-character loop at least)
  const u1 stub_threshold = isLL ? 72 : ((isLU || isUL) ? 24 : 36);

  bool str1_isL = isLL || isLU;
  bool str2_isL = isLL || isUL;

  int str1_chr_shift = str1_isL ? 0 : 1;
  int str2_chr_shift = str2_isL ? 0 : 1;
  int str1_chr_size = str1_isL ? 1 : 2;
  int str2_chr_size = str2_isL ? 1 : 2;
  int minCharsInWord = isLL ? wordSize : wordSize/2;

  FloatRegister vtmpZ = vtmp1, vtmp = vtmp2;
  chr_insn str1_load_chr = str1_isL ? (chr_insn)&MacroAssembler::ldrb :
                                      (chr_insn)&MacroAssembler::ldrh;
  chr_insn str2_load_chr = str2_isL ? (chr_insn)&MacroAssembler::ldrb :
                                      (chr_insn)&MacroAssembler::ldrh;
  uxt_insn ext_chr = isLL ? (uxt_insn)&MacroAssembler::uxtbw :
                            (uxt_insn)&MacroAssembler::uxthw;

  BLOCK_COMMENT("string_compare {");

  // Bizzarely, the counts are passed in bytes, regardless of whether they
  // are L or U strings, however the result is always in characters.
  if (!str1_isL) asrw(cnt1, cnt1, 1);
  if (!str2_isL) asrw(cnt2, cnt2, 1);

  // Compute the minimum of the string lengths and save the difference.
  subsw(result, cnt1, cnt2);
  cselw(cnt2, cnt1, cnt2, Assembler::LE); // min

  // A very short string
  cmpw(cnt2, minCharsInWord);
  br(Assembler::LE, SHORT_STRING);

  // Compare longwords
  // load first parts of strings and finish initialization while loading
  {
    if (str1_isL == str2_isL) { // LL or UU
      ldr(tmp1, Address(str1));
      cmp(str1, str2);
      br(Assembler::EQ, DONE);
      ldr(tmp2, Address(str2));
      cmp(cnt2, stub_threshold);
      br(GE, STUB);
      subsw(cnt2, cnt2, minCharsInWord);
      br(EQ, TAIL_CHECK);
      lea(str2, Address(str2, cnt2, Address::uxtw(str2_chr_shift)));
      lea(str1, Address(str1, cnt2, Address::uxtw(str1_chr_shift)));
      sub(cnt2, zr, cnt2, LSL, str2_chr_shift);
    } else if (isLU) {
      ldrs(vtmp, Address(str1));
      ldr(tmp2, Address(str2));
      cmp(cnt2, stub_threshold);
      br(GE, STUB);
      subw(cnt2, cnt2, 4);
      eor(vtmpZ, T16B, vtmpZ, vtmpZ);
      lea(str1, Address(str1, cnt2, Address::uxtw(str1_chr_shift)));
      lea(str2, Address(str2, cnt2, Address::uxtw(str2_chr_shift)));
      zip1(vtmp, T8B, vtmp, vtmpZ);
      sub(cnt1, zr, cnt2, LSL, str1_chr_shift);
      sub(cnt2, zr, cnt2, LSL, str2_chr_shift);
      add(cnt1, cnt1, 4);
      fmovd(tmp1, vtmp);
    } else { // UL case
      ldr(tmp1, Address(str1));
      ldrs(vtmp, Address(str2));
      cmp(cnt2, stub_threshold);
      br(GE, STUB);
      subw(cnt2, cnt2, 4);
      lea(str1, Address(str1, cnt2, Address::uxtw(str1_chr_shift)));
      eor(vtmpZ, T16B, vtmpZ, vtmpZ);
      lea(str2, Address(str2, cnt2, Address::uxtw(str2_chr_shift)));
      sub(cnt1, zr, cnt2, LSL, str1_chr_shift);
      zip1(vtmp, T8B, vtmp, vtmpZ);
      sub(cnt2, zr, cnt2, LSL, str2_chr_shift);
      add(cnt1, cnt1, 8);
      fmovd(tmp2, vtmp);
    }
    adds(cnt2, cnt2, isUL ? 4 : 8);
    br(GE, TAIL);
    eor(rscratch2, tmp1, tmp2);
    cbnz(rscratch2, DIFF);
    // main loop
    bind(NEXT_WORD);
    if (str1_isL == str2_isL) {
      ldr(tmp1, Address(str1, cnt2));
      ldr(tmp2, Address(str2, cnt2));
      adds(cnt2, cnt2, 8);
    } else if (isLU) {
      ldrs(vtmp, Address(str1, cnt1));
      ldr(tmp2, Address(str2, cnt2));
      add(cnt1, cnt1, 4);
      zip1(vtmp, T8B, vtmp, vtmpZ);
      fmovd(tmp1, vtmp);
      adds(cnt2, cnt2, 8);
    } else { // UL
      ldrs(vtmp, Address(str2, cnt2));
      ldr(tmp1, Address(str1, cnt1));
      zip1(vtmp, T8B, vtmp, vtmpZ);
      add(cnt1, cnt1, 8);
      fmovd(tmp2, vtmp);
      adds(cnt2, cnt2, 4);
    }
    br(GE, TAIL);

    eor(rscratch2, tmp1, tmp2);
    cbz(rscratch2, NEXT_WORD);
    b(DIFF);
    bind(TAIL);
    eor(rscratch2, tmp1, tmp2);
    cbnz(rscratch2, DIFF);
    // Last longword.  In the case where length == 4 we compare the
    // same longword twice, but that's still faster than another
    // conditional branch.
    if (str1_isL == str2_isL) {
      ldr(tmp1, Address(str1));
      ldr(tmp2, Address(str2));
    } else if (isLU) {
      ldrs(vtmp, Address(str1));
      ldr(tmp2, Address(str2));
      zip1(vtmp, T8B, vtmp, vtmpZ);
      fmovd(tmp1, vtmp);
    } else { // UL
      ldrs(vtmp, Address(str2));
      ldr(tmp1, Address(str1));
      zip1(vtmp, T8B, vtmp, vtmpZ);
      fmovd(tmp2, vtmp);
    }
    bind(TAIL_CHECK);
    eor(rscratch2, tmp1, tmp2);
    cbz(rscratch2, DONE);

    // Find the first different characters in the longwords and
    // compute their difference.
    bind(DIFF);
    rev(rscratch2, rscratch2);
    clz(rscratch2, rscratch2);
    andr(rscratch2, rscratch2, isLL ? -8 : -16);
    lsrv(tmp1, tmp1, rscratch2);
    (this->*ext_chr)(tmp1, tmp1);
    lsrv(tmp2, tmp2, rscratch2);
    (this->*ext_chr)(tmp2, tmp2);
    subw(result, tmp1, tmp2);
    b(DONE);
  }

  bind(STUB);
    RuntimeAddress stub = NULL;
    switch(ae) {
      case StrIntrinsicNode::LL:
        stub = RuntimeAddress(StubRoutines::aarch64::compare_long_string_LL());
        break;
      case StrIntrinsicNode::UU:
        stub = RuntimeAddress(StubRoutines::aarch64::compare_long_string_UU());
        break;
      case StrIntrinsicNode::LU:
        stub = RuntimeAddress(StubRoutines::aarch64::compare_long_string_LU());
        break;
      case StrIntrinsicNode::UL:
        stub = RuntimeAddress(StubRoutines::aarch64::compare_long_string_UL());
        break;
      default:
        ShouldNotReachHere();
     }
    assert(stub.target() != NULL, "compare_long_string stub has not been generated");
    trampoline_call(stub);
    b(DONE);

  bind(SHORT_STRING);
  // Is the minimum length zero?
  cbz(cnt2, DONE);
  // arrange code to do most branches while loading and loading next characters
  // while comparing previous
  (this->*str1_load_chr)(tmp1, Address(post(str1, str1_chr_size)));
  subs(cnt2, cnt2, 1);
  br(EQ, SHORT_LAST_INIT);
  (this->*str2_load_chr)(cnt1, Address(post(str2, str2_chr_size)));
  b(SHORT_LOOP_START);
  bind(SHORT_LOOP);
  subs(cnt2, cnt2, 1);
  br(EQ, SHORT_LAST);
  bind(SHORT_LOOP_START);
  (this->*str1_load_chr)(tmp2, Address(post(str1, str1_chr_size)));
  (this->*str2_load_chr)(rscratch1, Address(post(str2, str2_chr_size)));
  cmp(tmp1, cnt1);
  br(NE, SHORT_LOOP_TAIL);
  subs(cnt2, cnt2, 1);
  br(EQ, SHORT_LAST2);
  (this->*str1_load_chr)(tmp1, Address(post(str1, str1_chr_size)));
  (this->*str2_load_chr)(cnt1, Address(post(str2, str2_chr_size)));
  cmp(tmp2, rscratch1);
  br(EQ, SHORT_LOOP);
  sub(result, tmp2, rscratch1);
  b(DONE);
  bind(SHORT_LOOP_TAIL);
  sub(result, tmp1, cnt1);
  b(DONE);
  bind(SHORT_LAST2);
  cmp(tmp2, rscratch1);
  br(EQ, DONE);
  sub(result, tmp2, rscratch1);

  b(DONE);
  bind(SHORT_LAST_INIT);
  (this->*str2_load_chr)(cnt1, Address(post(str2, str2_chr_size)));
  bind(SHORT_LAST);
  cmp(tmp1, cnt1);
  br(EQ, DONE);
  sub(result, tmp1, cnt1);

  bind(DONE);

  BLOCK_COMMENT("} string_compare");
}

void C2_MacroAssembler::neon_compare(FloatRegister dst, BasicType bt, FloatRegister src1,
                                     FloatRegister src2, int cond, bool isQ) {
  SIMD_Arrangement size = esize2arrangement((unsigned)type2aelembytes(bt), isQ);
  if (bt == T_FLOAT || bt == T_DOUBLE) {
    switch (cond) {
      case BoolTest::eq: fcmeq(dst, size, src1, src2); break;
      case BoolTest::ne: {
        fcmeq(dst, size, src1, src2);
        notr(dst, T16B, dst);
        break;
      }
      case BoolTest::ge: fcmge(dst, size, src1, src2); break;
      case BoolTest::gt: fcmgt(dst, size, src1, src2); break;
      case BoolTest::le: fcmge(dst, size, src2, src1); break;
      case BoolTest::lt: fcmgt(dst, size, src2, src1); break;
      default:
        assert(false, "unsupported");
        ShouldNotReachHere();
    }
  } else {
    switch (cond) {
      case BoolTest::eq: cmeq(dst, size, src1, src2); break;
      case BoolTest::ne: {
        cmeq(dst, size, src1, src2);
        notr(dst, T16B, dst);
        break;
      }
      case BoolTest::ge: cmge(dst, size, src1, src2); break;
      case BoolTest::gt: cmgt(dst, size, src1, src2); break;
      case BoolTest::le: cmge(dst, size, src2, src1); break;
      case BoolTest::lt: cmgt(dst, size, src2, src1); break;
      case BoolTest::uge: cmhs(dst, size, src1, src2); break;
      case BoolTest::ugt: cmhi(dst, size, src1, src2); break;
      case BoolTest::ult: cmhi(dst, size, src2, src1); break;
      case BoolTest::ule: cmhs(dst, size, src2, src1); break;
      default:
        assert(false, "unsupported");
        ShouldNotReachHere();
    }
  }
}

// Compress the least significant bit of each byte to the rightmost and clear
// the higher garbage bits.
void C2_MacroAssembler::bytemask_compress(Register dst) {
  // Example input, dst = 0x01 00 00 00 01 01 00 01
  // The "??" bytes are garbage.
  orr(dst, dst, dst, Assembler::LSR, 7);  // dst = 0x?? 02 ?? 00 ?? 03 ?? 01
  orr(dst, dst, dst, Assembler::LSR, 14); // dst = 0x????????08 ??????0D
  orr(dst, dst, dst, Assembler::LSR, 28); // dst = 0x????????????????8D
  andr(dst, dst, 0xff);                   // dst = 0x8D
}

// Pack the lowest-numbered bit of each mask element in src into a long value
// in dst, at most the first 64 lane elements.
// Clobbers: rscratch1 if hardware doesn't support FEAT_BITPERM.
void C2_MacroAssembler::sve_vmask_tolong(Register dst, PRegister src, BasicType bt, int lane_cnt,
                                         FloatRegister vtmp1, FloatRegister vtmp2) {
  assert(lane_cnt <= 64 && is_power_of_2(lane_cnt), "Unsupported lane count");
  assert_different_registers(dst, rscratch1);
  assert_different_registers(vtmp1, vtmp2);

  Assembler::SIMD_RegVariant size = elemType_to_regVariant(bt);
  // Example:   src = 0b01100101 10001101, bt = T_BYTE, lane_cnt = 16
  // Expected:  dst = 0x658D

  // Convert the mask into vector with sequential bytes.
  // vtmp1 = 0x00010100 0x00010001 0x01000000 0x01010001
  sve_cpy(vtmp1, size, src, 1, false);
  if (bt != T_BYTE) {
    sve_vector_narrow(vtmp1, B, vtmp1, size, vtmp2);
  }

  if (UseSVE > 0 && !VM_Version::supports_svebitperm()) {
    // Compress the lowest 8 bytes.
    fmovd(dst, vtmp1);
    bytemask_compress(dst);
    if (lane_cnt <= 8) return;

    // Repeat on higher bytes and join the results.
    // Compress 8 bytes in each iteration.
    for (int idx = 1; idx < (lane_cnt / 8); idx++) {
      sve_extract_integral(rscratch1, D, vtmp1, idx, /* is_signed */ false, vtmp2);
      bytemask_compress(rscratch1);
      orr(dst, dst, rscratch1, Assembler::LSL, idx << 3);
    }
  } else if (UseSVE == 2 && VM_Version::supports_svebitperm()) {
    // Given by the vector with value 0x00 or 0x01 in each byte, the basic idea
    // is to compress each significant bit of the byte in a cross-lane way. Due
    // to the lack of cross-lane bit-compress instruction, here we use BEXT
    // (bit-compress in each lane) with the biggest lane size (T = D) and
    // concatenates the results then.

    // The second source input of BEXT, initialized with 0x01 in each byte.
    // vtmp2 = 0x01010101 0x01010101 0x01010101 0x01010101
    sve_dup(vtmp2, B, 1);

    // BEXT vtmp1.D, vtmp1.D, vtmp2.D
    // vtmp1 = 0x0001010000010001 | 0x0100000001010001
    // vtmp2 = 0x0101010101010101 | 0x0101010101010101
    //         ---------------------------------------
    // vtmp1 = 0x0000000000000065 | 0x000000000000008D
    sve_bext(vtmp1, D, vtmp1, vtmp2);

    // Concatenate the lowest significant 8 bits in each 8 bytes, and extract the
    // result to dst.
    // vtmp1 = 0x0000000000000000 | 0x000000000000658D
    // dst   = 0x658D
    if (lane_cnt <= 8) {
      // No need to concatenate.
      umov(dst, vtmp1, B, 0);
    } else if (lane_cnt <= 16) {
      ins(vtmp1, B, vtmp1, 1, 8);
      umov(dst, vtmp1, H, 0);
    } else {
      // As the lane count is 64 at most, the final expected value must be in
      // the lowest 64 bits after narrowing vtmp1 from D to B.
      sve_vector_narrow(vtmp1, B, vtmp1, D, vtmp2);
      umov(dst, vtmp1, D, 0);
    }
  } else {
    assert(false, "unsupported");
    ShouldNotReachHere();
  }
}

// Unpack the mask, a long value in src, into predicate register dst based on the
// corresponding data type. Note that dst can support at most 64 lanes.
// Below example gives the expected dst predicate register in different types, with
// a valid src(0x658D) on a 1024-bit vector size machine.
// BYTE:  dst = 0x00 00 00 00 00 00 00 00 00 00 00 00 00 00 65 8D
// SHORT: dst = 0x00 00 00 00 00 00 00 00 00 00 00 00 14 11 40 51
// INT:   dst = 0x00 00 00 00 00 00 00 00 01 10 01 01 10 00 11 01
// LONG:  dst = 0x00 01 01 00 00 01 00 01 01 00 00 00 01 01 00 01
//
// The number of significant bits of src must be equal to lane_cnt. E.g., 0xFF658D which
// has 24 significant bits would be an invalid input if dst predicate register refers to
// a LONG type 1024-bit vector, which has at most 16 lanes.
void C2_MacroAssembler::sve_vmask_fromlong(PRegister dst, Register src, BasicType bt, int lane_cnt,
                                           FloatRegister vtmp1, FloatRegister vtmp2) {
  assert(UseSVE == 2 && VM_Version::supports_svebitperm() &&
         lane_cnt <= 64 && is_power_of_2(lane_cnt), "unsupported");
  Assembler::SIMD_RegVariant size = elemType_to_regVariant(bt);
  // Example:   src = 0x658D, bt = T_BYTE, size = B, lane_cnt = 16
  // Expected:  dst = 0b01101001 10001101

  // Put long value from general purpose register into the first lane of vector.
  // vtmp1 = 0x0000000000000000 | 0x000000000000658D
  sve_dup(vtmp1, B, 0);
  mov(vtmp1, D, 0, src);

  // As sve_cmp generates mask value with the minimum unit in byte, we should
  // transform the value in the first lane which is mask in bit now to the
  // mask in byte, which can be done by SVE2's BDEP instruction.

  // The first source input of BDEP instruction. Deposite each byte in every 8 bytes.
  // vtmp1 = 0x0000000000000065 | 0x000000000000008D
  if (lane_cnt <= 8) {
    // Nothing. As only one byte exsits.
  } else if (lane_cnt <= 16) {
    ins(vtmp1, B, vtmp1, 8, 1);
    mov(vtmp1, B, 1, zr);
  } else {
    sve_vector_extend(vtmp1, D, vtmp1, B);
  }

  // The second source input of BDEP instruction, initialized with 0x01 for each byte.
  // vtmp2 = 0x01010101 0x01010101 0x01010101 0x01010101
  sve_dup(vtmp2, B, 1);

  // BDEP vtmp1.D, vtmp1.D, vtmp2.D
  // vtmp1 = 0x0000000000000065 | 0x000000000000008D
  // vtmp2 = 0x0101010101010101 | 0x0101010101010101
  //         ---------------------------------------
  // vtmp1 = 0x0001010000010001 | 0x0100000001010001
  sve_bdep(vtmp1, D, vtmp1, vtmp2);

  if (bt != T_BYTE) {
    sve_vector_extend(vtmp1, size, vtmp1, B);
  }
  // Generate mask according to the given vector, in which the elements have been
  // extended to expected type.
  // dst = 0b01101001 10001101
  sve_cmp(Assembler::NE, dst, size, ptrue, vtmp1, 0);
}

void C2_MacroAssembler::sve_compare(PRegister pd, BasicType bt, PRegister pg,
                                    FloatRegister zn, FloatRegister zm, int cond) {
  assert(pg->is_governing(), "This register has to be a governing predicate register");
  FloatRegister z1 = zn, z2 = zm;
  // Convert the original BoolTest condition to Assembler::condition.
  Condition condition;
  switch (cond) {
    case BoolTest::eq: condition = Assembler::EQ; break;
    case BoolTest::ne: condition = Assembler::NE; break;
    case BoolTest::le: z1 = zm; z2 = zn; condition = Assembler::GE; break;
    case BoolTest::ge: condition = Assembler::GE; break;
    case BoolTest::lt: z1 = zm; z2 = zn; condition = Assembler::GT; break;
    case BoolTest::gt: condition = Assembler::GT; break;
    default:
      assert(false, "unsupported compare condition");
      ShouldNotReachHere();
  }

  SIMD_RegVariant size = elemType_to_regVariant(bt);
  if (bt == T_FLOAT || bt == T_DOUBLE) {
    sve_fcm(condition, pd, size, pg, z1, z2);
  } else {
    assert(is_integral_type(bt), "unsupported element type");
    sve_cmp(condition, pd, size, pg, z1, z2);
  }
}

// Get index of the last mask lane that is set
void C2_MacroAssembler::sve_vmask_lasttrue(Register dst, BasicType bt, PRegister src, PRegister ptmp) {
  SIMD_RegVariant size = elemType_to_regVariant(bt);
  sve_rev(ptmp, size, src);
  sve_brkb(ptmp, ptrue, ptmp, false);
  sve_cntp(dst, size, ptrue, ptmp);
  movw(rscratch1, MaxVectorSize / type2aelembytes(bt) - 1);
  subw(dst, rscratch1, dst);
}

void C2_MacroAssembler::sve_vector_extend(FloatRegister dst, SIMD_RegVariant dst_size,
                                          FloatRegister src, SIMD_RegVariant src_size) {
  assert(dst_size > src_size && dst_size <= D && src_size <= S, "invalid element size");
  if (src_size == B) {
    switch (dst_size) {
    case H:
      sve_sunpklo(dst, H, src);
      break;
    case S:
      sve_sunpklo(dst, H, src);
      sve_sunpklo(dst, S, dst);
      break;
    case D:
      sve_sunpklo(dst, H, src);
      sve_sunpklo(dst, S, dst);
      sve_sunpklo(dst, D, dst);
      break;
    default:
      ShouldNotReachHere();
    }
  } else if (src_size == H) {
    if (dst_size == S) {
      sve_sunpklo(dst, S, src);
    } else { // D
      sve_sunpklo(dst, S, src);
      sve_sunpklo(dst, D, dst);
    }
  } else if (src_size == S) {
    sve_sunpklo(dst, D, src);
  }
}

// Vector narrow from src to dst with specified element sizes.
// High part of dst vector will be filled with zero.
void C2_MacroAssembler::sve_vector_narrow(FloatRegister dst, SIMD_RegVariant dst_size,
                                          FloatRegister src, SIMD_RegVariant src_size,
                                          FloatRegister tmp) {
  assert(dst_size < src_size && dst_size <= S && src_size <= D, "invalid element size");
  assert_different_registers(src, tmp);
  sve_dup(tmp, src_size, 0);
  if (src_size == D) {
    switch (dst_size) {
    case S:
      sve_uzp1(dst, S, src, tmp);
      break;
    case H:
      assert_different_registers(dst, tmp);
      sve_uzp1(dst, S, src, tmp);
      sve_uzp1(dst, H, dst, tmp);
      break;
    case B:
      assert_different_registers(dst, tmp);
      sve_uzp1(dst, S, src, tmp);
      sve_uzp1(dst, H, dst, tmp);
      sve_uzp1(dst, B, dst, tmp);
      break;
    default:
      ShouldNotReachHere();
    }
  } else if (src_size == S) {
    if (dst_size == H) {
      sve_uzp1(dst, H, src, tmp);
    } else { // B
      assert_different_registers(dst, tmp);
      sve_uzp1(dst, H, src, tmp);
      sve_uzp1(dst, B, dst, tmp);
    }
  } else if (src_size == H) {
    sve_uzp1(dst, B, src, tmp);
  }
}

// Extend src predicate to dst predicate with the same lane count but larger
// element size, e.g. 64Byte -> 512Long
void C2_MacroAssembler::sve_vmaskcast_extend(PRegister dst, PRegister src,
                                             uint dst_element_length_in_bytes,
                                             uint src_element_length_in_bytes) {
  if (dst_element_length_in_bytes == 2 * src_element_length_in_bytes) {
    sve_punpklo(dst, src);
  } else if (dst_element_length_in_bytes == 4 * src_element_length_in_bytes) {
    sve_punpklo(dst, src);
    sve_punpklo(dst, dst);
  } else if (dst_element_length_in_bytes == 8 * src_element_length_in_bytes) {
    sve_punpklo(dst, src);
    sve_punpklo(dst, dst);
    sve_punpklo(dst, dst);
  } else {
    assert(false, "unsupported");
    ShouldNotReachHere();
  }
}

// Narrow src predicate to dst predicate with the same lane count but
// smaller element size, e.g. 512Long -> 64Byte
void C2_MacroAssembler::sve_vmaskcast_narrow(PRegister dst, PRegister src,
                                             uint dst_element_length_in_bytes, uint src_element_length_in_bytes) {
  // The insignificant bits in src predicate are expected to be zero.
  if (dst_element_length_in_bytes * 2 == src_element_length_in_bytes) {
    sve_uzp1(dst, B, src, src);
  } else if (dst_element_length_in_bytes * 4 == src_element_length_in_bytes) {
    sve_uzp1(dst, H, src, src);
    sve_uzp1(dst, B, dst, dst);
  } else if (dst_element_length_in_bytes * 8 == src_element_length_in_bytes) {
    sve_uzp1(dst, S, src, src);
    sve_uzp1(dst, H, dst, dst);
    sve_uzp1(dst, B, dst, dst);
  } else {
    assert(false, "unsupported");
    ShouldNotReachHere();
  }
}

void C2_MacroAssembler::sve_reduce_integral(int opc, Register dst, BasicType bt, Register src1,
                                            FloatRegister src2, PRegister pg, FloatRegister tmp) {
  assert(bt == T_BYTE || bt == T_SHORT || bt == T_INT || bt == T_LONG, "unsupported element type");
  assert(pg->is_governing(), "This register has to be a governing predicate register");
  assert_different_registers(src1, dst);
  // Register "dst" and "tmp" are to be clobbered, and "src1" and "src2" should be preserved.
  Assembler::SIMD_RegVariant size = elemType_to_regVariant(bt);
  switch (opc) {
    case Op_AddReductionVI: {
      sve_uaddv(tmp, size, pg, src2);
      smov(dst, tmp, size, 0);
      if (bt == T_BYTE) {
        addw(dst, src1, dst, ext::sxtb);
      } else if (bt == T_SHORT) {
        addw(dst, src1, dst, ext::sxth);
      } else {
        addw(dst, dst, src1);
      }
      break;
    }
    case Op_AddReductionVL: {
      sve_uaddv(tmp, size, pg, src2);
      umov(dst, tmp, size, 0);
      add(dst, dst, src1);
      break;
    }
    case Op_AndReductionV: {
      sve_andv(tmp, size, pg, src2);
      if (bt == T_LONG) {
        umov(dst, tmp, size, 0);
        andr(dst, dst, src1);
      } else {
        smov(dst, tmp, size, 0);
        andw(dst, dst, src1);
      }
      break;
    }
    case Op_OrReductionV: {
      sve_orv(tmp, size, pg, src2);
      if (bt == T_LONG) {
        umov(dst, tmp, size, 0);
        orr(dst, dst, src1);
      } else {
        smov(dst, tmp, size, 0);
        orrw(dst, dst, src1);
      }
      break;
    }
    case Op_XorReductionV: {
      sve_eorv(tmp, size, pg, src2);
      if (bt == T_LONG) {
        umov(dst, tmp, size, 0);
        eor(dst, dst, src1);
      } else {
        smov(dst, tmp, size, 0);
        eorw(dst, dst, src1);
      }
      break;
    }
    case Op_MaxReductionV: {
      sve_smaxv(tmp, size, pg, src2);
      if (bt == T_LONG) {
        umov(dst, tmp, size, 0);
        cmp(dst, src1);
        csel(dst, dst, src1, Assembler::GT);
      } else {
        smov(dst, tmp, size, 0);
        cmpw(dst, src1);
        cselw(dst, dst, src1, Assembler::GT);
      }
      break;
    }
    case Op_MinReductionV: {
      sve_sminv(tmp, size, pg, src2);
      if (bt == T_LONG) {
        umov(dst, tmp, size, 0);
        cmp(dst, src1);
        csel(dst, dst, src1, Assembler::LT);
      } else {
        smov(dst, tmp, size, 0);
        cmpw(dst, src1);
        cselw(dst, dst, src1, Assembler::LT);
      }
      break;
    }
    default:
      assert(false, "unsupported");
      ShouldNotReachHere();
  }

  if (opc == Op_AndReductionV || opc == Op_OrReductionV || opc == Op_XorReductionV) {
    if (bt == T_BYTE) {
      sxtb(dst, dst);
    } else if (bt == T_SHORT) {
      sxth(dst, dst);
    }
  }
}

// Set elements of the dst predicate to true for lanes in the range of [0, lane_cnt), or
// to false otherwise. The input "lane_cnt" should be smaller than or equal to the supported
// max vector length of the basic type. Clobbers: rscratch1 and the rFlagsReg.
void C2_MacroAssembler::sve_gen_mask_imm(PRegister dst, BasicType bt, uint32_t lane_cnt) {
  uint32_t max_vector_length = Matcher::max_vector_size(bt);
  assert(lane_cnt <= max_vector_length, "unsupported input lane_cnt");

  // Set all elements to false if the input "lane_cnt" is zero.
  if (lane_cnt == 0) {
    sve_pfalse(dst);
    return;
  }

  SIMD_RegVariant size = elemType_to_regVariant(bt);
  assert(size != Q, "invalid size");

  // Set all true if "lane_cnt" equals to the max lane count.
  if (lane_cnt == max_vector_length) {
    sve_ptrue(dst, size, /* ALL */ 0b11111);
    return;
  }

  // Fixed numbers for "ptrue".
  switch(lane_cnt) {
  case 1: /* VL1 */
  case 2: /* VL2 */
  case 3: /* VL3 */
  case 4: /* VL4 */
  case 5: /* VL5 */
  case 6: /* VL6 */
  case 7: /* VL7 */
  case 8: /* VL8 */
    sve_ptrue(dst, size, lane_cnt);
    return;
  case 16:
    sve_ptrue(dst, size, /* VL16 */ 0b01001);
    return;
  case 32:
    sve_ptrue(dst, size, /* VL32 */ 0b01010);
    return;
  case 64:
    sve_ptrue(dst, size, /* VL64 */ 0b01011);
    return;
  case 128:
    sve_ptrue(dst, size, /* VL128 */ 0b01100);
    return;
  case 256:
    sve_ptrue(dst, size, /* VL256 */ 0b01101);
    return;
  default:
    break;
  }

  // Special patterns for "ptrue".
  if (lane_cnt == round_down_power_of_2(max_vector_length)) {
    sve_ptrue(dst, size, /* POW2 */ 0b00000);
  } else if (lane_cnt == max_vector_length - (max_vector_length % 4)) {
    sve_ptrue(dst, size, /* MUL4 */ 0b11101);
  } else if (lane_cnt == max_vector_length - (max_vector_length % 3)) {
    sve_ptrue(dst, size, /* MUL3 */ 0b11110);
  } else {
    // Encode to "whilelow" for the remaining cases.
    mov(rscratch1, lane_cnt);
    sve_whilelow(dst, size, zr, rscratch1);
  }
}

// Pack active elements of src, under the control of mask, into the lowest-numbered elements of dst.
// Any remaining elements of dst will be filled with zero.
// Clobbers: rscratch1
// Preserves: src, mask
void C2_MacroAssembler::sve_compress_short(FloatRegister dst, FloatRegister src, PRegister mask,
                                           FloatRegister vtmp1, FloatRegister vtmp2,
                                           PRegister pgtmp) {
  assert(pgtmp->is_governing(), "This register has to be a governing predicate register");
  assert_different_registers(dst, src, vtmp1, vtmp2);
  assert_different_registers(mask, pgtmp);

  // Example input:   src   = 8888 7777 6666 5555 4444 3333 2222 1111
  //                  mask  = 0001 0000 0000 0001 0001 0000 0001 0001
  // Expected result: dst   = 0000 0000 0000 8888 5555 4444 2222 1111
  sve_dup(vtmp2, H, 0);

  // Extend lowest half to type INT.
  // dst = 00004444 00003333 00002222 00001111
  sve_uunpklo(dst, S, src);
  // pgtmp = 00000001 00000000 00000001 00000001
  sve_punpklo(pgtmp, mask);
  // Pack the active elements in size of type INT to the right,
  // and fill the remainings with zero.
  // dst = 00000000 00004444 00002222 00001111
  sve_compact(dst, S, dst, pgtmp);
  // Narrow the result back to type SHORT.
  // dst = 0000 0000 0000 0000 0000 4444 2222 1111
  sve_uzp1(dst, H, dst, vtmp2);
  // Count the active elements of lowest half.
  // rscratch1 = 3
  sve_cntp(rscratch1, S, ptrue, pgtmp);

  // Repeat to the highest half.
  // pgtmp = 00000001 00000000 00000000 00000001
  sve_punpkhi(pgtmp, mask);
  // vtmp1 = 00008888 00007777 00006666 00005555
  sve_uunpkhi(vtmp1, S, src);
  // vtmp1 = 00000000 00000000 00008888 00005555
  sve_compact(vtmp1, S, vtmp1, pgtmp);
  // vtmp1 = 0000 0000 0000 0000 0000 0000 8888 5555
  sve_uzp1(vtmp1, H, vtmp1, vtmp2);

  // Compressed low:   dst   = 0000 0000 0000 0000 0000 4444 2222 1111
  // Compressed high:  vtmp1 = 0000 0000 0000 0000 0000 0000 8888  5555
  // Left shift(cross lane) compressed high with TRUE_CNT lanes,
  // TRUE_CNT is the number of active elements in the compressed low.
  neg(rscratch1, rscratch1);
  // vtmp2 = {4 3 2 1 0 -1 -2 -3}
  sve_index(vtmp2, H, rscratch1, 1);
  // vtmp1 = 0000 0000 0000 8888 5555 0000 0000 0000
  sve_tbl(vtmp1, H, vtmp1, vtmp2);

  // Combine the compressed high(after shifted) with the compressed low.
  // dst = 0000 0000 0000 8888 5555 4444 2222 1111
  sve_orr(dst, dst, vtmp1);
}

// Clobbers: rscratch1, rscratch2
// Preserves: src, mask
void C2_MacroAssembler::sve_compress_byte(FloatRegister dst, FloatRegister src, PRegister mask,
                                          FloatRegister vtmp1, FloatRegister vtmp2,
                                          FloatRegister vtmp3, FloatRegister vtmp4,
                                          PRegister ptmp, PRegister pgtmp) {
  assert(pgtmp->is_governing(), "This register has to be a governing predicate register");
  assert_different_registers(dst, src, vtmp1, vtmp2, vtmp3, vtmp4);
  assert_different_registers(mask, ptmp, pgtmp);
  // Example input:   src   = 88 77 66 55 44 33 22 11
  //                  mask  = 01 00 00 01 01 00 01 01
  // Expected result: dst   = 00 00 00 88 55 44 22 11

  sve_dup(vtmp4, B, 0);
  // Extend lowest half to type SHORT.
  // vtmp1 = 0044 0033 0022 0011
  sve_uunpklo(vtmp1, H, src);
  // ptmp = 0001 0000 0001 0001
  sve_punpklo(ptmp, mask);
  // Count the active elements of lowest half.
  // rscratch2 = 3
  sve_cntp(rscratch2, H, ptrue, ptmp);
  // Pack the active elements in size of type SHORT to the right,
  // and fill the remainings with zero.
  // dst = 0000 0044 0022 0011
  sve_compress_short(dst, vtmp1, ptmp, vtmp2, vtmp3, pgtmp);
  // Narrow the result back to type BYTE.
  // dst = 00 00 00 00 00 44 22 11
  sve_uzp1(dst, B, dst, vtmp4);

  // Repeat to the highest half.
  // ptmp = 0001 0000 0000 0001
  sve_punpkhi(ptmp, mask);
  // vtmp1 = 0088 0077 0066 0055
  sve_uunpkhi(vtmp2, H, src);
  // vtmp1 = 0000 0000 0088 0055
  sve_compress_short(vtmp1, vtmp2, ptmp, vtmp3, vtmp4, pgtmp);

  sve_dup(vtmp4, B, 0);
  // vtmp1 = 00 00 00 00 00 00 88 55
  sve_uzp1(vtmp1, B, vtmp1, vtmp4);

  // Compressed low:   dst   = 00 00 00 00 00 44 22 11
  // Compressed high:  vtmp1 = 00 00 00 00 00 00 88 55
  // Left shift(cross lane) compressed high with TRUE_CNT lanes,
  // TRUE_CNT is the number of active elements in the compressed low.
  neg(rscratch2, rscratch2);
  // vtmp2 = {4 3 2 1 0 -1 -2 -3}
  sve_index(vtmp2, B, rscratch2, 1);
  // vtmp1 = 00 00 00 88 55 00 00 00
  sve_tbl(vtmp1, B, vtmp1, vtmp2);
  // Combine the compressed high(after shifted) with the compressed low.
  // dst = 00 00 00 88 55 44 22 11
  sve_orr(dst, dst, vtmp1);
}

void C2_MacroAssembler::neon_reverse_bits(FloatRegister dst, FloatRegister src, BasicType bt, bool isQ) {
  assert(bt == T_BYTE || bt == T_SHORT || bt == T_INT || bt == T_LONG, "unsupported basic type");
  SIMD_Arrangement size = isQ ? T16B : T8B;
  if (bt == T_BYTE) {
    rbit(dst, size, src);
  } else {
    neon_reverse_bytes(dst, src, bt, isQ);
    rbit(dst, size, dst);
  }
}

void C2_MacroAssembler::neon_reverse_bytes(FloatRegister dst, FloatRegister src, BasicType bt, bool isQ) {
  assert(bt == T_BYTE || bt == T_SHORT || bt == T_INT || bt == T_LONG, "unsupported basic type");
  SIMD_Arrangement size = isQ ? T16B : T8B;
  switch (bt) {
    case T_BYTE:
      if (dst != src) {
        orr(dst, size, src, src);
      }
      break;
    case T_SHORT:
      rev16(dst, size, src);
      break;
    case T_INT:
      rev32(dst, size, src);
      break;
    case T_LONG:
      rev64(dst, size, src);
      break;
    default:
      assert(false, "unsupported");
      ShouldNotReachHere();
  }
}

// Extract a scalar element from an sve vector at position 'idx'.
// The input elements in src are expected to be of integral type.
void C2_MacroAssembler::sve_extract_integral(Register dst, SIMD_RegVariant size, FloatRegister src, int idx,
                                             bool is_signed, FloatRegister vtmp) {
  assert(UseSVE > 0 && size != Q, "unsupported");
  assert(!(is_signed && size == D), "signed extract (D) not supported.");
  if (regVariant_to_elemBits(size) * idx < 128) { // generate lower cost NEON instruction
    is_signed ? smov(dst, src, size, idx) : umov(dst, src, size, idx);
  } else {
    sve_orr(vtmp, src, src);
    sve_ext(vtmp, vtmp, idx << size);
    is_signed ? smov(dst, vtmp, size, 0) : umov(dst, vtmp, size, 0);
  }
}

// java.lang.Math::round intrinsics

void C2_MacroAssembler::vector_round_neon(FloatRegister dst, FloatRegister src, FloatRegister tmp1,
                                       FloatRegister tmp2, FloatRegister tmp3, SIMD_Arrangement T) {
  assert_different_registers(tmp1, tmp2, tmp3, src, dst);
  switch (T) {
    case T2S:
    case T4S:
      fmovs(tmp1, T, 0.5f);
      mov(rscratch1, jint_cast(0x1.0p23f));
      break;
    case T2D:
      fmovd(tmp1, T, 0.5);
      mov(rscratch1, julong_cast(0x1.0p52));
      break;
    default:
      assert(T == T2S || T == T4S || T == T2D, "invalid arrangement");
  }
  fadd(tmp1, T, tmp1, src);
  fcvtms(tmp1, T, tmp1);
  // tmp1 = floor(src + 0.5, ties to even)

  fcvtas(dst, T, src);
  // dst = round(src), ties to away

  fneg(tmp3, T, src);
  dup(tmp2, T, rscratch1);
  cmhs(tmp3, T, tmp3, tmp2);
  // tmp3 is now a set of flags

  bif(dst, T16B, tmp1, tmp3);
  // result in dst
}

void C2_MacroAssembler::vector_round_sve(FloatRegister dst, FloatRegister src, FloatRegister tmp1,
                                      FloatRegister tmp2, PRegister ptmp, SIMD_RegVariant T) {
  assert_different_registers(tmp1, tmp2, src, dst);

  switch (T) {
    case S:
      mov(rscratch1, jint_cast(0x1.0p23f));
      break;
    case D:
      mov(rscratch1, julong_cast(0x1.0p52));
      break;
    default:
      assert(T == S || T == D, "invalid arrangement");
  }

  sve_frinta(dst, T, ptrue, src);
  // dst = round(src), ties to away

  Label none;

  sve_fneg(tmp1, T, ptrue, src);
  sve_dup(tmp2, T, rscratch1);
  sve_cmp(HS, ptmp, T, ptrue, tmp2, tmp1);
  br(EQ, none);
  {
    sve_cpy(tmp1, T, ptmp, 0.5);
    sve_fadd(tmp1, T, ptmp, src);
    sve_frintm(dst, T, ptmp, tmp1);
    // dst = floor(src + 0.5, ties to even)
  }
  bind(none);

  sve_fcvtzs(dst, T, ptrue, dst, T);
  // result in dst
}

<<<<<<< HEAD
void C2_MacroAssembler::vector_signum_neon(FloatRegister dst, FloatRegister src, FloatRegister zero,
                                           FloatRegister one, SIMD_Arrangement T) {
  assert_different_registers(dst, src, zero, one);
  assert(T == T2S || T == T4S || T == T2D, "invalid arrangement");

  facgt(dst, T, src, zero);
  ushr(dst, T, dst, 1); // dst=0 for +-0.0 and NaN. 0x7FF..F otherwise
  if (T == T2S) bsl(dst, T8B, one, src);
  else bsl(dst, T16B, one, src); // Result in dst
}

void C2_MacroAssembler::vector_signum_sve(FloatRegister dst, FloatRegister src, FloatRegister zero,
                                          FloatRegister one, FloatRegister vtmp, PRegister pgtmp, SIMD_RegVariant T) {
    assert_different_registers(dst, src, zero, one, vtmp);
    assert(pgtmp->is_governing(), "This register has to be a governing predicate register");

    sve_orr(vtmp, src, src);
    sve_facgt(pgtmp, T, ptrue, src, zero); // pmtp=0 for +-0.0 and NaN. 0x1 otherwise
    switch (T) {
    case S:
      sve_and(vtmp, T, 0x80000000); // Extract the sign bit of float value in every lane of src
      sve_orr(vtmp, T, 0x3f800000); // OR it with +1 to make the final result +1 or -1 depending
                                    // on the sign of the float value
      break;
    case D:
      sve_and(vtmp, T, 0x8000000000000000);
      sve_orr(vtmp, T, 0x3ff0000000000000);
      break;
    default:
      assert(T == S || T == D, "invalid register variant");
    }
    sve_sel(dst, T, pgtmp, vtmp, src); // Select either from src or vtmp based on the predicate register pgtmp
                                      // Result in dst
}
=======
bool C2_MacroAssembler::in_scratch_emit_size() {
  if (ciEnv::current()->task() != NULL) {
    PhaseOutput* phase_output = Compile::current()->output();
    if (phase_output != NULL && phase_output->in_scratch_emit_size()) {
      return true;
    }
  }
  return MacroAssembler::in_scratch_emit_size();
}
>>>>>>> 4cc6cb9d
<|MERGE_RESOLUTION|>--- conflicted
+++ resolved
@@ -1656,7 +1656,6 @@
   // result in dst
 }
 
-<<<<<<< HEAD
 void C2_MacroAssembler::vector_signum_neon(FloatRegister dst, FloatRegister src, FloatRegister zero,
                                            FloatRegister one, SIMD_Arrangement T) {
   assert_different_registers(dst, src, zero, one);
@@ -1691,7 +1690,7 @@
     sve_sel(dst, T, pgtmp, vtmp, src); // Select either from src or vtmp based on the predicate register pgtmp
                                       // Result in dst
 }
-=======
+
 bool C2_MacroAssembler::in_scratch_emit_size() {
   if (ciEnv::current()->task() != NULL) {
     PhaseOutput* phase_output = Compile::current()->output();
@@ -1700,5 +1699,4 @@
     }
   }
   return MacroAssembler::in_scratch_emit_size();
-}
->>>>>>> 4cc6cb9d
+}