--- conflicted
+++ resolved
@@ -8566,7 +8566,6 @@
     if (UseAdler32Intrinsics) {
       StubRoutines::_updateBytesAdler32 = generate_updateBytesAdler32();
     }
-<<<<<<< HEAD
 
     StubRoutines::aarch64::_spin_wait = generate_spin_wait();
 
@@ -8585,9 +8584,7 @@
 #endif // LINUX
 
     StubRoutines::aarch64::set_completed();
-=======
 #endif // COMPILER2_OR_JVMCI
->>>>>>> e97fe081
   }
 
  public:
