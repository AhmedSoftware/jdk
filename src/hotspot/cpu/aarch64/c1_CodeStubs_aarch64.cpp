--- conflicted
+++ resolved
@@ -63,21 +63,6 @@
   __ b(_continuation);
 }
 
-<<<<<<< HEAD
-RangeCheckStub::RangeCheckStub(CodeEmitInfo* info, LIR_Opr index, LIR_Opr array)
-  : _index(index), _array(array), _throw_index_out_of_bounds_exception(false) {
-  assert(info != nullptr, "must have info");
-  _info = new CodeEmitInfo(info);
-}
-
-RangeCheckStub::RangeCheckStub(CodeEmitInfo* info, LIR_Opr index)
-  : _index(index), _array(), _throw_index_out_of_bounds_exception(true) {
-  assert(info != nullptr, "must have info");
-  _info = new CodeEmitInfo(info);
-}
-
-=======
->>>>>>> cd7d53c8
 void RangeCheckStub::emit_code(LIR_Assembler* ce) {
   __ bind(_entry);
   if (_info->deoptimize_on_exception()) {
