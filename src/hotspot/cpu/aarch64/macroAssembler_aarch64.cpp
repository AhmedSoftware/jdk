--- conflicted
+++ resolved
@@ -926,16 +926,9 @@
 address MacroAssembler::emit_trampoline_stub(int insts_call_instruction_offset,
                                              address dest) {
   // Max stub size: alignment nop, TrampolineStub.
-<<<<<<< HEAD
-  address stub = start_a_stub(NativeInstruction::instruction_size
-                   + NativeCallTrampolineStub::instruction_size);
+  address stub = start_a_stub(max_trampoline_stub_size());
   if (stub == nullptr) {
     return nullptr;  // CodeBuffer::expand failed
-=======
-  address stub = start_a_stub(max_trampoline_stub_size());
-  if (stub == NULL) {
-    return NULL;  // CodeBuffer::expand failed
->>>>>>> cd7d53c8
   }
 
   // Create a trampoline stub relocation which relates this trampoline stub
