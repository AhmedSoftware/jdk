/*
 * Copyright (c) 2008, 2024, Oracle and/or its affiliates. All rights reserved.
 * DO NOT ALTER OR REMOVE COPYRIGHT NOTICES OR THIS FILE HEADER.
 *
 * This code is free software; you can redistribute it and/or modify it
 * under the terms of the GNU General Public License version 2 only, as
 * published by the Free Software Foundation.
 *
 * This code is distributed in the hope that it will be useful, but WITHOUT
 * ANY WARRANTY; without even the implied warranty of MERCHANTABILITY or
 * FITNESS FOR A PARTICULAR PURPOSE.  See the GNU General Public License
 * version 2 for more details (a copy is included in the LICENSE file that
 * accompanied this code).
 *
 * You should have received a copy of the GNU General Public License version
 * 2 along with this work; if not, write to the Free Software Foundation,
 * Inc., 51 Franklin St, Fifth Floor, Boston, MA 02110-1301 USA.
 *
 * Please contact Oracle, 500 Oracle Parkway, Redwood Shores, CA 94065 USA
 * or visit www.oracle.com if you need additional information or have any
 * questions.
 *
 */

// no precompiled headers
#include "asm/assembler.inline.hpp"
#include "classfile/vmSymbols.hpp"
#include "code/vtableStubs.hpp"
#include "interpreter/interpreter.hpp"
#include "jvm.h"
#include "memory/allocation.inline.hpp"
#include "nativeInst_arm.hpp"
#include "os_linux.hpp"
#include "os_posix.hpp"
#include "prims/jniFastGetField.hpp"
#include "prims/jvm_misc.hpp"
#include "runtime/arguments.hpp"
#include "runtime/frame.inline.hpp"
#include "runtime/interfaceSupport.inline.hpp"
#include "runtime/java.hpp"
#include "runtime/javaCalls.hpp"
#include "runtime/mutexLocker.hpp"
#include "runtime/osThread.hpp"
#include "runtime/safepointMechanism.hpp"
#include "runtime/sharedRuntime.hpp"
#include "runtime/stubRoutines.hpp"
#include "runtime/threads.hpp"
#include "runtime/timer.hpp"
#include "signals_posix.hpp"
#include "utilities/debug.hpp"
#include "utilities/events.hpp"
#include "utilities/vmError.hpp"

// put OS-includes here
# include <sys/types.h>
# include <sys/mman.h>
# include <pthread.h>
# include <signal.h>
# include <errno.h>
# include <dlfcn.h>
# include <stdlib.h>
# include <stdio.h>
# include <unistd.h>
# include <sys/resource.h>
# include <pthread.h>
# include <sys/stat.h>
# include <sys/time.h>
# include <sys/utsname.h>
# include <sys/socket.h>
# include <sys/wait.h>
# include <pwd.h>
# include <poll.h>
# include <ucontext.h>
# include <fpu_control.h>
# include <asm/ptrace.h>

#define SPELL_REG_SP  "sp"

#ifndef __thumb__
enum {
  // Offset to add to frame::_fp when dealing with non-thumb C frames
  C_frame_offset =  -1,
};
#endif

// Don't #define SPELL_REG_FP for thumb because it is not safe to use, so this makes sure we never fetch it.
#ifndef __thumb__
#define SPELL_REG_FP "fp"
#endif

address os::current_stack_pointer() {
  register address sp __asm__ (SPELL_REG_SP);
  return sp;
}

char* os::non_memory_address_word() {
  // Must never look like an address returned by reserve_memory
  return (char*) -1;
}


#if NGREG == 16
// These definitions are based on the observation that until
// the certain version of GCC mcontext_t was defined as
// a structure containing gregs[NGREG] array with 16 elements.
// In later GCC versions mcontext_t was redefined as struct sigcontext,
// along with NGREG constant changed to 18.
#define arm_pc gregs[15]
#define arm_sp gregs[13]
#define arm_fp gregs[11]
#define arm_r0 gregs[0]
#endif

#define ARM_REGS_IN_CONTEXT  16


address os::Posix::ucontext_get_pc(const ucontext_t* uc) {
  return (address)uc->uc_mcontext.arm_pc;
}

void os::Posix::ucontext_set_pc(ucontext_t* uc, address pc) {
  uc->uc_mcontext.arm_pc = (uintx)pc;
}

intptr_t* os::Linux::ucontext_get_sp(const ucontext_t* uc) {
  return (intptr_t*)uc->uc_mcontext.arm_sp;
}

intptr_t* os::Linux::ucontext_get_fp(const ucontext_t* uc) {
  return (intptr_t*)uc->uc_mcontext.arm_fp;
}

bool is_safe_for_fp(address pc) {
#ifdef __thumb__
  if (CodeCache::find_blob(pc) != nullptr) {
    return true;
  }
  // For thumb C frames, given an fp we have no idea how to access the frame contents.
  return false;
#else
  // Calling os::address_is_in_vm() here leads to a dladdr call. Calling any libc
  // function during os::get_native_stack() can result in a deadlock if JFR is
  // enabled. For now, be more lenient and allow all pc's. There are other
  // frame sanity checks in shared code, and to date they have been sufficient
  // for other platforms.
  //return os::address_is_in_vm(pc);
  return true;
#endif
}

address os::fetch_frame_from_context(const void* ucVoid,
                    intptr_t** ret_sp, intptr_t** ret_fp) {

  address epc;
  const ucontext_t* uc = (const ucontext_t*)ucVoid;

  if (uc != nullptr) {
    epc = os::Posix::ucontext_get_pc(uc);
    if (ret_sp) *ret_sp = os::Linux::ucontext_get_sp(uc);
    if (ret_fp) {
      intptr_t* fp = os::Linux::ucontext_get_fp(uc);
#ifndef __thumb__
      if (CodeCache::find_blob(epc) == nullptr) {
        // It's a C frame. We need to adjust the fp.
        fp += C_frame_offset;
      }
#endif
      // Clear FP when stack walking is dangerous so that
      // the frame created will not be walked.
      // However, ensure FP is set correctly when reliable and
      // potentially necessary.
      if (!is_safe_for_fp(epc)) {
        // FP unreliable
        fp = (intptr_t *)nullptr;
      }
      *ret_fp = fp;
    }
  } else {
    epc = nullptr;
    if (ret_sp) *ret_sp = (intptr_t *)nullptr;
    if (ret_fp) *ret_fp = (intptr_t *)nullptr;
  }

  return epc;
}

frame os::fetch_frame_from_context(const void* ucVoid) {
  intptr_t* sp;
  intptr_t* fp;
  address epc = fetch_frame_from_context(ucVoid, &sp, &fp);
  return frame(sp, fp, epc);
}

frame os::get_sender_for_C_frame(frame* fr) {
#ifdef __thumb__
  // We can't reliably get anything from a thumb C frame.
  return frame();
#else
  address pc = fr->sender_pc();
  if (! is_safe_for_fp(pc)) {
    return frame(fr->sender_sp(), (intptr_t *)nullptr, pc);
  } else {
    return frame(fr->sender_sp(), fr->link() + C_frame_offset, pc);
  }
#endif
}

//
// This actually returns two frames up. It does not return os::current_frame(),
// which is the actual current frame. Nor does it return os::get_native_stack(),
// which is the caller. It returns whoever called os::get_native_stack(). Not
// very intuitive, but consistent with how this API is implemented on other
// platforms.
//
frame os::current_frame() {
#ifdef __thumb__
  // We can't reliably get anything from a thumb C frame.
  return frame();
#else
  register intptr_t* fp __asm__ (SPELL_REG_FP);
  // fp is for os::current_frame. We want the fp for our caller.
  frame myframe((intptr_t*)os::current_stack_pointer(), fp + C_frame_offset,
                 CAST_FROM_FN_PTR(address, os::current_frame));
  frame caller_frame = os::get_sender_for_C_frame(&myframe);

  if (os::is_first_C_frame(&caller_frame)) {
    // stack is not walkable
    // Assert below was added because it does not seem like this can ever happen.
    // How can this frame ever be the first C frame since it is called from C code?
    // If it does ever happen, undo the assert and comment here on when/why it happens.
    assert(false, "this should never happen");
    return frame();
  }

  // return frame for our caller's caller
  return os::get_sender_for_C_frame(&caller_frame);
#endif
}

extern "C" address check_vfp_fault_instr;
extern "C" address check_vfp3_32_fault_instr;
extern "C" address check_simd_fault_instr;
extern "C" address check_mp_ext_fault_instr;

address check_vfp_fault_instr = nullptr;
address check_vfp3_32_fault_instr = nullptr;
address check_simd_fault_instr = nullptr;
address check_mp_ext_fault_instr = nullptr;


bool PosixSignals::pd_hotspot_signal_handler(int sig, siginfo_t* info,
                                             ucontext_t* uc, JavaThread* thread) {

  if (sig == SIGILL &&
      ((info->si_addr == (caddr_t)check_simd_fault_instr)
       || info->si_addr == (caddr_t)check_vfp_fault_instr
       || info->si_addr == (caddr_t)check_vfp3_32_fault_instr
       || info->si_addr == (caddr_t)check_mp_ext_fault_instr)) {
    // skip faulty instruction + instruction that sets return value to
    // success and set return value to failure.
    os::Posix::ucontext_set_pc(uc, (address)info->si_addr + 8);
    uc->uc_mcontext.arm_r0 = 0;
    return true;
  }

  address stub = nullptr;
  address pc = nullptr;
  bool unsafe_access = false;

  if (info != nullptr && uc != nullptr && thread != nullptr) {
    pc = (address) os::Posix::ucontext_get_pc(uc);

    // Handle ALL stack overflow variations here
    if (sig == SIGSEGV) {
      address addr = (address) info->si_addr;

      // check if fault address is within thread stack
      if (thread->is_in_full_stack(addr)) {
        // stack overflow
        StackOverflow* overflow_state = thread->stack_overflow_state();
        if (overflow_state->in_stack_yellow_reserved_zone(addr)) {
          overflow_state->disable_stack_yellow_reserved_zone();
          if (thread->thread_state() == _thread_in_Java) {
            // Throw a stack overflow exception.  Guard pages will be re-enabled
            // while unwinding the stack.
            stub = SharedRuntime::continuation_for_implicit_exception(thread, pc, SharedRuntime::STACK_OVERFLOW);
          } else {
            // Thread was in the vm or native code.  Return and try to finish.
            return true;
          }
        } else if (overflow_state->in_stack_red_zone(addr)) {
          // Fatal red zone violation.  Disable the guard pages and fall through
          // to the exception handling code below.
          overflow_state->disable_stack_red_zone();
          tty->print_raw_cr("An irrecoverable stack overflow has occurred.");
        } else {
          // Accessing stack address below sp may cause SEGV if current
          // thread has MAP_GROWSDOWN stack. This should only happen when
          // current thread was created by user code with MAP_GROWSDOWN flag
          // and then attached to VM. See notes in os_linux.cpp.
          if (thread->osthread()->expanding_stack() == 0) {
             thread->osthread()->set_expanding_stack();
             if (os::Linux::manually_expand_stack(thread, addr)) {
               thread->osthread()->clear_expanding_stack();
               return true;
             }
             thread->osthread()->clear_expanding_stack();
          } else {
             fatal("recursive segv. expanding stack.");
          }
        }
      }
    }

    if (thread->thread_state() == _thread_in_Java) {
      // Java thread running in Java code => find exception handler if any
      // a fault inside compiled code, the interpreter, or a stub

      if (sig == SIGSEGV && SafepointMechanism::is_poll_address((address)info->si_addr)) {
        stub = SharedRuntime::get_poll_stub(pc);
      } else if (sig == SIGBUS) {
        // BugId 4454115: A read from a MappedByteBuffer can fault
        // here if the underlying file has been truncated.
        // Do not crash the VM in such a case.
        CodeBlob* cb = CodeCache::find_blob(pc);
<<<<<<< HEAD
        CompiledMethod* nm = (cb != nullptr) ? cb->as_compiled_method_or_null() : nullptr;
        if ((nm != nullptr && nm->has_unsafe_access()) ||
            (thread->doing_unsafe_access() &&
             (UnsafeCopyMemory::contains_pc(pc) ||
              UnsafeSetMemory::contains_pc(pc)))) {
=======
        nmethod* nm = (cb != nullptr) ? cb->as_nmethod_or_null() : nullptr;
        if ((nm != nullptr && nm->has_unsafe_access()) || (thread->doing_unsafe_access() && UnsafeCopyMemory::contains_pc(pc))) {
>>>>>>> 31ee5108
          unsafe_access = true;
        }
      } else if (sig == SIGSEGV &&
                 MacroAssembler::uses_implicit_null_check(info->si_addr)) {
        // Determination of interpreter/vtable stub/compiled code null exception
        CodeBlob* cb = CodeCache::find_blob(pc);
        if (cb != nullptr) {
          stub = SharedRuntime::continuation_for_implicit_exception(
              thread, pc, SharedRuntime::IMPLICIT_NULL);
        }
      } else if (sig == SIGILL &&
                 *(int*)pc ==
                     NativeInstruction::not_entrant_illegal_instruction) {
        // Not entrant
        stub = SharedRuntime::get_handle_wrong_method_stub();
      }
    } else if ((thread->thread_state() == _thread_in_vm ||
                thread->thread_state() == _thread_in_native) &&
               sig == SIGBUS && thread->doing_unsafe_access()) {
        unsafe_access = true;
    }

    // jni_fast_Get<Primitive>Field can trap at certain pc's if a GC kicks in
    // and the heap gets shrunk before the field access.
    if (sig == SIGSEGV || sig == SIGBUS) {
      address addr = JNI_FastGetField::find_slowcase_pc(pc);
      if (addr != (address)-1) {
        stub = addr;
      }
    }
  }

  if (unsafe_access && stub == nullptr) {
    // it can be an unsafe access and we haven't found
    // any other suitable exception reason,
    // so assume it is an unsafe access.
    address next_pc = pc + Assembler::InstructionSize;
    if (UnsafeCopyMemory::contains_pc(pc)) {
      next_pc = UnsafeCopyMemory::page_error_continue_pc(pc);
    }
    if (UnsafeSetMemory::contains_pc(pc)) {
      next_pc = UnsafeSetMemory::page_error_continue_pc(pc);
    }
#ifdef __thumb__
    if (uc->uc_mcontext.arm_cpsr & PSR_T_BIT) {
      next_pc = (address)((intptr_t)next_pc | 0x1);
    }
#endif

    stub = SharedRuntime::handle_unsafe_access(thread, next_pc);
  }

  if (stub != nullptr) {
#ifdef __thumb__
    if (uc->uc_mcontext.arm_cpsr & PSR_T_BIT) {
      intptr_t p = (intptr_t)pc | 0x1;
      pc = (address)p;

      // Clear Thumb mode bit if we're redirected into the ARM ISA based code
      if (((intptr_t)stub & 0x1) == 0) {
        uc->uc_mcontext.arm_cpsr &= ~PSR_T_BIT;
      }
    } else {
      // No Thumb2 compiled stubs are triggered from ARM ISA compiled JIT'd code today.
      // The support needs to be added if that changes
      assert((((intptr_t)stub & 0x1) == 0), "can't return to Thumb code");
    }
#endif

    // save all thread context in case we need to restore it
    if (thread != nullptr) thread->set_saved_exception_pc(pc);

    os::Posix::ucontext_set_pc(uc, stub);
    return true;
  }

  return false;
}

void os::Linux::init_thread_fpu_state(void) {
  os::setup_fpu();
}

int os::Linux::get_fpu_control_word(void) {
  return 0;
}

void os::Linux::set_fpu_control_word(int fpu_control) {
  // Nothing to do
}

void os::setup_fpu() {
#if !defined(__SOFTFP__) && defined(__VFP_FP__)
  // Turn on IEEE-754 compliant VFP mode
  __asm__ volatile (
    "mov %%r0, #0;"
    "fmxr fpscr, %%r0"
    : /* no output */ : /* no input */ : "r0"
  );
#endif
}

////////////////////////////////////////////////////////////////////////////////
// thread stack

// Minimum usable stack sizes required to get to user code. Space for
// HotSpot guard pages is added later.
size_t os::_compiler_thread_min_stack_allowed = (32 DEBUG_ONLY(+ 4)) * K;
size_t os::_java_thread_min_stack_allowed = (32 DEBUG_ONLY(+ 4)) * K;
size_t os::_vm_internal_thread_min_stack_allowed = (48 DEBUG_ONLY(+ 4)) * K;

// return default stack size for thr_type
size_t os::Posix::default_stack_size(os::ThreadType thr_type) {
  // default stack size (compiler thread needs larger stack)
  size_t s = (thr_type == os::compiler_thread ? 2 * M : 512 * K);
  return s;
}

/////////////////////////////////////////////////////////////////////////////
// helper functions for fatal error handler

void os::print_context(outputStream *st, const void *context) {
  if (context == nullptr) return;

  const ucontext_t *uc = (const ucontext_t*)context;

  st->print_cr("Registers:");
  intx* reg_area = (intx*)&uc->uc_mcontext.arm_r0;
  for (int r = 0; r < ARM_REGS_IN_CONTEXT; r++) {
    st->print_cr("  %-3s = " INTPTR_FORMAT, as_Register(r)->name(), reg_area[r]);
  }
#define U64_FORMAT "0x%016llx"
  // now print flag register
  uint32_t cpsr = uc->uc_mcontext.arm_cpsr;
  st->print_cr("  %-4s = 0x%08x", "cpsr", cpsr);
  // print out instruction set state
  st->print("isetstate: ");
  const int isetstate =
      ((cpsr & (1 << 5))  ? 1 : 0) | // T
      ((cpsr & (1 << 24)) ? 2 : 0); // J
  switch (isetstate) {
  case 0: st->print_cr("ARM"); break;
  case 1: st->print_cr("Thumb"); break;
  case 2: st->print_cr("Jazelle"); break;
  case 3: st->print_cr("ThumbEE"); break;
  default: ShouldNotReachHere();
  };
  st->cr();
}

void os::print_tos_pc(outputStream *st, const void *context) {
  if (context == nullptr) return;

  const ucontext_t* uc = (const ucontext_t*)context;

  address sp = (address)os::Linux::ucontext_get_sp(uc);
  print_tos(st, sp);
  st->cr();

  // Note: it may be unsafe to inspect memory near pc. For example, pc may
  // point to garbage if entry point in an nmethod is corrupted. Leave
  // this at the end, and hope for the best.
  address pc = os::Posix::ucontext_get_pc(uc);
  print_instructions(st, pc);
  st->cr();
}

void os::print_register_info(outputStream *st, const void *context, int& continuation) {
  const int register_count = ARM_REGS_IN_CONTEXT;
  int n = continuation;
  assert(n >= 0 && n <= register_count, "Invalid continuation value");
  if (context == nullptr || n == register_count) {
    return;
  }

  const ucontext_t *uc = (const ucontext_t*)context;
  intx* reg_area = (intx*)&uc->uc_mcontext.arm_r0;

  while (n < register_count) {
    // Update continuation with next index before printing location
    continuation = n + 1;
    st->print("  %-3s = ", as_Register(n)->name());
    print_location(st, reg_area[n]);
    ++n;
  }
}


ARMAtomicFuncs::cmpxchg_long_func_t ARMAtomicFuncs::_cmpxchg_long_func = ARMAtomicFuncs::cmpxchg_long_bootstrap;
ARMAtomicFuncs::load_long_func_t    ARMAtomicFuncs::_load_long_func    = ARMAtomicFuncs::load_long_bootstrap;
ARMAtomicFuncs::store_long_func_t   ARMAtomicFuncs::_store_long_func   = ARMAtomicFuncs::store_long_bootstrap;
ARMAtomicFuncs::atomic_add_func_t   ARMAtomicFuncs::_add_func          = ARMAtomicFuncs::add_bootstrap;
ARMAtomicFuncs::atomic_xchg_func_t  ARMAtomicFuncs::_xchg_func         = ARMAtomicFuncs::xchg_bootstrap;
ARMAtomicFuncs::cmpxchg_func_t      ARMAtomicFuncs::_cmpxchg_func      = ARMAtomicFuncs::cmpxchg_bootstrap;

int64_t ARMAtomicFuncs::cmpxchg_long_bootstrap(int64_t compare_value, int64_t exchange_value, volatile int64_t* dest) {
  // try to use the stub:
  cmpxchg_long_func_t func = CAST_TO_FN_PTR(cmpxchg_long_func_t, StubRoutines::atomic_cmpxchg_long_entry());

  if (func != nullptr) {
    _cmpxchg_long_func = func;
    return (*func)(compare_value, exchange_value, dest);
  }
  assert(Threads::number_of_threads() == 0, "for bootstrap only");

  int64_t old_value = *dest;
  if (old_value == compare_value)
    *dest = exchange_value;
  return old_value;
}

int64_t ARMAtomicFuncs::load_long_bootstrap(const volatile int64_t* src) {
  // try to use the stub:
  load_long_func_t func = CAST_TO_FN_PTR(load_long_func_t, StubRoutines::atomic_load_long_entry());

  if (func != nullptr) {
    _load_long_func = func;
    return (*func)(src);
  }
  assert(Threads::number_of_threads() == 0, "for bootstrap only");

  int64_t old_value = *src;
  return old_value;
}

void ARMAtomicFuncs::store_long_bootstrap(int64_t val, volatile int64_t* dest) {
  // try to use the stub:
  store_long_func_t func = CAST_TO_FN_PTR(store_long_func_t, StubRoutines::atomic_store_long_entry());

  if (func != nullptr) {
    _store_long_func = func;
    return (*func)(val, dest);
  }
  assert(Threads::number_of_threads() == 0, "for bootstrap only");

  *dest = val;
}

int32_t ARMAtomicFuncs::add_bootstrap(int32_t add_value, volatile int32_t *dest) {
  atomic_add_func_t func = CAST_TO_FN_PTR(atomic_add_func_t,
                                          StubRoutines::atomic_add_entry());
  if (func != nullptr) {
    _add_func = func;
    return (*func)(add_value, dest);
  }

  int32_t old_value = *dest;
  *dest = old_value + add_value;
  return (old_value + add_value);
}

int32_t ARMAtomicFuncs::xchg_bootstrap(int32_t exchange_value, volatile int32_t *dest) {
  atomic_xchg_func_t func = CAST_TO_FN_PTR(atomic_xchg_func_t,
                                           StubRoutines::atomic_xchg_entry());
  if (func != nullptr) {
    _xchg_func = func;
    return (*func)(exchange_value, dest);
  }

  int32_t old_value = *dest;
  *dest = exchange_value;
  return (old_value);
}

int32_t ARMAtomicFuncs::cmpxchg_bootstrap(int32_t compare_value, int32_t exchange_value, volatile int32_t* dest) {
  // try to use the stub:
  cmpxchg_func_t func = CAST_TO_FN_PTR(cmpxchg_func_t, StubRoutines::atomic_cmpxchg_entry());

  if (func != nullptr) {
    _cmpxchg_func = func;
    return (*func)(compare_value, exchange_value, dest);
  }
  assert(Threads::number_of_threads() == 0, "for bootstrap only");

  int32_t old_value = *dest;
  if (old_value == compare_value)
    *dest = exchange_value;
  return old_value;
}


#ifndef PRODUCT
void os::verify_stack_alignment() {
}
#endif

int os::extra_bang_size_in_bytes() {
  // ARM does not require an additional stack bang.
  return 0;
}<|MERGE_RESOLUTION|>--- conflicted
+++ resolved
@@ -323,16 +323,11 @@
         // here if the underlying file has been truncated.
         // Do not crash the VM in such a case.
         CodeBlob* cb = CodeCache::find_blob(pc);
-<<<<<<< HEAD
-        CompiledMethod* nm = (cb != nullptr) ? cb->as_compiled_method_or_null() : nullptr;
+        nmethod* nm = (cb != nullptr) ? cb->as_nmethod_or_null() : nullptr;
         if ((nm != nullptr && nm->has_unsafe_access()) ||
             (thread->doing_unsafe_access() &&
              (UnsafeCopyMemory::contains_pc(pc) ||
               UnsafeSetMemory::contains_pc(pc)))) {
-=======
-        nmethod* nm = (cb != nullptr) ? cb->as_nmethod_or_null() : nullptr;
-        if ((nm != nullptr && nm->has_unsafe_access()) || (thread->doing_unsafe_access() && UnsafeCopyMemory::contains_pc(pc))) {
->>>>>>> 31ee5108
           unsafe_access = true;
         }
       } else if (sig == SIGSEGV &&
