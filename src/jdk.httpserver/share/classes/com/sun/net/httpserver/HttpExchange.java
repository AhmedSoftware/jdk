/*
 * Copyright (c) 2005, 2021, Oracle and/or its affiliates. All rights reserved.
 * DO NOT ALTER OR REMOVE COPYRIGHT NOTICES OR THIS FILE HEADER.
 *
 * This code is free software; you can redistribute it and/or modify it
 * under the terms of the GNU General Public License version 2 only, as
 * published by the Free Software Foundation.  Oracle designates this
 * particular file as subject to the "Classpath" exception as provided
 * by Oracle in the LICENSE file that accompanied this code.
 *
 * This code is distributed in the hope that it will be useful, but WITHOUT
 * ANY WARRANTY; without even the implied warranty of MERCHANTABILITY or
 * FITNESS FOR A PARTICULAR PURPOSE.  See the GNU General Public License
 * version 2 for more details (a copy is included in the LICENSE file that
 * accompanied this code).
 *
 * You should have received a copy of the GNU General Public License version
 * 2 along with this work; if not, write to the Free Software Foundation,
 * Inc., 51 Franklin St, Fifth Floor, Boston, MA 02110-1301 USA.
 *
 * Please contact Oracle, 500 Oracle Parkway, Redwood Shores, CA 94065 USA
 * or visit www.oracle.com if you need additional information or have any
 * questions.
 */

package com.sun.net.httpserver;

import java.io.IOException;
import java.io.InputStream;
import java.io.OutputStream;
import java.net.InetSocketAddress;
import java.net.URI;

/**
 * This class encapsulates a HTTP request received and a
 * response to be generated in one exchange. It provides methods
 * for examining the request from the client, and for building and
 * sending the response.
 *
 * <p> The typical life-cycle of a {@code HttpExchange} is shown in the sequence
 * below:
 * <ol>
 *     <li>{@link #getRequestMethod()} to determine the command.
 *     <li>{@link #getRequestHeaders()} to examine the request headers (if
 *     needed).
 *     <li>{@link #getRequestBody()} returns an {@link InputStream} for
 *     reading the request body. After reading the request body, the stream
 *     should be closed.
 *     <li>{@link #getResponseHeaders()} to set any response headers, except
 *     content-length.
 *     <li>{@link #sendResponseHeaders(int,long)} to send the response headers.
 *     Must be called before next step.
 *     <li>{@link #getResponseBody()} to get a {@link OutputStream} to
 *     send the response body. When the response body has been written, the
 *     stream must be closed to terminate the exchange.
 * </ol>
 *
 * <b>Terminating exchanges</b>
 * <br>Exchanges are terminated when both the request {@code InputStream} and
 * response {@code OutputStream} are closed. Closing the {@code OutputStream},
 * implicitly closes the {@code InputStream} (if it is not already closed).
 * However, it is recommended to consume all the data from the {@code InputStream}
 * before closing it. The convenience method {@link #close()} does all of these
 * tasks. Closing an exchange without consuming all of the request body is not
 * an error but may make the underlying TCP connection unusable for following
 * exchanges. The effect of failing to terminate an exchange is undefined, but
 * will typically result in resources failing to be freed/reused.
 *
 * @since 1.6
 */

public abstract class HttpExchange implements AutoCloseable, Request {
    /**
     * Use in sendResponseHeaders() to signify no content in the response.
     * @see #sendResponseHeaders(int, long)
     *  */
    public static final long NO_CONTENT = -1L;
    /**
     * Use in sendResponseHeaders() to signify an indeterminate response length.
     * @see #sendResponseHeaders(int, long)
     *  */
    public static final long CHUNKED_CONTENT = 0L;

    /**
     * Constructor for subclasses to call.
     */
    protected HttpExchange() {
    }

    /**
     * {@inheritDoc}
     * @return {@inheritDoc}
     */
    public abstract Headers getRequestHeaders();

    /**
     * Returns a mutable {@link Headers} into which the HTTP response headers
     * can be stored and which will be transmitted as part of this response.
     *
     * <p> The keys in the {@code Headers} are the header names, while the
     * values must be a {@link java.util.List} of {@linkplain java.lang.String Strings}
     * containing each value that should be included multiple times (in the
     * order that they should be included).
     *
     * <p> The keys in {@code Headers} are case-insensitive.
     *
     * @return a writable {@code Headers} which can be used to set response
     *         headers.
     */
    public abstract Headers getResponseHeaders();

    /**
     * {@inheritDoc}
     * @return {@inheritDoc}
     */
    public abstract URI getRequestURI();

    /**
     * {@inheritDoc}
     * @return {@inheritDoc}
     */
    public abstract String getRequestMethod();

    /**
     * Returns the {@link HttpContext} for this exchange.
     *
     * @return the {@code HttpContext}
     */
    public abstract HttpContext getHttpContext();

    /**
     * Ends this exchange by doing the following in sequence:
     * <ol>
     *      <li> close the request {@link InputStream}, if not already closed.
     *      <li> close the response {@link OutputStream}, if not already closed.
     * </ol>
     */
    public abstract void close();

    /**
     * Returns a stream from which the request body can be read.
     * Multiple calls to this method will return the same stream.
     * It is recommended that applications should consume (read) all of the data
     * from this stream before closing it. If a stream is closed before all data
     * has been read, then the {@link InputStream#close()} call will read
     * and discard remaining data (up to an implementation specific number of
     * bytes).
     *
     * @return the stream from which the request body can be read
     */
    public abstract InputStream getRequestBody();

    /**
     * Returns a stream to which the response body must be
     * written. {@link #sendResponseHeaders(int,long)}) must be called prior to
     * calling this method. Multiple calls to this method (for the same exchange)
     * will return the same stream. In order to correctly terminate each exchange,
     * the output stream must be closed, even if no response body is being sent.
     *
     * <p> Closing this stream implicitly closes the {@link InputStream}
     * returned from {@link #getRequestBody()} (if it is not already closed).
     *
     * <p> If the call to {@link #sendResponseHeaders(int, long)} specified a
     * fixed response body length, then the exact number of bytes specified in
     * that call must be written to this stream. If too many bytes are written,
     * then the write method of {@link OutputStream} will throw an {@code IOException}.
     * If too few bytes are written then the stream
     * {@link OutputStream#close()} will throw an {@code IOException}.
     * In both cases, the exchange is aborted and the underlying TCP connection
     * closed.
     *
     * @return the stream to which the response body is written
     */
    public abstract OutputStream getResponseBody();


    /**
     * Starts sending the response back to the client using the current set of
     * response headers and the numeric response code as specified in this
     * method. The response body length is also specified as follows. If the
     * response length parameter is greater than {@code zero}, this specifies an
     * exact number of bytes to send and the application must send that exact
     * amount of data. If the response length parameter is {@code zero}, then
     * chunked transfer encoding is used and an arbitrary amount of data may be
     * sent. The application terminates the response body by closing the
     * {@link OutputStream}.
     * If response length has the value {@code -1} then no response body is
     * being sent.
     *
     * <p> If the content-length response header has not already been set then
     * this is set to the appropriate value depending on the response length
     * parameter.
     *
     * <p> This method must be called prior to calling {@link #getResponseBody()}.
     *
     * @implNote This implementation allows the caller to instruct the
     * server to force a connection close after the exchange terminates, by
     * supplying a {@code Connection: close} header to the {@linkplain
     * #getResponseHeaders() response headers} before {@code sendResponseHeaders}
     * is called.
     *
     * @param rCode          the response code to send
     * @param responseLength if {@literal > 0}, specifies a fixed response body
     *                       length and that exact number of bytes must be written
     *                       to the stream acquired from {@link #getResponseCode()}
     *                       If {@literal == 0}, then chunked encoding is used,
     *                       and an arbitrary number of bytes may be written.
     *                       If {@literal <= -1}, then no response body length is
     *                       specified and no response body may be written.
     * @throws IOException   if the response headers have already been sent or an I/O error occurs
     * @see   HttpExchange#getResponseBody()
     * @see   HttpExchange#CHUNKED_CONTENT
     * @see   HttpExchange#NO_CONTENT
     */
    public abstract void sendResponseHeaders(int rCode, long responseLength) throws IOException;

    /**
<<<<<<< HEAD
     * convenience method to send a "no content response". after this method returns no further writes
     * are permitted.
=======
     * Convenience method to send the response headers with no response body.
     * The exchange is also closed.
>>>>>>> 3af58d0c
     * @param code the response code to send
     * @throws IOException if the response headers have already been sent or an I/O error occurs
     * @see HttpExchange#sendResponseHeaders(int, long)
     */
<<<<<<< HEAD
    public final void sendNoContentResponse(int code) throws IOException {
        sendResponseHeaders(code,NO_CONTENT);
    }
    /**
     * convenience method to start sending a chunked response. the caller should write the response to
     * the returned output stream, then close the output stream
=======
    public final void sendResponseHeadersNoContent(int code) throws IOException {
        sendResponseHeaders(code, NO_CONTENT);
        close();
    }
    /**
     * Convenience method to send a chunked response. The caller must write the response
     * body to the returned output stream and then close it.
>>>>>>> 3af58d0c
     * @param code the response code to send
     * @throws IOException if the response headers have already been sent or an I/O error occurs
     * @return the stream to write the response to. the caller must close the stream.
     * @see HttpExchange#sendResponseHeaders(int, long)
     */
    public final OutputStream beginChunkedResponse(int code) throws IOException {
        sendResponseHeaders(code,CHUNKED_CONTENT);
        return getResponseBody();
    }
    /**
     * convenience method to start sending a fixed length response. the caller should write the response to
     * the returned output stream then close the stream. The number of bytes written to the stream must match
     * the provided length.
     * @param code the response code to send
     * @param length the number of bytes that will be sent
     * @throws IOException if the response headers have already been sent or an I/O error occurs
     * @return the stream to write the response to. the caller must close the stream.
     * @see HttpExchange#sendResponseHeaders(int, long)
     */
    public final OutputStream beginFixedLengthResponse(int code, long length) throws IOException {
        sendResponseHeaders(code,length);
        return getResponseBody();
    }
    /**
     * convenience method to send a response using a byte[] array the output stream is automatically closed and no
     * further writes are permitted.
     * @param code the response code to send
     * @param data the data to send
     * @throws IOException if the response headers have already been sent or an I/O error occurs
     * @see HttpExchange#sendResponseHeaders(int, long)
     */
    public final void sendResponse(int code,byte[] data) throws IOException {
        sendResponseHeaders(code,data.length);
        try (var os = getResponseBody()) {
            os.write(data);
        }
    }

    /**
     * Returns the address of the remote entity invoking this request.
     *
     * @return the {@link InetSocketAddress} of the caller
     */
    public abstract InetSocketAddress getRemoteAddress();

    /**
     * Returns the response code, if it has already been set.
     *
     * @return the response code, if available. {@code -1} if not available yet.
     */
    public abstract int getResponseCode();

    /**
     * Returns the local address on which the request was received.
     *
     * @return the {@link InetSocketAddress} of the local interface
     */
    public abstract InetSocketAddress getLocalAddress();

    /**
     * Returns the protocol string from the request in the form
     * <i>protocol/majorVersion.minorVersion</i>. For example,
     * "{@code HTTP/1.1}".
     *
     * @return the protocol string from the request
     */
    public abstract String getProtocol();

    /**
     * {@link Filter} modules may store arbitrary objects with {@code HttpExchange}
     * instances as an out-of-band communication mechanism. Other filters
     * or the exchange handler may then access these objects.
     *
     * <p> Each {@code Filter} class will document the attributes which they make
     * available.
     *
     * @param name the name of the attribute to retrieve
     * @return the attribute object, or {@code null} if it does not exist
     * @throws NullPointerException if name is {@code null}
     */
    public abstract Object getAttribute(String name);

    /**
     * {@link Filter} modules may store arbitrary objects with {@code HttpExchange}
     * instances as an out-of-band communication mechanism. Other filters
     * or the exchange handler may then access these objects.
     *
     * <p> Each {@code Filter} class will document the attributes which they make
     * available.
     *
     * @param name  the name to associate with the attribute value
     * @param value the object to store as the attribute value. {@code null}
     *              value is permitted.
     * @throws NullPointerException if name is {@code null}
     */
    public abstract void setAttribute(String name, Object value);

    /**
     * Used by {@linkplain com.sun.net.httpserver.Filter Filters} to wrap either
     * (or both) of this exchange's {@link InputStream} and
     * {@link OutputStream}, with the given filtered streams so that
     * subsequent calls to {@link #getRequestBody()} will return the given
     * {@code InputStream}, and calls to {@link #getResponseBody()} will return
     * the given {@code OutputStream}. The streams provided to this call must wrap
     * the original streams, and may be (but are not required to be) sub-classes
     * of {@link java.io.FilterInputStream} and {@link java.io.FilterOutputStream}.
     *
     * @param i the filtered input stream to set as this object's
     *          {@code Inputstream}, or {@code null} if no change
     * @param o the filtered output stream to set as this object's
     *          {@code Outputstream}, or {@code null} if no change
     */
    public abstract void setStreams(InputStream i, OutputStream o);


    /**
     * If an authenticator is set on the {@link HttpContext} that owns this exchange,
     * then this method will return the {@link HttpPrincipal} that represents
     * the authenticated user for this {@code HttpExchange}.
     *
     * @return the {@code HttpPrincipal}, or {@code null} if no authenticator is set
     */
    public abstract HttpPrincipal getPrincipal();
}<|MERGE_RESOLUTION|>--- conflicted
+++ resolved
@@ -215,33 +215,18 @@
     public abstract void sendResponseHeaders(int rCode, long responseLength) throws IOException;
 
     /**
-<<<<<<< HEAD
-     * convenience method to send a "no content response". after this method returns no further writes
-     * are permitted.
-=======
      * Convenience method to send the response headers with no response body.
      * The exchange is also closed.
->>>>>>> 3af58d0c
      * @param code the response code to send
      * @throws IOException if the response headers have already been sent or an I/O error occurs
      * @see HttpExchange#sendResponseHeaders(int, long)
      */
-<<<<<<< HEAD
     public final void sendNoContentResponse(int code) throws IOException {
         sendResponseHeaders(code,NO_CONTENT);
     }
     /**
-     * convenience method to start sending a chunked response. the caller should write the response to
-     * the returned output stream, then close the output stream
-=======
-    public final void sendResponseHeadersNoContent(int code) throws IOException {
-        sendResponseHeaders(code, NO_CONTENT);
-        close();
-    }
-    /**
-     * Convenience method to send a chunked response. The caller must write the response
-     * body to the returned output stream and then close it.
->>>>>>> 3af58d0c
+     * Convenience method to start sending a chunked response. The caller should write the response to
+     * the returned output stream, then close the output stream,
      * @param code the response code to send
      * @throws IOException if the response headers have already been sent or an I/O error occurs
      * @return the stream to write the response to. the caller must close the stream.
@@ -252,7 +237,7 @@
         return getResponseBody();
     }
     /**
-     * convenience method to start sending a fixed length response. the caller should write the response to
+     * Convenience method to start sending a fixed length response. The caller should write the response to
      * the returned output stream then close the stream. The number of bytes written to the stream must match
      * the provided length.
      * @param code the response code to send
@@ -266,7 +251,7 @@
         return getResponseBody();
     }
     /**
-     * convenience method to send a response using a byte[] array the output stream is automatically closed and no
+     * Convenience method to send a response using a byte[] array. The output stream is automatically closed and no
      * further writes are permitted.
      * @param code the response code to send
      * @param data the data to send
