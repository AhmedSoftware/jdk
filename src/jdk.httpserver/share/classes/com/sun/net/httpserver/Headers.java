--- conflicted
+++ resolved
@@ -34,10 +34,7 @@
 import java.util.Objects;
 import java.util.Set;
 import java.util.function.BiFunction;
-<<<<<<< HEAD
 import sun.net.httpserver.UnmodifiableHeaders;
-=======
->>>>>>> 82bfc5d4
 
 /**
  * HTTP request and response headers are represented by this class which
@@ -70,7 +67,6 @@
  *     value given overwriting any existing values in the value list.
  * </ul>
  *
-<<<<<<< HEAD
  * <p> An instance of {@code Headers} is either <i>mutable</i> or <i>immutable</i>.
  * A <i>mutable headers</i> allows to add, remove, or modify header names and
  * values, e.g. the instance returned by {@link HttpExchange#getResponseHeaders()}.
@@ -79,18 +75,8 @@
  * The mutator methods for an immutable headers instance unconditionally throw
  * {@code UnsupportedOperationException}.
  *
- * <p> All methods in this class accept {@code null} values for keys and values.
- * However, {@code null} keys will never will be present in HTTP request
- * headers, and will not be output/sent in response headers. Null values can be
- * represented as either a {@code null} entry for the key (i.e. the list is
- * {@code null}) or where the key has a list, but one (or more) of the list's
- * values is {@code null}. Null values are output as a header line containing
- * the key but no associated value.
- *
-=======
  * <p> All methods in this class reject {@code null} values for keys and values.
  * {@code null} keys will never be present in HTTP request or response headers.
->>>>>>> 82bfc5d4
  * @since 1.6
  */
 public class Headers implements Map<String,List<String>> {
@@ -107,13 +93,20 @@
      * the same header names and values.
      *
      * @param headers a map of header names and values
-     * @throws NullPointerException if {@code headers} is null.
+     * @throws NullPointerException if {@code headers} or any of its names or
+     *                              values are null, or if any value contains
+     *                              null.
      */
     public Headers(Map<String,List<String>> headers) {
         Objects.requireNonNull(headers);
         var h = headers;
         map = new HashMap<>(32);
-        this.putAll(h);
+        h.forEach((k, v) -> {
+            Objects.requireNonNull(k);
+            Objects.requireNonNull(v);
+            v.forEach(Objects::requireNonNull);
+            this.put(k ,v);
+        });
     }
 
     /**
@@ -270,16 +263,6 @@
 
     @Override
     public void replaceAll(BiFunction<? super String, ? super List<String>, ? extends List<String>> function) {
-<<<<<<< HEAD
-        var functionWithValueCheck = function.andThen(values -> {
-                    values.forEach(Headers::checkValue);
-                    return values;
-                });
-        Map.super.replaceAll(functionWithValueCheck);
-    }
-
-    public boolean equals(Object o) {return map.equals(o);}
-=======
         var f = function.andThen(values -> {
             Objects.requireNonNull(values);
             values.forEach(Headers::checkValue);
@@ -290,12 +273,19 @@
 
     @Override
     public boolean equals(Object o) { return map.equals(o); }
->>>>>>> 82bfc5d4
 
     @Override
     public int hashCode() {return map.hashCode();}
 
-<<<<<<< HEAD
+    @Override
+    public String toString() {
+        final var sb = new StringBuilder(Headers.class.getSimpleName());
+        sb.append(" { ");
+        sb.append(map.toString());
+        sb.append(" }");
+        return sb.toString();
+    }
+
     private static final Headers EMPTY = new UnmodifiableHeaders(new Headers());
 
     /**
@@ -352,14 +342,5 @@
             v.forEach(Objects::requireNonNull);
         });
         return new UnmodifiableHeaders(new Headers(h));
-=======
-    @Override
-    public String toString() {
-        final var sb = new StringBuilder(Headers.class.getSimpleName());
-        sb.append(" { ");
-        sb.append(map.toString());
-        sb.append(" }");
-        return sb.toString();
->>>>>>> 82bfc5d4
     }
 }