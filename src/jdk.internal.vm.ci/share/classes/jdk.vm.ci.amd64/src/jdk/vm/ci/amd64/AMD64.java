--- conflicted
+++ resolved
@@ -226,11 +226,8 @@
         FSRM,
         GFNI,
         AVX512_BITALG,
-<<<<<<< HEAD
+        F16C,
         AVX512_IFMA,
-=======
-        F16C,
->>>>>>> c7f65438
     }
 
     private final EnumSet<CPUFeature> features;
