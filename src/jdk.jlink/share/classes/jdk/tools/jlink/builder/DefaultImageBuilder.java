/*
 * Copyright (c) 2015, 2023, Oracle and/or its affiliates. All rights reserved.
 * DO NOT ALTER OR REMOVE COPYRIGHT NOTICES OR THIS FILE HEADER.
 *
 * This code is free software; you can redistribute it and/or modify it
 * under the terms of the GNU General Public License version 2 only, as
 * published by the Free Software Foundation.  Oracle designates this
 * particular file as subject to the "Classpath" exception as provided
 * by Oracle in the LICENSE file that accompanied this code.
 *
 * This code is distributed in the hope that it will be useful, but WITHOUT
 * ANY WARRANTY; without even the implied warranty of MERCHANTABILITY or
 * FITNESS FOR A PARTICULAR PURPOSE.  See the GNU General Public License
 * version 2 for more details (a copy is included in the LICENSE file that
 * accompanied this code).
 *
 * You should have received a copy of the GNU General Public License version
 * 2 along with this work; if not, write to the Free Software Foundation,
 * Inc., 51 Franklin St, Fifth Floor, Boston, MA 02110-1301 USA.
 *
 * Please contact Oracle, 500 Oracle Parkway, Redwood Shores, CA 94065 USA
 * or visit www.oracle.com if you need additional information or have any
 * questions.
 */

package jdk.tools.jlink.builder;

import java.io.BufferedOutputStream;
import java.io.BufferedWriter;
import java.io.ByteArrayInputStream;
import java.io.DataOutputStream;
import java.io.FileInputStream;
import java.io.IOException;
import java.io.InputStream;
import java.io.OutputStream;
import java.io.UncheckedIOException;
import java.lang.module.ModuleDescriptor;
import java.nio.charset.StandardCharsets;
import java.nio.file.FileAlreadyExistsException;
import java.nio.file.Files;
import java.nio.file.Path;
import java.nio.file.Paths;
import java.nio.file.StandardOpenOption;
import java.nio.file.attribute.BasicFileAttributes;
import java.nio.file.attribute.PosixFilePermission;
import java.util.Collections;
import java.util.HashMap;
import java.util.HashSet;
import java.util.List;
import java.util.Map;
import java.util.Objects;
import java.util.Optional;
import java.util.Properties;
import java.util.Set;
import java.util.function.BiPredicate;
import java.util.function.Consumer;
import java.util.stream.Stream;

import jdk.internal.util.OperatingSystem;
import jdk.tools.jlink.internal.BasicImageWriter;
import jdk.tools.jlink.internal.ExecutableImage;
import jdk.tools.jlink.internal.Platform;
import jdk.tools.jlink.plugin.PluginException;
import jdk.tools.jlink.plugin.ResourcePool;
import jdk.tools.jlink.plugin.ResourcePoolEntry;
import jdk.tools.jlink.plugin.ResourcePoolEntry.Type;

import static java.util.stream.Collectors.groupingBy;
import static java.util.stream.Collectors.mapping;
import static java.util.stream.Collectors.toSet;

/**
 *
 * Default Image Builder. This builder creates the default runtime image layout.
 */
public final class DefaultImageBuilder implements ImageBuilder {
    // Top-level directory names in a modular runtime image
    public static final String BIN_DIRNAME      = "bin";
    public static final String CONF_DIRNAME     = "conf";
    public static final String INCLUDE_DIRNAME  = "include";
    public static final String LIB_DIRNAME      = "lib";
    public static final String LEGAL_DIRNAME    = "legal";
    public static final String MAN_DIRNAME      = "man";

    /**
     * The default java executable Image.
     */
    static final class DefaultExecutableImage implements ExecutableImage {

        private final Path home;
        private final List<String> args;
        private final Set<String> modules;
        private final Platform platform;

        DefaultExecutableImage(Path home, Set<String> modules, Platform p) {
            Objects.requireNonNull(home);
            if (!Files.exists(home)) {
                throw new IllegalArgumentException("Invalid image home");
            }
            this.home = home;
            this.modules = Collections.unmodifiableSet(modules);
            this.args = createArgs(home);
            this.platform = p;
        }

        private static List<String> createArgs(Path home) {
            Objects.requireNonNull(home);
            Path binDir = home.resolve("bin");
            String java = Files.exists(binDir.resolve("java"))? "java" : "java.exe";
            return List.of(binDir.resolve(java).toString());
        }

        @Override
        public Path getHome() {
            return home;
        }

        @Override
        public Set<String> getModules() {
            return modules;
        }

        @Override
        public List<String> getExecutionArgs() {
            return args;
        }

        @Override
        public void storeLaunchArgs(List<String> args) {
            try {
                patchScripts(this, args);
            } catch (IOException ex) {
                throw new UncheckedIOException(ex);
            }
        }

        @Override
        public Platform getTargetPlatform() {
            return platform;
        }
    }

    private final Path root;
    private final Map<String, String> launchers;
    private final Path mdir;
    private final Set<String> modules = new HashSet<>();
    private final Platform platform;

    /**
     * Default image builder constructor.
     *
     * @param root The image root directory.
     * @param launchers mapping of launcher command name to their module/main class
     * @throws IOException
     * @throws NullPointerException If any of the params is null
     */
    public DefaultImageBuilder(Path root, Map<String, String> launchers) throws IOException {
        this(root, launchers, Platform.UNKNOWN);
    }

    /**
     * Default image builder constructor.
     *
     * @param root The image root directory.
     * @param launchers mapping of launcher command name to their module/main class
     * @param targetPlatform target platform of the image
     * @throws IOException
     * @throws NullPointerException If any of the params is null
     */
    public DefaultImageBuilder(Path root, Map<String, String> launchers, Platform targetPlatform)
            throws IOException {
        this.root = Objects.requireNonNull(root);
        this.platform = Objects.requireNonNull(targetPlatform);
        this.launchers = Objects.requireNonNull(launchers);
        this.mdir = root.resolve("lib");
        Files.createDirectories(mdir);
    }

    @Override
    public Platform getTargetPlatform() {
        return platform;
    }

    @Override
    public void storeFiles(ResourcePool files) {
        try {
<<<<<<< HEAD
=======
            String value = files.moduleView()
                                .findModule("java.base")
                                .map(ResourcePoolModule::targetPlatform)
                                .orElse(null);
            if (value == null) {
                throw new PluginException("ModuleTarget attribute is missing for java.base module");
            }
            try {
                this.platform = Platform.parsePlatform(value);
            } catch (IllegalArgumentException iae) {
                throw new PluginException("ModuleTarget is malformed: " + iae.getMessage());
            }

>>>>>>> d22bcc81
            checkResourcePool(files);

            Path bin = root.resolve(BIN_DIRNAME);

            // write non-classes resource files to the image
            files.entries()
                .filter(f -> f.type() != ResourcePoolEntry.Type.CLASS_OR_RESOURCE)
                .forEach(f -> {
                    try {
                        accept(f);
                    } catch (FileAlreadyExistsException e) {
                        // Should not happen! Duplicates checking already done!
                        throw new AssertionError("Duplicate entry!", e);
                    } catch (IOException ioExp) {
                        throw new UncheckedIOException(ioExp);
                    }
                });

            files.moduleView().modules().forEach(m -> {
                // Only add modules that contain packages
                if (!m.packages().isEmpty()) {
                    modules.add(m.name());
                }
            });

            if (root.getFileSystem().supportedFileAttributeViews()
                    .contains("posix")) {
                // launchers in the bin directory need execute permission.
                // On Windows, "bin" also subdirectories containing jvm.dll.
                if (Files.isDirectory(bin)) {
                    forEachPath(bin,
                        (path, attrs) -> attrs.isRegularFile() && !path.toString().endsWith(".diz"),
                        this::setExecutable);
                }

                // jspawnhelper is in lib or lib/<arch>
                Path lib = root.resolve(LIB_DIRNAME);
                if (Files.isDirectory(lib)) {
                    forEachPath(lib,
                        (path, attrs) -> path.getFileName().toString().equals("jspawnhelper")
                                      || path.getFileName().toString().equals("jexec"),
                        this::setExecutable);
                }

                // read-only legal notices/license files
                Path legal = root.resolve(LEGAL_DIRNAME);
                if (Files.isDirectory(legal)) {
                    forEachPath(legal,
                        (path, attrs) -> attrs.isRegularFile(),
                        this::setReadOnly);
                }
            }

            // If native files are stripped completely, <root>/bin dir won't exist!
            // So, don't bother generating launcher scripts.
            if (Files.isDirectory(bin)) {
                 prepareApplicationFiles(files);
            }
        } catch (IOException ex) {
            throw new PluginException(ex);
        }
    }

    private void checkResourcePool(ResourcePool pool) {
        // For now, only duplicate resources check. Add more checks here (if any)
        checkDuplicateResources(pool);
    }

    private void checkDuplicateResources(ResourcePool pool) {
        // check any duplicated resources
        Map<Path, Set<String>> duplicates = new HashMap<>();
        pool.entries()
             .filter(f -> f.type() != ResourcePoolEntry.Type.CLASS_OR_RESOURCE)
             .collect(groupingBy(this::entryToImagePath,
                      mapping(ResourcePoolEntry::moduleName, toSet())))
             .entrySet()
             .stream()
             .filter(e -> e.getValue().size() > 1)
             .forEach(e -> duplicates.put(e.getKey(), e.getValue()));
        if (!duplicates.isEmpty()) {
            throw new PluginException("Duplicate resources: " + duplicates);
        }
    }

    /**
     * Generates launcher scripts.
     *
     * @param imageContent The image content.
     * @throws IOException
     */
    protected void prepareApplicationFiles(ResourcePool imageContent) throws IOException {
        // generate launch scripts for the modules with a main class
        for (Map.Entry<String, String> entry : launchers.entrySet()) {
            String launcherEntry = entry.getValue();
            int slashIdx = launcherEntry.indexOf("/");
            String module, mainClassName;
            if (slashIdx == -1) {
                module = launcherEntry;
                mainClassName = null;
            } else {
                module = launcherEntry.substring(0, slashIdx);
                assert !module.isEmpty();
                mainClassName = launcherEntry.substring(slashIdx + 1);
                assert !mainClassName.isEmpty();
            }

            if (mainClassName == null) {
                String path = "/" + module + "/module-info.class";
                Optional<ResourcePoolEntry> res = imageContent.findEntry(path);
                if (res.isEmpty()) {
                    throw new IOException("module-info.class not found for " + module + " module");
                }
                ByteArrayInputStream stream = new ByteArrayInputStream(res.get().contentBytes());
                Optional<String> mainClass = ModuleDescriptor.read(stream).mainClass();
                if (mainClass.isPresent()) {
                    mainClassName = mainClass.get();
                }
            }

            if (mainClassName != null) {
                // make sure main class exists!
                if (imageContent.findEntry("/" + module + "/" +
                        mainClassName.replace('.', '/') + ".class").isEmpty()) {
                    throw new IllegalArgumentException(module + " does not have main class: " + mainClassName);
                }

                String launcherFile = entry.getKey();
                Path cmd = root.resolve("bin").resolve(launcherFile);
                // generate shell script for Unix platforms
                StringBuilder sb = new StringBuilder();
                sb.append("#!/bin/sh")
                        .append("\n");
                sb.append("JLINK_VM_OPTIONS=")
                        .append("\n");
                sb.append("DIR=`dirname $0`")
                        .append("\n");
                sb.append("$DIR/java $JLINK_VM_OPTIONS -m ")
                        .append(module).append('/')
                        .append(mainClassName)
                        .append(" \"$@\"\n");

                try (BufferedWriter writer = Files.newBufferedWriter(cmd,
                        StandardCharsets.ISO_8859_1,
                        StandardOpenOption.CREATE_NEW)) {
                    writer.write(sb.toString());
                }
                if (root.resolve("bin").getFileSystem()
                        .supportedFileAttributeViews().contains("posix")) {
                    setExecutable(cmd);
                }
                // generate .bat file for Windows
                if (isWindows()) {
                    Path bat = root.resolve(BIN_DIRNAME).resolve(launcherFile + ".bat");
                    sb = new StringBuilder();
                    sb.append("@echo off")
                            .append("\r\n");
                    sb.append("set JLINK_VM_OPTIONS=")
                            .append("\r\n");
                    sb.append("set DIR=%~dp0")
                            .append("\r\n");
                    sb.append("\"%DIR%\\java\" %JLINK_VM_OPTIONS% -m ")
                            .append(module).append('/')
                            .append(mainClassName)
                            .append(" %*\r\n");

                    try (BufferedWriter writer = Files.newBufferedWriter(bat,
                            StandardCharsets.ISO_8859_1,
                            StandardOpenOption.CREATE_NEW)) {
                        writer.write(sb.toString());
                    }
                }
            } else {
                throw new IllegalArgumentException(module + " doesn't contain main class & main not specified in command line");
            }
        }
    }

    @Override
    public DataOutputStream getJImageOutputStream() {
        try {
            Path jimageFile = mdir.resolve(BasicImageWriter.MODULES_IMAGE_NAME);
            OutputStream fos = Files.newOutputStream(jimageFile);
            BufferedOutputStream bos = new BufferedOutputStream(fos);
            return new DataOutputStream(bos);
        } catch (IOException ex) {
            throw new UncheckedIOException(ex);
        }
    }

    /**
     * Returns the file name of this entry
     */
    private String entryToFileName(ResourcePoolEntry entry) {
        if (entry.type() == ResourcePoolEntry.Type.CLASS_OR_RESOURCE)
            throw new IllegalArgumentException("invalid type: " + entry);

        String module = "/" + entry.moduleName() + "/";
        String filename = entry.path().substring(module.length());

        // Remove radical lib|config|...
        return filename.substring(filename.indexOf('/') + 1);
    }

    /**
     * Returns the path of the given entry to be written in the image
     */
    private Path entryToImagePath(ResourcePoolEntry entry) {
        switch (entry.type()) {
            case NATIVE_LIB:
                String filename = entryToFileName(entry);
                return Paths.get(nativeDir(filename), filename);
            case NATIVE_CMD:
                return Paths.get(BIN_DIRNAME, entryToFileName(entry));
            case CONFIG:
                return Paths.get(CONF_DIRNAME, entryToFileName(entry));
            case HEADER_FILE:
                return Paths.get(INCLUDE_DIRNAME, entryToFileName(entry));
            case MAN_PAGE:
                return Paths.get(MAN_DIRNAME, entryToFileName(entry));
            case LEGAL_NOTICE:
                return Paths.get(LEGAL_DIRNAME, entryToFileName(entry));
            case TOP:
                return Paths.get(entryToFileName(entry));
            default:
                throw new IllegalArgumentException("invalid type: " + entry);
        }
    }

    private void accept(ResourcePoolEntry file) throws IOException {
        if (file.linkedTarget() != null && file.type() != Type.LEGAL_NOTICE) {
            throw new UnsupportedOperationException("symbolic link not implemented: " + file);
        }

        try (InputStream in = file.content()) {
            switch (file.type()) {
                case NATIVE_LIB:
                    Path dest = root.resolve(entryToImagePath(file));
                    writeEntry(in, dest);
                    break;
                case NATIVE_CMD:
                    Path p = root.resolve(entryToImagePath(file));
                    writeEntry(in, p);
                    p.toFile().setExecutable(true);
                    break;
                case CONFIG:
                case HEADER_FILE:
                case MAN_PAGE:
                    writeEntry(in, root.resolve(entryToImagePath(file)));
                    break;
                case LEGAL_NOTICE:
                    Path source = entryToImagePath(file);
                    if (file.linkedTarget() == null) {
                        writeEntry(in, root.resolve(source));
                    } else {
                        Path target = entryToImagePath(file.linkedTarget());
                        Path relPath = source.getParent().relativize(target);
                        writeSymLinkEntry(root.resolve(source), relPath);
                    }
                    break;
                case TOP:
                    // Copy TOP files of the "java.base" module (only)
                    if ("java.base".equals(file.moduleName())) {
                        writeEntry(in, root.resolve(entryToImagePath(file)));
                    } else {
                        throw new InternalError("unexpected TOP entry: " + file.path());
                    }
                    break;
                default:
                    throw new InternalError("unexpected entry: " + file.path());
            }
        }
    }

    private void writeEntry(InputStream in, Path dstFile) throws IOException {
        Objects.requireNonNull(in);
        Objects.requireNonNull(dstFile);
        Files.createDirectories(Objects.requireNonNull(dstFile.getParent()));
        Files.copy(in, dstFile);
    }

    /*
     * Create a symbolic link to the given target if the target platform
     * supports symbolic link; otherwise, it will create a tiny file
     * to contain the path to the target.
     */
    private void writeSymLinkEntry(Path dstFile, Path target) throws IOException {
        Objects.requireNonNull(dstFile);
        Objects.requireNonNull(target);
        Files.createDirectories(Objects.requireNonNull(dstFile.getParent()));
        if (!isWindows() && root.getFileSystem()
                                .supportedFileAttributeViews()
                                .contains("posix")) {
            Files.createSymbolicLink(dstFile, target);
        } else {
            try (BufferedWriter writer = Files.newBufferedWriter(dstFile)) {
                writer.write(String.format("Please see %s%n", target.toString()));
            }
        }
    }

    private String nativeDir(String filename) {
        if (isWindows()) {
            if (filename.endsWith(".dll") || filename.endsWith(".diz")
                    || filename.endsWith(".pdb") || filename.endsWith(".map")) {
                return BIN_DIRNAME;
            } else {
                return LIB_DIRNAME;
            }
        } else {
            return LIB_DIRNAME;
        }
    }

    private boolean isWindows() {
        return platform.os() == OperatingSystem.WINDOWS;
    }

    /**
     * chmod ugo+x file
     */
    private void setExecutable(Path file) {
        try {
            Set<PosixFilePermission> perms = Files.getPosixFilePermissions(file);
            perms.add(PosixFilePermission.OWNER_EXECUTE);
            perms.add(PosixFilePermission.GROUP_EXECUTE);
            perms.add(PosixFilePermission.OTHERS_EXECUTE);
            Files.setPosixFilePermissions(file, perms);
        } catch (IOException ioe) {
            throw new UncheckedIOException(ioe);
        }
    }

    /**
     * chmod ugo-w file
     */
    private void setReadOnly(Path file) {
        try {
            Set<PosixFilePermission> perms = Files.getPosixFilePermissions(file);
            perms.remove(PosixFilePermission.OWNER_WRITE);
            perms.remove(PosixFilePermission.GROUP_WRITE);
            perms.remove(PosixFilePermission.OTHERS_WRITE);
            Files.setPosixFilePermissions(file, perms);
        } catch (IOException ioe) {
            throw new UncheckedIOException(ioe);
        }
    }

    @Override
    public ExecutableImage getExecutableImage() {
        return new DefaultExecutableImage(root, modules, platform);
    }

    // This is experimental, we should get rid-off the scripts in a near future
    private static void patchScripts(ExecutableImage img, List<String> args) throws IOException {
        Objects.requireNonNull(args);
        if (!args.isEmpty()) {
            forEachPath(img.getHome().resolve(BIN_DIRNAME),
                (path, attrs) -> img.getModules().contains(path.getFileName().toString()),
                p -> {
                    try {
                        String pattern = "JLINK_VM_OPTIONS=";
                        byte[] content = Files.readAllBytes(p);
                        String str = new String(content, StandardCharsets.UTF_8);
                        int index = str.indexOf(pattern);
                        StringBuilder builder = new StringBuilder();
                        if (index != -1) {
                            builder.append(str.substring(0, index)).
                                    append(pattern);
                            for (String s : args) {
                                builder.append(s).append(" ");
                            }
                            String remain = str.substring(index + pattern.length());
                            builder.append(remain);
                            str = builder.toString();
                            try (BufferedWriter writer = Files.newBufferedWriter(p,
                                    StandardCharsets.ISO_8859_1,
                                    StandardOpenOption.WRITE)) {
                                writer.write(str);
                            }
                        }
                    } catch (IOException ex) {
                        throw new RuntimeException(ex);
                    }
                });
        }
    }

    // finds subpaths matching the given criteria (up to 2 levels deep) and applies the given lambda
    private static void forEachPath(Path dir, BiPredicate<Path, BasicFileAttributes> matcher, Consumer<Path> consumer) throws IOException {
        try (Stream<Path> stream = Files.find(dir, 2, matcher)) {
            stream.forEach(consumer);
        }
    }
}<|MERGE_RESOLUTION|>--- conflicted
+++ resolved
@@ -184,8 +184,6 @@
     @Override
     public void storeFiles(ResourcePool files) {
         try {
-<<<<<<< HEAD
-=======
             String value = files.moduleView()
                                 .findModule("java.base")
                                 .map(ResourcePoolModule::targetPlatform)
@@ -199,7 +197,6 @@
                 throw new PluginException("ModuleTarget is malformed: " + iae.getMessage());
             }
 
->>>>>>> d22bcc81
             checkResourcePool(files);
 
             Path bin = root.resolve(BIN_DIRNAME);
