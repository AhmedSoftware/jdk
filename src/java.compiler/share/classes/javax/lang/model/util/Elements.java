--- conflicted
+++ resolved
@@ -648,12 +648,6 @@
      * component accessor
      * @since 16
      */
-<<<<<<< HEAD
-    @jdk.internal.javac.PreviewFeature(feature=jdk.internal.javac.PreviewFeature.Feature.RECORDS,
-                                 reflective=true)
-    @SuppressWarnings("preview")
-=======
->>>>>>> ea26ff11
     default RecordComponentElement recordComponentFor(ExecutableElement accessor) {
         if (accessor.getEnclosingElement().getKind() == ElementKind.RECORD) {
             for (RecordComponentElement rec : ElementFilter.recordComponentsIn(accessor.getEnclosingElement().getEnclosedElements())) {
