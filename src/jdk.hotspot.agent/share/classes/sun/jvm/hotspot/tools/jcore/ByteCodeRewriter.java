/*
 * Copyright (c) 2002, 2023, Oracle and/or its affiliates. All rights reserved.
 * DO NOT ALTER OR REMOVE COPYRIGHT NOTICES OR THIS FILE HEADER.
 *
 * This code is free software; you can redistribute it and/or modify it
 * under the terms of the GNU General Public License version 2 only, as
 * published by the Free Software Foundation.
 *
 * This code is distributed in the hope that it will be useful, but WITHOUT
 * ANY WARRANTY; without even the implied warranty of MERCHANTABILITY or
 * FITNESS FOR A PARTICULAR PURPOSE.  See the GNU General Public License
 * version 2 for more details (a copy is included in the LICENSE file that
 * accompanied this code).
 *
 * You should have received a copy of the GNU General Public License version
 * 2 along with this work; if not, write to the Free Software Foundation,
 * Inc., 51 Franklin St, Fifth Floor, Boston, MA 02110-1301 USA.
 *
 * Please contact Oracle, 500 Oracle Parkway, Redwood Shores, CA 94065 USA
 * or visit www.oracle.com if you need additional information or have any
 * questions.
 *
 */

package sun.jvm.hotspot.tools.jcore;

import sun.jvm.hotspot.oops.*;
import sun.jvm.hotspot.interpreter.*;
import sun.jvm.hotspot.utilities.*;
import sun.jvm.hotspot.runtime.*;
import java.security.AccessController;
import java.security.PrivilegedAction;

public class ByteCodeRewriter
{
    private Method method;
    private ConstantPool cpool;
    private ConstantPoolCache cpCache;
    private byte[] code;
    private Bytes  bytes;

    private static final int jintSize = 4;
    public static final boolean DEBUG;

    static {
        @SuppressWarnings("removal")
        String debug = AccessController.doPrivileged(
            new PrivilegedAction<>() {
                public String run() {
                    return System.getProperty("sun.jvm.hotspot.tools.jcore.ByteCodeRewriter.DEBUG");
                }
            }
        );
        DEBUG = (debug != null ? debug.equalsIgnoreCase("true") : false);
    }


    protected void debugMessage(String message) {
        System.out.println(message);
    }

    public ByteCodeRewriter(Method method, ConstantPool cpool, byte[] code) {
        this.method = method;
        this.cpool = cpool;
        this.cpCache = cpool.getCache();
        this.code = code;
        this.bytes = VM.getVM().getBytes();

    }

    protected short getConstantPoolIndexFromRefMap(int rawcode, int bci) {
        int refIndex;
        String fmt = Bytecodes.format(rawcode);
        switch (fmt.length()) {
            case 2: refIndex = 0xFF & method.getBytecodeByteArg(bci); break;
            case 3: refIndex = 0xFFFF & bytes.swapShort(method.getBytecodeShortArg(bci)); break;
            default: throw new IllegalArgumentException();
        }

        return (short)cpool.objectToCPIndex(refIndex);
     }

<<<<<<< HEAD
    protected short getConstantPoolIndex(int rawcode, int bci) {
       // get ConstantPool index from ConstantPoolCacheIndex at given bci
       String fmt = Bytecodes.format(rawcode);
       int cpCacheIndex;
       switch (fmt.length()) {
       case 2: cpCacheIndex = method.getBytecodeByteArg(bci); break;
       case 3: cpCacheIndex = method.getBytecodeShortArg(bci); break;
       case 5:
           if (fmt.contains("__"))
               cpCacheIndex = method.getBytecodeShortArg(bci);
           else
               cpCacheIndex = method.getBytecodeIntArg(bci);
           break;
       default: throw new IllegalArgumentException();
       }

       if (cpCache == null) {
          return (short) cpCacheIndex;
       } else if (fmt.contains("JJJJ")) {
          // Invokedynamic require special handling
          cpCacheIndex = ~cpCacheIndex;
          cpCacheIndex = bytes.swapInt(cpCacheIndex);
          short cpIndex = (short) cpCache.getIndyEntryAt(cpCacheIndex).getConstantPoolIndex();
          Assert.that(cpool.getTagAt(cpIndex).isInvokeDynamic(), "CP Entry should be InvokeDynamic");
          return cpIndex;
       } else if (fmt.contains("JJ")) {
          // change byte-ordering and go via cache
          return (short) cpool.to_cp_index(0xFFFF & bytes.swapShort((short)cpCacheIndex), rawcode);
       } else if (fmt.contains("j")) {
          // go via cache
          return (short) cpool.to_cp_index(0xFF & cpCacheIndex, rawcode);
       } else {
          return (short) cpCacheIndex;
       }
    }

=======
>>>>>>> 12fce4b7
    private static void writeShort(byte[] buf, int index, short value) {
        buf[index] = (byte) ((value >> 8) & 0x00FF);
        buf[index + 1] = (byte) (value & 0x00FF);
    }

    public void rewrite() {
        int bytecode = Bytecodes._illegal;
        int hotspotcode = Bytecodes._illegal;
        int len = 0;

        if (DEBUG) {
            String msg = method.getMethodHolder().getName().asString() + "." +
                         method.getName().asString() +
                         method.getSignature().asString();
            debugMessage(msg);
        }
        for (int bci = 0; bci < code.length;) {
            hotspotcode = Bytecodes.codeAt(method, bci);
            bytecode = Bytecodes.javaCode(hotspotcode);

            if (Assert.ASSERTS_ENABLED) {
                int code_from_buffer = 0xFF & code[bci];
                Assert.that(code_from_buffer == hotspotcode
                          || code_from_buffer == Bytecodes._breakpoint,
                          "Unexpected bytecode found in method bytecode buffer!");
            }

            // update the code buffer hotspot specific bytecode with the jvm bytecode
            code[bci] = (byte) (0xFF & bytecode);

            short cpoolIndex = 0;
            switch (bytecode) {
                // bytecodes with ConstantPoolCache index
                case Bytecodes._getstatic:
                case Bytecodes._putstatic:
                case Bytecodes._getfield:
                case Bytecodes._putfield: {
                    int fieldIndex = method.getNativeShortArg(bci + 1);
                    cpoolIndex = (short) cpCache.getFieldEntryAt(fieldIndex).getConstantPoolIndex();
                    writeShort(code, bci + 1, cpoolIndex);
                    break;
                }
                case Bytecodes._invokevirtual:
                case Bytecodes._invokespecial:
                case Bytecodes._invokestatic:
                case Bytecodes._invokeinterface: {
<<<<<<< HEAD
                    cpoolIndex = getConstantPoolIndex(bytecode, bci + 1);
=======
                    int cpci = method.getNativeShortArg(bci + 1);
                    cpoolIndex = (short) cpCache.getEntryAt(cpci).getConstantPoolIndex();
>>>>>>> 12fce4b7
                    writeShort(code, bci + 1, cpoolIndex);
                    break;
                }

                case Bytecodes._invokedynamic: {
                    int cpci = method.getNativeIntArg(bci + 1);
                    cpoolIndex = (short) cpCache.getIndyEntryAt(~cpci).getConstantPoolIndex();
                    writeShort(code, bci + 1, cpoolIndex);
                    writeShort(code, bci + 3, (short)0);  // clear out trailing bytes
                    break;
                }
                case Bytecodes._ldc_w:
                    if (hotspotcode != bytecode) {
                        // fast_aldc_w puts constant in reference map
                        cpoolIndex = getConstantPoolIndexFromRefMap(hotspotcode, bci + 1);
                        writeShort(code, bci + 1, cpoolIndex);
                    }
                    break;
                case Bytecodes._ldc:
                    if (hotspotcode != bytecode) {
                        // fast_aldc puts constant in reference map
                        cpoolIndex = getConstantPoolIndexFromRefMap(hotspotcode, bci + 1);
                        code[bci + 1] = (byte)(cpoolIndex);
                    }
                    break;
            }

            len = Bytecodes.lengthFor(bytecode);
            if (len <= 0) len = Bytecodes.lengthAt(method, bci);

            if (DEBUG) {
                String operand = "";
                switch (len) {
                   case 2:
                        operand += code[bci + 1];
                        break;
                   case 3:
                        operand += (cpoolIndex != 0)? cpoolIndex :
                                            method.getBytecodeShortArg(bci + 1);
                        break;
                   case 5:
                        operand += method.getBytecodeIntArg(bci + 1);
                        break;
                }

                // the operand following # is not quite like javap output.
                // in particular, for goto & goto_w, the operand is PC relative
                // offset for jump. Javap adds relative offset with current PC
                // to give absolute bci to jump to.

                String message = "\t\t" + bci + " " + Bytecodes.name(bytecode);
                if (hotspotcode != bytecode)
                    message += " [" + Bytecodes.name(hotspotcode) + "]";
                if (operand != "")
                    message += " #" + operand;

                if (DEBUG) debugMessage(message);
            }

            bci += len;
        }
    }
}<|MERGE_RESOLUTION|>--- conflicted
+++ resolved
@@ -80,45 +80,6 @@
         return (short)cpool.objectToCPIndex(refIndex);
      }
 
-<<<<<<< HEAD
-    protected short getConstantPoolIndex(int rawcode, int bci) {
-       // get ConstantPool index from ConstantPoolCacheIndex at given bci
-       String fmt = Bytecodes.format(rawcode);
-       int cpCacheIndex;
-       switch (fmt.length()) {
-       case 2: cpCacheIndex = method.getBytecodeByteArg(bci); break;
-       case 3: cpCacheIndex = method.getBytecodeShortArg(bci); break;
-       case 5:
-           if (fmt.contains("__"))
-               cpCacheIndex = method.getBytecodeShortArg(bci);
-           else
-               cpCacheIndex = method.getBytecodeIntArg(bci);
-           break;
-       default: throw new IllegalArgumentException();
-       }
-
-       if (cpCache == null) {
-          return (short) cpCacheIndex;
-       } else if (fmt.contains("JJJJ")) {
-          // Invokedynamic require special handling
-          cpCacheIndex = ~cpCacheIndex;
-          cpCacheIndex = bytes.swapInt(cpCacheIndex);
-          short cpIndex = (short) cpCache.getIndyEntryAt(cpCacheIndex).getConstantPoolIndex();
-          Assert.that(cpool.getTagAt(cpIndex).isInvokeDynamic(), "CP Entry should be InvokeDynamic");
-          return cpIndex;
-       } else if (fmt.contains("JJ")) {
-          // change byte-ordering and go via cache
-          return (short) cpool.to_cp_index(0xFFFF & bytes.swapShort((short)cpCacheIndex), rawcode);
-       } else if (fmt.contains("j")) {
-          // go via cache
-          return (short) cpool.to_cp_index(0xFF & cpCacheIndex, rawcode);
-       } else {
-          return (short) cpCacheIndex;
-       }
-    }
-
-=======
->>>>>>> 12fce4b7
     private static void writeShort(byte[] buf, int index, short value) {
         buf[index] = (byte) ((value >> 8) & 0x00FF);
         buf[index + 1] = (byte) (value & 0x00FF);
@@ -165,12 +126,8 @@
                 case Bytecodes._invokespecial:
                 case Bytecodes._invokestatic:
                 case Bytecodes._invokeinterface: {
-<<<<<<< HEAD
-                    cpoolIndex = getConstantPoolIndex(bytecode, bci + 1);
-=======
-                    int cpci = method.getNativeShortArg(bci + 1);
-                    cpoolIndex = (short) cpCache.getEntryAt(cpci).getConstantPoolIndex();
->>>>>>> 12fce4b7
+                    int methodIndex = method.getNativeShortArg(bci + 1);
+                    cpoolIndex = (short) cpCache.getMethodEntryAt(methodIndex).getConstantPoolIndex();
                     writeShort(code, bci + 1, cpoolIndex);
                     break;
                 }
