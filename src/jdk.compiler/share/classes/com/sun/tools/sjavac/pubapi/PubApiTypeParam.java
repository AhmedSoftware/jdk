--- conflicted
+++ resolved
@@ -29,11 +29,7 @@
 import java.util.List;
 import java.util.stream.Collectors;
 
-<<<<<<< HEAD
-@SuppressWarnings("serial") // Various instance fields not statically serializable
-=======
 @SuppressWarnings("serial") // Types of instance fields are not Serializable
->>>>>>> 355356c4
 public class PubApiTypeParam implements Serializable {
 
     private static final long serialVersionUID = 8899204612014329162L;
