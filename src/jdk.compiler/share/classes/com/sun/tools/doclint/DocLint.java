--- conflicted
+++ resolved
@@ -27,25 +27,6 @@
 
 import java.util.ServiceLoader;
 
-<<<<<<< HEAD
-import javax.lang.model.element.Name;
-import javax.lang.model.util.Elements;
-import javax.lang.model.util.Types;
-import javax.tools.StandardLocation;
-
-import com.sun.source.doctree.DocCommentTree;
-import com.sun.source.tree.BlockTree;
-import com.sun.source.tree.ClassTree;
-import com.sun.source.tree.CompilationUnitTree;
-import com.sun.source.tree.LambdaExpressionTree;
-import com.sun.source.tree.ModuleTree;
-import com.sun.source.tree.PackageTree;
-import com.sun.source.tree.MethodTree;
-import com.sun.source.tree.Tree;
-import com.sun.source.tree.VariableTree;
-import com.sun.source.util.DocTrees;
-=======
->>>>>>> 2fe0a5d7
 import com.sun.source.util.JavacTask;
 import com.sun.source.util.Plugin;
 
@@ -59,111 +40,6 @@
 
     public abstract boolean isValidOption(String opt);
 
-<<<<<<< HEAD
-    @Override @DefinedBy(Api.COMPILER_TREE)
-    public String getName() {
-        return "doclint";
-    }
-
-    @Override @DefinedBy(Api.COMPILER_TREE)
-    public void init(JavacTask task, String... args) {
-        init(task, args, true);
-    }
-
-    // </editor-fold>
-
-    // <editor-fold defaultstate="collapsed" desc="Embedding API">
-
-    public void init(JavacTask task, String[] args, boolean addTaskListener) {
-        env = new Env();
-        env.init(task);
-        processArgs(env, args);
-
-        checker = new Checker(env);
-
-        if (addTaskListener) {
-            final DeclScanner ds = new DeclScanner(env) {
-                @Override
-                void visitDecl(Tree tree, Name name) {
-                    TreePath p = getCurrentPath();
-                    DocCommentTree dc = env.trees.getDocCommentTree(p);
-
-                    checker.scan(dc, p);
-                }
-            };
-
-            TaskListener tl = new TaskListener() {
-                @Override @DefinedBy(Api.COMPILER_TREE)
-                public void started(TaskEvent e) {
-                    switch (e.getKind()) {
-                        case ANALYZE:
-                            CompilationUnitTree tree;
-                            while ((tree = todo.poll()) != null)
-                                ds.scan(tree, null);
-                            break;
-                    }
-                }
-
-                @Override @DefinedBy(Api.COMPILER_TREE)
-                public void finished(TaskEvent e) {
-                    switch (e.getKind()) {
-                        case PARSE:
-                            todo.add(e.getCompilationUnit());
-                            break;
-                    }
-                }
-
-                Queue<CompilationUnitTree> todo = new LinkedList<>();
-            };
-
-            task.addTaskListener(tl);
-        }
-    }
-
-    public void init(DocTrees trees, Elements elements, Types types, String... args) {
-        env = new Env();
-        env.init(trees, elements, types);
-        processArgs(env, args);
-
-        checker = new Checker(env);
-    }
-
-    private void processArgs(Env env, String... args) {
-        for (String arg : args) {
-            if (arg.equals(XMSGS_OPTION)) {
-                env.messages.setOptions(null);
-            } else if (arg.startsWith(XMSGS_CUSTOM_PREFIX)) {
-                env.messages.setOptions(arg.substring(arg.indexOf(":") + 1));
-            } else if (arg.startsWith(XCUSTOM_TAGS_PREFIX)) {
-                env.setCustomTags(arg.substring(arg.indexOf(":") + 1));
-            } else if (arg.startsWith(XHTML_VERSION_PREFIX)) {
-                String argsVersion = arg.substring(arg.indexOf(":") + 1);
-                HtmlVersion htmlVersion = HtmlVersion.getHtmlVersion(argsVersion);
-                if (htmlVersion != null) {
-                    env.setHtmlVersion(htmlVersion);
-                } else {
-                    throw new IllegalArgumentException(argsVersion);
-                }
-            } else if (arg.startsWith(XCHECK_PACKAGE)) {
-                env.setCheckPackages(arg.substring(arg.indexOf(":") + 1));
-            } else
-                throw new IllegalArgumentException(arg);
-        }
-    }
-
-    public void scan(TreePath p) {
-        DocCommentTree dc = env.trees.getDocCommentTree(p);
-        checker.scan(dc, p);
-    }
-
-    public boolean shouldCheck(CompilationUnitTree unit) {
-        return env.shouldCheck(unit);
-    }
-
-    public void reportStats(PrintWriter out) {
-        env.messages.reportStats(out);
-    }
-=======
     public static synchronized DocLint newDocLint() {
         if (docLintProvider == null) {
             docLintProvider = ServiceLoader.load(DocLint.class).stream()
@@ -174,7 +50,6 @@
                         public Class<? extends DocLint> type() {
                             return NoDocLint.class;
                         }
->>>>>>> 2fe0a5d7
 
                         @Override
                         public DocLint get() {
