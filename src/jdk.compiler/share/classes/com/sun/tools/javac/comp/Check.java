--- conflicted
+++ resolved
@@ -5351,12 +5351,9 @@
                         case "writeReplace" -> checkWriteReplace(tree, e, method);
                         case "readResolve"  -> checkReadResolve(tree, e, method);
 
-<<<<<<< HEAD
                         case "writeExternal" -> checkWriteExternalRecord(tree, e, method);
                         case "readExternal"  -> checkReadExternalRecord(tree, e, method);
 
-=======
->>>>>>> 289f218a
                         default -> {
                             if (serialMethodNames.contains(name)) {
                                 log.warning(LintCategory.SERIAL,
@@ -5454,7 +5451,6 @@
             if (isExternalizable((Type)enclosing.asType())) {
                 log.warning(LintCategory.SERIAL,
                             TreeInfo.diagnosticPositionFor(method, tree),
-<<<<<<< HEAD
                             Warnings.IneffectualSerialMethodExternalizable(method.getSimpleName()));
             }
             return;
@@ -5464,9 +5460,7 @@
             // If the enclosing class is externalizable, warn for the method
             if (isExternalizable((Type)enclosing.asType())) {
                 log.warning(LintCategory.SERIAL, TreeInfo.diagnosticPositionFor(method, tree),
-=======
->>>>>>> 289f218a
-                            Warnings.IneffectualSerialMethodExternalizable(method.getSimpleName()));
+                            Warnings.IneffectualExternalizableMethodRecord(method.getSimpleName()));
             }
             return;
         }
