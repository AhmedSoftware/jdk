/*
 * Copyright (c) 2003, 2024, Oracle and/or its affiliates. All rights reserved.
 * DO NOT ALTER OR REMOVE COPYRIGHT NOTICES OR THIS FILE HEADER.
 *
 * This code is free software; you can redistribute it and/or modify it
 * under the terms of the GNU General Public License version 2 only, as
 * published by the Free Software Foundation.  Oracle designates this
 * particular file as subject to the "Classpath" exception as provided
 * by Oracle in the LICENSE file that accompanied this code.
 *
 * This code is distributed in the hope that it will be useful, but WITHOUT
 * ANY WARRANTY; without even the implied warranty of MERCHANTABILITY or
 * FITNESS FOR A PARTICULAR PURPOSE.  See the GNU General Public License
 * version 2 for more details (a copy is included in the LICENSE file that
 * accompanied this code).
 *
 * You should have received a copy of the GNU General Public License version
 * 2 along with this work; if not, write to the Free Software Foundation,
 * Inc., 51 Franklin St, Fifth Floor, Boston, MA 02110-1301 USA.
 *
 * Please contact Oracle, 500 Oracle Parkway, Redwood Shores, CA 94065 USA
 * or visit www.oracle.com if you need additional information or have any
 * questions.
 */

package com.sun.tools.javac.comp;

import java.util.HashSet;
import java.util.Set;
import java.util.function.BiConsumer;

import javax.tools.JavaFileObject;

import com.sun.tools.javac.code.*;
import com.sun.tools.javac.code.Directive.ExportsDirective;
import com.sun.tools.javac.code.Directive.RequiresDirective;
import com.sun.tools.javac.code.Lint.LintCategory;
import com.sun.tools.javac.code.Scope.ImportFilter;
import com.sun.tools.javac.code.Scope.ImportScope;
import com.sun.tools.javac.code.Scope.NamedImportScope;
import com.sun.tools.javac.code.Scope.StarImportScope;
import com.sun.tools.javac.code.Scope.WriteableScope;
import com.sun.tools.javac.code.Source.Feature;
import com.sun.tools.javac.comp.Annotate.AnnotationTypeMetadata;
import com.sun.tools.javac.parser.Parser;
import com.sun.tools.javac.parser.ParserFactory;
import com.sun.tools.javac.tree.*;
import com.sun.tools.javac.util.*;
import com.sun.tools.javac.util.DefinedBy.Api;

import com.sun.tools.javac.code.Symbol.*;
import com.sun.tools.javac.code.Type.*;
import com.sun.tools.javac.resources.CompilerProperties.Errors;
import com.sun.tools.javac.tree.JCTree.*;

import static com.sun.tools.javac.code.Flags.*;
import static com.sun.tools.javac.code.Flags.ANNOTATION;
import static com.sun.tools.javac.code.Scope.LookupKind.NON_RECURSIVE;
import static com.sun.tools.javac.code.Kinds.Kind.*;
import static com.sun.tools.javac.code.TypeTag.CLASS;
import static com.sun.tools.javac.code.TypeTag.ERROR;
import com.sun.tools.javac.resources.CompilerProperties.Fragments;

import static com.sun.tools.javac.code.TypeTag.*;
import static com.sun.tools.javac.tree.JCTree.Tag.*;

import com.sun.tools.javac.util.Dependencies.CompletionCause;
import com.sun.tools.javac.util.JCDiagnostic.DiagnosticFlag;
import com.sun.tools.javac.util.JCDiagnostic.DiagnosticPosition;

/** This is the second phase of Enter, in which classes are completed
 *  by resolving their headers and entering their members in the into
 *  the class scope. See Enter for an overall overview.
 *
 *  This class uses internal phases to process the classes. When a phase
 *  processes classes, the lower phases are not invoked until all classes
 *  pass through the current phase. Note that it is possible that upper phases
 *  are run due to recursive completion. The internal phases are:
 *  - ImportPhase: shallow pass through imports, adds information about imports
 *                 the NamedImportScope and StarImportScope, but avoids queries
 *                 about class hierarchy.
 *  - HierarchyPhase: resolves the supertypes of the given class. Does not handle
 *                    type parameters of the class or type argument of the supertypes.
 *  - HeaderPhase: finishes analysis of the header of the given class by resolving
 *                 type parameters, attributing supertypes including type arguments
 *                 and scheduling full annotation attribution. This phase also adds
 *                 a synthetic default constructor if needed and synthetic "this" field.
 *  - MembersPhase: resolves headers for fields, methods and constructors in the given class.
 *                  Also generates synthetic enum members.
 *
 *  <p><b>This is NOT part of any supported API.
 *  If you write code that depends on this, you do so at your own risk.
 *  This code and its internal interfaces are subject to change or
 *  deletion without notice.</b>
 */
public class TypeEnter implements Completer {
    protected static final Context.Key<TypeEnter> typeEnterKey = new Context.Key<>();

    /** A switch to determine whether we check for package/class conflicts
     */
    static final boolean checkClash = true;

    private final Names names;
    private final Enter enter;
    private final MemberEnter memberEnter;
    private final Log log;
    private final Check chk;
    private final Attr attr;
    private final Symtab syms;
    private final TreeMaker make;
    private final Todo todo;
    private final Annotate annotate;
    private final TypeAnnotations typeAnnotations;
    private final Types types;
    private final DeferredLintHandler deferredLintHandler;
    private final Lint lint;
    private final TypeEnvs typeEnvs;
    private final Dependencies dependencies;
    private final ParserFactory parserFactory;
    private final Preview preview;

    public static TypeEnter instance(Context context) {
        TypeEnter instance = context.get(typeEnterKey);
        if (instance == null)
            instance = new TypeEnter(context);
        return instance;
    }

    @SuppressWarnings("this-escape")
    protected TypeEnter(Context context) {
        context.put(typeEnterKey, this);
        names = Names.instance(context);
        enter = Enter.instance(context);
        memberEnter = MemberEnter.instance(context);
        log = Log.instance(context);
        chk = Check.instance(context);
        attr = Attr.instance(context);
        syms = Symtab.instance(context);
        make = TreeMaker.instance(context);
        todo = Todo.instance(context);
        annotate = Annotate.instance(context);
        typeAnnotations = TypeAnnotations.instance(context);
        types = Types.instance(context);
        deferredLintHandler = DeferredLintHandler.instance(context);
        lint = Lint.instance(context);
        typeEnvs = TypeEnvs.instance(context);
        dependencies = Dependencies.instance(context);
        parserFactory = ParserFactory.instance(context);
        preview = Preview.instance(context);
        Source source = Source.instance(context);
        allowDeprecationOnImport = Feature.DEPRECATION_ON_IMPORT.allowedInSource(source);
    }

    /**
     * Switch: should deprecation warnings be issued on import
     */
    boolean allowDeprecationOnImport;

    /** A flag to disable completion from time to time during member
     *  enter, as we only need to look up types.  This avoids
     *  unnecessarily deep recursion.
     */
    boolean completionEnabled = true;

    /* Verify Imports:
     */
    protected void ensureImportsChecked(List<JCCompilationUnit> trees) {
        // if there remain any unimported toplevels (these must have
        // no classes at all), process their import statements as well.
        for (JCCompilationUnit tree : trees) {
            if (!tree.starImportScope.isFilled()) {
                Env<AttrContext> topEnv = enter.topLevelEnv(tree);
                finishImports(tree, () -> { completeClass.resolveImports(tree, topEnv); });
            }
        }
    }

/* ********************************************************************
 * Source completer
 *********************************************************************/

    /** Complete entering a class.
     *  @param sym         The symbol of the class to be completed.
     */
    @Override
    public void complete(Symbol sym) throws CompletionFailure {
        // Suppress some (recursive) MemberEnter invocations
        if (!completionEnabled) {
            // Re-install same completer for next time around and return.
            Assert.check((sym.flags() & Flags.COMPOUND) == 0);
            sym.completer = this;
            return;
        }

        try {
            annotate.blockAnnotations();
            sym.flags_field |= UNATTRIBUTED;

            List<Env<AttrContext>> queue;

            dependencies.push((ClassSymbol) sym, CompletionCause.MEMBER_ENTER);
            try {
                queue = completeClass.completeEnvs(List.of(typeEnvs.get((ClassSymbol) sym)));
            } finally {
                dependencies.pop();
            }

            if (!queue.isEmpty()) {
                Set<JCCompilationUnit> seen = new HashSet<>();

                for (Env<AttrContext> env : queue) {
                    if (env.toplevel.defs.contains(env.enclClass) && seen.add(env.toplevel)) {
                        finishImports(env.toplevel, () -> {});
                    }
                }
            }
        } finally {
            annotate.unblockAnnotations();
        }
    }

    void finishImports(JCCompilationUnit toplevel, Runnable resolve) {
        JavaFileObject prev = log.useSource(toplevel.sourcefile);
        try {
            resolve.run();
            chk.checkImportsUnique(toplevel);
            chk.checkImportsResolvable(toplevel);
            chk.checkImportedPackagesObservable(toplevel);
            toplevel.namedImportScope.finalizeScope();
            toplevel.starImportScope.finalizeScope();
        } catch (CompletionFailure cf) {
            chk.completionError(toplevel.pos(), cf);
        } finally {
            log.useSource(prev);
        }
    }

    abstract class Phase {
        private final ListBuffer<Env<AttrContext>> queue = new ListBuffer<>();
        private final Phase next;
        private final CompletionCause phaseName;

        Phase(CompletionCause phaseName, Phase next) {
            this.phaseName = phaseName;
            this.next = next;
        }

        public final List<Env<AttrContext>> completeEnvs(List<Env<AttrContext>> envs) {
            boolean firstToComplete = queue.isEmpty();

            Phase prevTopLevelPhase = topLevelPhase;
            boolean success = false;

            try {
                topLevelPhase = this;
                doCompleteEnvs(envs);
                success = true;
            } finally {
                topLevelPhase = prevTopLevelPhase;
                if (!success && firstToComplete) {
                    //an exception was thrown, e.g. BreakAttr:
                    //the queue would become stale, clear it:
                    queue.clear();
                }
            }

            if (firstToComplete) {
                List<Env<AttrContext>> out = queue.toList();

                queue.clear();
                return next != null ? next.completeEnvs(out) : out;
            } else {
                return List.nil();
            }
        }

        protected void doCompleteEnvs(List<Env<AttrContext>> envs) {
            for (Env<AttrContext> env : envs) {
                JCClassDecl tree = (JCClassDecl)env.tree;

                queue.add(env);

                JavaFileObject prev = log.useSource(env.toplevel.sourcefile);
                DiagnosticPosition prevLintPos = deferredLintHandler.setPos(tree.pos());
                try {
                    dependencies.push(env.enclClass.sym, phaseName);
                    runPhase(env);
                } catch (CompletionFailure ex) {
                    chk.completionError(tree.pos(), ex);
                } finally {
                    dependencies.pop();
                    deferredLintHandler.setPos(prevLintPos);
                    log.useSource(prev);
                }
            }
        }

        protected abstract void runPhase(Env<AttrContext> env);
    }

    private final ImportsPhase completeClass = new ImportsPhase();
    private Phase topLevelPhase;

    /**Analyze import clauses.
     */
    private final class ImportsPhase extends Phase {

        public ImportsPhase() {
            super(CompletionCause.IMPORTS_PHASE, new HierarchyPhase());
        }

        Env<AttrContext> env;
        ImportFilter staticImportFilter;
        ImportFilter typeImportFilter;
        BiConsumer<JCImport, CompletionFailure> cfHandler =
                (imp, cf) -> chk.completionError(imp.pos(), cf);

        @Override
        protected void runPhase(Env<AttrContext> env) {
            JCClassDecl tree = env.enclClass;
            ClassSymbol sym = tree.sym;

            // If sym is a toplevel-class, make sure any import
            // clauses in its source file have been seen.
            if (sym.owner.kind == PCK) {
                resolveImports(env.toplevel, env.enclosing(TOPLEVEL));
                todo.append(env);
            }

            if (sym.owner.kind == TYP)
                sym.owner.complete();
        }

        private void importJavaLang(JCCompilationUnit tree, Env<AttrContext> env, ImportFilter typeImportFilter) {
            // Import-on-demand java.lang.
            PackageSymbol javaLang = syms.enterPackage(syms.java_base, names.java_lang);
            if (javaLang.members().isEmpty() && !javaLang.exists()) {
                log.error(Errors.NoJavaLang);
                throw new Abort();
            }
            importAll(make.at(tree.pos()).Import(make.Select(make.QualIdent(javaLang.owner), javaLang), false),
                javaLang, env);
        }

<<<<<<< HEAD
        private void staticImports(JCCompilationUnit tree, Env<AttrContext> env, ImportFilter staticImportFilter) {
             if (preview.isEnabled() && preview.isPreview(Feature.STRING_TEMPLATES)) {
                Lint prevLint = chk.setLint(lint.suppress(LintCategory.DEPRECATION, LintCategory.REMOVAL, LintCategory.PREVIEW));
                boolean prevPreviewCheck = chk.disablePreviewCheck;

                try {
                    chk.disablePreviewCheck = true;
                    String autoImports = """
                            import static java.lang.StringTemplate.STR;
                            """;
                    Parser parser = parserFactory.newParser(autoImports, false, false, false, false);
                    JCCompilationUnit importTree = parser.parseCompilationUnit();

                    handleImports(importTree.getImports());
                } finally {
                    chk.setLint(prevLint);
                    chk.disablePreviewCheck = prevPreviewCheck;
                }
            }
        }

=======
>>>>>>> 03e84178
        private void resolveImports(JCCompilationUnit tree, Env<AttrContext> env) {
            if (tree.starImportScope.isFilled()) {
                // we must have already processed this toplevel
                return;
            }

            ImportFilter prevStaticImportFilter = staticImportFilter;
            ImportFilter prevTypeImportFilter = typeImportFilter;
            DiagnosticPosition prevLintPos = deferredLintHandler.immediate();
            Lint prevLint = chk.setLint(lint);
            Env<AttrContext> prevEnv = this.env;
            try {
                this.env = env;
                final PackageSymbol packge = env.toplevel.packge;
                this.staticImportFilter =
                        (origin, sym) -> sym.isStatic() &&
                                         chk.importAccessible(sym, packge) &&
                                         sym.isMemberOf((TypeSymbol) origin.owner, types);
                this.typeImportFilter =
                        (origin, sym) -> sym.kind == TYP &&
                                         chk.importAccessible(sym, packge);

                importJavaLang(tree, env, typeImportFilter);

                JCModuleDecl decl = tree.getModuleDecl();

                // Process the package def and all import clauses.
                if (tree.getPackage() != null && decl == null)
                    checkClassPackageClash(tree.getPackage());

                handleImports(tree.getImports());

                if (decl != null) {
                    DiagnosticPosition prevCheckDeprecatedLintPos = deferredLintHandler.setPos(decl.pos());
                    try {
                        //check @Deprecated:
                        markDeprecated(decl.sym, decl.mods.annotations, env);
                    } finally {
                        deferredLintHandler.setPos(prevCheckDeprecatedLintPos);
                    }
                    // process module annotations
                    annotate.annotateLater(decl.mods.annotations, env, env.toplevel.modle, decl.pos());
                }
            } finally {
                this.env = prevEnv;
                chk.setLint(prevLint);
                deferredLintHandler.setPos(prevLintPos);
                this.staticImportFilter = prevStaticImportFilter;
                this.typeImportFilter = prevTypeImportFilter;
            }
        }

        private void handleImports(List<JCImportBase> imports) {
            for (JCImportBase imp : imports) {
                if (imp instanceof JCModuleImport mimp) {
                    doModuleImport(mimp);
                } else {
                    doImport((JCImport) imp);
                }
            }
        }

        private void checkClassPackageClash(JCPackageDecl tree) {
            // check that no class exists with same fully qualified name as
            // toplevel package
            if (checkClash && tree.pid != null) {
                Symbol p = env.toplevel.packge;
                while (p.owner != syms.rootPackage) {
                    p.owner.complete(); // enter all class members of p
                    //need to lookup the owning module/package:
                    PackageSymbol pack = syms.lookupPackage(env.toplevel.modle, p.owner.getQualifiedName());
                    if (syms.getClass(pack.modle, p.getQualifiedName()) != null) {
                        log.error(tree.pos,
                                  Errors.PkgClashesWithClassOfSameName(p));
                    }
                    p = p.owner;
                }
            }
            // process package annotations
            annotate.annotateLater(tree.annotations, env, env.toplevel.packge, tree.pos());
        }

        private void doImport(JCImport tree) {
            JCFieldAccess imp = tree.qualid;
            Name name = TreeInfo.name(imp);

            // Create a local environment pointing to this tree to disable
            // effects of other imports in Resolve.findGlobalType
            Env<AttrContext> localEnv = env.dup(tree);

            TypeSymbol p = attr.attribImportQualifier(tree, localEnv).tsym;
            if (name == names.asterisk) {
                // Import on demand.
                chk.checkCanonical(imp.selected);
                if (tree.staticImport)
                    importStaticAll(tree, p, env);
                else
                    importAll(tree, p, env);
            } else {
                // Named type import.
                if (tree.staticImport) {
                    importNamedStatic(tree, p, name, localEnv);
                    chk.checkCanonical(imp.selected);
                } else {
                    Type importedType = attribImportType(imp, localEnv);
                    Type originalType = importedType.getOriginalType();
                    TypeSymbol c = originalType.hasTag(CLASS) ? originalType.tsym : importedType.tsym;
                    chk.checkCanonical(imp);
                    importNamed(tree.pos(), c, env, tree);
                }
            }
        }

        private void doModuleImport(JCModuleImport tree) {
            Name moduleName = TreeInfo.fullName(tree.module);
            ModuleSymbol module = syms.getModule(moduleName);

            if (module != null) {
                if (!env.toplevel.modle.readModules.contains(module)) {
                    if (env.toplevel.modle.isUnnamed()) {
                        log.error(tree.pos, Errors.ImportModuleDoesNotReadUnnamed(module));
                    } else {
                        log.error(tree.pos, Errors.ImportModuleDoesNotRead(module,
                                                                           env.toplevel.modle));
                    }
                    //error recovery, make sure the module is completed:
                    module.getDirectives();
                }

                List<ModuleSymbol> todo = List.of(module);
                Set<ModuleSymbol> seenModules = new HashSet<>();

                while (!todo.isEmpty()) {
                    ModuleSymbol currentModule = todo.head;

                    todo = todo.tail;

                    if (!seenModules.add(currentModule)) {
                        continue;
                    }

                    for (ExportsDirective export : currentModule.exports) {
                        if (export.modules != null && !export.modules.contains(env.toplevel.packge.modle)) {
                            continue;
                        }

                        PackageSymbol pkg = export.getPackage();
                        JCImport nestedImport = make.at(tree.pos)
                                .Import(make.Select(make.QualIdent(pkg), names.asterisk), false);

                        doImport(nestedImport);
                    }

                    for (RequiresDirective requires : currentModule.requires) {
                        if (requires.isTransitive()) {
                            todo = todo.prepend(requires.module);
                        }
                    }
                }
            } else {
                log.error(tree.pos, Errors.ImportModuleNotFound(moduleName));
            }
        }

        Type attribImportType(JCTree tree, Env<AttrContext> env) {
            Assert.check(completionEnabled);
            Lint prevLint = chk.setLint(allowDeprecationOnImport ?
                    lint : lint.suppress(LintCategory.DEPRECATION, LintCategory.REMOVAL, LintCategory.PREVIEW));
            try {
                // To prevent deep recursion, suppress completion of some
                // types.
                completionEnabled = false;
                return attr.attribType(tree, env);
            } finally {
                completionEnabled = true;
                chk.setLint(prevLint);
            }
        }

        /** Import all classes of a class or package on demand.
         *  @param imp           The import that is being handled.
         *  @param tsym          The class or package the members of which are imported.
         *  @param env           The env in which the imported classes will be entered.
         */
        private void importAll(JCImport imp,
                               final TypeSymbol tsym,
                               Env<AttrContext> env) {
            env.toplevel.starImportScope.importAll(types, tsym.members(), typeImportFilter, imp, cfHandler);
        }

        /** Import all static members of a class or package on demand.
         *  @param imp           The import that is being handled.
         *  @param tsym          The class or package the members of which are imported.
         *  @param env           The env in which the imported classes will be entered.
         */
        private void importStaticAll(JCImport imp,
                                     final TypeSymbol tsym,
                                     Env<AttrContext> env) {
            final StarImportScope toScope = env.toplevel.starImportScope;
            final TypeSymbol origin = tsym;

            toScope.importAll(types, origin.members(), staticImportFilter, imp, cfHandler);
        }

        /** Import statics types of a given name.  Non-types are handled in Attr.
         *  @param imp           The import that is being handled.
         *  @param tsym          The class from which the name is imported.
         *  @param name          The (simple) name being imported.
         *  @param env           The environment containing the named import
         *                  scope to add to.
         */
        private void importNamedStatic(final JCImport imp,
                                       final TypeSymbol tsym,
                                       final Name name,
                                       final Env<AttrContext> env) {
            if (tsym.kind != TYP) {
                log.error(DiagnosticFlag.RECOVERABLE, imp.pos(), Errors.StaticImpOnlyClassesAndInterfaces);
                return;
            }

            final NamedImportScope toScope = env.toplevel.namedImportScope;
            final Scope originMembers = tsym.members();

            imp.importScope = toScope.importByName(types, originMembers, name, staticImportFilter, imp, cfHandler);
        }

        /** Import given class.
         *  @param pos           Position to be used for error reporting.
         *  @param tsym          The class to be imported.
         *  @param env           The environment containing the named import
         *                  scope to add to.
         */
        private void importNamed(DiagnosticPosition pos, final Symbol tsym, Env<AttrContext> env, JCImport imp) {
            if (tsym.kind == TYP)
                imp.importScope = env.toplevel.namedImportScope.importType(tsym.owner.members(), tsym.owner.members(), tsym);
        }

    }

    /**Defines common utility methods used by the HierarchyPhase and HeaderPhase.
     */
    private abstract class AbstractHeaderPhase extends Phase {

        public AbstractHeaderPhase(CompletionCause phaseName, Phase next) {
            super(phaseName, next);
        }

        protected Env<AttrContext> baseEnv(JCClassDecl tree, Env<AttrContext> env) {
            WriteableScope baseScope = WriteableScope.create(tree.sym);
            //import already entered local classes into base scope
            for (Symbol sym : env.outer.info.scope.getSymbols(NON_RECURSIVE)) {
                if (sym.isDirectlyOrIndirectlyLocal()) {
                    baseScope.enter(sym);
                }
            }
            //import current type-parameters into base scope
            if (tree.typarams != null)
                for (List<JCTypeParameter> typarams = tree.typarams;
                     typarams.nonEmpty();
                     typarams = typarams.tail)
                    baseScope.enter(typarams.head.type.tsym);
            Env<AttrContext> outer = env.outer; // the base clause can't see members of this class
            Env<AttrContext> localEnv = outer.dup(tree, outer.info.dup(baseScope));
            localEnv.baseClause = true;
            localEnv.outer = outer;
            return localEnv;
        }

        /** Generate a base clause for an enum type.
         *  @param pos              The position for trees and diagnostics, if any
         *  @param c                The class symbol of the enum
         */
        protected  JCExpression enumBase(int pos, ClassSymbol c) {
            JCExpression result = make.at(pos).
                TypeApply(make.QualIdent(syms.enumSym),
                          List.of(make.Type(c.type)));
            return result;
        }

        /** Generate a base clause for a record type.
         *  @param pos              The position for trees and diagnostics, if any
         *  @param c                The class symbol of the record
         */
        protected  JCExpression recordBase(int pos, ClassSymbol c) {
            JCExpression result = make.at(pos).
                QualIdent(syms.recordType.tsym);
            return result;
        }

        protected Type modelMissingTypes(Env<AttrContext> env, Type t, final JCExpression tree, final boolean interfaceExpected) {
            if (!t.hasTag(ERROR))
                return t;

            return new ErrorType(t.getOriginalType(), t.tsym) {
                private Type modelType;

                @Override
                public Type getModelType() {
                    if (modelType == null)
                        modelType = new Synthesizer(env.toplevel.modle, getOriginalType(), interfaceExpected).visit(tree);
                    return modelType;
                }
            };
        }
            // where:
            private class Synthesizer extends JCTree.Visitor {
                ModuleSymbol msym;
                Type originalType;
                boolean interfaceExpected;
                List<ClassSymbol> synthesizedSymbols = List.nil();
                Type result;

                Synthesizer(ModuleSymbol msym, Type originalType, boolean interfaceExpected) {
                    this.msym = msym;
                    this.originalType = originalType;
                    this.interfaceExpected = interfaceExpected;
                }

                Type visit(JCTree tree) {
                    tree.accept(this);
                    return result;
                }

                List<Type> visit(List<? extends JCTree> trees) {
                    ListBuffer<Type> lb = new ListBuffer<>();
                    for (JCTree t: trees)
                        lb.append(visit(t));
                    return lb.toList();
                }

                @Override
                public void visitTree(JCTree tree) {
                    result = syms.errType;
                }

                @Override
                public void visitIdent(JCIdent tree) {
                    if (!tree.type.hasTag(ERROR)) {
                        result = tree.type;
                    } else {
                        result = synthesizeClass(tree.name, msym.unnamedPackage).type;
                    }
                }

                @Override
                public void visitSelect(JCFieldAccess tree) {
                    if (!tree.type.hasTag(ERROR)) {
                        result = tree.type;
                    } else {
                        Type selectedType;
                        boolean prev = interfaceExpected;
                        try {
                            interfaceExpected = false;
                            selectedType = visit(tree.selected);
                        } finally {
                            interfaceExpected = prev;
                        }
                        ClassSymbol c = synthesizeClass(tree.name, selectedType.tsym);
                        result = c.type;
                    }
                }

                @Override
                public void visitTypeApply(JCTypeApply tree) {
                    if (!tree.type.hasTag(ERROR)) {
                        result = tree.type;
                    } else {
                        ClassType clazzType = (ClassType) visit(tree.clazz);
                        if (synthesizedSymbols.contains(clazzType.tsym))
                            synthesizeTyparams((ClassSymbol) clazzType.tsym, tree.arguments.size());
                        final List<Type> actuals = visit(tree.arguments);
                        result = new ErrorType(tree.type, clazzType.tsym) {
                            @Override @DefinedBy(Api.LANGUAGE_MODEL)
                            public List<Type> getTypeArguments() {
                                return actuals;
                            }
                        };
                    }
                }

                ClassSymbol synthesizeClass(Name name, Symbol owner) {
                    int flags = interfaceExpected ? INTERFACE : 0;
                    ClassSymbol c = new ClassSymbol(flags, name, owner);
                    c.members_field = new Scope.ErrorScope(c);
                    c.type = new ErrorType(originalType, c) {
                        @Override @DefinedBy(Api.LANGUAGE_MODEL)
                        public List<Type> getTypeArguments() {
                            return typarams_field;
                        }
                    };
                    synthesizedSymbols = synthesizedSymbols.prepend(c);
                    return c;
                }

                void synthesizeTyparams(ClassSymbol sym, int n) {
                    ClassType ct = (ClassType) sym.type;
                    Assert.check(ct.typarams_field.isEmpty());
                    if (n == 1) {
                        TypeVar v = new TypeVar(names.fromString("T"), sym, syms.botType);
                        ct.typarams_field = ct.typarams_field.prepend(v);
                    } else {
                        for (int i = n; i > 0; i--) {
                            TypeVar v = new TypeVar(names.fromString("T" + i), sym,
                                                    syms.botType);
                            ct.typarams_field = ct.typarams_field.prepend(v);
                        }
                    }
                }
            }

        protected void attribSuperTypes(Env<AttrContext> env, Env<AttrContext> baseEnv) {
            JCClassDecl tree = env.enclClass;
            ClassSymbol sym = tree.sym;
            ClassType ct = (ClassType)sym.type;
            // Determine supertype.
            Type supertype;
            JCExpression extending;

            if (tree.extending != null) {
                extending = clearTypeParams(tree.extending);
                supertype = attr.attribBase(extending, baseEnv, true, false, true);
                if (supertype == syms.recordType) {
                    log.error(tree, Errors.InvalidSupertypeRecord(supertype.tsym));
                }
            } else {
                extending = null;
                supertype = ((tree.mods.flags & Flags.ENUM) != 0)
                ? attr.attribBase(extending = enumBase(tree.pos, sym), baseEnv,
                                  true, false, false)
                : (sym.fullname == names.java_lang_Object)
                ? Type.noType
                : sym.isRecord()
                ? attr.attribBase(extending = recordBase(tree.pos, sym), baseEnv,
                                  true, false, false)
                : syms.objectType;
            }
            ct.supertype_field = modelMissingTypes(baseEnv, supertype, extending, false);

            // Determine interfaces.
            ListBuffer<Type> interfaces = new ListBuffer<>();
            ListBuffer<Type> all_interfaces = null; // lazy init
            List<JCExpression> interfaceTrees = tree.implementing;
            for (JCExpression iface : interfaceTrees) {
                iface = clearTypeParams(iface);
                Type it = attr.attribBase(iface, baseEnv, false, true, true);
                if (it.hasTag(CLASS)) {
                    interfaces.append(it);
                    if (all_interfaces != null) all_interfaces.append(it);
                } else {
                    if (all_interfaces == null)
                        all_interfaces = new ListBuffer<Type>().appendList(interfaces);
                    all_interfaces.append(modelMissingTypes(baseEnv, it, iface, true));
                }
            }

            if ((sym.flags_field & ANNOTATION) != 0) {
                ct.interfaces_field = List.of(syms.annotationType);
                ct.all_interfaces_field = ct.interfaces_field;
            }  else {
                ct.interfaces_field = interfaces.toList();
                ct.all_interfaces_field = (all_interfaces == null)
                        ? ct.interfaces_field : all_interfaces.toList();
            }
        }
            //where:
            protected JCExpression clearTypeParams(JCExpression superType) {
                return superType;
            }
    }

    private final class HierarchyPhase extends AbstractHeaderPhase implements Completer {

        public HierarchyPhase() {
            super(CompletionCause.HIERARCHY_PHASE, new HeaderPhase());
        }

        @Override
        protected void doCompleteEnvs(List<Env<AttrContext>> envs) {
            //The ClassSymbols in the envs list may not be in the dependency order.
            //To get proper results, for every class or interface C, the supertypes of
            //C must be processed by the HierarchyPhase phase before C.
            //To achieve that, the HierarchyPhase is registered as the Completer for
            //all the classes first, and then all the classes are completed.
            for (Env<AttrContext> env : envs) {
                env.enclClass.sym.completer = this;
            }
            for (Env<AttrContext> env : envs) {
                env.enclClass.sym.complete();
            }
        }

        @Override
        protected void runPhase(Env<AttrContext> env) {
            JCClassDecl tree = env.enclClass;
            ClassSymbol sym = tree.sym;
            ClassType ct = (ClassType)sym.type;

            Env<AttrContext> baseEnv = baseEnv(tree, env);

            attribSuperTypes(env, baseEnv);

            if (sym.fullname == names.java_lang_Object) {
                if (tree.extending != null) {
                    chk.checkNonCyclic(tree.extending.pos(),
                                       ct.supertype_field);
                    ct.supertype_field = Type.noType;
                }
                else if (tree.implementing.nonEmpty()) {
                    chk.checkNonCyclic(tree.implementing.head.pos(),
                                       ct.interfaces_field.head);
                    ct.interfaces_field = List.nil();
                }
            }

            markDeprecated(sym, tree.mods.annotations, baseEnv);

            chk.checkNonCyclicDecl(tree);
        }
            //where:
            @Override
            protected JCExpression clearTypeParams(JCExpression superType) {
                switch (superType.getTag()) {
                    case TYPEAPPLY:
                        return ((JCTypeApply) superType).clazz;
                }

                return superType;
            }

        @Override
        public void complete(Symbol sym) throws CompletionFailure {
            Assert.check((topLevelPhase instanceof ImportsPhase) ||
                         (topLevelPhase == this));

            if (topLevelPhase != this) {
                //only do the processing based on dependencies in the HierarchyPhase:
                sym.completer = this;
                return ;
            }

            Env<AttrContext> env = typeEnvs.get((ClassSymbol) sym);

            super.doCompleteEnvs(List.of(env));
        }

    }

    private final class HeaderPhase extends AbstractHeaderPhase {

        public HeaderPhase() {
            super(CompletionCause.HEADER_PHASE, new RecordPhase());
        }

        @Override
        protected void runPhase(Env<AttrContext> env) {
            JCClassDecl tree = env.enclClass;
            ClassSymbol sym = tree.sym;
            ClassType ct = (ClassType)sym.type;

            // create an environment for evaluating the base clauses
            Env<AttrContext> baseEnv = baseEnv(tree, env);

            if (tree.extending != null)
                annotate.queueScanTreeAndTypeAnnotate(tree.extending, baseEnv, sym, tree.pos());
            for (JCExpression impl : tree.implementing)
                annotate.queueScanTreeAndTypeAnnotate(impl, baseEnv, sym, tree.pos());
            annotate.flush();

            attribSuperTypes(env, baseEnv);

            fillPermits(tree, baseEnv);

            Set<Symbol> interfaceSet = new HashSet<>();

            for (JCExpression iface : tree.implementing) {
                Type it = iface.type;
                if (it.hasTag(CLASS))
                    chk.checkNotRepeated(iface.pos(), types.erasure(it), interfaceSet);
            }

            annotate.annotateLater(tree.mods.annotations, baseEnv,
                        sym, tree.pos());
            attr.attribTypeVariables(tree.typarams, baseEnv, false);

            for (JCTypeParameter tp : tree.typarams)
                annotate.queueScanTreeAndTypeAnnotate(tp, baseEnv, sym, tree.pos());

            // check that no package exists with same fully qualified name,
            // but admit classes in the unnamed package which have the same
            // name as a top-level package.
            if (checkClash &&
                sym.owner.kind == PCK && sym.owner != env.toplevel.modle.unnamedPackage &&
                syms.packageExists(env.toplevel.modle, sym.fullname)) {
                log.error(tree.pos, Errors.ClashWithPkgOfSameName(Kinds.kindName(sym),sym));
            }
            if (sym.owner.kind == PCK && (sym.flags_field & PUBLIC) == 0 &&
                !env.toplevel.sourcefile.isNameCompatible(sym.name.toString(),JavaFileObject.Kind.SOURCE)) {
                sym.flags_field |= AUXILIARY;
            }
        }

        private void fillPermits(JCClassDecl tree, Env<AttrContext> baseEnv) {
            ClassSymbol sym = tree.sym;

            //fill in implicit permits in supertypes:
            if (!sym.isAnonymous() || sym.isEnum()) {
                for (Type supertype : types.directSupertypes(sym.type)) {
                    if (supertype.tsym.kind == TYP) {
                        ClassSymbol supClass = (ClassSymbol) supertype.tsym;
                        Env<AttrContext> supClassEnv = enter.getEnv(supClass);
                        if (supClass.isSealed() &&
                            !supClass.isPermittedExplicit &&
                            supClassEnv != null &&
                            supClassEnv.toplevel == baseEnv.toplevel) {
                            supClass.addPermittedSubclass(sym, tree.pos);
                        }
                    }
                }
            }
            // attribute (explicit) permits of the current class:
            if (sym.isPermittedExplicit) {
                ListBuffer<Symbol> permittedSubtypeSymbols = new ListBuffer<>();
                List<JCExpression> permittedTrees = tree.permitting;
                for (JCExpression permitted : permittedTrees) {
                    Type pt = attr.attribBase(permitted, baseEnv, false, false, false);
                    permittedSubtypeSymbols.append(pt.tsym);
                }
                sym.setPermittedSubclasses(permittedSubtypeSymbols.toList());
            }
        }
    }

    private abstract class AbstractMembersPhase extends Phase {

        public AbstractMembersPhase(CompletionCause completionCause, Phase next) {
            super(completionCause, next);
        }

        private boolean completing;
        private List<Env<AttrContext>> todo = List.nil();

        @Override
        protected void doCompleteEnvs(List<Env<AttrContext>> envs) {
            todo = todo.prependList(envs);
            if (completing) {
                return ; //the top-level invocation will handle all envs
            }
            boolean prevCompleting = completing;
            completing = true;
            try {
                while (todo.nonEmpty()) {
                    Env<AttrContext> head = todo.head;
                    todo = todo.tail;
                    super.doCompleteEnvs(List.of(head));
                }
            } finally {
                completing = prevCompleting;
            }
        }

        void enterThisAndSuper(ClassSymbol sym, Env<AttrContext> env) {
            ClassType ct = (ClassType)sym.type;
            // enter symbols for 'this' into current scope.
            VarSymbol thisSym =
                    new VarSymbol(FINAL | HASINIT, names._this, sym.type, sym);
            thisSym.pos = Position.FIRSTPOS;
            env.info.scope.enter(thisSym);
            // if this is a class, enter symbol for 'super' into current scope.
            if ((sym.flags_field & INTERFACE) == 0 &&
                    ct.supertype_field.hasTag(CLASS)) {
                VarSymbol superSym =
                        new VarSymbol(FINAL | HASINIT, names._super,
                                ct.supertype_field, sym);
                superSym.pos = Position.FIRSTPOS;
                env.info.scope.enter(superSym);
            }
        }
    }

    private final class RecordPhase extends AbstractMembersPhase {

        public RecordPhase() {
            super(CompletionCause.RECORD_PHASE, new MembersPhase());
        }

        @Override
        protected void runPhase(Env<AttrContext> env) {
            JCClassDecl tree = env.enclClass;
            ClassSymbol sym = tree.sym;
            if ((sym.flags_field & RECORD) != 0) {
                List<JCVariableDecl> fields = TreeInfo.recordFields(tree);

                for (JCVariableDecl field : fields) {
                    /** Some notes regarding the code below. Annotations applied to elements of a record header are propagated
                     *  to other elements which, when applicable, not explicitly declared by the user: the canonical constructor,
                     *  accessors, fields and record components. Of all these the only ones that can't be explicitly declared are
                     *  the fields and the record components.
                     *
                     *  Now given that annotations are propagated to all possible targets  regardless of applicability,
                     *  annotations not applicable to a given element should be removed. See Check::validateAnnotation. Once
                     *  annotations are removed we could lose the whole picture, that's why original annotations are stored in
                     *  the record component, see RecordComponent::originalAnnos, but there is no real AST representing a record
                     *  component so if there is an annotation processing round it could be that we need to reenter a record for
                     *  which we need to re-attribute its annotations. This is why one of the things the code below is doing is
                     *  copying the original annotations from the record component to the corresponding field, again this applies
                     *  only if APs are present.
                     *
                     *  First, we find the record component by comparing its name and position with current field,
                     *  if any, and we mark it. Then we copy the annotations to the field so that annotations applicable only to the record component
                     *  can be attributed, as if declared in the field, and then stored in the metadata associated to the record
                     *  component. The invariance we need to keep here is that record components must be scheduled for
                     *  annotation only once during this process.
                     */
                    RecordComponent rc = sym.findRecordComponentToRemove(field);

                    if (rc != null && (rc.getOriginalAnnos().length() != field.mods.annotations.length())) {
                        TreeCopier<JCTree> tc = new TreeCopier<>(make.at(field.pos));
                        List<JCAnnotation> originalAnnos = tc.copy(rc.getOriginalAnnos());
                        field.mods.annotations = originalAnnos;
                    }

                    memberEnter.memberEnter(field, env);

                    JCVariableDecl rcDecl = new TreeCopier<JCTree>(make.at(field.pos)).copy(field);
                    sym.createRecordComponent(rc, rcDecl, field.sym);
                }

                enterThisAndSuper(sym, env);

                // lets enter all constructors
                for (JCTree def : tree.defs) {
                    if (TreeInfo.isConstructor(def)) {
                        memberEnter.memberEnter(def, env);
                    }
                }
            }
        }
    }

    /** Enter member fields and methods of a class
     */
    private final class MembersPhase extends AbstractMembersPhase {

        public MembersPhase() {
            super(CompletionCause.MEMBERS_PHASE, null);
        }

        @Override
        protected void runPhase(Env<AttrContext> env) {
            JCClassDecl tree = env.enclClass;
            ClassSymbol sym = tree.sym;
            ClassType ct = (ClassType)sym.type;

            JCTree defaultConstructor = null;

            // Add default constructor if needed.
            DefaultConstructorHelper helper = getDefaultConstructorHelper(env);
            if (helper != null) {
                chk.checkDefaultConstructor(sym, tree.pos());
                defaultConstructor = defaultConstructor(make.at(tree.pos), helper);
                tree.defs = tree.defs.prepend(defaultConstructor);
            }
            if (!sym.isRecord()) {
                enterThisAndSuper(sym, env);
            }

            if (!tree.typarams.isEmpty()) {
                for (JCTypeParameter tvar : tree.typarams) {
                    chk.checkNonCyclic(tvar, (TypeVar)tvar.type);
                }
            }

            finishClass(tree, defaultConstructor, env);

            typeAnnotations.organizeTypeAnnotationsSignatures(env, (JCClassDecl)env.tree);
            typeAnnotations.validateTypeAnnotationsSignatures(env, (JCClassDecl)env.tree);
        }

        DefaultConstructorHelper getDefaultConstructorHelper(Env<AttrContext> env) {
            JCClassDecl tree = env.enclClass;
            ClassSymbol sym = tree.sym;
            DefaultConstructorHelper helper = null;
            boolean isClassWithoutInit = (sym.flags() & INTERFACE) == 0 && !TreeInfo.hasConstructors(tree.defs);
            boolean isRecord = sym.isRecord();
            if (isClassWithoutInit && !isRecord) {
                helper = new BasicConstructorHelper(sym);
                if (sym.name.isEmpty()) {
                    JCNewClass nc = (JCNewClass)env.next.tree;
                    if (nc.constructor != null) {
                        if (nc.constructor.kind != ERR) {
                            helper = new AnonClassConstructorHelper(sym, (MethodSymbol)nc.constructor, nc.encl);
                        } else {
                            helper = null;
                        }
                    }
                }
            }
            if (isRecord) {
                JCMethodDecl canonicalInit = null;
                if (isClassWithoutInit || (canonicalInit = getCanonicalConstructorDecl(env.enclClass)) == null) {
                    helper = new RecordConstructorHelper(sym, TreeInfo.recordFields(tree));
                }
                if (canonicalInit != null) {
                    canonicalInit.sym.flags_field |= Flags.RECORD;
                }
            }
            return helper;
        }

        /** Enter members for a class.
         */
        void finishClass(JCClassDecl tree, JCTree defaultConstructor, Env<AttrContext> env) {
            if ((tree.mods.flags & Flags.ENUM) != 0 &&
                !tree.sym.type.hasTag(ERROR) &&
                (types.supertype(tree.sym.type).tsym.flags() & Flags.ENUM) == 0) {
                addEnumMembers(tree, env);
            }
            boolean isRecord = (tree.sym.flags_field & RECORD) != 0;
            List<JCTree> alreadyEntered = null;
            if (isRecord) {
                alreadyEntered = List.convert(JCTree.class, TreeInfo.recordFields(tree));
                alreadyEntered = alreadyEntered.prependList(tree.defs.stream()
                        .filter(t -> TreeInfo.isConstructor(t) && t != defaultConstructor).collect(List.collector()));
            }
            List<JCTree> defsToEnter = isRecord ?
                    tree.defs.diff(alreadyEntered) : tree.defs;
            memberEnter.memberEnter(defsToEnter, env);
            if (isRecord) {
                addRecordMembersIfNeeded(tree, env);
            }
            if (tree.sym.isAnnotationType()) {
                Assert.check(tree.sym.isCompleted());
                tree.sym.setAnnotationTypeMetadata(new AnnotationTypeMetadata(tree.sym, annotate.annotationTypeSourceCompleter()));
            }
        }

        private void addAccessor(JCVariableDecl tree, Env<AttrContext> env) {
            MethodSymbol implSym = lookupMethod(env.enclClass.sym, tree.sym.name, List.nil());
            RecordComponent rec = ((ClassSymbol) tree.sym.owner).getRecordComponent(tree.sym);
            if (implSym == null || (implSym.flags_field & GENERATED_MEMBER) != 0) {
                /* here we are pushing the annotations present in the corresponding field down to the accessor
                 * it could be that some of those annotations are not applicable to the accessor, they will be striped
                 * away later at Check::validateAnnotation
                 */
                TreeCopier<JCTree> tc = new TreeCopier<JCTree>(make.at(tree.pos));
                List<JCAnnotation> originalAnnos = rec.getOriginalAnnos().isEmpty() ?
                        rec.getOriginalAnnos() :
                        tc.copy(rec.getOriginalAnnos());
                JCVariableDecl recordField = TreeInfo.recordFields((JCClassDecl) env.tree).stream().filter(rf -> rf.name == tree.name).findAny().get();
                JCMethodDecl getter = make.at(tree.pos).
                        MethodDef(
                                make.Modifiers(PUBLIC | Flags.GENERATED_MEMBER, originalAnnos),
                          tree.sym.name,
                          /* we need to special case for the case when the user declared the type as an ident
                           * if we don't do that then we can have issues if type annotations are applied to the
                           * return type: javac issues an error if a type annotation is applied to java.lang.String
                           * but applying a type annotation to String is kosher
                           */
                          tc.copy(recordField.vartype),
                          List.nil(),
                          List.nil(),
                          List.nil(), // thrown
                          null,
                          null);
                memberEnter.memberEnter(getter, env);
                rec.accessor = getter.sym;
                rec.accessorMeth = getter;
            } else if (implSym != null) {
                rec.accessor = implSym;
            }
        }

        /** Add the implicit members for an enum type
         *  to the symbol table.
         */
        private void addEnumMembers(JCClassDecl tree, Env<AttrContext> env) {
            JCExpression valuesType = make.Type(new ArrayType(tree.sym.type, syms.arrayClass));

            JCMethodDecl values = make.
                MethodDef(make.Modifiers(Flags.PUBLIC|Flags.STATIC),
                          names.values,
                          valuesType,
                          List.nil(),
                          List.nil(),
                          List.nil(),
                          null,
                          null);
            memberEnter.memberEnter(values, env);

            JCMethodDecl valueOf = make.
                MethodDef(make.Modifiers(Flags.PUBLIC|Flags.STATIC),
                          names.valueOf,
                          make.Type(tree.sym.type),
                          List.nil(),
                          List.of(make.VarDef(make.Modifiers(Flags.PARAMETER |
                                                             Flags.MANDATED),
                                                names.fromString("name"),
                                                make.Type(syms.stringType), null)),
                          List.nil(),
                          null,
                          null);
            memberEnter.memberEnter(valueOf, env);
        }

        JCMethodDecl getCanonicalConstructorDecl(JCClassDecl tree) {
            // let's check if there is a constructor with exactly the same arguments as the record components
            List<Type> recordComponentErasedTypes = types.erasure(TreeInfo.recordFields(tree).map(vd -> vd.sym.type));
            JCMethodDecl canonicalDecl = null;
            for (JCTree def : tree.defs) {
                if (TreeInfo.isConstructor(def)) {
                    JCMethodDecl mdecl = (JCMethodDecl)def;
                    if (types.isSameTypes(types.erasure(mdecl.params.stream().map(v -> v.sym.type).collect(List.collector())), recordComponentErasedTypes)) {
                        canonicalDecl = mdecl;
                        break;
                    }
                }
            }
            return canonicalDecl;
        }

        /** Add the implicit members for a record
         *  to the symbol table.
         */
        private void addRecordMembersIfNeeded(JCClassDecl tree, Env<AttrContext> env) {
            if (lookupMethod(tree.sym, names.toString, List.nil()) == null) {
                JCMethodDecl toString = make.
                    MethodDef(make.Modifiers(Flags.PUBLIC | Flags.RECORD | Flags.FINAL | Flags.GENERATED_MEMBER),
                              names.toString,
                              make.Type(syms.stringType),
                              List.nil(),
                              List.nil(),
                              List.nil(),
                              null,
                              null);
                memberEnter.memberEnter(toString, env);
            }

            if (lookupMethod(tree.sym, names.hashCode, List.nil()) == null) {
                JCMethodDecl hashCode = make.
                    MethodDef(make.Modifiers(Flags.PUBLIC | Flags.RECORD | Flags.FINAL | Flags.GENERATED_MEMBER),
                              names.hashCode,
                              make.Type(syms.intType),
                              List.nil(),
                              List.nil(),
                              List.nil(),
                              null,
                              null);
                memberEnter.memberEnter(hashCode, env);
            }

            if (lookupMethod(tree.sym, names.equals, List.of(syms.objectType)) == null) {
                JCMethodDecl equals = make.
                    MethodDef(make.Modifiers(Flags.PUBLIC | Flags.RECORD | Flags.FINAL | Flags.GENERATED_MEMBER),
                              names.equals,
                              make.Type(syms.booleanType),
                              List.nil(),
                              List.of(make.VarDef(make.Modifiers(Flags.PARAMETER),
                                                names.fromString("o"),
                                                make.Type(syms.objectType), null)),
                              List.nil(),
                              null,
                              null);
                memberEnter.memberEnter(equals, env);
            }

            // fields can't be varargs, lets remove the flag
            List<JCVariableDecl> recordFields = TreeInfo.recordFields(tree);
            for (JCVariableDecl field: recordFields) {
                field.mods.flags &= ~Flags.VARARGS;
                field.sym.flags_field &= ~Flags.VARARGS;
            }
            // now lets add the accessors
            recordFields.stream()
                    .filter(vd -> (lookupMethod(syms.objectType.tsym, vd.name, List.nil()) == null))
                    .forEach(vd -> addAccessor(vd, env));
        }
    }

    private MethodSymbol lookupMethod(TypeSymbol tsym, Name name, List<Type> argtypes) {
        for (Symbol s : tsym.members().getSymbolsByName(name, s -> s.kind == MTH)) {
            if (types.isSameTypes(s.type.getParameterTypes(), argtypes)) {
                return (MethodSymbol) s;
            }
        }
        return null;
    }

/* ***************************************************************************
 * tree building
 ****************************************************************************/

    interface DefaultConstructorHelper {
       Type constructorType();
       MethodSymbol constructorSymbol();
       Type enclosingType();
       TypeSymbol owner();
       List<Name> superArgs();
       default JCMethodDecl finalAdjustment(JCMethodDecl md) { return md; }
    }

    class BasicConstructorHelper implements DefaultConstructorHelper {

        TypeSymbol owner;
        Type constructorType;
        MethodSymbol constructorSymbol;

        BasicConstructorHelper(TypeSymbol owner) {
            this.owner = owner;
        }

        @Override
        public Type constructorType() {
            if (constructorType == null) {
                constructorType = new MethodType(List.nil(), syms.voidType, List.nil(), syms.methodClass);
            }
            return constructorType;
        }

        @Override
        public MethodSymbol constructorSymbol() {
            if (constructorSymbol == null) {
                long flags;
                if ((owner().flags() & ENUM) != 0 &&
                    (types.supertype(owner().type).tsym == syms.enumSym)) {
                    // constructors of true enums are private
                    flags = PRIVATE | GENERATEDCONSTR;
                } else {
                    flags = (owner().flags() & AccessFlags) | GENERATEDCONSTR;
                }
                constructorSymbol = new MethodSymbol(flags, names.init,
                    constructorType(), owner());
            }
            return constructorSymbol;
        }

        @Override
        public Type enclosingType() {
            return Type.noType;
    }

        @Override
        public TypeSymbol owner() {
            return owner;
        }

        @Override
        public List<Name> superArgs() {
            return List.nil();
            }
    }

    class AnonClassConstructorHelper extends BasicConstructorHelper {

        MethodSymbol constr;
        Type encl;
        boolean based = false;

        AnonClassConstructorHelper(TypeSymbol owner, MethodSymbol constr, JCExpression encl) {
            super(owner);
            this.constr = constr;
            this.encl = encl != null ? encl.type : Type.noType;
        }

        @Override
        public Type constructorType() {
            if (constructorType == null) {
                Type ctype = types.memberType(owner.type, constr);
                if (!enclosingType().hasTag(NONE)) {
                    ctype = types.createMethodTypeWithParameters(ctype, ctype.getParameterTypes().prepend(enclosingType()));
                    based = true;
                }
                constructorType = ctype;
            }
            return constructorType;
        }

        @Override
        public MethodSymbol constructorSymbol() {
            MethodSymbol csym = super.constructorSymbol();
            csym.flags_field |= ANONCONSTR | (constr.flags() & VARARGS);
            csym.flags_field |= based ? ANONCONSTR_BASED : 0;
            ListBuffer<VarSymbol> params = new ListBuffer<>();
            List<Type> argtypes = constructorType().getParameterTypes();
            if (!enclosingType().hasTag(NONE)) {
                argtypes = argtypes.tail;
                params = params.prepend(new VarSymbol(PARAMETER, make.paramName(0), enclosingType(), csym));
            }
            if (constr.params != null) {
                for (VarSymbol p : constr.params) {
                    params.add(new VarSymbol(PARAMETER | p.flags(), p.name, argtypes.head, csym));
                    argtypes = argtypes.tail;
                }
            }
            csym.params = params.toList();
            return csym;
        }

        @Override
        public Type enclosingType() {
            return encl;
        }

        @Override
        public List<Name> superArgs() {
            List<JCVariableDecl> params = make.Params(constructorSymbol());
            if (!enclosingType().hasTag(NONE)) {
                params = params.tail;
            }
            return params.map(vd -> vd.name);
        }
    }

    class RecordConstructorHelper extends BasicConstructorHelper {
        boolean lastIsVarargs;
        List<JCVariableDecl> recordFieldDecls;

        RecordConstructorHelper(ClassSymbol owner, List<JCVariableDecl> recordFieldDecls) {
            super(owner);
            this.recordFieldDecls = recordFieldDecls;
            this.lastIsVarargs = owner.getRecordComponents().stream().anyMatch(rc -> rc.isVarargs());
        }

        @Override
        public Type constructorType() {
            if (constructorType == null) {
                ListBuffer<Type> argtypes = new ListBuffer<>();
                JCVariableDecl lastField = recordFieldDecls.last();
                for (JCVariableDecl field : recordFieldDecls) {
                    argtypes.add(field == lastField && lastIsVarargs ? types.elemtype(field.sym.type) : field.sym.type);
                }

                constructorType = new MethodType(argtypes.toList(), syms.voidType, List.nil(), syms.methodClass);
            }
            return constructorType;
        }

        @Override
        public MethodSymbol constructorSymbol() {
            MethodSymbol csym = super.constructorSymbol();
            /* if we have to generate a default constructor for records we will treat it as the compact one
             * to trigger field initialization later on
             */
            csym.flags_field |= GENERATEDCONSTR;
            ListBuffer<VarSymbol> params = new ListBuffer<>();
            JCVariableDecl lastField = recordFieldDecls.last();
            for (JCVariableDecl field : recordFieldDecls) {
                params.add(new VarSymbol(
                        GENERATED_MEMBER | PARAMETER | RECORD | (field == lastField && lastIsVarargs ? Flags.VARARGS : 0),
                        field.name, field.sym.type, csym));
            }
            csym.params = params.toList();
            csym.flags_field |= RECORD;
            return csym;
        }

        @Override
        public JCMethodDecl finalAdjustment(JCMethodDecl md) {
            List<JCVariableDecl> tmpRecordFieldDecls = recordFieldDecls;
            for (JCVariableDecl arg : md.params) {
                /* at this point we are passing all the annotations in the field to the corresponding
                 * parameter in the constructor.
                 */
                RecordComponent rc = ((ClassSymbol) owner).getRecordComponent(arg.sym);
                TreeCopier<JCTree> tc = new TreeCopier<JCTree>(make.at(arg.pos));
                arg.mods.annotations = rc.getOriginalAnnos().isEmpty() ?
                        List.nil() :
                        tc.copy(rc.getOriginalAnnos());
                arg.vartype = tc.copy(tmpRecordFieldDecls.head.vartype);
                tmpRecordFieldDecls = tmpRecordFieldDecls.tail;
            }
            return md;
        }
    }

    JCTree defaultConstructor(TreeMaker make, DefaultConstructorHelper helper) {
        Type initType = helper.constructorType();
        MethodSymbol initSym = helper.constructorSymbol();
        ListBuffer<JCStatement> stats = new ListBuffer<>();
        if (helper.owner().type != syms.objectType) {
            JCExpression meth;
            if (!helper.enclosingType().hasTag(NONE)) {
                meth = make.Select(make.Ident(initSym.params.head), names._super);
            } else {
                meth = make.Ident(names._super);
            }
            List<JCExpression> typeargs = initType.getTypeArguments().nonEmpty() ?
                    make.Types(initType.getTypeArguments()) : null;
            JCStatement superCall = make.Exec(make.Apply(typeargs, meth, helper.superArgs().map(make::Ident)));
            stats.add(superCall);
        }
        JCMethodDecl result = make.MethodDef(initSym, make.Block(0, stats.toList()));
        return helper.finalAdjustment(result);
    }

    /**
     * Mark sym deprecated if annotations contain @Deprecated annotation.
     */
    public void markDeprecated(Symbol sym, List<JCAnnotation> annotations, Env<AttrContext> env) {
        // In general, we cannot fully process annotations yet,  but we
        // can attribute the annotation types and then check to see if the
        // @Deprecated annotation is present.
        attr.attribAnnotationTypes(annotations, env);
        handleDeprecatedAnnotations(annotations, sym);
    }

    /**
     * If a list of annotations contains a reference to java.lang.Deprecated,
     * set the DEPRECATED flag.
     * If the annotation is marked forRemoval=true, also set DEPRECATED_REMOVAL.
     **/
    private void handleDeprecatedAnnotations(List<JCAnnotation> annotations, Symbol sym) {
        for (List<JCAnnotation> al = annotations; !al.isEmpty(); al = al.tail) {
            JCAnnotation a = al.head;
            if (a.annotationType.type == syms.deprecatedType) {
                sym.flags_field |= (Flags.DEPRECATED | Flags.DEPRECATED_ANNOTATION);
                setFlagIfAttributeTrue(a, sym, names.forRemoval, DEPRECATED_REMOVAL);
            } else if (a.annotationType.type == syms.previewFeatureType) {
                sym.flags_field |= Flags.PREVIEW_API;
                setFlagIfAttributeTrue(a, sym, names.reflective, Flags.PREVIEW_REFLECTIVE);
            }
        }
    }
    //where:
        private void setFlagIfAttributeTrue(JCAnnotation a, Symbol sym, Name attribute, long flag) {
            a.args.stream()
                    .filter(e -> e.hasTag(ASSIGN))
                    .map(e -> (JCAssign) e)
                    .filter(assign -> TreeInfo.name(assign.lhs) == attribute)
                    .findFirst()
                    .ifPresent(assign -> {
                        JCExpression rhs = TreeInfo.skipParens(assign.rhs);
                        if (rhs.hasTag(LITERAL)
                                && Boolean.TRUE.equals(((JCLiteral) rhs).getValue())) {
                            sym.flags_field |= flag;
                        }
                    });
        }
}<|MERGE_RESOLUTION|>--- conflicted
+++ resolved
@@ -342,30 +342,6 @@
                 javaLang, env);
         }
 
-<<<<<<< HEAD
-        private void staticImports(JCCompilationUnit tree, Env<AttrContext> env, ImportFilter staticImportFilter) {
-             if (preview.isEnabled() && preview.isPreview(Feature.STRING_TEMPLATES)) {
-                Lint prevLint = chk.setLint(lint.suppress(LintCategory.DEPRECATION, LintCategory.REMOVAL, LintCategory.PREVIEW));
-                boolean prevPreviewCheck = chk.disablePreviewCheck;
-
-                try {
-                    chk.disablePreviewCheck = true;
-                    String autoImports = """
-                            import static java.lang.StringTemplate.STR;
-                            """;
-                    Parser parser = parserFactory.newParser(autoImports, false, false, false, false);
-                    JCCompilationUnit importTree = parser.parseCompilationUnit();
-
-                    handleImports(importTree.getImports());
-                } finally {
-                    chk.setLint(prevLint);
-                    chk.disablePreviewCheck = prevPreviewCheck;
-                }
-            }
-        }
-
-=======
->>>>>>> 03e84178
         private void resolveImports(JCCompilationUnit tree, Env<AttrContext> env) {
             if (tree.starImportScope.isFilled()) {
                 // we must have already processed this toplevel
