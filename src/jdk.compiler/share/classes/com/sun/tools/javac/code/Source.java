/*
 * Copyright (c) 2002, 2021, Oracle and/or its affiliates. All rights reserved.
 * DO NOT ALTER OR REMOVE COPYRIGHT NOTICES OR THIS FILE HEADER.
 *
 * This code is free software; you can redistribute it and/or modify it
 * under the terms of the GNU General Public License version 2 only, as
 * published by the Free Software Foundation.  Oracle designates this
 * particular file as subject to the "Classpath" exception as provided
 * by Oracle in the LICENSE file that accompanied this code.
 *
 * This code is distributed in the hope that it will be useful, but WITHOUT
 * ANY WARRANTY; without even the implied warranty of MERCHANTABILITY or
 * FITNESS FOR A PARTICULAR PURPOSE.  See the GNU General Public License
 * version 2 for more details (a copy is included in the LICENSE file that
 * accompanied this code).
 *
 * You should have received a copy of the GNU General Public License version
 * 2 along with this work; if not, write to the Free Software Foundation,
 * Inc., 51 Franklin St, Fifth Floor, Boston, MA 02110-1301 USA.
 *
 * Please contact Oracle, 500 Oracle Parkway, Redwood Shores, CA 94065 USA
 * or visit www.oracle.com if you need additional information or have any
 * questions.
 */

package com.sun.tools.javac.code;

import java.util.*;

import javax.lang.model.SourceVersion;
import static javax.lang.model.SourceVersion.*;

import com.sun.tools.javac.jvm.Target;
import com.sun.tools.javac.resources.CompilerProperties.Errors;
import com.sun.tools.javac.resources.CompilerProperties.Fragments;
import com.sun.tools.javac.util.*;
import com.sun.tools.javac.util.JCDiagnostic.Error;
import com.sun.tools.javac.util.JCDiagnostic.Fragment;

import static com.sun.tools.javac.main.Option.*;

/** The source language version accepted.
 *
 *  <p><b>This is NOT part of any supported API.
 *  If you write code that depends on this, you do so at your own risk.
 *  This code and its internal interfaces are subject to change or
 *  deletion without notice.</b>
 */
public enum Source {
    /** 1.0 had no inner classes, and so could not pass the JCK. */
    // public static final Source JDK1_0 =              new Source("1.0");

    /** 1.1 did not have strictfp, and so could not pass the JCK. */
    // public static final Source JDK1_1 =              new Source("1.1");

    /** 1.2 introduced strictfp. */
    JDK1_2("1.2"),

    /** 1.3 is the same language as 1.2. */
    JDK1_3("1.3"),

    /** 1.4 introduced assert. */
    JDK1_4("1.4"),

    /** 1.5 introduced generics, attributes, foreach, boxing, static import,
     *  covariant return, enums, varargs, et al. */
    JDK5("5"),

    /** 1.6 reports encoding problems as errors instead of warnings. */
    JDK6("6"),

    /** 1.7 introduced try-with-resources, multi-catch, string switch, etc. */
    JDK7("7"),

    /** 1.8 lambda expressions and default methods. */
    JDK8("8"),

    /** 1.9 modularity. */
    JDK9("9"),

    /** 1.10 local-variable type inference (var). */
    JDK10("10"),

    /** 1.11 local-variable syntax for lambda parameters */
    JDK11("11"),

    /** 12, no language features; switch expression in preview */
    JDK12("12"),

    /**
     * 13, no language features; text blocks and revised switch
     * expressions in preview
     */
    JDK13("13"),

    /**
     * 14, switch expressions; pattern matching, records, and revised
     * text blocks in preview
     */
    JDK14("14"),

    /**
      * 15, text blocks
      */
    JDK15("15"),

    /**
      * 16, tbd
      */
    JDK16("16"),

    /**
      * 17, tbd
      */
    JDK17("17");

    private static final Context.Key<Source> sourceKey = new Context.Key<>();

    public static Source instance(Context context) {
        Source instance = context.get(sourceKey);
        if (instance == null) {
            Options options = Options.instance(context);
            String sourceString = options.get(SOURCE);
            if (sourceString != null) instance = lookup(sourceString);
            if (instance == null) instance = DEFAULT;
            context.put(sourceKey, instance);
        }
        return instance;
    }

    public final String name;

    private static final Map<String,Source> tab = new HashMap<>();
    static {
        for (Source s : values()) {
            tab.put(s.name, s);
        }
        tab.put("1.5", JDK5); // Make 5 an alias for 1.5
        tab.put("1.6", JDK6); // Make 6 an alias for 1.6
        tab.put("1.7", JDK7); // Make 7 an alias for 1.7
        tab.put("1.8", JDK8); // Make 8 an alias for 1.8
        tab.put("1.9", JDK9); // Make 9 an alias for 1.9
        tab.put("1.10", JDK10); // Make 10 an alias for 1.10
        // Decline to make 1.11 an alias for 11.
    }

    private Source(String name) {
        this.name = name;
    }

    public static final Source MIN = Source.JDK7;

    private static final Source MAX = values()[values().length - 1];

    public static final Source DEFAULT = MAX;

    public static Source lookup(String name) {
        return tab.get(name);
    }

    public boolean isSupported() {
        return this.compareTo(MIN) >= 0;
    }

    public Target requiredTarget() {
        return switch(this) {
        case JDK17  -> Target.JDK1_17;
        case JDK16  -> Target.JDK1_16;
        case JDK15  -> Target.JDK1_15;
        case JDK14  -> Target.JDK1_14;
        case JDK13  -> Target.JDK1_13;
        case JDK12  -> Target.JDK1_12;
        case JDK11  -> Target.JDK1_11;
        case JDK10  -> Target.JDK1_10;
        case JDK9   -> Target.JDK1_9;
        case JDK8   -> Target.JDK1_8;
        case JDK7   -> Target.JDK1_7;
        case JDK6   -> Target.JDK1_6;
        case JDK5   -> Target.JDK1_5;
        case JDK1_4 -> Target.JDK1_4;
        default     -> Target.JDK1_1;
        };
    }

    /**
     * Models a feature of the Java programming language. Each feature can be associated with a
     * minimum source level, a maximum source level and a diagnostic fragment describing the feature,
     * which is used to generate error messages of the kind {@code feature XYZ not supported in source N}.
     */
    public enum Feature {

        DIAMOND(JDK7, Fragments.FeatureDiamond, DiagKind.NORMAL),
        MODULES(JDK9, Fragments.FeatureModules, DiagKind.PLURAL),
        EFFECTIVELY_FINAL_VARIABLES_IN_TRY_WITH_RESOURCES(JDK9, Fragments.FeatureVarInTryWithResources, DiagKind.PLURAL),
        DEPRECATION_ON_IMPORT(MIN, JDK8),
        POLY(JDK8),
        LAMBDA(JDK8, Fragments.FeatureLambda, DiagKind.PLURAL),
        METHOD_REFERENCES(JDK8, Fragments.FeatureMethodReferences, DiagKind.PLURAL),
        DEFAULT_METHODS(JDK8, Fragments.FeatureDefaultMethods, DiagKind.PLURAL),
        STATIC_INTERFACE_METHODS(JDK8, Fragments.FeatureStaticIntfMethods, DiagKind.PLURAL),
        STATIC_INTERFACE_METHODS_INVOKE(JDK8, Fragments.FeatureStaticIntfMethodInvoke, DiagKind.PLURAL),
        STRICT_METHOD_CLASH_CHECK(JDK8),
        EFFECTIVELY_FINAL_IN_INNER_CLASSES(JDK8),
        TYPE_ANNOTATIONS(JDK8, Fragments.FeatureTypeAnnotations, DiagKind.PLURAL),
        ANNOTATIONS_AFTER_TYPE_PARAMS(JDK8, Fragments.FeatureAnnotationsAfterTypeParams, DiagKind.PLURAL),
        REPEATED_ANNOTATIONS(JDK8, Fragments.FeatureRepeatableAnnotations, DiagKind.PLURAL),
        INTERSECTION_TYPES_IN_CAST(JDK8, Fragments.FeatureIntersectionTypesInCast, DiagKind.PLURAL),
        GRAPH_INFERENCE(JDK8),
        FUNCTIONAL_INTERFACE_MOST_SPECIFIC(JDK8),
        POST_APPLICABILITY_VARARGS_ACCESS_CHECK(JDK8),
        MAP_CAPTURES_TO_BOUNDS(MIN, JDK7),
        PRIVATE_SAFE_VARARGS(JDK9),
        DIAMOND_WITH_ANONYMOUS_CLASS_CREATION(JDK9, Fragments.FeatureDiamondAndAnonClass, DiagKind.NORMAL),
        UNDERSCORE_IDENTIFIER(MIN, JDK8),
        PRIVATE_INTERFACE_METHODS(JDK9, Fragments.FeaturePrivateIntfMethods, DiagKind.PLURAL),
        LOCAL_VARIABLE_TYPE_INFERENCE(JDK10),
        VAR_SYNTAX_IMPLICIT_LAMBDAS(JDK11, Fragments.FeatureVarSyntaxInImplicitLambda, DiagKind.PLURAL),
        IMPORT_ON_DEMAND_OBSERVABLE_PACKAGES(JDK1_2, JDK8),
        SWITCH_MULTIPLE_CASE_LABELS(JDK14, Fragments.FeatureMultipleCaseLabels, DiagKind.PLURAL),
        SWITCH_RULE(JDK14, Fragments.FeatureSwitchRules, DiagKind.PLURAL),
        SWITCH_EXPRESSION(JDK14, Fragments.FeatureSwitchExpressions, DiagKind.PLURAL),
        TEXT_BLOCKS(JDK15, Fragments.FeatureTextBlocks, DiagKind.PLURAL),
        PATTERN_MATCHING_IN_INSTANCEOF(JDK16, Fragments.FeaturePatternMatchingInstanceof, DiagKind.NORMAL),
        REIFIABLE_TYPES_INSTANCEOF(JDK16, Fragments.FeatureReifiableTypesInstanceof, DiagKind.PLURAL),
        RECORDS(JDK16, Fragments.FeatureRecords, DiagKind.PLURAL),
        SEALED_CLASSES(JDK17, Fragments.FeatureSealedClasses, DiagKind.PLURAL),
        CASE_NULL(JDK17, Fragments.FeatureCaseNull, DiagKind.NORMAL),
        PATTERN_SWITCH(JDK17, Fragments.FeaturePatternSwitch, DiagKind.PLURAL),
<<<<<<< HEAD
=======
        REDUNDANT_STRICTFP(JDK17),
>>>>>>> 908aca29
        ;

        enum DiagKind {
            NORMAL,
            PLURAL;
        }

        private final Source minLevel;
        private final Source maxLevel;
        private final Fragment optFragment;
        private final DiagKind optKind;

        Feature(Source minLevel) {
            this(minLevel, null, null);
        }

        Feature(Source minLevel, Fragment optFragment, DiagKind optKind) {
            this(minLevel, MAX, optFragment, optKind);
        }

        Feature(Source minLevel, Source maxLevel) {
            this(minLevel, maxLevel, null, null);
        }

        Feature(Source minLevel, Source maxLevel, Fragment optFragment, DiagKind optKind) {
            this.minLevel = minLevel;
            this.maxLevel = maxLevel;
            this.optFragment = optFragment;
            this.optKind = optKind;
        }

        public boolean allowedInSource(Source source) {
            return source.compareTo(minLevel) >= 0 &&
                    source.compareTo(maxLevel) <= 0;
        }

        public boolean isPlural() {
            Assert.checkNonNull(optKind);
            return optKind == DiagKind.PLURAL;
        }

        public Fragment nameFragment() {
            Assert.checkNonNull(optFragment);
            return optFragment;
        }

        public Fragment fragment(String sourceName) {
            Assert.checkNonNull(optFragment);
            return optKind == DiagKind.NORMAL ?
                    Fragments.FeatureNotSupportedInSource(optFragment, sourceName, minLevel.name) :
                    Fragments.FeatureNotSupportedInSourcePlural(optFragment, sourceName, minLevel.name);
        }

        public Error error(String sourceName) {
            Assert.checkNonNull(optFragment);
            return optKind == DiagKind.NORMAL ?
                    Errors.FeatureNotSupportedInSource(optFragment, sourceName, minLevel.name) :
                    Errors.FeatureNotSupportedInSourcePlural(optFragment, sourceName, minLevel.name);
        }
    }

    public static SourceVersion toSourceVersion(Source source) {
        return switch(source) {
        case JDK1_2 -> RELEASE_2;
        case JDK1_3 -> RELEASE_3;
        case JDK1_4 -> RELEASE_4;
        case JDK5   -> RELEASE_5;
        case JDK6   -> RELEASE_6;
        case JDK7   -> RELEASE_7;
        case JDK8   -> RELEASE_8;
        case JDK9   -> RELEASE_9;
        case JDK10  -> RELEASE_10;
        case JDK11  -> RELEASE_11;
        case JDK12  -> RELEASE_12;
        case JDK13  -> RELEASE_13;
        case JDK14  -> RELEASE_14;
        case JDK15  -> RELEASE_15;
        case JDK16  -> RELEASE_16;
        case JDK17  -> RELEASE_17;
        default     -> null;
        };
    }
}<|MERGE_RESOLUTION|>--- conflicted
+++ resolved
@@ -226,10 +226,7 @@
         SEALED_CLASSES(JDK17, Fragments.FeatureSealedClasses, DiagKind.PLURAL),
         CASE_NULL(JDK17, Fragments.FeatureCaseNull, DiagKind.NORMAL),
         PATTERN_SWITCH(JDK17, Fragments.FeaturePatternSwitch, DiagKind.PLURAL),
-<<<<<<< HEAD
-=======
         REDUNDANT_STRICTFP(JDK17),
->>>>>>> 908aca29
         ;
 
         enum DiagKind {
