/*
 * Copyright (c) 1999, 2021, Oracle and/or its affiliates. All rights reserved.
 * DO NOT ALTER OR REMOVE COPYRIGHT NOTICES OR THIS FILE HEADER.
 *
 * This code is free software; you can redistribute it and/or modify it
 * under the terms of the GNU General Public License version 2 only, as
 * published by the Free Software Foundation.  Oracle designates this
 * particular file as subject to the "Classpath" exception as provided
 * by Oracle in the LICENSE file that accompanied this code.
 *
 * This code is distributed in the hope that it will be useful, but WITHOUT
 * ANY WARRANTY; without even the implied warranty of MERCHANTABILITY or
 * FITNESS FOR A PARTICULAR PURPOSE.  See the GNU General Public License
 * version 2 for more details (a copy is included in the LICENSE file that
 * accompanied this code).
 *
 * You should have received a copy of the GNU General Public License version
 * 2 along with this work; if not, write to the Free Software Foundation,
 * Inc., 51 Franklin St, Fifth Floor, Boston, MA 02110-1301 USA.
 *
 * Please contact Oracle, 500 Oracle Parkway, Redwood Shores, CA 94065 USA
 * or visit www.oracle.com if you need additional information or have any
 * questions.
 */

package com.sun.tools.javac.util;

import java.lang.ref.WeakReference;

/**
 * Implementation of Name.Table that stores names in individual arrays
 * using weak references. It is recommended for use when a single shared
 * byte array is unsuitable.
 *
 *  <p><b>This is NOT part of any supported API.
 *  If you write code that depends on this, you do so at your own risk.
 *  This code and its internal interfaces are subject to change or
 *  deletion without notice.</b>
 */
public class UnsharedNameTable extends Utf8NameTable {
    public static Name.Table create(Names names) {
        return new UnsharedNameTable(names);
    }

    static class HashEntry extends WeakReference<NameImpl> {
        HashEntry next;
        HashEntry(NameImpl referent) {
            super(referent);
        }
    }

    /** The hash table for names.
     */
    private HashEntry[] hashes = null;

    /** The mask to be used for hashing
     */
    private int hashMask;

    /** Index counter for names in this table.
     */
    public int index;

// Constructors

    /** Allocator
     *  @param names The main name table
     *  @param hashSize the (constant) size to be used for the hash table
     *                  needs to be a power of two.
     *  @throws IllegalArgumentException if {@code hashSize} is not a power of two
     */
    public UnsharedNameTable(Names names, int hashSize) {
        super(names);
        if (Integer.bitCount(hashSize) != 1)
            throw new IllegalArgumentException();   // hashSize is not a power of two
        hashMask = hashSize - 1;
        hashes = new HashEntry[hashSize];
    }

    public UnsharedNameTable(Names names) {
        this(names, 0x8000);
    }

// Name.Table

    @Override
    public Name fromChars(char[] cs, int start, int len) {
        byte[] name = new byte[len * 3];
        int nbytes = Convert.chars2utf(cs, start, name, 0, len);
<<<<<<< HEAD
        return fromUtf8(name, 0, nbytes);
    }

    @Override
    public Name fromUtf8(byte[] cs, int start, int len) {
=======
        return fromValidUtf(name, 0, nbytes);
    }

    @Override
    public Name fromUtf(byte[] cs, int start, int len, Convert.Validation validation) throws InvalidUtfException {
        if (validation != Convert.Validation.NONE)
            Convert.utfValidate(cs, start, len, validation);
        return fromValidUtf(cs, start, len);
    }

    private Name fromValidUtf(byte[] cs, int start, int len) {
>>>>>>> 83cf28f9
        int h = hashValue(cs, start, len) & hashMask;

        HashEntry element = hashes[h];

        NameImpl n = null;

        HashEntry previousNonNullTableEntry = null;
        HashEntry firstTableEntry = element;

        while (element != null) {
            n = element.get();

            if (n == null) {
                if (firstTableEntry == element) {
                    hashes[h] = firstTableEntry = element.next;
                }
                else {
                    Assert.checkNonNull(previousNonNullTableEntry, "previousNonNullTableEntry cannot be null here.");
                    previousNonNullTableEntry.next = element.next;
                }
            }
            else {
                if (n.getByteLength() == len && equals(n.bytes, 0, cs, start, len)) {
                    return n;
                }
                previousNonNullTableEntry = element;
            }

            element = element.next;
        }

        byte[] bytes = new byte[len];
        System.arraycopy(cs, start, bytes, 0, len);
        n = new NameImpl(this, bytes, index++);

        HashEntry newEntry = new HashEntry(n);

        if (previousNonNullTableEntry == null) { // We are not the first name with that hashCode.
            hashes[h] = newEntry;
        }
        else {
            Assert.checkNull(previousNonNullTableEntry.next, "previousNonNullTableEntry.next must be null.");
            previousNonNullTableEntry.next = newEntry;
        }

        return n;
    }

    @Override
    public void dispose() {
        hashes = null;
    }

// NameImpl

    static final class NameImpl extends Utf8NameTable.NameImpl {

        final byte[] bytes;
        final int index;

    // Constructor

        NameImpl(UnsharedNameTable table, byte[] bytes, int index) {
            super(table);
            this.bytes = bytes;
            this.index = index;
        }

    // Utf8NameTable.NameImpl

        @Override
        protected byte[] getByteData() {
            return bytes;
        }

        @Override
        protected int getByteOffset() {
            return 0;
        }

        @Override
        protected int getByteLength() {
            return bytes.length;
        }

        @Override
        protected int getNameIndex() {
            return index;
        }
    }
}<|MERGE_RESOLUTION|>--- conflicted
+++ resolved
@@ -87,13 +87,6 @@
     public Name fromChars(char[] cs, int start, int len) {
         byte[] name = new byte[len * 3];
         int nbytes = Convert.chars2utf(cs, start, name, 0, len);
-<<<<<<< HEAD
-        return fromUtf8(name, 0, nbytes);
-    }
-
-    @Override
-    public Name fromUtf8(byte[] cs, int start, int len) {
-=======
         return fromValidUtf(name, 0, nbytes);
     }
 
@@ -105,7 +98,6 @@
     }
 
     private Name fromValidUtf(byte[] cs, int start, int len) {
->>>>>>> 83cf28f9
         int h = hashValue(cs, start, len) & hashMask;
 
         HashEntry element = hashes[h];
