/*
 * Copyright (c) 1999, 2022, Oracle and/or its affiliates. All rights reserved.
 * DO NOT ALTER OR REMOVE COPYRIGHT NOTICES OR THIS FILE HEADER.
 *
 * This code is free software; you can redistribute it and/or modify it
 * under the terms of the GNU General Public License version 2 only, as
 * published by the Free Software Foundation.  Oracle designates this
 * particular file as subject to the "Classpath" exception as provided
 * by Oracle in the LICENSE file that accompanied this code.
 *
 * This code is distributed in the hope that it will be useful, but WITHOUT
 * ANY WARRANTY; without even the implied warranty of MERCHANTABILITY or
 * FITNESS FOR A PARTICULAR PURPOSE.  See the GNU General Public License
 * version 2 for more details (a copy is included in the LICENSE file that
 * accompanied this code).
 *
 * You should have received a copy of the GNU General Public License version
 * 2 along with this work; if not, write to the Free Software Foundation,
 * Inc., 51 Franklin St, Fifth Floor, Boston, MA 02110-1301 USA.
 *
 * Please contact Oracle, 500 Oracle Parkway, Redwood Shores, CA 94065 USA
 * or visit www.oracle.com if you need additional information or have any
 * questions.
 */

package com.sun.tools.javac.tree;

import java.io.IOException;
import java.io.StringWriter;
import java.util.*;

import javax.lang.model.element.Modifier;
import javax.lang.model.type.TypeKind;
import javax.tools.JavaFileObject;

import com.sun.source.tree.*;
import com.sun.tools.javac.code.*;
import com.sun.tools.javac.code.Directive.RequiresDirective;
import com.sun.tools.javac.code.Scope.*;
import com.sun.tools.javac.code.Symbol.*;
import com.sun.tools.javac.util.*;
import com.sun.tools.javac.util.DefinedBy.Api;
import com.sun.tools.javac.util.JCDiagnostic.DiagnosticPosition;
import com.sun.tools.javac.util.List;

import static com.sun.tools.javac.tree.JCTree.Tag.*;

import javax.tools.JavaFileManager.Location;

import com.sun.source.tree.ModuleTree.ModuleKind;
import com.sun.tools.javac.code.Directive.ExportsDirective;
import com.sun.tools.javac.code.Directive.OpensDirective;
import com.sun.tools.javac.code.Type.ModuleType;

/**
 * Root class for abstract syntax tree nodes. It provides definitions
 * for specific tree nodes as subclasses nested inside.
 *
 * <p>Each subclass is highly standardized.  It generally contains
 * only tree fields for the syntactic subcomponents of the node.  Some
 * classes that represent identifier uses or definitions also define a
 * Symbol field that denotes the represented identifier.  Classes for
 * non-local jumps also carry the jump target as a field.  The root
 * class Tree itself defines fields for the tree's type and position.
 * No other fields are kept in a tree node; instead parameters are
 * passed to methods accessing the node.
 *
 * <p>Except for the methods defined by com.sun.source, the only
 * method defined in subclasses is `visit' which applies a given
 * visitor to the tree. The actual tree processing is done by visitor
 * classes in other packages. The abstract class Visitor, as well as
 * an Factory interface for trees, are defined as inner classes in
 * Tree.
 *
 * <p>To avoid ambiguities with the Tree API in com.sun.source all sub
 * classes should, by convention, start with JC (javac).
 *
 * <p><b>This is NOT part of any supported API.
 * If you write code that depends on this, you do so at your own risk.
 * This code and its internal interfaces are subject to change or
 * deletion without notice.</b>
 *
 * @see TreeMaker
 * @see TreeInfo
 * @see TreeTranslator
 * @see Pretty
 */
public abstract class JCTree implements Tree, Cloneable, DiagnosticPosition {

    /* Tree tag values, identifying kinds of trees */
    public enum Tag {
        /** For methods that return an invalid tag if a given condition is not met
         */
        NO_TAG,

        /** Toplevel nodes, of type TopLevel, representing entire source files.
        */
        TOPLEVEL,

        /** Package level definitions.
         */
        PACKAGEDEF,

        /** Import clauses, of type Import.
         */
        IMPORT,

        /** Class definitions, of type ClassDef.
         */
        CLASSDEF,

        /** Method definitions, of type MethodDef.
         */
        METHODDEF,

        /** Variable definitions, of type VarDef.
         */
        VARDEF,

        /** The no-op statement ";", of type Skip
         */
        SKIP,

        /** Blocks, of type Block.
         */
        BLOCK,

        /** Do-while loops, of type DoLoop.
         */
        DOLOOP,

        /** While-loops, of type WhileLoop.
         */
        WHILELOOP,

        /** For-loops, of type ForLoop.
         */
        FORLOOP,

        /** Foreach-loops, of type ForeachLoop.
         */
        FOREACHLOOP,

        /** Labelled statements, of type Labelled.
         */
        LABELLED,

        /** Switch statements, of type Switch.
         */
        SWITCH,

        /** Case parts in switch statements/expressions, of type Case.
         */
        CASE,

        /** Switch expression statements, of type Switch.
         */
        SWITCH_EXPRESSION,

        /** Synchronized statements, of type Synchronized.
         */
        SYNCHRONIZED,

        /** Try statements, of type Try.
         */
        TRY,

        /** Catch clauses in try statements, of type Catch.
         */
        CATCH,

        /** Conditional expressions, of type Conditional.
         */
        CONDEXPR,

        /** Conditional statements, of type If.
         */
        IF,

        /** Expression statements, of type Exec.
         */
        EXEC,

        /** Break statements, of type Break.
         */
        BREAK,

        /** Yield statements, of type Yield.
         */
        YIELD,

        /** Continue statements, of type Continue.
         */
        CONTINUE,

        /** Return statements, of type Return.
         */
        RETURN,

        /** Throw statements, of type Throw.
         */
        THROW,

        /** Assert statements, of type Assert.
         */
        ASSERT,

        /** Method invocation expressions, of type Apply.
         */
        APPLY,

        /** Class instance creation expressions, of type NewClass.
         */
        NEWCLASS,

        /** Array creation expressions, of type NewArray.
         */
        NEWARRAY,

        /** Lambda expression, of type Lambda.
         */
        LAMBDA,

        /** Parenthesized subexpressions, of type Parens.
         */
        PARENS,

        /** Assignment expressions, of type Assign.
         */
        ASSIGN,

        /** Type cast expressions, of type TypeCast.
         */
        TYPECAST,

        /** Type test expressions, of type TypeTest.
         */
        TYPETEST,

        /** Patterns.
         */
        BINDINGPATTERN,
        DEFAULTCASELABEL,
        PARENTHESIZEDPATTERN,

        RECORDPATTERN,

        /** Indexed array expressions, of type Indexed.
         */
        INDEXED,

        /** Selections, of type Select.
         */
        SELECT,

        /** Member references, of type Reference.
         */
        REFERENCE,

        /** Simple identifiers, of type Ident.
         */
        IDENT,

        /** Literals, of type Literal.
         */
        LITERAL,

        /** Basic type identifiers, of type TypeIdent.
         */
        TYPEIDENT,

        /** Array types, of type TypeArray.
         */
        TYPEARRAY,

        /** Parameterized types, of type TypeApply.
         */
        TYPEAPPLY,

        /** Union types, of type TypeUnion.
         */
        TYPEUNION,

        /** Intersection types, of type TypeIntersection.
         */
        TYPEINTERSECTION,

        /** Formal type parameters, of type TypeParameter.
         */
        TYPEPARAMETER,

        /** Type argument.
         */
        WILDCARD,

        /** Bound kind: extends, super, exact, or unbound
         */
        TYPEBOUNDKIND,

        /** metadata: Annotation.
         */
        ANNOTATION,

        /** metadata: Type annotation.
         */
        TYPE_ANNOTATION,

        /** metadata: Modifiers
         */
        MODIFIERS,

        /** An annotated type tree.
         */
        ANNOTATED_TYPE,

        /** Error trees, of type Erroneous.
         */
        ERRONEOUS,

        /** Unary operators, of type Unary.
         */
        POS,                             // +
        NEG,                             // -
        NOT,                             // !
        COMPL,                           // ~
        PREINC,                          // ++ _
        PREDEC,                          // -- _
        POSTINC,                         // _ ++
        POSTDEC,                         // _ --

        /** unary operator for null reference checks, only used internally.
         */
        NULLCHK,

        /** Binary operators, of type Binary.
         */
        OR,                              // ||
        AND,                             // &&
        BITOR,                           // |
        BITXOR,                          // ^
        BITAND,                          // &
        EQ,                              // ==
        NE,                              // !=
        LT,                              // <
        GT,                              // >
        LE,                              // <=
        GE,                              // >=
        SL,                              // <<
        SR,                              // >>
        USR,                             // >>>
        PLUS,                            // +
        MINUS,                           // -
        MUL,                             // *
        DIV,                             // /
        MOD,                             // %

        /** Assignment operators, of type Assignop.
         */
        BITOR_ASG(BITOR),                // |=
        BITXOR_ASG(BITXOR),              // ^=
        BITAND_ASG(BITAND),              // &=

        SL_ASG(SL),                      // <<=
        SR_ASG(SR),                      // >>=
        USR_ASG(USR),                    // >>>=
        PLUS_ASG(PLUS),                  // +=
        MINUS_ASG(MINUS),                // -=
        MUL_ASG(MUL),                    // *=
        DIV_ASG(DIV),                    // /=
        MOD_ASG(MOD),                    // %=

        MODULEDEF,
        EXPORTS,
        OPENS,
        PROVIDES,
        REQUIRES,
        USES,

        /** A synthetic let expression, of type LetExpr.
         */
        LETEXPR;                         // ala scheme

        private final Tag noAssignTag;

        private static final int numberOfOperators = MOD.ordinal() - POS.ordinal() + 1;

        private Tag(Tag noAssignTag) {
            this.noAssignTag = noAssignTag;
        }

        private Tag() {
            this(null);
        }

        public static int getNumberOfOperators() {
            return numberOfOperators;
        }

        public Tag noAssignOp() {
            if (noAssignTag != null)
                return noAssignTag;
            throw new AssertionError("noAssignOp() method is not available for non assignment tags");
        }

        public boolean isPostUnaryOp() {
            return (this == POSTINC || this == POSTDEC);
        }

        public boolean isIncOrDecUnaryOp() {
            return (this == PREINC || this == PREDEC || this == POSTINC || this == POSTDEC);
        }

        public boolean isAssignop() {
            return noAssignTag != null;
        }

        public int operatorIndex() {
            return (this.ordinal() - POS.ordinal());
        }
    }

    /* The (encoded) position in the source file. @see util.Position.
     */
    public int pos;

    /* The type of this node.
     */
    public Type type;

    /* The tag of this node -- one of the constants declared above.
     */
    public abstract Tag getTag();

    /* Returns true if the tag of this node is equals to tag.
     */
    public boolean hasTag(Tag tag) {
        return tag == getTag();
    }

    /** Convert a tree to a pretty-printed string. */
    @Override
    public String toString() {
        StringWriter s = new StringWriter();
        try {
            new Pretty(s, false).printExpr(this);
        }
        catch (IOException e) {
            // should never happen, because StringWriter is defined
            // never to throw any IOExceptions
            throw new AssertionError(e);
        }
        return s.toString();
    }

    /** Set position field and return this tree.
     */
    public JCTree setPos(int pos) {
        this.pos = pos;
        return this;
    }

    /** Set type field and return this tree.
     */
    public JCTree setType(Type type) {
        this.type = type;
        return this;
    }

    /** Visit this tree with a given visitor.
     */
    public abstract void accept(Visitor v);

    @DefinedBy(Api.COMPILER_TREE)
    public abstract <R,D> R accept(TreeVisitor<R,D> v, D d);

    /** Return a shallow copy of this tree.
     */
    @Override
    public Object clone() {
        try {
            return super.clone();
        } catch(CloneNotSupportedException e) {
            throw new RuntimeException(e);
        }
    }

    /** Get a default position for this tree node.
     */
    public DiagnosticPosition pos() {
        return this;
    }

    // for default DiagnosticPosition
    public JCTree getTree() {
        return this;
    }

    // for default DiagnosticPosition
    public int getStartPosition() {
        return TreeInfo.getStartPos(this);
    }

    // for default DiagnosticPosition
    public int getPreferredPosition() {
        return pos;
    }

    // for default DiagnosticPosition
    public int getEndPosition(EndPosTable endPosTable) {
        return TreeInfo.getEndPos(this, endPosTable);
    }

    /**
     * Everything in one source file is kept in a {@linkplain JCCompilationUnit} structure.
     */
    public static class JCCompilationUnit extends JCTree implements CompilationUnitTree {
        /** All definitions in this file (ClassDef, Import, and Skip) */
        public List<JCTree> defs;
        /** The source file name. */
        public JavaFileObject sourcefile;
        /** The module to which this compilation unit belongs. */
        public ModuleSymbol modle;
        /** The location in which this compilation unit was found. */
        public Location locn;
        /** The package to which this compilation unit belongs. */
        public PackageSymbol packge;
        /** A scope containing top level classes. */
        public WriteableScope toplevelScope;
        /** A scope for all named imports. */
        public NamedImportScope namedImportScope;
        /** A scope for all import-on-demands. */
        public StarImportScope starImportScope;
        /** Line starting positions, defined only if option -g is set. */
        public Position.LineMap lineMap = null;
        /** A table that stores all documentation comments indexed by the tree
         * nodes they refer to. defined only if option -s is set. */
        public DocCommentTable docComments = null;
        /* An object encapsulating ending positions of source ranges indexed by
         * the tree nodes they belong to. Defined only if option -Xjcov is set. */
        public EndPosTable endPositions = null;
        protected JCCompilationUnit(List<JCTree> defs) {
            this.defs = defs;
        }
        @Override
        public void accept(Visitor v) { v.visitTopLevel(this); }

        @DefinedBy(Api.COMPILER_TREE)
        public Kind getKind() { return Kind.COMPILATION_UNIT; }

        public JCModuleDecl getModuleDecl() {
            for (JCTree tree : defs) {
                if (tree.hasTag(MODULEDEF)) {
                    return (JCModuleDecl) tree;
                }
            }

            return null;
        }

        @DefinedBy(Api.COMPILER_TREE)
        public JCModuleDecl getModule() {
            return getModuleDecl();
        }

        @DefinedBy(Api.COMPILER_TREE)
        public JCPackageDecl getPackage() {
            // PackageDecl must be the first entry if it exists
            if (!defs.isEmpty() && defs.head.hasTag(PACKAGEDEF))
                return (JCPackageDecl)defs.head;
            return null;
        }
        @DefinedBy(Api.COMPILER_TREE)
        public List<JCAnnotation> getPackageAnnotations() {
            JCPackageDecl pd = getPackage();
            return pd != null ? pd.getAnnotations() : List.nil();
        }
        @DefinedBy(Api.COMPILER_TREE)
        public ExpressionTree getPackageName() {
            JCPackageDecl pd = getPackage();
            return pd != null ? pd.getPackageName() : null;
        }

        @DefinedBy(Api.COMPILER_TREE)
        public List<JCImport> getImports() {
            ListBuffer<JCImport> imports = new ListBuffer<>();
            for (JCTree tree : defs) {
                if (tree.hasTag(IMPORT))
                    imports.append((JCImport)tree);
                else if (!tree.hasTag(PACKAGEDEF) && !tree.hasTag(SKIP))
                    break;
            }
            return imports.toList();
        }
        @DefinedBy(Api.COMPILER_TREE)
        public JavaFileObject getSourceFile() {
            return sourcefile;
        }
        @DefinedBy(Api.COMPILER_TREE)
        public Position.LineMap getLineMap() {
            return lineMap;
        }
        @DefinedBy(Api.COMPILER_TREE)
        public List<JCTree> getTypeDecls() {
            List<JCTree> typeDefs;
            for (typeDefs = defs; !typeDefs.isEmpty(); typeDefs = typeDefs.tail) {
                if (!typeDefs.head.hasTag(MODULEDEF)
                        && !typeDefs.head.hasTag(PACKAGEDEF) && !typeDefs.head.hasTag(IMPORT)) {
                    break;
                }
            }
            return typeDefs;
        }
        @Override @DefinedBy(Api.COMPILER_TREE)
        public <R,D> R accept(TreeVisitor<R,D> v, D d) {
            return v.visitCompilationUnit(this, d);
        }

        @Override
        public Tag getTag() {
            return TOPLEVEL;
        }
    }

    /**
     * Package definition.
     */
    public static class JCPackageDecl extends JCTree implements PackageTree {
        public List<JCAnnotation> annotations;
        /** The tree representing the package clause. */
        public JCExpression pid;
        public PackageSymbol packge;
        public JCPackageDecl(List<JCAnnotation> annotations, JCExpression pid) {
            this.annotations = annotations;
            this.pid = pid;
        }
        @Override
        public void accept(Visitor v) { v.visitPackageDef(this); }
        @DefinedBy(Api.COMPILER_TREE)
        public Kind getKind() {
            return Kind.PACKAGE;
        }
        @DefinedBy(Api.COMPILER_TREE)
        public List<JCAnnotation> getAnnotations() {
            return annotations;
        }
        @DefinedBy(Api.COMPILER_TREE)
        public JCExpression getPackageName() {
            return pid;
        }
        @Override @DefinedBy(Api.COMPILER_TREE)
        public <R,D> R accept(TreeVisitor<R,D> v, D d) {
            return v.visitPackage(this, d);
        }
        @Override
        public Tag getTag() {
            return PACKAGEDEF;
        }
    }

    /**
     * An import clause.
     */
    public static class JCImport extends JCTree implements ImportTree {
        public boolean staticImport;
        /** The imported class(es). */
        public JCTree qualid;
        public com.sun.tools.javac.code.Scope importScope;
        protected JCImport(JCTree qualid, boolean importStatic) {
            this.qualid = qualid;
            this.staticImport = importStatic;
        }
        @Override
        public void accept(Visitor v) { v.visitImport(this); }

        @DefinedBy(Api.COMPILER_TREE)
        public boolean isStatic() { return staticImport; }
        @DefinedBy(Api.COMPILER_TREE)
        public JCTree getQualifiedIdentifier() { return qualid; }

        @DefinedBy(Api.COMPILER_TREE)
        public Kind getKind() { return Kind.IMPORT; }
        @Override @DefinedBy(Api.COMPILER_TREE)
        public <R,D> R accept(TreeVisitor<R,D> v, D d) {
            return v.visitImport(this, d);
        }

        @Override
        public Tag getTag() {
            return IMPORT;
        }
    }

    public abstract static class JCStatement extends JCTree implements StatementTree {
        @Override
        public JCStatement setType(Type type) {
            super.setType(type);
            return this;
        }
        @Override
        public JCStatement setPos(int pos) {
            super.setPos(pos);
            return this;
        }
    }

    public abstract static class JCCaseLabel extends JCTree implements CaseLabelTree {
        public abstract boolean isExpression();
        public boolean isNullPattern() {
            return isExpression() && TreeInfo.isNull((JCExpression) this);
        }
        public abstract boolean isPattern();
    }

    public abstract static class JCExpression extends JCCaseLabel implements ExpressionTree {
        @Override
        public JCExpression setType(Type type) {
            super.setType(type);
            return this;
        }
        @Override
        public JCExpression setPos(int pos) {
            super.setPos(pos);
            return this;
        }

        public boolean isPoly() { return false; }
        public boolean isStandalone() { return true; }

        @Override
        public boolean isExpression() {
            return true;
        }

        @Override
        public boolean isPattern() {
            return false;
        }
    }

    /**
     * Common supertype for all poly expression trees (lambda, method references,
     * conditionals, method and constructor calls)
     */
    public abstract static class JCPolyExpression extends JCExpression {

        /**
         * A poly expression can only be truly 'poly' in certain contexts
         */
        public enum PolyKind {
            /** poly expression to be treated as a standalone expression */
            STANDALONE,
            /** true poly expression */
            POLY
        }

        /** is this poly expression a 'true' poly expression? */
        public PolyKind polyKind;

        @Override public boolean isPoly() { return polyKind == PolyKind.POLY; }
        @Override public boolean isStandalone() { return polyKind == PolyKind.STANDALONE; }
    }

    /**
     * Common supertype for all functional expression trees (lambda and method references)
     */
    public abstract static class JCFunctionalExpression extends JCPolyExpression {

        public JCFunctionalExpression() {
            //a functional expression is always a 'true' poly
            polyKind = PolyKind.POLY;
        }

        /** list of target types inferred for this functional expression. */
        public Type target;

        public Type getDescriptorType(Types types) {
            return target != null ? types.findDescriptorType(target) : types.createErrorType(null);
        }
    }

    /**
     * A class definition.
     */
    public static class JCClassDecl extends JCStatement implements ClassTree {
        /** the modifiers */
        public JCModifiers mods;
        /** the name of the class */
        public Name name;
        /** formal class parameters */
        public List<JCTypeParameter> typarams;
        /** the classes this class extends */
        public JCExpression extending;
        /** the interfaces implemented by this class */
        public List<JCExpression> implementing;
        /** the subclasses allowed to extend this class, if sealed */
        public List<JCExpression> permitting;
        /** all variables and methods defined in this class */
        public List<JCTree> defs;
        /** the symbol */
        public ClassSymbol sym;
        protected JCClassDecl(JCModifiers mods,
                           Name name,
                           List<JCTypeParameter> typarams,
                           JCExpression extending,
                           List<JCExpression> implementing,
                           List<JCExpression> permitting,
                           List<JCTree> defs,
                           ClassSymbol sym)
        {
            this.mods = mods;
            this.name = name;
            this.typarams = typarams;
            this.extending = extending;
            this.implementing = implementing;
            this.permitting = permitting;
            this.defs = defs;
            this.sym = sym;
        }
        @Override
        public void accept(Visitor v) { v.visitClassDef(this); }

        @DefinedBy(Api.COMPILER_TREE)
        public Kind getKind() {
            if ((mods.flags & Flags.ANNOTATION) != 0)
                return Kind.ANNOTATION_TYPE;
            else if ((mods.flags & Flags.INTERFACE) != 0)
                return Kind.INTERFACE;
            else if ((mods.flags & Flags.ENUM) != 0)
                return Kind.ENUM;
            else if ((mods.flags & Flags.RECORD) != 0)
                return Kind.RECORD;
            else
                return Kind.CLASS;
        }

        @DefinedBy(Api.COMPILER_TREE)
        public JCModifiers getModifiers() { return mods; }
        @DefinedBy(Api.COMPILER_TREE)
        public Name getSimpleName() { return name; }
        @DefinedBy(Api.COMPILER_TREE)
        public List<JCTypeParameter> getTypeParameters() {
            return typarams;
        }
        @DefinedBy(Api.COMPILER_TREE)
        public JCExpression getExtendsClause() { return extending; }
        @DefinedBy(Api.COMPILER_TREE)
        public List<JCExpression> getImplementsClause() {
            return implementing;
        }
        @SuppressWarnings("removal")
        @DefinedBy(Api.COMPILER_TREE)
        public List<JCExpression> getPermitsClause() {
            return permitting;
        }
        @DefinedBy(Api.COMPILER_TREE)
        public List<JCTree> getMembers() {
            return defs;
        }
        @Override @DefinedBy(Api.COMPILER_TREE)
        public <R,D> R accept(TreeVisitor<R,D> v, D d) {
            return v.visitClass(this, d);
        }

        @Override
        public Tag getTag() {
            return CLASSDEF;
        }
    }

    /**
     * A method definition.
     */
    public static class JCMethodDecl extends JCTree implements MethodTree {
        /** method modifiers */
        public JCModifiers mods;
        /** method name */
        public Name name;
        /** type of method return value */
        public JCExpression restype;
        /** type parameters */
        public List<JCTypeParameter> typarams;
        /** receiver parameter */
        public JCVariableDecl recvparam;
        /** value parameters */
        public List<JCVariableDecl> params;
        /** exceptions thrown by this method */
        public List<JCExpression> thrown;
        /** statements in the method */
        public JCBlock body;
        /** default value, for annotation types */
        public JCExpression defaultValue;
        /** method symbol */
        public MethodSymbol sym;
        /** does this method completes normally */
        public boolean completesNormally;

        protected JCMethodDecl(JCModifiers mods,
                            Name name,
                            JCExpression restype,
                            List<JCTypeParameter> typarams,
                            JCVariableDecl recvparam,
                            List<JCVariableDecl> params,
                            List<JCExpression> thrown,
                            JCBlock body,
                            JCExpression defaultValue,
                            MethodSymbol sym)
        {
            this.mods = mods;
            this.name = name;
            this.restype = restype;
            this.typarams = typarams;
            this.params = params;
            this.recvparam = recvparam;
            // TODO: do something special if the given type is null?
            // receiver != null ? receiver : List.<JCTypeAnnotation>nil());
            this.thrown = thrown;
            this.body = body;
            this.defaultValue = defaultValue;
            this.sym = sym;
        }
        @Override
        public void accept(Visitor v) { v.visitMethodDef(this); }

        @DefinedBy(Api.COMPILER_TREE)
        public Kind getKind() { return Kind.METHOD; }
        @DefinedBy(Api.COMPILER_TREE)
        public JCModifiers getModifiers() { return mods; }
        @DefinedBy(Api.COMPILER_TREE)
        public Name getName() { return name; }
        @DefinedBy(Api.COMPILER_TREE)
        public JCTree getReturnType() { return restype; }
        @DefinedBy(Api.COMPILER_TREE)
        public List<JCTypeParameter> getTypeParameters() {
            return typarams;
        }
        @DefinedBy(Api.COMPILER_TREE)
        public List<JCVariableDecl> getParameters() {
            return params;
        }
        @DefinedBy(Api.COMPILER_TREE)
        public JCVariableDecl getReceiverParameter() { return recvparam; }
        @DefinedBy(Api.COMPILER_TREE)
        public List<JCExpression> getThrows() {
            return thrown;
        }
        @DefinedBy(Api.COMPILER_TREE)
        public JCBlock getBody() { return body; }
        @DefinedBy(Api.COMPILER_TREE)
        public JCTree getDefaultValue() { // for annotation types
            return defaultValue;
        }
        @Override @DefinedBy(Api.COMPILER_TREE)
        public <R,D> R accept(TreeVisitor<R,D> v, D d) {
            return v.visitMethod(this, d);
        }

        @Override
        public Tag getTag() {
            return METHODDEF;
        }
  }

    /**
     * A variable definition.
     */
    public static class JCVariableDecl extends JCStatement implements VariableTree {
        /** variable modifiers */
        public JCModifiers mods;
        /** variable name */
        public Name name;
        /** variable name expression */
        public JCExpression nameexpr;
        /** type of the variable */
        public JCExpression vartype;
        /** variable's initial value */
        public JCExpression init;
        /** symbol */
        public VarSymbol sym;
        /** explicit start pos */
        public int startPos = Position.NOPOS;
        /** declared using `var` */
        private boolean declaredUsingVar;

        protected JCVariableDecl(JCModifiers mods,
                         Name name,
                         JCExpression vartype,
                         JCExpression init,
                         VarSymbol sym) {
            this(mods, name, vartype, init, sym, false);
        }

        protected JCVariableDecl(JCModifiers mods,
                                 Name name,
                                 JCExpression vartype,
                                 JCExpression init,
                                 VarSymbol sym,
                                 boolean declaredUsingVar) {
            this.mods = mods;
            this.name = name;
            this.vartype = vartype;
            this.init = init;
            this.sym = sym;
            this.declaredUsingVar = declaredUsingVar;
        }

        protected JCVariableDecl(JCModifiers mods,
                         JCExpression nameexpr,
                         JCExpression vartype) {
            this(mods, null, vartype, null, null, false);
            this.nameexpr = nameexpr;
            if (nameexpr.hasTag(Tag.IDENT)) {
                this.name = ((JCIdent)nameexpr).name;
            } else {
                // Only other option is qualified name x.y.this;
                this.name = ((JCFieldAccess)nameexpr).name;
            }
        }

        public boolean isImplicitlyTyped() {
            return vartype == null;
        }

        public boolean declaredUsingVar() {
            return declaredUsingVar;
        }

        @Override
        public void accept(Visitor v) { v.visitVarDef(this); }

        @DefinedBy(Api.COMPILER_TREE)
        public Kind getKind() { return Kind.VARIABLE; }
        @DefinedBy(Api.COMPILER_TREE)
        public JCModifiers getModifiers() { return mods; }
        @DefinedBy(Api.COMPILER_TREE)
        public Name getName() { return name; }
        @DefinedBy(Api.COMPILER_TREE)
        public JCExpression getNameExpression() { return nameexpr; }
        @DefinedBy(Api.COMPILER_TREE)
        public JCTree getType() { return vartype; }
        @DefinedBy(Api.COMPILER_TREE)
        public JCExpression getInitializer() {
            return init;
        }
        @Override @DefinedBy(Api.COMPILER_TREE)
        public <R,D> R accept(TreeVisitor<R,D> v, D d) {
            return v.visitVariable(this, d);
        }

        @Override
        public Tag getTag() {
            return VARDEF;
        }
    }

    /**
     * A no-op statement ";".
     */
    public static class JCSkip extends JCStatement implements EmptyStatementTree {
        protected JCSkip() {
        }
        @Override
        public void accept(Visitor v) { v.visitSkip(this); }

        @DefinedBy(Api.COMPILER_TREE)
        public Kind getKind() { return Kind.EMPTY_STATEMENT; }
        @Override @DefinedBy(Api.COMPILER_TREE)
        public <R,D> R accept(TreeVisitor<R,D> v, D d) {
            return v.visitEmptyStatement(this, d);
        }

        @Override
        public Tag getTag() {
            return SKIP;
        }
    }

    /**
     * A statement block.
     */
    public static class JCBlock extends JCStatement implements BlockTree {
        /** flags */
        public long flags;
        /** statements */
        public List<JCStatement> stats;
        /** Position of closing brace, optional. */
        public int endpos = Position.NOPOS;
        protected JCBlock(long flags, List<JCStatement> stats) {
            this.stats = stats;
            this.flags = flags;
        }
        @Override
        public void accept(Visitor v) { v.visitBlock(this); }

        @DefinedBy(Api.COMPILER_TREE)
        public Kind getKind() { return Kind.BLOCK; }
        @DefinedBy(Api.COMPILER_TREE)
        public List<JCStatement> getStatements() {
            return stats;
        }
        @DefinedBy(Api.COMPILER_TREE)
        public boolean isStatic() { return (flags & Flags.STATIC) != 0; }
        @Override @DefinedBy(Api.COMPILER_TREE)
        public <R,D> R accept(TreeVisitor<R,D> v, D d) {
            return v.visitBlock(this, d);
        }

        @Override
        public Tag getTag() {
            return BLOCK;
        }
    }

    /**
     * A do loop
     */
    public static class JCDoWhileLoop extends JCStatement implements DoWhileLoopTree {
        public JCStatement body;
        public JCExpression cond;
        protected JCDoWhileLoop(JCStatement body, JCExpression cond) {
            this.body = body;
            this.cond = cond;
        }
        @Override
        public void accept(Visitor v) { v.visitDoLoop(this); }

        @DefinedBy(Api.COMPILER_TREE)
        public Kind getKind() { return Kind.DO_WHILE_LOOP; }
        @DefinedBy(Api.COMPILER_TREE)
        public JCExpression getCondition() { return cond; }
        @DefinedBy(Api.COMPILER_TREE)
        public JCStatement getStatement() { return body; }
        @Override @DefinedBy(Api.COMPILER_TREE)
        public <R,D> R accept(TreeVisitor<R,D> v, D d) {
            return v.visitDoWhileLoop(this, d);
        }

        @Override
        public Tag getTag() {
            return DOLOOP;
        }
    }

    /**
     * A while loop
     */
    public static class JCWhileLoop extends JCStatement implements WhileLoopTree {
        public JCExpression cond;
        public JCStatement body;
        protected JCWhileLoop(JCExpression cond, JCStatement body) {
            this.cond = cond;
            this.body = body;
        }
        @Override
        public void accept(Visitor v) { v.visitWhileLoop(this); }

        @DefinedBy(Api.COMPILER_TREE)
        public Kind getKind() { return Kind.WHILE_LOOP; }
        @DefinedBy(Api.COMPILER_TREE)
        public JCExpression getCondition() { return cond; }
        @DefinedBy(Api.COMPILER_TREE)
        public JCStatement getStatement() { return body; }
        @Override @DefinedBy(Api.COMPILER_TREE)
        public <R,D> R accept(TreeVisitor<R,D> v, D d) {
            return v.visitWhileLoop(this, d);
        }

        @Override
        public Tag getTag() {
            return WHILELOOP;
        }
    }

    /**
     * A for loop.
     */
    public static class JCForLoop extends JCStatement implements ForLoopTree {
        public List<JCStatement> init;
        public JCExpression cond;
        public List<JCExpressionStatement> step;
        public JCStatement body;
        protected JCForLoop(List<JCStatement> init,
                          JCExpression cond,
                          List<JCExpressionStatement> update,
                          JCStatement body)
        {
            this.init = init;
            this.cond = cond;
            this.step = update;
            this.body = body;
        }
        @Override
        public void accept(Visitor v) { v.visitForLoop(this); }

        @DefinedBy(Api.COMPILER_TREE)
        public Kind getKind() { return Kind.FOR_LOOP; }
        @DefinedBy(Api.COMPILER_TREE)
        public JCExpression getCondition() { return cond; }
        @DefinedBy(Api.COMPILER_TREE)
        public JCStatement getStatement() { return body; }
        @DefinedBy(Api.COMPILER_TREE)
        public List<JCStatement> getInitializer() {
            return init;
        }
        @DefinedBy(Api.COMPILER_TREE)
        public List<JCExpressionStatement> getUpdate() {
            return step;
        }
        @Override @DefinedBy(Api.COMPILER_TREE)
        public <R,D> R accept(TreeVisitor<R,D> v, D d) {
            return v.visitForLoop(this, d);
        }

        @Override
        public Tag getTag() {
            return FORLOOP;
        }
    }

    /**
     * The enhanced for loop.
     */
    public static class JCEnhancedForLoop extends JCStatement implements EnhancedForLoopTree {
        public JCVariableDecl var;
        public JCExpression expr;
        public JCStatement body;
        protected JCEnhancedForLoop(JCVariableDecl var, JCExpression expr, JCStatement body) {
            this.var = var;
            this.expr = expr;
            this.body = body;
        }
        @Override
        public void accept(Visitor v) { v.visitForeachLoop(this); }

        @DefinedBy(Api.COMPILER_TREE)
        public Kind getKind() { return Kind.ENHANCED_FOR_LOOP; }
        @DefinedBy(Api.COMPILER_TREE)
        public JCVariableDecl getVariable() { return var; }
        @DefinedBy(Api.COMPILER_TREE)
        public JCExpression getExpression() { return expr; }
        @DefinedBy(Api.COMPILER_TREE)
        public JCStatement getStatement() { return body; }
        @Override @DefinedBy(Api.COMPILER_TREE)
        public <R,D> R accept(TreeVisitor<R,D> v, D d) {
            return v.visitEnhancedForLoop(this, d);
        }
        @Override
        public Tag getTag() {
            return FOREACHLOOP;
        }
    }

    /**
     * A labelled expression or statement.
     */
    public static class JCLabeledStatement extends JCStatement implements LabeledStatementTree {
        public Name label;
        public JCStatement body;
        protected JCLabeledStatement(Name label, JCStatement body) {
            this.label = label;
            this.body = body;
        }
        @Override
        public void accept(Visitor v) { v.visitLabelled(this); }
        @DefinedBy(Api.COMPILER_TREE)
        public Kind getKind() { return Kind.LABELED_STATEMENT; }
        @DefinedBy(Api.COMPILER_TREE)
        public Name getLabel() { return label; }
        @DefinedBy(Api.COMPILER_TREE)
        public JCStatement getStatement() { return body; }
        @Override @DefinedBy(Api.COMPILER_TREE)
        public <R,D> R accept(TreeVisitor<R,D> v, D d) {
            return v.visitLabeledStatement(this, d);
        }
        @Override
        public Tag getTag() {
            return LABELLED;
        }
    }

    /**
     * A "switch ( ) { }" construction.
     */
    public static class JCSwitch extends JCStatement implements SwitchTree {
        public JCExpression selector;
        public List<JCCase> cases;
        /** Position of closing brace, optional. */
        public int endpos = Position.NOPOS;
        public boolean hasUnconditionalPattern;
        public boolean isExhaustive;
        public boolean patternSwitch;
        public boolean wasEnumSelector;
        protected JCSwitch(JCExpression selector, List<JCCase> cases) {
            this.selector = selector;
            this.cases = cases;
        }
        @Override
        public void accept(Visitor v) { v.visitSwitch(this); }

        @DefinedBy(Api.COMPILER_TREE)
        public Kind getKind() { return Kind.SWITCH; }
        @DefinedBy(Api.COMPILER_TREE)
        public JCExpression getExpression() { return selector; }
        @DefinedBy(Api.COMPILER_TREE)
        public List<JCCase> getCases() { return cases; }
        @Override @DefinedBy(Api.COMPILER_TREE)
        public <R,D> R accept(TreeVisitor<R,D> v, D d) {
            return v.visitSwitch(this, d);
        }
        @Override
        public Tag getTag() {
            return SWITCH;
        }
    }

    /**
     * A "case  :" of a switch.
     */
    public static class JCCase extends JCStatement implements CaseTree {
        //as CaseKind is deprecated for removal (as it is part of a preview feature),
        //using indirection through these fields to avoid unnecessary @SuppressWarnings:
        public static final CaseKind STATEMENT = CaseKind.STATEMENT;
        public static final CaseKind RULE = CaseKind.RULE;
        public final CaseKind caseKind;
        public List<JCCaseLabel> labels;
        public List<JCStatement> stats;
        public JCTree body;
        public boolean completesNormally;
        protected JCCase(CaseKind caseKind, List<JCCaseLabel> labels,
                         List<JCStatement> stats, JCTree body) {
            Assert.checkNonNull(labels);
            Assert.check(labels.isEmpty() || labels.head != null);
            this.caseKind = caseKind;
            this.labels = labels;
            this.stats = stats;
            this.body = body;
        }
        @Override
        public void accept(Visitor v) { v.visitCase(this); }

        @Override @DefinedBy(Api.COMPILER_TREE)
        public Kind getKind() { return Kind.CASE; }
        @Override @Deprecated @DefinedBy(Api.COMPILER_TREE)
        public JCExpression getExpression() { return getExpressions().head; }
        @Override @DefinedBy(Api.COMPILER_TREE)
        public List<JCExpression> getExpressions() { return labels.stream().filter(p -> p instanceof JCExpression).map(p -> (JCExpression) p).collect(List.collector()); }
        @Override @DefinedBy(Api.COMPILER_TREE)
        public List<JCCaseLabel> getLabels() { return labels; }
        @Override @DefinedBy(Api.COMPILER_TREE)
        public List<JCStatement> getStatements() {
            return caseKind == CaseKind.STATEMENT ? stats : null;
        }
        @Override @DefinedBy(Api.COMPILER_TREE)
        public JCTree getBody() { return body; }
        @Override @DefinedBy(Api.COMPILER_TREE)
        public CaseKind getCaseKind() {
            return caseKind;
        }
        @Override @DefinedBy(Api.COMPILER_TREE)
        public <R,D> R accept(TreeVisitor<R,D> v, D d) {
            return v.visitCase(this, d);
        }
        @Override
        public Tag getTag() {
            return CASE;
        }
    }

    /**
     * A "switch ( ) { }" construction.
     */
    public static class JCSwitchExpression extends JCPolyExpression implements SwitchExpressionTree {
        public JCExpression selector;
        public List<JCCase> cases;
        /** Position of closing brace, optional. */
        public int endpos = Position.NOPOS;
        public boolean hasUnconditionalPattern;
        public boolean isExhaustive;
        public boolean patternSwitch;
        public boolean wasEnumSelector;
        protected JCSwitchExpression(JCExpression selector, List<JCCase> cases) {
            this.selector = selector;
            this.cases = cases;
        }
        @Override
        public void accept(Visitor v) { v.visitSwitchExpression(this); }

        @DefinedBy(Api.COMPILER_TREE)
        public Kind getKind() { return Kind.SWITCH_EXPRESSION; }
        @DefinedBy(Api.COMPILER_TREE)
        public JCExpression getExpression() { return selector; }
        @DefinedBy(Api.COMPILER_TREE)
        public List<JCCase> getCases() { return cases; }
        @Override @DefinedBy(Api.COMPILER_TREE)
        public <R,D> R accept(TreeVisitor<R,D> v, D d) {
            return v.visitSwitchExpression(this, d);
        }
        @Override
        public Tag getTag() {
            return SWITCH_EXPRESSION;
        }
    }

    /**
     * A synchronized block.
     */
    public static class JCSynchronized extends JCStatement implements SynchronizedTree {
        public JCExpression lock;
        public JCBlock body;
        protected JCSynchronized(JCExpression lock, JCBlock body) {
            this.lock = lock;
            this.body = body;
        }
        @Override
        public void accept(Visitor v) { v.visitSynchronized(this); }

        @DefinedBy(Api.COMPILER_TREE)
        public Kind getKind() { return Kind.SYNCHRONIZED; }
        @DefinedBy(Api.COMPILER_TREE)
        public JCExpression getExpression() { return lock; }
        @DefinedBy(Api.COMPILER_TREE)
        public JCBlock getBlock() { return body; }
        @Override @DefinedBy(Api.COMPILER_TREE)
        public <R,D> R accept(TreeVisitor<R,D> v, D d) {
            return v.visitSynchronized(this, d);
        }
        @Override
        public Tag getTag() {
            return SYNCHRONIZED;
        }
    }

    /**
     * A "try { } catch ( ) { } finally { }" block.
     */
    public static class JCTry extends JCStatement implements TryTree {
        public JCBlock body;
        public List<JCCatch> catchers;
        public JCBlock finalizer;
        public List<JCTree> resources;
        public boolean finallyCanCompleteNormally;
        protected JCTry(List<JCTree> resources,
                        JCBlock body,
                        List<JCCatch> catchers,
                        JCBlock finalizer) {
            this.body = body;
            this.catchers = catchers;
            this.finalizer = finalizer;
            this.resources = resources;
        }
        @Override
        public void accept(Visitor v) { v.visitTry(this); }

        @DefinedBy(Api.COMPILER_TREE)
        public Kind getKind() { return Kind.TRY; }
        @DefinedBy(Api.COMPILER_TREE)
        public JCBlock getBlock() { return body; }
        @DefinedBy(Api.COMPILER_TREE)
        public List<JCCatch> getCatches() {
            return catchers;
        }
        @DefinedBy(Api.COMPILER_TREE)
        public JCBlock getFinallyBlock() { return finalizer; }
        @Override @DefinedBy(Api.COMPILER_TREE)
        public <R,D> R accept(TreeVisitor<R,D> v, D d) {
            return v.visitTry(this, d);
        }
        @Override @DefinedBy(Api.COMPILER_TREE)
        public List<JCTree> getResources() {
            return resources;
        }
        @Override
        public Tag getTag() {
            return TRY;
        }
    }

    /**
     * A catch block.
     */
    public static class JCCatch extends JCTree implements CatchTree {
        public JCVariableDecl param;
        public JCBlock body;
        protected JCCatch(JCVariableDecl param, JCBlock body) {
            this.param = param;
            this.body = body;
        }
        @Override
        public void accept(Visitor v) { v.visitCatch(this); }

        @DefinedBy(Api.COMPILER_TREE)
        public Kind getKind() { return Kind.CATCH; }
        @DefinedBy(Api.COMPILER_TREE)
        public JCVariableDecl getParameter() { return param; }
        @DefinedBy(Api.COMPILER_TREE)
        public JCBlock getBlock() { return body; }
        @Override @DefinedBy(Api.COMPILER_TREE)
        public <R,D> R accept(TreeVisitor<R,D> v, D d) {
            return v.visitCatch(this, d);
        }
        @Override
        public Tag getTag() {
            return CATCH;
        }
    }

    /**
     * A ( ) ? ( ) : ( ) conditional expression
     */
    public static class JCConditional extends JCPolyExpression implements ConditionalExpressionTree {
        public JCExpression cond;
        public JCExpression truepart;
        public JCExpression falsepart;
        protected JCConditional(JCExpression cond,
                              JCExpression truepart,
                              JCExpression falsepart)
        {
            this.cond = cond;
            this.truepart = truepart;
            this.falsepart = falsepart;
        }
        @Override
        public void accept(Visitor v) { v.visitConditional(this); }

        @DefinedBy(Api.COMPILER_TREE)
        public Kind getKind() { return Kind.CONDITIONAL_EXPRESSION; }
        @DefinedBy(Api.COMPILER_TREE)
        public JCExpression getCondition() { return cond; }
        @DefinedBy(Api.COMPILER_TREE)
        public JCExpression getTrueExpression() { return truepart; }
        @DefinedBy(Api.COMPILER_TREE)
        public JCExpression getFalseExpression() { return falsepart; }
        @Override @DefinedBy(Api.COMPILER_TREE)
        public <R,D> R accept(TreeVisitor<R,D> v, D d) {
            return v.visitConditionalExpression(this, d);
        }
        @Override
        public Tag getTag() {
            return CONDEXPR;
        }
    }

    /**
     * An "if ( ) { } else { }" block
     */
    public static class JCIf extends JCStatement implements IfTree {
        public JCExpression cond;
        public JCStatement thenpart;
        public JCStatement elsepart;
        protected JCIf(JCExpression cond,
                     JCStatement thenpart,
                     JCStatement elsepart)
        {
            this.cond = cond;
            this.thenpart = thenpart;
            this.elsepart = elsepart;
        }
        @Override
        public void accept(Visitor v) { v.visitIf(this); }

        @DefinedBy(Api.COMPILER_TREE)
        public Kind getKind() { return Kind.IF; }
        @DefinedBy(Api.COMPILER_TREE)
        public JCExpression getCondition() { return cond; }
        @DefinedBy(Api.COMPILER_TREE)
        public JCStatement getThenStatement() { return thenpart; }
        @DefinedBy(Api.COMPILER_TREE)
        public JCStatement getElseStatement() { return elsepart; }
        @Override @DefinedBy(Api.COMPILER_TREE)
        public <R,D> R accept(TreeVisitor<R,D> v, D d) {
            return v.visitIf(this, d);
        }
        @Override
        public Tag getTag() {
            return IF;
        }
    }

    /**
     * an expression statement
     */
    public static class JCExpressionStatement extends JCStatement implements ExpressionStatementTree {
        /** expression structure */
        public JCExpression expr;
        protected JCExpressionStatement(JCExpression expr)
        {
            this.expr = expr;
        }
        @Override
        public void accept(Visitor v) { v.visitExec(this); }

        @DefinedBy(Api.COMPILER_TREE)
        public Kind getKind() { return Kind.EXPRESSION_STATEMENT; }
        @DefinedBy(Api.COMPILER_TREE)
        public JCExpression getExpression() { return expr; }
        @Override @DefinedBy(Api.COMPILER_TREE)
        public <R,D> R accept(TreeVisitor<R,D> v, D d) {
            return v.visitExpressionStatement(this, d);
        }
        @Override
        public Tag getTag() {
            return EXEC;
        }

        /** Convert a expression-statement tree to a pretty-printed string. */
        @Override
        public String toString() {
            StringWriter s = new StringWriter();
            try {
                new Pretty(s, false).printStat(this);
            }
            catch (IOException e) {
                // should never happen, because StringWriter is defined
                // never to throw any IOExceptions
                throw new AssertionError(e);
            }
            return s.toString();
        }
    }

    /**
     * A break from a loop or switch.
     */
    public static class JCBreak extends JCStatement implements BreakTree {
        public Name label;
        public JCTree target;
        protected JCBreak(Name label, JCTree target) {
            this.label = label;
            this.target = target;
        }
        @Override
        public void accept(Visitor v) { v.visitBreak(this); }
        public boolean isValueBreak() {
            return target != null && target.hasTag(SWITCH_EXPRESSION);
        }

        @DefinedBy(Api.COMPILER_TREE)
        public Kind getKind() { return Kind.BREAK; }
        @DefinedBy(Api.COMPILER_TREE)
        public Name getLabel() {
            return label;
        }
        @Override @DefinedBy(Api.COMPILER_TREE)
        public <R,D> R accept(TreeVisitor<R,D> v, D d) {
            return v.visitBreak(this, d);
        }
        @Override
        public Tag getTag() {
            return BREAK;
        }
    }

    /**
     * A break-with from a switch expression.
     */
    public static class JCYield extends JCStatement implements YieldTree {
        public JCExpression value;
        public JCTree target;
        protected JCYield(JCExpression value, JCTree target) {
            this.value = value;
            this.target = target;
        }
        @Override
        public void accept(Visitor v) { v.visitYield(this); }
        @DefinedBy(Api.COMPILER_TREE)
        public Kind getKind() { return Kind.YIELD; }
        @DefinedBy(Api.COMPILER_TREE)
        public JCExpression getValue() { return value; }
        @Override @DefinedBy(Api.COMPILER_TREE)
        public <R,D> R accept(TreeVisitor<R,D> v, D d) {
            return v.visitYield(this, d);
        }
        @Override
        public Tag getTag() {
            return YIELD;
        }
    }

    /**
     * A continue of a loop.
     */
    public static class JCContinue extends JCStatement implements ContinueTree {
        public Name label;
        public JCTree target;
        protected JCContinue(Name label, JCTree target) {
            this.label = label;
            this.target = target;
        }
        @Override
        public void accept(Visitor v) { v.visitContinue(this); }

        @DefinedBy(Api.COMPILER_TREE)
        public Kind getKind() { return Kind.CONTINUE; }
        @DefinedBy(Api.COMPILER_TREE)
        public Name getLabel() { return label; }
        @Override @DefinedBy(Api.COMPILER_TREE)
        public <R,D> R accept(TreeVisitor<R,D> v, D d) {
            return v.visitContinue(this, d);
        }
        @Override
        public Tag getTag() {
            return CONTINUE;
        }
    }

    /**
     * A return statement.
     */
    public static class JCReturn extends JCStatement implements ReturnTree {
        public JCExpression expr;
        protected JCReturn(JCExpression expr) {
            this.expr = expr;
        }
        @Override
        public void accept(Visitor v) { v.visitReturn(this); }

        @DefinedBy(Api.COMPILER_TREE)
        public Kind getKind() { return Kind.RETURN; }
        @DefinedBy(Api.COMPILER_TREE)
        public JCExpression getExpression() { return expr; }
        @Override @DefinedBy(Api.COMPILER_TREE)
        public <R,D> R accept(TreeVisitor<R,D> v, D d) {
            return v.visitReturn(this, d);
        }
        @Override
        public Tag getTag() {
            return RETURN;
        }
    }

    /**
     * A throw statement.
     */
    public static class JCThrow extends JCStatement implements ThrowTree {
        public JCExpression expr;
        protected JCThrow(JCExpression expr) {
            this.expr = expr;
        }
        @Override
        public void accept(Visitor v) { v.visitThrow(this); }

        @DefinedBy(Api.COMPILER_TREE)
        public Kind getKind() { return Kind.THROW; }
        @DefinedBy(Api.COMPILER_TREE)
        public JCExpression getExpression() { return expr; }
        @Override @DefinedBy(Api.COMPILER_TREE)
        public <R,D> R accept(TreeVisitor<R,D> v, D d) {
            return v.visitThrow(this, d);
        }
        @Override
        public Tag getTag() {
            return THROW;
        }
    }

    /**
     * An assert statement.
     */
    public static class JCAssert extends JCStatement implements AssertTree {
        public JCExpression cond;
        public JCExpression detail;
        protected JCAssert(JCExpression cond, JCExpression detail) {
            this.cond = cond;
            this.detail = detail;
        }
        @Override
        public void accept(Visitor v) { v.visitAssert(this); }

        @DefinedBy(Api.COMPILER_TREE)
        public Kind getKind() { return Kind.ASSERT; }
        @DefinedBy(Api.COMPILER_TREE)
        public JCExpression getCondition() { return cond; }
        @DefinedBy(Api.COMPILER_TREE)
        public JCExpression getDetail() { return detail; }
        @Override @DefinedBy(Api.COMPILER_TREE)
        public <R,D> R accept(TreeVisitor<R,D> v, D d) {
            return v.visitAssert(this, d);
        }
        @Override
        public Tag getTag() {
            return ASSERT;
        }
    }

    /**
     * A method invocation
     */
    public static class JCMethodInvocation extends JCPolyExpression implements MethodInvocationTree {
        public List<JCExpression> typeargs;
        public JCExpression meth;
        public List<JCExpression> args;
        public Type varargsElement;
        protected JCMethodInvocation(List<JCExpression> typeargs,
                        JCExpression meth,
                        List<JCExpression> args)
        {
            this.typeargs = (typeargs == null) ? List.nil()
                                               : typeargs;
            this.meth = meth;
            this.args = args;
        }
        @Override
        public void accept(Visitor v) { v.visitApply(this); }

        @DefinedBy(Api.COMPILER_TREE)
        public Kind getKind() { return Kind.METHOD_INVOCATION; }
        @DefinedBy(Api.COMPILER_TREE)
        public List<JCExpression> getTypeArguments() {
            return typeargs;
        }
        @DefinedBy(Api.COMPILER_TREE)
        public JCExpression getMethodSelect() { return meth; }
        @DefinedBy(Api.COMPILER_TREE)
        public List<JCExpression> getArguments() {
            return args;
        }
        @Override @DefinedBy(Api.COMPILER_TREE)
        public <R,D> R accept(TreeVisitor<R,D> v, D d) {
            return v.visitMethodInvocation(this, d);
        }
        @Override
        public JCMethodInvocation setType(Type type) {
            super.setType(type);
            return this;
        }
        @Override
        public Tag getTag() {
            return(APPLY);
        }
    }

    /**
     * A new(...) operation.
     */
    public static class JCNewClass extends JCPolyExpression implements NewClassTree {
        public JCExpression encl;
        public List<JCExpression> typeargs;
        public JCExpression clazz;
        public List<JCExpression> args;
        public JCClassDecl def;
        public Symbol constructor;
        public Type varargsElement;
        public Type constructorType;
        protected JCNewClass(JCExpression encl,
                           List<JCExpression> typeargs,
                           JCExpression clazz,
                           List<JCExpression> args,
                           JCClassDecl def)
        {
            this.encl = encl;
            this.typeargs = (typeargs == null) ? List.nil()
                                               : typeargs;
            this.clazz = clazz;
            this.args = args;
            this.def = def;
        }
        @Override
        public void accept(Visitor v) { v.visitNewClass(this); }

        @DefinedBy(Api.COMPILER_TREE)
        public Kind getKind() { return Kind.NEW_CLASS; }
        @DefinedBy(Api.COMPILER_TREE)
        public JCExpression getEnclosingExpression() { // expr.new C< ... > ( ... )
            return encl;
        }
        @DefinedBy(Api.COMPILER_TREE)
        public List<JCExpression> getTypeArguments() {
            return typeargs;
        }
        @DefinedBy(Api.COMPILER_TREE)
        public JCExpression getIdentifier() { return clazz; }
        @DefinedBy(Api.COMPILER_TREE)
        public List<JCExpression> getArguments() {
            return args;
        }
        @DefinedBy(Api.COMPILER_TREE)
        public JCClassDecl getClassBody() { return def; }
        @Override @DefinedBy(Api.COMPILER_TREE)
        public <R,D> R accept(TreeVisitor<R,D> v, D d) {
            return v.visitNewClass(this, d);
        }
        @Override
        public Tag getTag() {
            return NEWCLASS;
        }

        public boolean classDeclRemoved() {
            return false;
        }
    }

    /**
     * A new[...] operation.
     */
    public static class JCNewArray extends JCExpression implements NewArrayTree {
        public JCExpression elemtype;
        public List<JCExpression> dims;
        // type annotations on inner-most component
        public List<JCAnnotation> annotations;
        // type annotations on dimensions
        public List<List<JCAnnotation>> dimAnnotations;
        public List<JCExpression> elems;
        protected JCNewArray(JCExpression elemtype,
                           List<JCExpression> dims,
                           List<JCExpression> elems)
        {
            this.elemtype = elemtype;
            this.dims = dims;
            this.annotations = List.nil();
            this.dimAnnotations = List.nil();
            this.elems = elems;
        }
        @Override
        public void accept(Visitor v) { v.visitNewArray(this); }

        @DefinedBy(Api.COMPILER_TREE)
        public Kind getKind() { return Kind.NEW_ARRAY; }
        @DefinedBy(Api.COMPILER_TREE)
        public JCExpression getType() { return elemtype; }
        @DefinedBy(Api.COMPILER_TREE)
        public List<JCExpression> getDimensions() {
            return dims;
        }
        @DefinedBy(Api.COMPILER_TREE)
        public List<JCExpression> getInitializers() {
            return elems;
        }
        @Override @DefinedBy(Api.COMPILER_TREE)
        public <R,D> R accept(TreeVisitor<R,D> v, D d) {
            return v.visitNewArray(this, d);
        }
        @Override
        public Tag getTag() {
            return NEWARRAY;
        }

        @Override @DefinedBy(Api.COMPILER_TREE)
        public List<JCAnnotation> getAnnotations() {
            return annotations;
        }

        @Override @DefinedBy(Api.COMPILER_TREE)
        public List<List<JCAnnotation>> getDimAnnotations() {
            return dimAnnotations;
        }
    }

    /**
     * A lambda expression.
     */
    public static class JCLambda extends JCFunctionalExpression implements LambdaExpressionTree {

        public enum ParameterKind {
            IMPLICIT,
            EXPLICIT
        }

        public List<JCVariableDecl> params;
        public JCTree body;
        public boolean canCompleteNormally = true;
        public ParameterKind paramKind;

        public JCLambda(List<JCVariableDecl> params,
                        JCTree body) {
            this.params = params;
            this.body = body;
            if (params.isEmpty() ||
                params.head.vartype != null) {
                paramKind = ParameterKind.EXPLICIT;
            } else {
                paramKind = ParameterKind.IMPLICIT;
            }
        }
        @Override
        public Tag getTag() {
            return LAMBDA;
        }
        @Override
        public void accept(Visitor v) {
            v.visitLambda(this);
        }
        @Override @DefinedBy(Api.COMPILER_TREE)
        public <R, D> R accept(TreeVisitor<R, D> v, D d) {
            return v.visitLambdaExpression(this, d);
        }
        @DefinedBy(Api.COMPILER_TREE)
        public Kind getKind() {
            return Kind.LAMBDA_EXPRESSION;
        }
        @DefinedBy(Api.COMPILER_TREE)
        public JCTree getBody() {
            return body;
        }
        @DefinedBy(Api.COMPILER_TREE)
        public java.util.List<? extends VariableTree> getParameters() {
            return params;
        }
        @Override
        public JCLambda setType(Type type) {
            super.setType(type);
            return this;
        }
        @Override @DefinedBy(Api.COMPILER_TREE)
        public BodyKind getBodyKind() {
            return body.hasTag(BLOCK) ?
                    BodyKind.STATEMENT :
                    BodyKind.EXPRESSION;
        }
    }

    /**
     * A parenthesized subexpression ( ... )
     */
    public static class JCParens extends JCExpression implements ParenthesizedTree {
        public JCExpression expr;
        protected JCParens(JCExpression expr) {
            this.expr = expr;
        }
        @Override
        public void accept(Visitor v) { v.visitParens(this); }

        @DefinedBy(Api.COMPILER_TREE)
        public Kind getKind() { return Kind.PARENTHESIZED; }
        @DefinedBy(Api.COMPILER_TREE)
        public JCExpression getExpression() { return expr; }
        @Override @DefinedBy(Api.COMPILER_TREE)
        public <R,D> R accept(TreeVisitor<R,D> v, D d) {
            return v.visitParenthesized(this, d);
        }
        @Override
        public Tag getTag() {
            return PARENS;
        }
    }

    /**
     * A assignment with "=".
     */
    public static class JCAssign extends JCExpression implements AssignmentTree {
        public JCExpression lhs;
        public JCExpression rhs;
        protected JCAssign(JCExpression lhs, JCExpression rhs) {
            this.lhs = lhs;
            this.rhs = rhs;
        }
        @Override
        public void accept(Visitor v) { v.visitAssign(this); }

        @DefinedBy(Api.COMPILER_TREE)
        public Kind getKind() { return Kind.ASSIGNMENT; }
        @DefinedBy(Api.COMPILER_TREE)
        public JCExpression getVariable() { return lhs; }
        @DefinedBy(Api.COMPILER_TREE)
        public JCExpression getExpression() { return rhs; }
        @Override @DefinedBy(Api.COMPILER_TREE)
        public <R,D> R accept(TreeVisitor<R,D> v, D d) {
            return v.visitAssignment(this, d);
        }
        @Override
        public Tag getTag() {
            return ASSIGN;
        }
    }

    public abstract static class JCOperatorExpression extends JCExpression {
        public enum OperandPos {
            LEFT,
            RIGHT
        }

        protected Tag opcode;
        public OperatorSymbol operator;

        public OperatorSymbol getOperator() {
            return operator;
        }

        @Override
        public Tag getTag() {
            return opcode;
        }

        public abstract JCExpression getOperand(OperandPos pos);
    }

    /**
     * An assignment with "+=", "|=" ...
     */
    public static class JCAssignOp extends JCOperatorExpression implements CompoundAssignmentTree {
        public JCExpression lhs;
        public JCExpression rhs;
        protected JCAssignOp(Tag opcode, JCTree lhs, JCTree rhs, OperatorSymbol operator) {
            this.opcode = opcode;
            this.lhs = (JCExpression)lhs;
            this.rhs = (JCExpression)rhs;
            this.operator = operator;
        }
        @Override
        public void accept(Visitor v) { v.visitAssignop(this); }

        @DefinedBy(Api.COMPILER_TREE)
        public Kind getKind() { return TreeInfo.tagToKind(getTag()); }
        @DefinedBy(Api.COMPILER_TREE)
        public JCExpression getVariable() { return lhs; }
        @DefinedBy(Api.COMPILER_TREE)
        public JCExpression getExpression() { return rhs; }
        @Override @DefinedBy(Api.COMPILER_TREE)
        public <R,D> R accept(TreeVisitor<R,D> v, D d) {
            return v.visitCompoundAssignment(this, d);
        }
        @Override
        public JCExpression getOperand(OperandPos pos) {
            return pos == OperandPos.LEFT ? lhs : rhs;
        }
    }

    /**
     * A unary operation.
     */
    public static class JCUnary extends JCOperatorExpression implements UnaryTree {
        public JCExpression arg;
        protected JCUnary(Tag opcode, JCExpression arg) {
            this.opcode = opcode;
            this.arg = arg;
        }
        @Override
        public void accept(Visitor v) { v.visitUnary(this); }

        @DefinedBy(Api.COMPILER_TREE)
        public Kind getKind() { return TreeInfo.tagToKind(getTag()); }
        @DefinedBy(Api.COMPILER_TREE)
        public JCExpression getExpression() { return arg; }
        @Override @DefinedBy(Api.COMPILER_TREE)
        public <R,D> R accept(TreeVisitor<R,D> v, D d) {
            return v.visitUnary(this, d);
        }
        public void setTag(Tag tag) {
            opcode = tag;
        }
        @Override
        public JCExpression getOperand(OperandPos pos) {
            return arg;
        }
    }

    /**
     * A binary operation.
     */
    public static class JCBinary extends JCOperatorExpression implements BinaryTree {
        public JCExpression lhs;
        public JCExpression rhs;
        protected JCBinary(Tag opcode,
                         JCExpression lhs,
                         JCExpression rhs,
                         OperatorSymbol operator) {
            this.opcode = opcode;
            this.lhs = lhs;
            this.rhs = rhs;
            this.operator = operator;
        }
        @Override
        public void accept(Visitor v) { v.visitBinary(this); }

        @DefinedBy(Api.COMPILER_TREE)
        public Kind getKind() { return TreeInfo.tagToKind(getTag()); }
        @DefinedBy(Api.COMPILER_TREE)
        public JCExpression getLeftOperand() { return lhs; }
        @DefinedBy(Api.COMPILER_TREE)
        public JCExpression getRightOperand() { return rhs; }
        @Override @DefinedBy(Api.COMPILER_TREE)
        public <R,D> R accept(TreeVisitor<R,D> v, D d) {
            return v.visitBinary(this, d);
        }
        @Override
        public JCExpression getOperand(OperandPos pos) {
            return pos == OperandPos.LEFT ? lhs : rhs;
        }
    }

    /**
     * A type cast.
     */
    public static class JCTypeCast extends JCExpression implements TypeCastTree {
        public JCTree clazz;
        public JCExpression expr;
        protected JCTypeCast(JCTree clazz, JCExpression expr) {
            this.clazz = clazz;
            this.expr = expr;
        }
        @Override
        public void accept(Visitor v) { v.visitTypeCast(this); }

        @DefinedBy(Api.COMPILER_TREE)
        public Kind getKind() { return Kind.TYPE_CAST; }
        @DefinedBy(Api.COMPILER_TREE)
        public JCTree getType() { return clazz; }
        @DefinedBy(Api.COMPILER_TREE)
        public JCExpression getExpression() { return expr; }
        @Override @DefinedBy(Api.COMPILER_TREE)
        public <R,D> R accept(TreeVisitor<R,D> v, D d) {
            return v.visitTypeCast(this, d);
        }
        @Override
        public Tag getTag() {
            return TYPECAST;
        }
    }

    /**
     * A type test.
     */
    public static class JCInstanceOf extends JCExpression implements InstanceOfTree {
        public JCExpression expr;
        public JCTree pattern;
        protected JCInstanceOf(JCExpression expr, JCTree pattern) {
            this.expr = expr;
            this.pattern = pattern;
        }
        @Override
        public void accept(Visitor v) { v.visitTypeTest(this); }

        @DefinedBy(Api.COMPILER_TREE)
        public Kind getKind() { return Kind.INSTANCE_OF; }
        @DefinedBy(Api.COMPILER_TREE)
        public JCTree getType() { return pattern instanceof JCPattern ? pattern.hasTag(BINDINGPATTERN) ? ((JCBindingPattern) pattern).var.vartype : null : pattern; }

        @Override @DefinedBy(Api.COMPILER_TREE)
        public JCPattern getPattern() {
            return pattern instanceof JCPattern jcPattern ? jcPattern : null;
        }

        @DefinedBy(Api.COMPILER_TREE)
        public JCExpression getExpression() { return expr; }
        @Override @DefinedBy(Api.COMPILER_TREE)
        public <R,D> R accept(TreeVisitor<R,D> v, D d) {
            return v.visitInstanceOf(this, d);
        }
        @Override
        public Tag getTag() {
            return TYPETEST;
        }
    }

    /**
     * Pattern matching forms.
     */
    public abstract static class JCPattern extends JCCaseLabel
            implements PatternTree {

        public JCExpression guard;

        @Override @DefinedBy(Api.COMPILER_TREE)
        public JCExpression getGuard() { return guard; }

        @Override
        public boolean isExpression() {
            return false;
        }

        @Override
        public boolean isPattern() {
            return true;
        }
    }

    public static class JCBindingPattern extends JCPattern
            implements BindingPatternTree {
        public JCVariableDecl var;

        protected JCBindingPattern(JCVariableDecl var) {
            this.var = var;
        }

        @Override @DefinedBy(Api.COMPILER_TREE)
        public VariableTree getVariable() {
            return var;
        }

        @Override
        public void accept(Visitor v) {
            v.visitBindingPattern(this);
        }

        @DefinedBy(Api.COMPILER_TREE)
        public Kind getKind() {
            return Kind.BINDING_PATTERN;
        }

        @Override
        @DefinedBy(Api.COMPILER_TREE)
        public <R, D> R accept(TreeVisitor<R, D> v, D d) {
            return v.visitBindingPattern(this, d);
        }

        @Override
        public Tag getTag() {
            return BINDINGPATTERN;
        }
    }

    public static class JCDefaultCaseLabel extends JCCaseLabel
            implements DefaultCaseLabelTree {

        protected JCDefaultCaseLabel() {
        }

        @Override
        public void accept(Visitor v) {
            v.visitDefaultCaseLabel(this);
        }

        @DefinedBy(Api.COMPILER_TREE)
        public Kind getKind() {
            return Kind.DEFAULT_CASE_LABEL;
        }

        @Override
        @DefinedBy(Api.COMPILER_TREE)
        public <R, D> R accept(TreeVisitor<R, D> v, D d) {
            return v.visitDefaultCaseLabel(this, d);
        }

        @Override
        public Tag getTag() {
            return DEFAULTCASELABEL;
        }

        @Override
        public boolean isExpression() {
            return false;
        }

        @Override
        public boolean isPattern() {
            return false;
        }
    }

    public static class JCParenthesizedPattern extends JCPattern
            implements ParenthesizedPatternTree {
        public JCPattern pattern;

        public JCParenthesizedPattern(JCPattern pattern) {
            this.pattern = pattern;
        }

        @Override @DefinedBy(Api.COMPILER_TREE)
        public PatternTree getPattern() {
            return pattern;
        }

        @Override
        public void accept(Visitor v) {
            v.visitParenthesizedPattern(this);
        }

        @DefinedBy(Api.COMPILER_TREE)
        public Kind getKind() {
            return Kind.PARENTHESIZED_PATTERN;
        }

        @Override
        @DefinedBy(Api.COMPILER_TREE)
        public <R, D> R accept(TreeVisitor<R, D> v, D d) {
            return v.visitParenthesizedPattern(this, d);
        }

        @Override
        public Tag getTag() {
            return PARENTHESIZEDPATTERN;
        }
    }

<<<<<<< HEAD
    public static class JCRecordPattern extends JCPattern
            implements DeconstructionPatternTree {
        public JCExpression deconstructor;
        public List<JCPattern> nested;
        public JCVariableDecl var;
        public ClassSymbol record;
        public List<Type> fullComponentTypes;

        protected JCRecordPattern(JCExpression deconstructor, List<JCPattern> nested,
                                  JCVariableDecl var) {
            this.deconstructor = deconstructor;
            this.nested = nested;
            this.var = var;
        }

        @DefinedBy(Api.COMPILER_TREE)
        public Name getBinding() {
            return null;
        }

        @Override @DefinedBy(Api.COMPILER_TREE)
        public ExpressionTree getDeconstructor() {
            return deconstructor;
        }

        @Override @DefinedBy(Api.COMPILER_TREE)
        public List<? extends JCPattern> getNestedPatterns() {
            return nested;
        }

        @Override
        public void accept(Visitor v) {
            v.visitRecordPattern(this);
        }

        @DefinedBy(Api.COMPILER_TREE)
        public Kind getKind() {
            return Kind.DECONSTRUCTION_PATTERN;
        }

        @Override
        @DefinedBy(Api.COMPILER_TREE)
        public <R, D> R accept(TreeVisitor<R, D> v, D d) {
            return v.visitDeconstructionPattern(this, d);
        }

        @Override
        public Tag getTag() {
            return RECORDPATTERN;
        }

        @Override @DefinedBy(Api.COMPILER_TREE)
        public VariableTree getVariable() {
            return var;
        }

    }

=======
>>>>>>> 0155e4b7
    /**
     * An array selection
     */
    public static class JCArrayAccess extends JCExpression implements ArrayAccessTree {
        public JCExpression indexed;
        public JCExpression index;
        protected JCArrayAccess(JCExpression indexed, JCExpression index) {
            this.indexed = indexed;
            this.index = index;
        }
        @Override
        public void accept(Visitor v) { v.visitIndexed(this); }

        @DefinedBy(Api.COMPILER_TREE)
        public Kind getKind() { return Kind.ARRAY_ACCESS; }
        @DefinedBy(Api.COMPILER_TREE)
        public JCExpression getExpression() { return indexed; }
        @DefinedBy(Api.COMPILER_TREE)
        public JCExpression getIndex() { return index; }
        @Override @DefinedBy(Api.COMPILER_TREE)
        public <R,D> R accept(TreeVisitor<R,D> v, D d) {
            return v.visitArrayAccess(this, d);
        }
        @Override
        public Tag getTag() {
            return INDEXED;
        }
    }

    /**
     * Selects through packages and classes
     */
    public static class JCFieldAccess extends JCExpression implements MemberSelectTree {
        /** selected Tree hierarchy */
        public JCExpression selected;
        /** name of field to select thru */
        public Name name;
        /** symbol of the selected class */
        public Symbol sym;
        protected JCFieldAccess(JCExpression selected, Name name, Symbol sym) {
            this.selected = selected;
            this.name = name;
            this.sym = sym;
        }
        @Override
        public void accept(Visitor v) { v.visitSelect(this); }

        @DefinedBy(Api.COMPILER_TREE)
        public Kind getKind() { return Kind.MEMBER_SELECT; }
        @DefinedBy(Api.COMPILER_TREE)
        public JCExpression getExpression() { return selected; }
        @Override @DefinedBy(Api.COMPILER_TREE)
        public <R,D> R accept(TreeVisitor<R,D> v, D d) {
            return v.visitMemberSelect(this, d);
        }
        @DefinedBy(Api.COMPILER_TREE)
        public Name getIdentifier() { return name; }
        @Override
        public Tag getTag() {
            return SELECT;
        }
    }

    /**
     * Selects a member expression.
     */
    public static class JCMemberReference extends JCFunctionalExpression implements MemberReferenceTree {

        public ReferenceMode mode;
        public ReferenceKind kind;
        public Name name;
        public JCExpression expr;
        public List<JCExpression> typeargs;
        public Symbol sym;
        public Type varargsElement;
        public PolyKind refPolyKind;
        public boolean ownerAccessible;
        private OverloadKind overloadKind;
        public Type referentType;

        public enum OverloadKind {
            OVERLOADED,
            UNOVERLOADED,
            ERROR
        }

        /**
         * Javac-dependent classification for member references, based
         * on relevant properties w.r.t. code-generation
         */
        public enum ReferenceKind {
            /** super # instMethod */
            SUPER(ReferenceMode.INVOKE, false),
            /** Type # instMethod */
            UNBOUND(ReferenceMode.INVOKE, true),
            /** Type # staticMethod */
            STATIC(ReferenceMode.INVOKE, false),
            /** Expr # instMethod */
            BOUND(ReferenceMode.INVOKE, false),
            /** Inner # new */
            IMPLICIT_INNER(ReferenceMode.NEW, false),
            /** Toplevel # new */
            TOPLEVEL(ReferenceMode.NEW, false),
            /** ArrayType # new */
            ARRAY_CTOR(ReferenceMode.NEW, false);

            final ReferenceMode mode;
            final boolean unbound;

            private ReferenceKind(ReferenceMode mode, boolean unbound) {
                this.mode = mode;
                this.unbound = unbound;
            }

            public boolean isUnbound() {
                return unbound;
            }
        }

        public JCMemberReference(ReferenceMode mode, Name name, JCExpression expr, List<JCExpression> typeargs) {
            this.mode = mode;
            this.name = name;
            this.expr = expr;
            this.typeargs = typeargs;
        }
        @Override
        public void accept(Visitor v) { v.visitReference(this); }

        @DefinedBy(Api.COMPILER_TREE)
        public Kind getKind() { return Kind.MEMBER_REFERENCE; }
        @Override @DefinedBy(Api.COMPILER_TREE)
        public ReferenceMode getMode() { return mode; }
        @Override @DefinedBy(Api.COMPILER_TREE)
        public JCExpression getQualifierExpression() { return expr; }
        @Override @DefinedBy(Api.COMPILER_TREE)
        public Name getName() { return name; }
        @Override @DefinedBy(Api.COMPILER_TREE)
        public List<JCExpression> getTypeArguments() { return typeargs; }

        @Override @DefinedBy(Api.COMPILER_TREE)
        public <R,D> R accept(TreeVisitor<R,D> v, D d) {
            return v.visitMemberReference(this, d);
        }
        @Override
        public Tag getTag() {
            return REFERENCE;
        }
        public boolean hasKind(ReferenceKind kind) {
            return this.kind == kind;
        }

        /**
         * @return the overloadKind
         */
        public OverloadKind getOverloadKind() {
            return overloadKind;
        }

        /**
         * @param overloadKind the overloadKind to set
         */
        public void setOverloadKind(OverloadKind overloadKind) {
            this.overloadKind = overloadKind;
        }
    }

    /**
     * An identifier
     */
    public static class JCIdent extends JCExpression implements IdentifierTree {
        /** the name */
        public Name name;
        /** the symbol */
        public Symbol sym;
        protected JCIdent(Name name, Symbol sym) {
            this.name = name;
            this.sym = sym;
        }
        @Override
        public void accept(Visitor v) { v.visitIdent(this); }

        @DefinedBy(Api.COMPILER_TREE)
        public Kind getKind() { return Kind.IDENTIFIER; }
        @DefinedBy(Api.COMPILER_TREE)
        public Name getName() { return name; }
        @Override @DefinedBy(Api.COMPILER_TREE)
        public <R,D> R accept(TreeVisitor<R,D> v, D d) {
            return v.visitIdentifier(this, d);
        }
        @Override
        public Tag getTag() {
            return IDENT;
        }
    }

    /**
     * A constant value given literally.
     */
    public static class JCLiteral extends JCExpression implements LiteralTree {
        public TypeTag typetag;
        /** value representation */
        public Object value;
        protected JCLiteral(TypeTag typetag, Object value) {
            this.typetag = typetag;
            this.value = value;
        }
        @Override
        public void accept(Visitor v) { v.visitLiteral(this); }

        @DefinedBy(Api.COMPILER_TREE)
        public Kind getKind() {
            return typetag.getKindLiteral();
        }

        @DefinedBy(Api.COMPILER_TREE)
        public Object getValue() {
            switch (typetag) {
                case BOOLEAN:
                    int bi = (Integer) value;
                    return (bi != 0);
                case CHAR:
                    int ci = (Integer) value;
                    char c = (char) ci;
                    if (c != ci)
                        throw new AssertionError("bad value for char literal");
                    return c;
                default:
                    return value;
            }
        }
        @Override @DefinedBy(Api.COMPILER_TREE)
        public <R,D> R accept(TreeVisitor<R,D> v, D d) {
            return v.visitLiteral(this, d);
        }
        @Override
        public JCLiteral setType(Type type) {
            super.setType(type);
            return this;
        }
        @Override
        public Tag getTag() {
            return LITERAL;
        }
    }

    /**
     * Identifies a basic type.
     * @see TypeTag
     */
    public static class JCPrimitiveTypeTree extends JCExpression implements PrimitiveTypeTree {
        /** the basic type id */
        public TypeTag typetag;
        protected JCPrimitiveTypeTree(TypeTag typetag) {
            this.typetag = typetag;
        }
        @Override
        public void accept(Visitor v) { v.visitTypeIdent(this); }

        @DefinedBy(Api.COMPILER_TREE)
        public Kind getKind() { return Kind.PRIMITIVE_TYPE; }
        @DefinedBy(Api.COMPILER_TREE)
        public TypeKind getPrimitiveTypeKind() {
            return typetag.getPrimitiveTypeKind();
        }

        @Override @DefinedBy(Api.COMPILER_TREE)
        public <R,D> R accept(TreeVisitor<R,D> v, D d) {
            return v.visitPrimitiveType(this, d);
        }
        @Override
        public Tag getTag() {
            return TYPEIDENT;
        }
    }

    /**
     * An array type, A[]
     */
    public static class JCArrayTypeTree extends JCExpression implements ArrayTypeTree {
        public JCExpression elemtype;
        protected JCArrayTypeTree(JCExpression elemtype) {
            this.elemtype = elemtype;
        }
        @Override
        public void accept(Visitor v) { v.visitTypeArray(this); }

        @DefinedBy(Api.COMPILER_TREE)
        public Kind getKind() { return Kind.ARRAY_TYPE; }
        @DefinedBy(Api.COMPILER_TREE)
        public JCTree getType() { return elemtype; }
        @Override @DefinedBy(Api.COMPILER_TREE)
        public <R,D> R accept(TreeVisitor<R,D> v, D d) {
            return v.visitArrayType(this, d);
        }
        @Override
        public Tag getTag() {
            return TYPEARRAY;
        }
    }

    /**
     * A parameterized type, {@literal T<...>}
     */
    public static class JCTypeApply extends JCExpression implements ParameterizedTypeTree {
        public JCExpression clazz;
        public List<JCExpression> arguments;
        protected JCTypeApply(JCExpression clazz, List<JCExpression> arguments) {
            this.clazz = clazz;
            this.arguments = arguments;
        }
        @Override
        public void accept(Visitor v) { v.visitTypeApply(this); }

        @DefinedBy(Api.COMPILER_TREE)
        public Kind getKind() { return Kind.PARAMETERIZED_TYPE; }
        @DefinedBy(Api.COMPILER_TREE)
        public JCTree getType() { return clazz; }
        @DefinedBy(Api.COMPILER_TREE)
        public List<JCExpression> getTypeArguments() {
            return arguments;
        }
        @Override @DefinedBy(Api.COMPILER_TREE)
        public <R,D> R accept(TreeVisitor<R,D> v, D d) {
            return v.visitParameterizedType(this, d);
        }
        @Override
        public Tag getTag() {
            return TYPEAPPLY;
        }
    }

    /**
     * A union type, T1 | T2 | ... Tn (used in multicatch statements)
     */
    public static class JCTypeUnion extends JCExpression implements UnionTypeTree {

        public List<JCExpression> alternatives;

        protected JCTypeUnion(List<JCExpression> components) {
            this.alternatives = components;
        }
        @Override
        public void accept(Visitor v) { v.visitTypeUnion(this); }

        @DefinedBy(Api.COMPILER_TREE)
        public Kind getKind() { return Kind.UNION_TYPE; }

        @DefinedBy(Api.COMPILER_TREE)
        public List<JCExpression> getTypeAlternatives() {
            return alternatives;
        }
        @Override @DefinedBy(Api.COMPILER_TREE)
        public <R,D> R accept(TreeVisitor<R,D> v, D d) {
            return v.visitUnionType(this, d);
        }
        @Override
        public Tag getTag() {
            return TYPEUNION;
        }
    }

    /**
     * An intersection type, {@code T1 & T2 & ... Tn} (used in cast expressions)
     */
    public static class JCTypeIntersection extends JCExpression implements IntersectionTypeTree {

        public List<JCExpression> bounds;

        protected JCTypeIntersection(List<JCExpression> bounds) {
            this.bounds = bounds;
        }
        @Override
        public void accept(Visitor v) { v.visitTypeIntersection(this); }

        @DefinedBy(Api.COMPILER_TREE)
        public Kind getKind() { return Kind.INTERSECTION_TYPE; }

        @DefinedBy(Api.COMPILER_TREE)
        public List<JCExpression> getBounds() {
            return bounds;
        }
        @Override @DefinedBy(Api.COMPILER_TREE)
        public <R,D> R accept(TreeVisitor<R,D> v, D d) {
            return v.visitIntersectionType(this, d);
        }
        @Override
        public Tag getTag() {
            return TYPEINTERSECTION;
        }
    }

    /**
     * A formal class parameter.
     */
    public static class JCTypeParameter extends JCTree implements TypeParameterTree {
        /** name */
        public Name name;
        /** bounds */
        public List<JCExpression> bounds;
        /** type annotations on type parameter */
        public List<JCAnnotation> annotations;
        protected JCTypeParameter(Name name, List<JCExpression> bounds, List<JCAnnotation> annotations) {
            this.name = name;
            this.bounds = bounds;
            this.annotations = annotations;
        }
        @Override
        public void accept(Visitor v) { v.visitTypeParameter(this); }

        @DefinedBy(Api.COMPILER_TREE)
        public Kind getKind() { return Kind.TYPE_PARAMETER; }
        @DefinedBy(Api.COMPILER_TREE)
        public Name getName() { return name; }
        @DefinedBy(Api.COMPILER_TREE)
        public List<JCExpression> getBounds() {
            return bounds;
        }
        @DefinedBy(Api.COMPILER_TREE)
        public List<JCAnnotation> getAnnotations() {
            return annotations;
        }
        @Override @DefinedBy(Api.COMPILER_TREE)
        public <R,D> R accept(TreeVisitor<R,D> v, D d) {
            return v.visitTypeParameter(this, d);
        }
        @Override
        public Tag getTag() {
            return TYPEPARAMETER;
        }
    }

    public static class JCWildcard extends JCExpression implements WildcardTree {
        public TypeBoundKind kind;
        public JCTree inner;
        protected JCWildcard(TypeBoundKind kind, JCTree inner) {
            this.kind = Assert.checkNonNull(kind);
            this.inner = inner;
        }
        @Override
        public void accept(Visitor v) { v.visitWildcard(this); }

        @DefinedBy(Api.COMPILER_TREE)
        public Kind getKind() {
            switch (kind.kind) {
            case UNBOUND:
                return Kind.UNBOUNDED_WILDCARD;
            case EXTENDS:
                return Kind.EXTENDS_WILDCARD;
            case SUPER:
                return Kind.SUPER_WILDCARD;
            default:
                throw new AssertionError("Unknown wildcard bound " + kind);
            }
        }
        @DefinedBy(Api.COMPILER_TREE)
        public JCTree getBound() { return inner; }
        @Override @DefinedBy(Api.COMPILER_TREE)
        public <R,D> R accept(TreeVisitor<R,D> v, D d) {
            return v.visitWildcard(this, d);
        }
        @Override
        public Tag getTag() {
            return Tag.WILDCARD;
        }
    }

    public static class TypeBoundKind extends JCTree {
        public BoundKind kind;
        protected TypeBoundKind(BoundKind kind) {
            this.kind = kind;
        }
        @Override
        public void accept(Visitor v) { v.visitTypeBoundKind(this); }

        @DefinedBy(Api.COMPILER_TREE)
        public Kind getKind() {
            throw new AssertionError("TypeBoundKind is not part of a public API");
        }
        @Override @DefinedBy(Api.COMPILER_TREE)
        public <R,D> R accept(TreeVisitor<R,D> v, D d) {
            throw new AssertionError("TypeBoundKind is not part of a public API");
        }
        @Override
        public Tag getTag() {
            return TYPEBOUNDKIND;
        }
    }

    public static class JCAnnotation extends JCExpression implements AnnotationTree {
        // Either Tag.ANNOTATION or Tag.TYPE_ANNOTATION
        private Tag tag;

        public JCTree annotationType;
        public List<JCExpression> args;
        public Attribute.Compound attribute;

        protected JCAnnotation(Tag tag, JCTree annotationType, List<JCExpression> args) {
            this.tag = tag;
            this.annotationType = annotationType;
            this.args = args;
        }

        @Override
        public void accept(Visitor v) { v.visitAnnotation(this); }

        @DefinedBy(Api.COMPILER_TREE)
        public Kind getKind() { return TreeInfo.tagToKind(getTag()); }

        @DefinedBy(Api.COMPILER_TREE)
        public JCTree getAnnotationType() { return annotationType; }
        @DefinedBy(Api.COMPILER_TREE)
        public List<JCExpression> getArguments() {
            return args;
        }
        @Override @DefinedBy(Api.COMPILER_TREE)
        public <R,D> R accept(TreeVisitor<R,D> v, D d) {
            return v.visitAnnotation(this, d);
        }
        @Override
        public Tag getTag() {
            return tag;
        }
    }

    public static class JCModifiers extends JCTree implements com.sun.source.tree.ModifiersTree {
        public long flags;
        public List<JCAnnotation> annotations;
        protected JCModifiers(long flags, List<JCAnnotation> annotations) {
            this.flags = flags;
            this.annotations = annotations;
        }
        @Override
        public void accept(Visitor v) { v.visitModifiers(this); }

        @DefinedBy(Api.COMPILER_TREE)
        public Kind getKind() { return Kind.MODIFIERS; }
        @DefinedBy(Api.COMPILER_TREE)
        public Set<Modifier> getFlags() {
            return Flags.asModifierSet(flags);
        }
        @DefinedBy(Api.COMPILER_TREE)
        public List<JCAnnotation> getAnnotations() {
            return annotations;
        }
        @Override @DefinedBy(Api.COMPILER_TREE)
        public <R,D> R accept(TreeVisitor<R,D> v, D d) {
            return v.visitModifiers(this, d);
        }
        @Override
        public Tag getTag() {
            return MODIFIERS;
        }
    }

    public static class JCAnnotatedType extends JCExpression implements com.sun.source.tree.AnnotatedTypeTree {
        // type annotations
        public List<JCAnnotation> annotations;
        public JCExpression underlyingType;

        protected JCAnnotatedType(List<JCAnnotation> annotations, JCExpression underlyingType) {
            Assert.check(annotations != null && annotations.nonEmpty());
            this.annotations = annotations;
            this.underlyingType = underlyingType;
        }
        @Override
        public void accept(Visitor v) { v.visitAnnotatedType(this); }

        @DefinedBy(Api.COMPILER_TREE)
        public Kind getKind() { return Kind.ANNOTATED_TYPE; }
        @DefinedBy(Api.COMPILER_TREE)
        public List<JCAnnotation> getAnnotations() {
            return annotations;
        }
        @DefinedBy(Api.COMPILER_TREE)
        public JCExpression getUnderlyingType() {
            return underlyingType;
        }
        @Override @DefinedBy(Api.COMPILER_TREE)
        public <R,D> R accept(TreeVisitor<R,D> v, D d) {
            return v.visitAnnotatedType(this, d);
        }
        @Override
        public Tag getTag() {
            return ANNOTATED_TYPE;
        }
    }

    public abstract static class JCDirective extends JCTree
        implements DirectiveTree {
    }

    public static class JCModuleDecl extends JCTree implements ModuleTree {
        public JCModifiers mods;
        public ModuleType type;
        private final ModuleKind kind;
        public JCExpression qualId;
        public List<JCDirective> directives;
        public ModuleSymbol sym;

        protected JCModuleDecl(JCModifiers mods, ModuleKind kind,
                JCExpression qualId, List<JCDirective> directives) {
            this.mods = mods;
            this.kind = kind;
            this.qualId = qualId;
            this.directives = directives;
        }

        @Override
        public void accept(Visitor v) { v.visitModuleDef(this); }

        @Override @DefinedBy(Api.COMPILER_TREE)
        public Kind getKind() {
            return Kind.MODULE;
        }

        @Override @DefinedBy(Api.COMPILER_TREE)
        public List<? extends AnnotationTree> getAnnotations() {
            return mods.annotations;
        }

        @Override @DefinedBy(Api.COMPILER_TREE)
        public ModuleKind getModuleType() {
            return kind;
        }

        @Override @DefinedBy(Api.COMPILER_TREE)
        public JCExpression getName() {
            return qualId;
        }

        @Override @DefinedBy(Api.COMPILER_TREE)
        public List<JCDirective> getDirectives() {
            return directives;
        }

        @Override @DefinedBy(Api.COMPILER_TREE)
        public <R, D> R accept(TreeVisitor<R, D> v, D d) {
            return v.visitModule(this, d);
        }

        @Override
        public Tag getTag() {
            return MODULEDEF;
        }
    }

    public static class JCExports extends JCDirective
            implements ExportsTree {
        public JCExpression qualid;
        public List<JCExpression> moduleNames;
        public ExportsDirective directive;

        protected JCExports(JCExpression qualId, List<JCExpression> moduleNames) {
            this.qualid = qualId;
            this.moduleNames = moduleNames;
        }

        @Override
        public void accept(Visitor v) { v.visitExports(this); }

        @Override @DefinedBy(Api.COMPILER_TREE)
        public Kind getKind() {
            return Kind.EXPORTS;
        }

        @Override @DefinedBy(Api.COMPILER_TREE)
        public JCExpression getPackageName() {
            return qualid;
        }

        @Override @DefinedBy(Api.COMPILER_TREE)
        public List<JCExpression> getModuleNames() {
            return moduleNames;
        }

        @Override @DefinedBy(Api.COMPILER_TREE)
        public <R, D> R accept(TreeVisitor<R, D> v, D d) {
            return v.visitExports(this, d);
        }

        @Override
        public Tag getTag() {
            return Tag.EXPORTS;
        }
    }

    public static class JCOpens extends JCDirective
            implements OpensTree {
        public JCExpression qualid;
        public List<JCExpression> moduleNames;
        public OpensDirective directive;

        protected JCOpens(JCExpression qualId, List<JCExpression> moduleNames) {
            this.qualid = qualId;
            this.moduleNames = moduleNames;
        }

        @Override
        public void accept(Visitor v) { v.visitOpens(this); }

        @Override @DefinedBy(Api.COMPILER_TREE)
        public Kind getKind() {
            return Kind.OPENS;
        }

        @Override @DefinedBy(Api.COMPILER_TREE)
        public JCExpression getPackageName() {
            return qualid;
        }

        @Override @DefinedBy(Api.COMPILER_TREE)
        public List<JCExpression> getModuleNames() {
            return moduleNames;
        }

        @Override @DefinedBy(Api.COMPILER_TREE)
        public <R, D> R accept(TreeVisitor<R, D> v, D d) {
            return v.visitOpens(this, d);
        }

        @Override
        public Tag getTag() {
            return Tag.OPENS;
        }
    }

    public static class JCProvides extends JCDirective
            implements ProvidesTree {
        public JCExpression serviceName;
        public List<JCExpression> implNames;

        protected JCProvides(JCExpression serviceName, List<JCExpression> implNames) {
            this.serviceName = serviceName;
            this.implNames = implNames;
        }

        @Override
        public void accept(Visitor v) { v.visitProvides(this); }

        @Override @DefinedBy(Api.COMPILER_TREE)
        public Kind getKind() {
            return Kind.PROVIDES;
        }

        @Override @DefinedBy(Api.COMPILER_TREE)
        public <R, D> R accept(TreeVisitor<R, D> v, D d) {
            return v.visitProvides(this, d);
        }

        @Override @DefinedBy(Api.COMPILER_TREE)
        public JCExpression getServiceName() {
            return serviceName;
        }

        @Override @DefinedBy(Api.COMPILER_TREE)
        public List<JCExpression> getImplementationNames() {
            return implNames;
        }

        @Override
        public Tag getTag() {
            return PROVIDES;
        }
    }

    public static class JCRequires extends JCDirective
            implements RequiresTree {
        public boolean isTransitive;
        public boolean isStaticPhase;
        public JCExpression moduleName;
        public RequiresDirective directive;

        protected JCRequires(boolean isTransitive, boolean isStaticPhase, JCExpression moduleName) {
            this.isTransitive = isTransitive;
            this.isStaticPhase = isStaticPhase;
            this.moduleName = moduleName;
        }

        @Override
        public void accept(Visitor v) { v.visitRequires(this); }

        @Override @DefinedBy(Api.COMPILER_TREE)
        public Kind getKind() {
            return Kind.REQUIRES;
        }

        @Override @DefinedBy(Api.COMPILER_TREE)
        public <R, D> R accept(TreeVisitor<R, D> v, D d) {
            return v.visitRequires(this, d);
        }

        @Override @DefinedBy(Api.COMPILER_TREE)
        public boolean isTransitive() {
            return isTransitive;
        }

        @Override @DefinedBy(Api.COMPILER_TREE)
        public boolean isStatic() {
            return isStaticPhase;
        }

        @Override @DefinedBy(Api.COMPILER_TREE)
        public JCExpression getModuleName() {
            return moduleName;
        }

        @Override
        public Tag getTag() {
            return REQUIRES;
        }
    }

    public static class JCUses extends JCDirective
            implements UsesTree {
        public JCExpression qualid;

        protected JCUses(JCExpression qualId) {
            this.qualid = qualId;
        }

        @Override
        public void accept(Visitor v) { v.visitUses(this); }

        @Override @DefinedBy(Api.COMPILER_TREE)
        public Kind getKind() {
            return Kind.USES;
        }

        @Override @DefinedBy(Api.COMPILER_TREE)
        public JCExpression getServiceName() {
            return qualid;
        }

        @Override @DefinedBy(Api.COMPILER_TREE)
        public <R, D> R accept(TreeVisitor<R, D> v, D d) {
            return v.visitUses(this, d);
        }

        @Override
        public Tag getTag() {
            return USES;
        }
    }

    public static class JCErroneous extends JCExpression
            implements ErroneousTree {
        public List<? extends JCTree> errs;
        protected JCErroneous(List<? extends JCTree> errs) {
            this.errs = errs;
        }
        @Override
        public void accept(Visitor v) { v.visitErroneous(this); }

        @DefinedBy(Api.COMPILER_TREE)
        public Kind getKind() { return Kind.ERRONEOUS; }

        @DefinedBy(Api.COMPILER_TREE)
        public List<? extends JCTree> getErrorTrees() {
            return errs;
        }

        @Override @DefinedBy(Api.COMPILER_TREE)
        public <R,D> R accept(TreeVisitor<R,D> v, D d) {
            return v.visitErroneous(this, d);
        }
        @Override
        public Tag getTag() {
            return ERRONEOUS;
        }
    }

    /** (let int x = 3; in x+2) */
    public static class LetExpr extends JCExpression {
        public List<JCStatement> defs;
        public JCExpression expr;
        /**true if a expr should be run through Gen.genCond:*/
        public boolean needsCond;
        protected LetExpr(List<JCStatement> defs, JCExpression expr) {
            this.defs = defs;
            this.expr = expr;
        }
        @Override
        public void accept(Visitor v) { v.visitLetExpr(this); }

        @DefinedBy(Api.COMPILER_TREE)
        public Kind getKind() {
            throw new AssertionError("LetExpr is not part of a public API");
        }
        @Override @DefinedBy(Api.COMPILER_TREE)
        public <R,D> R accept(TreeVisitor<R,D> v, D d) {
            throw new AssertionError("LetExpr is not part of a public API");
        }
        @Override
        public Tag getTag() {
            return LETEXPR;
        }
    }

    /** An interface for tree factories
     */
    public interface Factory {
        JCCompilationUnit TopLevel(List<JCTree> defs);
        JCPackageDecl PackageDecl(List<JCAnnotation> annotations,
                                  JCExpression pid);
        JCImport Import(JCTree qualid, boolean staticImport);
        JCClassDecl ClassDef(JCModifiers mods,
                          Name name,
                          List<JCTypeParameter> typarams,
                          JCExpression extending,
                          List<JCExpression> implementing,
                          List<JCTree> defs);
        JCMethodDecl MethodDef(JCModifiers mods,
                            Name name,
                            JCExpression restype,
                            List<JCTypeParameter> typarams,
                            JCVariableDecl recvparam,
                            List<JCVariableDecl> params,
                            List<JCExpression> thrown,
                            JCBlock body,
                            JCExpression defaultValue);
        JCVariableDecl VarDef(JCModifiers mods,
                      Name name,
                      JCExpression vartype,
                      JCExpression init);
        JCSkip Skip();
        JCBlock Block(long flags, List<JCStatement> stats);
        JCDoWhileLoop DoLoop(JCStatement body, JCExpression cond);
        JCWhileLoop WhileLoop(JCExpression cond, JCStatement body);
        JCForLoop ForLoop(List<JCStatement> init,
                        JCExpression cond,
                        List<JCExpressionStatement> step,
                        JCStatement body);
        JCEnhancedForLoop ForeachLoop(JCVariableDecl var, JCExpression expr, JCStatement body);
        JCLabeledStatement Labelled(Name label, JCStatement body);
        JCSwitch Switch(JCExpression selector, List<JCCase> cases);
        JCSwitchExpression SwitchExpression(JCExpression selector, List<JCCase> cases);
        JCCase Case(CaseTree.CaseKind caseKind, List<JCCaseLabel> labels,
                    List<JCStatement> stats, JCTree body);
        JCSynchronized Synchronized(JCExpression lock, JCBlock body);
        JCTry Try(JCBlock body, List<JCCatch> catchers, JCBlock finalizer);
        JCTry Try(List<JCTree> resources,
                  JCBlock body,
                  List<JCCatch> catchers,
                  JCBlock finalizer);
        JCCatch Catch(JCVariableDecl param, JCBlock body);
        JCConditional Conditional(JCExpression cond,
                                JCExpression thenpart,
                                JCExpression elsepart);
        JCIf If(JCExpression cond, JCStatement thenpart, JCStatement elsepart);
        JCExpressionStatement Exec(JCExpression expr);
        JCBreak Break(Name label);
        JCYield Yield(JCExpression value);
        JCContinue Continue(Name label);
        JCReturn Return(JCExpression expr);
        JCThrow Throw(JCExpression expr);
        JCAssert Assert(JCExpression cond, JCExpression detail);
        JCMethodInvocation Apply(List<JCExpression> typeargs,
                    JCExpression fn,
                    List<JCExpression> args);
        JCNewClass NewClass(JCExpression encl,
                          List<JCExpression> typeargs,
                          JCExpression clazz,
                          List<JCExpression> args,
                          JCClassDecl def);
        JCNewArray NewArray(JCExpression elemtype,
                          List<JCExpression> dims,
                          List<JCExpression> elems);
        JCParens Parens(JCExpression expr);
        JCAssign Assign(JCExpression lhs, JCExpression rhs);
        JCAssignOp Assignop(Tag opcode, JCTree lhs, JCTree rhs);
        JCUnary Unary(Tag opcode, JCExpression arg);
        JCBinary Binary(Tag opcode, JCExpression lhs, JCExpression rhs);
        JCTypeCast TypeCast(JCTree expr, JCExpression type);
        JCInstanceOf TypeTest(JCExpression expr, JCTree clazz);
        JCBindingPattern BindingPattern(JCVariableDecl var);
        JCArrayAccess Indexed(JCExpression indexed, JCExpression index);
        JCFieldAccess Select(JCExpression selected, Name selector);
        JCIdent Ident(Name idname);
        JCLiteral Literal(TypeTag tag, Object value);
        JCPrimitiveTypeTree TypeIdent(TypeTag typetag);
        JCArrayTypeTree TypeArray(JCExpression elemtype);
        JCTypeApply TypeApply(JCExpression clazz, List<JCExpression> arguments);
        JCTypeParameter TypeParameter(Name name, List<JCExpression> bounds);
        JCWildcard Wildcard(TypeBoundKind kind, JCTree type);
        TypeBoundKind TypeBoundKind(BoundKind kind);
        JCAnnotation Annotation(JCTree annotationType, List<JCExpression> args);
        JCModifiers Modifiers(long flags, List<JCAnnotation> annotations);
        JCErroneous Erroneous(List<? extends JCTree> errs);
        JCModuleDecl ModuleDef(JCModifiers mods, ModuleKind kind, JCExpression qualId, List<JCDirective> directives);
        JCExports Exports(JCExpression qualId, List<JCExpression> moduleNames);
        JCOpens Opens(JCExpression qualId, List<JCExpression> moduleNames);
        JCProvides Provides(JCExpression serviceName, List<JCExpression> implNames);
        JCRequires Requires(boolean isTransitive, boolean isStaticPhase, JCExpression qualId);
        JCUses Uses(JCExpression qualId);
        LetExpr LetExpr(List<JCStatement> defs, JCExpression expr);
    }

    /** A generic visitor class for trees.
     */
    public abstract static class Visitor {
        public void visitTopLevel(JCCompilationUnit that)    { visitTree(that); }
        public void visitPackageDef(JCPackageDecl that)      { visitTree(that); }
        public void visitImport(JCImport that)               { visitTree(that); }
        public void visitClassDef(JCClassDecl that)          { visitTree(that); }
        public void visitMethodDef(JCMethodDecl that)        { visitTree(that); }
        public void visitVarDef(JCVariableDecl that)         { visitTree(that); }
        public void visitSkip(JCSkip that)                   { visitTree(that); }
        public void visitBlock(JCBlock that)                 { visitTree(that); }
        public void visitDoLoop(JCDoWhileLoop that)          { visitTree(that); }
        public void visitWhileLoop(JCWhileLoop that)         { visitTree(that); }
        public void visitForLoop(JCForLoop that)             { visitTree(that); }
        public void visitForeachLoop(JCEnhancedForLoop that) { visitTree(that); }
        public void visitLabelled(JCLabeledStatement that)   { visitTree(that); }
        public void visitSwitch(JCSwitch that)               { visitTree(that); }
        public void visitCase(JCCase that)                   { visitTree(that); }
        public void visitSwitchExpression(JCSwitchExpression that)               { visitTree(that); }
        public void visitSynchronized(JCSynchronized that)   { visitTree(that); }
        public void visitTry(JCTry that)                     { visitTree(that); }
        public void visitCatch(JCCatch that)                 { visitTree(that); }
        public void visitConditional(JCConditional that)     { visitTree(that); }
        public void visitIf(JCIf that)                       { visitTree(that); }
        public void visitExec(JCExpressionStatement that)    { visitTree(that); }
        public void visitBreak(JCBreak that)                 { visitTree(that); }
        public void visitYield(JCYield that)                 { visitTree(that); }
        public void visitContinue(JCContinue that)           { visitTree(that); }
        public void visitReturn(JCReturn that)               { visitTree(that); }
        public void visitThrow(JCThrow that)                 { visitTree(that); }
        public void visitAssert(JCAssert that)               { visitTree(that); }
        public void visitApply(JCMethodInvocation that)      { visitTree(that); }
        public void visitNewClass(JCNewClass that)           { visitTree(that); }
        public void visitNewArray(JCNewArray that)           { visitTree(that); }
        public void visitLambda(JCLambda that)               { visitTree(that); }
        public void visitParens(JCParens that)               { visitTree(that); }
        public void visitAssign(JCAssign that)               { visitTree(that); }
        public void visitAssignop(JCAssignOp that)           { visitTree(that); }
        public void visitUnary(JCUnary that)                 { visitTree(that); }
        public void visitBinary(JCBinary that)               { visitTree(that); }
        public void visitTypeCast(JCTypeCast that)           { visitTree(that); }
        public void visitTypeTest(JCInstanceOf that)         { visitTree(that); }
        public void visitBindingPattern(JCBindingPattern that) { visitTree(that); }
        public void visitDefaultCaseLabel(JCDefaultCaseLabel that) { visitTree(that); }
        public void visitParenthesizedPattern(JCParenthesizedPattern that) { visitTree(that); }
<<<<<<< HEAD
        public void visitRecordPattern(JCRecordPattern that) { visitTree(that); }
=======
>>>>>>> 0155e4b7
        public void visitIndexed(JCArrayAccess that)         { visitTree(that); }
        public void visitSelect(JCFieldAccess that)          { visitTree(that); }
        public void visitReference(JCMemberReference that)   { visitTree(that); }
        public void visitIdent(JCIdent that)                 { visitTree(that); }
        public void visitLiteral(JCLiteral that)             { visitTree(that); }
        public void visitTypeIdent(JCPrimitiveTypeTree that) { visitTree(that); }
        public void visitTypeArray(JCArrayTypeTree that)     { visitTree(that); }
        public void visitTypeApply(JCTypeApply that)         { visitTree(that); }
        public void visitTypeUnion(JCTypeUnion that)         { visitTree(that); }
        public void visitTypeIntersection(JCTypeIntersection that)  { visitTree(that); }
        public void visitTypeParameter(JCTypeParameter that) { visitTree(that); }
        public void visitWildcard(JCWildcard that)           { visitTree(that); }
        public void visitTypeBoundKind(TypeBoundKind that)   { visitTree(that); }
        public void visitAnnotation(JCAnnotation that)       { visitTree(that); }
        public void visitModifiers(JCModifiers that)         { visitTree(that); }
        public void visitAnnotatedType(JCAnnotatedType that) { visitTree(that); }
        public void visitErroneous(JCErroneous that)         { visitTree(that); }
        public void visitModuleDef(JCModuleDecl that)        { visitTree(that); }
        public void visitExports(JCExports that)             { visitTree(that); }
        public void visitOpens(JCOpens that)                 { visitTree(that); }
        public void visitProvides(JCProvides that)           { visitTree(that); }
        public void visitRequires(JCRequires that)           { visitTree(that); }
        public void visitUses(JCUses that)                   { visitTree(that); }
        public void visitLetExpr(LetExpr that)               { visitTree(that); }

        public void visitTree(JCTree that)                   { Assert.error(); }
    }

}<|MERGE_RESOLUTION|>--- conflicted
+++ resolved
@@ -2370,7 +2370,6 @@
         }
     }
 
-<<<<<<< HEAD
     public static class JCRecordPattern extends JCPattern
             implements DeconstructionPatternTree {
         public JCExpression deconstructor;
@@ -2429,8 +2428,6 @@
 
     }
 
-=======
->>>>>>> 0155e4b7
     /**
      * An array selection
      */
@@ -3473,10 +3470,7 @@
         public void visitBindingPattern(JCBindingPattern that) { visitTree(that); }
         public void visitDefaultCaseLabel(JCDefaultCaseLabel that) { visitTree(that); }
         public void visitParenthesizedPattern(JCParenthesizedPattern that) { visitTree(that); }
-<<<<<<< HEAD
         public void visitRecordPattern(JCRecordPattern that) { visitTree(that); }
-=======
->>>>>>> 0155e4b7
         public void visitIndexed(JCArrayAccess that)         { visitTree(that); }
         public void visitSelect(JCFieldAccess that)          { visitTree(that); }
         public void visitReference(JCMemberReference that)   { visitTree(that); }
