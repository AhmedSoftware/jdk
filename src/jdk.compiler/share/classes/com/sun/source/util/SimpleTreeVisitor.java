--- conflicted
+++ resolved
@@ -670,18 +670,28 @@
      * @since 19
      */
     @Override
-<<<<<<< HEAD
     @PreviewFeature(feature=PreviewFeature.Feature.SWITCH_PATTERN_MATCHING, reflective=true)
     public R visitExpressionCaseLabel(ExpressionCaseLabelTree node, P p) {
-=======
+        return defaultAction(node, p);
+    }
+
+    /**
+     * {@inheritDoc}
+     *
+     * @implSpec This implementation calls {@code defaultAction}.
+     *
+     * @param node {@inheritDoc}
+     * @param p {@inheritDoc}
+     * @return  the result of {@code defaultAction}
+     * @since 19
+     */
+    @Override
     @PreviewFeature(feature=PreviewFeature.Feature.RECORD_PATTERNS, reflective=true)
     public R visitDeconstructionPattern(DeconstructionPatternTree node, P p) {
->>>>>>> f235955e
-        return defaultAction(node, p);
-    }
-
-    /**
-<<<<<<< HEAD
+        return defaultAction(node, p);
+    }
+
+    /**
      * {@inheritDoc}
      *
      * @implSpec This implementation calls {@code defaultAction}.
@@ -701,9 +711,6 @@
      * {@inheritDoc}
      *
      * @implSpec This implementation calls {@code defaultAction}.
-=======
-     * {@inheritDoc} This implementation calls {@code defaultAction}.
->>>>>>> f235955e
      *
      * @param node {@inheritDoc}
      * @param p {@inheritDoc}
