#
# Copyright (c) 2004, 2012, Oracle and/or its affiliates. All rights reserved.
# DO NOT ALTER OR REMOVE COPYRIGHT NOTICES OR THIS FILE HEADER.
#
# This code is free software; you can redistribute it and/or modify it
# under the terms of the GNU General Public License version 2 only, as
# published by the Free Software Foundation.  Oracle designates this
# particular file as subject to the "Classpath" exception as provided
# by Oracle in the LICENSE file that accompanied this code.
#
# This code is distributed in the hope that it will be useful, but WITHOUT
# ANY WARRANTY; without even the implied warranty of MERCHANTABILITY or
# FITNESS FOR A PARTICULAR PURPOSE.  See the GNU General Public License
# version 2 for more details (a copy is included in the LICENSE file that
# accompanied this code).
#
# You should have received a copy of the GNU General Public License version
# 2 along with this work; if not, write to the Free Software Foundation,
# Inc., 51 Franklin St, Fifth Floor, Boston, MA 02110-1301 USA.
#
# Please contact Oracle, 500 Oracle Parkway, Redwood Shores, CA 94065 USA
# or visit www.oracle.com if you need additional information or have any
# questions.
#

<<<<<<< HEAD
agent.err.error			   = \u30A8\u30E9\u30FC
agent.err.exception                = \u30A8\u30FC\u30B8\u30A7\u30F3\u30C8\u304C\u4F8B\u5916\u3092\u30B9\u30ED\u30FC\u3057\u307E\u3057\u305F
agent.err.warning		   = \u8B66\u544A
=======
agent.err.error			   = エラー
agent.err.exception                = エージェントが例外をスローしました 
agent.err.warning		   = 警告
>>>>>>> 51671c0b

agent.err.configfile.notfound      = 構成ファイルが見つかりません
agent.err.configfile.failed        = 構成ファイルの読取りに失敗しました
agent.err.configfile.closed.failed = 構成ファイルを閉じることができませんでした
agent.err.configfile.access.denied = 構成ファイルへのアクセスが拒否されました

agent.err.exportaddress.failed	   = JMXコネクタ・アドレスの計測バッファへのエクスポートが失敗しました

<<<<<<< HEAD
agent.err.agentclass.notfound      = \u7BA1\u7406\u30A8\u30FC\u30B8\u30A7\u30F3\u30C8\u30FB\u30AF\u30E9\u30B9\u304C\u898B\u3064\u304B\u308A\u307E\u305B\u3093
agent.err.agentclass.failed        = \u7BA1\u7406\u30A8\u30FC\u30B8\u30A7\u30F3\u30C8\u30FB\u30AF\u30E9\u30B9\u304C\u5931\u6557\u3057\u307E\u3057\u305F
agent.err.premain.notfound         = premain(String)\u304C\u30A8\u30FC\u30B8\u30A7\u30F3\u30C8\u30FB\u30AF\u30E9\u30B9\u306B\u5B58\u5728\u3057\u307E\u305B\u3093
agent.err.agentclass.access.denied = premain(String)\u3078\u306E\u30A2\u30AF\u30BB\u30B9\u304C\u62D2\u5426\u3055\u308C\u307E\u3057\u305F
agent.err.invalid.agentclass       = com.sun.management.agent.class\u30D7\u30ED\u30D1\u30C6\u30A3\u306E\u5024\u304C\u7121\u52B9\u3067\u3059
agent.err.invalid.state            = \u30A8\u30FC\u30B8\u30A7\u30F3\u30C8\u306E\u72B6\u614B\u304C\u7121\u52B9\u3067\u3059: {0}
agent.err.invalid.jmxremote.port   = com.sun.management.jmxremote.port\u306E\u756A\u53F7\u304C\u7121\u52B9\u3067\u3059
agent.err.invalid.jmxremote.rmi.port = com.sun.management.jmxremote.rmi.port\u306E\u756A\u53F7\u304C\u7121\u52B9\u3067\u3059
=======
agent.err.agentclass.notfound      = 管理エージェント・クラスが見つかりません
agent.err.agentclass.failed        = 管理エージェント・クラスが失敗しました 
agent.err.premain.notfound         = premain(String)がエージェント・クラスに存在しません
agent.err.agentclass.access.denied = premain(String)へのアクセスが拒否されました
agent.err.invalid.agentclass       = com.sun.management.agent.classプロパティの値が無効です
agent.err.invalid.state            = エージェントの状態が無効です: {0}
agent.err.invalid.jmxremote.port   = com.sun.management.jmxremote.portの番号が無効です
agent.err.invalid.jmxremote.rmi.port = com.sun.management.jmxremote.rmi.portの番号が無効です
>>>>>>> 51671c0b

agent.err.file.not.set               = ファイルが指定されていません
agent.err.file.not.readable          = ファイルを読み取ることができません
agent.err.file.read.failed           = ファイルの読取りに失敗しました
agent.err.file.not.found             = ファイルが見つかりませんでした
agent.err.file.access.not.restricted = ファイルの読取りアクセスは制限する必要があります

agent.err.password.file.notset     = パスワード・ファイルが指定されていませんが、com.sun.management.jmxremote.authenticate=trueが設定されています
agent.err.password.file.not.readable = パスワード・ファイルを読み取ることができません
agent.err.password.file.read.failed = パスワード・ファイルの読取りに失敗しました
agent.err.password.file.notfound   = パスワード・ファイルが見つかりません
agent.err.password.file.access.notrestricted = パスワード・ファイルの読取りアクセスは制限する必要があります

agent.err.access.file.notset       = アクセス・ファイルが指定されていませんが、com.sun.management.jmxremote.authenticate=trueが設定されています
agent.err.access.file.not.readable = アクセス・ファイルを読み取ることができません
agent.err.access.file.read.failed  = アクセス・ファイルの読取りに失敗しました
agent.err.access.file.notfound     = アクセス・ファイルが見つかりません

agent.err.connector.server.io.error = JMXコネクタ・サーバーの通信エラー

agent.err.invalid.option	   = 無効なオプションが指定されました

jmxremote.ConnectorBootstrap.starting = JMXコネクタ・サーバーを起動しています:
jmxremote.ConnectorBootstrap.noAuthentication = 認証なし
jmxremote.ConnectorBootstrap.ready = JMXコネクタの準備ができました: {0}
jmxremote.ConnectorBootstrap.password.readonly = パスワード・ファイルの読取りアクセスは制限する必要があります: {0}
jmxremote.ConnectorBootstrap.file.readonly = ファイルの読取りアクセスは制限する必要があります: {0}<|MERGE_RESOLUTION|>--- conflicted
+++ resolved
@@ -23,15 +23,9 @@
 # questions.
 #
 
-<<<<<<< HEAD
-agent.err.error			   = \u30A8\u30E9\u30FC
-agent.err.exception                = \u30A8\u30FC\u30B8\u30A7\u30F3\u30C8\u304C\u4F8B\u5916\u3092\u30B9\u30ED\u30FC\u3057\u307E\u3057\u305F
-agent.err.warning		   = \u8B66\u544A
-=======
 agent.err.error			   = エラー
 agent.err.exception                = エージェントが例外をスローしました 
 agent.err.warning		   = 警告
->>>>>>> 51671c0b
 
 agent.err.configfile.notfound      = 構成ファイルが見つかりません
 agent.err.configfile.failed        = 構成ファイルの読取りに失敗しました
@@ -40,25 +34,14 @@
 
 agent.err.exportaddress.failed	   = JMXコネクタ・アドレスの計測バッファへのエクスポートが失敗しました
 
-<<<<<<< HEAD
-agent.err.agentclass.notfound      = \u7BA1\u7406\u30A8\u30FC\u30B8\u30A7\u30F3\u30C8\u30FB\u30AF\u30E9\u30B9\u304C\u898B\u3064\u304B\u308A\u307E\u305B\u3093
-agent.err.agentclass.failed        = \u7BA1\u7406\u30A8\u30FC\u30B8\u30A7\u30F3\u30C8\u30FB\u30AF\u30E9\u30B9\u304C\u5931\u6557\u3057\u307E\u3057\u305F
-agent.err.premain.notfound         = premain(String)\u304C\u30A8\u30FC\u30B8\u30A7\u30F3\u30C8\u30FB\u30AF\u30E9\u30B9\u306B\u5B58\u5728\u3057\u307E\u305B\u3093
-agent.err.agentclass.access.denied = premain(String)\u3078\u306E\u30A2\u30AF\u30BB\u30B9\u304C\u62D2\u5426\u3055\u308C\u307E\u3057\u305F
-agent.err.invalid.agentclass       = com.sun.management.agent.class\u30D7\u30ED\u30D1\u30C6\u30A3\u306E\u5024\u304C\u7121\u52B9\u3067\u3059
-agent.err.invalid.state            = \u30A8\u30FC\u30B8\u30A7\u30F3\u30C8\u306E\u72B6\u614B\u304C\u7121\u52B9\u3067\u3059: {0}
-agent.err.invalid.jmxremote.port   = com.sun.management.jmxremote.port\u306E\u756A\u53F7\u304C\u7121\u52B9\u3067\u3059
-agent.err.invalid.jmxremote.rmi.port = com.sun.management.jmxremote.rmi.port\u306E\u756A\u53F7\u304C\u7121\u52B9\u3067\u3059
-=======
 agent.err.agentclass.notfound      = 管理エージェント・クラスが見つかりません
-agent.err.agentclass.failed        = 管理エージェント・クラスが失敗しました 
+agent.err.agentclass.failed        = 管理エージェント・クラスが失敗しました
 agent.err.premain.notfound         = premain(String)がエージェント・クラスに存在しません
 agent.err.agentclass.access.denied = premain(String)へのアクセスが拒否されました
 agent.err.invalid.agentclass       = com.sun.management.agent.classプロパティの値が無効です
 agent.err.invalid.state            = エージェントの状態が無効です: {0}
 agent.err.invalid.jmxremote.port   = com.sun.management.jmxremote.portの番号が無効です
 agent.err.invalid.jmxremote.rmi.port = com.sun.management.jmxremote.rmi.portの番号が無効です
->>>>>>> 51671c0b
 
 agent.err.file.not.set               = ファイルが指定されていません
 agent.err.file.not.readable          = ファイルを読み取ることができません
