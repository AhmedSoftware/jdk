--- conflicted
+++ resolved
@@ -34,25 +34,14 @@
 
 agent.err.exportaddress.failed	   = 未能将 JMX 连接器地址导出到检测缓冲区
 
-<<<<<<< HEAD
-agent.err.agentclass.notfound      = \u627E\u4E0D\u5230\u7BA1\u7406\u4EE3\u7406\u7C7B
-agent.err.agentclass.failed        = \u7BA1\u7406\u4EE3\u7406\u7C7B\u5931\u8D25
-agent.err.premain.notfound         = \u4EE3\u7406\u7C7B\u4E2D\u4E0D\u5B58\u5728 premain(String)
-agent.err.agentclass.access.denied = \u62D2\u7EDD\u8BBF\u95EE premain(String)
-agent.err.invalid.agentclass       = com.sun.management.agent.class \u5C5E\u6027\u503C\u65E0\u6548
-agent.err.invalid.state            = \u65E0\u6548\u7684\u4EE3\u7406\u72B6\u6001: {0}
-agent.err.invalid.jmxremote.port   = com.sun.management.jmxremote.port \u7F16\u53F7\u65E0\u6548
-agent.err.invalid.jmxremote.rmi.port = com.sun.management.jmxremote.rmi.port \u7F16\u53F7\u65E0\u6548
-=======
 agent.err.agentclass.notfound      = 找不到管理代理类
-agent.err.agentclass.failed        = 管理代理类失败 
+agent.err.agentclass.failed        = 管理代理类失败
 agent.err.premain.notfound         = 代理类中不存在 premain(String)
 agent.err.agentclass.access.denied = 拒绝访问 premain(String)
 agent.err.invalid.agentclass       = com.sun.management.agent.class 属性值无效
 agent.err.invalid.state            = 无效的代理状态: {0}
 agent.err.invalid.jmxremote.port   = com.sun.management.jmxremote.port 编号无效
 agent.err.invalid.jmxremote.rmi.port = com.sun.management.jmxremote.rmi.port 编号无效
->>>>>>> 51671c0b
 
 agent.err.file.not.set               = 未指定文件
 agent.err.file.not.readable          = 文件不可读取
@@ -75,16 +64,8 @@
 
 agent.err.invalid.option	   = 指定的选项无效
 
-<<<<<<< HEAD
-jmxremote.ConnectorBootstrap.starting = \u6B63\u5728\u542F\u52A8 JMX \u8FDE\u63A5\u5668\u670D\u52A1\u5668:
-jmxremote.ConnectorBootstrap.noAuthentication = \u65E0\u9A8C\u8BC1
-jmxremote.ConnectorBootstrap.ready = \u4F4D\u4E8E{0}\u7684 JMX \u8FDE\u63A5\u5668\u5DF2\u5C31\u7EEA
-jmxremote.ConnectorBootstrap.password.readonly = \u5FC5\u987B\u9650\u5236\u53E3\u4EE4\u6587\u4EF6\u8BFB\u53D6\u8BBF\u95EE\u6743\u9650: {0}
-jmxremote.ConnectorBootstrap.file.readonly = \u5FC5\u987B\u9650\u5236\u6587\u4EF6\u8BFB\u53D6\u8BBF\u95EE\u6743\u9650: {0}
-=======
 jmxremote.ConnectorBootstrap.starting = 正在启动 JMX 连接器服务器:
 jmxremote.ConnectorBootstrap.noAuthentication = 无验证
 jmxremote.ConnectorBootstrap.ready = 位于{0}的 JMX 连接器已就绪
 jmxremote.ConnectorBootstrap.password.readonly = 必须限制口令文件读取访问权限: {0}
-jmxremote.ConnectorBootstrap.file.readonly = 必须限制文件读取访问权限: {0}
->>>>>>> 51671c0b
+jmxremote.ConnectorBootstrap.file.readonly = 必须限制文件读取访问权限: {0}