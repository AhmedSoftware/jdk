/*
 * Copyright (c) 2019, 2021, Oracle and/or its affiliates. All rights reserved.
 * DO NOT ALTER OR REMOVE COPYRIGHT NOTICES OR THIS FILE HEADER.
 *
 * This code is free software; you can redistribute it and/or modify it
 * under the terms of the GNU General Public License version 2 only, as
 * published by the Free Software Foundation.  Oracle designates this
 * particular file as subject to the "Classpath" exception as provided
 * by Oracle in the LICENSE file that accompanied this code.
 *
 * This code is distributed in the hope that it will be useful, but WITHOUT
 * ANY WARRANTY; without even the implied warranty of MERCHANTABILITY or
 * FITNESS FOR A PARTICULAR PURPOSE.  See the GNU General Public License
 * version 2 for more details (a copy is included in the LICENSE file that
 * accompanied this code).
 *
 * You should have received a copy of the GNU General Public License version
 * 2 along with this work; if not, write to the Free Software Foundation,
 * Inc., 51 Franklin St, Fifth Floor, Boston, MA 02110-1301 USA.
 *
 * Please contact Oracle, 500 Oracle Parkway, Redwood Shores, CA 94065 USA
 * or visit www.oracle.com if you need additional information or have any
 * questions.
 */


#ifndef SYSINFO_H
#define SYSINFO_H

#include "tstrings.h"


//
// This namespace provides information about environment in which
// the current application runs.
// It is for general purpose use.
// Functions in this namespaces are just queries about the environment.
// Functions that change the existing environment like file or directory
// creation should not be added to this namespace.
//
namespace SysInfo {
    /**
     * Returns temp dir (for the current user).
     */
    tstring getTempDir();

    /**
     * Returns absolute path to the process executable.
     */
    tstring getProcessModulePath();

    /**
     * Returns absolute path to the current executable module.
     */
    tstring getCurrentModulePath();

    enum CommandArgProgramNameMode {
        IncludeProgramName,
        ExcludeProgramName
    };
    /**
     * Retrieves the command-line arguments for the current process.
     * With IncludeProgramName option returns result similar to argv/argc.
     * With ExcludeProgramName option program name
     *  (the 1st element of command line)
     * is excluded.
     */
    tstring_array getCommandArgs(
            CommandArgProgramNameMode progNameMode = ExcludeProgramName);

    /**
     * Returns value of environment variable with the given name.
     * Throws exception if variable is not set or any other error occurred
     * reading the value.
     */
    tstring getEnvVariable(const tstring& name);

    /**
     * Returns value of environment variable with the given name.
     * Returns value of 'defValue' parameter if variable is not set or any
     * other error occurred reading the value.
     */
    tstring getEnvVariable(const std::nothrow_t&, const tstring& name,
            const tstring& defValue=tstring());

    /**
     * Sets the value of environment variable with the given name to the given value.
     */
    void setEnvVariable(const tstring& name, const tstring& value);

    /**
     * Returns 'true' if environment variable with the given name is set.
     */
    bool isEnvVariableSet(const tstring& name);

<<<<<<< HEAD
    tstring_array getJavaSearchPaths();

    tstring getLibPath();

=======
>>>>>>> b836b83b
}

#endif // SYSINFO_H<|MERGE_RESOLUTION|>--- conflicted
+++ resolved
@@ -93,13 +93,9 @@
      */
     bool isEnvVariableSet(const tstring& name);
 
-<<<<<<< HEAD
     tstring_array getJavaSearchPaths();
 
     tstring getLibPath();
-
-=======
->>>>>>> b836b83b
 }
 
 #endif // SYSINFO_H